--- conflicted
+++ resolved
@@ -67,13 +67,10 @@
       return fn.get();
     });
   }
-<<<<<<< HEAD
-=======
 
   public static <T> T run(DB mongoDb, CheckedSupplier<T> fn) throws TException {
     return run(() -> {
       return fn.get();
     });
   }
->>>>>>> 8e5c0f51
 }