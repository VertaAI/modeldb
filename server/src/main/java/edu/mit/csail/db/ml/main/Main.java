--- conflicted
+++ resolved
@@ -39,16 +39,10 @@
           config.dbPassword,
           config.jbdcUrl,
           config.dbType,
-<<<<<<< HEAD
-          config.mongoDbHost,
-          config.mongoDbPort,
-          config.mongoDbDbName
-=======
           config.metadataDbHost,
           config.metadataDbPort,
           config.metadataDbName,
           config.metadataDbType
->>>>>>> 82ab838e
         )))
         .protocolFactory(protocolFactory)
         .transportFactory(transportFactory)
