package edu.mit.csail.db.ml;

import edu.mit.csail.db.ml.conf.ModelDbConfig;
import edu.mit.csail.db.ml.server.ModelDbServer;
import jooq.sqlite.gen.Tables;
import jooq.sqlite.gen.tables.records.*;
import org.apache.commons.cli.ParseException;
import org.apache.thrift.TException;
import org.jooq.DSLContext;
import org.jooq.Query;
import org.jooq.SQLDialect;
import org.jooq.Table;
import org.jooq.impl.DSL;
import com.mongodb.MongoClient;
import com.mongodb.DB;
import com.mongodb.MongoException;
import com.mongodb.BasicDBObject;

import java.io.File;
import java.io.IOException;
import java.sql.Connection;
import java.sql.DriverManager;
import java.sql.SQLException;
import java.sql.Timestamp;
import java.util.ArrayList;
import java.util.Arrays;
import java.util.Date;
import java.util.List;
import edu.mit.csail.db.ml.server.storage.metadata.MetadataDb;
import edu.mit.csail.db.ml.server.storage.metadata.MongoMetadataDb;

import static jooq.sqlite.gen.Tables.*;


public class TestBase {
  public static class ProjExpRunTriple {
    public final int projId;
    public final int expId;
    public final int expRunId;
    public ProjExpRunTriple(int projId, int expId, int expRunId) {
      this.projId = projId;
      this.expId = expId;
      this.expRunId = expRunId;
    }
  }

  private static DSLContext context = null;
  private static ModelDbServer server = null;
  private static ModelDbConfig config = null;
<<<<<<< HEAD
  private static MongoClient client = null;
  private static DB metadataDb = null;
=======
  private static MetadataDb metadataDb = null;
>>>>>>> 82ab838e

  private static void createSqliteDb() throws IOException {
    ProcessBuilder pb = new ProcessBuilder("sh", "gen_sqlite.sh");
    pb.directory(new File("codegen/"));
    pb.start();
  }

  public static ModelDbConfig getConfig() {
    return config;
  }

<<<<<<< HEAD
  public static DB getMetadataDb() throws MongoException, ParseException {
=======
  public static MetadataDb getMetadataDb() throws ParseException {
>>>>>>> 82ab838e
    if (metadataDb != null) {
      return metadataDb;
    }

<<<<<<< HEAD
    // assumes that 'gen_sqlite.sh' has been run (which starts mongodb too)
    config = ModelDbConfig.parse(new String[] {});
    client = new MongoClient(config.mongoDbHost, config.mongoDbPort);
    metadataDb = client.getDB(config.mongoDbTestDbName);

=======
    config = ModelDbConfig.parse(new String[] {});
    metadataDb = new MongoMetadataDb(config.metadataDbHost, 
      config.metadataDbPort, config.metadataDbName);
    metadataDb.open();
>>>>>>> 82ab838e
    return metadataDb;
  }

  public static DSLContext ctx() throws SQLException, IOException, ParseException {
    if (context != null) {
      return context;
    }

    createSqliteDb();
    config = ModelDbConfig.parse(new String[] {});
    Connection conn = DriverManager.getConnection(config.jbdcTestUrl, "", "");
    context = DSL.using(conn, SQLDialect.SQLITE);

    return context;
  }

  public static ProjExpRunTriple reset() throws Exception {
    clearTables();
<<<<<<< HEAD
    // clear the mongoDB test database
=======
    // clear the metadata test database
>>>>>>> 82ab838e
    resetMetadataDb();
    // this is required. other tests use the generated experiment run
    return createExperimentRun();
  }

<<<<<<< HEAD
  public static void resetMetadataDb() throws MongoException, ParseException {
    for (String collectionName : getMetadataDb().getCollectionNames()) {
      if (collectionName.indexOf("system.") == -1) {
        getMetadataDb().getCollection(collectionName).drop();
      }
=======
  public static void resetMetadataDb() {
    if (metadataDb != null) {
      metadataDb.reset();
>>>>>>> 82ab838e
    }
  }

  public static Timestamp now() {
    return new Timestamp((new Date()).getTime());
  }

  public static ProjExpRunTriple createProject() throws Exception {
    ProjectRecord projRec = ctx().newRecord(Tables.PROJECT);
    projRec.setId(null);
    projRec.setName("Test project");
    projRec.setAuthor("ModelDB Team");
    projRec.setDescription("Test project");
    projRec.setCreated(now());
    projRec.store();
    return new ProjExpRunTriple(projRec.getId(), -1, -1);
  }

  public static ProjExpRunTriple createExperiment(int projId) throws Exception {
    ExperimentRecord expRec = ctx().newRecord(Tables.EXPERIMENT);
    expRec.setId(null);
    expRec.setProject(projId);
    expRec.setName("Test experiment");
    expRec.setDescription("Test experiment description");
    expRec.setCreated(now());
    expRec.store();
    return new ProjExpRunTriple(projId, expRec.getId(), -1);
  }

  public static ProjExpRunTriple createExperiment() throws Exception {
    return createExperiment(createProject().projId);
  }

  public static ProjExpRunTriple createExperimentRunHelper(
    boolean hasSha) throws Exception {
    ProjExpRunTriple triple = createExperiment();

    ExperimentrunRecord expRunRec = ctx().newRecord(Tables.EXPERIMENTRUN);
    expRunRec.setId(null);
    expRunRec.setExperiment(triple.expId);
    expRunRec.setDescription("Test experiment run");
    expRunRec.setCreated(now());
    if (hasSha) {
      expRunRec.setSha("A1B2C3D4E5");
    }
    expRunRec.store();

    return new ProjExpRunTriple(triple.projId, triple.expId, expRunRec.getId());
  }

  public static ProjExpRunTriple createExperimentRun() throws Exception {
    return createExperimentRunHelper(false);
  }

  public static ProjExpRunTriple createExperimentRunWithSha() throws Exception {
    return createExperimentRunHelper(true);
  }

  public static int createDataFrame(int expRunId, int numRows) throws Exception {
    DataframeRecord rec = ctx().newRecord(Tables.DATAFRAME);
    rec.setId(null);
    rec.setTag("tag");
    rec.setNumrows(numRows);
    rec.setExperimentrun(expRunId);
    rec.store();

    DataframecolumnRecord col1 = ctx().newRecord(Tables.DATAFRAMECOLUMN);
    col1.setId(null);
    col1.setDfid(rec.getId());
    col1.setName("first");
    col1.setType("string");
    col1.store();
    col1.getId();

    DataframecolumnRecord col2 = ctx().newRecord(Tables.DATAFRAMECOLUMN);
    col2.setId(null);
    col2.setDfid(rec.getId());
    col2.setName("second");
    col2.setType("int");
    col2.store();
    col2.getId();
    return rec.getId();
  }

  public static int createTransformer(int expRunId, String transformerType, String filepath) throws Exception {
    TransformerRecord rec = ctx().newRecord(Tables.TRANSFORMER);
    rec.setId(null);
    rec.setTransformertype(transformerType);
    rec.setTag("");
    rec.setExperimentrun(expRunId);
    rec.setFilepath(filepath);
    rec.store();
    return rec.getId();
  }

  public static int createTransformerSpec(int expRunId, String transformerType) throws Exception {
    TransformerspecRecord rec = ctx().newRecord(Tables.TRANSFORMERSPEC);
    rec.setId(null);
    rec.setTransformertype(transformerType);
    rec.setTag("");
    rec.setExperimentrun(expRunId);
    rec.store();

    HyperparameterRecord hp1 = ctx().newRecord(Tables.HYPERPARAMETER);
    hp1.setId(null);
    hp1.setSpec(rec.getId());
    hp1.setParamname("hp1");
    hp1.setParamtype("string");
    hp1.setParamvalue("val1");
    hp1.setParamminvalue(1.0f);
    hp1.setParammaxvalue(2.0f);
    hp1.setExperimentrun(expRunId);
    hp1.store();
    hp1.getId();

    HyperparameterRecord hp2 = ctx().newRecord(Tables.HYPERPARAMETER);
    hp2.setId(null);
    hp2.setSpec(rec.getId());
    hp2.setParamname("hp2");
    hp2.setParamtype("int");
    hp2.setParamvalue("val2");
    hp2.setParamminvalue(3.0f);
    hp2.setParammaxvalue(4.0f);
    hp2.setExperimentrun(expRunId);
    hp2.store();
    hp2.getId();

    return rec.getId();
  }

  public static int createEvent(int evId, int expRunId, String eventType) throws Exception {
    EventRecord rec = ctx().newRecord(Tables.EVENT);
    rec.setId(null);
    rec.setEventtype(eventType);
    rec.setEventid(evId);
    rec.setExperimentrun(expRunId);
    rec.store();
    return rec.getId();
  }

  public static int createFitEvent(int expRunId, int dfId, int specId, int tId) throws Exception {
    FiteventRecord rec = ctx().newRecord(Tables.FITEVENT);
    rec.setId(null);
    rec.setTransformerspec(specId);
    rec.setTransformer(tId);
    rec.setDf(dfId);
    rec.setPredictioncolumns("predCol1,predCol2");
    rec.setLabelcolumns("labCol1,labCol2");
    rec.setExperimentrun(expRunId);
    rec.setProblemtype("regression");
    rec.store();

    // Store Feature columns.
    List<String> features = Arrays.asList("featCol1", "featCol2", "featCol3");
    for (int i = 0; i < features.size(); i++) {
      FeatureRecord ft = ctx().newRecord(Tables.FEATURE);
      ft.setId(null);
      ft.setName(features.get(i));
      ft.setFeatureindex(i);
      ft.setImportance(0.0);
      ft.setTransformer(tId);
      ft.store();
      ft.getId();
    }

    // Store the corresponding event.
    createEvent(rec.getId(), expRunId, "fit");

    return rec.getId();
  }

  public static int createTransformEvent(int expRunId,
                                         int tId,
                                         int oldDfId,
                                         int newDfId,
                                         String inCols,
                                         String outCols) throws Exception {
    TransformeventRecord rec = ctx().newRecord(Tables.TRANSFORMEVENT);
    rec.setId(null);
    rec.setOlddf(oldDfId);
    rec.setNewdf(newDfId);
    rec.setTransformer(tId);
    rec.setInputcolumns(inCols);
    rec.setOutputcolumns(outCols);
    rec.setExperimentrun(expRunId);
    rec.store();

    createEvent(rec.getId(), expRunId, "transform");

    return rec.getId();
  }

  // This method is included here just in case, but try to avoid creating a ModelDbServer in the unit tests.
  // Instead test the *Dao classes (e.g. ProjectDao, FitEventDao).
  public static ModelDbServer server() throws SQLException, IOException, ParseException, TException {
    if (server != null) {
      return server;
    }

    server = new ModelDbServer(ctx());

    return server;
  }

  public static int tableSize(Table t) throws Exception {
    return ctx().selectFrom(t).fetch().size();
  }
  
  public static void clearTables() throws SQLException, IOException, ParseException {
    List<Table> tables = Arrays.asList(
      ANNOTATION,
      ANNOTATIONFRAGMENT,
      CROSSVALIDATIONEVENT,
      CROSSVALIDATIONFOLD,
      DATAFRAME,
      DATAFRAMECOLUMN,
      DATAFRAMESPLIT,
      EVENT,
      EXPERIMENT,
      EXPERIMENTRUN,
      FEATURE,
      FITEVENT,
      GRIDCELLCROSSVALIDATION,
      GRIDSEARCHCROSSVALIDATIONEVENT,
      HYPERPARAMETER,
      LINEARMODEL,
      LINEARMODELTERM,
      METRICEVENT,
      MODELOBJECTIVEHISTORY,
      PIPELINESTAGE,
      PROJECT,
      RANDOMSPLITEVENT,
      TRANSFORMEVENT,
      TRANSFORMER,
      TRANSFORMERSPEC,
      TREELINK,
      TREEMODEL,
      TREEMODELCOMPONENT,
      TREENODE
    );
    List<Query> queries = new ArrayList<>();
    for (Table table : tables) {
      queries.add(ctx().deleteFrom(table).where("1 = 1"));
    }
    ctx().batch(queries).execute();
  }
}<|MERGE_RESOLUTION|>--- conflicted
+++ resolved
@@ -11,10 +11,6 @@
 import org.jooq.SQLDialect;
 import org.jooq.Table;
 import org.jooq.impl.DSL;
-import com.mongodb.MongoClient;
-import com.mongodb.DB;
-import com.mongodb.MongoException;
-import com.mongodb.BasicDBObject;
 
 import java.io.File;
 import java.io.IOException;
@@ -47,12 +43,7 @@
   private static DSLContext context = null;
   private static ModelDbServer server = null;
   private static ModelDbConfig config = null;
-<<<<<<< HEAD
-  private static MongoClient client = null;
-  private static DB metadataDb = null;
-=======
   private static MetadataDb metadataDb = null;
->>>>>>> 82ab838e
 
   private static void createSqliteDb() throws IOException {
     ProcessBuilder pb = new ProcessBuilder("sh", "gen_sqlite.sh");
@@ -64,27 +55,15 @@
     return config;
   }
 
-<<<<<<< HEAD
-  public static DB getMetadataDb() throws MongoException, ParseException {
-=======
   public static MetadataDb getMetadataDb() throws ParseException {
->>>>>>> 82ab838e
     if (metadataDb != null) {
       return metadataDb;
     }
 
-<<<<<<< HEAD
-    // assumes that 'gen_sqlite.sh' has been run (which starts mongodb too)
-    config = ModelDbConfig.parse(new String[] {});
-    client = new MongoClient(config.mongoDbHost, config.mongoDbPort);
-    metadataDb = client.getDB(config.mongoDbTestDbName);
-
-=======
     config = ModelDbConfig.parse(new String[] {});
     metadataDb = new MongoMetadataDb(config.metadataDbHost, 
       config.metadataDbPort, config.metadataDbName);
     metadataDb.open();
->>>>>>> 82ab838e
     return metadataDb;
   }
 
@@ -103,27 +82,15 @@
 
   public static ProjExpRunTriple reset() throws Exception {
     clearTables();
-<<<<<<< HEAD
-    // clear the mongoDB test database
-=======
     // clear the metadata test database
->>>>>>> 82ab838e
     resetMetadataDb();
     // this is required. other tests use the generated experiment run
     return createExperimentRun();
   }
 
-<<<<<<< HEAD
-  public static void resetMetadataDb() throws MongoException, ParseException {
-    for (String collectionName : getMetadataDb().getCollectionNames()) {
-      if (collectionName.indexOf("system.") == -1) {
-        getMetadataDb().getCollection(collectionName).drop();
-      }
-=======
   public static void resetMetadataDb() {
     if (metadataDb != null) {
       metadataDb.reset();
->>>>>>> 82ab838e
     }
   }
 
