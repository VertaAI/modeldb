#!/usr/bin/env bash
# generate thrift file
<<<<<<< HEAD
../scripts/gen_thrift_file.sh java '../thrift/ModelDB.thrift' './src/main/thrift/' 
=======
../scripts/gen_thrift_file.py java '../thrift/ModelDB.thrift' './src/main/thrift/'
>>>>>>> de20eb8e

# check if thrift version specified and pass that on
if [ -n "$1" ]; then
    THRIFT_VERSION="-Dthrift_version=$1"
fi
# echo "mvn clean compile $THRIFT_VERSION && mvn exec:java -Dexec.mainClass=\"edu.mit.csail.db.ml.main.Main\" $THRIFT_VERSION"

# The next two lines of code must be seperate (not joined by &&)
# for Travis continuous integration tests to run
mvn clean compile $THRIFT_VERSION
mvn exec:java -Dexec.mainClass="edu.mit.csail.db.ml.main.Main" $THRIFT_VERSION &<|MERGE_RESOLUTION|>--- conflicted
+++ resolved
@@ -1,10 +1,6 @@
 #!/usr/bin/env bash
 # generate thrift file
-<<<<<<< HEAD
 ../scripts/gen_thrift_file.sh java '../thrift/ModelDB.thrift' './src/main/thrift/' 
-=======
-../scripts/gen_thrift_file.py java '../thrift/ModelDB.thrift' './src/main/thrift/'
->>>>>>> de20eb8e
 
 # check if thrift version specified and pass that on
 if [ -n "$1" ]; then
