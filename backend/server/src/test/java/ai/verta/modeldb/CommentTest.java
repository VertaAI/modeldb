package ai.verta.modeldb;

import static org.junit.Assert.*;
import static org.mockito.ArgumentMatchers.any;
import static org.mockito.Mockito.when;
import static org.springframework.boot.test.context.SpringBootTest.WebEnvironment.DEFINED_PORT;

import ai.verta.common.ModelDBResourceEnum.ModelDBServiceResourceTypes;
import ai.verta.uac.Action;
import ai.verta.uac.GetResources;
import ai.verta.uac.GetResourcesResponseItem;
import ai.verta.uac.GetSelfAllowedResources;
import ai.verta.uac.ModelDBActionEnum.ModelDBServiceActions;
import ai.verta.uac.ResourceType;
import ai.verta.uac.ServiceEnum;
import com.google.common.util.concurrent.Futures;
import io.grpc.Status;
import io.grpc.StatusRuntimeException;
import java.util.ArrayList;
import java.util.Calendar;
import java.util.Date;
import java.util.List;
import java.util.Map;
import java.util.Set;
import org.apache.logging.log4j.LogManager;
import org.apache.logging.log4j.Logger;
import org.junit.jupiter.api.AfterEach;
import org.junit.jupiter.api.BeforeEach;
import org.junit.jupiter.api.Test;
import org.junit.jupiter.api.extension.ExtendWith;
import org.springframework.boot.test.context.SpringBootTest;
import org.springframework.test.context.ContextConfiguration;
import org.springframework.test.context.junit.jupiter.SpringExtension;

@ExtendWith(SpringExtension.class)
@SpringBootTest(classes = App.class, webEnvironment = DEFINED_PORT)
@ContextConfiguration(classes = {ModeldbTestConfigurationBeans.class})
public class CommentTest extends ModeldbTestSetup {

  private static final Logger LOGGER = LogManager.getLogger(CommentTest.class);
  // Project Entities
  private Project project;

  // Experiment Entities
  private Experiment experiment;

  // ExperimentRun Entities
  private ExperimentRun experimentRun;
  private List<Comment> commentList = new ArrayList<>();

  @BeforeEach
  public void createEntities() {
    super.setUp();
    initializeChannelBuilderAndExternalServiceStubs();

    if (isRunningIsolated()) {
      setupMockUacEndpoints(uac);
    }

    createProjectEntities();
    createExperimentEntities();
    createExperimentRunEntities();
  }

  @AfterEach
  public void removeEntities() {
    DeleteExperimentRun deleteExperimentRun =
        DeleteExperimentRun.newBuilder().setId(experimentRun.getId()).build();
    DeleteExperimentRun.Response deleteExperimentRunResponse =
        experimentRunServiceStub.deleteExperimentRun(deleteExperimentRun);
    assertTrue(deleteExperimentRunResponse.getStatus());

    // ExperimentRun Entities
    experimentRun = null;

    DeleteExperiment deleteExperiment =
        DeleteExperiment.newBuilder().setId(experiment.getId()).build();
    DeleteExperiment.Response deleteExperimentResponse =
        experimentServiceStub.deleteExperiment(deleteExperiment);
    assertTrue(deleteExperimentResponse.getStatus());
    experiment = null;

    if (isRunningIsolated()) {
      when(uacBlockingMock.getCurrentUser(any())).thenReturn(testUser1);
      mockGetSelfAllowedResources(
          Set.of(project.getId()),
          ModelDBServiceResourceTypes.PROJECT,
          ModelDBServiceActions.DELETE);
    }

    DeleteProject deleteProject = DeleteProject.newBuilder().setId(project.getId()).build();
    DeleteProject.Response deleteProjectResponse = projectServiceStub.deleteProject(deleteProject);
    LOGGER.info("Project deleted successfully");
    LOGGER.info(deleteProjectResponse.toString());
    assertTrue(deleteProjectResponse.getStatus());
    project = null;
    commentList = new ArrayList<>();
<<<<<<< HEAD

    cleanUpResources();
=======
    super.tearDown();
>>>>>>> aeb118e5
  }

  private void createProjectEntities() {
    if (isRunningIsolated()) {
      var resourcesResponse =
          GetResources.Response.newBuilder()
              .addItem(
                  GetResourcesResponseItem.newBuilder()
                      .setWorkspaceId(testUser1.getVertaInfo().getDefaultWorkspaceId())
                      .setOwnerId(testUser1.getVertaInfo().getDefaultWorkspaceId())
                      .build())
              .build();
      when(collaboratorBlockingMock.getResources(any())).thenReturn(resourcesResponse);
    }

    // Create two project of above project
    CreateProject createProjectRequest =
        ProjectTest.getCreateProjectRequest("project-" + new Date().getTime());
    CreateProject.Response createProjectResponse =
        projectServiceStub.createProject(createProjectRequest);
    project = createProjectResponse.getProject();
    LOGGER.info("Project created successfully");
    assertEquals(
        "Project name not match with expected Project name",
        createProjectRequest.getName(),
        project.getName());

    if (isRunningIsolated()) {
      mockGetResourcesForAllProjects(Map.of(project.getId(), project), testUser1);
      when(uac.getAuthzService()
              .getSelfAllowedResources(
                  GetSelfAllowedResources.newBuilder()
                      .addActions(
                          Action.newBuilder()
                              .setModeldbServiceAction(ModelDBServiceActions.READ)
                              .setService(ServiceEnum.Service.MODELDB_SERVICE))
                      .setService(ServiceEnum.Service.MODELDB_SERVICE)
                      .setResourceType(
                          ResourceType.newBuilder()
                              .setModeldbServiceResourceType(
                                  ModelDBServiceResourceTypes.REPOSITORY))
                      .build()))
          .thenReturn(
              Futures.immediateFuture(GetSelfAllowedResources.Response.newBuilder().build()));
    }
  }

  private void createExperimentEntities() {
    // Create two experiment of above project
    CreateExperiment createExperimentRequest =
        ExperimentTest.getCreateExperimentRequestForOtherTests(
            project.getId(), "Experiment-" + new Date().getTime());
    CreateExperiment.Response createExperimentResponse =
        experimentServiceStub.createExperiment(createExperimentRequest);
    experiment = createExperimentResponse.getExperiment();
    LOGGER.info("Experiment created successfully");
    assertEquals(
        "Experiment name not match with expected Experiment name",
        createExperimentRequest.getName(),
        experiment.getName());
  }

  private void createExperimentRunEntities() {
    CreateExperimentRun createExperimentRunRequest =
        ExperimentRunTest.getCreateExperimentRunRequestForOtherTests(
            project.getId(), experiment.getId(), "ExperimentRun-" + new Date().getTime());
    CreateExperimentRun.Response createExperimentRunResponse =
        experimentRunServiceStub.createExperimentRun(createExperimentRunRequest);
    experimentRun = createExperimentRunResponse.getExperimentRun();
    LOGGER.info("ExperimentRun created successfully");
    assertEquals(
        "ExperimentRun name not match with expected ExperimentRun name",
        createExperimentRunRequest.getName(),
        experimentRun.getName());
  }

  @Test
  public void a_addExperimentRunCommentTest() {
    LOGGER.info("Add ExperimentRun comment test start................................");
    AddComment addComment =
        AddComment.newBuilder()
            .setEntityId(experimentRun.getId())
            .setMessage(
                "Hello, this project is awesome. I am interested to explore it."
                    + Calendar.getInstance().getTimeInMillis())
            .build();
    AddComment.Response response = commentServiceBlockingStub.addExperimentRunComment(addComment);
    LOGGER.info("addProjectComment Response : \n" + response.getComment());
    assertEquals(
        "Comment message not match with expected comment message",
        addComment.getMessage(),
        response.getComment().getMessage());
    commentList.add(response.getComment());

    LOGGER.info("Add ExperimentRun comment test stop................................");
  }

  @Test
  public void aa_addExperimentRunCommentNegativeTest() {
    LOGGER.info("Add ExperimentRun comment Negative test start................................");
    AddComment addComment =
        AddComment.newBuilder()
            .setMessage(
                "Hello, this ExperimentRun is awesome. I am interested to explore it."
                    + Calendar.getInstance().getTimeInMillis())
            .build();
    try {
      commentServiceBlockingStub.addExperimentRunComment(addComment);
      fail();
    } catch (StatusRuntimeException ex) {
      Status status = Status.fromThrowable(ex);
      LOGGER.warn("Error Code : " + status.getCode() + " Description : " + status.getDescription());
      assertEquals(Status.INVALID_ARGUMENT.getCode(), status.getCode());
    }
    LOGGER.info("Add ExperimentRun comment Negative test stop................................");
  }

  @Test
  public void b_updateExperimentRunCommentTest() {
    LOGGER.info("Update ExperimentRun comment test start................................");

    AddComment addComment =
        AddComment.newBuilder()
            .setEntityId(experimentRun.getId())
            .setMessage(
                "Hello, this project is awesome. I am interested to explore it."
                    + Calendar.getInstance().getTimeInMillis())
            .build();
    AddComment.Response addCommentResponse =
        commentServiceBlockingStub.addExperimentRunComment(addComment);
    LOGGER.info("addProjectComment Response : \n" + addCommentResponse.getComment());
    assertEquals(
        "Comment message not match with expected comment message",
        addCommentResponse.getComment().getMessage(),
        addCommentResponse.getComment().getMessage());
    commentList.add(addCommentResponse.getComment());

    GetComments getCommentsRequest =
        GetComments.newBuilder().setEntityId(experimentRun.getId()).build();
    GetComments.Response getCommentsResponse =
        commentServiceBlockingStub.getExperimentRunComments(getCommentsRequest);
    if (getCommentsResponse.getCommentsList().isEmpty()) {
      LOGGER.error("Comments not found in database.");
      fail();
      return;
    }

    Comment comment = getCommentsResponse.getCommentsList().get(0);
    LOGGER.info("Existing Comment for update is : \n" + comment);
    String newMessage =
        "Hello, this ExperimentRun is awesome. I am interested to explore it. "
            + Calendar.getInstance().getTimeInMillis();
    UpdateComment updateComment =
        UpdateComment.newBuilder()
            .setId(comment.getId())
            .setEntityId(experimentRun.getId())
            .setMessage(newMessage)
            .build();
    UpdateComment.Response response =
        commentServiceBlockingStub.updateExperimentRunComment(updateComment);
    LOGGER.info("UpdateExperimentRunComment Response : \n" + response.getComment());
    assertEquals(newMessage, response.getComment().getMessage());

    LOGGER.info("Update ExperimentRun comment test stop................................");
  }

  @Test
  public void bb_updateExperimentRunCommentNegativeTest() {
    LOGGER.info("Update ExperimentRun comment Negative test start................................");

    String newMessage =
        "Hello, this ExperimentRun is awesome. I am interested to explore it. "
            + Calendar.getInstance().getTimeInMillis();
    UpdateComment updateComment = UpdateComment.newBuilder().setMessage(newMessage).build();
    try {
      commentServiceBlockingStub.updateExperimentRunComment(updateComment);
      fail();
    } catch (StatusRuntimeException ex) {
      Status status = Status.fromThrowable(ex);
      LOGGER.warn("Error Code : " + status.getCode() + " Description : " + status.getDescription());
      assertEquals(Status.INVALID_ARGUMENT.getCode(), status.getCode());
    }
    LOGGER.info("Update ExperimentRun comment Negative test stop................................");
  }

  @Test
  public void c_getExperimentRunCommentTest() {
    LOGGER.info("Get ExperimentRun comment test start................................");

    AddComment addComment =
        AddComment.newBuilder()
            .setEntityId(experimentRun.getId())
            .setMessage(
                "Hello, this project is awesome. I am interested to explore it."
                    + Calendar.getInstance().getTimeInMillis())
            .build();
    AddComment.Response addCommentResponse =
        commentServiceBlockingStub.addExperimentRunComment(addComment);
    LOGGER.info("addProjectComment Response : \n" + addCommentResponse.getComment());
    assertEquals(
        "Comment message not match with expected comment message",
        addComment.getMessage(),
        addCommentResponse.getComment().getMessage());
    Comment expectedComment = addCommentResponse.getComment();
    commentList.add(expectedComment);

    GetComments getCommentsRequest =
        GetComments.newBuilder().setEntityId(experimentRun.getId()).build();
    GetComments.Response response =
        commentServiceBlockingStub.getExperimentRunComments(getCommentsRequest);
    LOGGER.info("getExperimentRunComment Response : \n" + response.getCommentsList());
    assertTrue(
        "Comment not match with expected comment",
        response.getCommentsList().contains(expectedComment));
    LOGGER.info("Get ExperimentRun comment test stop................................");
  }

  @Test
  public void cc_getExperimentRunCommentNegativeTest() {
    LOGGER.info("Get ExperimentRun comment Negative test start................................");

    GetComments getCommentsRequest = GetComments.newBuilder().build();
    try {
      commentServiceBlockingStub.getExperimentRunComments(getCommentsRequest);
      fail();
    } catch (StatusRuntimeException ex) {
      Status status = Status.fromThrowable(ex);
      LOGGER.warn("Error Code : " + status.getCode() + " Description : " + status.getDescription());
      assertEquals(Status.INVALID_ARGUMENT.getCode(), status.getCode());
    }
    LOGGER.info("Get ExperimentRun comment Negative test stop................................");
  }

  @Test
  public void d_deleteExperimentRunCommentTest() {
    LOGGER.info("Delete ExperimentRun comment test start................................");
    AddComment addComment =
        AddComment.newBuilder()
            .setEntityId(experimentRun.getId())
            .setMessage(
                "Hello, this project is awesome. I am interested to explore it."
                    + Calendar.getInstance().getTimeInMillis())
            .build();
    AddComment.Response addCommentResponse =
        commentServiceBlockingStub.addExperimentRunComment(addComment);
    LOGGER.info("addProjectComment Response : \n" + addCommentResponse.getComment());
    assertEquals(
        "Comment message not match with expected comment message",
        addComment.getMessage(),
        addCommentResponse.getComment().getMessage());
    commentList.add(addCommentResponse.getComment());

    GetComments getCommentsRequest =
        GetComments.newBuilder().setEntityId(experimentRun.getId()).build();
    GetComments.Response getCommentsResponse =
        commentServiceBlockingStub.getExperimentRunComments(getCommentsRequest);
    LOGGER.info("getExperimentRunComment Response : \n" + getCommentsResponse.getCommentsList());
    assertEquals(
        "ExperimentRun comments count not match with expected comments count",
        commentList.size(),
        getCommentsResponse.getCommentsCount());

    Comment comment = getCommentsResponse.getCommentsList().get(0);
    LOGGER.debug("Existing Comment for update is : \n" + comment);

    DeleteComment deleteComment =
        DeleteComment.newBuilder()
            .setId(comment.getId())
            .setEntityId(experimentRun.getId())
            .build();
    DeleteComment.Response response =
        commentServiceBlockingStub.deleteExperimentRunComment(deleteComment);
    LOGGER.info("deleteExperimentRunComment Response : \n" + response.getStatus());
    assertTrue(response.getStatus());

    LOGGER.info("Delete ExperimentRun comment test stop................................");
  }

  @Test
  public void dd_deleteExperimentRunCommentNegativeTest() {
    LOGGER.info("Delete ExperimentRun comment Negative test start................................");
    DeleteComment deleteComment = DeleteComment.newBuilder().build();
    try {
      commentServiceBlockingStub.deleteExperimentRunComment(deleteComment);
      fail();
    } catch (StatusRuntimeException ex) {
      Status status = Status.fromThrowable(ex);
      LOGGER.warn("Error Code : " + status.getCode() + " Description : " + status.getDescription());
      assertEquals(Status.INVALID_ARGUMENT.getCode(), status.getCode());
    }
    LOGGER.info("Delete ExperimentRun comment Negative test stop................................");
  }
}<|MERGE_RESOLUTION|>--- conflicted
+++ resolved
@@ -95,12 +95,9 @@
     assertTrue(deleteProjectResponse.getStatus());
     project = null;
     commentList = new ArrayList<>();
-<<<<<<< HEAD
 
     cleanUpResources();
-=======
     super.tearDown();
->>>>>>> aeb118e5
   }
 
   private void createProjectEntities() {
