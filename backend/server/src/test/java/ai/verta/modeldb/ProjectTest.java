--- conflicted
+++ resolved
@@ -36,6 +36,7 @@
 import java.util.HashSet;
 import java.util.List;
 import java.util.Map;
+import java.util.Optional;
 import java.util.Random;
 import java.util.Set;
 import java.util.UUID;
@@ -1832,7 +1833,6 @@
 
       // Create project
       createProjectRequest = getCreateProjectRequest(project.getName());
-<<<<<<< HEAD
       if (testConfig.isPermissionV2Enabled() && !isRunningIsolated()) {
         var groupIdUser =
             createAndGetGroup(authServiceChannelServiceUser, organizationId, testUser1);
@@ -1860,8 +1860,6 @@
                 .setWorkspaceName(organizationId + "/" + testUserWorkspace.getName())
                 .build();
       }
-=======
->>>>>>> 039a2af7
       createProjectResponse = projectServiceStub.createProject(createProjectRequest);
       selfProject = createProjectResponse.getProject();
       LOGGER.info("Project created successfully");
