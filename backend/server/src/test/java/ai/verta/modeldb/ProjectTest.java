--- conflicted
+++ resolved
@@ -1832,36 +1832,6 @@
 
       // Create project
       createProjectRequest = getCreateProjectRequest(project.getName());
-<<<<<<< HEAD
-      if (testConfig.isPermissionV2Enabled() && !isRunningIsolated()) {
-        var groupIdUser =
-            createAndGetGroup(authServiceChannelServiceUser, organizationId, testUser1);
-
-        var roleIdUser =
-            createAndGetRole(
-                    authServiceChannelServiceUser,
-                    organizationId,
-                    Optional.empty(),
-                    Set.of(ResourceTypeV2.PROJECT))
-                .getRole()
-                .getId();
-
-        var testUserWorkspace =
-            createWorkspaceAndRoleForUser(
-                authServiceChannelServiceUser,
-                organizationId,
-                groupIdUser,
-                roleIdUser,
-                testUser2.getVertaInfo().getUsername(),
-                Optional.empty());
-        createProjectRequest =
-            createProjectRequest
-                .toBuilder()
-                .setWorkspaceName(organizationId + "/" + testUserWorkspace.getName())
-                .build();
-      }
-=======
->>>>>>> 039a2af7
       createProjectResponse = projectServiceStub.createProject(createProjectRequest);
       selfProject = createProjectResponse.getProject();
       LOGGER.info("Project created successfully");
