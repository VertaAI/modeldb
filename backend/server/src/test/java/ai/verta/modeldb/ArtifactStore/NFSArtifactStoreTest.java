package ai.verta.modeldb.ArtifactStore;

import static org.awaitility.Awaitility.await;
import static org.junit.Assert.*;
import static org.junit.Assume.assumeTrue;
import static org.mockito.ArgumentMatchers.any;
import static org.mockito.Mockito.when;
import static org.springframework.boot.test.context.SpringBootTest.WebEnvironment.DEFINED_PORT;

import ai.verta.common.Artifact;
import ai.verta.common.ArtifactTypeEnum.ArtifactType;
import ai.verta.common.ModelDBResourceEnum.ModelDBServiceResourceTypes;
import ai.verta.modeldb.App;
import ai.verta.modeldb.AuthClientInterceptor;
import ai.verta.modeldb.CreateExperiment;
import ai.verta.modeldb.CreateExperimentRun;
import ai.verta.modeldb.CreateProject;
import ai.verta.modeldb.DeleteProject;
import ai.verta.modeldb.Experiment;
import ai.verta.modeldb.ExperimentRun;
import ai.verta.modeldb.ExperimentRunServiceGrpc;
import ai.verta.modeldb.ExperimentServiceGrpc;
import ai.verta.modeldb.GetUrlForArtifact;
import ai.verta.modeldb.ModeldbTestConfigurationBeans;
import ai.verta.modeldb.Project;
import ai.verta.modeldb.ProjectServiceGrpc;
import ai.verta.modeldb.ProjectServiceGrpc.ProjectServiceBlockingStub;
import ai.verta.modeldb.common.connections.UAC;
import ai.verta.modeldb.common.interceptors.MetadataForwarder;
import ai.verta.modeldb.config.TestConfig;
import ai.verta.modeldb.configuration.ReconcilerInitializer;
import ai.verta.uac.GetResources;
import ai.verta.uac.GetResourcesResponseItem;
import ai.verta.uac.GetSelfAllowedResources;
import ai.verta.uac.GetWorkspaceById;
import ai.verta.uac.GetWorkspaceByName;
import ai.verta.uac.IsSelfAllowed;
import ai.verta.uac.ResourceType;
import ai.verta.uac.ResourceVisibility;
import ai.verta.uac.Resources;
import ai.verta.uac.SetResource;
import ai.verta.uac.SetRoleBinding;
import ai.verta.uac.UACServiceGrpc;
import ai.verta.uac.UserInfo;
import ai.verta.uac.VertaUserInfo;
import ai.verta.uac.Workspace;
import com.google.api.client.util.IOUtils;
import com.google.common.util.concurrent.Futures;
import io.grpc.Context;
import io.grpc.ManagedChannel;
import io.grpc.ManagedChannelBuilder;
import io.grpc.Metadata;
import java.io.File;
import java.io.FileInputStream;
import java.io.FileOutputStream;
import java.io.IOException;
import java.io.InputStream;
import java.io.OutputStream;
import java.net.HttpURLConnection;
import java.net.URL;
import java.util.Date;
import java.util.concurrent.Executor;
import java.util.concurrent.TimeUnit;
import org.apache.logging.log4j.LogManager;
import org.apache.logging.log4j.Logger;
import org.apache.tomcat.util.http.fileupload.FileUtils;
import org.junit.jupiter.api.AfterEach;
import org.junit.jupiter.api.BeforeEach;
import org.junit.jupiter.api.Test;
import org.junit.jupiter.api.extension.ExtendWith;
import org.springframework.beans.factory.annotation.Autowired;
import org.springframework.beans.factory.annotation.Qualifier;
import org.springframework.boot.test.context.SpringBootTest;
import org.springframework.test.context.ContextConfiguration;
import org.springframework.test.context.junit.jupiter.SpringExtension;

@ExtendWith(SpringExtension.class)
@SpringBootTest(classes = App.class, webEnvironment = DEFINED_PORT)
@ContextConfiguration(classes = {ModeldbTestConfigurationBeans.class})
public class NFSArtifactStoreTest {

  private static final Logger LOGGER = LogManager.getLogger(NFSArtifactStoreTest.class);
  private static final String artifactKey = "readme.md";
  private Project project;
  private Experiment experiment;
  private ExperimentRun experimentRun;
  private ProjectServiceBlockingStub projectServiceStub;
  private ExperimentServiceGrpc.ExperimentServiceBlockingStub experimentServiceStub;
  private ExperimentRunServiceGrpc.ExperimentRunServiceBlockingStub experimentRunServiceStub;

  @Autowired UAC uac;

  @Autowired TestConfig testConfig;

  @Autowired
  @Qualifier("grpcExecutor")
  Executor executor;

  @Autowired ReconcilerInitializer reconcilerInitializer;
  private ManagedChannel channel;

  @BeforeEach
  public void createEntities() {
    if (testConfig.getDatabase().getRdbConfiguration().isH2()) {
      initializedChannelBuilderAndExternalServiceStubs();

      setupMockUacEndpoints(uac);
    }
    createProjectEntities();
    createExperimentEntities();
    createExperimentRunEntities();
  }

  private void setupMockUacEndpoints(UAC uac) {
    Context.current().withValue(MetadataForwarder.METADATA_INFO, new Metadata()).attach();
    UACServiceGrpc.UACServiceFutureStub uacMock = uac.getUACService();
    when(uacMock.getCurrentUser(any()))
        .thenReturn(
            Futures.immediateFuture(
                UserInfo.newBuilder()
                    .setEmail("testUser@verta.ai")
                    .setVertaInfo(
                        VertaUserInfo.newBuilder()
                            .setUserId("testUser")
                            .setDefaultWorkspaceId(1L)
                            .setWorkspaceId("1")
                            .build())
                    .build()));
    when(uacMock.getUser(any()))
        .thenReturn(
            Futures.immediateFuture(
                UserInfo.newBuilder()
                    .setEmail("testUser@verta.ai")
                    .setVertaInfo(
                        VertaUserInfo.newBuilder()
                            .setUserId("testUser")
                            .setDefaultWorkspaceId(1L)
                            .setWorkspaceId("1")
                            .build())
                    .build()));

    when(uac.getAuthzService().isSelfAllowed(any()))
        .thenReturn(
            Futures.immediateFuture(IsSelfAllowed.Response.newBuilder().setAllowed(true).build()));

    // allow any SetResource call
    when(uac.getCollaboratorService().setResource(any()))
        .thenReturn(Futures.immediateFuture(SetResource.Response.newBuilder().build()));

    when(uac.getWorkspaceService()
            .getWorkspaceById(GetWorkspaceById.newBuilder().setId(1L).build()))
        .thenReturn(Futures.immediateFuture(Workspace.newBuilder().setId(1L).build()));
    when(uac.getWorkspaceService()
            .getWorkspaceByName(GetWorkspaceByName.newBuilder().setName("").build()))
        .thenReturn(Futures.immediateFuture(Workspace.newBuilder().setId(1L).build()));

<<<<<<< HEAD
    when(uac.getCollaboratorService().getResourcesSpecialPersonalWorkspace(any()))
        .thenReturn(
            Futures.immediateFuture(
                Response.newBuilder()
                    .addItem(
                        GetResourcesResponseItem.newBuilder()
                            .setVisibility(ResourceVisibility.PRIVATE)
                            .setResourceType(
                                ResourceType.newBuilder()
                                    .setModeldbServiceResourceType(
                                        ModelDBServiceResourceTypes.PROJECT)
                                    .build())
                            .setOwnerId(1L)
                            .setWorkspaceId(1L)
                            .build())
                    .build()));

    when(uac.getServiceAccountRoleServiceFutureStub().setRoleBinding(any()))
=======
    var getResources =
        GetResources.Response.newBuilder()
            .addItem(
                GetResourcesResponseItem.newBuilder()
                    .setVisibility(ResourceVisibility.PRIVATE)
                    .setResourceType(
                        ResourceType.newBuilder()
                            .setModeldbServiceResourceType(ModelDBServiceResourceTypes.PROJECT)
                            .build())
                    .setOwnerId(1L)
                    .setWorkspaceId(1L)
                    .build())
            .build();
    if (testConfig.isPermissionV2Enabled()) {
      when(collaboratorMock.getResources(any())).thenReturn(Futures.immediateFuture(getResources));
    } else {
      when(collaboratorMock.getResourcesSpecialPersonalWorkspace(any()))
          .thenReturn(Futures.immediateFuture(getResources));
    }
    var roleServiceMock = mock(RoleServiceGrpc.RoleServiceFutureStub.class);
    when(uac.getServiceAccountRoleServiceFutureStub()).thenReturn(roleServiceMock);
    when(roleServiceMock.setRoleBinding(any()))
>>>>>>> f6fd0e71
        .thenReturn(Futures.immediateFuture(SetRoleBinding.Response.newBuilder().build()));
    when(uac.getAuthzService().getSelfAllowedResources(any()))
        .thenReturn(
            Futures.immediateFuture(
                GetSelfAllowedResources.Response.newBuilder()
                    .addResources(Resources.newBuilder().setAllResourceIds(true).build())
                    .build()));
  }

  private void initializedChannelBuilderAndExternalServiceStubs() {
    var authClientInterceptor = new AuthClientInterceptor(testConfig);
    channel =
        ManagedChannelBuilder.forAddress("localhost", testConfig.getGrpcServer().getPort())
            .maxInboundMessageSize(testConfig.getGrpcServer().getMaxInboundMessageSize())
            .intercept(authClientInterceptor.getClient1AuthInterceptor())
            .usePlaintext()
            .executor(executor)
            .build();

    // Create all service blocking stub
    projectServiceStub = ProjectServiceGrpc.newBlockingStub(channel);
    experimentServiceStub = ExperimentServiceGrpc.newBlockingStub(channel);
    experimentRunServiceStub = ExperimentRunServiceGrpc.newBlockingStub(channel);

    LOGGER.info("Test service infrastructure config complete.");
  }

  @AfterEach
  public void removeEntities() throws InterruptedException, IOException {
    if (project != null) {
      DeleteProject deleteProject = DeleteProject.newBuilder().setId(project.getId()).build();
      projectServiceStub.deleteProject(deleteProject);
    }
    if (channel != null) {
      channel.shutdown();
      channel.awaitTermination(5, TimeUnit.SECONDS);
    }
    cleanUpResources();
  }

  private void cleanUpResources() throws IOException {
    // Remove all entities
    // removeEntities();
    // Delete entities by cron job
    var softDeleteProjects = reconcilerInitializer.getSoftDeleteProjects();
    var softDeleteExperiments = reconcilerInitializer.getSoftDeleteExperiments();
    var softDeleteExperimentRuns = reconcilerInitializer.getSoftDeleteExperimentRuns();

    softDeleteProjects.resync();
    await().until(softDeleteProjects::isEmpty);
    softDeleteExperiments.resync();
    await().until(softDeleteExperiments::isEmpty);
    softDeleteExperimentRuns.resync();
    await().until(softDeleteExperimentRuns::isEmpty);

    reconcilerInitializer.getSoftDeleteDatasets().resync();
    reconcilerInitializer.getSoftDeleteRepositories().resync();

    File downloadedFile = new File(testConfig.getArtifactStoreConfig().getNFS().getNfsPathPrefix());
    if (downloadedFile.exists()) {
      FileUtils.deleteDirectory(downloadedFile);
    }
    LOGGER.trace("test artifact removed from storage: {}", !downloadedFile.exists());
  }

  private void createProjectEntities() {
    var name = "Project" + new Date().getTime();
    CreateProject.Response createProjectResponse =
        projectServiceStub.createProject(CreateProject.newBuilder().setName(name).build());
    project = createProjectResponse.getProject();
    LOGGER.info("Project created successfully");
    assertEquals("Project name not match with expected Project name", name, project.getName());

    if (testConfig.getDatabase().getRdbConfiguration().isH2()) {
      when(uac.getCollaboratorService().getResources(any()))
          .thenReturn(
              Futures.immediateFuture(
                  GetResources.Response.newBuilder()
                      .addItem(
                          GetResourcesResponseItem.newBuilder()
                              .setResourceId(project.getId())
                              .setWorkspaceId(1L)
                              .build())
                      .build()));
    }
  }

  private void createExperimentEntities() {
    var name = "Experiment" + new Date().getTime();
    CreateExperiment.Response createExperimentResponse =
        experimentServiceStub.createExperiment(
            CreateExperiment.newBuilder().setName(name).setProjectId(project.getId()).build());
    experiment = createExperimentResponse.getExperiment();
    LOGGER.info("Experiment created successfully");
    assertEquals(
        "Experiment name does not match with expected Experiment name", name, experiment.getName());
  }

  private void createExperimentRunEntities() {
    var name = "ExperimentRun" + new Date().getTime();
    var createExperimentRunRequest =
        CreateExperimentRun.newBuilder()
            .setName(name)
            .setProjectId(project.getId())
            .setExperimentId(experiment.getId())
            .addArtifacts(
                Artifact.newBuilder()
                    .setKey(artifactKey)
                    .setPath(artifactKey)
                    .setArtifactType(ArtifactType.IMAGE)
                    .build())
            .build();
    CreateExperimentRun.Response createExperimentRunResponse =
        experimentRunServiceStub.createExperimentRun(createExperimentRunRequest);
    experimentRun = createExperimentRunResponse.getExperimentRun();
    LOGGER.info("ExperimentRun created successfully");
    assertEquals(
        "ExperimentRun name not match with expected ExperimentRun name",
        createExperimentRunRequest.getName(),
        experimentRun.getName());
  }

  @Test
  public void getUrlForArtifactTest() throws IOException {
    GetUrlForArtifact getUrlForArtifactRequest =
        GetUrlForArtifact.newBuilder()
            .setId(experimentRun.getId())
            .setKey(artifactKey)
            .setMethod("put")
            .setArtifactType(ArtifactType.STRING)
            .build();
    GetUrlForArtifact.Response getUrlForArtifactResponse =
        experimentRunServiceStub.getUrlForArtifact(getUrlForArtifactRequest);

    try (InputStream inputStream =
        new FileInputStream("src/test/java/ai/verta/modeldb/updateProjectReadMe.md")) {

      String url = getUrlForArtifactResponse.getUrl();
      System.out.println("url = " + url);
      HttpURLConnection httpClient = (HttpURLConnection) new URL(url).openConnection();
      httpClient.setRequestMethod("PUT");
      httpClient.setDoOutput(true);
      httpClient.setRequestProperty("Content-Type", "application/json");
      try (OutputStream out = httpClient.getOutputStream()) {
        IOUtils.copy(inputStream, out);
        out.flush();
      }

      int responseCode = httpClient.getResponseCode();
      LOGGER.info("POST Response Code :: {}", responseCode);
      assumeTrue(responseCode == HttpURLConnection.HTTP_OK);
    }
  }

  @Test
  public void getArtifactTest() throws IOException {
    LOGGER.info("get artifact test start................................");
    getUrlForArtifactTest();

    GetUrlForArtifact getUrlForArtifactRequest =
        GetUrlForArtifact.newBuilder()
            .setId(experimentRun.getId())
            .setKey(artifactKey)
            .setMethod("GET")
            .setArtifactType(ArtifactType.STRING)
            .build();
    GetUrlForArtifact.Response getUrlForArtifactResponse =
        experimentRunServiceStub.getUrlForArtifact(getUrlForArtifactRequest);

    URL url = new URL(getUrlForArtifactResponse.getUrl());
    HttpURLConnection connection = (HttpURLConnection) url.openConnection();
    connection.setRequestMethod("GET");
    InputStream inputStream = connection.getInputStream();

    String rootPath = System.getProperty("user.dir");
    FileOutputStream fileOutputStream =
        new FileOutputStream(rootPath + File.separator + artifactKey);
    IOUtils.copy(inputStream, fileOutputStream);
    fileOutputStream.close();
    inputStream.close();

    File downloadedFile = new File(rootPath + File.separator + artifactKey);
    if (!downloadedFile.exists()) {
      fail("File not fount at download destination");
    }
    var fileDeleted = downloadedFile.delete();
    LOGGER.info("test artifact removed from storage: {}", fileDeleted);

    LOGGER.info("get artifact test stop................................");
  }
}<|MERGE_RESOLUTION|>--- conflicted
+++ resolved
@@ -154,26 +154,6 @@
             .getWorkspaceByName(GetWorkspaceByName.newBuilder().setName("").build()))
         .thenReturn(Futures.immediateFuture(Workspace.newBuilder().setId(1L).build()));
 
-<<<<<<< HEAD
-    when(uac.getCollaboratorService().getResourcesSpecialPersonalWorkspace(any()))
-        .thenReturn(
-            Futures.immediateFuture(
-                Response.newBuilder()
-                    .addItem(
-                        GetResourcesResponseItem.newBuilder()
-                            .setVisibility(ResourceVisibility.PRIVATE)
-                            .setResourceType(
-                                ResourceType.newBuilder()
-                                    .setModeldbServiceResourceType(
-                                        ModelDBServiceResourceTypes.PROJECT)
-                                    .build())
-                            .setOwnerId(1L)
-                            .setWorkspaceId(1L)
-                            .build())
-                    .build()));
-
-    when(uac.getServiceAccountRoleServiceFutureStub().setRoleBinding(any()))
-=======
     var getResources =
         GetResources.Response.newBuilder()
             .addItem(
@@ -188,15 +168,13 @@
                     .build())
             .build();
     if (testConfig.isPermissionV2Enabled()) {
-      when(collaboratorMock.getResources(any())).thenReturn(Futures.immediateFuture(getResources));
+      when(uac.getCollaboratorService().getResources(any()))
+          .thenReturn(Futures.immediateFuture(getResources));
     } else {
-      when(collaboratorMock.getResourcesSpecialPersonalWorkspace(any()))
+      when(uac.getCollaboratorService().getResourcesSpecialPersonalWorkspace(any()))
           .thenReturn(Futures.immediateFuture(getResources));
     }
-    var roleServiceMock = mock(RoleServiceGrpc.RoleServiceFutureStub.class);
-    when(uac.getServiceAccountRoleServiceFutureStub()).thenReturn(roleServiceMock);
-    when(roleServiceMock.setRoleBinding(any()))
->>>>>>> f6fd0e71
+    when(uac.getServiceAccountRoleServiceFutureStub().setRoleBinding(any()))
         .thenReturn(Futures.immediateFuture(SetRoleBinding.Response.newBuilder().build()));
     when(uac.getAuthzService().getSelfAllowedResources(any()))
         .thenReturn(
