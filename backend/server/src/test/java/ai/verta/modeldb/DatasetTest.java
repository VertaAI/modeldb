package ai.verta.modeldb;

import static org.junit.Assert.*;
import static org.mockito.ArgumentMatchers.any;
import static org.mockito.Mockito.when;
import static org.springframework.boot.test.context.SpringBootTest.WebEnvironment.DEFINED_PORT;

import ai.verta.common.Artifact;
import ai.verta.common.ArtifactTypeEnum.ArtifactType;
import ai.verta.common.CollaboratorTypeEnum;
import ai.verta.common.KeyValue;
import ai.verta.common.KeyValueQuery;
import ai.verta.common.ModelDBResourceEnum.ModelDBServiceResourceTypes;
import ai.verta.common.OperatorEnum;
import ai.verta.common.ValueTypeEnum.ValueType;
import ai.verta.modeldb.common.CommonConstants;
import ai.verta.modeldb.versioning.DeleteRepositoryRequest;
import ai.verta.modeldb.versioning.RepositoryIdentification;
import ai.verta.uac.AddCollaboratorRequest;
import ai.verta.uac.AddGroupUsers;
import ai.verta.uac.DeleteWorkspaceV2;
import ai.verta.uac.GetResources;
import ai.verta.uac.GetResourcesResponseItem;
import ai.verta.uac.GroupServiceGrpc;
import ai.verta.uac.ModelDBActionEnum.ModelDBServiceActions;
import ai.verta.uac.ResourceTypeV2;
import ai.verta.uac.ResourceVisibility;
import ai.verta.uac.Workspace;
import ai.verta.uac.WorkspaceServiceV2Grpc;
import com.google.common.util.concurrent.Futures;
import com.google.protobuf.ListValue;
import com.google.protobuf.Value;
import io.grpc.Status;
import io.grpc.StatusRuntimeException;
import java.util.ArrayList;
import java.util.Calendar;
import java.util.Date;
import java.util.HashMap;
import java.util.List;
import java.util.Map;
import java.util.Optional;
import java.util.Set;
import java.util.stream.Collectors;
import org.apache.logging.log4j.LogManager;
import org.apache.logging.log4j.Logger;
import org.junit.jupiter.api.AfterEach;
import org.junit.jupiter.api.BeforeEach;
import org.junit.jupiter.api.Test;
import org.junit.jupiter.api.extension.ExtendWith;
import org.springframework.boot.test.context.SpringBootTest;
import org.springframework.test.context.ContextConfiguration;
import org.springframework.test.context.junit.jupiter.SpringExtension;

@ExtendWith(SpringExtension.class)
@SpringBootTest(classes = App.class, webEnvironment = DEFINED_PORT)
@ContextConfiguration(classes = {ModeldbTestConfigurationBeans.class})
public class DatasetTest extends ModeldbTestSetup {

  private static final Logger LOGGER = LogManager.getLogger(DatasetTest.class);

  // Dataset Entities
  private Dataset dataset1;
  private Dataset dataset2;
  private Dataset dataset3;
  private Dataset dataset4;
  private final Map<String, Dataset> datasetMap = new HashMap<>();

  @BeforeEach
  @Override
  public void setUp() {
    super.setUp();
    initializeChannelBuilderAndExternalServiceStubs();

    if (isRunningIsolated()) {
      setupMockUacEndpoints(uac);
    }

    // Create all entities
    createDatasetEntities();
  }

  @AfterEach
  @Override
  public void tearDown() {
    if (!datasetMap.isEmpty()) {
      if (isRunningIsolated()) {
        when(uacBlockingMock.getCurrentUser(any())).thenReturn(testUser1);
        mockGetResourcesForAllDatasets(datasetMap, testUser1);
      }
      DeleteDatasets deleteDatasets =
          DeleteDatasets.newBuilder().addAllIds(datasetMap.keySet()).build();
      datasetServiceStub.deleteDatasets(deleteDatasets);
      LOGGER.info("Datasets deleted successfully");
    }

    dataset1 = null;
    dataset2 = null;
    dataset3 = null;
    dataset4 = null;
<<<<<<< HEAD
    datasetMap = new HashMap<>();

    cleanUpResources();
=======
    datasetMap.clear();

    cleanUpResources();
    super.tearDown();
>>>>>>> aeb118e5
  }

  private void createDatasetEntities() {
    if (isRunningIsolated()) {
      var resourcesResponse =
          GetResources.Response.newBuilder()
              .addItem(
                  GetResourcesResponseItem.newBuilder()
                      .setWorkspaceId(testUser1.getVertaInfo().getDefaultWorkspaceId())
                      .setOwnerId(testUser1.getVertaInfo().getDefaultWorkspaceId())
                      .setVisibility(ResourceVisibility.PRIVATE)
                      .build())
              .build();
      when(collaboratorBlockingMock.getResources(any())).thenReturn(resourcesResponse);
    }

    // Create two dataset of above dataset
    CreateDataset createDatasetRequest = getDatasetRequest("Dataset-1-" + new Date().getTime());
    KeyValue attribute1 =
        KeyValue.newBuilder()
            .setKey("attribute_1")
            .setValue(Value.newBuilder().setNumberValue(0.012).build())
            .build();
    KeyValue attribute2 =
        KeyValue.newBuilder()
            .setKey("attribute_2")
            .setValue(Value.newBuilder().setNumberValue(0.99).build())
            .build();
    createDatasetRequest =
        createDatasetRequest
            .toBuilder()
            .addAttributes(attribute1)
            .addAttributes(attribute2)
            .addTags("A00")
            .addTags("A01")
            .build();
    CreateDataset.Response createDatasetResponse =
        datasetServiceStub.createDataset(createDatasetRequest);
    dataset1 = createDatasetResponse.getDataset();
    LOGGER.info("Dataset created successfully");
    assertEquals(
        "Dataset name not match with expected Dataset name",
        createDatasetRequest.getName(),
        dataset1.getName());

    // dataset2 of above dataset
    createDatasetRequest = getDatasetRequest("Dataset-2-" + new Date().getTime());
    attribute1 =
        KeyValue.newBuilder()
            .setKey("attribute_1")
            .setValue(Value.newBuilder().setNumberValue(0.31).build())
            .build();
    attribute2 =
        KeyValue.newBuilder()
            .setKey("attribute_2")
            .setValue(Value.newBuilder().setNumberValue(0.31).build())
            .build();
    createDatasetRequest =
        createDatasetRequest
            .toBuilder()
            .addAttributes(attribute1)
            .addAttributes(attribute2)
            .addTags("A1")
            .addTags("A3")
            .addTags("A4")
            .build();
    createDatasetResponse = datasetServiceStub.createDataset(createDatasetRequest);
    dataset2 = createDatasetResponse.getDataset();
    LOGGER.info("Dataset created successfully");
    assertEquals(
        "Dataset name not match with expected Dataset name",
        createDatasetRequest.getName(),
        dataset2.getName());

    // dataset3 of above dataset
    createDatasetRequest = getDatasetRequest("Dataset-3-" + new Date().getTime());
    attribute1 =
        KeyValue.newBuilder()
            .setKey("attribute_1")
            .setValue(Value.newBuilder().setNumberValue(0.6543210).build())
            .build();
    attribute2 =
        KeyValue.newBuilder()
            .setKey("attribute_2")
            .setValue(Value.newBuilder().setNumberValue(0.6543210).build())
            .build();
    createDatasetRequest =
        createDatasetRequest
            .toBuilder()
            .addAttributes(attribute1)
            .addAttributes(attribute2)
            .build();
    createDatasetResponse = datasetServiceStub.createDataset(createDatasetRequest);
    dataset3 = createDatasetResponse.getDataset();
    LOGGER.info("Dataset created successfully");
    assertEquals(
        "Dataset name not match with expected Dataset name",
        createDatasetRequest.getName(),
        dataset3.getName());

    // dataset4 of above dataset
    createDatasetRequest = getDatasetRequest("Dataset-4-" + new Date().getTime());
    attribute1 =
        KeyValue.newBuilder()
            .setKey("attribute_1")
            .setValue(Value.newBuilder().setNumberValue(1.00).build())
            .build();
    attribute2 =
        KeyValue.newBuilder()
            .setKey("attribute_2")
            .setValue(Value.newBuilder().setNumberValue(0.001212).build())
            .build();
    createDatasetRequest =
        createDatasetRequest
            .toBuilder()
            .addAttributes(attribute1)
            .addAttributes(attribute2)
            .addTags("A5")
            .addTags("A7")
            .addTags("A8")
            .build();
    createDatasetResponse = datasetServiceStub.createDataset(createDatasetRequest);
    dataset4 = createDatasetResponse.getDataset();
    LOGGER.info("Dataset created successfully");
    assertEquals(
        "Dataset name not match with expected Dataset name",
        createDatasetRequest.getName(),
        dataset4.getName());

    datasetMap.put(dataset1.getId(), dataset1);
    datasetMap.put(dataset2.getId(), dataset2);
    datasetMap.put(dataset3.getId(), dataset3);
    datasetMap.put(dataset4.getId(), dataset4);

    if (isRunningIsolated()) {
      mockGetResourcesForAllDatasets(datasetMap, testUser1);
    }
  }

  private void checkValidArtifactPath(
      String entityId, String entityName, List<Artifact> artifacts) {
    for (var responseArtifact : artifacts) {
      var validPrefix =
          testConfig.getArtifactStoreConfig().getPathPrefixWithSeparator() + entityName;
      var path = validPrefix + "/" + entityId + "/" + responseArtifact.getKey();

      var filenameExtension = responseArtifact.getFilenameExtension();
      if (!filenameExtension.isEmpty() && !filenameExtension.endsWith("." + filenameExtension)) {
        path += "." + filenameExtension;
      }

      assertEquals(
          "Dataset artifact path not match with expected artifact path",
          path,
          responseArtifact.getPath());
    }
  }

  private void checkEqualsAssert(StatusRuntimeException e) {
    Status status = Status.fromThrowable(e);
    LOGGER.warn("Error Code : " + status.getCode() + " Description : " + status.getDescription());
    if (testConfig.hasAuth()) {
      assertTrue(
          Status.PERMISSION_DENIED.getCode() == status.getCode()
              || Status.NOT_FOUND.getCode()
                  == status.getCode()); // because of shadow delete the response could be 403 or 404
    } else {
      assertEquals(Status.NOT_FOUND.getCode(), status.getCode());
    }
  }

  private CreateDataset getDatasetRequest(String datasetName) {

    List<KeyValue> attributeList = new ArrayList<>();
    Value stringValue =
        Value.newBuilder()
            .setStringValue("attribute_" + Calendar.getInstance().getTimeInMillis() + "_value")
            .build();
    KeyValue keyValue =
        KeyValue.newBuilder()
            .setKey("attribute_1_" + Calendar.getInstance().getTimeInMillis())
            .setValue(stringValue)
            .build();
    attributeList.add(keyValue);

    Value intValue = Value.newBuilder().setNumberValue(12345).build();
    keyValue =
        KeyValue.newBuilder()
            .setKey("attribute_2_" + Calendar.getInstance().getTimeInMillis())
            .setValue(intValue)
            .setValueType(ValueType.NUMBER)
            .build();
    attributeList.add(keyValue);

    Value listValue =
        Value.newBuilder()
            .setListValue(ListValue.newBuilder().addValues(intValue).addValues(stringValue).build())
            .build();
    keyValue =
        KeyValue.newBuilder()
            .setKey("attribute_3_" + Calendar.getInstance().getTimeInMillis())
            .setValue(listValue)
            .setValueType(ValueType.LIST)
            .build();
    attributeList.add(keyValue);

    return CreateDataset.newBuilder()
        .setName(datasetName)
        .setVisibility(ResourceVisibility.PRIVATE)
        .addTags("A")
        .addTags("A0")
        .addAllAttributes(attributeList)
        .build();
  }

  public static CreateDataset getDatasetRequestForOtherTests(String datasetName) {
    return CreateDataset.newBuilder()
        .setName(datasetName)
        .setVisibility(ResourceVisibility.PRIVATE)
        .addTags("A")
        .addTags("A0")
        .build();
  }

  @Test
  public void createAndDeleteDatasetTest() {
    LOGGER.info("Create and delete Dataset test start................................");

    try {
      CreateDataset createDatasetRequest = getDatasetRequest(dataset1.getName());
      datasetServiceStub.createDataset(createDatasetRequest);
    } catch (StatusRuntimeException ex) {
      Status status = Status.fromThrowable(ex);
      LOGGER.warn("Error Code : " + status.getCode() + " Description : " + status.getDescription());
      assertEquals(Status.ALREADY_EXISTS.getCode(), status.getCode());
    }

    long id = 0;
    try {
      id =
          RepositoryTest.createRepository(
              versioningServiceBlockingStub, "Repo-" + new Date().getTime());

    } finally {
      if (id != 0) {
        DeleteRepositoryRequest.Response deleteRepoResponse =
            versioningServiceBlockingStub.deleteRepository(
                DeleteRepositoryRequest.newBuilder()
                    .setRepositoryId(RepositoryIdentification.newBuilder().setRepoId(id))
                    .build());
        assertTrue(deleteRepoResponse.getStatus());
      }
    }

    LOGGER.info("Create and delete Dataset test stop................................");
  }

  @Test
  public void getAllDatasetTest() {
    LOGGER.info("LogDataset test start................................");

    int pageLimit = 1;
    boolean isExpectedResultFound = false;
    int actualPageNumber = 1;
    for (int pageNumber = 1; pageNumber < 100; pageNumber++) {
      GetAllDatasets getAllDatasets =
          GetAllDatasets.newBuilder()
              .setPageNumber(pageNumber)
              .setPageLimit(pageLimit)
              .setAscending(false)
              .setSortKey(ModelDBConstants.NAME)
              .build();

      GetAllDatasets.Response datasetResponse = datasetServiceStub.getAllDatasets(getAllDatasets);
      if (datasetResponse.getDatasetsList() != null
          && datasetResponse.getDatasetsList().size() > 0) {
        isExpectedResultFound = true;
        LOGGER.info("GetAllDataset Response : " + datasetResponse.getDatasetsCount());
        Dataset resDataset = null;
        for (Dataset dataset : datasetResponse.getDatasetsList()) {
          if (datasetMap.containsKey(dataset.getId())) {
            assertEquals(
                "Dataset not match with expected Dataset",
                datasetMap.get(dataset.getId()),
                dataset);
            resDataset = datasetResponse.getDatasets(0);
          }
        }

        if (resDataset == null) {
          continue;
        }
        if (datasetMap.containsKey(resDataset.getId())) {
          if (actualPageNumber == 1) {
            assertEquals(
                "Dataset not match with expected Dataset",
                datasetMap.get(resDataset.getId()),
                dataset4);
          } else if (actualPageNumber == 3) {
            assertEquals(
                "Dataset not match with expected Dataset",
                datasetMap.get(resDataset.getId()),
                dataset2);
          }
        }
        actualPageNumber = actualPageNumber + 1;
      } else {
        if (isExpectedResultFound) {
          LOGGER.warn("More Dataset not found in database");
          assertTrue(true);
        } else {
          fail("Expected Dataset not found in response");
        }
        break;
      }
    }

    GetAllDatasets getAllDataset = GetAllDatasets.newBuilder().build();
    GetAllDatasets.Response getAllDatasetResponse =
        datasetServiceStub.getAllDatasets(getAllDataset);

    for (int index = 0; index < getAllDatasetResponse.getDatasetsList().size(); index++) {
      Dataset dataset = getAllDatasetResponse.getDatasets(index);
      if (datasetMap.containsKey(dataset.getId())) {
        if (index == 0) {
          assertEquals(
              "Dataset name not match with expected dataset name",
              dataset4.getName(),
              dataset.getName());
        } else if (index == 1) {
          assertEquals(
              "Dataset name not match with expected dataset name",
              dataset3.getName(),
              dataset.getName());
        }
      }
    }

    LOGGER.info("LogDataset test stop................................");
  }

  @Test
  public void getDatasetByIdTest() {
    LOGGER.info("Get Dataset by Id test start................................");

    if (isRunningIsolated()) {
      mockGetResourcesForAllDatasets(Map.of(dataset1.getId(), dataset1), testUser1);
    }

    GetDatasetById getDatasetById = GetDatasetById.newBuilder().setId(dataset1.getId()).build();
    GetDatasetById.Response getDatasetByIdResponse =
        datasetServiceStub.getDatasetById(getDatasetById);
    assertEquals(
        "Dataset not match with expected dataset", dataset1, getDatasetByIdResponse.getDataset());

    LOGGER.info("Get Dataset by Id test stop................................");
  }

  @Test
  public void getDatasetByName() {
    LOGGER.info("Get Dataset by name test start................................");

    if (isRunningIsolated()) {
      when(uacBlockingMock.getCurrentUser(any())).thenReturn(testUser2);
    }

    // Create dataset
    CreateDataset createDatasetRequest = getDatasetRequest("Dataset-" + new Date().getTime());
    CreateDataset.Response createDatasetResponse =
        datasetServiceStubClient2.createDataset(createDatasetRequest);
    Dataset dataset = createDatasetResponse.getDataset();
    LOGGER.info("Dataset created successfully");
    assertEquals(
        "Dataset name not match with expected dataset name",
        createDatasetRequest.getName(),
        dataset.getName());

    if (isRunningIsolated()) {
      mockGetResourcesForAllDatasets(Map.of(dataset.getId(), dataset), testUser2);
    }

    try {
      GetDatasetByName getDataset =
          GetDatasetByName.newBuilder().setName(dataset.getName()).build();

      GetDatasetByName.Response response = datasetServiceStubClient2.getDatasetByName(getDataset);
      LOGGER.info("Response DatasetByUser of Dataset : " + response.getDatasetByUser());
      LOGGER.info("Response SharedDatasetsList of Datasets : " + response.getSharedDatasetsList());
      assertEquals(
          "Dataset name not match", dataset.getName(), response.getDatasetByUser().getName());
      for (Dataset sharedDataset : response.getSharedDatasetsList()) {
        assertEquals("Shared dataset name not match", dataset.getName(), sharedDataset.getName());
      }

      if (testConfig.hasAuth()) {
        if (isRunningIsolated()) {
          when(uacBlockingMock.getCurrentUser(any())).thenReturn(testUser1);
          mockGetResourcesForAllDatasets(Map.of(dataset.getId(), dataset), testUser2);
        } else if (!testConfig.isPermissionV2Enabled()) {
          AddCollaboratorRequest addCollaboratorRequest =
              CollaboratorUtils.addCollaboratorRequestDataset(
                  dataset,
                  authClientInterceptor.getClient1Email(),
                  CollaboratorTypeEnum.CollaboratorType.READ_WRITE);

          AddCollaboratorRequest.Response addOrUpdateDatasetCollaboratorResponse =
              collaboratorServiceStubClient2.addOrUpdateDatasetCollaborator(addCollaboratorRequest);
          LOGGER.info(
              "Collaborator added in server : "
                  + addOrUpdateDatasetCollaboratorResponse.getStatus());
          assertTrue(addOrUpdateDatasetCollaboratorResponse.getStatus());
        }

        GetDatasetByName.Response getDatasetByNameResponse =
            datasetServiceStub.getDatasetByName(getDataset);
        LOGGER.info(
            "Response DatasetByUser of Dataset : " + getDatasetByNameResponse.getDatasetByUser());
        LOGGER.info(
            "Response SharedDatasetsList of Datasets : "
                + getDatasetByNameResponse.getSharedDatasetsList());
        assertTrue(
            "Dataset name not match",
            getDatasetByNameResponse.getDatasetByUser() == null
                || getDatasetByNameResponse.getDatasetByUser().getId().isEmpty());
        for (Dataset sharedDataset : getDatasetByNameResponse.getSharedDatasetsList()) {
          assertEquals("Shared dataset name not match", dataset.getName(), sharedDataset.getName());
        }

        // Create dataset
        createDatasetRequest = getDatasetRequest("Dataset-" + new Date().getTime());
        createDatasetResponse = datasetServiceStub.createDataset(createDatasetRequest);
        Dataset selfDataset = createDatasetResponse.getDataset();
        LOGGER.info("Dataset created successfully");
        assertEquals(
            "Dataset name not match with expected dataset name",
            createDatasetRequest.getName(),
            selfDataset.getName());
        if (isRunningIsolated()) {
          mockGetResourcesForAllDatasets(Map.of(selfDataset.getId(), selfDataset), testUser1);
        }

        try {
          getDataset = GetDatasetByName.newBuilder().setName(selfDataset.getName()).build();
          getDatasetByNameResponse = datasetServiceStub.getDatasetByName(getDataset);
          LOGGER.info(
              "Response DatasetByUser of Dataset : " + getDatasetByNameResponse.getDatasetByUser());
          LOGGER.info(
              "Response SharedDatasetsList of Datasets : "
                  + getDatasetByNameResponse.getSharedDatasetsList());
          assertEquals(
              "Dataset name not match",
              selfDataset.getName(),
              getDatasetByNameResponse.getDatasetByUser().getName());
          for (Dataset sharedDataset : getDatasetByNameResponse.getSharedDatasetsList()) {
            assertEquals(
                "Shared dataset name not match", selfDataset.getName(), sharedDataset.getName());
          }
        } finally {
          DeleteDataset deleteDataset =
              DeleteDataset.newBuilder().setId(selfDataset.getId()).build();
          DeleteDataset.Response deleteDatasetResponse =
              datasetServiceStub.deleteDataset(deleteDataset);
          LOGGER.info("Dataset deleted successfully");
          LOGGER.info(deleteDatasetResponse.toString());
          assertTrue(deleteDatasetResponse.getStatus());
        }
      }
    } finally {
      if (isRunningIsolated()) {
        when(uacBlockingMock.getCurrentUser(any())).thenReturn(testUser2);
        mockGetResourcesForAllDatasets(Map.of(dataset.getId(), dataset), testUser2);
      }
      DeleteDataset deleteDataset = DeleteDataset.newBuilder().setId(dataset.getId()).build();
      DeleteDataset.Response deleteDatasetResponse =
          datasetServiceStubClient2.deleteDataset(deleteDataset);
      LOGGER.info("Dataset deleted successfully");
      LOGGER.info(deleteDatasetResponse.toString());
      assertTrue(deleteDatasetResponse.getStatus());
    }

    LOGGER.info("Get dataset by name test stop................................");
  }

  @Test
  public void k_getDatasetByNameWithWorkspace() {
    LOGGER.info("Get Dataset by name with workspace test start................................");
    if (!testConfig.hasAuth()) {
      assertTrue(true);
      return;
    }

    if (isRunningIsolated()) {
      when(uacBlockingMock.getCurrentUser(any())).thenReturn(testUser2);
    }

    // Create dataset
    CreateDataset createDatasetRequest = getDatasetRequest("Dataset-" + new Date().getTime());
    var workspaceNameUser2 = testUser2.getVertaInfo().getUsername();
    if (testConfig.isPermissionV2Enabled() && !isRunningIsolated()) {
      var workspaceStub = WorkspaceServiceV2Grpc.newBlockingStub(authServiceChannelServiceUser);
      workspaceStub.deleteWorkspace(
          DeleteWorkspaceV2.newBuilder()
              .setOrgId(organizationId)
              .setWorkspaceId(testUser2Workspace.getId())
              .build());
      var groupIdUser1 =
          createAndGetGroup(authServiceChannelServiceUser, organizationId, testUser1);
      var groupStub = GroupServiceGrpc.newBlockingStub(authServiceChannelServiceUser);
      groupStub.addUsers(
          AddGroupUsers.newBuilder()
              .addUserId(testUser2.getVertaInfo().getUserId())
              .setGroupId(groupIdUser1)
              .setOrgId(organizationId)
              .build());

      var roleIdUser1 =
          createAndGetRole(
                  authServiceChannelServiceUser,
                  organizationId,
                  Optional.empty(),
                  Set.of(ResourceTypeV2.PROJECT, ResourceTypeV2.DATASET))
              .getRole()
              .getId();

      var testUser1Workspace =
          createWorkspaceAndRoleForUser(
              authServiceChannelServiceUser,
              organizationId,
              groupIdUser1,
              roleIdUser1,
              testUser2.getVertaInfo().getUsername(),
              Optional.empty());
      workspaceNameUser2 = organizationId + "/" + testUser1Workspace.getName();
    }
    createDatasetRequest =
        createDatasetRequest.toBuilder().setWorkspaceName(workspaceNameUser2).build();
    CreateDataset.Response createDatasetResponse =
        datasetServiceStubClient2.createDataset(createDatasetRequest);
    Dataset dataset = createDatasetResponse.getDataset();
    LOGGER.info("Dataset created successfully");
    assertEquals(
        "Dataset name not match with expected dataset name",
        createDatasetRequest.getName(),
        dataset.getName());
    try {

      if (isRunningIsolated()) {
        when(uacBlockingMock.getCurrentUser(any())).thenReturn(testUser1);
        mockGetResourcesForAllDatasets(Map.of(dataset.getId(), dataset), testUser1);
      } else if (!testConfig.isPermissionV2Enabled()) {
        AddCollaboratorRequest addCollaboratorRequest =
            CollaboratorUtils.addCollaboratorRequestDataset(
                dataset,
                authClientInterceptor.getClient1Email(),
                CollaboratorTypeEnum.CollaboratorType.READ_WRITE);

        AddCollaboratorRequest.Response addOrUpdateDatasetCollaboratorResponse =
            collaboratorServiceStubClient2.addOrUpdateDatasetCollaborator(addCollaboratorRequest);
        LOGGER.info(
            "Collaborator added in server : " + addOrUpdateDatasetCollaboratorResponse.getStatus());
        assertTrue(addOrUpdateDatasetCollaboratorResponse.getStatus());
      }

      // Create dataset
      createDatasetRequest = getDatasetRequest(dataset.getName());
      var workspaceNameUser1 = testUser1.getVertaInfo().getUsername();
      if (testConfig.isPermissionV2Enabled()) {
        workspaceNameUser1 = getWorkspaceNameUser1();
        createDatasetRequest =
            createDatasetRequest.toBuilder().setWorkspaceName(workspaceNameUser1).build();
      }
      createDatasetResponse = datasetServiceStub.createDataset(createDatasetRequest);
      Dataset selfDataset = createDatasetResponse.getDataset();
      LOGGER.info("Dataset created successfully");
      assertEquals(
          "Dataset name not match with expected dataset name",
          createDatasetRequest.getName(),
          selfDataset.getName());

      try {
        if (isRunningIsolated()) {
          mockGetResourcesForAllDatasets(Map.of(dataset.getId(), dataset), testUser2);
          when(workspaceBlockingMock.getWorkspaceByName(any()))
              .thenReturn(
                  Workspace.newBuilder()
                      .setId(testUser2.getVertaInfo().getDefaultWorkspaceId())
                      .setUsername(testUser2.getVertaInfo().getUsername())
                      .build());
        }
        GetDatasetByName getDataset =
            GetDatasetByName.newBuilder()
                .setName(selfDataset.getName())
                .setWorkspaceName(workspaceNameUser2)
                .build();
        GetDatasetByName.Response getDatasetByNameResponse =
            datasetServiceStub.getDatasetByName(getDataset);
        LOGGER.info(
            "Response DatasetByUser of Dataset : " + getDatasetByNameResponse.getDatasetByUser());
        LOGGER.info(
            "Response SharedDatasetsList of Datasets : "
                + getDatasetByNameResponse.getSharedDatasetsList());
        assertTrue(
            "Dataset name not match",
            getDatasetByNameResponse.getDatasetByUser() == null
                || getDatasetByNameResponse.getDatasetByUser().getId().isEmpty());
        for (Dataset sharedDataset : getDatasetByNameResponse.getSharedDatasetsList()) {
          assertEquals("Shared dataset name not match", dataset.getName(), sharedDataset.getName());
        }

        if (isRunningIsolated()) {
          mockGetResourcesForAllDatasets(Map.of(selfDataset.getId(), selfDataset), testUser1);
          when(workspaceBlockingMock.getWorkspaceByName(any()))
              .thenReturn(
                  Workspace.newBuilder()
                      .setId(testUser1.getVertaInfo().getDefaultWorkspaceId())
                      .setUsername(testUser1.getVertaInfo().getUsername())
                      .build());
        }

        getDataset =
            GetDatasetByName.newBuilder()
                .setName(selfDataset.getName())
                .setWorkspaceName(workspaceNameUser1)
                .build();
        getDatasetByNameResponse = datasetServiceStub.getDatasetByName(getDataset);
        LOGGER.info(
            "Response DatasetByUser of Dataset : " + getDatasetByNameResponse.getDatasetByUser());
        LOGGER.info(
            "Response SharedDatasetsList of Datasets : "
                + getDatasetByNameResponse.getSharedDatasetsList());
        assertTrue(
            "Dataset name not match",
            getDatasetByNameResponse.getDatasetByUser() != null
                && getDatasetByNameResponse.getDatasetByUser().equals(selfDataset));
        for (Dataset sharedDataset : getDatasetByNameResponse.getSharedDatasetsList()) {
          assertEquals("Shared dataset name not match", dataset.getName(), sharedDataset.getName());
        }
      } finally {
        DeleteDataset deleteDataset = DeleteDataset.newBuilder().setId(selfDataset.getId()).build();
        DeleteDataset.Response deleteDatasetResponse =
            datasetServiceStub.deleteDataset(deleteDataset);
        LOGGER.info("Dataset deleted successfully");
        LOGGER.info(deleteDatasetResponse.toString());
        assertTrue(deleteDatasetResponse.getStatus());
      }
    } finally {
      if (isRunningIsolated()) {
        mockGetResourcesForAllDatasets(Map.of(dataset.getId(), dataset), testUser1);
        mockGetSelfAllowedResources(
            Set.of(dataset.getId()),
            ModelDBServiceResourceTypes.DATASET,
            ModelDBServiceActions.DELETE);
      }
      DeleteDataset deleteDataset = DeleteDataset.newBuilder().setId(dataset.getId()).build();
      DeleteDataset.Response deleteDatasetResponse =
          datasetServiceStubClient2.deleteDataset(deleteDataset);
      LOGGER.info("Dataset deleted successfully");
      LOGGER.info(deleteDatasetResponse.toString());
      assertTrue(deleteDatasetResponse.getStatus());
    }
    LOGGER.info(
        "Get dataset by name with Email or Username test stop................................");
  }

  @Test
  public void getDatasetByNameNotFoundTest() {
    LOGGER.info("Get Dataset by name NOT_FOUND test start................................");

    try {
      GetDatasetByName getDataset = GetDatasetByName.newBuilder().setName("test").build();
      datasetServiceStub.getDatasetByName(getDataset);
      fail();
    } catch (StatusRuntimeException e) {
      Status status = Status.fromThrowable(e);
      LOGGER.warn("Error Code : " + status.getCode() + " Description : " + status.getDescription());
      assertEquals(Status.NOT_FOUND.getCode(), status.getCode());
    }
    LOGGER.info("Get dataset by name NOT_FOUND test stop................................");
  }

  @Test
  public void updateDatasetName() {
    LOGGER.info("Update Dataset Name test start................................");

    UpdateDatasetName updateDatasetNameRequest =
        UpdateDatasetName.newBuilder()
            .setId(dataset1.getId())
            .setName("Dataset Name Update 1")
            .build();

    UpdateDatasetName.Response response =
        datasetServiceStub.updateDatasetName(updateDatasetNameRequest);
    LOGGER.info("UpdateDatasetName Response : " + response.getDataset());
    assertEquals(
        "Dataset name not match with expected dataset name",
        updateDatasetNameRequest.getName(),
        response.getDataset().getName());
    assertNotEquals(
        "Dataset date_updated field not update on database",
        dataset1.getTimeUpdated(),
        response.getDataset().getTimeUpdated());
    dataset1 = response.getDataset();
    datasetMap.put(dataset1.getId(), dataset1);

    updateDatasetNameRequest =
        UpdateDatasetName.newBuilder()
            .setId(dataset1.getId())
            .setName("Dataset Name Update 2")
            .build();

    response = datasetServiceStub.updateDatasetName(updateDatasetNameRequest);
    LOGGER.info("UpdateDatasetName Response : " + response.getDataset());
    assertEquals(
        "Dataset name not match with expected dataset name",
        updateDatasetNameRequest.getName(),
        response.getDataset().getName());
    dataset1 = response.getDataset();
    datasetMap.put(dataset1.getId(), dataset1);

    LOGGER.info("Update Dataset Name test stop................................");
  }

  @Test
  public void updateDatasetNameNegativeTest() {
    LOGGER.info("Update Dataset Name Negative test start................................");

    UpdateDatasetName updateDatasetNameRequest =
        UpdateDatasetName.newBuilder().setName("Update Dataset Name 1 ").build();

    try {
      datasetServiceStub.updateDatasetName(updateDatasetNameRequest);
      fail();
    } catch (StatusRuntimeException e) {
      Status status = Status.fromThrowable(e);
      LOGGER.warn("Error Code : " + status.getCode() + " Description : " + status.getDescription());
      assertEquals(Status.INVALID_ARGUMENT.getCode(), status.getCode());
    }

    updateDatasetNameRequest =
        UpdateDatasetName.newBuilder().setId(dataset1.getId()).setName(dataset1.getName()).build();
    try {
      datasetServiceStub.updateDatasetName(updateDatasetNameRequest);
      assertTrue(true);
    } catch (StatusRuntimeException ex) {
      Status status = Status.fromThrowable(ex);
      LOGGER.warn("Error Code : " + status.getCode() + " Description : " + status.getDescription());
      assertEquals(Status.ALREADY_EXISTS.getCode(), status.getCode());
    }

    LOGGER.info("Update Dataset Name test stop................................");
  }

  @Test
  public void updateDatasetDescription() {
    LOGGER.info("Update Dataset Description test start................................");

    UpdateDatasetDescription updateDescriptionRequest =
        UpdateDatasetDescription.newBuilder()
            .setId(dataset1.getId())
            .setDescription("Dataset Description Update 1")
            .build();

    UpdateDatasetDescription.Response response =
        datasetServiceStub.updateDatasetDescription(updateDescriptionRequest);
    LOGGER.info("UpdateDatasetDescription Response : " + response.getDataset());
    assertEquals(
        "Dataset description not match with expected dataset description",
        updateDescriptionRequest.getDescription(),
        response.getDataset().getDescription());
    assertNotEquals(
        "Dataset date_updated field not update on database",
        dataset1.getTimeUpdated(),
        response.getDataset().getTimeUpdated());
    dataset1 = response.getDataset();
    datasetMap.put(dataset1.getId(), dataset1);

    updateDescriptionRequest =
        UpdateDatasetDescription.newBuilder()
            .setId(dataset1.getId())
            .setDescription("Dataset Description Update 2")
            .build();

    response = datasetServiceStub.updateDatasetDescription(updateDescriptionRequest);
    LOGGER.info("UpdateDatasetDescription Response : " + response.getDataset());
    assertEquals(
        "Dataset description not match with expected dataset description",
        updateDescriptionRequest.getDescription(),
        response.getDataset().getDescription());
    assertNotEquals(
        "Dataset date_updated field not update on database",
        dataset1.getTimeUpdated(),
        response.getDataset().getTimeUpdated());
    dataset1 = response.getDataset();
    datasetMap.put(dataset1.getId(), dataset1);

    updateDescriptionRequest =
        UpdateDatasetDescription.newBuilder().setId(dataset1.getId()).build();

    response = datasetServiceStub.updateDatasetDescription(updateDescriptionRequest);
    LOGGER.info("UpdateDatasetDescription Response : " + response.getDataset());
    assertEquals(
        "Dataset description not match with expected dataset description",
        updateDescriptionRequest.getDescription(),
        response.getDataset().getDescription());
    assertNotEquals(
        "Dataset date_updated field not update on database",
        dataset1.getTimeUpdated(),
        response.getDataset().getTimeUpdated());
    dataset1 = response.getDataset();
    datasetMap.put(dataset1.getId(), dataset1);

    LOGGER.info("Update Dataset Description test stop................................");
  }

  @Test
  public void updateDatasetDescriptionNegativeTest() {
    LOGGER.info("Update Dataset Description Negative test start................................");

    UpdateDatasetDescription updateDescriptionRequest =
        UpdateDatasetDescription.newBuilder()
            .setDescription(
                "This is update from UpdateDatasetDescription."
                    + Calendar.getInstance().getTimeInMillis())
            .build();

    try {
      datasetServiceStub.updateDatasetDescription(updateDescriptionRequest);
      fail();
    } catch (StatusRuntimeException e) {
      Status status = Status.fromThrowable(e);
      LOGGER.warn("Error Code : " + status.getCode() + " Description : " + status.getDescription());
      assertEquals(Status.INVALID_ARGUMENT.getCode(), status.getCode());
    }

    LOGGER.info("Update Dataset Description test stop................................");
  }

  @Test
  public void addDatasetTags() {
    LOGGER.info("Add Dataset Tags test start................................");

    List<String> tagsList = new ArrayList<>();
    tagsList.add("A11");
    tagsList.add("A22");
    AddDatasetTags addDatasetTagsRequest =
        AddDatasetTags.newBuilder().setId(dataset1.getId()).addAllTags(tagsList).build();

    AddDatasetTags.Response response = datasetServiceStub.addDatasetTags(addDatasetTagsRequest);

    Dataset checkDataset = response.getDataset();
    assertEquals(dataset1.getTagsCount() + tagsList.size(), checkDataset.getTagsCount());
    assertEquals(dataset1.getTagsCount() + tagsList.size(), checkDataset.getTagsList().size());
    assertNotEquals(
        "Dataset date_updated field not update on database",
        dataset1.getTimeUpdated(),
        checkDataset.getTimeUpdated());
    dataset1 = response.getDataset();
    datasetMap.put(dataset1.getId(), dataset1);

    tagsList = new ArrayList<>();
    tagsList.add("A33");
    tagsList.add("A22");
    addDatasetTagsRequest =
        AddDatasetTags.newBuilder().setId(dataset1.getId()).addAllTags(tagsList).build();

    response = datasetServiceStub.addDatasetTags(addDatasetTagsRequest);

    assertNotEquals(
        "Dataset date_updated field not update on database",
        checkDataset.getTimeUpdated(),
        response.getDataset().getTimeUpdated());

    checkDataset = response.getDataset();
    assertEquals(dataset1.getTagsCount() + 1, checkDataset.getTagsCount());
    assertEquals(dataset1.getTagsCount() + 1, checkDataset.getTagsList().size());
    dataset1 = response.getDataset();
    datasetMap.put(dataset1.getId(), dataset1);

    try {
      String tag52 = "Human Activity Recognition using Smartphone Dataset";
      addDatasetTagsRequest =
          AddDatasetTags.newBuilder().setId(dataset1.getId()).addTags(tag52).build();
      datasetServiceStub.addDatasetTags(addDatasetTagsRequest);
      fail();
    } catch (StatusRuntimeException e) {
      Status status = Status.fromThrowable(e);
      LOGGER.warn("Error Code : " + status.getCode() + " Description : " + status.getDescription());
      assertEquals(Status.INVALID_ARGUMENT.getCode(), status.getCode());
    }

    LOGGER.info("Add Dataset tags test stop................................");
  }

  @Test
  public void addDatasetNegativeTags() {
    LOGGER.info("Add Dataset Tags Negative test start................................");

    List<String> tagsList = new ArrayList<>();
    tagsList.add("A " + Calendar.getInstance().getTimeInMillis());
    tagsList.add("A 2 " + Calendar.getInstance().getTimeInMillis());
    AddDatasetTags addDatasetTagsRequest = AddDatasetTags.newBuilder().addAllTags(tagsList).build();

    try {
      datasetServiceStub.addDatasetTags(addDatasetTagsRequest);
      fail();
    } catch (StatusRuntimeException ex) {
      Status status = Status.fromThrowable(ex);
      LOGGER.warn("Error Code : " + status.getCode() + " Description : " + status.getDescription());
      assertEquals(Status.INVALID_ARGUMENT.getCode(), status.getCode());
    }

    addDatasetTagsRequest =
        AddDatasetTags.newBuilder().setId("123123").addAllTags(dataset1.getTagsList()).build();

    try {
      datasetServiceStub.addDatasetTags(addDatasetTagsRequest);
      fail();
    } catch (StatusRuntimeException e) {
      checkEqualsAssert(e);
    }

    LOGGER.info("Add Dataset tags Negative test stop................................");
  }

  @Test
  public void deleteDatasetTags() {
    LOGGER.info("Delete Dataset Tags test start................................");

    try {
      List<String> removableTags = dataset1.getTagsList();
      if (removableTags.size() == 0) {
        LOGGER.info("Dataset Tags not found in database ");
        fail();
        return;
      }
      if (dataset1.getTagsList().size() > 1) {
        removableTags = dataset1.getTagsList().subList(0, dataset1.getTagsList().size() - 1);
      }
      DeleteDatasetTags deleteDatasetTagsRequest =
          DeleteDatasetTags.newBuilder().setId(dataset1.getId()).addAllTags(removableTags).build();

      DeleteDatasetTags.Response response =
          datasetServiceStub.deleteDatasetTags(deleteDatasetTagsRequest);
      LOGGER.info("Tags deleted in server : " + response.getDataset().getTagsList());
      assertTrue(response.getDataset().getTagsList().size() <= 1);
      assertNotEquals(
          "Dataset date_updated field not update on database",
          dataset1.getTimeUpdated(),
          response.getDataset().getTimeUpdated());
      dataset1 = response.getDataset();
      datasetMap.put(dataset1.getId(), dataset1);

      if (response.getDataset().getTagsList().size() > 0) {
        deleteDatasetTagsRequest =
            DeleteDatasetTags.newBuilder().setId(dataset1.getId()).setDeleteAll(true).build();

        response = datasetServiceStub.deleteDatasetTags(deleteDatasetTagsRequest);
        LOGGER.info("Tags deleted in server : " + response.getDataset().getTagsList());
        assertEquals(0, response.getDataset().getTagsList().size());
        assertNotEquals(
            "Dataset date_updated field not update on database",
            dataset1.getTimeUpdated(),
            response.getDataset().getTimeUpdated());
        dataset1 = response.getDataset();
        datasetMap.put(dataset1.getId(), dataset1);
      }
    } catch (StatusRuntimeException ex) {
      Status status = Status.fromThrowable(ex);
      LOGGER.warn("Error Code : " + status.getCode() + " Description : " + status.getDescription());
      fail();
    }

    LOGGER.info("Delete Dataset tags test stop................................");
  }

  @Test
  public void deleteDatasetTagsNegativeTest() {
    LOGGER.info("Delete Dataset Tags Negative test start................................");

    DeleteDatasetTags deleteDatasetTagsRequest = DeleteDatasetTags.newBuilder().build();

    try {
      datasetServiceStub.deleteDatasetTags(deleteDatasetTagsRequest);
      fail();
    } catch (StatusRuntimeException ex) {
      Status status = Status.fromThrowable(ex);
      LOGGER.warn("Error Code : " + status.getCode() + " Description : " + status.getDescription());
      assertEquals(Status.INVALID_ARGUMENT.getCode(), status.getCode());
    }

    deleteDatasetTagsRequest =
        DeleteDatasetTags.newBuilder().setId(dataset1.getId()).setDeleteAll(true).build();

    DeleteDatasetTags.Response response =
        datasetServiceStub.deleteDatasetTags(deleteDatasetTagsRequest);
    LOGGER.info("Tags deleted in server : " + response.getDataset().getTagsList());
    assertEquals(0, response.getDataset().getTagsList().size());
    dataset1 = response.getDataset();
    datasetMap.put(dataset1.getId(), dataset1);

    LOGGER.info("Delete Dataset tags Negative test stop................................");
  }

  @Test
  public void addDatasetAttributes() {
    LOGGER.info("Add Dataset Attributes test start................................");

    List<KeyValue> attributeList = new ArrayList<>();
    Value intValue = Value.newBuilder().setNumberValue(1.1).build();
    attributeList.add(
        KeyValue.newBuilder()
            .setKey("attribute_1" + Calendar.getInstance().getTimeInMillis())
            .setValue(intValue)
            .setValueType(ValueType.NUMBER)
            .build());
    Value stringValue =
        Value.newBuilder()
            .setStringValue("attributes_value_" + Calendar.getInstance().getTimeInMillis())
            .build();
    attributeList.add(
        KeyValue.newBuilder()
            .setKey("attribute_2" + Calendar.getInstance().getTimeInMillis())
            .setValue(stringValue)
            .setValueType(ValueType.BLOB)
            .build());

    AddDatasetAttributes addDatasetAttributesRequest =
        AddDatasetAttributes.newBuilder()
            .setId(dataset1.getId())
            .addAllAttributes(attributeList)
            .build();

    AddDatasetAttributes.Response response =
        datasetServiceStub.addDatasetAttributes(addDatasetAttributesRequest);
    LOGGER.info("Added Dataset Attributes: \n" + response.getDataset());
    assertTrue(response.getDataset().getAttributesList().containsAll(attributeList));
    assertNotEquals(
        "Dataset date_updated field not update on database",
        dataset1.getTimeUpdated(),
        response.getDataset().getTimeUpdated());
    dataset1 = response.getDataset();
    datasetMap.put(dataset1.getId(), dataset1);

    LOGGER.info("Add Dataset Attributes test stop................................");
  }

  @Test
  public void addDatasetAttributesNegativeTest() {
    LOGGER.info("Add Dataset Attributes Negative test start................................");

    List<KeyValue> attributeList = new ArrayList<>();
    Value intValue = Value.newBuilder().setNumberValue(1.1).build();
    attributeList.add(
        KeyValue.newBuilder()
            .setKey("attribute_" + Calendar.getInstance().getTimeInMillis())
            .setValue(intValue)
            .setValueType(ValueType.NUMBER)
            .build());
    Value stringValue =
        Value.newBuilder()
            .setStringValue("attributes_value_" + Calendar.getInstance().getTimeInMillis())
            .build();
    attributeList.add(
        KeyValue.newBuilder()
            .setKey("attribute_" + Calendar.getInstance().getTimeInMillis())
            .setValue(stringValue)
            .setValueType(ValueType.BLOB)
            .build());

    AddDatasetAttributes addDatasetAttributesRequest =
        AddDatasetAttributes.newBuilder().addAllAttributes(attributeList).build();

    try {
      datasetServiceStub.addDatasetAttributes(addDatasetAttributesRequest);
      fail();
    } catch (StatusRuntimeException e) {
      Status status = Status.fromThrowable(e);
      LOGGER.warn("Error Code : " + status.getCode() + " Description : " + status.getDescription());
      assertEquals(Status.INVALID_ARGUMENT.getCode(), status.getCode());
    }

    LOGGER.info("Add Dataset Attributes Negative test stop................................");
  }

  @Test
  public void updateDatasetAttributes() {
    LOGGER.info("Update Dataset Attributes test start................................");

    addDatasetAttributes();
    List<KeyValue> attributes = dataset1.getAttributesList();
    Value stringValue =
        Value.newBuilder()
            .setStringValue(
                "attribute_1542193772147_updated_test_value"
                    + Calendar.getInstance().getTimeInMillis())
            .build();
    KeyValue keyValue =
        KeyValue.newBuilder()
            .setKey(attributes.get(1).getKey())
            .setValue(stringValue)
            .setValueType(ValueType.STRING)
            .build();
    UpdateDatasetAttributes updateDatasetAttributesRequest =
        UpdateDatasetAttributes.newBuilder().setId(dataset1.getId()).setAttribute(keyValue).build();

    UpdateDatasetAttributes.Response response =
        datasetServiceStub.updateDatasetAttributes(updateDatasetAttributesRequest);
    LOGGER.info("Updated Dataset : \n" + response.getDataset());
    assertTrue(response.getDataset().getAttributesList().contains(keyValue));
    assertNotEquals(
        "Dataset date_updated field not update on database",
        dataset1.getTimeUpdated(),
        response.getDataset().getTimeUpdated());
    dataset1 = response.getDataset();
    datasetMap.put(dataset1.getId(), dataset1);

    Value intValue =
        Value.newBuilder().setNumberValue(Calendar.getInstance().getTimeInMillis()).build();
    keyValue =
        KeyValue.newBuilder()
            .setKey(attributes.get(1).getKey())
            .setValue(intValue)
            .setValueType(ValueType.NUMBER)
            .build();
    updateDatasetAttributesRequest =
        UpdateDatasetAttributes.newBuilder().setId(dataset1.getId()).setAttribute(keyValue).build();

    response = datasetServiceStub.updateDatasetAttributes(updateDatasetAttributesRequest);
    LOGGER.info("Updated Dataset : \n" + response.getDataset());
    assertTrue(response.getDataset().getAttributesList().contains(keyValue));
    assertNotEquals(
        "Dataset date_updated field not update on database",
        dataset1.getTimeUpdated(),
        response.getDataset().getTimeUpdated());
    dataset1 = response.getDataset();
    datasetMap.put(dataset1.getId(), dataset1);

    Value listValue =
        Value.newBuilder()
            .setListValue(ListValue.newBuilder().addValues(intValue).addValues(stringValue).build())
            .build();
    keyValue =
        KeyValue.newBuilder()
            .setKey(attributes.get(0).getKey())
            .setValue(listValue)
            .setValueType(ValueType.LIST)
            .build();
    updateDatasetAttributesRequest =
        UpdateDatasetAttributes.newBuilder().setId(dataset1.getId()).setAttribute(keyValue).build();

    response = datasetServiceStub.updateDatasetAttributes(updateDatasetAttributesRequest);
    LOGGER.info("Updated Dataset : \n" + response.getDataset());
    assertTrue(response.getDataset().getAttributesList().contains(keyValue));
    assertNotEquals(
        "Dataset date_updated field not update on database",
        dataset1.getTimeUpdated(),
        response.getDataset().getTimeUpdated());
    dataset1 = response.getDataset();
    datasetMap.put(dataset1.getId(), dataset1);
    LOGGER.info("Update Dataset Attributes test stop................................");
  }

  @Test
  public void updateDatasetAttributesNegativeTest() {
    LOGGER.info("Update Dataset Attributes Negative test start................................");

    addDatasetAttributes();
    List<KeyValue> attributes = dataset1.getAttributesList();
    Value stringValue = Value.newBuilder().setStringValue("attribute_updated_test_value").build();
    KeyValue keyValue =
        KeyValue.newBuilder()
            .setKey(attributes.get(0).getKey())
            .setValue(stringValue)
            .setValueType(ValueType.STRING)
            .build();
    UpdateDatasetAttributes updateDatasetAttributesRequest =
        UpdateDatasetAttributes.newBuilder().setAttribute(keyValue).build();

    try {
      datasetServiceStub.updateDatasetAttributes(updateDatasetAttributesRequest);
      fail();
    } catch (StatusRuntimeException ex) {
      Status status = Status.fromThrowable(ex);
      LOGGER.warn("Error Code : " + status.getCode() + " Description : " + status.getDescription());
      assertEquals(Status.INVALID_ARGUMENT.getCode(), status.getCode());
    }

    updateDatasetAttributesRequest =
        UpdateDatasetAttributes.newBuilder()
            .setId("123132")
            .setAttribute(dataset1.getAttributesList().get(0))
            .build();
    try {
      datasetServiceStub.updateDatasetAttributes(updateDatasetAttributesRequest);
      fail();
    } catch (StatusRuntimeException e) {
      checkEqualsAssert(e);
    }

    updateDatasetAttributesRequest =
        UpdateDatasetAttributes.newBuilder().setId(dataset1.getId()).clearAttribute().build();

    try {
      datasetServiceStub.updateDatasetAttributes(updateDatasetAttributesRequest);
      fail();
    } catch (StatusRuntimeException ex) {
      Status status = Status.fromThrowable(ex);
      LOGGER.warn("Error Code : " + status.getCode() + " Description : " + status.getDescription());
      assertEquals(Status.INVALID_ARGUMENT.getCode(), status.getCode());
    }

    LOGGER.info("Update Dataset Attributes Negative test stop................................");
  }

  @Test
  public void deleteDatasetAttributesTest() {
    LOGGER.info("Delete Dataset Attributes test start................................");

    addDatasetAttributes();
    List<KeyValue> attributes = dataset1.getAttributesList();
    LOGGER.info("Attributes size : " + attributes.size());
    List<String> keys = new ArrayList<>();
    if (attributes.size() > 1) {
      for (int index = 0; index < attributes.size() - 1; index++) {
        KeyValue keyValue = attributes.get(index);
        keys.add(keyValue.getKey());
      }
    } else {
      keys.add(attributes.get(0).getKey());
    }
    LOGGER.info("Attributes key size : " + keys.size());

    DeleteDatasetAttributes deleteDatasetAttributesRequest =
        DeleteDatasetAttributes.newBuilder()
            .setId(dataset1.getId())
            .addAllAttributeKeys(keys)
            .build();

    DeleteDatasetAttributes.Response response =
        datasetServiceStub.deleteDatasetAttributes(deleteDatasetAttributesRequest);
    LOGGER.info("Attributes deleted in server : " + response.getDataset());
    assertEquals(1, response.getDataset().getAttributesList().size());
    assertNotEquals(
        "Dataset date_updated field not update on database",
        dataset1.getTimeUpdated(),
        response.getDataset().getTimeUpdated());
    dataset1 = response.getDataset();
    datasetMap.put(dataset1.getId(), dataset1);

    if (response.getDataset().getAttributesList().size() != 0) {
      deleteDatasetAttributesRequest =
          DeleteDatasetAttributes.newBuilder().setId(dataset1.getId()).setDeleteAll(true).build();
      response = datasetServiceStub.deleteDatasetAttributes(deleteDatasetAttributesRequest);
      LOGGER.info(
          "All the Attributes deleted from server. Attributes count : "
              + response.getDataset().getAttributesCount());
      assertEquals(0, response.getDataset().getAttributesList().size());
      assertNotEquals(
          "Dataset date_updated field not update on database",
          dataset1.getTimeUpdated(),
          response.getDataset().getTimeUpdated());
      dataset1 = response.getDataset();
      datasetMap.put(dataset1.getId(), dataset1);
    }

    LOGGER.info("Delete Dataset Attributes test stop................................");
  }

  @Test
  public void deleteDatasetAttributesNegativeTest() {
    LOGGER.info("Delete Dataset Attributes Negative test start................................");

    DeleteDatasetAttributes deleteDatasetAttributesRequest =
        DeleteDatasetAttributes.newBuilder().build();

    try {
      datasetServiceStub.deleteDatasetAttributes(deleteDatasetAttributesRequest);
      fail();
    } catch (StatusRuntimeException ex) {
      Status status = Status.fromThrowable(ex);
      LOGGER.warn("Error Code : " + status.getCode() + " Description : " + status.getDescription());
      assertEquals(Status.INVALID_ARGUMENT.getCode(), status.getCode());
    }

    LOGGER.info("Delete Dataset Attributes Negative test stop................................");
  }

  @Test
  public void batchDeleteDatasetsTest() {
    LOGGER.info("batch delete Dataset test start................................");

    if (isRunningIsolated()) {
      when(uacBlockingMock.getCurrentUser(any())).thenReturn(testUser1);
    }

    Map<String, Dataset> datasetMap = new HashMap<>();
    CreateDataset createDatasetRequest = getDatasetRequest("Dataset-" + new Date().getTime());
    CreateDataset.Response createDatasetResponse =
        datasetServiceStub.createDataset(createDatasetRequest);
    var dataset = createDatasetResponse.getDataset();
    datasetMap.put(dataset.getId(), dataset);
    LOGGER.info("CreateDataset Response : \n" + createDatasetResponse.getDataset());

    assertEquals(
        "Dataset name not match with expected dataset name",
        createDatasetRequest.getName(),
        createDatasetResponse.getDataset().getName());

    createDatasetRequest = getDatasetRequest("Dataset-" + new Date().getTime());
    createDatasetResponse = datasetServiceStub.createDataset(createDatasetRequest);
    dataset = createDatasetResponse.getDataset();
    datasetMap.put(dataset.getId(), dataset);
    LOGGER.info("CreateDataset Response : \n" + createDatasetResponse.getDataset());

    assertEquals(
        "Dataset name not match with expected dataset name",
        createDatasetRequest.getName(),
        createDatasetResponse.getDataset().getName());

    if (isRunningIsolated()) {
      mockGetResourcesForAllDatasets(datasetMap, testUser1);
    }

    DeleteDatasets deleteDatasets =
        DeleteDatasets.newBuilder().addAllIds(datasetMap.keySet()).build();
    DeleteDatasets.Response deleteDatasetsResponse =
        datasetServiceStub.deleteDatasets(deleteDatasets);
    LOGGER.info("Dataset deleted successfully");
    LOGGER.info(deleteDatasetsResponse.toString());
    assertTrue(deleteDatasetsResponse.getStatus());

    LOGGER.info("batch delete Dataset test stop................................");
  }

  @Test
  public void getLastExperimentByDataset() throws Exception {
    LOGGER.info("Get last experiment by dataset test start................................");
    // Create project
    CreateProject createProjectRequest =
        ProjectTest.getCreateProjectRequest("project-1" + new Date().getTime());
    CreateProject.Response createProjectResponse =
        projectServiceStub.createProject(createProjectRequest);
    Project project = createProjectResponse.getProject();
    LOGGER.info("Project created successfully");
    assertEquals(
        "Project name not match with expected project name",
        createProjectRequest.getName(),
        project.getName());

    CreateDataset createDatasetRequest = getDatasetRequest("Dataset-" + new Date().getTime());
    CreateDataset.Response createDatasetResponse =
        datasetServiceStub.createDataset(createDatasetRequest);
    LOGGER.info("CreateDataset Response : \n" + createDatasetResponse.getDataset());
    Dataset dataset = createDatasetResponse.getDataset();
    assertEquals(
        "Dataset name not match with expected dataset name",
        createDatasetRequest.getName(),
        dataset.getName());

    if (isRunningIsolated()) {
      mockGetResourcesForAllProjects(Map.of(project.getId(), project), testUser1);
      mockGetSelfAllowedResources(
          Set.of(), ModelDBServiceResourceTypes.REPOSITORY, ModelDBServiceActions.READ);
    }

    try {
      // Create two experiment of above project
      CreateExperiment createExperimentRequest =
          ExperimentTest.getCreateExperimentRequestForOtherTests(
              project.getId(), "Experiment-" + new Date().getTime());
      CreateExperiment.Response createExperimentResponse =
          experimentServiceStub.createExperiment(createExperimentRequest);
      Experiment experiment1 = createExperimentResponse.getExperiment();
      LOGGER.info("Experiment created successfully");
      assertEquals(
          "Experiment name not match with expected Experiment name",
          createExperimentRequest.getName(),
          experiment1.getName());

      createExperimentRequest =
          ExperimentTest.getCreateExperimentRequestForOtherTests(
              project.getId(), "Experiment-" + new Date().getTime());
      createExperimentResponse = experimentServiceStub.createExperiment(createExperimentRequest);
      Experiment experiment2 = createExperimentResponse.getExperiment();
      LOGGER.info("Experiment created successfully");
      assertEquals(
          "Experiment name not match with expected Experiment name",
          createExperimentRequest.getName(),
          experiment2.getName());

      CreateExperimentRun createExperimentRunRequest =
          ExperimentRunTest.getCreateExperimentRunRequestForOtherTests(
              project.getId(), experiment1.getId(), "ExperimentRun-" + new Date().getTime());
      CreateExperimentRun.Response createExperimentRunResponse =
          experimentRunServiceStub.createExperimentRun(createExperimentRunRequest);
      ExperimentRun experimentRun = createExperimentRunResponse.getExperimentRun();
      LOGGER.info("ExperimentRun created successfully");
      assertEquals(
          "ExperimentRun name not match with expected ExperimentRun name",
          createExperimentRunRequest.getName(),
          experimentRun.getName());

      createExperimentRunRequest =
          ExperimentRunTest.getCreateExperimentRunRequestForOtherTests(
              project.getId(), experiment2.getId(), "ExperimentRun-" + new Date().getTime());
      createExperimentRunResponse =
          experimentRunServiceStub.createExperimentRun(createExperimentRunRequest);
      ExperimentRun experimentRun2 = createExperimentRunResponse.getExperimentRun();
      LOGGER.info("ExperimentRun created successfully");
      assertEquals(
          "ExperimentRun name not match with expected ExperimentRun name",
          createExperimentRunRequest.getName(),
          experimentRun2.getName());

      if (isRunningIsolated()) {
        mockGetResourcesForAllDatasets(Map.of(dataset.getId(), dataset), testUser1);
      }

      CreateDatasetVersion createDatasetVersionRequest =
          DatasetVersionTest.getDatasetVersionRequest(dataset.getId());
      CreateDatasetVersion.Response createDatasetVersionResponse =
          datasetVersionServiceStub.createDatasetVersion(createDatasetVersionRequest);
      DatasetVersion datasetVersion1 = createDatasetVersionResponse.getDatasetVersion();
      LOGGER.info("CreateDatasetVersion Response : \n" + datasetVersion1);
      assertEquals(
          "DatasetVersion datsetId not match with expected DatasetVersion datsetId",
          dataset.getId(),
          datasetVersion1.getDatasetId());

      createDatasetVersionRequest = DatasetVersionTest.getDatasetVersionRequest(dataset.getId());
      createDatasetVersionResponse =
          datasetVersionServiceStub.createDatasetVersion(createDatasetVersionRequest);
      DatasetVersion datasetVersion2 = createDatasetVersionResponse.getDatasetVersion();
      LOGGER.info("CreateDatasetVersion Response : \n" + datasetVersion2);
      assertEquals(
          "DatasetVersion datsetId not match with expected DatasetVersion datsetId",
          dataset.getId(),
          datasetVersion2.getDatasetId());

      Artifact artifact =
          Artifact.newBuilder()
              .setKey("Google Pay datasets " + Calendar.getInstance().getTimeInMillis())
              .setPath("This is new added data artifact type in Google Pay datasets")
              .setArtifactType(ArtifactType.DATA)
              .setLinkedArtifactId(datasetVersion2.getId())
              .setUploadCompleted(
                  !testConfig
                      .getArtifactStoreConfig()
                      .getArtifactStoreType()
                      .equals(CommonConstants.S3))
              .build();

      LogDataset logDatasetRequest =
          LogDataset.newBuilder().setId(experimentRun2.getId()).setDataset(artifact).build();

      if (isRunningIsolated()) {
        mockGetResourcesForAllProjects(Map.of(project.getId(), project), testUser1);
        mockGetSelfAllowedResources(
            Set.of(), ModelDBServiceResourceTypes.REPOSITORY, ModelDBServiceActions.READ);
      }

      experimentRunServiceStub.logDataset(logDatasetRequest);

      GetExperimentRunById getExperimentRunById =
          GetExperimentRunById.newBuilder().setId(experimentRun2.getId()).build();
      GetExperimentRunById.Response response =
          experimentRunServiceStub.getExperimentRunById(getExperimentRunById);
      LOGGER.info("LogDataset Response : \n" + response.getExperimentRun());
      checkValidArtifactPath(
          response.getExperimentRun().getId(),
          "ExperimentRunEntity",
          response.getExperimentRun().getDatasetsList());
      var keys =
          response.getExperimentRun().getDatasetsList().stream()
              .map(Artifact::getKey)
              .collect(Collectors.toList());
      assertTrue(
          "Experiment dataset not match with expected dataset", keys.contains(artifact.getKey()));

      assertNotEquals(
          "ExperimentRun date_updated field not update on database",
          experimentRun2.getDateUpdated(),
          response.getExperimentRun().getDateUpdated());

      artifact =
          Artifact.newBuilder()
              .setKey("Google Pay datasets " + Calendar.getInstance().getTimeInMillis())
              .setPath("This is new added data artifact type in Google Pay datasets")
              .setArtifactType(ArtifactType.DATA)
              .setLinkedArtifactId(datasetVersion1.getId())
              .setUploadCompleted(
                  !testConfig
                      .getArtifactStoreConfig()
                      .getArtifactStoreType()
                      .equals(CommonConstants.S3))
              .build();

      logDatasetRequest =
          LogDataset.newBuilder().setId(experimentRun.getId()).setDataset(artifact).build();

      experimentRunServiceStub.logDataset(logDatasetRequest);

      getExperimentRunById = GetExperimentRunById.newBuilder().setId(experimentRun.getId()).build();
      response = experimentRunServiceStub.getExperimentRunById(getExperimentRunById);
      LOGGER.info("LogDataset Response : \n" + response.getExperimentRun());
      checkValidArtifactPath(
          response.getExperimentRun().getId(),
          "ExperimentRunEntity",
          response.getExperimentRun().getDatasetsList());
      keys =
          response.getExperimentRun().getDatasetsList().stream()
              .map(Artifact::getKey)
              .collect(Collectors.toList());
      assertTrue(
          "Experiment dataset not match with expected dataset", keys.contains(artifact.getKey()));

      assertNotEquals(
          "ExperimentRun date_updated field not update on database",
          experimentRun.getDateUpdated(),
          response.getExperimentRun().getDateUpdated());

      updateTimestampOfResources();

      if (isRunningIsolated()) {
        mockGetResourcesForAllDatasets(Map.of(dataset.getId(), dataset), testUser1);
        mockGetResources(Map.of(project.getId(), project.getName()), testUser1);
        mockGetSelfAllowedResources(
            Set.of(project.getId()),
            ModelDBServiceResourceTypes.PROJECT,
            ModelDBServiceActions.READ);
        mockGetSelfAllowedResources(
            Set.of(), ModelDBServiceResourceTypes.REPOSITORY, ModelDBServiceActions.READ);
      }

      LastExperimentByDatasetId lastExperimentByDatasetId =
          LastExperimentByDatasetId.newBuilder().setDatasetId(dataset.getId()).build();
      LastExperimentByDatasetId.Response lastExperimentResponse =
          datasetServiceStub.getLastExperimentByDatasetId(lastExperimentByDatasetId);
      assertEquals(
          "Last updated Experiment not match with expected last updated Experiment",
          experiment1.getId(),
          lastExperimentResponse.getExperiment().getId());

      KeyValueQuery keyValueQuery =
          KeyValueQuery.newBuilder()
              .setKey(ModelDBConstants.ATTRIBUTES + ".loss")
              .setValue(Value.newBuilder().setNumberValue(0.12).build())
              .setOperator(OperatorEnum.Operator.IN)
              .build();
      FindExperimentRuns findExperimentRuns =
          FindExperimentRuns.newBuilder()
              .setExperimentId(experiment1.getId())
              .addPredicates(keyValueQuery)
              .build();
      try {
        experimentRunServiceStub.findExperimentRuns(findExperimentRuns);
      } catch (StatusRuntimeException ex) {
        Status status = Status.fromThrowable(ex);
        LOGGER.warn(
            "Error Code : " + status.getCode() + " Description : " + status.getDescription());
        assertEquals(Status.INVALID_ARGUMENT.getCode(), status.getCode());
      }

    } finally {
      if (isRunningIsolated()) {
        mockGetResourcesForAllDatasets(Map.of(dataset.getId(), dataset), testUser1);
        mockGetSelfAllowedResources(
            Set.of(dataset.getId()),
            ModelDBServiceResourceTypes.DATASET,
            ModelDBServiceActions.DELETE);
      }
      DeleteDataset deleteDataset = DeleteDataset.newBuilder().setId(dataset.getId()).build();
      DeleteDataset.Response deleteDatasetResponse =
          datasetServiceStub.deleteDataset(deleteDataset);
      LOGGER.info("Dataset deleted successfully");
      LOGGER.info(deleteDatasetResponse.toString());
      assertTrue(deleteDatasetResponse.getStatus());

      if (isRunningIsolated()) {
        mockGetResourcesForAllProjects(Map.of(project.getId(), project), testUser1);
        mockGetSelfAllowedResources(
            Set.of(project.getId()),
            ModelDBServiceResourceTypes.PROJECT,
            ModelDBServiceActions.DELETE);
      }
      DeleteProject deleteProject = DeleteProject.newBuilder().setId(project.getId()).build();
      DeleteProject.Response deleteProjectResponse =
          projectServiceStub.deleteProject(deleteProject);
      LOGGER.info("Project deleted successfully");
      LOGGER.info(deleteProjectResponse.toString());
      assertTrue(deleteProjectResponse.getStatus());
    }

    LOGGER.info("Get last experiment by dataset test stop................................");
  }

  @Test
  public void getExperimentRunByDataset() {
    LOGGER.info("Get experimentRun by dataset test start................................");
    // Create project
    CreateProject createProjectRequest =
        ProjectTest.getCreateProjectRequest("project-" + new Date().getTime());
    CreateProject.Response createProjectResponse =
        projectServiceStub.createProject(createProjectRequest);
    Project project = createProjectResponse.getProject();
    LOGGER.info("Project created successfully");
    assertEquals(
        "Project name not match with expected project name",
        createProjectRequest.getName(),
        project.getName());

    CreateDataset createDatasetRequest = getDatasetRequest("Dataset-" + new Date().getTime());
    CreateDataset.Response createDatasetResponse =
        datasetServiceStub.createDataset(createDatasetRequest);
    LOGGER.info("CreateDataset Response : \n" + createDatasetResponse.getDataset());
    Dataset dataset = createDatasetResponse.getDataset();
    assertEquals(
        "Dataset name not match with expected dataset name",
        createDatasetRequest.getName(),
        dataset.getName());

    try {
      // Create two experiment of above project
      CreateExperiment createExperimentRequest =
          ExperimentTest.getCreateExperimentRequestForOtherTests(
              project.getId(), "Experiment-" + new Date().getTime());
      CreateExperiment.Response createExperimentResponse =
          experimentServiceStub.createExperiment(createExperimentRequest);
      Experiment experiment1 = createExperimentResponse.getExperiment();
      LOGGER.info("Experiment created successfully");
      assertEquals(
          "Experiment name not match with expected Experiment name",
          createExperimentRequest.getName(),
          experiment1.getName());

      createExperimentRequest =
          ExperimentTest.getCreateExperimentRequestForOtherTests(
              project.getId(), "Experiment-" + new Date().getTime());
      createExperimentResponse = experimentServiceStub.createExperiment(createExperimentRequest);
      Experiment experiment2 = createExperimentResponse.getExperiment();
      LOGGER.info("Experiment created successfully");
      assertEquals(
          "Experiment name not match with expected Experiment name",
          createExperimentRequest.getName(),
          experiment2.getName());

      if (isRunningIsolated()) {
        mockGetSelfAllowedResources(
            Set.of(project.getId()),
            ModelDBServiceResourceTypes.PROJECT,
            ModelDBServiceActions.READ);
        mockGetSelfAllowedResources(
            Set.of(), ModelDBServiceResourceTypes.REPOSITORY, ModelDBServiceActions.READ);
      }

      CreateExperimentRun createExperimentRunRequest =
          ExperimentRunTest.getCreateExperimentRunRequestForOtherTests(
              project.getId(), experiment1.getId(), "ExperimentRun-" + new Date().getTime());
      CreateExperimentRun.Response createExperimentRunResponse =
          experimentRunServiceStub.createExperimentRun(createExperimentRunRequest);
      ExperimentRun experimentRun = createExperimentRunResponse.getExperimentRun();
      LOGGER.info("ExperimentRun created successfully");
      assertEquals(
          "ExperimentRun name not match with expected ExperimentRun name",
          createExperimentRunRequest.getName(),
          experimentRun.getName());

      createExperimentRunRequest =
          ExperimentRunTest.getCreateExperimentRunRequestForOtherTests(
              project.getId(), experiment2.getId(), "ExperimentRun-" + new Date().getTime());
      createExperimentRunResponse =
          experimentRunServiceStub.createExperimentRun(createExperimentRunRequest);
      ExperimentRun experimentRun2 = createExperimentRunResponse.getExperimentRun();
      LOGGER.info("ExperimentRun created successfully");
      assertEquals(
          "ExperimentRun name not match with expected ExperimentRun name",
          createExperimentRunRequest.getName(),
          experimentRun2.getName());

      CreateDatasetVersion createDatasetVersionRequest =
          DatasetVersionTest.getDatasetVersionRequest(dataset.getId());
      CreateDatasetVersion.Response createDatasetVersionResponse =
          datasetVersionServiceStub.createDatasetVersion(createDatasetVersionRequest);
      DatasetVersion datasetVersion1 = createDatasetVersionResponse.getDatasetVersion();
      LOGGER.info("CreateDatasetVersion Response : \n" + datasetVersion1);
      assertEquals(
          "DatasetVersion datsetId not match with expected DatasetVersion datsetId",
          dataset.getId(),
          datasetVersion1.getDatasetId());

      createDatasetVersionRequest = DatasetVersionTest.getDatasetVersionRequest(dataset.getId());
      createDatasetVersionResponse =
          datasetVersionServiceStub.createDatasetVersion(createDatasetVersionRequest);
      DatasetVersion datasetVersion2 = createDatasetVersionResponse.getDatasetVersion();
      LOGGER.info("CreateDatasetVersion Response : \n" + datasetVersion2);
      assertEquals(
          "DatasetVersion datsetId not match with expected DatasetVersion datsetId",
          dataset.getId(),
          datasetVersion2.getDatasetId());

      Artifact artifact =
          Artifact.newBuilder()
              .setKey("Google Pay datasets " + Calendar.getInstance().getTimeInMillis())
              .setPath("This is new added data artifact type in Google Pay datasets")
              .setArtifactType(ArtifactType.DATA)
              .setLinkedArtifactId(datasetVersion2.getId())
              .setUploadCompleted(
                  !testConfig
                      .getArtifactStoreConfig()
                      .getArtifactStoreType()
                      .equals(CommonConstants.S3))
              .build();

      LogDataset logDatasetRequest =
          LogDataset.newBuilder().setId(experimentRun2.getId()).setDataset(artifact).build();

      experimentRunServiceStub.logDataset(logDatasetRequest);

      GetExperimentRunById getExperimentRunById =
          GetExperimentRunById.newBuilder().setId(experimentRun2.getId()).build();
      GetExperimentRunById.Response response =
          experimentRunServiceStub.getExperimentRunById(getExperimentRunById);
      LOGGER.info("LogDataset Response : \n" + response.getExperimentRun());
      checkValidArtifactPath(
          response.getExperimentRun().getId(),
          "ExperimentRunEntity",
          response.getExperimentRun().getDatasetsList());
      var keys =
          response.getExperimentRun().getDatasetsList().stream()
              .map(Artifact::getKey)
              .collect(Collectors.toList());
      assertTrue(
          "Experiment dataset not match with expected dataset", keys.contains(artifact.getKey()));

      assertNotEquals(
          "ExperimentRun date_updated field not update on database",
          experimentRun2.getDateUpdated(),
          response.getExperimentRun().getDateUpdated());

      artifact =
          Artifact.newBuilder()
              .setKey("Google Pay datasets " + Calendar.getInstance().getTimeInMillis())
              .setPath("This is new added data artifact type in Google Pay datasets")
              .setArtifactType(ArtifactType.DATA)
              .setLinkedArtifactId(datasetVersion1.getId())
              .setUploadCompleted(
                  !testConfig
                      .getArtifactStoreConfig()
                      .getArtifactStoreType()
                      .equals(CommonConstants.S3))
              .build();

      logDatasetRequest =
          LogDataset.newBuilder().setId(experimentRun.getId()).setDataset(artifact).build();

      experimentRunServiceStub.logDataset(logDatasetRequest);

      getExperimentRunById = GetExperimentRunById.newBuilder().setId(experimentRun.getId()).build();
      response = experimentRunServiceStub.getExperimentRunById(getExperimentRunById);
      LOGGER.info("LogDataset Response : \n" + response.getExperimentRun());
      checkValidArtifactPath(
          response.getExperimentRun().getId(),
          "ExperimentRunEntity",
          response.getExperimentRun().getDatasetsList());
      keys =
          response.getExperimentRun().getDatasetsList().stream()
              .map(Artifact::getKey)
              .collect(Collectors.toList());
      assertTrue(
          "Experiment dataset not match with expected dataset", keys.contains(artifact.getKey()));

      assertNotEquals(
          "ExperimentRun date_updated field not update on database",
          experimentRun.getDateUpdated(),
          response.getExperimentRun().getDateUpdated());

      if (isRunningIsolated()) {
        mockGetResourcesForAllDatasets(Map.of(dataset.getId(), dataset), testUser1);
        mockGetResources(Map.of(project.getId(), project.getName()), testUser1);
        mockGetSelfAllowedResources(
            Set.of(project.getId()),
            ModelDBServiceResourceTypes.PROJECT,
            ModelDBServiceActions.READ);
        mockGetSelfAllowedResources(
            Set.of(), ModelDBServiceResourceTypes.REPOSITORY, ModelDBServiceActions.READ);
      }

      GetExperimentRunByDataset getExperimentRunByDatasetRequest =
          GetExperimentRunByDataset.newBuilder().setDatasetId(dataset.getId()).build();
      GetExperimentRunByDataset.Response getExperimentRunByDatasetResponse =
          datasetServiceStub.getExperimentRunByDataset(getExperimentRunByDatasetRequest);
      assertEquals(
          "ExperimentRun count not match with expected ExperimentRun count",
          2,
          getExperimentRunByDatasetResponse.getExperimentRunsCount());

      assertEquals(
          "ExperimentRun not match with expected ExperimentRun",
          experimentRun.getId(),
          getExperimentRunByDatasetResponse.getExperimentRuns(0).getId());

      assertEquals(
          "ExperimentRun not match with expected ExperimentRun",
          experimentRun2.getId(),
          getExperimentRunByDatasetResponse.getExperimentRuns(1).getId());

      KeyValueQuery keyValueQuery =
          KeyValueQuery.newBuilder()
              .setKey(ModelDBConstants.ATTRIBUTES + ".loss")
              .setValue(Value.newBuilder().setNumberValue(0.12).build())
              .setOperator(OperatorEnum.Operator.IN)
              .build();
      FindExperimentRuns findExperimentRuns =
          FindExperimentRuns.newBuilder()
              .setExperimentId(experiment1.getId())
              .addPredicates(keyValueQuery)
              .build();
      try {
        experimentRunServiceStub.findExperimentRuns(findExperimentRuns);
      } catch (StatusRuntimeException ex) {
        Status status = Status.fromThrowable(ex);
        LOGGER.warn(
            "Error Code : " + status.getCode() + " Description : " + status.getDescription());
        assertEquals(Status.INVALID_ARGUMENT.getCode(), status.getCode());
      }
    } finally {
      if (isRunningIsolated()) {
        mockGetResourcesForAllDatasets(Map.of(dataset.getId(), dataset), testUser1);
        mockGetSelfAllowedResources(
            Set.of(dataset.getId()),
            ModelDBServiceResourceTypes.DATASET,
            ModelDBServiceActions.DELETE);
      }
      DeleteDataset deleteDataset = DeleteDataset.newBuilder().setId(dataset.getId()).build();
      DeleteDataset.Response deleteDatasetResponse =
          datasetServiceStub.deleteDataset(deleteDataset);
      LOGGER.info("Dataset deleted successfully");
      LOGGER.info(deleteDatasetResponse.toString());
      assertTrue(deleteDatasetResponse.getStatus());

      if (isRunningIsolated()) {
        mockGetResourcesForAllProjects(Map.of(project.getId(), project), testUser1);
        mockGetSelfAllowedResources(
            Set.of(project.getId()),
            ModelDBServiceResourceTypes.PROJECT,
            ModelDBServiceActions.DELETE);
      }
      DeleteProject deleteProject = DeleteProject.newBuilder().setId(project.getId()).build();
      DeleteProject.Response deleteProjectResponse =
          projectServiceStub.deleteProject(deleteProject);
      LOGGER.info("Project deleted successfully");
      LOGGER.info(deleteProjectResponse.toString());
      assertTrue(deleteProjectResponse.getStatus());
    }

    LOGGER.info("Get experimentRun by dataset test stop................................");
  }

  @Test
  public void createDatasetAndRepositoryWithSameNameTest() {
    LOGGER.info("Create and delete Dataset test start................................");

    long id =
        RepositoryTest.createRepository(
            versioningServiceBlockingStub, "Repo-" + new Date().getTime());

    CreateDataset createDatasetRequest = getDatasetRequest("Detaset-" + new Date().getTime());
    CreateDataset.Response createDatasetResponse =
        datasetServiceStub.createDataset(createDatasetRequest);

    LOGGER.info("CreateDataset Response : \n" + createDatasetResponse.getDataset());

    assertEquals(
        "Dataset name not match with expected dataset name",
        createDatasetRequest.getName(),
        createDatasetResponse.getDataset().getName());

    if (isRunningIsolated()) {
      var dataset = createDatasetResponse.getDataset();
      mockGetResourcesForAllDatasets(Map.of(dataset.getId(), dataset), testUser1);
    }

    DeleteRepositoryRequest deleteRepository =
        DeleteRepositoryRequest.newBuilder()
            .setRepositoryId(RepositoryIdentification.newBuilder().setRepoId(id))
            .build();
    versioningServiceBlockingStub.deleteRepository(deleteRepository);

    DeleteDataset deleteDataset =
        DeleteDataset.newBuilder().setId(createDatasetResponse.getDataset().getId()).build();
    DeleteDataset.Response deleteDatasetResponse = datasetServiceStub.deleteDataset(deleteDataset);
    LOGGER.info("Dataset deleted successfully");
    LOGGER.info(deleteDatasetResponse.toString());
    assertTrue(deleteDatasetResponse.getStatus());

    LOGGER.info("Create and delete Dataset test stop................................");
  }

  @Test
  public void checkDatasetNameWithColonAndSlashesTest() {
    LOGGER.info("check dataset name with colon and slashes test start...........");

    CreateDataset createDatasetRequest =
        getDatasetRequest("Dataset: colons test dataset-" + new Date().getTime());
    CreateDataset.Response createDatasetResponse =
        datasetServiceStub.createDataset(createDatasetRequest);
    Dataset dataset1 = createDatasetResponse.getDataset();
    LOGGER.info("CreateDataset Response : \n" + dataset1);
    assertEquals(
        "Dataset name not match with expected dataset name",
        createDatasetRequest.getName(),
        dataset1.getName());

    createDatasetRequest =
        getDatasetRequest("Dataset/ colons test dataset-" + new Date().getTime());
    createDatasetResponse = datasetServiceStub.createDataset(createDatasetRequest);
    Dataset dataset2 = createDatasetResponse.getDataset();
    LOGGER.info("CreateDataset Response : \n" + dataset2);
    assertEquals(
        "Dataset name not match with expected dataset name",
        createDatasetRequest.getName(),
        dataset2.getName());

    createDatasetRequest =
        getDatasetRequest("Dataset\\\\ colons test dataset-" + new Date().getTime());
    createDatasetResponse = datasetServiceStub.createDataset(createDatasetRequest);
    Dataset dataset3 = createDatasetResponse.getDataset();
    LOGGER.info("CreateDataset Response : \n" + dataset3);
    assertEquals(
        "Dataset name not match with expected dataset name",
        createDatasetRequest.getName(),
        dataset3.getName());

    for (Dataset dataset : new Dataset[] {dataset1, dataset2, dataset3}) {
      if (isRunningIsolated()) {
        var resourcesResponse =
            GetResources.Response.newBuilder()
                .addItem(
                    GetResourcesResponseItem.newBuilder()
                        .setResourceId(dataset.getId())
                        .setWorkspaceId(testUser1.getVertaInfo().getDefaultWorkspaceId())
                        .setOwnerId(testUser1.getVertaInfo().getDefaultWorkspaceId())
                        .setVisibility(ResourceVisibility.PRIVATE)
                        .build())
                .build();
        when(uac.getCollaboratorService().getResources(any()))
            .thenReturn(Futures.immediateFuture(resourcesResponse));
        when(collaboratorBlockingMock.getResources(any())).thenReturn(resourcesResponse);
      }
      DeleteDataset deleteDataset = DeleteDataset.newBuilder().setId(dataset.getId()).build();
      DeleteDataset.Response deleteDatasetResponse =
          datasetServiceStub.deleteDataset(deleteDataset);
      LOGGER.info("Dataset deleted successfully");
      LOGGER.info(deleteDatasetResponse.toString());
      assertTrue(deleteDatasetResponse.getStatus());
    }

    LOGGER.info("check dataset name with colon and slashes test stop...........");
  }

  @Test
  public void createAndDeleteDatasetUsingServiceAccount() {
    // Create two dataset of above dataset
    CreateDataset createDatasetRequest = getDatasetRequest("dataset-" + new Date().getTime());
    CreateDataset.Response createDatasetResponse =
        datasetServiceStubServiceAccount.createDataset(createDatasetRequest);

    if (isRunningIsolated()) {
      var dataset = createDatasetResponse.getDataset();
      mockGetResourcesForAllDatasets(Map.of(dataset.getId(), dataset), serviceAccountUser);
    }

    DeleteDatasets deleteDatasets =
        DeleteDatasets.newBuilder().addIds(createDatasetResponse.getDataset().getId()).build();
    DeleteDatasets.Response deleteDatasetsResponse =
        datasetServiceStubServiceAccount.deleteDatasets(deleteDatasets);
    assertTrue(deleteDatasetsResponse.getStatus());
  }
}<|MERGE_RESOLUTION|>--- conflicted
+++ resolved
@@ -97,16 +97,10 @@
     dataset2 = null;
     dataset3 = null;
     dataset4 = null;
-<<<<<<< HEAD
-    datasetMap = new HashMap<>();
-
-    cleanUpResources();
-=======
     datasetMap.clear();
 
     cleanUpResources();
     super.tearDown();
->>>>>>> aeb118e5
   }
 
   private void createDatasetEntities() {
