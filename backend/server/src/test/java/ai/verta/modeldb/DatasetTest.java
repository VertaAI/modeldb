--- conflicted
+++ resolved
@@ -2,7 +2,7 @@
 
 import static org.junit.Assert.*;
 import static org.mockito.ArgumentMatchers.any;
-import static org.mockito.Mockito.doReturn;
+import static org.mockito.Mockito.when;
 import static org.springframework.boot.test.context.SpringBootTest.WebEnvironment.DEFINED_PORT;
 
 import ai.verta.common.Artifact;
@@ -18,6 +18,7 @@
 import ai.verta.modeldb.versioning.RepositoryIdentification;
 import ai.verta.uac.AddCollaboratorRequest;
 import ai.verta.uac.AddGroupUsers;
+import ai.verta.uac.DeleteWorkspaceV2;
 import ai.verta.uac.GetResources;
 import ai.verta.uac.GetResourcesResponseItem;
 import ai.verta.uac.GroupServiceGrpc;
@@ -25,6 +26,7 @@
 import ai.verta.uac.ResourceTypeV2;
 import ai.verta.uac.ResourceVisibility;
 import ai.verta.uac.Workspace;
+import ai.verta.uac.WorkspaceServiceV2Grpc;
 import com.google.common.util.concurrent.Futures;
 import com.google.protobuf.ListValue;
 import com.google.protobuf.Value;
@@ -41,18 +43,10 @@
 import java.util.stream.Collectors;
 import org.apache.logging.log4j.LogManager;
 import org.apache.logging.log4j.Logger;
-<<<<<<< HEAD
-import org.junit.After;
-import org.junit.Before;
-import org.junit.Test;
-import org.junit.runner.RunWith;
-=======
-import org.junit.Assert;
 import org.junit.jupiter.api.AfterEach;
 import org.junit.jupiter.api.BeforeEach;
 import org.junit.jupiter.api.Test;
 import org.junit.jupiter.api.extension.ExtendWith;
->>>>>>> 039a2af7
 import org.springframework.boot.test.context.SpringBootTest;
 import org.springframework.test.context.ContextConfiguration;
 import org.springframework.test.context.junit.jupiter.SpringExtension;
@@ -121,7 +115,7 @@
                       .setVisibility(ResourceVisibility.PRIVATE)
                       .build())
               .build();
-      doReturn(resourcesResponse).when(collaboratorBlockingMock).getResources(any());
+      when(collaboratorBlockingMock.getResources(any())).thenReturn(resourcesResponse);
     }
 
     // Create two dataset of above dataset
@@ -471,7 +465,7 @@
     LOGGER.info("Get Dataset by name test start................................");
 
     if (isRunningIsolated()) {
-      doReturn(testUser2).when(uacBlockingMock).getCurrentUser(any());
+      when(uacBlockingMock.getCurrentUser(any())).thenReturn(testUser2);
     }
 
     // Create dataset
@@ -504,7 +498,7 @@
 
       if (testConfig.hasAuth()) {
         if (isRunningIsolated()) {
-          doReturn(testUser1).when(uacBlockingMock).getCurrentUser(any());
+          when(uacBlockingMock.getCurrentUser(any())).thenReturn(testUser1);
           mockGetResourcesForAllDatasets(Map.of(dataset.getId(), dataset), testUser2);
         } else if (!testConfig.isPermissionV2Enabled()) {
           AddCollaboratorRequest addCollaboratorRequest =
@@ -577,7 +571,7 @@
       }
     } finally {
       if (isRunningIsolated()) {
-        doReturn(testUser2).when(uacBlockingMock).getCurrentUser(any());
+        when(uacBlockingMock.getCurrentUser(any())).thenReturn(testUser2);
         mockGetResourcesForAllDatasets(Map.of(dataset.getId(), dataset), testUser2);
       }
       DeleteDataset deleteDataset = DeleteDataset.newBuilder().setId(dataset.getId()).build();
@@ -600,13 +594,15 @@
     }
 
     if (isRunningIsolated()) {
-      doReturn(testUser2).when(uacBlockingMock).getCurrentUser(any());
+      when(uacBlockingMock.getCurrentUser(any())).thenReturn(testUser2);
     }
 
     // Create dataset
     CreateDataset createDatasetRequest = getDatasetRequest("Dataset-" + new Date().getTime());
     var workspaceNameUser2 = testUser2.getVertaInfo().getUsername();
     if (testConfig.isPermissionV2Enabled() && !isRunningIsolated()) {
+      var workspaceStub = WorkspaceServiceV2Grpc.newBlockingStub(authServiceChannelServiceUser);
+      workspaceStub.deleteWorkspace(DeleteWorkspaceV2.newBuilder().setOrgId(organizationId).setWorkspaceId(testUser2Workspace.getId()).build());
       var groupIdUser1 =
           createAndGetGroup(authServiceChannelServiceUser, organizationId, testUser1);
       var groupStub = GroupServiceGrpc.newBlockingStub(authServiceChannelServiceUser);
@@ -649,7 +645,7 @@
     try {
 
       if (isRunningIsolated()) {
-        doReturn(testUser1).when(uacBlockingMock).getCurrentUser(any());
+        when(uacBlockingMock.getCurrentUser(any())).thenReturn(testUser1);
         mockGetResourcesForAllDatasets(Map.of(dataset.getId(), dataset), testUser1);
       } else if (!testConfig.isPermissionV2Enabled()) {
         AddCollaboratorRequest addCollaboratorRequest =
@@ -684,13 +680,12 @@
       try {
         if (isRunningIsolated()) {
           mockGetResourcesForAllDatasets(Map.of(dataset.getId(), dataset), testUser2);
-          doReturn(
+          when(workspaceBlockingMock.getWorkspaceByName(any()))
+              .thenReturn(
                   Workspace.newBuilder()
                       .setId(testUser2.getVertaInfo().getDefaultWorkspaceId())
                       .setUsername(testUser2.getVertaInfo().getUsername())
-                      .build())
-              .when(workspaceBlockingMock)
-              .getWorkspaceByName(any());
+                      .build());
         }
         GetDatasetByName getDataset =
             GetDatasetByName.newBuilder()
@@ -714,13 +709,12 @@
 
         if (isRunningIsolated()) {
           mockGetResourcesForAllDatasets(Map.of(selfDataset.getId(), selfDataset), testUser1);
-          doReturn(
+          when(workspaceBlockingMock.getWorkspaceByName(any()))
+              .thenReturn(
                   Workspace.newBuilder()
                       .setId(testUser1.getVertaInfo().getDefaultWorkspaceId())
                       .setUsername(testUser1.getVertaInfo().getUsername())
-                      .build())
-              .when(workspaceBlockingMock)
-              .getWorkspaceByName(any());
+                      .build());
         }
 
         getDataset =
@@ -1396,7 +1390,7 @@
     LOGGER.info("batch delete Dataset test start................................");
 
     if (isRunningIsolated()) {
-      doReturn(testUser1).when(uacBlockingMock).getCurrentUser(any());
+      when(uacBlockingMock.getCurrentUser(any())).thenReturn(testUser1);
     }
 
     Map<String, Dataset> datasetMap = new HashMap<>();
@@ -2049,16 +2043,9 @@
                         .setVisibility(ResourceVisibility.PRIVATE)
                         .build())
                 .build();
-<<<<<<< HEAD
-        doReturn(Futures.immediateFuture(resourcesResponse))
-            .when(collaboratorMock)
-            .getResources(any());
-        doReturn(resourcesResponse).when(collaboratorBlockingMock).getResources(any());
-=======
         when(uac.getCollaboratorService().getResources(any()))
             .thenReturn(Futures.immediateFuture(resourcesResponse));
         when(collaboratorBlockingMock.getResources(any())).thenReturn(resourcesResponse);
->>>>>>> 039a2af7
       }
       DeleteDataset deleteDataset = DeleteDataset.newBuilder().setId(dataset.getId()).build();
       DeleteDataset.Response deleteDatasetResponse =
