--- conflicted
+++ resolved
@@ -100,12 +100,9 @@
     projectMap = new HashMap<>();
     experimentMap = new HashMap<>();
     experimentRunMap = new HashMap<>();
-<<<<<<< HEAD
 
     cleanUpResources();
-=======
     super.tearDown();
->>>>>>> aeb118e5
   }
 
   private void createProjectEntities() {
