package ai.verta.modeldb;

import static ai.verta.modeldb.CollaboratorUtils.addCollaboratorRequestProjectInterceptor;
import static ai.verta.modeldb.RepositoryTest.createRepository;
import static org.junit.Assert.*;
import static org.mockito.ArgumentMatchers.any;
import static org.mockito.Mockito.mock;
import static org.mockito.Mockito.when;
import static org.springframework.boot.test.context.SpringBootTest.WebEnvironment.DEFINED_PORT;

import ai.verta.common.*;
import ai.verta.common.ArtifactTypeEnum.ArtifactType;
import ai.verta.common.CollaboratorTypeEnum.CollaboratorType;
import ai.verta.common.ModelDBResourceEnum.ModelDBServiceResourceTypes;
import ai.verta.common.OperatorEnum.Operator;
import ai.verta.common.TernaryEnum.Ternary;
import ai.verta.common.ValueTypeEnum.ValueType;
import ai.verta.modeldb.GetExperimentRunById.Response;
import ai.verta.modeldb.common.CommonConstants;
import ai.verta.modeldb.common.authservice.AuthServiceChannel;
import ai.verta.modeldb.common.exceptions.ModelDBException;
import ai.verta.modeldb.metadata.GenerateRandomNameRequest;
import ai.verta.modeldb.utils.ModelDBUtils;
import ai.verta.modeldb.versioning.Blob;
import ai.verta.modeldb.versioning.BlobExpanded;
import ai.verta.modeldb.versioning.CodeBlob;
import ai.verta.modeldb.versioning.Commit;
import ai.verta.modeldb.versioning.CreateCommitRequest;
import ai.verta.modeldb.versioning.DeleteCommitRequest;
import ai.verta.modeldb.versioning.DeleteRepositoryRequest;
import ai.verta.modeldb.versioning.EnvironmentBlob;
import ai.verta.modeldb.versioning.FileHasher;
import ai.verta.modeldb.versioning.GetBranchRequest;
import ai.verta.modeldb.versioning.GitCodeBlob;
import ai.verta.modeldb.versioning.PythonEnvironmentBlob;
import ai.verta.modeldb.versioning.PythonRequirementEnvironmentBlob;
import ai.verta.modeldb.versioning.RepositoryIdentification;
import ai.verta.modeldb.versioning.RepositoryNamedIdentification;
import ai.verta.modeldb.versioning.VersionEnvironmentBlob;
import ai.verta.uac.Action;
import ai.verta.uac.AddCollaboratorRequest;
import ai.verta.uac.AuthzServiceGrpc;
import ai.verta.uac.CollaboratorPermissions;
import ai.verta.uac.CollaboratorServiceGrpc.CollaboratorServiceBlockingStub;
import ai.verta.uac.GetResources;
import ai.verta.uac.GetResourcesResponseItem;
import ai.verta.uac.GetSelfAllowedResources;
import ai.verta.uac.GetUser;
import ai.verta.uac.IsSelfAllowed;
import ai.verta.uac.ModelDBActionEnum.ModelDBServiceActions;
import ai.verta.uac.ResourceType;
import ai.verta.uac.ResourceVisibility;
import ai.verta.uac.Resources;
import ai.verta.uac.ServiceEnum;
import ai.verta.uac.ServiceEnum.Service;
import ai.verta.uac.UserInfo;
import com.google.common.util.concurrent.Futures;
import com.google.protobuf.ListValue;
import com.google.protobuf.Value;
import com.google.protobuf.Value.KindCase;
import io.grpc.Status;
import io.grpc.StatusRuntimeException;
import java.security.NoSuchAlgorithmException;
import java.util.ArrayList;
import java.util.Calendar;
import java.util.Date;
import java.util.HashMap;
import java.util.List;
import java.util.Map;
import java.util.Random;
import java.util.stream.Collectors;
import org.apache.logging.log4j.LogManager;
import org.apache.logging.log4j.Logger;
import org.junit.After;
import org.junit.Assert;
import org.junit.Before;
import org.junit.Ignore;
import org.junit.Test;
import org.junit.runner.RunWith;
import org.springframework.boot.test.context.SpringBootTest;
import org.springframework.test.context.ContextConfiguration;
import org.springframework.test.context.junit4.SpringRunner;

@RunWith(SpringRunner.class)
@SpringBootTest(classes = App.class, webEnvironment = DEFINED_PORT)
@ContextConfiguration(classes = {ModeldbTestConfigurationBeans.class})
public class ExperimentRunTest extends ModeldbTestSetup {

  private static final Logger LOGGER = LogManager.getLogger(ExperimentRunTest.class);

  // Project Entities
  private static Project project;
  private static Project project2;
  private static Project project3;
  private static Map<String, Project> projectMap = new HashMap<>();

  // Experiment Entities
  private static Experiment experiment;
  private static Experiment experiment2;

  // ExperimentRun Entities
  private static ExperimentRun experimentRun;
  private static ExperimentRun experimentRun2;
  private static Map<String, ExperimentRun> experimentRunMap = new HashMap<>();

  @Before
  public void createEntities() {
    initializeChannelBuilderAndExternalServiceStubs();

    if (isRunningIsolated()) {
      setupMockUacEndpoints(uac);
    }

    // Create all entities
    createProjectEntities();
    createExperimentEntities();
    createExperimentRunEntities();
  }

  @After
  public void removeEntities() {
    DeleteExperimentRuns deleteExperimentRun =
        DeleteExperimentRuns.newBuilder().addAllIds(experimentRunMap.keySet()).build();
    DeleteExperimentRuns.Response deleteExperimentRunResponse =
        experimentRunServiceStub.deleteExperimentRuns(deleteExperimentRun);
    assertTrue(deleteExperimentRunResponse.getStatus());

    DeleteProjects deleteProjects =
        DeleteProjects.newBuilder().addAllIds(projectMap.keySet()).build();
    DeleteProjects.Response deleteProjectsResponse =
        projectServiceStub.deleteProjects(deleteProjects);
    LOGGER.info("Projects deleted successfully");
    LOGGER.info(deleteProjectsResponse.toString());
    assertTrue(deleteProjectsResponse.getStatus());

    project = null;
    project2 = null;
    project3 = null;
    projectMap = new HashMap<>();

    // Experiment Entities
    experiment = null;
    experiment2 = null;

    // ExperimentRun Entities
    experimentRun = null;
    experimentRun2 = null;

    experimentRunMap = new HashMap<>();
  }

  private void createProjectEntities() {
    // Create two project of above project
    CreateProject createProjectRequest =
        ProjectTest.getCreateProjectRequest("project-" + new Date().getTime());
    CreateProject.Response createProjectResponse =
        projectServiceStub.createProject(createProjectRequest);
    project = createProjectResponse.getProject();
    projectMap.put(project.getId(), project);
    LOGGER.info("Project created successfully");
    assertEquals(
        "Project name not match with expected Project name",
        createProjectRequest.getName(),
        project.getName());

    // Create project2
    createProjectRequest = ProjectTest.getCreateProjectRequest("project-" + new Date().getTime());
    createProjectResponse = projectServiceStub.createProject(createProjectRequest);
    project2 = createProjectResponse.getProject();
    projectMap.put(project2.getId(), project2);
    LOGGER.info("Project created successfully");
    assertEquals(
        "Project name not match with expected project name",
        createProjectRequest.getName(),
        project2.getName());

    // Create project3
    createProjectRequest = ProjectTest.getCreateProjectRequest("project-" + new Date().getTime());
    createProjectResponse = projectServiceStub.createProject(createProjectRequest);
    project3 = createProjectResponse.getProject();
    projectMap.put(project3.getId(), project3);
    LOGGER.info("Project created successfully");
    assertEquals(
        "Project name not match with expected project name",
        createProjectRequest.getName(),
        project3.getName());

    if (isRunningIsolated()) {
      mockGetResourcesForAllEntities(projectMap, testUser1);
      when(authzMock.getSelfAllowedResources(
              GetSelfAllowedResources.newBuilder()
                  .addActions(
                      Action.newBuilder()
                          .setModeldbServiceAction(ModelDBServiceActions.READ)
                          .setService(ServiceEnum.Service.MODELDB_SERVICE))
                  .setService(ServiceEnum.Service.MODELDB_SERVICE)
                  .setResourceType(
                      ResourceType.newBuilder()
                          .setModeldbServiceResourceType(ModelDBServiceResourceTypes.REPOSITORY))
                  .build()))
          .thenReturn(
              Futures.immediateFuture(GetSelfAllowedResources.Response.newBuilder().build()));
    }
  }

  private void createExperimentEntities() {

    // Create two experiment of above project
    CreateExperiment createExperimentRequest =
        ExperimentTest.getCreateExperimentRequestForOtherTests(
            project.getId(), "Experiment-" + new Date().getTime());
    KeyValue attribute1 =
        KeyValue.newBuilder()
            .setKey("attribute_1")
            .setValue(Value.newBuilder().setNumberValue(0.012).build())
            .build();
    KeyValue attribute2 =
        KeyValue.newBuilder()
            .setKey("attribute_2")
            .setValue(Value.newBuilder().setNumberValue(0.99).build())
            .build();
    createExperimentRequest =
        createExperimentRequest
            .toBuilder()
            .addAttributes(attribute1)
            .addAttributes(attribute2)
            .addTags("Tag_1")
            .addTags("Tag_2")
            .build();
    CreateExperiment.Response createExperimentResponse =
        experimentServiceStub.createExperiment(createExperimentRequest);
    experiment = createExperimentResponse.getExperiment();
    LOGGER.info("Experiment created successfully");
    assertEquals(
        "Experiment name not match with expected Experiment name",
        createExperimentRequest.getName(),
        experiment.getName());

    // Create two experiment of above project
    createExperimentRequest =
        ExperimentTest.getCreateExperimentRequestForOtherTests(
            project.getId(), "Experiment-" + new Date().getTime());
    createExperimentResponse = experimentServiceStub.createExperiment(createExperimentRequest);
    experiment2 = createExperimentResponse.getExperiment();
    LOGGER.info("Experiment created successfully");
    assertEquals(
        "Experiment name not match with expected Experiment name",
        createExperimentRequest.getName(),
        experiment2.getName());
  }

  private void createExperimentRunEntities() {
    CreateExperimentRun createExperimentRunRequest =
        getCreateExperimentRunRequest(
            project.getId(), experiment.getId(), "ExperimentRun-" + new Date().getTime());
    KeyValue metric1 =
        KeyValue.newBuilder()
            .setKey("loss")
            .setValue(Value.newBuilder().setNumberValue(0.31).build())
            .build();
    KeyValue metric2 =
        KeyValue.newBuilder()
            .setKey("accuracy")
            .setValue(Value.newBuilder().setNumberValue(0.31).build())
            .build();
    KeyValue hyperparameter1 =
        KeyValue.newBuilder()
            .setKey("tuning")
            .setValue(Value.newBuilder().setNumberValue(7).build())
            .build();
    createExperimentRunRequest =
        createExperimentRunRequest
            .toBuilder()
            .addMetrics(metric1)
            .addMetrics(metric2)
            .addHyperparameters(hyperparameter1)
            .build();
    CreateExperimentRun.Response createExperimentRunResponse =
        experimentRunServiceStub.createExperimentRun(createExperimentRunRequest);
    experimentRun = createExperimentRunResponse.getExperimentRun();
    experimentRunMap.put(experimentRun.getId(), experimentRun);
    LOGGER.info("ExperimentRun created successfully");
    assertEquals(
        "ExperimentRun name not match with expected ExperimentRun name",
        createExperimentRunRequest.getName(),
        experimentRun.getName());
    checkValidArtifactPath(
        experimentRun.getId(), "ExperimentRunEntity", experimentRun.getArtifactsList());

    createExperimentRunRequest =
        getCreateExperimentRunRequest(
            project.getId(), experiment.getId(), "ExperimentRun-" + new Date().getTime());
    metric1 =
        KeyValue.newBuilder()
            .setKey("loss")
            .setValue(Value.newBuilder().setNumberValue(0.6543210).build())
            .build();
    metric2 =
        KeyValue.newBuilder()
            .setKey("accuracy")
            .setValue(Value.newBuilder().setNumberValue(0.6543210).build())
            .build();
    hyperparameter1 =
        KeyValue.newBuilder()
            .setKey("tuning")
            .setValue(Value.newBuilder().setNumberValue(4.55).build())
            .build();
    createExperimentRunRequest =
        createExperimentRunRequest
            .toBuilder()
            .addMetrics(metric1)
            .addMetrics(metric2)
            .addHyperparameters(hyperparameter1)
            .build();
    createExperimentRunResponse =
        experimentRunServiceStub.createExperimentRun(createExperimentRunRequest);
    experimentRun2 = createExperimentRunResponse.getExperimentRun();
    experimentRunMap.put(experimentRun2.getId(), experimentRun2);
    LOGGER.info("ExperimentRun created successfully");
    assertEquals(
        "ExperimentRun name not match with expected ExperimentRun name",
        createExperimentRunRequest.getName(),
        experimentRun2.getName());
    checkValidArtifactPath(
        experimentRun2.getId(), "ExperimentRunEntity", experimentRun2.getArtifactsList());
  }

  private void checkEqualsAssert(StatusRuntimeException e) {
    Status status = Status.fromThrowable(e);
    LOGGER.warn("Error Code : " + status.getCode() + " Description : " + status.getDescription());
    if (testConfig.hasAuth()) {
      assertTrue(
          Status.PERMISSION_DENIED.getCode() == status.getCode()
              || Status.NOT_FOUND.getCode()
                  == status.getCode()); // because of shadow delete the response could be 403 or 404
    } else {
      assertEquals(Status.NOT_FOUND.getCode(), status.getCode());
    }
  }

  public CreateExperimentRun getCreateExperimentRunRequestSimple(
      String projectId, String experimentId, String experimentRunName) {
    return CreateExperimentRun.newBuilder()
        .setProjectId(projectId)
        .setExperimentId(experimentId)
        .setName(experimentRunName)
        .build();
  }

  public static CreateExperimentRun getCreateExperimentRunRequestForOtherTests(
      String projectId, String experimentId, String experimentRunName) {
    return CreateExperimentRun.newBuilder()
        .setProjectId(projectId)
        .setExperimentId(experimentId)
        .setName(experimentRunName)
        .setDescription("this is a ExperimentRun description")
        .setDateCreated(Calendar.getInstance().getTimeInMillis())
        .setDateUpdated(Calendar.getInstance().getTimeInMillis())
        .setStartTime(Calendar.getInstance().getTime().getTime())
        .setEndTime(Calendar.getInstance().getTime().getTime())
        .setCodeVersion("1.0")
        .build();
  }

<<<<<<< HEAD
  public static CreateExperimentRun getCreateExperimentRunRequest(
=======
  private CreateExperimentRun getCreateExperimentRunRequest(
>>>>>>> 8241381a
      String projectId, String experimentId, String experimentRunName) {

    List<String> tags = new ArrayList<>();
    tags.add("Tag_x");
    tags.add("Tag_y");

    int rangeMax = 20;
    int rangeMin = 1;
    Random randomNum = new Random();

    List<KeyValue> attributeList = new ArrayList<>();
    Value intValue = Value.newBuilder().setNumberValue(1.1).build();
    attributeList.add(
        KeyValue.newBuilder()
            .setKey("attribute_1_" + Calendar.getInstance().getTimeInMillis())
            .setValue(intValue)
            .setValueType(ValueType.NUMBER)
            .build());
    Value stringValue =
        Value.newBuilder()
            .setStringValue("attributes_value_" + Calendar.getInstance().getTimeInMillis())
            .build();
    attributeList.add(
        KeyValue.newBuilder()
            .setKey("attribute_2_" + Calendar.getInstance().getTimeInMillis())
            .setValue(stringValue)
            .setValueType(ValueType.STRING)
            .build());

    double randomValue = rangeMin + (rangeMax - rangeMin) * randomNum.nextDouble();
    List<KeyValue> hyperparameters = new ArrayList<>();
    intValue = Value.newBuilder().setNumberValue(randomValue).build();
    hyperparameters.add(
        KeyValue.newBuilder()
            .setKey("tuning_" + Calendar.getInstance().getTimeInMillis())
            .setValue(intValue)
            .setValueType(ValueType.NUMBER)
            .build());
    stringValue =
        Value.newBuilder()
            .setStringValue("hyperparameters_value_" + Calendar.getInstance().getTimeInMillis())
            .build();
    hyperparameters.add(
        KeyValue.newBuilder()
            .setKey("hyperparameters_" + Calendar.getInstance().getTimeInMillis())
            .setValue(stringValue)
            .setValueType(ValueType.STRING)
            .build());

    List<Artifact> artifactList = new ArrayList<>();
    artifactList.add(
        Artifact.newBuilder()
            .setKey("Google developer Artifact")
            .setPath(
                "https://www.google.co.in/imgres?imgurl=https%3A%2F%2Flh3.googleusercontent.com%2FFyZA5SbKPJA7Y3XCeb9-uGwow8pugxj77Z1xvs8vFS6EI3FABZDCDtA9ScqzHKjhU8av_Ck95ET-P_rPJCbC2v_OswCN8A%3Ds688&imgrefurl=https%3A%2F%2Fdevelopers.google.com%2F&docid=1MVaWrOPIjYeJM&tbnid=I7xZkRN5m6_z-M%3A&vet=10ahUKEwjr1OiS0ufeAhWNbX0KHXpFAmQQMwhyKAMwAw..i&w=688&h=387&bih=657&biw=1366&q=google&ved=0ahUKEwjr1OiS0ufeAhWNbX0KHXpFAmQQMwhyKAMwAw&iact=mrc&uact=8")
            .setArtifactType(ArtifactType.BLOB)
            .setUploadCompleted(
                !testConfig
                    .getArtifactStoreConfig()
                    .getArtifactStoreType()
                    .equals(CommonConstants.S3))
            .build());
    artifactList.add(
        Artifact.newBuilder()
            .setKey("Google Pay Artifact")
            .setPath(
                "https://www.google.co.in/imgres?imgurl=https%3A%2F%2Fpay.google.com%2Fabout%2Fstatic%2Fimages%2Fsocial%2Fknowledge_graph_logo.png&imgrefurl=https%3A%2F%2Fpay.google.com%2Fabout%2F&docid=zmoE9BrSKYr4xM&tbnid=eCL1Y6f9xrPtDM%3A&vet=10ahUKEwjr1OiS0ufeAhWNbX0KHXpFAmQQMwhwKAIwAg..i&w=1200&h=630&bih=657&biw=1366&q=google&ved=0ahUKEwjr1OiS0ufeAhWNbX0KHXpFAmQQMwhwKAIwAg&iact=mrc&uact=8")
            .setArtifactType(ArtifactType.IMAGE)
            .setUploadCompleted(
                !testConfig
                    .getArtifactStoreConfig()
                    .getArtifactStoreType()
                    .equals(CommonConstants.S3))
            .setFilenameExtension("png")
            .build());

    List<Artifact> datasets = new ArrayList<>();
    datasets.add(
        Artifact.newBuilder()
            .setKey("Google developer datasets")
            .setPath("This is data artifact type in Google developer datasets")
            .setArtifactType(ArtifactType.MODEL)
            .setUploadCompleted(
                !testConfig
                    .getArtifactStoreConfig()
                    .getArtifactStoreType()
                    .equals(CommonConstants.S3))
            .setFilenameExtension("pkl")
            .build());
    datasets.add(
        Artifact.newBuilder()
            .setKey("Google Pay datasets")
            .setPath("This is data artifact type in Google Pay datasets")
            .setArtifactType(ArtifactType.DATA)
            .setUploadCompleted(
                !testConfig
                    .getArtifactStoreConfig()
                    .getArtifactStoreType()
                    .equals(CommonConstants.S3))
            .setFilenameExtension("json")
            .build());

    List<KeyValue> metrics = new ArrayList<>();
    randomValue = rangeMin + (rangeMax - rangeMin) * randomNum.nextDouble();
    intValue = Value.newBuilder().setNumberValue(randomValue).build();
    metrics.add(
        KeyValue.newBuilder()
            .setKey("accuracy_" + Calendar.getInstance().getTimeInMillis())
            .setValue(intValue)
            .setValueType(ValueType.NUMBER)
            .build());
    randomValue = rangeMin + (rangeMax - rangeMin) * randomNum.nextDouble();
    intValue = Value.newBuilder().setNumberValue(randomValue).build();
    metrics.add(
        KeyValue.newBuilder()
            .setKey("loss_" + Calendar.getInstance().getTimeInMillis())
            .setValue(intValue)
            .setValueType(ValueType.NUMBER)
            .build());
    randomValue = rangeMin + (rangeMax - rangeMin) * randomNum.nextDouble();
    Value listValue =
        Value.newBuilder()
            .setListValue(
                ListValue.newBuilder()
                    .addValues(intValue)
                    .addValues(Value.newBuilder().setNumberValue(randomValue).build()))
            .build();
    metrics.add(
        KeyValue.newBuilder()
            .setKey("profit_" + Calendar.getInstance().getTimeInMillis())
            .setValue(listValue)
            .setValueType(ValueType.LIST)
            .build());

    List<Observation> observations = new ArrayList<>();
    // TODO: uncomment after supporting artifact on observation
    /*observations.add(
    Observation.newBuilder()
        .setArtifact(
            Artifact.newBuilder()
                .setKey("Google developer Observation artifact")
                .setPath("This is data artifact type in Google developer Observation artifact")
                .setArtifactType(ArtifactType.DATA))
        .setTimestamp(Calendar.getInstance().getTimeInMillis() + 1)
        .setEpochNumber(Value.newBuilder().setNumberValue(1))
        .build());*/
    stringValue =
        Value.newBuilder()
            .setStringValue("Observation_value_" + Calendar.getInstance().getTimeInMillis())
            .build();
    observations.add(
        Observation.newBuilder()
            .setAttribute(
                KeyValue.newBuilder()
                    .setKey("Observation Key " + Calendar.getInstance().getTimeInMillis())
                    .setValue(stringValue)
                    .setValueType(ValueType.STRING))
            .setTimestamp(Calendar.getInstance().getTimeInMillis() + 2)
            .setEpochNumber(Value.newBuilder().setNumberValue(123))
            .build());

    List<Feature> features = new ArrayList<>();
    features.add(Feature.newBuilder().setName("ExperimentRun Test case feature 1").build());
    features.add(Feature.newBuilder().setName("ExperimentRun Test case feature 2").build());

    return CreateExperimentRun.newBuilder()
        .setProjectId(projectId)
        .setExperimentId(experimentId)
        .setName(experimentRunName)
        .setDescription("this is a ExperimentRun description")
        .setDateCreated(Calendar.getInstance().getTimeInMillis())
        .setDateUpdated(Calendar.getInstance().getTimeInMillis())
        .setStartTime(Calendar.getInstance().getTime().getTime())
        .setEndTime(Calendar.getInstance().getTime().getTime())
        .setCodeVersion("1.0")
        .addAllTags(tags)
        .addAllAttributes(attributeList)
        .addAllHyperparameters(hyperparameters)
        .addAllArtifacts(artifactList)
        .addAllDatasets(datasets)
        .addAllMetrics(metrics)
        .addAllObservations(observations)
        .addAllFeatures(features)
        .build();
  }

  @Test
  public void a_experimentRunCreateTest() {
    LOGGER.info("Create ExperimentRun test start................................");

    CreateExperimentRun createExperimentRunRequest =
        getCreateExperimentRunRequest(project.getId(), experiment.getId(), experimentRun.getName());

    try {
      experimentRunServiceStub.createExperimentRun(createExperimentRunRequest);
      fail();
    } catch (StatusRuntimeException e) {
      Status status = Status.fromThrowable(e);
      LOGGER.warn("Error Code : " + status.getCode() + " Description : " + status.getDescription());
      assertEquals(Status.ALREADY_EXISTS.getCode(), status.getCode());
    }

    try {
      if (isRunningIsolated()) {
        when(authzMock.isSelfAllowed(any()))
            .thenReturn(
                Futures.immediateFuture(
                    IsSelfAllowed.Response.newBuilder().setAllowed(false).build()));
      }
      createExperimentRunRequest =
          createExperimentRunRequest.toBuilder().setProjectId("xyz").build();
      experimentRunServiceStub.createExperimentRun(createExperimentRunRequest);
      fail();
    } catch (StatusRuntimeException e) {
      checkEqualsAssert(e);
    }

    try {
      if (isRunningIsolated()) {
        when(authzMock.isSelfAllowed(any()))
            .thenReturn(
                Futures.immediateFuture(
                    IsSelfAllowed.Response.newBuilder().setAllowed(true).build()));
      }
      createExperimentRunRequest =
          createExperimentRunRequest
              .toBuilder()
              .setProjectId(project.getId())
              .setExperimentId("xyz")
              .build();
      experimentRunServiceStub.createExperimentRun(createExperimentRunRequest);
      fail();
    } catch (StatusRuntimeException e) {
      Status status = Status.fromThrowable(e);
      LOGGER.warn("Error Code : " + status.getCode() + " Description : " + status.getDescription());
      assertEquals(Status.NOT_FOUND.getCode(), status.getCode());
    }

    try {
      String tag52 = "Human Activity Recognition using Smartphone Dataset";
      createExperimentRunRequest =
          createExperimentRunRequest
              .toBuilder()
              .setProjectId(project.getId())
              .setExperimentId(experiment.getId())
              .addTags(tag52)
              .build();
      experimentRunServiceStub.createExperimentRun(createExperimentRunRequest);
      fail();
    } catch (StatusRuntimeException e) {
      Status status = Status.fromThrowable(e);
      LOGGER.warn("Error Code : " + status.getCode() + " Description : " + status.getDescription());
      assertEquals(Status.INVALID_ARGUMENT.getCode(), status.getCode());
    }

    try {
      createExperimentRunRequest =
          createExperimentRunRequest.toBuilder().clearTags().addTags("").build();
      experimentRunServiceStub.createExperimentRun(createExperimentRunRequest);
      fail();
    } catch (StatusRuntimeException e) {
      Status status = Status.fromThrowable(e);
      LOGGER.warn("Error Code : " + status.getCode() + " Description : " + status.getDescription());
      assertEquals(Status.INVALID_ARGUMENT.getCode(), status.getCode());
    }

    try {
      String name =
          "Experiment of Human Activity Recognition using Smartphone Dataset Human Activity Recognition using Smartphone Dataset Human Activity Recognition using Smartphone Dataset Human Activity Recognition using Smartphone Dataset Human Activity Recognition using Smartphone Dataset";
      createExperimentRunRequest = createExperimentRunRequest.toBuilder().setName(name).build();
      experimentRunServiceStub.createExperimentRun(createExperimentRunRequest);
      fail();
    } catch (StatusRuntimeException ex) {
      Status status = Status.fromThrowable(ex);
      LOGGER.warn("Error Code : " + status.getCode() + " Description : " + status.getDescription());
      assertEquals(Status.INVALID_ARGUMENT.getCode(), status.getCode());
    }

    LOGGER.info("Create ExperimentRun test stop................................");
  }

  @Test
  public void a_experimentRunCreateNegativeTest() {
    LOGGER.info("Create ExperimentRun Negative test start................................");

    CreateExperimentRun request = getCreateExperimentRunRequest("", "abcd", "ExperiemntRun_xyz");

    try {
      experimentRunServiceStub.createExperimentRun(request);
      fail();
    } catch (StatusRuntimeException e) {
      Status status = Status.fromThrowable(e);
      LOGGER.info("CreateExperimentRun Response : \n" + status.getDescription());
      assertEquals(Status.INVALID_ARGUMENT.getCode(), status.getCode());
    }

    LOGGER.info("Create ExperimentRun Negative test stop................................");
  }

  @Test
  public void b_getExperimentRunFromProjectRunTest() {
    LOGGER.info("Get ExperimentRun from Project test start................................");

    GetExperimentRunsInProject getExperimentRunRequest =
        GetExperimentRunsInProject.newBuilder().setProjectId(project.getId()).build();

    GetExperimentRunsInProject.Response experimentRunResponse =
        experimentRunServiceStub.getExperimentRunsInProject(getExperimentRunRequest);
    assertEquals(
        "ExperimentRuns count not match with expected experimentRun count",
        experimentRunMap.size(),
        experimentRunResponse.getExperimentRunsList().size());

    if (experimentRunResponse.getExperimentRunsList() != null) {
      for (ExperimentRun experimentRun1 : experimentRunResponse.getExperimentRunsList()) {
        assertEquals(
            "ExperimentRun not match with expected experimentRun",
            experimentRunMap.get(experimentRun1.getId()).getId(),
            experimentRun1.getId());
      }
    } else {
      LOGGER.warn("More ExperimentRun not found in database");
      assertTrue(true);
    }

    LOGGER.info("Get ExperimentRun from Project test stop................................");
  }

  @Test
  public void b_getExperimentRunWithPaginationFromProjectRunTest() {
    LOGGER.info(
        "Get ExperimentRun using pagination from Project test start................................");

    int pageLimit = 2;
    boolean isExpectedResultFound = false;
    for (int pageNumber = 1; pageNumber < 100; pageNumber++) {
      GetExperimentRunsInProject getExperimentRunRequest =
          GetExperimentRunsInProject.newBuilder()
              .setProjectId(project.getId())
              .setPageNumber(pageNumber)
              .setPageLimit(pageLimit)
              .setAscending(true)
              .setSortKey(ModelDBConstants.NAME)
              .build();

      GetExperimentRunsInProject.Response experimentRunResponse =
          experimentRunServiceStub.getExperimentRunsInProject(getExperimentRunRequest);

      assertEquals(
          "Total records count not matched with expected records count",
          2,
          experimentRunResponse.getTotalRecords());

      if (experimentRunResponse.getExperimentRunsList() != null
          && experimentRunResponse.getExperimentRunsList().size() > 0) {
        isExpectedResultFound = true;
        for (ExperimentRun experimentRun : experimentRunResponse.getExperimentRunsList()) {
          assertEquals(
              "ExperimentRun not match with expected experimentRun",
              experimentRunMap.get(experimentRun.getId()).getId(),
              experimentRun.getId());
        }
      } else {
        if (isExpectedResultFound) {
          LOGGER.warn("More ExperimentRun not found in database");
          assertTrue(true);
        } else {
          fail("Expected experimentRun not found in response");
        }
        break;
      }
    }

    GetExperimentRunsInProject getExperiment =
        GetExperimentRunsInProject.newBuilder()
            .setProjectId(project.getId())
            .setPageNumber(1)
            .setPageLimit(1)
            .setAscending(false)
            .setSortKey("metrics.loss")
            .build();

    GetExperimentRunsInProject.Response experimentRunResponse =
        experimentRunServiceStub.getExperimentRunsInProject(getExperiment);
    assertEquals(
        "Total records count not matched with expected records count",
        2,
        experimentRunResponse.getTotalRecords());
    assertEquals(
        "ExperimentRuns count not match with expected experimentRuns count",
        1,
        experimentRunResponse.getExperimentRunsCount());
    assertEquals(
        "ExperimentRun not match with expected experimentRun",
        experimentRun2.getId(),
        experimentRunResponse.getExperimentRuns(0).getId());

    getExperiment =
        GetExperimentRunsInProject.newBuilder()
            .setProjectId(project.getId())
            .setPageNumber(1)
            .setPageLimit(1)
            .setAscending(true)
            .setSortKey("")
            .build();

    experimentRunResponse = experimentRunServiceStub.getExperimentRunsInProject(getExperiment);
    assertEquals(
        "ExperimentRuns count not match with expected experimentRuns count",
        1,
        experimentRunResponse.getExperimentRunsCount());
    assertEquals(
        "ExperimentRun not match with expected experimentRun",
        experimentRun.getId(),
        experimentRunResponse.getExperimentRuns(0).getId());

    getExperiment =
        GetExperimentRunsInProject.newBuilder()
            .setProjectId(project.getId())
            .setPageNumber(1)
            .setPageLimit(1)
            .setAscending(true)
            .setSortKey("observations.attribute.attr_1")
            .build();

    try {
      experimentRunServiceStub.getExperimentRunsInProject(getExperiment);
      fail();
    } catch (StatusRuntimeException e) {
      Status status = Status.fromThrowable(e);
      LOGGER.warn("Error Code : " + status.getCode() + " Description : " + status.getDescription());
      assertEquals(Status.INVALID_ARGUMENT.getCode(), status.getCode());
    }

    LOGGER.info(
        "Get ExperimentRun using pagination from Project test stop................................");
  }

  @Test
  public void b_getExperimentFromProjectRunNegativeTest() {
    LOGGER.info(
        "Get ExperimentRun from Project Negative test start................................");

    GetExperimentRunsInProject getExperiment = GetExperimentRunsInProject.newBuilder().build();
    try {
      experimentRunServiceStub.getExperimentRunsInProject(getExperiment);
      fail();
    } catch (StatusRuntimeException e) {
      Status status = Status.fromThrowable(e);
      LOGGER.warn("Error Code : " + status.getCode() + " Description : " + status.getDescription());
      assertEquals(Status.INVALID_ARGUMENT.getCode(), status.getCode());
    }

    getExperiment = GetExperimentRunsInProject.newBuilder().setProjectId("sdfdsfsd").build();
    GetExperimentRunsInProject.Response response =
        experimentRunServiceStub.getExperimentRunsInProject(getExperiment);
    assertEquals("Expected response not found", 0, response.getExperimentRunsCount());

    LOGGER.info(
        "Get ExperimentRun from Project Negative test stop................................");
  }

  @Test
  public void bb_getExperimentRunFromExperimentTest() {
    LOGGER.info("Get ExperimentRun from Experiment test start................................");

    GetExperimentRunsInExperiment getExperimentRunsInExperiment =
        GetExperimentRunsInExperiment.newBuilder().setExperimentId(experiment.getId()).build();

    GetExperimentRunsInExperiment.Response experimentRunResponse =
        experimentRunServiceStub.getExperimentRunsInExperiment(getExperimentRunsInExperiment);
    assertEquals(
        "ExperimentRuns count not match with expected experimentRun count",
        experimentRunMap.size(),
        experimentRunResponse.getExperimentRunsList().size());

    if (experimentRunResponse.getExperimentRunsList() != null) {
      for (ExperimentRun experimentRun1 : experimentRunResponse.getExperimentRunsList()) {
        assertEquals(
            "ExperimentRun not match with expected experimentRun",
            experimentRunMap.get(experimentRun1.getId()).getId(),
            experimentRun1.getId());
      }
    } else {
      LOGGER.warn("More ExperimentRun not found in database");
      assertTrue(true);
    }

    LOGGER.info("Get ExperimentRun from Experiment test stop................................");
  }

  @Test
  public void bb_getExperimentRunWithPaginationFromExperimentTest() {
    LOGGER.info(
        "Get ExperimentRun using pagination from Experiment test start................................");

    int pageLimit = 1;
    boolean isExpectedResultFound = false;
    for (int pageNumber = 1; pageNumber < 100; pageNumber++) {
      GetExperimentRunsInExperiment getExperimentRunsInExperiment =
          GetExperimentRunsInExperiment.newBuilder()
              .setExperimentId(experiment.getId())
              .setPageNumber(pageNumber)
              .setPageLimit(pageLimit)
              .setAscending(true)
              .setSortKey(ModelDBConstants.NAME)
              .build();

      GetExperimentRunsInExperiment.Response experimentRunResponse =
          experimentRunServiceStub.getExperimentRunsInExperiment(getExperimentRunsInExperiment);
      assertEquals(
          "Total records count not matched with expected records count",
          2,
          experimentRunResponse.getTotalRecords());

      if (!experimentRunResponse.getExperimentRunsList().isEmpty()) {
        isExpectedResultFound = true;
        for (ExperimentRun experimentRun : experimentRunResponse.getExperimentRunsList()) {
          assertEquals(
              "ExperimentRun not match with expected experimentRun",
              experimentRunMap.get(experimentRun.getId()).getId(),
              experimentRun.getId());
        }
      } else {
        if (isExpectedResultFound) {
          LOGGER.warn("More ExperimentRun not found in database");
          assertTrue(true);
          break;
        } else {
          fail("Expected experimentRun not found in response");
        }
      }
    }

    GetExperimentRunsInExperiment getExperimentRunsInExperiment =
        GetExperimentRunsInExperiment.newBuilder()
            .setExperimentId(experiment.getId())
            .setPageNumber(1)
            .setPageLimit(1)
            .setAscending(false)
            .setSortKey("metrics.loss")
            .build();

    GetExperimentRunsInExperiment.Response experimentRunResponse =
        experimentRunServiceStub.getExperimentRunsInExperiment(getExperimentRunsInExperiment);
    assertEquals(
        "Total records count not matched with expected records count",
        2,
        experimentRunResponse.getTotalRecords());
    assertEquals(
        "ExperimentRuns count not match with expected experimentRuns count",
        1,
        experimentRunResponse.getExperimentRunsCount());
    assertEquals(
        "ExperimentRun not match with expected experimentRun",
        experimentRun2.getId(),
        experimentRunResponse.getExperimentRuns(0).getId());

    getExperimentRunsInExperiment =
        GetExperimentRunsInExperiment.newBuilder()
            .setExperimentId(experiment.getId())
            .setPageNumber(1)
            .setPageLimit(1)
            .setAscending(true)
            .setSortKey("")
            .build();

    experimentRunResponse =
        experimentRunServiceStub.getExperimentRunsInExperiment(getExperimentRunsInExperiment);
    assertEquals(
        "ExperimentRuns count not match with expected experimentRuns count",
        1,
        experimentRunResponse.getExperimentRunsCount());
    assertEquals(
        "ExperimentRun not match with expected experimentRun",
        experimentRun.getId(),
        experimentRunResponse.getExperimentRuns(0).getId());
    assertEquals(
        "Total records count not matched with expected records count",
        2,
        experimentRunResponse.getTotalRecords());

    getExperimentRunsInExperiment =
        GetExperimentRunsInExperiment.newBuilder()
            .setExperimentId(experiment.getId())
            .setPageNumber(1)
            .setPageLimit(1)
            .setAscending(true)
            .setSortKey("observations.attribute.attr_1")
            .build();

    try {
      experimentRunServiceStub.getExperimentRunsInExperiment(getExperimentRunsInExperiment);
      fail();
    } catch (StatusRuntimeException e) {
      Status status = Status.fromThrowable(e);
      LOGGER.warn("Error Code : " + status.getCode() + " Description : " + status.getDescription());
      assertEquals(Status.INVALID_ARGUMENT.getCode(), status.getCode());
    }

    LOGGER.info(
        "Get ExperimentRun using pagination from Experiment test stop................................");
  }

  @Test
  public void bb_getExperimentFromExperimentNegativeTest() {
    LOGGER.info(
        "Get ExperimentRun from Experiment Negative test start................................");

    GetExperimentRunsInExperiment getExperiment =
        GetExperimentRunsInExperiment.newBuilder().build();
    try {
      experimentRunServiceStub.getExperimentRunsInExperiment(getExperiment);
      fail();
    } catch (StatusRuntimeException e) {
      Status status = Status.fromThrowable(e);
      LOGGER.warn("Error Code : " + status.getCode() + " Description : " + status.getDescription());
      assertEquals(Status.INVALID_ARGUMENT.getCode(), status.getCode());
    }

    getExperiment = GetExperimentRunsInExperiment.newBuilder().setExperimentId("sdfdsfsd").build();
    try {
      experimentRunServiceStub.getExperimentRunsInExperiment(getExperiment);
      fail();
    } catch (StatusRuntimeException e) {
      Status status = Status.fromThrowable(e);
      LOGGER.warn("Error Code : " + status.getCode() + " Description : " + status.getDescription());
      assertEquals(Status.NOT_FOUND.getCode(), status.getCode());
    }

    LOGGER.info(
        "Get ExperimentRun from Experiment Negative test stop................................");
  }

  @Test
  public void c_getExperimentRunByIdTest() {
    LOGGER.info("Get ExperimentRunById test start................................");

    GetExperimentRunById request =
        GetExperimentRunById.newBuilder().setId(experimentRun.getId()).build();

    GetExperimentRunById.Response response = experimentRunServiceStub.getExperimentRunById(request);

    LOGGER.info("getExperimentRunById Response : \n" + response.getExperimentRun());
    assertEquals(
        "ExperimentRun not match with expected experimentRun",
        experimentRun.getId(),
        response.getExperimentRun().getId());

    LOGGER.info("Get ExperimentRunById test stop................................");
  }

  @Test
  public void c_getExperimentRunByIdNegativeTest() {
    LOGGER.info("Get ExperimentRunById Negative test start................................");

    GetExperimentRunById request = GetExperimentRunById.newBuilder().build();

    try {
      experimentRunServiceStub.getExperimentRunById(request);
      fail();
    } catch (StatusRuntimeException ex) {
      Status status = Status.fromThrowable(ex);
      LOGGER.warn("Error Code : " + status.getCode() + " Description : " + status.getDescription());
      assertEquals(Status.INVALID_ARGUMENT.getCode(), status.getCode());
    }

    request = GetExperimentRunById.newBuilder().setId("fdsfd").build();

    try {
      experimentRunServiceStub.getExperimentRunById(request);
      fail();
    } catch (StatusRuntimeException ex) {
      Status status = Status.fromThrowable(ex);
      LOGGER.warn("Error Code : " + status.getCode() + " Description : " + status.getDescription());
      assertEquals(Status.NOT_FOUND.getCode(), status.getCode());
    }

    LOGGER.info("Get ExperimentRunById Negative test stop................................");
  }

  @Test
  public void c_getExperimentRunByNameTest() {
    LOGGER.info("Get ExperimentRunByName test start................................");

    GetExperimentRunByName request =
        GetExperimentRunByName.newBuilder()
            .setName(experimentRun.getName())
            .setExperimentId(experimentRun.getExperimentId())
            .build();

    GetExperimentRunByName.Response response =
        experimentRunServiceStub.getExperimentRunByName(request);

    LOGGER.info("getExperimentRunByName Response : \n" + response.getExperimentRun());
    assertEquals(
        "ExperimentRun name not match with expected experimentRun name ",
        experimentRun.getName(),
        response.getExperimentRun().getName());

    LOGGER.info("Get ExperimentRunByName test stop................................");
  }

  @Test
  public void c_getExperimentRunByNameNegativeTest() {
    LOGGER.info("Get ExperimentRunByName Negative test start................................");

    GetExperimentRunByName request = GetExperimentRunByName.newBuilder().build();

    try {
      experimentRunServiceStub.getExperimentRunByName(request);
      fail();
    } catch (StatusRuntimeException ex) {
      Status status = Status.fromThrowable(ex);
      LOGGER.warn("Error Code : " + status.getCode() + " Description : " + status.getDescription());
      assertEquals(Status.INVALID_ARGUMENT.getCode(), status.getCode());
    }

    LOGGER.info("Get ExperimentRunByName Negative test stop................................");
  }

  @Test
  @Ignore("UNIMPLEMENTED: updateExperimentRunName endpoint")
  public void d_updateExperimentRunNameOrDescription() {
    LOGGER.info(
        "Update ExperimentRun Name & Description test start................................");

    UpdateExperimentRunName request =
        UpdateExperimentRunName.newBuilder()
            .setId(experimentRun.getId())
            .setName("ExperimentRun Name updated " + Calendar.getInstance().getTimeInMillis())
            .build();

    experimentRunServiceStub.updateExperimentRunName(request);

    UpdateExperimentRunDescription request2 =
        UpdateExperimentRunDescription.newBuilder()
            .setId(experimentRun.getId())
            .setDescription(
                "this is a ExperimentRun description updated "
                    + Calendar.getInstance().getTimeInMillis())
            .build();

    UpdateExperimentRunDescription.Response response2 =
        experimentRunServiceStub.updateExperimentRunDescription(request2);
    assertEquals(
        "ExperimentRun Description do not match with expected experimentRun name",
        request2.getDescription(),
        response2.getExperimentRun().getDescription());

    assertNotEquals(
        "ExperimentRun date_updated field not update on database",
        experimentRun.getDateUpdated(),
        response2.getExperimentRun().getDateUpdated());
    experimentRun = response2.getExperimentRun();
    experimentRunMap.put(experimentRun.getId(), experimentRun);

    try {
      String name =
          "Experiment of Human Activity Recognition using Smartphone Dataset Human Activity Recognition using Smartphone Dataset Human Activity Recognition using Smartphone Dataset Human Activity Recognition using Smartphone Dataset Human Activity Recognition using Smartphone Dataset";
      request = request.toBuilder().setName(name).build();
      experimentRunServiceStub.updateExperimentRunName(request);
      fail();
    } catch (StatusRuntimeException ex) {
      Status status = Status.fromThrowable(ex);
      LOGGER.warn("Error Code : " + status.getCode() + " Description : " + status.getDescription());
      assertEquals(Status.INVALID_ARGUMENT.getCode(), status.getCode());
    }

    LOGGER.info(
        "Update ExperimentRun Name & Description test stop................................");
  }

  @Test
  @Ignore("UNIMPLEMENTED: updateExperimentRunName endpoint")
  public void d_updateExperimentRunNameOrDescriptionNegativeTest() {
    LOGGER.info("Update ExperimentRun Name & Description Negative test start.......");

    UpdateExperimentRunDescription request =
        UpdateExperimentRunDescription.newBuilder()
            .setDescription(
                "this is a ExperimentRun description updated "
                    + Calendar.getInstance().getTimeInMillis())
            .build();

    try {
      experimentRunServiceStub.updateExperimentRunDescription(request);
      fail();
    } catch (StatusRuntimeException ex) {
      Status status = Status.fromThrowable(ex);
      LOGGER.warn("Error Code : " + status.getCode() + " Description : " + status.getDescription());
      assertEquals(Status.INVALID_ARGUMENT.getCode(), status.getCode());
    }

    LOGGER.info("Update ExperimentRun Name & Description Negative test stop.......");
  }

  @Test
  public void e_addExperimentRunTags() {
    LOGGER.info("Add ExperimentRun tags test start................................");

    List<String> tags = new ArrayList<>();
    tags.add("Test Added tag");
    tags.add("Test Added tag 2");

    AddExperimentRunTags request =
        AddExperimentRunTags.newBuilder().setId(experimentRun.getId()).addAllTags(tags).build();

    AddExperimentRunTags.Response aertResponse =
        experimentRunServiceStub.addExperimentRunTags(request);
    LOGGER.info("AddExperimentRunTags Response : \n" + aertResponse.getExperimentRun());
    assertEquals(
        experimentRun.getTagsCount() + tags.size(), aertResponse.getExperimentRun().getTagsCount());

    assertNotEquals(
        "ExperimentRun date_updated field not update on database",
        experimentRun.getDateUpdated(),
        aertResponse.getExperimentRun().getDateUpdated());
    experimentRun = aertResponse.getExperimentRun();
    experimentRunMap.put(experimentRun.getId(), experimentRun);

    tags = new ArrayList<>();
    tags.add("Test Added tag 3");
    tags.add("Test Added tag 2");

    request =
        AddExperimentRunTags.newBuilder().setId(experimentRun.getId()).addAllTags(tags).build();

    aertResponse = experimentRunServiceStub.addExperimentRunTags(request);
    LOGGER.info("AddExperimentRunTags Response : \n" + aertResponse.getExperimentRun());
    assertEquals(experimentRun.getTagsCount() + 1, aertResponse.getExperimentRun().getTagsCount());
    experimentRun = aertResponse.getExperimentRun();
    experimentRunMap.put(experimentRun.getId(), experimentRun);

    try {
      String tag52 = "Human Activity Recognition using Smartphone Dataset";
      request = request.toBuilder().addTags(tag52).build();
      experimentRunServiceStub.addExperimentRunTags(request);
      fail();
    } catch (StatusRuntimeException e) {
      Status status = Status.fromThrowable(e);
      LOGGER.warn("Error Code : " + status.getCode() + " Description : " + status.getDescription());
      assertEquals(Status.INVALID_ARGUMENT.getCode(), status.getCode());
    }

    LOGGER.info("Add ExperimentRun tags test stop................................");
  }

  @Test
  public void ea_addExperimentRunTagsNegativeTest() {
    LOGGER.info("Add ExperimentRun tags Negative test start................................");

    List<String> tags = new ArrayList<>();
    tags.add("Test Added tag " + Calendar.getInstance().getTimeInMillis());
    tags.add("Test Added tag 2 " + Calendar.getInstance().getTimeInMillis());

    AddExperimentRunTags request = AddExperimentRunTags.newBuilder().addAllTags(tags).build();

    try {
      experimentRunServiceStub.addExperimentRunTags(request);
      fail();
    } catch (StatusRuntimeException ex) {
      Status status = Status.fromThrowable(ex);
      LOGGER.warn("Error Code : " + status.getCode() + " Description : " + status.getDescription());
      assertEquals(Status.INVALID_ARGUMENT.getCode(), status.getCode());
    }

    LOGGER.info("Add ExperimentRun tags Negative test stop................................");
  }

  @Test
  public void eb_addExperimentRunTag() {
    LOGGER.info("Add ExperimentRun tag test start................................");

    AddExperimentRunTag request =
        AddExperimentRunTag.newBuilder()
            .setId(experimentRun.getId())
            .setTag("Added new tag 1")
            .build();

    AddExperimentRunTag.Response aertResponse =
        experimentRunServiceStub.addExperimentRunTag(request);
    LOGGER.info("AddExperimentRunTag Response : \n" + aertResponse.getExperimentRun());
    assertEquals(
        "ExperimentRun tags not match with expected experimentRun tags",
        experimentRun.getTagsCount() + 1,
        aertResponse.getExperimentRun().getTagsCount());

    assertNotEquals(
        "ExperimentRun date_updated field not update on database",
        experimentRun.getDateUpdated(),
        aertResponse.getExperimentRun().getDateUpdated());
    experimentRun = aertResponse.getExperimentRun();
    experimentRunMap.put(experimentRun.getId(), experimentRun);

    try {
      String tag52 = "Human Activity Recognition using Smartphone Dataset";
      request = request.toBuilder().setTag(tag52).build();
      experimentRunServiceStub.addExperimentRunTag(request);
      fail();
    } catch (StatusRuntimeException e) {
      Status status = Status.fromThrowable(e);
      LOGGER.warn("Error Code : " + status.getCode() + " Description : " + status.getDescription());
      assertEquals(Status.INVALID_ARGUMENT.getCode(), status.getCode());
    }

    LOGGER.info("Add ExperimentRun tags test stop................................");
  }

  @Test
  public void ec_addExperimentRunTagNegativeTest() {
    LOGGER.info("Add ExperimentRun tag Negative test start................................");

    AddExperimentRunTag request = AddExperimentRunTag.newBuilder().setTag("Tag_xyz").build();

    try {
      experimentRunServiceStub.addExperimentRunTag(request);
      fail();
    } catch (StatusRuntimeException ex) {
      Status status = Status.fromThrowable(ex);
      LOGGER.warn("Error Code : " + status.getCode() + " Description : " + status.getDescription());
      assertEquals(Status.INVALID_ARGUMENT.getCode(), status.getCode());
    }

    LOGGER.info("Add ExperimentRun tag Negative test stop................................");
  }

  @Test
  public void ee_getExperimentRunTags() {
    LOGGER.info("Get ExperimentRun tags test start................................");

    GetTags request = GetTags.newBuilder().setId(experimentRun.getId()).build();

    GetTags.Response response = experimentRunServiceStub.getExperimentRunTags(request);
    LOGGER.info("GetExperimentRunTags Response : \n" + response.getTagsList());
    assertEquals(
        "ExperimentRun tags not match with expected experimentRun tags",
        experimentRun.getTagsList(),
        response.getTagsList());

    LOGGER.info("Get ExperimentRun tags test stop................................");
  }

  @Test
  public void eea_getExperimentRunTagsNegativeTest() {
    LOGGER.info("Get ExperimentRun tags Negative test start................................");

    GetTags request = GetTags.newBuilder().build();
    try {
      experimentRunServiceStub.getExperimentRunTags(request);
      fail();
    } catch (StatusRuntimeException ex) {
      Status status = Status.fromThrowable(ex);
      LOGGER.warn("Error Code : " + status.getCode() + " Description : " + status.getDescription());
      assertEquals(Status.INVALID_ARGUMENT.getCode(), status.getCode());
    }

    LOGGER.info("Get ExperimentRun tags Negative test stop................................");
  }

  @Test
  public void f_deleteExperimentRunTags() {
    LOGGER.info("Delete ExperimentRun tags test start................................");

    e_addExperimentRunTags();
    List<String> removableTagList = new ArrayList<>();
    if (experimentRun.getTagsList().size() > 1) {
      removableTagList =
          experimentRun.getTagsList().subList(0, experimentRun.getTagsList().size() - 1);
    }
    DeleteExperimentRunTags request =
        DeleteExperimentRunTags.newBuilder()
            .setId(experimentRun.getId())
            .addAllTags(removableTagList)
            .build();

    DeleteExperimentRunTags.Response response =
        experimentRunServiceStub.deleteExperimentRunTags(request);
    LOGGER.info(
        "DeleteExperimentRunTags Response : \n" + response.getExperimentRun().getTagsList());
    assertTrue(response.getExperimentRun().getTagsList().size() <= 1);

    assertNotEquals(
        "ExperimentRun date_updated field not update on database",
        experimentRun.getDateUpdated(),
        response.getExperimentRun().getDateUpdated());
    experimentRun = response.getExperimentRun();
    experimentRunMap.put(experimentRun.getId(), experimentRun);

    if (response.getExperimentRun().getTagsList().size() > 0) {
      request =
          DeleteExperimentRunTags.newBuilder()
              .setId(experimentRun.getId())
              .setDeleteAll(true)
              .build();

      response = experimentRunServiceStub.deleteExperimentRunTags(request);
      LOGGER.info(
          "DeleteExperimentRunTags Response : \n" + response.getExperimentRun().getTagsList());
      assertEquals(0, response.getExperimentRun().getTagsList().size());
      experimentRun = response.getExperimentRun();
      experimentRunMap.put(experimentRun.getId(), experimentRun);
    }

    LOGGER.info("Delete ExperimentRun tags test stop................................");
  }

  @Test
  public void fa_deleteExperimentRunTagsNegativeTest() {
    LOGGER.info("Delete ExperimentRun tags Negative test start................................");

    DeleteExperimentRunTags request = DeleteExperimentRunTags.newBuilder().build();

    try {
      experimentRunServiceStub.deleteExperimentRunTags(request);
      fail();
    } catch (StatusRuntimeException ex) {
      Status status = Status.fromThrowable(ex);
      LOGGER.warn("Error Code : " + status.getCode() + " Description : " + status.getDescription());
      assertEquals(Status.INVALID_ARGUMENT.getCode(), status.getCode());
    }

    LOGGER.info("Delete ExperimentRun tags Negative test stop................................");
  }

  @Test
  public void fb_deleteExperimentRunTag() {
    LOGGER.info("Delete ExperimentRun tag test start................................");

    e_addExperimentRunTags();
    DeleteExperimentRunTag request =
        DeleteExperimentRunTag.newBuilder()
            .setId(experimentRun.getId())
            .setTag(experimentRun.getTags(0))
            .build();

    DeleteExperimentRunTag.Response response =
        experimentRunServiceStub.deleteExperimentRunTag(request);
    LOGGER.info("DeleteExperimentRunTag Response : \n" + response.getExperimentRun().getTagsList());
    assertFalse(response.getExperimentRun().getTagsList().contains(experimentRun.getTags(0)));

    assertNotEquals(
        "ExperimentRun date_updated field not update on database",
        experimentRun.getDateUpdated(),
        response.getExperimentRun().getDateUpdated());

    experimentRun = response.getExperimentRun();
    experimentRunMap.put(experimentRun.getId(), experimentRun);
    LOGGER.info("Delete ExperimentRun tags test stop................................");
  }

  /**
   * This test tests comparision predicates on numeric Key Values (Hyperparameters in this case) It
   * creates a project with two Experiments , each with two experiment runs. E1 ER1 hyperparameter.C
   * = 0.0001 E1 ER2 no hyperparameters E2 ER1 hyperparameter.C = 0.0001 E2 ER1 hyperparameter.C =
   * 1E-6
   *
   * <p>It then filters on C >= 0.0001 and expects 2 ExperimentRuns in results
   */
  @Test
  public void findExperimentRunsHyperparameter() {
    LOGGER.info("FindExperimentRuns test start................................");

    Map<String, ExperimentRun> experimentRunMap = new HashMap<>();

    try {
      CreateExperimentRun createExperimentRunRequest =
          getCreateExperimentRunRequestSimple(
              project.getId(), experiment.getId(), "ExperimentRun_ferh_1");
      KeyValue hyperparameter1 = generateNumericKeyValue("C", 0.0001);
      createExperimentRunRequest =
          createExperimentRunRequest.toBuilder().addHyperparameters(hyperparameter1).build();
      CreateExperimentRun.Response createExperimentRunResponse =
          experimentRunServiceStub.createExperimentRun(createExperimentRunRequest);
      ExperimentRun experimentRun11 = createExperimentRunResponse.getExperimentRun();
      experimentRunMap.put(experimentRun11.getId(), experimentRun11);
      LOGGER.info("ExperimentRun created successfully");
      createExperimentRunRequest =
          getCreateExperimentRunRequestSimple(
              project.getId(), experiment.getId(), "ExperimentRun_ferh_2");
      createExperimentRunRequest = createExperimentRunRequest.toBuilder().build();
      createExperimentRunResponse =
          experimentRunServiceStub.createExperimentRun(createExperimentRunRequest);
      ExperimentRun experimentRun12 = createExperimentRunResponse.getExperimentRun();
      experimentRunMap.put(experimentRun12.getId(), experimentRun12);
      LOGGER.info("ExperimentRun created successfully");
      assertEquals(
          "ExperimentRun name not match with expected ExperimentRun name",
          createExperimentRunRequest.getName(),
          experimentRun12.getName());

      // experiment2 of above project
      createExperimentRunRequest =
          getCreateExperimentRunRequestSimple(
              project.getId(), experiment2.getId(), "ExperimentRun_ferh_2");
      hyperparameter1 = generateNumericKeyValue("C", 0.0001);
      createExperimentRunRequest =
          createExperimentRunRequest.toBuilder().addHyperparameters(hyperparameter1).build();
      createExperimentRunResponse =
          experimentRunServiceStub.createExperimentRun(createExperimentRunRequest);
      ExperimentRun experimentRun21 = createExperimentRunResponse.getExperimentRun();
      experimentRunMap.put(experimentRun21.getId(), experimentRun21);
      LOGGER.info("ExperimentRun created successfully");
      assertEquals(
          "ExperimentRun name not match with expected ExperimentRun name",
          createExperimentRunRequest.getName(),
          experimentRun21.getName());

      createExperimentRunRequest =
          getCreateExperimentRunRequestSimple(
              project.getId(), experiment2.getId(), "ExperimentRun_ferh_1");
      hyperparameter1 = generateNumericKeyValue("C", 1e-6);
      createExperimentRunRequest =
          createExperimentRunRequest.toBuilder().addHyperparameters(hyperparameter1).build();
      createExperimentRunResponse =
          experimentRunServiceStub.createExperimentRun(createExperimentRunRequest);
      ExperimentRun experimentRun22 = createExperimentRunResponse.getExperimentRun();
      experimentRunMap.put(experimentRun22.getId(), experimentRun22);
      LOGGER.info("ExperimentRun created successfully");
      assertEquals(
          "ExperimentRun name not match with expected ExperimentRun name",
          createExperimentRunRequest.getName(),
          experimentRun22.getName());

      Value hyperparameterFilter = Value.newBuilder().setNumberValue(0.0001).build();
      KeyValueQuery CGTE0_0001 =
          KeyValueQuery.newBuilder()
              .setKey("hyperparameters.C")
              .setValue(hyperparameterFilter)
              .setOperator(Operator.GTE)
              .setValueType(ValueType.NUMBER)
              .build();

      FindExperimentRuns findExperimentRuns =
          FindExperimentRuns.newBuilder()
              .setProjectId(project.getId())
              .addPredicates(CGTE0_0001)
              .setAscending(false)
              .setIdsOnly(false)
              .build();

      FindExperimentRuns.Response response =
          experimentRunServiceStub.findExperimentRuns(findExperimentRuns);

      assertEquals(
          "Total records count not matched with expected records count",
          2,
          response.getTotalRecords());
      assertEquals(
          "ExperimentRun count not match with expected experimentRun count",
          2,
          response.getExperimentRunsCount());
      for (ExperimentRun exprRun : response.getExperimentRunsList()) {
        for (KeyValue kv : exprRun.getHyperparametersList()) {
          if (kv.getKey() == "C") {
            assertEquals(
                "Value should be GTE 0.0001 " + kv, true, kv.getValue().getNumberValue() > 0.0001);
          }
        }
      }
    } finally {
      for (String runId : experimentRunMap.keySet()) {
        DeleteExperimentRun deleteExperimentRun =
            DeleteExperimentRun.newBuilder().setId(runId).build();
        DeleteExperimentRun.Response deleteExperimentRunResponse =
            experimentRunServiceStub.deleteExperimentRun(deleteExperimentRun);
        assertTrue(deleteExperimentRunResponse.getStatus());
      }
    }

    LOGGER.info("FindExperimentRuns test stop................................");
  }

  private KeyValue generateNumericKeyValue(String key, Double value) {
    return KeyValue.newBuilder()
        .setKey(key)
        .setValue(Value.newBuilder().setNumberValue(value).build())
        .build();
  }

  @Test
  public void g_logObservationTest() {
    LOGGER.info(" Log Observation in ExperimentRun test start................................");

    Value intValue =
        Value.newBuilder().setNumberValue(Calendar.getInstance().getTimeInMillis()).build();
    Observation observation =
        Observation.newBuilder()
            .setAttribute(
                KeyValue.newBuilder()
                    .setKey("New Added Key " + Calendar.getInstance().getTimeInMillis())
                    .setValue(intValue)
                    .setValueType(ValueType.NUMBER)
                    .build())
            .setTimestamp(Calendar.getInstance().getTimeInMillis())
            .setEpochNumber(Value.newBuilder().setNumberValue(2L))
            .build();

    LogObservation logObservationRequest =
        LogObservation.newBuilder()
            .setId(experimentRun.getId())
            .setObservation(observation)
            .build();

    experimentRunServiceStub.logObservation(logObservationRequest);

    GetExperimentRunById getExperimentRunById =
        GetExperimentRunById.newBuilder().setId(experimentRun.getId()).build();
    GetExperimentRunById.Response response =
        experimentRunServiceStub.getExperimentRunById(getExperimentRunById);
    LOGGER.info("LogObservation Response : \n" + response.getExperimentRun());
    assertTrue(response.getExperimentRun().getObservationsList().contains(observation));

    assertNotEquals(
        "ExperimentRun date_updated field not update on database",
        experimentRun.getDateUpdated(),
        response.getExperimentRun().getDateUpdated());
    experimentRun = response.getExperimentRun();
    experimentRunMap.put(experimentRun.getId(), experimentRun);

    LOGGER.info("Log Observation in ExperimentRun tags test stop................................");
  }

  @Test
  public void g_logObservationNegativeTest() {
    LOGGER.info(
        " Log Observation in ExperimentRun Negative test start................................");

    Value intValue =
        Value.newBuilder().setNumberValue(Calendar.getInstance().getTimeInMillis()).build();
    Observation observation =
        Observation.newBuilder()
            .setAttribute(
                KeyValue.newBuilder()
                    .setKey("New Added Key " + Calendar.getInstance().getTimeInMillis())
                    .setValue(intValue)
                    .setValueType(ValueType.NUMBER)
                    .build())
            .setTimestamp(Calendar.getInstance().getTimeInMillis())
            .build();

    LogObservation logObservationRequest =
        LogObservation.newBuilder().setObservation(observation).build();

    try {
      experimentRunServiceStub.logObservation(logObservationRequest);
      fail();
    } catch (StatusRuntimeException ex) {
      Status status = Status.fromThrowable(ex);
      LOGGER.warn("Error Code : " + status.getCode() + " Description : " + status.getDescription());
      assertEquals(Status.INVALID_ARGUMENT.getCode(), status.getCode());
    }

    logObservationRequest =
        LogObservation.newBuilder()
            .setId("sdfsd")
            .setObservation(experimentRun.getObservations(0))
            .build();

    try {
      experimentRunServiceStub.logObservation(logObservationRequest);
      fail();
    } catch (StatusRuntimeException ex) {
      Status status = Status.fromThrowable(ex);
      LOGGER.warn("Error Code : " + status.getCode() + " Description : " + status.getDescription());
      assertEquals(Status.NOT_FOUND.getCode(), status.getCode());
    }

    LOGGER.info(
        "Log Observation in ExperimentRun Negative tags test stop................................");
  }

  @Test
  public void g_logObservationsTest() {
    LOGGER.info(" Log Observations in ExperimentRun test start................................");

    List<Observation> observations = new ArrayList<>();
    Value intValue =
        Value.newBuilder().setNumberValue(Calendar.getInstance().getTimeInMillis()).build();
    Observation observation1 =
        Observation.newBuilder()
            .setAttribute(
                KeyValue.newBuilder()
                    .setKey("New Added Key " + Calendar.getInstance().getTimeInMillis())
                    .setValue(intValue)
                    .setValueType(ValueType.NUMBER)
                    .build())
            .setTimestamp(Calendar.getInstance().getTimeInMillis())
            .setEpochNumber(Value.newBuilder().setNumberValue(234L))
            .build();
    observations.add(observation1);

    Value stringValue =
        Value.newBuilder()
            .setStringValue("new Observation " + Calendar.getInstance().getTimeInMillis())
            .build();
    Observation observation2 =
        Observation.newBuilder()
            .setAttribute(
                KeyValue.newBuilder()
                    .setKey("New Added Key " + Calendar.getInstance().getTimeInMillis())
                    .setValue(stringValue)
                    .setValueType(ValueType.STRING)
                    .build())
            .setTimestamp(Calendar.getInstance().getTimeInMillis())
            .setEpochNumber(Value.newBuilder().setNumberValue(2134L))
            .build();
    observations.add(observation2);

    LogObservations logObservationRequest =
        LogObservations.newBuilder()
            .setId(experimentRun.getId())
            .addAllObservations(observations)
            .build();

    experimentRunServiceStub.logObservations(logObservationRequest);
    GetExperimentRunById getExperimentRunById =
        GetExperimentRunById.newBuilder().setId(experimentRun.getId()).build();
    GetExperimentRunById.Response response =
        experimentRunServiceStub.getExperimentRunById(getExperimentRunById);

    LOGGER.info("LogObservation Response : \n" + response.getExperimentRun());
    assertTrue(
        "ExperimentRun observations not match with expected ExperimentRun observation",
        response.getExperimentRun().getObservationsList().containsAll(observations));

    assertNotEquals(
        "ExperimentRun date_updated field not update on database",
        experimentRun.getDateUpdated(),
        response.getExperimentRun().getDateUpdated());
    experimentRun = response.getExperimentRun();
    experimentRunMap.put(experimentRun.getId(), experimentRun);

    logObservationRequest =
        LogObservations.newBuilder()
            .setId(experimentRun.getId())
            .addAllObservations(experimentRun.getObservationsList())
            .build();

    experimentRunServiceStub.logObservations(logObservationRequest);

    getExperimentRunById = GetExperimentRunById.newBuilder().setId(experimentRun.getId()).build();
    response = experimentRunServiceStub.getExperimentRunById(getExperimentRunById);
    LOGGER.info(
        "Duplicate LogObservation Response : \n"
            + response.getExperimentRun().getObservationsList());
    assertEquals(
        "Existing observations count not match with expected observations count",
        experimentRun.getObservationsList().size() + experimentRun.getObservationsList().size(),
        response.getExperimentRun().getObservationsList().size());

    assertNotEquals(
        "ExperimentRun date_updated field not update on database",
        experimentRun.getDateUpdated(),
        response.getExperimentRun().getDateUpdated());
    experimentRun = response.getExperimentRun();
    experimentRunMap.put(experimentRun.getId(), experimentRun);

    LOGGER.info("Log Observations in ExperimentRun tags test stop................................");
  }

  @Test
  public void g_logObservationsNegativeTest() {
    LOGGER.info(
        " Log Observations in ExperimentRun Negative test start................................");

    List<Observation> observations = new ArrayList<>();
    Value intValue =
        Value.newBuilder().setNumberValue(Calendar.getInstance().getTimeInMillis()).build();
    Observation observation1 =
        Observation.newBuilder()
            .setAttribute(
                KeyValue.newBuilder()
                    .setKey("New Added Key " + Calendar.getInstance().getTimeInMillis())
                    .setValue(intValue)
                    .setValueType(ValueType.NUMBER)
                    .build())
            .setTimestamp(Calendar.getInstance().getTimeInMillis())
            .build();
    observations.add(observation1);

    Value stringValue =
        Value.newBuilder()
            .setStringValue("new Observation " + Calendar.getInstance().getTimeInMillis())
            .build();
    Observation observation2 =
        Observation.newBuilder()
            .setAttribute(
                KeyValue.newBuilder()
                    .setKey("New Added Key " + Calendar.getInstance().getTimeInMillis())
                    .setValue(stringValue)
                    .setValueType(ValueType.STRING)
                    .build())
            .setTimestamp(Calendar.getInstance().getTimeInMillis())
            .build();
    observations.add(observation2);

    LogObservations logObservationRequest =
        LogObservations.newBuilder().addAllObservations(observations).build();

    try {
      experimentRunServiceStub.logObservations(logObservationRequest);
      fail();
    } catch (StatusRuntimeException ex) {
      Status status = Status.fromThrowable(ex);
      LOGGER.warn("Error Code : " + status.getCode() + " Description : " + status.getDescription());
      assertEquals(Status.INVALID_ARGUMENT.getCode(), status.getCode());
    }

    logObservationRequest =
        LogObservations.newBuilder()
            .setId("sdfsd")
            .addAllObservations(experimentRun.getObservationsList())
            .build();

    try {
      experimentRunServiceStub.logObservations(logObservationRequest);
      fail();
    } catch (StatusRuntimeException ex) {
      Status status = Status.fromThrowable(ex);
      LOGGER.warn("Error Code : " + status.getCode() + " Description : " + status.getDescription());
      assertEquals(Status.NOT_FOUND.getCode(), status.getCode());
    }

    LOGGER.info(
        "Log Observations in ExperimentRun Negative tags test stop................................");
  }

  @Test
  public void h_getObservationTest() {
    LOGGER.info("Get Observation from ExperimentRun test start................................");

    g_logObservationsTest();
    GetObservations getObservationRequest =
        GetObservations.newBuilder()
            .setId(experimentRun.getId())
            .setObservationKey("Google developer Observation artifact")
            .build();

    GetObservations.Response response =
        experimentRunServiceStub.getObservations(getObservationRequest);

    LOGGER.info("GetObservations Response : " + response.getObservationsCount());
    for (Observation observation : response.getObservationsList()) {
      if (observation.hasAttribute()) {
        assertEquals(
            "ExperimentRun observations not match with expected observations ",
            "Google developer Observation artifact",
            observation.getAttribute().getKey());
      } else if (observation.hasArtifact()) {
        assertEquals(
            "ExperimentRun observations not match with expected observations ",
            "Google developer Observation artifact",
            observation.getArtifact().getKey());
      }
    }

    LOGGER.info(
        "Get Observation from ExperimentRun tags test stop................................");
  }

  @Test
  public void h_getObservationNegativeTest() {
    LOGGER.info(
        "Get Observation from ExperimentRun Negative test start................................");

    GetObservations getObservationRequest =
        GetObservations.newBuilder()
            .setObservationKey("Google developer Observation artifact")
            .build();

    try {
      experimentRunServiceStub.getObservations(getObservationRequest);
      fail();
    } catch (StatusRuntimeException ex) {
      Status status = Status.fromThrowable(ex);
      LOGGER.warn("Error Code : " + status.getCode() + " Description : " + status.getDescription());
      assertEquals(Status.INVALID_ARGUMENT.getCode(), status.getCode());
    }

    getObservationRequest =
        GetObservations.newBuilder()
            .setId("dfsdfs")
            .setObservationKey("Google developer Observation artifact")
            .build();

    try {
      experimentRunServiceStub.getObservations(getObservationRequest);
      fail();
    } catch (StatusRuntimeException ex) {
      Status status = Status.fromThrowable(ex);
      LOGGER.warn("Error Code : " + status.getCode() + " Description : " + status.getDescription());
      assertEquals(Status.NOT_FOUND.getCode(), status.getCode());
    }

    LOGGER.info(
        "Get Observation from ExperimentRun Negative tags test stop................................");
  }

  @Test
  public void h_LogObservationEpochTest() {
    LOGGER.info("Get Observation from ExperimentRun test start................................");

    DeleteObservations request =
        DeleteObservations.newBuilder().setId(experimentRun.getId()).setDeleteAll(true).build();
    experimentRunServiceStub.deleteObservations(request);

    Value intValue =
        Value.newBuilder().setNumberValue(Calendar.getInstance().getTimeInMillis()).build();
    // First Observation without epoch should get epoch number to zero
    Observation observation =
        Observation.newBuilder()
            .setAttribute(
                KeyValue.newBuilder()
                    .setKey("key1")
                    .setValue(intValue)
                    .setValueType(ValueType.NUMBER)
                    .build())
            .setTimestamp(Calendar.getInstance().getTimeInMillis())
            .build();

    LogObservation logObservationRequest =
        LogObservation.newBuilder()
            .setId(experimentRun.getId())
            .setObservation(observation)
            .build();

    experimentRunServiceStub.logObservation(logObservationRequest);

    GetExperimentRunById getExperimentRunById =
        GetExperimentRunById.newBuilder().setId(experimentRun.getId()).build();
    GetExperimentRunById.Response response =
        experimentRunServiceStub.getExperimentRunById(getExperimentRunById);
    LOGGER.debug("observation epoch should be 0 Response: {}", response);
    assertEquals(
        "there should be exactly one observation",
        1,
        response.getExperimentRun().getObservationsCount());
    Observation responseObservation = response.getExperimentRun().getObservations(0);
    assertEquals(
        "observation epoch should be 0",
        0,
        responseObservation.getEpochNumber().getNumberValue(),
        0.0);

    // observation with epoch should set the value passed
    observation =
        Observation.newBuilder()
            .setAttribute(
                KeyValue.newBuilder()
                    .setKey("key1")
                    .setValue(intValue)
                    .setValueType(ValueType.NUMBER)
                    .build())
            .setTimestamp(Calendar.getInstance().getTimeInMillis())
            .setEpochNumber(Value.newBuilder().setNumberValue(123))
            .build();

    logObservationRequest =
        LogObservation.newBuilder()
            .setId(experimentRun.getId())
            .setObservation(observation)
            .build();

    experimentRunServiceStub.logObservation(logObservationRequest);

    getExperimentRunById = GetExperimentRunById.newBuilder().setId(experimentRun.getId()).build();
    response = experimentRunServiceStub.getExperimentRunById(getExperimentRunById);
    LOGGER.debug("observation epoch should be 123 Response: {}", response);
    assertEquals(
        "there should be two observations", 2, response.getExperimentRun().getObservationsCount());
    // Observations are sorted by auto incr id so the observation of interest is on index 1
    responseObservation = response.getExperimentRun().getObservations(1);
    assertEquals(
        "observation epoch should be 123",
        123,
        (long) responseObservation.getEpochNumber().getNumberValue());

    // Subsequent call to log observation without epoch should set value to old max +1
    observation =
        Observation.newBuilder()
            .setAttribute(
                KeyValue.newBuilder()
                    .setKey("key1")
                    .setValue(intValue)
                    .setValueType(ValueType.NUMBER)
                    .build())
            .setTimestamp(Calendar.getInstance().getTimeInMillis())
            .build();

    logObservationRequest =
        LogObservation.newBuilder()
            .setId(experimentRun.getId())
            .setObservation(observation)
            .build();

    experimentRunServiceStub.logObservation(logObservationRequest);

    getExperimentRunById = GetExperimentRunById.newBuilder().setId(experimentRun.getId()).build();
    response = experimentRunServiceStub.getExperimentRunById(getExperimentRunById);
    LOGGER.debug("observation epoch should be 123 + 1 Response: {}", response);
    assertEquals(
        "there should be three observations",
        3,
        response.getExperimentRun().getObservationsCount());
    // Observations are sorted by auto incr id so the observation of interest is on index 2
    responseObservation = response.getExperimentRun().getObservations(2);
    assertEquals(
        "observation epoch should be 123 + 1",
        124,
        (long) responseObservation.getEpochNumber().getNumberValue());

    // call to log observation with epoch but o not a different key should set value to 0
    observation =
        Observation.newBuilder()
            .setAttribute(
                KeyValue.newBuilder()
                    .setKey("key2")
                    .setValue(intValue)
                    .setValueType(ValueType.NUMBER)
                    .build())
            .setTimestamp(Calendar.getInstance().getTimeInMillis())
            .build();

    logObservationRequest =
        LogObservation.newBuilder()
            .setId(experimentRun.getId())
            .setObservation(observation)
            .build();

    experimentRunServiceStub.logObservation(logObservationRequest);

    getExperimentRunById = GetExperimentRunById.newBuilder().setId(experimentRun.getId()).build();
    response = experimentRunServiceStub.getExperimentRunById(getExperimentRunById);
    LOGGER.debug("observation epoch should be 0 again Response: {}", response);
    assertEquals(
        "there should be four observations", 4, response.getExperimentRun().getObservationsCount());
    // Observations are sorted by auto incr id so the observation of interest is on index 3
    responseObservation = response.getExperimentRun().getObservations(3);
    assertEquals(
        "observation epoch should be 0",
        0,
        (long) responseObservation.getEpochNumber().getNumberValue());

    // same epoch_number, same key stores duplicate
    observation =
        Observation.newBuilder()
            .setAttribute(
                KeyValue.newBuilder()
                    .setKey("key1")
                    .setValue(Value.newBuilder().setNumberValue(1))
                    .setValueType(ValueType.NUMBER)
                    .build())
            .setTimestamp(Calendar.getInstance().getTimeInMillis())
            .setEpochNumber(Value.newBuilder().setNumberValue(123))
            .build();

    logObservationRequest =
        LogObservation.newBuilder()
            .setId(experimentRun.getId())
            .setObservation(observation)
            .build();

    experimentRunServiceStub.logObservation(logObservationRequest);

    getExperimentRunById = GetExperimentRunById.newBuilder().setId(experimentRun.getId()).build();
    response = experimentRunServiceStub.getExperimentRunById(getExperimentRunById);
    assertEquals(
        "there should be five observations", 5, response.getExperimentRun().getObservationsCount());
    // Observations are sorted by auto incr id so the observation of interest is on index 3
    responseObservation = response.getExperimentRun().getObservations(1);
    Observation responseObservation2 = response.getExperimentRun().getObservations(3);
    assertEquals(
        "observations have same key",
        responseObservation.getAttribute().getKey(),
        responseObservation2.getAttribute().getKey());
    assertEquals(
        "observations have same epoch number",
        responseObservation.getEpochNumber(),
        responseObservation2.getEpochNumber());

    // call to log observation with non numeric epoch throws error
    observation =
        Observation.newBuilder()
            .setAttribute(
                KeyValue.newBuilder()
                    .setKey("key2")
                    .setValue(intValue)
                    .setValueType(ValueType.NUMBER)
                    .build())
            .setTimestamp(Calendar.getInstance().getTimeInMillis())
            .setEpochNumber(Value.newBuilder().setStringValue("125"))
            .build();

    logObservationRequest =
        LogObservation.newBuilder()
            .setId(experimentRun.getId())
            .setObservation(observation)
            .build();

    try {
      experimentRunServiceStub.logObservation(logObservationRequest);
      fail();
    } catch (StatusRuntimeException ex) {
      Status status = Status.fromThrowable(ex);
      LOGGER.warn("Error Code : " + status.getCode() + " Description : " + status.getDescription());
      assertEquals(Status.INVALID_ARGUMENT.getCode(), status.getCode());
    }

    LOGGER.info(
        "Get Observation from ExperimentRun tags test stop................................");
  }

  @Test
  public void i_logMetricTest() {
    LOGGER.info(" Log Metric in ExperimentRun test start................................");

    Value intValue =
        Value.newBuilder().setNumberValue(Calendar.getInstance().getTimeInMillis()).build();
    KeyValue keyValue =
        KeyValue.newBuilder()
            .setKey("New Added Metric " + Calendar.getInstance().getTimeInMillis())
            .setValue(intValue)
            .setValueType(ValueType.NUMBER)
            .build();

    LogMetric logMetricRequest =
        LogMetric.newBuilder().setId(experimentRun.getId()).setMetric(keyValue).build();

    experimentRunServiceStub.logMetric(logMetricRequest);

    GetExperimentRunById getExperimentRunById =
        GetExperimentRunById.newBuilder().setId(experimentRun.getId()).build();
    GetExperimentRunById.Response response =
        experimentRunServiceStub.getExperimentRunById(getExperimentRunById);
    LOGGER.info("LogMetric Response : \n" + response.getExperimentRun());
    assertTrue(
        "ExperimentRun metric not match with expected experimentRun metric",
        response.getExperimentRun().getMetricsList().contains(keyValue));

    assertNotEquals(
        "ExperimentRun date_updated field not update on database",
        experimentRun.getDateUpdated(),
        response.getExperimentRun().getDateUpdated());
    experimentRun = response.getExperimentRun();
    experimentRunMap.put(experimentRun.getId(), experimentRun);

    LOGGER.info("Log Metric in ExperimentRun tags test stop................................");
  }

  @Test
  public void i_logMetricNegativeTest() {
    LOGGER.info(" Log Metric in ExperimentRun Negative test start................................");

    Value intValue =
        Value.newBuilder().setNumberValue(Calendar.getInstance().getTimeInMillis()).build();
    KeyValue keyValue =
        KeyValue.newBuilder()
            .setKey("New Added Metric " + Calendar.getInstance().getTimeInMillis())
            .setValue(intValue)
            .setValueType(ValueType.NUMBER)
            .build();

    LogMetric logMetricRequest = LogMetric.newBuilder().setMetric(keyValue).build();

    try {
      experimentRunServiceStub.logMetric(logMetricRequest);
      fail();
    } catch (StatusRuntimeException ex) {
      Status status = Status.fromThrowable(ex);
      LOGGER.warn("Error Code : " + status.getCode() + " Description : " + status.getDescription());
      assertEquals(Status.INVALID_ARGUMENT.getCode(), status.getCode());
    }

    logMetricRequest = LogMetric.newBuilder().setId("dfsdfsd").setMetric(keyValue).build();

    try {
      experimentRunServiceStub.logMetric(logMetricRequest);
      fail();
    } catch (StatusRuntimeException ex) {
      Status status = Status.fromThrowable(ex);
      LOGGER.warn("Error Code : " + status.getCode() + " Description : " + status.getDescription());
      assertEquals(Status.NOT_FOUND.getCode(), status.getCode());
    }

    logMetricRequest =
        LogMetric.newBuilder()
            .setId(experimentRun.getId())
            .setMetric(experimentRun.getMetricsList().get(0))
            .build();

    try {
      experimentRunServiceStub.logMetric(logMetricRequest);
      fail();
    } catch (StatusRuntimeException ex) {
      Status status = Status.fromThrowable(ex);
      LOGGER.warn("Error Code : " + status.getCode() + " Description : " + status.getDescription());
      assertEquals(Status.ALREADY_EXISTS.getCode(), status.getCode());
    }

    LOGGER.info(
        "Log Metric in ExperimentRun Negative tags test stop................................");
  }

  @Test
  public void i_logMetricsTest() {
    LOGGER.info(" Log Metrics in ExperimentRun test start................................");

    List<KeyValue> keyValues = new ArrayList<>();
    Value intValue =
        Value.newBuilder().setNumberValue(Calendar.getInstance().getTimeInMillis()).build();
    KeyValue keyValue1 =
        KeyValue.newBuilder()
            .setKey("New Added Metric 1 " + Calendar.getInstance().getTimeInMillis())
            .setValue(intValue)
            .setValueType(ValueType.NUMBER)
            .build();
    keyValues.add(keyValue1);
    Value stringValue =
        Value.newBuilder()
            .setStringValue("New Added Metric " + Calendar.getInstance().getTimeInMillis())
            .build();
    KeyValue keyValue2 =
        KeyValue.newBuilder()
            .setKey("New Added Metric 2 " + Calendar.getInstance().getTimeInMillis())
            .setValue(stringValue)
            .setValueType(ValueType.STRING)
            .build();
    keyValues.add(keyValue2);

    LogMetrics logMetricRequest =
        LogMetrics.newBuilder().setId(experimentRun.getId()).addAllMetrics(keyValues).build();

    experimentRunServiceStub.logMetrics(logMetricRequest);

    GetExperimentRunById getExperimentRunById =
        GetExperimentRunById.newBuilder().setId(experimentRun.getId()).build();
    GetExperimentRunById.Response response =
        experimentRunServiceStub.getExperimentRunById(getExperimentRunById);
    LOGGER.info("LogMetrics Response : \n" + response.getExperimentRun());
    assertTrue(
        "ExperimentRun metrics not match with expected experimentRun metrics",
        response.getExperimentRun().getMetricsList().containsAll(keyValues));

    assertNotEquals(
        "ExperimentRun date_updated field not update on database",
        experimentRun.getDateUpdated(),
        response.getExperimentRun().getDateUpdated());

    experimentRun = response.getExperimentRun();
    experimentRunMap.put(experimentRun.getId(), experimentRun);

    LOGGER.info("Log Metrics in ExperimentRun tags test stop................................");
  }

  @Test
  public void i_logMetricsNegativeTest() {
    LOGGER.info(
        " Log Metrics in ExperimentRun Negative test start................................");

    List<KeyValue> keyValues = new ArrayList<>();
    Value intValue =
        Value.newBuilder().setNumberValue(Calendar.getInstance().getTimeInMillis()).build();
    KeyValue keyValue1 =
        KeyValue.newBuilder()
            .setKey("New Added Metric " + Calendar.getInstance().getTimeInMillis())
            .setValue(intValue)
            .setValueType(ValueType.NUMBER)
            .build();
    keyValues.add(keyValue1);
    Value stringValue =
        Value.newBuilder()
            .setStringValue("New Added Metric " + Calendar.getInstance().getTimeInMillis())
            .build();
    KeyValue keyValue2 =
        KeyValue.newBuilder()
            .setKey("New Added Metric " + Calendar.getInstance().getTimeInMillis())
            .setValue(stringValue)
            .setValueType(ValueType.STRING)
            .build();
    keyValues.add(keyValue2);

    LogMetrics logMetricRequest = LogMetrics.newBuilder().addAllMetrics(keyValues).build();

    try {
      experimentRunServiceStub.logMetrics(logMetricRequest);
      fail();
    } catch (StatusRuntimeException ex) {
      Status status = Status.fromThrowable(ex);
      LOGGER.warn("Error Code : " + status.getCode() + " Description : " + status.getDescription());
      assertEquals(Status.INVALID_ARGUMENT.getCode(), status.getCode());
    }

    logMetricRequest = LogMetrics.newBuilder().setId("dfsdfsd").addAllMetrics(keyValues).build();

    try {
      experimentRunServiceStub.logMetrics(logMetricRequest);
      fail();
    } catch (StatusRuntimeException ex) {
      Status status = Status.fromThrowable(ex);
      LOGGER.warn("Error Code : " + status.getCode() + " Description : " + status.getDescription());
      assertTrue(Status.NOT_FOUND.getCode().equals(status.getCode()));
    }

    logMetricRequest =
        LogMetrics.newBuilder()
            .setId(experimentRun.getId())
            .addAllMetrics(experimentRun.getMetricsList())
            .build();

    try {
      experimentRunServiceStub.logMetrics(logMetricRequest);
      fail();
    } catch (StatusRuntimeException ex) {
      Status status = Status.fromThrowable(ex);
      LOGGER.warn("Error Code : " + status.getCode() + " Description : " + status.getDescription());
      assertEquals(Status.ALREADY_EXISTS.getCode(), status.getCode());
    }

    LOGGER.info(
        "Log Metrics in ExperimentRun Negative tags test stop................................");
  }

  @Test
  public void j_getMetricsTest() {
    LOGGER.info("Get Metrics from ExperimentRun test start................................");

    i_logMetricsTest();
    GetMetrics getMetricsRequest = GetMetrics.newBuilder().setId(experimentRun.getId()).build();

    GetMetrics.Response response = experimentRunServiceStub.getMetrics(getMetricsRequest);
    LOGGER.info("GetMetrics Response : " + response.getMetricsCount());
    assertEquals(
        "ExperimentRun metrics not match with expected experimentRun metrics",
        experimentRun.getMetricsList(),
        response.getMetricsList());

    LOGGER.info("Get Metrics from ExperimentRun tags test stop................................");
  }

  @Test
  public void j_getMetricsNegativeTest() {
    LOGGER.info(
        "Get Metrics from ExperimentRun Negative test start................................");

    GetMetrics getMetricsRequest = GetMetrics.newBuilder().build();

    try {
      experimentRunServiceStub.getMetrics(getMetricsRequest);
      fail();
    } catch (StatusRuntimeException ex) {
      Status status = Status.fromThrowable(ex);
      LOGGER.warn("Error Code : " + status.getCode() + " Description : " + status.getDescription());
      assertEquals(Status.INVALID_ARGUMENT.getCode(), status.getCode());
    }

    getMetricsRequest = GetMetrics.newBuilder().setId("sdfdsfsd").build();

    try {
      experimentRunServiceStub.getMetrics(getMetricsRequest);
      fail();
    } catch (StatusRuntimeException ex) {
      Status status = Status.fromThrowable(ex);
      LOGGER.warn("Error Code : " + status.getCode() + " Description : " + status.getDescription());
      assertTrue(Status.NOT_FOUND.getCode().equals(status.getCode()));
    }

    LOGGER.info(
        "Get Metrics from ExperimentRun tags Negative test stop................................");
  }

  /* commented till dataset int code is in
    @Test
    public void k_logDatasetTest() {
      LOGGER.info(" Log Dataset in ExperimentRun test start................................");

      ProjectTest projectTest = new ProjectTest();
      ExperimentTest experimentTest = new ExperimentTest();

      ProjectServiceBlockingStub projectServiceStub = ProjectServiceGrpc.newBlockingStub(channel);
      ExperimentServiceBlockingStub experimentServiceStub =
          ExperimentServiceGrpc.newBlockingStub(channel);
      ExperimentRunServiceBlockingStub experimentRunServiceStub =
          ExperimentRunServiceGrpc.newBlockingStub(channel);

      // Create project
      CreateProject createProjectRequest =
          projectTest.getCreateProjectRequest("experimentRun_project_ypcdt1");
      CreateProject.Response createProjectResponse =
          projectServiceStub.createProject(createProjectRequest);
      Project project = createProjectResponse.getProject();
      LOGGER.info("Project created successfully");
      assertEquals(
          "Project name not match with expected project name",
          createProjectRequest.getName(),
          project.getName());

      // Create two experiment of above project
      CreateExperiment createExperimentRequest =
          experimentTest.getCreateExperimentRequestForOtherTests(project.getId(), "Experiment_n_sprt_abc");
      CreateExperiment.Response createExperimentResponse =
          experimentServiceStub.createExperiment(createExperimentRequest);
      Experiment experiment = createExperimentResponse.getExperiment();
      LOGGER.info("Experiment created successfully");
      assertEquals(
          "Experiment name not match with expected Experiment name",
          createExperimentRequest.getName(),
          experiment.getName());

      CreateExperimentRun createExperimentRunRequest =
          getCreateExperimentRunRequest(project.getId(), experiment.getId(), "ExperimentRun_n_sprt");
      CreateExperimentRun.Response createExperimentRunResponse =
          experimentRunServiceStub.createExperimentRun(createExperimentRunRequest);
      ExperimentRun experimentRun = createExperimentRunResponse.getExperimentRun();
      LOGGER.info("ExperimentRun created successfully");
      assertEquals(
          "ExperimentRun name not match with expected ExperimentRun name",
          createExperimentRunRequest.getName(),
          experimentRun.getName());

      DatasetServiceGrpc.DatasetServiceBlockingStub datasetServiceStub =
          DatasetServiceGrpc.newBlockingStub(channel);

      DatasetTest datasetTest = new DatasetTest();
      CreateDataset createDatasetRequest =
          datasetTest.getDatasetRequestForOtherTests("rental_TEXT_train_data.csv");
      CreateDataset.Response createDatasetResponse =
          datasetServiceStub.createDataset(createDatasetRequest);
      LOGGER.info("CreateDataset Response : \n" + createDatasetResponse.getDataset());
      assertEquals(
          "Dataset name not match with expected dataset name",
          createDatasetRequest.getName(),
          createDatasetResponse.getDataset().getName());

      Artifact artifact =
          Artifact.newBuilder()
              .setKey("Google Pay datasets " + Calendar.getInstance().getTimeInMillis())
              .setPath("This is new added data artifact type in Google Pay datasets")
              .setArtifactType(ArtifactType.DATA)
              .setLinkedArtifactId(createDatasetResponse.getDataset().getId())
              .build();

      LogDataset logDatasetRequest =
          LogDataset.newBuilder().setId(experimentRun.getId()).setDataset(artifact).build();

      experimentRunServiceStub.logDataset(logDatasetRequest);

      GetExperimentRunById getExperimentRunById =
          GetExperimentRunById.newBuilder().setId(experimentRun.getId()).build();
      GetExperimentRunById.Response response =
          experimentRunServiceStub.getExperimentRunById(getExperimentRunById);
      LOGGER.info("LogDataset Response : \n" + response.getExperimentRun());
      assertTrue(
          "Experiment dataset not match with expected dataset",
          response.getExperimentRun().getDatasetsList().contains(artifact));

      assertNotEquals(
          "ExperimentRun date_updated field not update on database",
          experimentRun.getDateUpdated(),
          response.getExperimentRun().getDateUpdated());

      artifact =
          artifact
              .toBuilder()
              .setPath(
                  "Overwritten data, This is overwritten data artifact type in Google Pay datasets")
              .setArtifactType(ArtifactType.DATA)
              .build();

      logDatasetRequest =
          LogDataset.newBuilder().setId(experimentRun.getId()).setDataset(artifact).build();

      try {
        experimentRunServiceStub.logDataset(logDatasetRequest);
        fail();
      } catch (StatusRuntimeException ex) {
        Status status = Status.fromThrowable(ex);
        LOGGER.warn("Error Code : " + status.getCode() + " Description : " + status.getDescription());
        assertEquals(Status.ALREADY_EXISTS.getCode(), status.getCode());
      }

      logDatasetRequest =
          LogDataset.newBuilder()
              .setId(experimentRun.getId())
              .setDataset(artifact)
              .setOverwrite(true)
              .build();
      experimentRunServiceStub.logDataset(logDatasetRequest);

      response = experimentRunServiceStub.getExperimentRunById(getExperimentRunById);
      assertTrue(
          "Experiment dataset not match with expected dataset",
          response.getExperimentRun().getDatasetsList().contains(artifact));

      artifact =
          Artifact.newBuilder()
              .setKey("Google Pay datasets " + Calendar.getInstance().getTimeInMillis())
              .setPath("This is new added data artifact type in Google Pay datasets")
              .setArtifactType(ArtifactType.MODEL)
              .setLinkedArtifactId(createDatasetResponse.getDataset().getId())
              .build();

      logDatasetRequest =
          LogDataset.newBuilder().setId(experimentRun.getId()).setDataset(artifact).build();

      try {
        experimentRunServiceStub.logDataset(logDatasetRequest);
        fail();
      } catch (StatusRuntimeException ex) {
        Status status = Status.fromThrowable(ex);
        LOGGER.warn("Error Code : " + status.getCode() + " Description : " + status.getDescription());
        assertEquals(Status.INVALID_ARGUMENT.getCode(), status.getCode());
      }

      DeleteDataset deleteDataset =
          DeleteDataset.newBuilder().setId(createDatasetResponse.getDataset().getId()).build();
      DeleteDataset.Response deleteDatasetResponse = datasetServiceStub.deleteDataset(deleteDataset);
      LOGGER.info("Dataset deleted successfully");
      LOGGER.info(deleteDatasetResponse.toString());
      assertTrue(deleteDatasetResponse.getStatus());

      DeleteProject deleteProject = DeleteProject.newBuilder().setId(project.getId()).build();
      DeleteProject.Response deleteProjectResponse = projectServiceStub.deleteProject(deleteProject);
      LOGGER.info("Project deleted successfully");
      LOGGER.info(deleteProjectResponse.toString());
      assertTrue(deleteProjectResponse.getStatus());

      LOGGER.info("Log Dataset in ExperimentRun tags test stop................................");
    }


    @Test
    public void k_logDatasetNegativeTest() {
      LOGGER.info(
          " Log Dataset in ExperimentRun Negative test start................................");

      ProjectTest projectTest = new ProjectTest();
      ExperimentTest experimentTest = new ExperimentTest();

      ProjectServiceBlockingStub projectServiceStub = ProjectServiceGrpc.newBlockingStub(channel);
      ExperimentServiceBlockingStub experimentServiceStub =
          ExperimentServiceGrpc.newBlockingStub(channel);
      ExperimentRunServiceBlockingStub experimentRunServiceStub =
          ExperimentRunServiceGrpc.newBlockingStub(channel);

      // Create project
      CreateProject createProjectRequest =
          projectTest.getCreateProjectRequest("experimentRun_project_ypcdt1");
      CreateProject.Response createProjectResponse =
          projectServiceStub.createProject(createProjectRequest);
      Project project = createProjectResponse.getProject();
      LOGGER.info("Project created successfully");
      assertEquals(
          "Project name not match with expected project name",
          createProjectRequest.getName(),
          project.getName());

      // Create two experiment of above project
      CreateExperiment createExperimentRequest =
          experimentTest.getCreateExperimentRequestForOtherTests(project.getId(), "Experiment_n_sprt_abc");
      CreateExperiment.Response createExperimentResponse =
          experimentServiceStub.createExperiment(createExperimentRequest);
      Experiment experiment = createExperimentResponse.getExperiment();
      LOGGER.info("Experiment created successfully");
      assertEquals(
          "Experiment name not match with expected Experiment name",
          createExperimentRequest.getName(),
          experiment.getName());

      CreateExperimentRun createExperimentRunRequest =
          getCreateExperimentRunRequest(project.getId(), experiment.getId(), "ExperimentRun_n_sprt");
      CreateExperimentRun.Response createExperimentRunResponse =
          experimentRunServiceStub.createExperimentRun(createExperimentRunRequest);
      ExperimentRun experimentRun = createExperimentRunResponse.getExperimentRun();
      LOGGER.info("ExperimentRun created successfully");
      assertEquals(
          "ExperimentRun name not match with expected ExperimentRun name",
          createExperimentRunRequest.getName(),
          experimentRun.getName());

      Artifact artifact =
          Artifact.newBuilder()
              .setKey("Google Pay datasets")
              .setPath("This is new added data artifact type in Google Pay datasets")
              .setArtifactType(ArtifactType.MODEL)
              .setLinkedArtifactId("dadasdadaasd")
              .build();

      LogDataset logDatasetRequest = LogDataset.newBuilder().setDataset(artifact).build();

      try {
        experimentRunServiceStub.logDataset(logDatasetRequest);
        fail();
      } catch (StatusRuntimeException ex) {
        Status status = Status.fromThrowable(ex);
        LOGGER.warn("Error Code : " + status.getCode() + " Description : " + status.getDescription());
        assertEquals(Status.INVALID_ARGUMENT.getCode(), status.getCode());
      }

      artifact = artifact.toBuilder().setArtifactType(ArtifactType.DATA).build();
      logDatasetRequest = LogDataset.newBuilder().setId("sdsdsa").setDataset(artifact).build();

      try {
        experimentRunServiceStub.logDataset(logDatasetRequest);
        fail();
      } catch (StatusRuntimeException ex) {
        Status status = Status.fromThrowable(ex);
        LOGGER.warn("Error Code : " + status.getCode() + " Description : " + status.getDescription());
        assertEquals(Status.NOT_FOUND.getCode(), status.getCode());
      }

      artifact =
          Artifact.newBuilder()
              .setKey("Google Pay datasets " + Calendar.getInstance().getTimeInMillis())
              .setPath("This is new added data artifact type in Google Pay datasets")
              .setArtifactType(ArtifactType.DATA)
              .setLinkedArtifactId("fsdfsdfsdfds")
              .build();

      logDatasetRequest =
          LogDataset.newBuilder().setId(experimentRun.getId()).setDataset(artifact).build();

      experimentRunServiceStub.logDataset(logDatasetRequest);

      GetExperimentRunById getExperimentRunById =
          GetExperimentRunById.newBuilder().setId(experimentRun.getId()).build();
      GetExperimentRunById.Response response =
          experimentRunServiceStub.getExperimentRunById(getExperimentRunById);
      LOGGER.info("LogDataset Response : \n" + response.getExperimentRun());
      assertTrue(
          "Experiment dataset not match with expected dataset",
          response.getExperimentRun().getDatasetsList().contains(artifact));

      logDatasetRequest =
          LogDataset.newBuilder().setId(experimentRun.getId()).setDataset(artifact).build();
      try {
        experimentRunServiceStub.logDataset(logDatasetRequest);
        fail();
      } catch (StatusRuntimeException ex) {
        Status status = Status.fromThrowable(ex);
        LOGGER.warn("Error Code : " + status.getCode() + " Description : " + status.getDescription());
        assertEquals(Status.ALREADY_EXISTS.getCode(), status.getCode());
      }

      DeleteProject deleteProject = DeleteProject.newBuilder().setId(project.getId()).build();
      DeleteProject.Response deleteProjectResponse = projectServiceStub.deleteProject(deleteProject);
      LOGGER.info("Project deleted successfully");
      LOGGER.info(deleteProjectResponse.toString());
      assertTrue(deleteProjectResponse.getStatus());

      LOGGER.info(
          "Log Dataset in ExperimentRun tags Negative test stop................................");
    }

    @Test
    public void k_logDatasetsTest() {
      LOGGER.info(" Log Datasets in ExperimentRun test start................................");

      ProjectTest projectTest = new ProjectTest();
      ExperimentTest experimentTest = new ExperimentTest();

      ProjectServiceBlockingStub projectServiceStub = ProjectServiceGrpc.newBlockingStub(channel);
      ExperimentServiceBlockingStub experimentServiceStub =
          ExperimentServiceGrpc.newBlockingStub(channel);
      ExperimentRunServiceBlockingStub experimentRunServiceStub =
          ExperimentRunServiceGrpc.newBlockingStub(channel);

      // Create project
      CreateProject createProjectRequest =
          projectTest.getCreateProjectRequest("experimentRun_project_ypcdt1");
      CreateProject.Response createProjectResponse =
          projectServiceStub.createProject(createProjectRequest);
      Project project = createProjectResponse.getProject();
      LOGGER.info("Project created successfully");
      assertEquals(
          "Project name not match with expected project name",
          createProjectRequest.getName(),
          project.getName());

      // Create two experiment of above project
      CreateExperiment createExperimentRequest =
          experimentTest.getCreateExperimentRequestForOtherTests(project.getId(), "Experiment_n_sprt_abc");
      CreateExperiment.Response createExperimentResponse =
          experimentServiceStub.createExperiment(createExperimentRequest);
      Experiment experiment = createExperimentResponse.getExperiment();
      LOGGER.info("Experiment created successfully");
      assertEquals(
          "Experiment name not match with expected Experiment name",
          createExperimentRequest.getName(),
          experiment.getName());

      CreateExperimentRun createExperimentRunRequest =
          getCreateExperimentRunRequest(project.getId(), experiment.getId(), "ExperimentRun_n_sprt");
      CreateExperimentRun.Response createExperimentRunResponse =
          experimentRunServiceStub.createExperimentRun(createExperimentRunRequest);
      ExperimentRun experimentRun = createExperimentRunResponse.getExperimentRun();
      LOGGER.info("ExperimentRun created successfully");
      assertEquals(
          "ExperimentRun name not match with expected ExperimentRun name",
          createExperimentRunRequest.getName(),
          experimentRun.getName());

      DatasetServiceGrpc.DatasetServiceBlockingStub datasetServiceStub =
          DatasetServiceGrpc.newBlockingStub(channel);

      DatasetTest datasetTest = new DatasetTest();
      CreateDataset createDatasetRequest =
          datasetTest.getDatasetRequestForOtherTests("rental_TEXT_train_data.csv");
      CreateDataset.Response createDatasetResponse =
          datasetServiceStub.createDataset(createDatasetRequest);
      Dataset dataset = createDatasetResponse.getDataset();
      LOGGER.info("CreateDataset Response : \n" + createDatasetResponse.getDataset());
      assertEquals(
          "Dataset name not match with expected dataset name",
          createDatasetRequest.getName(),
          dataset.getName());

      Map<String, Artifact> artifactMap = new HashMap<>();
      for (Artifact existingDataset : experimentRun.getDatasetsList()) {
        artifactMap.put(existingDataset.getKey(), existingDataset);
      }
      List<Artifact> artifacts = new ArrayList<>();
      Artifact artifact1 =
          Artifact.newBuilder()
              .setKey("Google Pay datasets_1")
              .setPath("This is new added data artifact type in Google Pay datasets")
              .setArtifactType(ArtifactType.DATA)
              .setLinkedArtifactId(dataset.getId())
              .build();
      artifacts.add(artifact1);
      artifactMap.put(artifact1.getKey(), artifact1);
      Artifact artifact2 =
          Artifact.newBuilder()
              .setKey("Google Pay datasets_2")
              .setPath("This is new added data artifact type in Google Pay datasets")
              .setArtifactType(ArtifactType.DATA)
              .setLinkedArtifactId(dataset.getId())
              .build();
      artifacts.add(artifact2);
      artifactMap.put(artifact2.getKey(), artifact2);

      LogDatasets logDatasetRequest =
          LogDatasets.newBuilder().setId(experimentRun.getId()).addAllDatasets(artifacts).build();

      experimentRunServiceStub.logDatasets(logDatasetRequest);

      GetExperimentRunById getExperimentRunById =
          GetExperimentRunById.newBuilder().setId(experimentRun.getId()).build();
      GetExperimentRunById.Response response =
          experimentRunServiceStub.getExperimentRunById(getExperimentRunById);
      LOGGER.info("LogDataset Response : \n" + response.getExperimentRun());

      for (Artifact datasetArtifact : response.getExperimentRun().getDatasetsList()) {
        assertEquals(
            "Experiment datasets not match with expected datasets",
            artifactMap.get(datasetArtifact.getKey()),
            datasetArtifact);
      }

      logDatasetRequest =
          LogDatasets.newBuilder().setId(experimentRun.getId()).addAllDatasets(artifacts).build();

      try {
        experimentRunServiceStub.logDatasets(logDatasetRequest);
        fail();
      } catch (StatusRuntimeException ex) {
        Status status = Status.fromThrowable(ex);
        LOGGER.warn("Error Code : " + status.getCode() + " Description : " + status.getDescription());
        assertEquals(Status.ALREADY_EXISTS.getCode(), status.getCode());
      }

      artifact1 =
          artifact1
              .toBuilder()
              .setPath(
                  "Overwritten data 1, This is overwritten data artifact type in Google Pay datasets")
              .build();
      artifactMap.put(artifact1.getKey(), artifact1);
      artifact2 =
          artifact2
              .toBuilder()
              .setPath(
                  "Overwritten data 2, This is overwritten data artifact type in Google Pay datasets")
              .build();
      artifactMap.put(artifact2.getKey(), artifact2);

      logDatasetRequest =
          LogDatasets.newBuilder()
              .setId(experimentRun.getId())
              .setOverwrite(true)
              .addDatasets(artifact1)
              .addDatasets(artifact2)
              .build();
      experimentRunServiceStub.logDatasets(logDatasetRequest);

      response = experimentRunServiceStub.getExperimentRunById(getExperimentRunById);
      LOGGER.info("LogDataset Response : \n" + response.getExperimentRun());

      for (Artifact datasetArtifact : response.getExperimentRun().getDatasetsList()) {
        assertEquals(
            "Experiment datasets not match with expected datasets",
            artifactMap.get(datasetArtifact.getKey()),
            datasetArtifact);
      }

      assertNotEquals(
          "ExperimentRun date_updated field not update on database",
          experimentRun.getDateUpdated(),
          response.getExperimentRun().getDateUpdated());

      DeleteDataset deleteDataset =
          DeleteDataset.newBuilder().setId(createDatasetResponse.getDataset().getId()).build();
      DeleteDataset.Response deleteDatasetResponse = datasetServiceStub.deleteDataset(deleteDataset);
      LOGGER.info("Dataset deleted successfully");
      LOGGER.info(deleteDatasetResponse.toString());
      assertTrue(deleteDatasetResponse.getStatus());

      DeleteProject deleteProject = DeleteProject.newBuilder().setId(project.getId()).build();
      DeleteProject.Response deleteProjectResponse = projectServiceStub.deleteProject(deleteProject);
      LOGGER.info("Project deleted successfully");
      LOGGER.info(deleteProjectResponse.toString());
      assertTrue(deleteProjectResponse.getStatus());

      LOGGER.info("Log Datasets in ExperimentRun tags test stop................................");
    }
  */
  @Test
  public void k_logDatasetsNegativeTest() {
    LOGGER.info(
        " Log Datasets in ExperimentRun Negative test start................................");

    List<Artifact> artifacts = new ArrayList<>();
    Artifact artifact1 =
        Artifact.newBuilder()
            .setKey("Google Pay datasets " + Calendar.getInstance().getTimeInMillis())
            .setPath("This is new added data artifact type in Google Pay datasets")
            .setArtifactType(ArtifactType.MODEL)
            .build();
    artifacts.add(artifact1);
    Artifact artifact2 =
        Artifact.newBuilder()
            .setKey("Google Pay datasets " + Calendar.getInstance().getTimeInMillis())
            .setPath("This is new added data artifact type in Google Pay datasets")
            .setArtifactType(ArtifactType.DATA)
            .build();
    artifacts.add(artifact2);

    LogDatasets logDatasetRequest = LogDatasets.newBuilder().addAllDatasets(artifacts).build();

    try {
      experimentRunServiceStub.logDatasets(logDatasetRequest);
      fail();
    } catch (StatusRuntimeException ex) {
      Status status = Status.fromThrowable(ex);
      LOGGER.warn("Error Code : " + status.getCode() + " Description : " + status.getDescription());
      assertEquals(Status.INVALID_ARGUMENT.getCode(), status.getCode());
    }

    logDatasetRequest = LogDatasets.newBuilder().setId("sdsdsa").addAllDatasets(artifacts).build();

    try {
      experimentRunServiceStub.logDatasets(logDatasetRequest);
      fail();
    } catch (StatusRuntimeException ex) {
      Status status = Status.fromThrowable(ex);
      LOGGER.warn("Error Code : " + status.getCode() + " Description : " + status.getDescription());
      assertEquals(Status.NOT_FOUND.getCode(), status.getCode());
    }

    logDatasetRequest =
        LogDatasets.newBuilder()
            .setId(experimentRun.getId())
            .addAllDatasets(experimentRun.getDatasetsList())
            .build();

    try {
      experimentRunServiceStub.logDatasets(logDatasetRequest);
      fail();
    } catch (StatusRuntimeException ex) {
      Status status = Status.fromThrowable(ex);
      LOGGER.warn("Error Code : " + status.getCode() + " Description : " + status.getDescription());
      assertEquals(Status.ALREADY_EXISTS.getCode(), status.getCode());
    }

    LOGGER.info(
        "Log Datasets in ExperimentRun tags Negative test stop................................");
  }

  @Test
  public void l_getDatasetsTest() {
    LOGGER.info("Get Datasets from ExperimentRun test start................................");

    GetDatasets getDatasetsRequest = GetDatasets.newBuilder().setId(experimentRun.getId()).build();

    GetDatasets.Response response = experimentRunServiceStub.getDatasets(getDatasetsRequest);
    LOGGER.info("GetDatasets Response : " + response.getDatasetsCount());
    assertEquals(
        "Experiment datasets not match with expected datasets",
        experimentRun.getDatasetsList().stream().map(Artifact::getKey).collect(Collectors.toList()),
        response.getDatasetsList().stream().map(Artifact::getKey).collect(Collectors.toList()));

    LOGGER.info("Get Datasets from ExperimentRun tags test stop................................");
  }

  @Test
  public void l_getDatasetsNegativeTest() {
    LOGGER.info(
        "Get Datasets from ExperimentRun Negative test start................................");

    GetDatasets getDatasetsRequest = GetDatasets.newBuilder().build();

    try {
      experimentRunServiceStub.getDatasets(getDatasetsRequest);
      fail();
    } catch (StatusRuntimeException ex) {
      Status status = Status.fromThrowable(ex);
      LOGGER.warn("Error Code : " + status.getCode() + " Description : " + status.getDescription());
      assertEquals(Status.INVALID_ARGUMENT.getCode(), status.getCode());
    }

    getDatasetsRequest = GetDatasets.newBuilder().setId("sdfsdfdsf").build();

    try {
      experimentRunServiceStub.getDatasets(getDatasetsRequest);
      fail();
    } catch (StatusRuntimeException ex) {
      Status status = Status.fromThrowable(ex);
      LOGGER.warn("Error Code : " + status.getCode() + " Description : " + status.getDescription());
      assertTrue(Status.NOT_FOUND.getCode().equals(status.getCode()));
    }

    LOGGER.info(
        "Get Datasets from ExperimentRun Negative tags test stop................................");
  }

  @Test
  public void m_logArtifactTest() {
    LOGGER.info(" Log Artifact in ExperimentRun test start................................");

    Artifact artifact =
        Artifact.newBuilder()
            .setKey("Google Pay Artifact " + Calendar.getInstance().getTimeInMillis())
            .setPath("46513216546" + Calendar.getInstance().getTimeInMillis())
            .setArtifactType(ArtifactType.TENSORBOARD)
            .setFilenameExtension("tf")
            .build();

    LogArtifact logArtifactRequest =
        LogArtifact.newBuilder().setId(experimentRun.getId()).setArtifact(artifact).build();

    experimentRunServiceStub.logArtifact(logArtifactRequest);

    GetExperimentRunById getExperimentRunById =
        GetExperimentRunById.newBuilder().setId(experimentRun.getId()).build();
    GetExperimentRunById.Response response =
        experimentRunServiceStub.getExperimentRunById(getExperimentRunById);
    LOGGER.info("LogArtifact Response : " + response.getExperimentRun().getArtifactsCount());
    assertEquals(
        "Experiment artifact count not match with expected artifact count",
        experimentRun.getArtifactsCount() + 1,
        response.getExperimentRun().getArtifactsCount());

    checkValidArtifactPath(
        response.getExperimentRun().getId(),
        "ExperimentRunEntity",
        response.getExperimentRun().getArtifactsList());

    assertNotEquals(
        "ExperimentRun date_updated field not update on database",
        experimentRun.getDateUpdated(),
        response.getExperimentRun().getDateUpdated());

    experimentRun = response.getExperimentRun();
    experimentRunMap.put(experimentRun.getId(), experimentRun);

    LOGGER.info("Log Artifact in ExperimentRun tags test stop................................");
  }

  private void checkValidArtifactPath(
      String entityId, String entityName, List<Artifact> artifacts) {
    for (var responseArtifact : artifacts) {
      var validPrefix =
          testConfig.getArtifactStoreConfig().getPathPrefixWithSeparator() + entityName;
      var path = validPrefix + "/" + entityId + "/" + responseArtifact.getKey();

      var filenameExtension = responseArtifact.getFilenameExtension();
      if (!filenameExtension.isEmpty() && !filenameExtension.endsWith("." + filenameExtension)) {
        path += "." + filenameExtension;
      }

      assertEquals(
          "ExperimentRun artifact path not match with expected artifact path",
          path,
          responseArtifact.getPath());
    }
  }

  @Test
  public void m_logArtifactNegativeTest() {
    LOGGER.info(
        " Log Artifact in ExperimentRun Negative test start................................");

    Artifact artifact =
        Artifact.newBuilder()
            .setKey("Google Pay Artifact")
            .setPath("46513216546" + Calendar.getInstance().getTimeInMillis())
            .setArtifactType(ArtifactType.TENSORBOARD)
            .build();

    LogArtifact logArtifactRequest = LogArtifact.newBuilder().setArtifact(artifact).build();
    try {
      experimentRunServiceStub.logArtifact(logArtifactRequest);
      fail();
    } catch (StatusRuntimeException ex) {
      Status status = Status.fromThrowable(ex);
      LOGGER.warn("Error Code : " + status.getCode() + " Description : " + status.getDescription());
      assertEquals(Status.INVALID_ARGUMENT.getCode(), status.getCode());
    }

    logArtifactRequest = LogArtifact.newBuilder().setId("asda").setArtifact(artifact).build();
    try {
      experimentRunServiceStub.logArtifact(logArtifactRequest);
      fail();
    } catch (StatusRuntimeException ex) {
      Status status = Status.fromThrowable(ex);
      LOGGER.warn("Error Code : " + status.getCode() + " Description : " + status.getDescription());
      assertEquals(Status.NOT_FOUND.getCode(), status.getCode());
    }

    logArtifactRequest =
        LogArtifact.newBuilder()
            .setId(experimentRun.getId())
            .setArtifact(experimentRun.getArtifactsList().get(0))
            .build();
    try {
      experimentRunServiceStub.logArtifact(logArtifactRequest);
      fail();
    } catch (StatusRuntimeException ex) {
      Status status = Status.fromThrowable(ex);
      LOGGER.warn("Error Code : " + status.getCode() + " Description : " + status.getDescription());
      assertEquals(Status.ALREADY_EXISTS.getCode(), status.getCode());
    }

    LOGGER.info(
        "Log Artifact in ExperimentRun tags Negative test stop................................");
  }

  @Test
  public void m_logArtifactsTest() {
    LOGGER.info(" Log Artifacts in ExperimentRun test start................................");

    List<Artifact> artifacts = new ArrayList<>();
    Artifact artifact1 =
        Artifact.newBuilder()
            .setKey("Google Pay Artifact " + Calendar.getInstance().getTimeInMillis())
            .setPath("This is new added data artifact type in Google Pay artifact")
            .setArtifactType(ArtifactType.MODEL)
            .build();
    artifacts.add(artifact1);
    Artifact artifact2 =
        Artifact.newBuilder()
            .setKey("Google Pay Artifact " + Calendar.getInstance().getTimeInMillis())
            .setPath("This is new added data artifact type in Google Pay artifact")
            .setArtifactType(ArtifactType.DATA)
            .build();
    artifacts.add(artifact2);

    LogArtifacts logArtifactRequest =
        LogArtifacts.newBuilder().setId(experimentRun.getId()).addAllArtifacts(artifacts).build();

    experimentRunServiceStub.logArtifacts(logArtifactRequest);

    GetExperimentRunById getExperimentRunById =
        GetExperimentRunById.newBuilder().setId(experimentRun.getId()).build();
    GetExperimentRunById.Response response =
        experimentRunServiceStub.getExperimentRunById(getExperimentRunById);
    LOGGER.info("LogArtifact Response : \n" + response.getExperimentRun());
    assertEquals(
        "ExperimentRun artifacts not match with expected artifacts",
        (experimentRun.getArtifactsCount() + artifacts.size()),
        response.getExperimentRun().getArtifactsList().size());

    assertNotEquals(
        "ExperimentRun date_updated field not update on database",
        experimentRun.getDateUpdated(),
        response.getExperimentRun().getDateUpdated());

    experimentRun = response.getExperimentRun();
    experimentRunMap.put(experimentRun.getId(), experimentRun);

    LOGGER.info("Log Artifacts in ExperimentRun tags test stop................................");
  }

  @Test
  public void m_logArtifactsNegativeTest() {
    LOGGER.info(
        " Log Artifacts in ExperimentRun Negative test start................................");

    List<Artifact> artifacts = new ArrayList<>();
    Artifact artifact1 =
        Artifact.newBuilder()
            .setKey("Google Pay Artifact " + Calendar.getInstance().getTimeInMillis())
            .setPath("This is new added data artifact type in Google Pay artifact")
            .setArtifactType(ArtifactType.MODEL)
            .build();
    artifacts.add(artifact1);
    Artifact artifact2 =
        Artifact.newBuilder()
            .setKey("Google Pay Artifact " + Calendar.getInstance().getTimeInMillis())
            .setPath("This is new added data artifact type in Google Pay artifact")
            .setArtifactType(ArtifactType.DATA)
            .build();
    artifacts.add(artifact2);

    LogArtifacts logArtifactRequest = LogArtifacts.newBuilder().addAllArtifacts(artifacts).build();
    try {
      experimentRunServiceStub.logArtifacts(logArtifactRequest);
      fail();
    } catch (StatusRuntimeException ex) {
      Status status = Status.fromThrowable(ex);
      LOGGER.warn("Error Code : " + status.getCode() + " Description : " + status.getDescription());
      assertEquals(Status.INVALID_ARGUMENT.getCode(), status.getCode());
    }

    logArtifactRequest = LogArtifacts.newBuilder().setId("asda").addAllArtifacts(artifacts).build();
    try {
      experimentRunServiceStub.logArtifacts(logArtifactRequest);
      fail();
    } catch (StatusRuntimeException ex) {
      Status status = Status.fromThrowable(ex);
      LOGGER.warn("Error Code : " + status.getCode() + " Description : " + status.getDescription());
      assertEquals(Status.NOT_FOUND.getCode(), status.getCode());
    }

    logArtifactRequest =
        LogArtifacts.newBuilder()
            .setId(experimentRun.getId())
            .addAllArtifacts(experimentRun.getArtifactsList())
            .build();
    try {
      experimentRunServiceStub.logArtifacts(logArtifactRequest);
      fail();
    } catch (StatusRuntimeException ex) {
      Status status = Status.fromThrowable(ex);
      LOGGER.warn("Error Code : " + status.getCode() + " Description : " + status.getDescription());
      assertEquals(Status.ALREADY_EXISTS.getCode(), status.getCode());
    }

    LOGGER.info(
        "Log Artifacts in ExperimentRun tags Negative test stop................................");
  }

  @Test
  public void n_getArtifactsTest() {
    LOGGER.info("Get Artifacts from ExperimentRun test start................................");

    m_logArtifactsTest();
    GetArtifacts getArtifactsRequest =
        GetArtifacts.newBuilder().setId(experimentRun.getId()).build();

    GetArtifacts.Response response = experimentRunServiceStub.getArtifacts(getArtifactsRequest);

    LOGGER.info("GetArtifacts Response : " + response.getArtifactsCount());
    assertEquals(
        "ExperimentRun artifacts not matched with expected artifacts",
        experimentRun.getArtifactsList(),
        response.getArtifactsList());

    LOGGER.info("Get Artifacts from ExperimentRun tags test stop................................");
  }

  @Test
  public void n_getArtifactsNegativeTest() {
    LOGGER.info(
        "Get Artifacts from ExperimentRun Negative test start................................");

    GetArtifacts getArtifactsRequest = GetArtifacts.newBuilder().build();

    try {
      experimentRunServiceStub.getArtifacts(getArtifactsRequest);
      fail();
    } catch (StatusRuntimeException ex) {
      Status status = Status.fromThrowable(ex);
      LOGGER.warn("Error Code : " + status.getCode() + " Description : " + status.getDescription());
      assertEquals(Status.INVALID_ARGUMENT.getCode(), status.getCode());
    }

    getArtifactsRequest = GetArtifacts.newBuilder().setId("dssaa").build();

    try {
      experimentRunServiceStub.getArtifacts(getArtifactsRequest);
      fail();
    } catch (StatusRuntimeException ex) {
      Status status = Status.fromThrowable(ex);
      LOGGER.warn("Error Code : " + status.getCode() + " Description : " + status.getDescription());
      assertEquals(Status.NOT_FOUND.getCode(), status.getCode());
    }

    LOGGER.info(
        "Get Artifacts from ExperimentRun Negative tags test stop................................");
  }

  @Test
  public void o_logHyperparameterTest() {
    LOGGER.info(" Log Hyperparameter in ExperimentRun test start................................");

    Value blobValue = Value.newBuilder().setStringValue("this is a blob data example").build();
    KeyValue hyperparameter =
        KeyValue.newBuilder()
            .setKey("Log new hyperparameter " + Calendar.getInstance().getTimeInMillis())
            .setValue(blobValue)
            .setValueType(ValueType.BLOB)
            .build();

    LogHyperparameter logHyperparameterRequest =
        LogHyperparameter.newBuilder()
            .setId(experimentRun.getId())
            .setHyperparameter(hyperparameter)
            .build();

    experimentRunServiceStub.logHyperparameter(logHyperparameterRequest);

    GetExperimentRunById getExperimentRunById =
        GetExperimentRunById.newBuilder().setId(experimentRun.getId()).build();
    GetExperimentRunById.Response response =
        experimentRunServiceStub.getExperimentRunById(getExperimentRunById);
    LOGGER.info("LogHyperparameter Response : \n" + response.getExperimentRun());
    assertTrue(
        "ExperimentRun hyperparameter not match with expected hyperparameter",
        response.getExperimentRun().getHyperparametersList().contains(hyperparameter));

    assertNotEquals(
        "ExperimentRun date_updated field not update on database",
        experimentRun.getDateUpdated(),
        response.getExperimentRun().getDateUpdated());
    experimentRun = response.getExperimentRun();
    experimentRunMap.put(experimentRun.getId(), experimentRun);

    LOGGER.info(
        "Log Hyperparameter in ExperimentRun tags test stop................................");
  }

  @Test
  public void o_logHyperparameterNegativeTest() {
    LOGGER.info(
        " Log Hyperparameter in ExperimentRun Negative test start................................");

    Value blobValue = Value.newBuilder().setStringValue("this is a blob data example").build();
    KeyValue hyperparameter =
        KeyValue.newBuilder()
            .setKey("Log new hyperparameter " + Calendar.getInstance().getTimeInMillis())
            .setValue(blobValue)
            .setValueType(ValueType.BLOB)
            .build();

    LogHyperparameter logHyperparameterRequest =
        LogHyperparameter.newBuilder().setHyperparameter(hyperparameter).build();

    try {
      experimentRunServiceStub.logHyperparameter(logHyperparameterRequest);
      fail();
    } catch (StatusRuntimeException ex) {
      Status status = Status.fromThrowable(ex);
      LOGGER.warn("Error Code : " + status.getCode() + " Description : " + status.getDescription());
      assertEquals(Status.INVALID_ARGUMENT.getCode(), status.getCode());
    }

    logHyperparameterRequest =
        LogHyperparameter.newBuilder().setId("dsdsfs").setHyperparameter(hyperparameter).build();

    try {
      experimentRunServiceStub.logHyperparameter(logHyperparameterRequest);
      fail();
    } catch (StatusRuntimeException ex) {
      Status status = Status.fromThrowable(ex);
      LOGGER.warn("Error Code : " + status.getCode() + " Description : " + status.getDescription());
      assertTrue(Status.NOT_FOUND.getCode().equals(status.getCode()));
    }

    logHyperparameterRequest =
        LogHyperparameter.newBuilder()
            .setId(experimentRun.getId())
            .setHyperparameter(experimentRun.getHyperparametersList().get(0))
            .build();

    try {
      experimentRunServiceStub.logHyperparameter(logHyperparameterRequest);
      fail();
    } catch (StatusRuntimeException ex) {
      Status status = Status.fromThrowable(ex);
      LOGGER.warn("Error Code : " + status.getCode() + " Description : " + status.getDescription());
      assertEquals(Status.ALREADY_EXISTS.getCode(), status.getCode());
    }

    LOGGER.info(
        "Log Hyperparameter in ExperimentRun Negative tags test stop................................");
  }

  @Test
  public void o_logHyperparametersTest() {
    LOGGER.info(" Log Hyperparameters in ExperimentRun test start................................");

    List<KeyValue> hyperparameters = new ArrayList<>();
    Value blobValue = Value.newBuilder().setStringValue("this is a blob data example").build();
    KeyValue hyperparameter1 =
        KeyValue.newBuilder()
            .setKey("Log new hyperparameter 1 " + Calendar.getInstance().getTimeInMillis())
            .setValue(blobValue)
            .setValueType(ValueType.BLOB)
            .build();
    hyperparameters.add(hyperparameter1);

    Value numValue = Value.newBuilder().setNumberValue(12.02125212).build();
    KeyValue hyperparameter2 =
        KeyValue.newBuilder()
            .setKey("Log new hyperparameter 2 " + Calendar.getInstance().getTimeInMillis())
            .setValue(numValue)
            .setValueType(ValueType.NUMBER)
            .build();
    hyperparameters.add(hyperparameter2);

    LogHyperparameters logHyperparameterRequest =
        LogHyperparameters.newBuilder()
            .setId(experimentRun.getId())
            .addAllHyperparameters(hyperparameters)
            .build();

    experimentRunServiceStub.logHyperparameters(logHyperparameterRequest);

    GetExperimentRunById getExperimentRunById =
        GetExperimentRunById.newBuilder().setId(experimentRun.getId()).build();
    GetExperimentRunById.Response response =
        experimentRunServiceStub.getExperimentRunById(getExperimentRunById);
    LOGGER.info("LogHyperparameters Response : \n" + response.getExperimentRun());
    assertTrue(
        "ExperimentRun hyperparameters not match with expected hyperparameters",
        response.getExperimentRun().getHyperparametersList().containsAll(hyperparameters));

    assertNotEquals(
        "ExperimentRun date_updated field not update on database",
        experimentRun.getDateUpdated(),
        response.getExperimentRun().getDateUpdated());

    experimentRun = response.getExperimentRun();
    experimentRunMap.put(experimentRun.getId(), experimentRun);

    LOGGER.info(
        "Log Hyperparameters in ExperimentRun tags test stop................................");
  }

  @Test
  public void o_logHyperparametersNegativeTest() {
    LOGGER.info(
        " Log Hyperparameters in ExperimentRun Negative test start................................");

    List<KeyValue> hyperparameters = new ArrayList<>();
    Value blobValue = Value.newBuilder().setStringValue("this is a blob data example").build();
    KeyValue hyperparameter1 =
        KeyValue.newBuilder()
            .setKey("Log new hyperparameter " + Calendar.getInstance().getTimeInMillis())
            .setValue(blobValue)
            .setValueType(ValueType.BLOB)
            .build();
    hyperparameters.add(hyperparameter1);

    Value numValue = Value.newBuilder().setNumberValue(12.02125212).build();
    KeyValue hyperparameter2 =
        KeyValue.newBuilder()
            .setKey("Log new hyperparameter " + Calendar.getInstance().getTimeInMillis())
            .setValue(numValue)
            .setValueType(ValueType.NUMBER)
            .build();
    hyperparameters.add(hyperparameter2);

    LogHyperparameters logHyperparameterRequest =
        LogHyperparameters.newBuilder().addAllHyperparameters(hyperparameters).build();

    try {
      experimentRunServiceStub.logHyperparameters(logHyperparameterRequest);
      fail();
    } catch (StatusRuntimeException ex) {
      Status status = Status.fromThrowable(ex);
      LOGGER.warn("Error Code : " + status.getCode() + " Description : " + status.getDescription());
      assertEquals(Status.INVALID_ARGUMENT.getCode(), status.getCode());
    }

    logHyperparameterRequest =
        LogHyperparameters.newBuilder()
            .setId("dsdsfs")
            .addAllHyperparameters(hyperparameters)
            .build();

    try {
      experimentRunServiceStub.logHyperparameters(logHyperparameterRequest);
      fail();
    } catch (StatusRuntimeException ex) {
      Status status = Status.fromThrowable(ex);
      LOGGER.warn("Error Code : " + status.getCode() + " Description : " + status.getDescription());
      assertEquals(Status.NOT_FOUND.getCode(), status.getCode());
    }

    logHyperparameterRequest =
        LogHyperparameters.newBuilder()
            .setId(experimentRun.getId())
            .addAllHyperparameters(experimentRun.getHyperparametersList())
            .build();

    try {
      experimentRunServiceStub.logHyperparameters(logHyperparameterRequest);
      fail();
    } catch (StatusRuntimeException ex) {
      Status status = Status.fromThrowable(ex);
      LOGGER.warn("Error Code : " + status.getCode() + " Description : " + status.getDescription());
      assertEquals(Status.ALREADY_EXISTS.getCode(), status.getCode());
    }

    LOGGER.info("Log Hyperparameters in ExperimentRun Negative tags test stop.....");
  }

  @Test
  public void p_getHyperparametersTest() {
    LOGGER.info("Get Hyperparameters from ExperimentRun test start........");

    o_logHyperparametersTest();
    GetHyperparameters getHyperparametersRequest =
        GetHyperparameters.newBuilder().setId(experimentRun.getId()).build();

    GetHyperparameters.Response response =
        experimentRunServiceStub.getHyperparameters(getHyperparametersRequest);

    LOGGER.info("GetHyperparameters Response : " + response.getHyperparametersCount());
    assertEquals(
        "ExperimentRun Hyperparameters not match with expected hyperparameters",
        experimentRun.getHyperparametersList(),
        response.getHyperparametersList());

    LOGGER.info("Get Hyperparameters from ExperimentRun tags test stop......");
  }

  @Test
  public void p_getHyperparametersNegativeTest() {
    LOGGER.info("Get Hyperparameters from ExperimentRun Negative test start..........");

    GetHyperparameters getHyperparametersRequest = GetHyperparameters.newBuilder().build();

    try {
      experimentRunServiceStub.getHyperparameters(getHyperparametersRequest);
      fail();
    } catch (StatusRuntimeException ex) {
      Status status = Status.fromThrowable(ex);
      LOGGER.warn("Error Code : " + status.getCode() + " Description : " + status.getDescription());
      assertEquals(Status.INVALID_ARGUMENT.getCode(), status.getCode());
    }

    getHyperparametersRequest = GetHyperparameters.newBuilder().setId("sdsssd").build();

    try {
      experimentRunServiceStub.getHyperparameters(getHyperparametersRequest);
      fail();
    } catch (StatusRuntimeException ex) {
      Status status = Status.fromThrowable(ex);
      LOGGER.warn("Error Code : " + status.getCode() + " Description : " + status.getDescription());
      assertTrue(Status.NOT_FOUND.getCode().equals(status.getCode()));
    }

    LOGGER.info(
        "Get Hyperparameters from ExperimentRun Negative tags test stop................................");
  }

  @Test
  public void q_logAttributeTest() {
    LOGGER.info(" Log Attribute in ExperimentRun test start................................");

    Value blobValue =
        Value.newBuilder().setStringValue("this is a blob data example of attribute").build();
    KeyValue attribute =
        KeyValue.newBuilder()
            .setKey("Log new attribute " + Calendar.getInstance().getTimeInMillis())
            .setValue(blobValue)
            .setValueType(ValueType.BLOB)
            .build();

    LogAttribute logAttributeRequest =
        LogAttribute.newBuilder().setId(experimentRun.getId()).setAttribute(attribute).build();

    experimentRunServiceStub.logAttribute(logAttributeRequest);

    GetExperimentRunById getExperimentRunById =
        GetExperimentRunById.newBuilder().setId(experimentRun.getId()).build();
    GetExperimentRunById.Response response =
        experimentRunServiceStub.getExperimentRunById(getExperimentRunById);
    LOGGER.info("LogAttribute Response : \n" + response.getExperimentRun());
    assertTrue(
        "ExperimentRun attribute not match with expected attribute",
        response.getExperimentRun().getAttributesList().contains(attribute));

    assertNotEquals(
        "ExperimentRun date_updated field not update on database",
        experimentRun.getDateUpdated(),
        response.getExperimentRun().getDateUpdated());

    experimentRun = response.getExperimentRun();
    experimentRunMap.put(experimentRun.getId(), experimentRun);

    LOGGER.info("Log Attribute in ExperimentRun tags test stop................................");
  }

  @Test
  public void q_logAttributeNegativeTest() {
    LOGGER.info(
        " Log Attribute in ExperimentRun Negative test start................................");

    Value blobValue =
        Value.newBuilder().setStringValue("this is a blob data example of attribute").build();
    KeyValue attribute =
        KeyValue.newBuilder()
            .setKey("Log new attribute " + Calendar.getInstance().getTimeInMillis())
            .setValue(blobValue)
            .setValueType(ValueType.BLOB)
            .build();

    LogAttribute logAttributeRequest = LogAttribute.newBuilder().setAttribute(attribute).build();

    try {
      experimentRunServiceStub.logAttribute(logAttributeRequest);
      fail();
    } catch (StatusRuntimeException ex) {
      Status status = Status.fromThrowable(ex);
      LOGGER.warn("Error Code : " + status.getCode() + " Description : " + status.getDescription());
      assertEquals(Status.INVALID_ARGUMENT.getCode(), status.getCode());
    }

    logAttributeRequest = LogAttribute.newBuilder().setId("sdsds").setAttribute(attribute).build();

    try {
      experimentRunServiceStub.logAttribute(logAttributeRequest);
      fail();
    } catch (StatusRuntimeException ex) {
      Status status = Status.fromThrowable(ex);
      LOGGER.warn("Error Code : " + status.getCode() + " Description : " + status.getDescription());
      assertTrue(Status.NOT_FOUND.getCode().equals(status.getCode()));
    }

    logAttributeRequest =
        LogAttribute.newBuilder()
            .setId(experimentRun.getId())
            .setAttribute(experimentRun.getAttributesList().get(0))
            .build();

    try {
      experimentRunServiceStub.logAttribute(logAttributeRequest);
      fail();
    } catch (StatusRuntimeException ex) {
      Status status = Status.fromThrowable(ex);
      LOGGER.warn("Error Code : " + status.getCode() + " Description : " + status.getDescription());
      assertEquals(Status.ALREADY_EXISTS.getCode(), status.getCode());
    }

    LOGGER.info(
        "Log Attribute in ExperimentRun Negative tags test stop................................");
  }

  @Test
  public void q_logAttributesTest() {
    LOGGER.info(" Log Attributes in ExperimentRun test start................................");

    List<KeyValue> attributes = new ArrayList<>();
    Value blobValue =
        Value.newBuilder().setStringValue("this is a blob data example of attribute").build();
    KeyValue attribute1 =
        KeyValue.newBuilder()
            .setKey("Log new attribute 1 " + Calendar.getInstance().getTimeInMillis())
            .setValue(blobValue)
            .setValueType(ValueType.BLOB)
            .build();
    attributes.add(attribute1);
    Value stringValue =
        Value.newBuilder().setStringValue("this is a blob data example of attribute").build();
    KeyValue attribute2 =
        KeyValue.newBuilder()
            .setKey("Log new attribute 2 " + Calendar.getInstance().getTimeInMillis())
            .setValue(stringValue)
            .setValueType(ValueType.STRING)
            .build();
    attributes.add(attribute2);

    LogAttributes logAttributeRequest =
        LogAttributes.newBuilder()
            .setId(experimentRun.getId())
            .addAllAttributes(attributes)
            .build();

    experimentRunServiceStub.logAttributes(logAttributeRequest);

    GetExperimentRunById getExperimentRunById =
        GetExperimentRunById.newBuilder().setId(experimentRun.getId()).build();
    GetExperimentRunById.Response response =
        experimentRunServiceStub.getExperimentRunById(getExperimentRunById);
    LOGGER.info("LogAttributes Response : \n" + response.getExperimentRun());
    assertTrue(
        "ExperimentRun attributes not match with expected attributes",
        response.getExperimentRun().getAttributesList().containsAll(attributes));

    assertNotEquals(
        "ExperimentRun date_updated field not update on database",
        experimentRun.getDateUpdated(),
        response.getExperimentRun().getDateUpdated());

    experimentRun = response.getExperimentRun();
    experimentRunMap.put(experimentRun.getId(), experimentRun);

    LOGGER.info("Log Attributes in ExperimentRun tags test stop................................");
  }

  @Test
  public void q_logAttributesNegativeTest() {
    LOGGER.info(
        " Log Attributes in ExperimentRun Negative test start................................");

    List<KeyValue> attributes = new ArrayList<>();
    Value blobValue =
        Value.newBuilder().setStringValue("this is a blob data example of attribute").build();
    KeyValue attribute1 =
        KeyValue.newBuilder()
            .setKey("Log new attribute " + Calendar.getInstance().getTimeInMillis())
            .setValue(blobValue)
            .setValueType(ValueType.BLOB)
            .build();
    attributes.add(attribute1);
    Value stringValue =
        Value.newBuilder().setStringValue("this is a blob data example of attribute").build();
    KeyValue attribute2 =
        KeyValue.newBuilder()
            .setKey("Log new attribute " + Calendar.getInstance().getTimeInMillis())
            .setValue(stringValue)
            .setValueType(ValueType.STRING)
            .build();
    attributes.add(attribute2);

    LogAttributes logAttributeRequest =
        LogAttributes.newBuilder().addAllAttributes(attributes).build();

    try {
      experimentRunServiceStub.logAttributes(logAttributeRequest);
      fail();
    } catch (StatusRuntimeException ex) {
      Status status = Status.fromThrowable(ex);
      LOGGER.warn("Error Code : " + status.getCode() + " Description : " + status.getDescription());
      assertEquals(Status.INVALID_ARGUMENT.getCode(), status.getCode());
    }

    logAttributeRequest =
        LogAttributes.newBuilder().setId("sdsds").addAllAttributes(attributes).build();

    try {
      experimentRunServiceStub.logAttributes(logAttributeRequest);
      fail();
    } catch (StatusRuntimeException ex) {
      Status status = Status.fromThrowable(ex);
      LOGGER.warn("Error Code : " + status.getCode() + " Description : " + status.getDescription());
      assertEquals(Status.NOT_FOUND.getCode(), status.getCode());
    }

    logAttributeRequest =
        LogAttributes.newBuilder()
            .setId(experimentRun.getId())
            .addAllAttributes(experimentRun.getAttributesList())
            .build();

    try {
      experimentRunServiceStub.logAttributes(logAttributeRequest);
      fail();
    } catch (StatusRuntimeException ex) {
      Status status = Status.fromThrowable(ex);
      LOGGER.warn("Error Code : " + status.getCode() + " Description : " + status.getDescription());
      assertEquals(Status.ALREADY_EXISTS.getCode(), status.getCode());
    }

    LOGGER.info(
        "Log Attributes in ExperimentRun Negative tags test stop................................");
  }

  @Test
  public void qq_addExperimentRunAttributes() {
    LOGGER.info("Add ExperimentRun Attributes test start................................");

    List<KeyValue> attributeList = new ArrayList<>();
    Value intValue = Value.newBuilder().setNumberValue(1.1).build();
    attributeList.add(
        KeyValue.newBuilder()
            .setKey("attribute_1" + Calendar.getInstance().getTimeInMillis())
            .setValue(intValue)
            .setValueType(ValueType.NUMBER)
            .build());
    Value stringValue =
        Value.newBuilder()
            .setStringValue("attributes_value_" + Calendar.getInstance().getTimeInMillis())
            .build();
    attributeList.add(
        KeyValue.newBuilder()
            .setKey("attribute_2" + Calendar.getInstance().getTimeInMillis())
            .setValue(stringValue)
            .setValueType(ValueType.BLOB)
            .build());

    AddExperimentRunAttributes request =
        AddExperimentRunAttributes.newBuilder()
            .setId(experimentRun.getId())
            .addAllAttributes(attributeList)
            .build();

    experimentRunServiceStub.addExperimentRunAttributes(request);

    GetExperimentRunById getExperimentRunById =
        GetExperimentRunById.newBuilder().setId(experimentRun.getId()).build();
    GetExperimentRunById.Response response =
        experimentRunServiceStub.getExperimentRunById(getExperimentRunById);
    LOGGER.info("AddExperimentRunAttributes Response : \n" + response.getExperimentRun());
    assertTrue(
        "ExperimentRun attributes not match with expected attributes",
        response.getExperimentRun().getAttributesList().containsAll(attributeList));

    assertNotEquals(
        "ExperimentRun date_updated field not update on database",
        experimentRun.getDateUpdated(),
        response.getExperimentRun().getDateUpdated());

    experimentRun = response.getExperimentRun();
    experimentRunMap.put(experimentRun.getId(), experimentRun);

    LOGGER.info("Add ExperimentRun Attributes test stop................................");
  }

  @Test
  public void qq_addExperimentRunAttributesNegativeTest() {
    LOGGER.info("Add ExperimentRun attributes Negative test start................................");

    AddExperimentRunAttributes request =
        AddExperimentRunAttributes.newBuilder().setId("xyz").build();

    try {
      experimentRunServiceStub.addExperimentRunAttributes(request);
      fail();
    } catch (StatusRuntimeException e) {
      Status status = Status.fromThrowable(e);
      LOGGER.warn("Error Code : " + status.getCode() + " Description : " + status.getDescription());
      assertEquals(Status.NOT_FOUND.getCode(), status.getCode());
    }

    AddExperimentRunAttributes addAttributesRequest =
        AddExperimentRunAttributes.newBuilder().build();
    try {
      experimentRunServiceStub.addExperimentRunAttributes(addAttributesRequest);
      fail();
    } catch (StatusRuntimeException ex) {
      Status status = Status.fromThrowable(ex);
      LOGGER.warn("Error Code : " + status.getCode() + " Description : " + status.getDescription());
      assertEquals(Status.INVALID_ARGUMENT.getCode(), status.getCode());
    }

    LOGGER.info("Add ExperimentRun attributes Negative test stop................................");
  }

  @Test
  public void r_getExperimentRunAttributesTest() {
    LOGGER.info("Get Attributes from ExperimentRun test start................................");

    q_logAttributesTest();
    List<KeyValue> attributes = experimentRun.getAttributesList();
    LOGGER.info("Attributes size : " + attributes.size());

    if (attributes.size() == 0) {
      LOGGER.warn("Experiment Attributes not found in database ");
      fail();
      return;
    }

    List<String> keys = new ArrayList<>();
    if (attributes.size() > 1) {
      for (int index = 0; index < attributes.size() - 1; index++) {
        KeyValue keyValue = attributes.get(index);
        keys.add(keyValue.getKey());
      }
    } else {
      keys.add(attributes.get(0).getKey());
    }
    LOGGER.info("Attributes key size : " + keys.size());

    GetAttributes getAttributesRequest =
        GetAttributes.newBuilder().setId(experimentRun.getId()).addAllAttributeKeys(keys).build();

    GetAttributes.Response response =
        experimentRunServiceStub.getExperimentRunAttributes(getAttributesRequest);

    LOGGER.info("GetAttributes Response : " + response.getAttributesCount());
    for (KeyValue attributeKeyValue : response.getAttributesList()) {
      assertTrue(
          "Experiment attribute not match with expected attribute",
          keys.contains(attributeKeyValue.getKey()));
    }

    getAttributesRequest =
        GetAttributes.newBuilder().setId(experimentRun.getId()).setGetAll(true).build();

    response = experimentRunServiceStub.getExperimentRunAttributes(getAttributesRequest);

    LOGGER.info("GetAttributes Response : " + response.getAttributesCount());
    assertEquals(attributes.size(), response.getAttributesList().size());

    LOGGER.info("Get Attributes from ExperimentRun tags test stop................................");
  }

  @Test
  public void r_getExperimentRunAttributesNegativeTest() {
    LOGGER.info(
        "Get Attributes from ExperimentRun Negative test start................................");

    GetAttributes getAttributesRequest = GetAttributes.newBuilder().build();

    try {
      experimentRunServiceStub.getExperimentRunAttributes(getAttributesRequest);
      fail();
    } catch (StatusRuntimeException ex) {
      Status status = Status.fromThrowable(ex);
      LOGGER.warn("Error Code : " + status.getCode() + " Description : " + status.getDescription());
      assertEquals(Status.INVALID_ARGUMENT.getCode(), status.getCode());
    }

    getAttributesRequest = GetAttributes.newBuilder().setId("dssdds").setGetAll(true).build();

    try {
      experimentRunServiceStub.getExperimentRunAttributes(getAttributesRequest);
      fail();
    } catch (StatusRuntimeException ex) {
      Status status = Status.fromThrowable(ex);
      LOGGER.warn("Error Code : " + status.getCode() + " Description : " + status.getDescription());
      assertEquals(Status.NOT_FOUND.getCode(), status.getCode());
    }

    LOGGER.info(
        "Get Attributes from ExperimentRun Negative tags test stop................................");
  }

  @Test
  public void rrr_deleteExperimentRunAttributes() {
    LOGGER.info("Delete ExperimentRun Attributes test start................................");

    q_logAttributesTest();
    List<KeyValue> attributes = experimentRun.getAttributesList();
    LOGGER.info("Attributes size : " + attributes.size());
    List<String> keys = new ArrayList<>();
    for (int index = 0; index < attributes.size() - 1; index++) {
      KeyValue keyValue = attributes.get(index);
      keys.add(keyValue.getKey());
    }
    LOGGER.info("Attributes key size : " + keys.size());

    DeleteExperimentRunAttributes request =
        DeleteExperimentRunAttributes.newBuilder()
            .setId(experimentRun.getId())
            .addAllAttributeKeys(keys)
            .build();

    experimentRunServiceStub.deleteExperimentRunAttributes(request);

    GetExperimentRunById getExperimentRunById =
        GetExperimentRunById.newBuilder().setId(experimentRun.getId()).build();
    GetExperimentRunById.Response response =
        experimentRunServiceStub.getExperimentRunById(getExperimentRunById);
    LOGGER.info(
        "DeleteExperimentRunAttributes Response : \n"
            + response.getExperimentRun().getAttributesList());
    assertTrue(response.getExperimentRun().getAttributesList().size() <= 1);

    assertNotEquals(
        "ExperimentRun date_updated field not update on database",
        experimentRun.getDateUpdated(),
        response.getExperimentRun().getDateUpdated());
    experimentRun = response.getExperimentRun();
    experimentRunMap.put(experimentRun.getId(), experimentRun);

    if (response.getExperimentRun().getAttributesList().size() != 0) {
      request =
          DeleteExperimentRunAttributes.newBuilder()
              .setId(experimentRun.getId())
              .setDeleteAll(true)
              .build();

      experimentRunServiceStub.deleteExperimentRunAttributes(request);

      response = experimentRunServiceStub.getExperimentRunById(getExperimentRunById);
      LOGGER.info(
          "DeleteExperimentRunAttributes Response : \n"
              + response.getExperimentRun().getAttributesList());
      assertEquals(0, response.getExperimentRun().getAttributesList().size());

      assertNotEquals(
          "ExperimentRun date_updated field not update on database",
          experimentRun.getDateUpdated(),
          response.getExperimentRun().getDateUpdated());
      experimentRun = response.getExperimentRun();
      experimentRunMap.put(experimentRun.getId(), experimentRun);
    }

    LOGGER.info("Delete ExperimentRun Attributes test stop................................");
  }

  @Test
  public void rrr_deleteExperimentRunAttributesNegativeTest() {
    LOGGER.info(
        "Delete ExperimentRun Attributes Negative test start................................");

    DeleteExperimentRunAttributes request = DeleteExperimentRunAttributes.newBuilder().build();

    try {
      experimentRunServiceStub.deleteExperimentRunAttributes(request);
      fail();
    } catch (StatusRuntimeException e) {
      Status status = Status.fromThrowable(e);
      LOGGER.warn("Error Code : " + status.getCode() + " Description : " + status.getDescription());
      assertEquals(Status.INVALID_ARGUMENT.getCode(), status.getCode());
    }

    request =
        DeleteExperimentRunAttributes.newBuilder()
            .setId(experimentRun.getId())
            .setDeleteAll(true)
            .build();

    experimentRunServiceStub.deleteExperimentRunAttributes(request);

    GetExperimentRunById getExperimentRunById =
        GetExperimentRunById.newBuilder().setId(experimentRun.getId()).build();
    GetExperimentRunById.Response response =
        experimentRunServiceStub.getExperimentRunById(getExperimentRunById);
    LOGGER.info(
        "DeleteExperimentRunAttributes Response : \n"
            + response.getExperimentRun().getAttributesList());
    assertEquals(0, response.getExperimentRun().getAttributesList().size());

    LOGGER.info(
        "Delete ExperimentRun Attributes Negative test stop................................");
  }

  @Test
  @Ignore("UNIMPLEMENTED: sortExperimentRuns endpoint")
  public void t_sortExperimentRunsTest() {
    LOGGER.info("SortExperimentRuns test start................................");

    List<String> experimentRunIds = new ArrayList<>();
    try {
      CreateExperimentRun createExperimentRunRequest =
          getCreateExperimentRunRequest(
              project.getId(), experiment.getId(), "ExperimentRun-" + new Date().getTime());
      KeyValue metric1 =
          KeyValue.newBuilder()
              .setKey("loss")
              .setValue(Value.newBuilder().setNumberValue(0.012).build())
              .build();
      KeyValue metric2 =
          KeyValue.newBuilder()
              .setKey("accuracy")
              .setValue(Value.newBuilder().setNumberValue(0.99).build())
              .build();
      KeyValue hyperparameter1 =
          KeyValue.newBuilder()
              .setKey("tuning")
              .setValue(Value.newBuilder().setNumberValue(9).build())
              .build();
      createExperimentRunRequest =
          createExperimentRunRequest
              .toBuilder()
              .addMetrics(metric1)
              .addMetrics(metric2)
              .addHyperparameters(hyperparameter1)
              .build();
      CreateExperimentRun.Response createExperimentRunResponse =
          experimentRunServiceStub.createExperimentRun(createExperimentRunRequest);
      ExperimentRun experimentRun11 = createExperimentRunResponse.getExperimentRun();
      experimentRunIds.add(experimentRun11.getId());
      LOGGER.info("ExperimentRun created successfully");
      assertEquals(
          "ExperimentRun name not match with expected ExperimentRun name",
          createExperimentRunRequest.getName(),
          experimentRun11.getName());

      createExperimentRunRequest =
          getCreateExperimentRunRequest(
              project.getId(), experiment.getId(), "ExperimentRun-" + new Date().getTime());
      metric1 =
          KeyValue.newBuilder()
              .setKey("loss")
              .setValue(Value.newBuilder().setNumberValue(0.31).build())
              .build();
      metric2 =
          KeyValue.newBuilder()
              .setKey("accuracy")
              .setValue(Value.newBuilder().setNumberValue(0.31).build())
              .build();
      hyperparameter1 =
          KeyValue.newBuilder()
              .setKey("tuning")
              .setValue(Value.newBuilder().setNumberValue(7).build())
              .build();
      createExperimentRunRequest =
          createExperimentRunRequest
              .toBuilder()
              .addMetrics(metric1)
              .addMetrics(metric2)
              .addHyperparameters(hyperparameter1)
              .build();
      createExperimentRunResponse =
          experimentRunServiceStub.createExperimentRun(createExperimentRunRequest);
      ExperimentRun experimentRun12 = createExperimentRunResponse.getExperimentRun();
      experimentRunIds.add(experimentRun12.getId());
      LOGGER.info("ExperimentRun created successfully");
      assertEquals(
          "ExperimentRun name not match with expected ExperimentRun name",
          createExperimentRunRequest.getName(),
          experimentRun12.getName());

      createExperimentRunRequest =
          getCreateExperimentRunRequest(
              project.getId(), experiment2.getId(), "ExperimentRun-" + new Date().getTime());
      metric1 =
          KeyValue.newBuilder()
              .setKey("loss")
              .setValue(Value.newBuilder().setNumberValue(0.6543210).build())
              .build();
      metric2 =
          KeyValue.newBuilder()
              .setKey("accuracy")
              .setValue(Value.newBuilder().setNumberValue(0.6543210).build())
              .build();
      hyperparameter1 =
          KeyValue.newBuilder()
              .setKey("tuning")
              .setValue(Value.newBuilder().setNumberValue(4.55).build())
              .build();
      createExperimentRunRequest =
          createExperimentRunRequest
              .toBuilder()
              .addMetrics(metric1)
              .addMetrics(metric2)
              .addHyperparameters(hyperparameter1)
              .build();
      createExperimentRunResponse =
          experimentRunServiceStub.createExperimentRun(createExperimentRunRequest);
      ExperimentRun experimentRun21 = createExperimentRunResponse.getExperimentRun();
      experimentRunIds.add(experimentRun21.getId());
      LOGGER.info("ExperimentRun created successfully");
      assertEquals(
          "ExperimentRun name not match with expected ExperimentRun name",
          createExperimentRunRequest.getName(),
          experimentRun21.getName());

      createExperimentRunRequest =
          getCreateExperimentRunRequest(
              project.getId(), experiment2.getId(), "ExperimentRun-" + new Date().getTime());
      metric1 =
          KeyValue.newBuilder()
              .setKey("loss")
              .setValue(Value.newBuilder().setNumberValue(1.00).build())
              .build();
      metric2 =
          KeyValue.newBuilder()
              .setKey("accuracy")
              .setValue(Value.newBuilder().setNumberValue(0.001212).build())
              .build();
      hyperparameter1 =
          KeyValue.newBuilder()
              .setKey("tuning")
              .setValue(Value.newBuilder().setNumberValue(2.545).build())
              .build();
      createExperimentRunRequest =
          createExperimentRunRequest
              .toBuilder()
              .addMetrics(metric1)
              .addMetrics(metric2)
              .addHyperparameters(hyperparameter1)
              .build();
      createExperimentRunResponse =
          experimentRunServiceStub.createExperimentRun(createExperimentRunRequest);
      ExperimentRun experimentRun22 = createExperimentRunResponse.getExperimentRun();
      experimentRunIds.add(experimentRun22.getId());
      LOGGER.info("ExperimentRun created successfully");
      assertEquals(
          "ExperimentRun name not match with expected ExperimentRun name",
          createExperimentRunRequest.getName(),
          experimentRun22.getName());

      SortExperimentRuns sortExperimentRuns =
          SortExperimentRuns.newBuilder()
              .addAllExperimentRunIds(experimentRunIds)
              .setSortKey("metrics.accuracy")
              .setAscending(true)
              .build();

      SortExperimentRuns.Response response =
          experimentRunServiceStub.sortExperimentRuns(sortExperimentRuns);
      LOGGER.info("SortExperimentRuns Response : " + response.getExperimentRunsCount());
      assertEquals(
          "ExperimentRun count not match with expected experimentRun count",
          4,
          response.getExperimentRunsCount());
      assertEquals(
          "ExperimentRun not match with expected experimentRun",
          experimentRun22,
          response.getExperimentRunsList().get(0));
      assertEquals(
          "ExperimentRun not match with expected experimentRun",
          experimentRun11,
          response.getExperimentRunsList().get(3));

      try {
        sortExperimentRuns =
            SortExperimentRuns.newBuilder()
                .addAllExperimentRunIds(experimentRunIds)
                .setSortKey("observations.attribute.attr_1")
                .setAscending(true)
                .build();

        experimentRunServiceStub.sortExperimentRuns(sortExperimentRuns);
        fail();
      } catch (StatusRuntimeException e) {
        Status status = Status.fromThrowable(e);
        LOGGER.warn(
            "Error Code : " + status.getCode() + " Description : " + status.getDescription());
        assertEquals(Status.INVALID_ARGUMENT.getCode(), status.getCode());
      }

      sortExperimentRuns =
          SortExperimentRuns.newBuilder()
              .addAllExperimentRunIds(experimentRunIds)
              .setSortKey("metrics.accuracy")
              .setAscending(true)
              .setIdsOnly(true)
              .build();

      response = experimentRunServiceStub.sortExperimentRuns(sortExperimentRuns);
      LOGGER.info("SortExperimentRuns Response : " + response.getExperimentRunsCount());
      assertEquals(
          "ExperimentRun count not match with expected experimentRun count",
          4,
          response.getExperimentRunsCount());

      for (int index = 0; index < response.getExperimentRunsCount(); index++) {
        ExperimentRun experimentRun = response.getExperimentRunsList().get(index);
        if (index == 0) {
          assertNotEquals(
              "ExperimentRun not match with expected experimentRun",
              experimentRun22,
              experimentRun);
          assertEquals(
              "ExperimentRun Id not match with expected experimentRun Id",
              experimentRun22.getId(),
              experimentRun.getId());
        } else if (index == 1) {
          assertNotEquals(
              "ExperimentRun not match with expected experimentRun",
              experimentRun12,
              experimentRun);
          assertEquals(
              "ExperimentRun Id not match with expected experimentRun Id",
              experimentRun12.getId(),
              experimentRun.getId());
        } else if (index == 2) {
          assertNotEquals(
              "ExperimentRun not match with expected experimentRun",
              experimentRun21,
              experimentRun);
          assertEquals(
              "ExperimentRun Id not match with expected experimentRun Id",
              experimentRun21.getId(),
              experimentRun.getId());
        } else if (index == 3) {
          assertNotEquals(
              "ExperimentRun not match with expected experimentRun",
              experimentRun11,
              experimentRun);
          assertEquals(
              "ExperimentRun Id not match with expected experimentRun Id",
              experimentRun11.getId(),
              experimentRun.getId());
        }
      }
    } finally {
      for (String runId : experimentRunIds) {
        DeleteExperimentRun deleteExperimentRun =
            DeleteExperimentRun.newBuilder().setId(runId).build();
        DeleteExperimentRun.Response deleteExperimentRunResponse =
            experimentRunServiceStub.deleteExperimentRun(deleteExperimentRun);
        assertTrue(deleteExperimentRunResponse.getStatus());
      }
    }

    LOGGER.info("SortExperimentRuns test stop................................");
  }

  @Test
  @Ignore("UNIMPLEMENTED: sortExperimentRuns endpoint")
  public void t_sortExperimentRunsNegativeTest() {
    LOGGER.info("SortExperimentRuns Negative test start................................");

    SortExperimentRuns sortExperimentRuns =
        SortExperimentRuns.newBuilder().setSortKey("end_time").setIdsOnly(true).build();

    try {
      experimentRunServiceStub.sortExperimentRuns(sortExperimentRuns);
      fail();
    } catch (StatusRuntimeException e) {
      Status status = Status.fromThrowable(e);
      LOGGER.warn("Error Code : " + status.getCode() + " Description : " + status.getDescription());
      assertEquals(Status.INVALID_ARGUMENT.getCode(), status.getCode());
    }

    try {
      List<String> experimentRunIds = new ArrayList<>();
      experimentRunIds.add("abc");
      experimentRunIds.add("xyz");
      sortExperimentRuns =
          SortExperimentRuns.newBuilder()
              .addAllExperimentRunIds(experimentRunIds)
              .setSortKey("end_time")
              .build();

      experimentRunServiceStub.sortExperimentRuns(sortExperimentRuns);
      fail();
    } catch (StatusRuntimeException exc) {
      Status status = Status.fromThrowable(exc);
      LOGGER.warn("Error Code : " + status.getCode() + " Description : " + status.getDescription());
      assertEquals(Status.PERMISSION_DENIED.getCode(), status.getCode());
    }

    LOGGER.info("SortExperimentRuns Negative test stop................................");
  }

  @Test
  @Ignore("UNIMPLEMENTED: getTopExperimentRuns endpoint")
  public void u_getTopExperimentRunsTest() {
    LOGGER.info("TopExperimentRuns test start................................");

    List<String> experimentRunIds = new ArrayList<>();
    try {
      CreateExperimentRun createExperimentRunRequest =
          getCreateExperimentRunRequest(
              project.getId(), experiment.getId(), "ExperimentRun-" + new Date().getTime());
      KeyValue metric1 =
          KeyValue.newBuilder()
              .setKey("loss")
              .setValue(Value.newBuilder().setNumberValue(0.012).build())
              .build();
      KeyValue metric2 =
          KeyValue.newBuilder()
              .setKey("accuracy")
              .setValue(Value.newBuilder().setNumberValue(0.99).build())
              .build();
      KeyValue hyperparameter1 =
          KeyValue.newBuilder()
              .setKey("tuning")
              .setValue(Value.newBuilder().setNumberValue(9).build())
              .build();
      createExperimentRunRequest =
          createExperimentRunRequest
              .toBuilder()
              .setCodeVersion("1")
              .addMetrics(metric1)
              .addMetrics(metric2)
              .addHyperparameters(hyperparameter1)
              .build();
      CreateExperimentRun.Response createExperimentRunResponse =
          experimentRunServiceStub.createExperimentRun(createExperimentRunRequest);
      ExperimentRun experimentRun11 = createExperimentRunResponse.getExperimentRun();
      experimentRunIds.add(experimentRun11.getId());
      LOGGER.info("ExperimentRun created successfully");
      assertEquals(
          "ExperimentRun name not match with expected ExperimentRun name",
          createExperimentRunRequest.getName(),
          experimentRun11.getName());

      createExperimentRunRequest =
          getCreateExperimentRunRequest(
              project.getId(), experiment.getId(), "ExperimentRun-" + new Date().getTime());
      metric1 =
          KeyValue.newBuilder()
              .setKey("loss")
              .setValue(Value.newBuilder().setNumberValue(0.31).build())
              .build();
      metric2 =
          KeyValue.newBuilder()
              .setKey("accuracy")
              .setValue(Value.newBuilder().setNumberValue(0.31).build())
              .build();
      hyperparameter1 =
          KeyValue.newBuilder()
              .setKey("tuning")
              .setValue(Value.newBuilder().setNumberValue(7).build())
              .build();
      createExperimentRunRequest =
          createExperimentRunRequest
              .toBuilder()
              .setCodeVersion("2")
              .addMetrics(metric1)
              .addMetrics(metric2)
              .addHyperparameters(hyperparameter1)
              .build();
      createExperimentRunResponse =
          experimentRunServiceStub.createExperimentRun(createExperimentRunRequest);
      ExperimentRun experimentRun12 = createExperimentRunResponse.getExperimentRun();
      experimentRunIds.add(experimentRun12.getId());
      LOGGER.info("ExperimentRun created successfully");
      assertEquals(
          "ExperimentRun name not match with expected ExperimentRun name",
          createExperimentRunRequest.getName(),
          experimentRun12.getName());

      createExperimentRunRequest =
          getCreateExperimentRunRequest(
              project.getId(), experiment2.getId(), "ExperimentRun-" + new Date().getTime());
      metric1 =
          KeyValue.newBuilder()
              .setKey("loss")
              .setValue(Value.newBuilder().setNumberValue(0.6543210).build())
              .build();
      metric2 =
          KeyValue.newBuilder()
              .setKey("accuracy")
              .setValue(Value.newBuilder().setNumberValue(0.6543210).build())
              .build();
      hyperparameter1 =
          KeyValue.newBuilder()
              .setKey("tuning")
              .setValue(Value.newBuilder().setNumberValue(4.55).build())
              .build();
      createExperimentRunRequest =
          createExperimentRunRequest
              .toBuilder()
              .setCodeVersion("3")
              .addMetrics(metric1)
              .addMetrics(metric2)
              .addHyperparameters(hyperparameter1)
              .build();
      createExperimentRunResponse =
          experimentRunServiceStub.createExperimentRun(createExperimentRunRequest);
      ExperimentRun experimentRun21 = createExperimentRunResponse.getExperimentRun();
      experimentRunIds.add(experimentRun21.getId());
      LOGGER.info("ExperimentRun created successfully");
      assertEquals(
          "ExperimentRun name not match with expected ExperimentRun name",
          createExperimentRunRequest.getName(),
          experimentRun21.getName());

      createExperimentRunRequest =
          getCreateExperimentRunRequest(
              project.getId(), experiment2.getId(), "ExperimentRun-" + new Date().getTime());
      metric1 =
          KeyValue.newBuilder()
              .setKey("loss")
              .setValue(Value.newBuilder().setNumberValue(1.00).build())
              .build();
      metric2 =
          KeyValue.newBuilder()
              .setKey("accuracy")
              .setValue(Value.newBuilder().setNumberValue(0.001212).build())
              .build();
      hyperparameter1 =
          KeyValue.newBuilder()
              .setKey("tuning")
              .setValue(Value.newBuilder().setNumberValue(2.545).build())
              .build();
      createExperimentRunRequest =
          createExperimentRunRequest
              .toBuilder()
              .setCodeVersion("4")
              .addMetrics(metric1)
              .addMetrics(metric2)
              .addHyperparameters(hyperparameter1)
              .build();
      createExperimentRunResponse =
          experimentRunServiceStub.createExperimentRun(createExperimentRunRequest);
      ExperimentRun experimentRun22 = createExperimentRunResponse.getExperimentRun();
      experimentRunIds.add(experimentRun22.getId());
      LOGGER.info("ExperimentRun created successfully");
      assertEquals(
          "ExperimentRun name not match with expected ExperimentRun name",
          createExperimentRunRequest.getName(),
          experimentRun22.getName());

      TopExperimentRunsSelector topExperimentRunsSelector =
          TopExperimentRunsSelector.newBuilder()
              .addAllExperimentRunIds(experimentRunIds)
              .setSortKey("metrics.accuracy")
              .setTopK(3)
              .setAscending(true)
              .build();

      TopExperimentRunsSelector.Response response =
          experimentRunServiceStub.getTopExperimentRuns(topExperimentRunsSelector);
      LOGGER.info("TopExperimentRunsSelector Response : " + response.getExperimentRunsCount());
      assertEquals(
          "ExperimentRun count not match with expected experimentRun count",
          3,
          response.getExperimentRunsCount());
      assertEquals(
          "ExperimentRun not match with expected experimentRun",
          experimentRun22,
          response.getExperimentRunsList().get(0));
      assertEquals(
          "ExperimentRun not match with expected experimentRun",
          experimentRun21,
          response.getExperimentRunsList().get(2));

      topExperimentRunsSelector =
          TopExperimentRunsSelector.newBuilder()
              .setExperimentId(experiment.getId())
              .setSortKey("hyperparameters.tuning")
              .setTopK(20000)
              .setAscending(true)
              .setIdsOnly(true)
              .build();

      response = experimentRunServiceStub.getTopExperimentRuns(topExperimentRunsSelector);
      LOGGER.info("TopExperimentRunsSelector Response : " + response.getExperimentRunsCount());

      List<ExperimentRun> responseExperimentRuns = new ArrayList<>();
      for (ExperimentRun resExperimentRun : response.getExperimentRunsList()) {
        if (experimentRunIds.contains(resExperimentRun.getId())) {
          responseExperimentRuns.add(resExperimentRun);
        }
      }

      assertEquals(
          "ExperimentRun count not match with expected experimentRun count",
          2,
          responseExperimentRuns.size());
      assertNotEquals(
          "ExperimentRun not match with expected experimentRun",
          experimentRun12,
          responseExperimentRuns.get(0));
      assertEquals(
          "ExperimentRun not match with expected experimentRun",
          experimentRun12.getId(),
          responseExperimentRuns.get(0).getId());
      assertEquals(
          "ExperimentRun not match with expected experimentRun",
          experimentRun11.getId(),
          responseExperimentRuns.get(1).getId());

      topExperimentRunsSelector =
          TopExperimentRunsSelector.newBuilder()
              .addAllExperimentRunIds(experimentRunIds)
              .setSortKey("code_version")
              .setTopK(3)
              .setIdsOnly(true)
              .build();

      response = experimentRunServiceStub.getTopExperimentRuns(topExperimentRunsSelector);
      responseExperimentRuns = new ArrayList<>();
      for (ExperimentRun resExperimentRun : response.getExperimentRunsList()) {
        if (experimentRunIds.contains(resExperimentRun.getId())) {
          responseExperimentRuns.add(resExperimentRun);
        }
      }
      LOGGER.info("TopExperimentRunsSelector Response : " + response.getExperimentRunsCount());
      assertEquals(
          "ExperimentRun count not match with expected experimentRun count",
          3,
          responseExperimentRuns.size());
      assertEquals(
          "ExperimentRun not match with expected experimentRun",
          experimentRun22.getId(),
          responseExperimentRuns.get(0).getId());
      assertNotEquals(
          "ExperimentRun not match with expected experimentRun",
          experimentRun12,
          responseExperimentRuns.get(2));
      assertEquals(
          "ExperimentRun not match with expected experimentRun",
          experimentRun12.getId(),
          responseExperimentRuns.get(2).getId());
    } finally {
      for (String runId : experimentRunIds) {
        DeleteExperimentRun deleteExperimentRun =
            DeleteExperimentRun.newBuilder().setId(runId).build();
        DeleteExperimentRun.Response deleteExperimentRunResponse =
            experimentRunServiceStub.deleteExperimentRun(deleteExperimentRun);
        assertTrue(deleteExperimentRunResponse.getStatus());
      }
    }

    LOGGER.info("TopExperimentRuns test stop................................");
  }

  @Test
  @Ignore("UNIMPLEMENTED: getTopExperimentRuns endpoint")
  public void u_getTopExperimentRunsNegativeTest() {
    LOGGER.info("TopExperimentRuns Negative test start................................");

    TopExperimentRunsSelector topExperimentRunsSelector =
        TopExperimentRunsSelector.newBuilder().setTopK(4).setAscending(true).build();

    try {
      topExperimentRunsSelector =
          TopExperimentRunsSelector.newBuilder()
              .setProjectId("12321")
              .setSortKey("endTime")
              .build();
      experimentRunServiceStub.getTopExperimentRuns(topExperimentRunsSelector);
      fail();
    } catch (StatusRuntimeException ex) {
      checkEqualsAssert(ex);
    }

    try {
      List<String> experimentRunIds = new ArrayList<>();
      experimentRunIds.add("abc");
      experimentRunIds.add("xyz");
      topExperimentRunsSelector =
          TopExperimentRunsSelector.newBuilder()
              .addAllExperimentRunIds(experimentRunIds)
              .setSortKey("end_time")
              .setTopK(3)
              .build();

      experimentRunServiceStub.getTopExperimentRuns(topExperimentRunsSelector);
      fail();
    } catch (StatusRuntimeException exce) {
      Status status = Status.fromThrowable(exce);
      LOGGER.warn("Error Code : " + status.getCode() + " Description : " + status.getDescription());
      assertEquals(Status.PERMISSION_DENIED.getCode(), status.getCode());
    }

    LOGGER.info("TopExperimentRuns Negative test stop................................");
  }

  @Test
  @Ignore("UNIMPLEMENTED: logJobId endpoint")
  public void v_logJobIdTest() {
    LOGGER.info(" Log Job Id in ExperimentRun test start................................");

    String jobId = "xyz";
    LogJobId logJobIdRequest =
        LogJobId.newBuilder().setId(experimentRun.getId()).setJobId(jobId).build();

    experimentRunServiceStub.logJobId(logJobIdRequest);

    GetExperimentRunById getExperimentRunById =
        GetExperimentRunById.newBuilder().setId(experimentRun.getId()).build();
    GetExperimentRunById.Response response =
        experimentRunServiceStub.getExperimentRunById(getExperimentRunById);
    LOGGER.info("LogJobId Response : \n" + response.getExperimentRun());
    assertEquals(
        "Job Id not match with expected job Id", jobId, response.getExperimentRun().getJobId());

    assertNotEquals(
        "ExperimentRun date_updated field not update on database",
        experimentRun.getDateUpdated(),
        response.getExperimentRun().getDateUpdated());

    LOGGER.info("Log Job Id in ExperimentRun test stop................................");
  }

  @Test
  @Ignore("UNIMPLEMENTED: logJobId endpoint")
  public void v_logJobIdNegativeTest() {
    LOGGER.info(" Log Job Id in ExperimentRun Negative test start................................");

    String jobId = "xyz";
    LogJobId logJobIdRequest = LogJobId.newBuilder().setJobId(jobId).build();

    try {

      experimentRunServiceStub.logJobId(logJobIdRequest);
      fail();
    } catch (StatusRuntimeException ex) {
      Status status = Status.fromThrowable(ex);
      LOGGER.warn("Error Code : " + status.getCode() + " Description : " + status.getDescription());
      assertEquals(Status.INVALID_ARGUMENT.getCode(), status.getCode());
    }

    try {
      logJobIdRequest = LogJobId.newBuilder().setId("abc").build();
      experimentRunServiceStub.logJobId(logJobIdRequest);
      fail();
    } catch (StatusRuntimeException e) {
      Status status = Status.fromThrowable(e);
      LOGGER.warn("Error Code : " + status.getCode() + " Description : " + status.getDescription());
      assertEquals(Status.INVALID_ARGUMENT.getCode(), status.getCode());
    }

    LOGGER.info("Log Job Id in ExperimentRun Negative test stop................................");
  }

  @Test
  @Ignore("UNIMPLEMENTED: logJobId endpoint")
  public void w_getJobIdTest() {
    LOGGER.info(" Get Job Id in ExperimentRun test start................................");

    String jobId = "xyz";
    LogJobId logJobIdRequest =
        LogJobId.newBuilder().setId(experimentRun.getId()).setJobId(jobId).build();

    experimentRunServiceStub.logJobId(logJobIdRequest);

    GetExperimentRunById getExperimentRunById =
        GetExperimentRunById.newBuilder().setId(experimentRun.getId()).build();
    GetExperimentRunById.Response getExpRunResponse =
        experimentRunServiceStub.getExperimentRunById(getExperimentRunById);
    LOGGER.info("LogJobId Response : \n" + getExpRunResponse.getExperimentRun());
    assertEquals(
        "Job Id not match with expected job Id",
        jobId,
        getExpRunResponse.getExperimentRun().getJobId());

    GetJobId getJobIdRequest = GetJobId.newBuilder().setId(experimentRun.getId()).build();

    GetJobId.Response response = experimentRunServiceStub.getJobId(getJobIdRequest);

    LOGGER.info("GetJobId Response : \n" + response.getJobId());
    assertEquals("Job Id not match with expected job Id", "xyz", response.getJobId());

    LOGGER.info("Get Job Id in ExperimentRun test stop................................");
  }

  @Test
  @Ignore("UNIMPLEMENTED: logJobId endpoint")
  public void w_getJobIdNegativeTest() {
    LOGGER.info(" Get Job Id in ExperimentRun Negative test start................................");

    GetJobId getJobIdRequest = GetJobId.newBuilder().build();

    try {
      experimentRunServiceStub.getJobId(getJobIdRequest);
      fail();
    } catch (StatusRuntimeException ex) {
      Status status = Status.fromThrowable(ex);
      LOGGER.warn("Error Code : " + status.getCode() + " Description : " + status.getDescription());
      assertEquals(Status.INVALID_ARGUMENT.getCode(), status.getCode());
    }

    getJobIdRequest = GetJobId.newBuilder().setId("dssdds").build();

    try {
      experimentRunServiceStub.getJobId(getJobIdRequest);
      fail();
    } catch (StatusRuntimeException ex) {
      Status status = Status.fromThrowable(ex);
      LOGGER.warn("Error Code : " + status.getCode() + " Description : " + status.getDescription());
      assertTrue(
          Status.NOT_FOUND.getCode().equals(status.getCode())
              || Status.UNAUTHENTICATED.getCode().equals(status.getCode()));
    }

    LOGGER.info("Get Job Id in ExperimentRun Negative test stop................................");
  }

  /*@Test
  public void x_getURLForArtifact() {
    LOGGER.info("Get Url for Artifact test start................................");
    ProjectTest projectTest = new ProjectTest();
    ExperimentTest experimentTest = new ExperimentTest();

    ProjectServiceBlockingStub projectServiceStub = ProjectServiceGrpc.newBlockingStub(channel);
    ExperimentServiceBlockingStub experimentServiceStub =
        ExperimentServiceGrpc.newBlockingStub(channel);
    ExperimentRunServiceBlockingStub experimentRunServiceStub =
        ExperimentRunServiceGrpc.newBlockingStub(channel);

    // Create project
    CreateProject createProjectRequest =
        projectTest.getCreateProjectRequest("experimentRun_project_ypcdt11");
    CreateProject.Response createProjectResponse =
        projectServiceStub.createProject(createProjectRequest);
    Project project = createProjectResponse.getProject();
    LOGGER.info("Project created successfully");

    // Create two experiment of above project
    CreateExperiment createExperimentRequest =
        experimentTest.getCreateExperimentRequestForOtherTests(project.getId(), "Experiment_zys");
    CreateExperiment.Response createExperimentResponse =
        experimentServiceStub.createExperiment(createExperimentRequest);
    Experiment experiment = createExperimentResponse.getExperiment();
    LOGGER.info("Experiment created successfully");

    CreateExperimentRun createExperimentRunRequest =
        getCreateExperimentRunRequest(project.getId(), experiment.getId(), "ExperimentRun_zys");
    CreateExperimentRun.Response createExperimentRunResponse =
        experimentRunServiceStub.createExperimentRun(createExperimentRunRequest);
    ExperimentRun experimentRun = createExperimentRunResponse.getExperimentRun();
    Artifact artifact = experimentRun.getArtifacts(0);

    GetUrlForArtifact getUrlForArtifact =
        GetUrlForArtifact.newBuilder()
            .setId(experiment.getId())
            .setKey(artifact.getKey())
            .setMethod("put")
            .build();
    GetUrlForArtifact.Response getUrlForArtifactResponse =
        experimentRunServiceStub.getUrlForArtifact(getUrlForArtifact);
    String url = getUrlForArtifactResponse.getUrl();
    assertEquals("Artifact Url not match with expected artifact Url", url, url);

    DeleteProject deleteProject = DeleteProject.newBuilder().setId(project.getId()).build();
    DeleteProject.Response deleteProjectResponse = projectServiceStub.deleteProject(deleteProject);
    LOGGER.info(deleteProjectResponse.toString());
    assertTrue(deleteProjectResponse.getStatus());

    LOGGER.info("Get Url for Artifact test stop................................");
  }*/

  @Test
  public void z_deleteExperimentRunTest() {
    LOGGER.info("Delete ExperimentRun test start................................");

    CreateExperimentRun createExperimentRunRequest =
        getCreateExperimentRunRequest(project.getId(), experiment.getId(), "ExperimentRun_n_sprt");
    CreateExperimentRun.Response createExperimentRunResponse =
        experimentRunServiceStub.createExperimentRun(createExperimentRunRequest);
    ExperimentRun experimentRun = createExperimentRunResponse.getExperimentRun();
    LOGGER.info("ExperimentRun created successfully");
    assertEquals(
        "ExperimentRun name not match with expected ExperimentRun name",
        createExperimentRunRequest.getName(),
        experimentRun.getName());

    DeleteExperimentRun deleteExperimentRun =
        DeleteExperimentRun.newBuilder().setId(experimentRun.getId()).build();
    DeleteExperimentRun.Response deleteExperimentRunResponse =
        experimentRunServiceStub.deleteExperimentRun(deleteExperimentRun);
    assertTrue(deleteExperimentRunResponse.getStatus());

    LOGGER.info("Delete ExperimentRun test stop................................");
  }

  @Test
  public void z_deleteExperimentRunNegativeTest() {
    LOGGER.info("Delete ExperimentRun Negative test start................................");

    DeleteExperimentRun request = DeleteExperimentRun.newBuilder().build();

    try {
      experimentRunServiceStub.deleteExperimentRun(request);
      fail();
    } catch (StatusRuntimeException ex) {
      Status status = Status.fromThrowable(ex);
      LOGGER.warn("Error Code : " + status.getCode() + " Description : " + status.getDescription());
      assertEquals(Status.INVALID_ARGUMENT.getCode(), status.getCode());
    }

    request = DeleteExperimentRun.newBuilder().setId("ddsdfds").build();

    try {
      experimentRunServiceStub.deleteExperimentRun(request);
      fail();
    } catch (StatusRuntimeException ex) {
      Status status = Status.fromThrowable(ex);
      LOGGER.warn("Error Code : " + status.getCode() + " Description : " + status.getDescription());
      assertTrue(Status.NOT_FOUND.getCode().equals(status.getCode()));
    }

    LOGGER.info("Delete ExperimentRun Negative test stop................................");
  }

  @Test
  public void createParentChildExperimentRunTest() {
    LOGGER.info("Create Parent Children ExperimentRun test start................................");

    List<String> experimentRunIds = new ArrayList<>();
    try {
      CreateExperimentRun createExperimentRunRequest =
          getCreateExperimentRunRequest(
              project.getId(),
              experiment.getId(),
              "ExperimentRun-parent-1-" + new Date().getTime());
      CreateExperimentRun.Response createExperimentRunResponse =
          experimentRunServiceStub.createExperimentRun(createExperimentRunRequest);
      ExperimentRun experimentRun = createExperimentRunResponse.getExperimentRun();
      experimentRunIds.add(experimentRun.getId());
      LOGGER.info("ExperimentRun created successfully");
      assertEquals(
          "ExperimentRun name not match with expected ExperimentRun name",
          createExperimentRunRequest.getName(),
          experimentRun.getName());

      // Children experimentRun 1
      createExperimentRunRequest =
          getCreateExperimentRunRequest(
              project.getId(),
              experiment.getId(),
              "ExperimentRun-children-1-" + new Date().getTime());
      // Add Parent Id to children
      createExperimentRunRequest =
          createExperimentRunRequest.toBuilder().setParentId(experimentRun.getId()).build();
      createExperimentRunResponse =
          experimentRunServiceStub.createExperimentRun(createExperimentRunRequest);
      ExperimentRun childrenExperimentRun1 = createExperimentRunResponse.getExperimentRun();
      experimentRunIds.add(childrenExperimentRun1.getId());
      LOGGER.info("ExperimentRun1 created successfully");
      assertEquals(
          "ExperimentRun name not match with expected ExperimentRun name",
          createExperimentRunRequest.getName(),
          childrenExperimentRun1.getName());

      // Children experimentRun 2
      createExperimentRunRequest =
          getCreateExperimentRunRequest(
              project.getId(),
              experiment.getId(),
              "ExperimentRun-children-2-" + new Date().getTime());
      // Add Parent Id to children
      createExperimentRunRequest =
          createExperimentRunRequest.toBuilder().setParentId(experimentRun.getId()).build();
      createExperimentRunResponse =
          experimentRunServiceStub.createExperimentRun(createExperimentRunRequest);
      ExperimentRun childrenExperimentRun2 = createExperimentRunResponse.getExperimentRun();
      experimentRunIds.add(childrenExperimentRun2.getId());
      LOGGER.info("ExperimentRun1 created successfully");
      assertEquals(
          "ExperimentRun2 name not match with expected ExperimentRun name",
          createExperimentRunRequest.getName(),
          childrenExperimentRun2.getName());

    } finally {
      for (String runId : experimentRunIds) {
        DeleteExperimentRun deleteExperimentRun =
            DeleteExperimentRun.newBuilder().setId(runId).build();
        DeleteExperimentRun.Response deleteExperimentRunResponse =
            experimentRunServiceStub.deleteExperimentRun(deleteExperimentRun);
        assertTrue(deleteExperimentRunResponse.getStatus());
      }
    }

    LOGGER.info("Create Parent Children ExperimentRun test stop................................");
  }

  @Test
  @Ignore("UNIMPLEMENTED: getChildrenExperimentRuns endpoint")
  public void getChildExperimentRunWithPaginationTest() {
    LOGGER.info(
        "Get Children ExperimentRun using pagination test start................................");

    List<String> experimentRunIds = new ArrayList<>();
    try {
      // Create parent experimentRun
      CreateExperimentRun createExperimentRunRequest =
          getCreateExperimentRunRequest(
              project.getId(),
              experiment.getId(),
              "ExperimentRun-parent-1-" + new Date().getTime());
      CreateExperimentRun.Response createExperimentRunResponse =
          experimentRunServiceStub.createExperimentRun(createExperimentRunRequest);
      ExperimentRun parentExperimentRun = createExperimentRunResponse.getExperimentRun();
      experimentRunIds.add(parentExperimentRun.getId());
      LOGGER.info("ExperimentRun created successfully");
      assertEquals(
          "ExperimentRun name not match with expected ExperimentRun name",
          createExperimentRunRequest.getName(),
          parentExperimentRun.getName());

      Map<String, ExperimentRun> childrenExperimentRunMap = new HashMap<>();

      // Children experimentRun 1
      createExperimentRunRequest =
          getCreateExperimentRunRequest(
              project.getId(),
              experiment.getId(),
              "ExperimentRun-children-1-" + new Date().getTime());
      // Add Parent Id to children
      KeyValue metric1 =
          KeyValue.newBuilder()
              .setKey("loss")
              .setValue(Value.newBuilder().setNumberValue(0.31).build())
              .build();
      KeyValue metric2 =
          KeyValue.newBuilder()
              .setKey("accuracy")
              .setValue(Value.newBuilder().setNumberValue(0.31).build())
              .build();
      KeyValue hyperparameter1 =
          KeyValue.newBuilder()
              .setKey("tuning")
              .setValue(Value.newBuilder().setNumberValue(7).build())
              .build();
      createExperimentRunRequest =
          createExperimentRunRequest
              .toBuilder()
              .setParentId(parentExperimentRun.getId())
              .addMetrics(metric1)
              .addMetrics(metric2)
              .addHyperparameters(hyperparameter1)
              .setDateCreated(123456)
              .build();
      createExperimentRunResponse =
          experimentRunServiceStub.createExperimentRun(createExperimentRunRequest);
      ExperimentRun childrenExperimentRun1 = createExperimentRunResponse.getExperimentRun();
      childrenExperimentRunMap.put(childrenExperimentRun1.getId(), childrenExperimentRun1);
      experimentRunIds.add(childrenExperimentRun1.getId());
      LOGGER.info("ExperimentRun1 created successfully");
      assertEquals(
          "ExperimentRun name not match with expected ExperimentRun name",
          createExperimentRunRequest.getName(),
          childrenExperimentRun1.getName());

      // Children experimentRun 2
      createExperimentRunRequest =
          getCreateExperimentRunRequest(
              project.getId(),
              experiment.getId(),
              "ExperimentRun-children-2-" + new Date().getTime());
      // Add Parent Id to children
      metric1 =
          KeyValue.newBuilder()
              .setKey("loss")
              .setValue(Value.newBuilder().setNumberValue(0.6543210).build())
              .build();
      metric2 =
          KeyValue.newBuilder()
              .setKey("accuracy")
              .setValue(Value.newBuilder().setNumberValue(0.6543210).build())
              .build();
      hyperparameter1 =
          KeyValue.newBuilder()
              .setKey("tuning")
              .setValue(Value.newBuilder().setNumberValue(4.55).build())
              .build();
      createExperimentRunRequest =
          createExperimentRunRequest
              .toBuilder()
              .setParentId(parentExperimentRun.getId())
              .addMetrics(metric1)
              .addMetrics(metric2)
              .addHyperparameters(hyperparameter1)
              .build();
      createExperimentRunResponse =
          experimentRunServiceStub.createExperimentRun(createExperimentRunRequest);
      ExperimentRun childrenExperimentRun2 = createExperimentRunResponse.getExperimentRun();
      childrenExperimentRunMap.put(childrenExperimentRun2.getId(), childrenExperimentRun2);
      experimentRunIds.add(childrenExperimentRun2.getId());
      LOGGER.info("ExperimentRun1 created successfully");
      assertEquals(
          "ExperimentRun2 name not match with expected ExperimentRun name",
          createExperimentRunRequest.getName(),
          childrenExperimentRun2.getName());

      int pageLimit = 1;
      boolean isExpectedResultFound = false;
      for (int pageNumber = 1; pageNumber < 100; pageNumber++) {
        GetChildrenExperimentRuns getChildrenExperimentRunsRequest =
            GetChildrenExperimentRuns.newBuilder()
                .setExperimentRunId(parentExperimentRun.getId())
                .setPageNumber(pageNumber)
                .setPageLimit(pageLimit)
                .setAscending(true)
                .setSortKey(ModelDBConstants.NAME)
                .build();

        GetChildrenExperimentRuns.Response experimentRunResponse =
            experimentRunServiceStub.getChildrenExperimentRuns(getChildrenExperimentRunsRequest);
        assertEquals(
            "Total records count not matched with expected records count",
            2,
            experimentRunResponse.getTotalRecords());

        if (experimentRunResponse.getExperimentRunsList() != null) {
          isExpectedResultFound = true;
          for (ExperimentRun experimentRun : experimentRunResponse.getExperimentRunsList()) {
            assertEquals(
                "ExperimentRun not match with expected experimentRun",
                childrenExperimentRunMap.get(experimentRun.getId()),
                experimentRun);
          }
        } else {
          if (isExpectedResultFound) {
            LOGGER.warn("More ExperimentRun not found in database");
            assertTrue(true);
          } else {
            fail("Expected experimentRun not found in response");
          }
        }
      }

      GetChildrenExperimentRuns getChildrenExperimentRunRequest =
          GetChildrenExperimentRuns.newBuilder()
              .setExperimentRunId(parentExperimentRun.getId())
              .setPageNumber(1)
              .setPageLimit(1)
              .setAscending(false)
              .setSortKey("metrics.loss")
              .build();

      GetChildrenExperimentRuns.Response experimentRunResponse =
          experimentRunServiceStub.getChildrenExperimentRuns(getChildrenExperimentRunRequest);
      assertEquals(
          "Total records count not matched with expected records count",
          2,
          experimentRunResponse.getTotalRecords());
      assertEquals(
          "ExperimentRuns count not match with expected experimentRuns count",
          1,
          experimentRunResponse.getExperimentRunsCount());
      assertEquals(
          "ExperimentRun not match with expected experimentRun",
          childrenExperimentRun2,
          experimentRunResponse.getExperimentRuns(0));

      getChildrenExperimentRunRequest =
          GetChildrenExperimentRuns.newBuilder()
              .setExperimentRunId(parentExperimentRun.getId())
              .setPageNumber(1)
              .setPageLimit(1)
              .setAscending(true)
              .setSortKey("")
              .build();

      experimentRunResponse =
          experimentRunServiceStub.getChildrenExperimentRuns(getChildrenExperimentRunRequest);
      assertEquals(
          "ExperimentRuns count not match with expected experimentRuns count",
          1,
          experimentRunResponse.getExperimentRunsCount());
      assertEquals(
          "ExperimentRun not match with expected experimentRun",
          childrenExperimentRun1,
          experimentRunResponse.getExperimentRuns(0));
      assertEquals(
          "Total records count not matched with expected records count",
          2,
          experimentRunResponse.getTotalRecords());

      getChildrenExperimentRunRequest =
          GetChildrenExperimentRuns.newBuilder()
              .setExperimentRunId(parentExperimentRun.getId())
              .setPageNumber(1)
              .setPageLimit(1)
              .setAscending(true)
              .setSortKey("observations.attribute.attr_1")
              .build();

      try {
        experimentRunServiceStub.getChildrenExperimentRuns(getChildrenExperimentRunRequest);
        fail();
      } catch (StatusRuntimeException e) {
        Status status = Status.fromThrowable(e);
        LOGGER.warn(
            "Error Code : " + status.getCode() + " Description : " + status.getDescription());
        assertEquals(Status.INVALID_ARGUMENT.getCode(), status.getCode());
      }
    } finally {
      for (String runId : experimentRunIds) {
        DeleteExperimentRun deleteExperimentRun =
            DeleteExperimentRun.newBuilder().setId(runId).build();
        DeleteExperimentRun.Response deleteExperimentRunResponse =
            experimentRunServiceStub.deleteExperimentRun(deleteExperimentRun);
        assertTrue(deleteExperimentRunResponse.getStatus());
      }
    }

    LOGGER.info(
        "Get Children ExperimentRun using pagination test stop................................");
  }

  @Test
  @Ignore("UNIMPLEMENTED: setParentExperimentRunId endpoint")
  public void setParentIdOnChildExperimentRunTest() {
    LOGGER.info(
        "Set Parent ID on Children ExperimentRun test start................................");

    List<String> experimentRunIds = new ArrayList<>();
    try {
      CreateExperimentRun createExperimentRunRequest =
          getCreateExperimentRunRequest(
              project.getId(),
              experiment.getId(),
              "ExperimentRun-parent-1-" + new Date().getTime());
      CreateExperimentRun.Response createExperimentRunResponse =
          experimentRunServiceStub.createExperimentRun(createExperimentRunRequest);
      ExperimentRun experimentRun = createExperimentRunResponse.getExperimentRun();
      experimentRunIds.add(experimentRun.getId());
      LOGGER.info("ExperimentRun created successfully");
      assertEquals(
          "ExperimentRun name not match with expected ExperimentRun name",
          createExperimentRunRequest.getName(),
          experimentRun.getName());

      // Children experimentRun 1
      createExperimentRunRequest =
          getCreateExperimentRunRequest(
              project.getId(),
              experiment.getId(),
              "ExperimentRun-children-1-" + new Date().getTime());
      createExperimentRunResponse =
          experimentRunServiceStub.createExperimentRun(createExperimentRunRequest);
      ExperimentRun childrenExperimentRun1 = createExperimentRunResponse.getExperimentRun();
      experimentRunIds.add(childrenExperimentRun1.getId());
      LOGGER.info("ExperimentRun1 created successfully");
      assertEquals(
          "ExperimentRun name not match with expected ExperimentRun name",
          createExperimentRunRequest.getName(),
          childrenExperimentRun1.getName());

      SetParentExperimentRunId setParentExperimentRunIdRequest =
          SetParentExperimentRunId.newBuilder()
              .setExperimentRunId(childrenExperimentRun1.getId())
              .setParentId(experimentRun.getId())
              .build();
      experimentRunServiceStub.setParentExperimentRunId(setParentExperimentRunIdRequest);

      GetExperimentRunById getExperimentRunById =
          GetExperimentRunById.newBuilder().setId(childrenExperimentRun1.getId()).build();
      GetExperimentRunById.Response response =
          experimentRunServiceStub.getExperimentRunById(getExperimentRunById);
      assertEquals(
          "ExperimentRun name not match with expected ExperimentRun name",
          childrenExperimentRun1.getName(),
          response.getExperimentRun().getName());
      assertEquals(
          "ExperimentRun parent ID not match with expected ExperimentRun parent ID",
          experimentRun.getId(),
          response.getExperimentRun().getParentId());
    } finally {
      for (String runId : experimentRunIds) {
        DeleteExperimentRun deleteExperimentRun =
            DeleteExperimentRun.newBuilder().setId(runId).build();
        DeleteExperimentRun.Response deleteExperimentRunResponse =
            experimentRunServiceStub.deleteExperimentRun(deleteExperimentRun);
        assertTrue(deleteExperimentRunResponse.getStatus());
      }
    }
    LOGGER.info(
        "Set Parent ID on Children ExperimentRun test stop................................");
  }

  @Test
  public void logExperimentRunCodeVersionTest() {
    LOGGER.info("Log ExperimentRun code version test start................................");

    LogExperimentRunCodeVersion logExperimentRunCodeVersionRequest =
        LogExperimentRunCodeVersion.newBuilder()
            .setId(experimentRun.getId())
            .setCodeVersion(
                CodeVersion.newBuilder()
                    .setCodeArchive(
                        Artifact.newBuilder()
                            .setKey("code_version_image")
                            .setPath("https://xyz_path_string.com/image.png")
                            .setArtifactType(ArtifactType.CODE)
                            .setFilenameExtension("png")
                            .setUploadCompleted(
                                !testConfig
                                    .getArtifactStoreConfig()
                                    .getArtifactStoreType()
                                    .equals(CommonConstants.S3))
                            .build())
                    .build())
            .build();
    experimentRunServiceStub.logExperimentRunCodeVersion(logExperimentRunCodeVersionRequest);

    GetExperimentRunById getExperimentRunById =
        GetExperimentRunById.newBuilder().setId(experimentRun.getId()).build();
    GetExperimentRunById.Response response =
        experimentRunServiceStub.getExperimentRunById(getExperimentRunById);
    CodeVersion codeVersion = response.getExperimentRun().getCodeVersionSnapshot();
    assertNotEquals(
        "ExperimentRun codeVersion not match with expected ExperimentRun codeVersion",
        logExperimentRunCodeVersionRequest.getCodeVersion(),
        codeVersion);

    var validPrefix =
        testConfig.getArtifactStoreConfig().getPathPrefixWithSeparator() + "CodeVersionEntity";
    assertTrue(
        "ExperimentRun artifact path not match with expected artifact path",
        codeVersion.getCodeArchive().getPath().startsWith(validPrefix));

    assertTrue(
        "ExperimentRun artifact path not match with expected artifact path",
        codeVersion.getCodeArchive().getPath().contains("fake-"));

    assertTrue(
        "ExperimentRun artifact path not match with expected artifact path",
        codeVersion
            .getCodeArchive()
            .getPath()
            .endsWith("." + codeVersion.getCodeArchive().getFilenameExtension()));

    try {
      experimentRunServiceStub.logExperimentRunCodeVersion(logExperimentRunCodeVersionRequest);
      fail();
    } catch (StatusRuntimeException e) {
      Status status = Status.fromThrowable(e);
      LOGGER.warn("Error Code : " + status.getCode() + " Description : " + status.getDescription());
      assertEquals(Status.ALREADY_EXISTS.getCode(), status.getCode());
    }

    logExperimentRunCodeVersionRequest =
        logExperimentRunCodeVersionRequest
            .toBuilder()
            .setCodeVersion(
                CodeVersion.newBuilder()
                    .setCodeArchive(
                        Artifact.newBuilder()
                            .setKey("code_version_image_1")
                            .setPath("https://xyz_path_string.com/image.png")
                            .setArtifactType(ArtifactType.IMAGE)
                            .setUploadCompleted(
                                !testConfig
                                    .getArtifactStoreConfig()
                                    .getArtifactStoreType()
                                    .equals(CommonConstants.S3))
                            .build())
                    .build())
            .setOverwrite(true)
            .build();
    experimentRunServiceStub.logExperimentRunCodeVersion(logExperimentRunCodeVersionRequest);

    response = experimentRunServiceStub.getExperimentRunById(getExperimentRunById);
    codeVersion = response.getExperimentRun().getCodeVersionSnapshot();
    assertNotEquals(
        "ExperimentRun codeVersion not match with expected ExperimentRun codeVersion",
        logExperimentRunCodeVersionRequest.getCodeVersion(),
        codeVersion);

    logExperimentRunCodeVersionRequest =
        LogExperimentRunCodeVersion.newBuilder()
            .setId(experimentRun.getId())
            .setCodeVersion(
                CodeVersion.newBuilder()
                    .setGitSnapshot(
                        GitSnapshot.newBuilder()
                            .setHash("code_version_image_1_hash")
                            .setRepo("code_version_image_1_repo")
                            .addFilepaths("https://xyz_path_string.com/image.png")
                            .setIsDirty(Ternary.TRUE)
                            .build())
                    .build())
            .setOverwrite(true)
            .build();
    experimentRunServiceStub.logExperimentRunCodeVersion(logExperimentRunCodeVersionRequest);

    response = experimentRunServiceStub.getExperimentRunById(getExperimentRunById);
    codeVersion = response.getExperimentRun().getCodeVersionSnapshot();
    assertEquals(
        "ExperimentRun codeVersion not match with expected ExperimentRun codeVersion",
        logExperimentRunCodeVersionRequest.getCodeVersion(),
        codeVersion);

    experimentRun = response.getExperimentRun();
    experimentRunMap.put(experimentRun.getId(), experimentRun);

    LOGGER.info("Log ExperimentRun code version test stop................................");
  }

  @Test
  public void getExperimentRunCodeVersionTest() {
    LOGGER.info("Get ExperimentRun code version test start................................");

    LogExperimentRunCodeVersion logExperimentRunCodeVersionRequest =
        LogExperimentRunCodeVersion.newBuilder()
            .setId(experimentRun.getId())
            .setCodeVersion(
                CodeVersion.newBuilder()
                    .setCodeArchive(
                        Artifact.newBuilder()
                            .setKey("code_version_image")
                            .setPath("https://xyz_path_string.com/image.png")
                            .setArtifactType(ArtifactType.CODE)
                            .setUploadCompleted(
                                !testConfig
                                    .getArtifactStoreConfig()
                                    .getArtifactStoreType()
                                    .equals(CommonConstants.S3))
                            .build())
                    .build())
            .build();
    experimentRunServiceStub.logExperimentRunCodeVersion(logExperimentRunCodeVersionRequest);

    GetExperimentRunById getExperimentRunById =
        GetExperimentRunById.newBuilder().setId(experimentRun.getId()).build();
    GetExperimentRunById.Response response =
        experimentRunServiceStub.getExperimentRunById(getExperimentRunById);
    CodeVersion codeVersion = response.getExperimentRun().getCodeVersionSnapshot();
    assertNotEquals(
        "ExperimentRun codeVersion not match with expected ExperimentRun codeVersion",
        logExperimentRunCodeVersionRequest.getCodeVersion(),
        codeVersion);

    GetExperimentRunCodeVersion getExperimentRunCodeVersionRequest =
        GetExperimentRunCodeVersion.newBuilder().setId(experimentRun.getId()).build();
    GetExperimentRunCodeVersion.Response getExperimentRunCodeVersionResponse =
        experimentRunServiceStub.getExperimentRunCodeVersion(getExperimentRunCodeVersionRequest);
    assertEquals(
        "ExperimentRun codeVersion not match with expected experimentRun codeVersion",
        codeVersion,
        getExperimentRunCodeVersionResponse.getCodeVersion());

    LOGGER.info("Get ExperimentRun code version test stop................................");
  }

  @Test
  public void deleteExperimentRunArtifacts() {
    LOGGER.info("Delete ExperimentRun Artifacts test start................................");

    m_logArtifactsTest();
    List<Artifact> artifacts = experimentRun.getArtifactsList();
    LOGGER.info("Artifacts size : " + artifacts.size());
    if (artifacts.isEmpty()) {
      fail("Artifacts not found");
    }

    DeleteArtifact request =
        DeleteArtifact.newBuilder()
            .setId(experimentRun.getId())
            .setKey(artifacts.get(0).getKey())
            .build();

    experimentRunServiceStub.deleteArtifact(request);

    GetExperimentRunById getExperimentRunById =
        GetExperimentRunById.newBuilder().setId(experimentRun.getId()).build();
    GetExperimentRunById.Response response =
        experimentRunServiceStub.getExperimentRunById(getExperimentRunById);
    LOGGER.info(
        "DeleteExperimentRunArtifacts Response : \n"
            + response.getExperimentRun().getArtifactsList());
    assertFalse(response.getExperimentRun().getArtifactsList().contains(artifacts.get(0)));

    assertNotEquals(
        "ExperimentRun date_updated field not update on database",
        experimentRun.getDateUpdated(),
        response.getExperimentRun().getDateUpdated());

    experimentRun = response.getExperimentRun();
    experimentRunMap.put(experimentRun.getId(), experimentRun);

    LOGGER.info("Delete ExperimentRun Artifacts test stop................................");
  }

  @Test
  public void batchDeleteExperimentRunTest() {
    LOGGER.info("Batch Delete ExperimentRun test start................................");

    // Create two experiment of above project
    CreateExperiment createExperimentRequest =
        ExperimentTest.getCreateExperimentRequestForOtherTests(
            project.getId(), "Experiment-" + new Date().getTime());
    CreateExperiment.Response createExperimentResponse =
        experimentServiceStub.createExperiment(createExperimentRequest);
    Experiment experiment = createExperimentResponse.getExperiment();
    LOGGER.info("Experiment created successfully");
    assertEquals(
        "Experiment name not match with expected Experiment name",
        createExperimentRequest.getName(),
        experiment.getName());

    List<String> experimentRunIds = new ArrayList<>();
    for (int count = 0; count < 5; count++) {
      CreateExperimentRun createExperimentRunRequest =
          getCreateExperimentRunRequest(
              project.getId(),
              experiment.getId(),
              "ExperimentRun-" + count + "-" + new Date().getTime());
      CreateExperimentRun.Response createExperimentRunResponse =
          experimentRunServiceStub.createExperimentRun(createExperimentRunRequest);
      ExperimentRun experimentRun = createExperimentRunResponse.getExperimentRun();
      experimentRunIds.add(experimentRun.getId());
      LOGGER.info("ExperimentRun created successfully");
      assertEquals(
          "ExperimentRun name not match with expected ExperimentRun name",
          createExperimentRunRequest.getName(),
          experimentRun.getName());
    }

    DeleteExperimentRuns deleteExperimentRuns =
        DeleteExperimentRuns.newBuilder().addAllIds(experimentRunIds).build();
    DeleteExperimentRuns.Response deleteExperimentRunsResponse =
        experimentRunServiceStub.deleteExperimentRuns(deleteExperimentRuns);
    assertTrue(deleteExperimentRunsResponse.getStatus());

    FindExperimentRuns getExperimentRunsInExperiment =
        FindExperimentRuns.newBuilder().setExperimentId(experiment.getId()).build();

    FindExperimentRuns.Response experimentRunResponse =
        experimentRunServiceStub.findExperimentRuns(getExperimentRunsInExperiment);
    assertEquals(
        "ExperimentRuns count not match with expected experimentRun count",
        0,
        experimentRunResponse.getExperimentRunsCount());

    LOGGER.info("Batch Delete ExperimentRun test stop................................");
  }

  @Test
  public void deleteExperimentRunByParentEntitiesOwnerTest() {
    LOGGER.info(
        "Delete ExperimentRun by parent entities owner test start.........................");

    if (testConfig.hasAuth()) {
      if (isRunningIsolated()) {

      } else {
        AddCollaboratorRequest addCollaboratorRequest =
            addCollaboratorRequestProjectInterceptor(
                project, CollaboratorType.READ_ONLY, authClientInterceptor);

        AddCollaboratorRequest.Response addCollaboratorResponse =
            collaboratorServiceStubClient1.addOrUpdateProjectCollaborator(addCollaboratorRequest);
        LOGGER.info("Collaborator added in server : " + addCollaboratorResponse.getStatus());
        assertTrue(addCollaboratorResponse.getStatus());
      }
    }

    // Create two experiment of above project
    CreateExperiment createExperimentRequest =
        ExperimentTest.getCreateExperimentRequestForOtherTests(
            project.getId(), "Experiment-" + new Date().getTime());
    CreateExperiment.Response createExperimentResponse =
        experimentServiceStub.createExperiment(createExperimentRequest);
    Experiment experiment = createExperimentResponse.getExperiment();
    LOGGER.info("Experiment created successfully");

    List<String> experimentRunIds = new ArrayList<>();
    for (int count = 0; count < 5; count++) {
      CreateExperimentRun createExperimentRunRequest =
          getCreateExperimentRunRequest(
              project.getId(),
              experiment.getId(),
              "ExperimentRun-" + count + "-" + new Date().getTime());
      CreateExperimentRun.Response createExperimentRunResponse =
          experimentRunServiceStub.createExperimentRun(createExperimentRunRequest);
      ExperimentRun experimentRun = createExperimentRunResponse.getExperimentRun();
      experimentRunIds.add(experimentRun.getId());
      LOGGER.info("ExperimentRun created successfully");
    }

    DeleteExperimentRuns deleteExperimentRuns =
        DeleteExperimentRuns.newBuilder()
            .addAllIds(experimentRunIds.subList(0, experimentRunIds.size() - 1))
            .build();

    if (testConfig.hasAuth()) {
      if (isRunningIsolated()) {
        when(uacMock.getCurrentUser(any())).thenReturn(Futures.immediateFuture(testUser2));
        // mockGetResourcesForAllEntity(Map.of(project.getId(), project), testUser2);
        when(authzMock.isSelfAllowed(any()))
            .thenReturn(
                Futures.immediateFuture(
                    IsSelfAllowed.Response.newBuilder().setAllowed(false).build()));
      }
      try {
        experimentRunServiceStubClient2.deleteExperimentRuns(deleteExperimentRuns);
        fail();
      } catch (StatusRuntimeException e) {
        checkEqualsAssert(e);
      }

      if (isRunningIsolated()) {
        when(authzMock.isSelfAllowed(any()))
            .thenReturn(
                Futures.immediateFuture(
                    IsSelfAllowed.Response.newBuilder().setAllowed(true).build()));
      } else {
        AddCollaboratorRequest addCollaboratorRequest =
            addCollaboratorRequestProjectInterceptor(
                project, CollaboratorType.READ_WRITE, authClientInterceptor);

        AddCollaboratorRequest.Response addCollaboratorResponse =
            collaboratorServiceStubClient1.addOrUpdateProjectCollaborator(addCollaboratorRequest);
        LOGGER.info("Collaborator updated in server : " + addCollaboratorResponse.getStatus());
        assertTrue(addCollaboratorResponse.getStatus());
      }

      DeleteExperimentRuns.Response deleteExperimentRunsResponse =
          experimentRunServiceStubClient2.deleteExperimentRuns(deleteExperimentRuns);
      assertTrue(deleteExperimentRunsResponse.getStatus());

      DeleteExperimentRun deleteExperimentRun =
          DeleteExperimentRun.newBuilder().setId(experimentRunIds.get(4)).build();

      DeleteExperimentRun.Response deleteExperimentRunResponse =
          experimentRunServiceStubClient2.deleteExperimentRun(deleteExperimentRun);
      assertTrue(deleteExperimentRunResponse.getStatus());

    } else {
      deleteExperimentRuns = DeleteExperimentRuns.newBuilder().addAllIds(experimentRunIds).build();

      DeleteExperimentRuns.Response deleteExperimentRunResponse =
          experimentRunServiceStub.deleteExperimentRuns(deleteExperimentRuns);
      assertTrue(deleteExperimentRunResponse.getStatus());
    }

    if (isRunningIsolated()) {
      when(uacMock.getCurrentUser(any())).thenReturn(Futures.immediateFuture(testUser1));
      when(authzMock.isSelfAllowed(any()))
          .thenReturn(
              Futures.immediateFuture(
                  IsSelfAllowed.Response.newBuilder().setAllowed(true).build()));
    }

    FindExperimentRuns getExperimentRunsInExperiment =
        FindExperimentRuns.newBuilder().setExperimentId(experiment.getId()).build();

    FindExperimentRuns.Response experimentRunResponse =
        experimentRunServiceStub.findExperimentRuns(getExperimentRunsInExperiment);
    assertEquals(
        "ExperimentRuns count not match with expected experimentRun count",
        0,
        experimentRunResponse.getExperimentRunsCount());

    LOGGER.info(
        "Delete ExperimentRun by parent entities owner test stop................................");
  }

  @Test
  public void versioningAtExperimentRunCreateTest()
      throws ModelDBException, NoSuchAlgorithmException {
    LOGGER.info("Versioning ExperimentRun test start................................");

    long repoId = createRepository(versioningServiceBlockingStub, "Repo-" + new Date().getTime());
    GetBranchRequest getBranchRequest =
        GetBranchRequest.newBuilder()
            .setRepositoryId(RepositoryIdentification.newBuilder().setRepoId(repoId).build())
            .setBranch(ModelDBConstants.MASTER_BRANCH)
            .build();
    GetBranchRequest.Response getBranchResponse =
        versioningServiceBlockingStub.getBranch(getBranchRequest);
    Commit commit =
        Commit.newBuilder()
            .setMessage("this is the test commit message")
            .setDateCreated(111)
            .addParentShas(getBranchResponse.getCommit().getCommitSha())
            .build();
    CreateCommitRequest createCommitRequest =
        CreateCommitRequest.newBuilder()
            .setRepositoryId(RepositoryIdentification.newBuilder().setRepoId(repoId).build())
            .setCommit(commit)
            .addBlobs(
                BlobExpanded.newBuilder()
                    .setBlob(CommitTest.getBlob(Blob.ContentCase.DATASET))
                    .addLocation("dataset")
                    .addLocation("train")
                    .build())
            .build();
    CreateCommitRequest.Response commitResponse =
        versioningServiceBlockingStub.createCommit(createCommitRequest);

    CreateExperimentRun createExperimentRunRequest =
        getCreateExperimentRunRequest(
            project.getId(), experiment.getId(), "ExperimentRun-" + new Date().getTime());
    Map<String, Location> locationMap = new HashMap<>();
    locationMap.put(
        "location-2", Location.newBuilder().addLocation("dataset").addLocation("train").build());
    createExperimentRunRequest =
        createExperimentRunRequest
            .toBuilder()
            .setVersionedInputs(
                VersioningEntry.newBuilder()
                    .setRepositoryId(repoId)
                    .setCommit(commitResponse.getCommit().getCommitSha())
                    .putAllKeyLocationMap(locationMap)
                    .build())
            .build();
    CreateExperimentRun.Response createExperimentRunResponse =
        experimentRunServiceStub.createExperimentRun(createExperimentRunRequest);
    ExperimentRun experimentRun = createExperimentRunResponse.getExperimentRun();
    LOGGER.info("ExperimentRun created successfully");
    assertEquals(
        "ExperimentRun name not match with expected ExperimentRun name",
        createExperimentRunRequest.getName(),
        experimentRun.getName());
    assertEquals(
        "ExperimentRun versioningInput not match with expected ExperimentRun versioningInput",
        createExperimentRunRequest.getVersionedInputs(),
        experimentRun.getVersionedInputs());

    GetExperimentRunById getExperimentRunById =
        GetExperimentRunById.newBuilder().setId(experimentRun.getId()).build();
    GetExperimentRunById.Response getExperimentRunByIdRes =
        experimentRunServiceStub.getExperimentRunById(getExperimentRunById);
    assertEquals(
        "ExperimentRun versioningInput not match with expected ExperimentRun versioningInput",
        createExperimentRunRequest.getVersionedInputs(),
        getExperimentRunByIdRes.getExperimentRun().getVersionedInputs());

    DeleteCommitRequest deleteCommitRequest =
        DeleteCommitRequest.newBuilder()
            .setRepositoryId(RepositoryIdentification.newBuilder().setRepoId(repoId).build())
            .setCommitSha(commitResponse.getCommit().getCommitSha())
            .build();
    versioningServiceBlockingStub.deleteCommit(deleteCommitRequest);

    DeleteRepositoryRequest deleteRepository =
        DeleteRepositoryRequest.newBuilder()
            .setRepositoryId(RepositoryIdentification.newBuilder().setRepoId(repoId))
            .build();
    DeleteRepositoryRequest.Response deleteResult =
        versioningServiceBlockingStub.deleteRepository(deleteRepository);
    Assert.assertTrue(deleteResult.getStatus());

    LOGGER.info("Versioning ExperimentRun test stop................................");
  }

  @Test
  public void versioningAtExperimentRunCreateNegativeTest() throws ModelDBException {
    LOGGER.info("Versioning ExperimentRun negative test start................................");

    long repoId = createRepository(versioningServiceBlockingStub, "Repo-" + new Date().getTime());
    GetBranchRequest getBranchRequest =
        GetBranchRequest.newBuilder()
            .setRepositoryId(RepositoryIdentification.newBuilder().setRepoId(repoId).build())
            .setBranch(ModelDBConstants.MASTER_BRANCH)
            .build();
    GetBranchRequest.Response getBranchResponse =
        versioningServiceBlockingStub.getBranch(getBranchRequest);

    CreateExperimentRun createExperimentRunRequest =
        getCreateExperimentRunRequest(
            project.getId(), experiment.getId(), "ExperimentRun-" + new Date().getTime());
    Map<String, Location> locationMap = new HashMap<>();
    locationMap.put(
        "location-2", Location.newBuilder().addLocation("dataset").addLocation("train").build());
    createExperimentRunRequest =
        createExperimentRunRequest
            .toBuilder()
            .setVersionedInputs(
                VersioningEntry.newBuilder()
                    .setRepositoryId(123456)
                    .setCommit("xyz")
                    .putAllKeyLocationMap(locationMap)
                    .build())
            .build();
    try {
      experimentRunServiceStub.createExperimentRun(createExperimentRunRequest);
    } catch (StatusRuntimeException e) {
      Assert.assertEquals(Status.Code.NOT_FOUND, e.getStatus().getCode());
    }

    try {
      createExperimentRunRequest =
          createExperimentRunRequest
              .toBuilder()
              .setName("test-" + Calendar.getInstance().getTimeInMillis())
              .setVersionedInputs(
                  VersioningEntry.newBuilder()
                      .setRepositoryId(repoId)
                      .setCommit("xyz")
                      .putAllKeyLocationMap(locationMap)
                      .build())
              .build();
      experimentRunServiceStub.createExperimentRun(createExperimentRunRequest);
      fail();
    } catch (StatusRuntimeException e) {
      Assert.assertEquals(Status.Code.NOT_FOUND, e.getStatus().getCode());
    }

    try {
      createExperimentRunRequest =
          createExperimentRunRequest
              .toBuilder()
              .setName("test-" + Calendar.getInstance().getTimeInMillis())
              .setVersionedInputs(
                  VersioningEntry.newBuilder()
                      .setRepositoryId(repoId)
                      .setCommit(getBranchResponse.getCommit().getCommitSha())
                      .putAllKeyLocationMap(locationMap)
                      .build())
              .build();
      experimentRunServiceStub.createExperimentRun(createExperimentRunRequest);
      fail();
    } catch (StatusRuntimeException e) {
      Assert.assertEquals(Status.Code.INVALID_ARGUMENT, e.getStatus().getCode());
    }

    DeleteRepositoryRequest deleteRepository =
        DeleteRepositoryRequest.newBuilder()
            .setRepositoryId(RepositoryIdentification.newBuilder().setRepoId(repoId))
            .build();
    DeleteRepositoryRequest.Response deleteResult =
        versioningServiceBlockingStub.deleteRepository(deleteRepository);
    Assert.assertTrue(deleteResult.getStatus());

    LOGGER.info("Versioning ExperimentRun negative test stop................................");
  }

  @Test
  public void logGetVersioningExperimentRunCreateTest()
      throws ModelDBException, NoSuchAlgorithmException {
    LOGGER.info("Log and Get Versioning ExperimentRun test start................................");

    long repoId = createRepository(versioningServiceBlockingStub, "Repo-" + new Date().getTime());
    try {
      GetBranchRequest getBranchRequest =
          GetBranchRequest.newBuilder()
              .setRepositoryId(RepositoryIdentification.newBuilder().setRepoId(repoId).build())
              .setBranch(ModelDBConstants.MASTER_BRANCH)
              .build();
      GetBranchRequest.Response getBranchResponse =
          versioningServiceBlockingStub.getBranch(getBranchRequest);
      Commit commit =
          Commit.newBuilder()
              .setMessage("this is the test commit message")
              .setDateCreated(111)
              .addParentShas(getBranchResponse.getCommit().getCommitSha())
              .build();
      CreateCommitRequest createCommitRequest =
          CreateCommitRequest.newBuilder()
              .setRepositoryId(RepositoryIdentification.newBuilder().setRepoId(repoId).build())
              .setCommit(commit)
              .addBlobs(
                  BlobExpanded.newBuilder()
                      .setBlob(CommitTest.getBlob(Blob.ContentCase.DATASET))
                      .addLocation("dataset")
                      .addLocation("train")
                      .build())
              .addBlobs(
                  BlobExpanded.newBuilder()
                      .setBlob(CommitTest.getBlob(Blob.ContentCase.DATASET))
                      .addLocation("dataset_1")
                      .addLocation("train")
                      .build())
              .build();
      CreateCommitRequest.Response commitResponse =
          versioningServiceBlockingStub.createCommit(createCommitRequest);

      Map<String, Location> locationMap = new HashMap<>();
      locationMap.put(
          "location-2", Location.newBuilder().addLocation("dataset").addLocation("train").build());

      LogVersionedInput logVersionedInput =
          LogVersionedInput.newBuilder()
              .setId(experimentRun.getId())
              .setVersionedInputs(
                  VersioningEntry.newBuilder()
                      .setRepositoryId(repoId)
                      .setCommit(commitResponse.getCommit().getCommitSha())
                      .putAllKeyLocationMap(locationMap)
                      .build())
              .build();
      experimentRunServiceStub.logVersionedInput(logVersionedInput);

      LogVersionedInput logVersionedInputFail =
          LogVersionedInput.newBuilder()
              .setId(experimentRun.getId())
              .setVersionedInputs(
                  VersioningEntry.newBuilder()
                      .setRepositoryId(repoId)
                      .setCommit(commitResponse.getCommit().getParentShasList().get(0))
                      .build())
              .build();
      try {
        experimentRunServiceStub.logVersionedInput(logVersionedInputFail);
        fail();
      } catch (StatusRuntimeException e) {
        Status status = Status.fromThrowable(e);
        LOGGER.warn(
            "Error Code : " + status.getCode() + " Description : " + status.getDescription());
        assertEquals(Status.ALREADY_EXISTS.getCode(), status.getCode());
      }

      GetExperimentRunById getExperimentRunById =
          GetExperimentRunById.newBuilder().setId(experimentRun.getId()).build();
      Response response = experimentRunServiceStub.getExperimentRunById(getExperimentRunById);
      assertEquals(
          "ExperimentRun versioningInput not match with expected ExperimentRun versioningInput",
          logVersionedInput.getVersionedInputs(),
          response.getExperimentRun().getVersionedInputs());

      locationMap.put(
          "location-1",
          Location.newBuilder().addLocation("dataset_1").addLocation("train").build());
      logVersionedInput =
          LogVersionedInput.newBuilder()
              .setId(experimentRun.getId())
              .setVersionedInputs(
                  VersioningEntry.newBuilder()
                      .setRepositoryId(repoId)
                      .setCommit(commitResponse.getCommit().getCommitSha())
                      .putAllKeyLocationMap(locationMap)
                      .build())
              .build();
      experimentRunServiceStub.logVersionedInput(logVersionedInput);

      response = experimentRunServiceStub.getExperimentRunById(getExperimentRunById);
      assertEquals(
          "ExperimentRun versioningInput not match with expected ExperimentRun versioningInput",
          logVersionedInput.getVersionedInputs(),
          response.getExperimentRun().getVersionedInputs());

      GetVersionedInput getVersionedInput =
          GetVersionedInput.newBuilder().setId(experimentRun.getId()).build();
      GetVersionedInput.Response getVersionedInputResponse =
          experimentRunServiceStub.getVersionedInputs(getVersionedInput);
      assertEquals(
          "ExperimentRun versioningInput not match with expected ExperimentRun versioningInput",
          logVersionedInput.getVersionedInputs(),
          getVersionedInputResponse.getVersionedInputs());

      if (testConfig.hasAuth()) {
        if (isRunningIsolated()) {
          when(uacMock.getCurrentUser(any())).thenReturn(Futures.immediateFuture(testUser2));
          when(authzMock.isSelfAllowed(any()))
              .thenReturn(
                  Futures.immediateFuture(
                      IsSelfAllowed.Response.newBuilder().setAllowed(false).build()));
        }
        getVersionedInput = GetVersionedInput.newBuilder().setId(experimentRun.getId()).build();
        getVersionedInputResponse =
            experimentRunServiceStubClient2.getVersionedInputs(getVersionedInput);
        if (testConfig.isPopulateConnectionsBasedOnPrivileges()) {
          assertTrue(
              "ExperimentRun versioningInput not match with expected ExperimentRun versioningInput",
              getVersionedInputResponse.getVersionedInputs().getKeyLocationMapMap().isEmpty());
        } else {
          assertFalse(
              "ExperimentRun versioningInput not match with expected ExperimentRun versioningInput",
              getVersionedInputResponse.getVersionedInputs().getKeyLocationMapMap().isEmpty());
        }
      }
    } finally {
      if (isRunningIsolated()) {
        when(uacMock.getCurrentUser(any())).thenReturn(Futures.immediateFuture(testUser1));
        when(authzMock.isSelfAllowed(any()))
            .thenReturn(
                Futures.immediateFuture(
                    IsSelfAllowed.Response.newBuilder().setAllowed(true).build()));
      }
      DeleteRepositoryRequest deleteRepository =
          DeleteRepositoryRequest.newBuilder()
              .setRepositoryId(RepositoryIdentification.newBuilder().setRepoId(repoId))
              .build();
      DeleteRepositoryRequest.Response deleteResult =
          versioningServiceBlockingStub.deleteRepository(deleteRepository);
      Assert.assertTrue(deleteResult.getStatus());
    }

    LOGGER.info("Log and Get Versioning ExperimentRun test stop................................");
  }

  @Test
  @Ignore("UNIMPLEMENTED: listCommitExperimentRuns endpoint")
  public void listCommitExperimentRunsTest() throws ModelDBException, NoSuchAlgorithmException {
    LOGGER.info("Fetch ExperimentRun for commit test start................................");

    String repoName = "Repo-" + new Date().getTime();
    long repoId = RepositoryTest.createRepository(versioningServiceBlockingStub, repoName);

    String testUser1UserName = null;
    if (testConfig.hasAuth()) {
      GetUser getUserRequest =
          GetUser.newBuilder().setEmail(authClientInterceptor.getClient1Email()).build();
      // Get the user info by vertaId form the AuthService
      UserInfo testUser1 = uacServiceStub.getUser(getUserRequest);
      testUser1UserName = testUser1.getVertaInfo().getUsername();
    }
    GetBranchRequest getBranchRequest =
        GetBranchRequest.newBuilder()
            .setRepositoryId(RepositoryIdentification.newBuilder().setRepoId(repoId).build())
            .setBranch(ModelDBConstants.MASTER_BRANCH)
            .build();
    GetBranchRequest.Response getBranchResponse =
        versioningServiceBlockingStub.getBranch(getBranchRequest);
    Commit commit =
        Commit.newBuilder()
            .setMessage("this is the test commit message")
            .setDateCreated(111)
            .addParentShas(getBranchResponse.getCommit().getCommitSha())
            .build();
    Location location1 = Location.newBuilder().addLocation("dataset").addLocation("train").build();
    Location location2 =
        Location.newBuilder().addLocation("test-1").addLocation("test1.json").build();
    Location location3 =
        Location.newBuilder().addLocation("test-2").addLocation("test2.json").build();
    CreateCommitRequest createCommitRequest =
        CreateCommitRequest.newBuilder()
            .setRepositoryId(RepositoryIdentification.newBuilder().setRepoId(repoId).build())
            .setCommit(commit)
            .addBlobs(
                BlobExpanded.newBuilder()
                    .setBlob(CommitTest.getBlob(Blob.ContentCase.DATASET))
                    .addAllLocation(location1.getLocationList())
                    .build())
            .addBlobs(
                BlobExpanded.newBuilder()
                    .setBlob(CommitTest.getBlob(Blob.ContentCase.CONFIG))
                    .addAllLocation(location2.getLocationList())
                    .build())
            .addBlobs(
                BlobExpanded.newBuilder()
                    .setBlob(CommitTest.getBlob(Blob.ContentCase.DATASET))
                    .addAllLocation(location3.getLocationList())
                    .build())
            .build();
    CreateCommitRequest.Response commitResponse =
        versioningServiceBlockingStub.createCommit(createCommitRequest);
    commit = commitResponse.getCommit();

    if (testConfig.hasAuth()) {
      AddCollaboratorRequest addCollaboratorRequest =
          CollaboratorUtils.addCollaboratorRequestProject(
              project, authClientInterceptor.getClient2Email(), CollaboratorType.READ_WRITE);
      collaboratorServiceStubClient1.addOrUpdateProjectCollaborator(addCollaboratorRequest);
      LOGGER.info("\n Collaborator1 added in project successfully \n");

      addCollaboratorRequest =
          CollaboratorUtils.addCollaboratorRequestUser(
              String.valueOf(repoId),
              authClientInterceptor.getClient2Email(),
              CollaboratorType.READ_WRITE,
              "This is a repo collaborator description");
      collaboratorServiceStubClient1.addOrUpdateRepositoryCollaborator(addCollaboratorRequest);
      LOGGER.info("\n Collaborator1 added in repository successfully \n");
    }

    List<String> experimentRunIds = new ArrayList<>();
    try {
      CreateExperimentRun createExperimentRunRequest =
          getCreateExperimentRunRequest(
              project.getId(), experiment.getId(), "ExperimentRun-1-" + new Date().getTime());
      Map<String, Location> locationMap = new HashMap<>();
      locationMap.put("location-1", location1);
      createExperimentRunRequest =
          createExperimentRunRequest
              .toBuilder()
              .setDateCreated(Calendar.getInstance().getTimeInMillis())
              .setDateUpdated(Calendar.getInstance().getTimeInMillis())
              .setVersionedInputs(
                  VersioningEntry.newBuilder()
                      .setRepositoryId(repoId)
                      .setCommit(commitResponse.getCommit().getCommitSha())
                      .putAllKeyLocationMap(locationMap)
                      .build())
              .build();
      CreateExperimentRun.Response createExperimentRunResponse =
          experimentRunServiceStub.createExperimentRun(createExperimentRunRequest);
      ExperimentRun experimentRun1 = createExperimentRunResponse.getExperimentRun();
      experimentRunIds.add(experimentRun1.getId());
      LOGGER.info("ExperimentRun1 created successfully");

      locationMap.put("location-2", location2);
      createExperimentRunRequest =
          createExperimentRunRequest
              .toBuilder()
              .setDateCreated(Calendar.getInstance().getTimeInMillis())
              .setDateUpdated(Calendar.getInstance().getTimeInMillis())
              .setName("ExperimentRun-2-" + new Date().getTime())
              .setVersionedInputs(
                  VersioningEntry.newBuilder()
                      .setRepositoryId(repoId)
                      .setCommit(commitResponse.getCommit().getCommitSha())
                      .putAllKeyLocationMap(locationMap)
                      .build())
              .build();
      createExperimentRunResponse =
          experimentRunServiceStub.createExperimentRun(createExperimentRunRequest);
      experimentRunIds.add(createExperimentRunResponse.getExperimentRun().getId());
      LOGGER.info("ExperimentRun2 created successfully");

      createExperimentRunRequest =
          createExperimentRunRequest
              .toBuilder()
              .setDateCreated(Calendar.getInstance().getTimeInMillis())
              .setDateUpdated(Calendar.getInstance().getTimeInMillis())
              .setName("ExperimentRun-3-" + new Date().getTime())
              .build();
      createExperimentRunResponse =
          experimentRunServiceStub.createExperimentRun(createExperimentRunRequest);
      ExperimentRun experimentRun3 = createExperimentRunResponse.getExperimentRun();
      experimentRunIds.add(experimentRun3.getId());
      LOGGER.info("ExperimentRun3 created successfully");

      ListCommitExperimentRunsRequest listCommitExperimentRunsRequest =
          ListCommitExperimentRunsRequest.newBuilder()
              .setRepositoryId(RepositoryIdentification.newBuilder().setRepoId(repoId).build())
              .setCommitSha(commit.getCommitSha())
              .build();
      ListCommitExperimentRunsRequest.Response listCommitExperimentRunsResponse =
          experimentRunServiceStub.listCommitExperimentRuns(listCommitExperimentRunsRequest);
      assertEquals(
          "ExperimentRun total records not match with expected ExperimentRun total records",
          3,
          listCommitExperimentRunsResponse.getTotalRecords());
      assertEquals(
          "ExperimentRun not match with expected ExperimentRun",
          experimentRun1,
          listCommitExperimentRunsResponse.getRuns(0));
      assertEquals(
          "ExperimentRun not match with expected ExperimentRun",
          experimentRun3.getId(),
          listCommitExperimentRunsResponse.getRuns(2).getId());

      listCommitExperimentRunsRequest =
          ListCommitExperimentRunsRequest.newBuilder()
              .setRepositoryId(RepositoryIdentification.newBuilder().setRepoId(repoId).build())
              .setCommitSha(commit.getCommitSha())
              .setPagination(Pagination.newBuilder().setPageNumber(1).setPageLimit(1).build())
              .build();
      listCommitExperimentRunsResponse =
          experimentRunServiceStub.listCommitExperimentRuns(listCommitExperimentRunsRequest);
      assertEquals(
          "ExperimentRun total records not match with expected ExperimentRun total records",
          3,
          listCommitExperimentRunsResponse.getTotalRecords());
      assertEquals(
          "ExperimentRun not match with expected ExperimentRun",
          experimentRun1,
          listCommitExperimentRunsResponse.getRuns(0));

      listCommitExperimentRunsRequest =
          ListCommitExperimentRunsRequest.newBuilder()
              .setRepositoryId(RepositoryIdentification.newBuilder().setRepoId(repoId).build())
              .setCommitSha(commit.getCommitSha())
              .setPagination(Pagination.newBuilder().setPageNumber(3).setPageLimit(1).build())
              .build();
      listCommitExperimentRunsResponse =
          experimentRunServiceStub.listCommitExperimentRuns(listCommitExperimentRunsRequest);
      assertEquals(
          "ExperimentRun total records not match with expected ExperimentRun total records",
          3,
          listCommitExperimentRunsResponse.getTotalRecords());
      assertEquals(
          "ExperimentRun not match with expected ExperimentRun",
          experimentRun3.getId(),
          listCommitExperimentRunsResponse.getRuns(0).getId());

      RepositoryIdentification repositoryIdentification;
      if (testUser1UserName != null) {
        repositoryIdentification =
            RepositoryIdentification.newBuilder()
                .setNamedId(
                    RepositoryNamedIdentification.newBuilder()
                        .setName(repoName)
                        .setWorkspaceName(testUser1UserName)
                        .build())
                .build();
      } else {
        repositoryIdentification = RepositoryIdentification.newBuilder().setRepoId(repoId).build();
      }
      listCommitExperimentRunsRequest =
          ListCommitExperimentRunsRequest.newBuilder()
              .setRepositoryId(repositoryIdentification)
              .setCommitSha(commit.getCommitSha())
              .build();
      listCommitExperimentRunsResponse =
          experimentRunServiceStub.listCommitExperimentRuns(listCommitExperimentRunsRequest);
      assertEquals(
          "ExperimentRun total records not match with expected ExperimentRun total records",
          3,
          listCommitExperimentRunsResponse.getTotalRecords());
      assertEquals(
          "ExperimentRun not match with expected ExperimentRun",
          experimentRun1,
          listCommitExperimentRunsResponse.getRuns(0));
      assertEquals(
          "ExperimentRun not match with expected ExperimentRun",
          experimentRun3.getId(),
          listCommitExperimentRunsResponse.getRuns(2).getId());

      DeleteCommitRequest deleteCommitRequest =
          DeleteCommitRequest.newBuilder()
              .setRepositoryId(RepositoryIdentification.newBuilder().setRepoId(repoId).build())
              .setCommitSha(commitResponse.getCommit().getCommitSha())
              .build();
      versioningServiceBlockingStub.deleteCommit(deleteCommitRequest);
    } finally {
      for (String runId : experimentRunIds) {
        DeleteExperimentRun deleteExperimentRun =
            DeleteExperimentRun.newBuilder().setId(runId).build();
        DeleteExperimentRun.Response deleteExperimentRunResponse =
            experimentRunServiceStub.deleteExperimentRun(deleteExperimentRun);
        assertTrue(deleteExperimentRunResponse.getStatus());
      }

      DeleteRepositoryRequest deleteRepository =
          DeleteRepositoryRequest.newBuilder()
              .setRepositoryId(RepositoryIdentification.newBuilder().setRepoId(repoId))
              .build();
      DeleteRepositoryRequest.Response deleteResult =
          versioningServiceBlockingStub.deleteRepository(deleteRepository);
      Assert.assertTrue(deleteResult.getStatus());
    }

    LOGGER.info("Fetch ExperimentRun for commit test stop................................");
  }

  @Test
  @Ignore("UNIMPLEMENTED: listBlobExperimentRuns endpoint")
  public void ListBlobExperimentRunsRequestTest()
      throws ModelDBException, NoSuchAlgorithmException {
    LOGGER.info("Fetch ExperimentRun blobs for commit test start................................");

    long repoId =
        RepositoryTest.createRepository(
            versioningServiceBlockingStub, "Repo-" + new Date().getTime());
    List<String> experimentRunIds = new ArrayList<>();
    try {
      GetBranchRequest getBranchRequest =
          GetBranchRequest.newBuilder()
              .setRepositoryId(RepositoryIdentification.newBuilder().setRepoId(repoId).build())
              .setBranch(ModelDBConstants.MASTER_BRANCH)
              .build();
      GetBranchRequest.Response getBranchResponse =
          versioningServiceBlockingStub.getBranch(getBranchRequest);
      Commit commit =
          Commit.newBuilder()
              .setMessage("this is the test commit message")
              .setDateCreated(111)
              .addParentShas(getBranchResponse.getCommit().getCommitSha())
              .build();

      Location location1 =
          Location.newBuilder().addLocation("dataset").addLocation("train").build();
      Location location2 =
          Location.newBuilder().addLocation("test-1").addLocation("test1.json").build();
      Location location3 =
          Location.newBuilder().addLocation("test-2").addLocation("test2.json").build();

      CreateCommitRequest createCommitRequest =
          CreateCommitRequest.newBuilder()
              .setRepositoryId(RepositoryIdentification.newBuilder().setRepoId(repoId).build())
              .setCommit(commit)
              .addBlobs(
                  BlobExpanded.newBuilder()
                      .setBlob(CommitTest.getBlob(Blob.ContentCase.DATASET))
                      .addAllLocation(location1.getLocationList())
                      .build())
              .addBlobs(
                  BlobExpanded.newBuilder()
                      .setBlob(CommitTest.getBlob(Blob.ContentCase.CONFIG))
                      .addAllLocation(location2.getLocationList())
                      .build())
              .addBlobs(
                  BlobExpanded.newBuilder()
                      .setBlob(CommitTest.getBlob(Blob.ContentCase.DATASET))
                      .addAllLocation(location3.getLocationList())
                      .build())
              .build();
      CreateCommitRequest.Response commitResponse =
          versioningServiceBlockingStub.createCommit(createCommitRequest);
      commit = commitResponse.getCommit();

      CreateExperimentRun createExperimentRunRequest =
          getCreateExperimentRunRequest(
              project.getId(), experiment.getId(), "ExperimentRun-1-" + new Date().getTime());
      Map<String, Location> locationMap = new HashMap<>();
      locationMap.put("location-2", location1);
      createExperimentRunRequest =
          createExperimentRunRequest
              .toBuilder()
              .setVersionedInputs(
                  VersioningEntry.newBuilder()
                      .setRepositoryId(repoId)
                      .setCommit(commitResponse.getCommit().getCommitSha())
                      .putAllKeyLocationMap(locationMap)
                      .build())
              .build();
      CreateExperimentRun.Response createExperimentRunResponse =
          experimentRunServiceStub.createExperimentRun(createExperimentRunRequest);
      ExperimentRun experimentRun1 = createExperimentRunResponse.getExperimentRun();
      experimentRunIds.add(experimentRun1.getId());
      LOGGER.info("ExperimentRun1 created successfully");

      createExperimentRunRequest =
          createExperimentRunRequest
              .toBuilder()
              .setDateCreated(Calendar.getInstance().getTimeInMillis())
              .setDateUpdated(Calendar.getInstance().getTimeInMillis())
              .setName("ExperimentRun-2")
              .setVersionedInputs(
                  createExperimentRunRequest
                      .getVersionedInputs()
                      .toBuilder()
                      .putKeyLocationMap("XYZ", location2)
                      .build())
              .build();
      createExperimentRunResponse =
          experimentRunServiceStub.createExperimentRun(createExperimentRunRequest);
      ExperimentRun experimentRun2 = createExperimentRunResponse.getExperimentRun();
      experimentRunIds.add(experimentRun2.getId());
      LOGGER.info("ExperimentRun2 created successfully");

      createExperimentRunRequest =
          createExperimentRunRequest
              .toBuilder()
              .setDateCreated(Calendar.getInstance().getTimeInMillis())
              .setDateUpdated(Calendar.getInstance().getTimeInMillis())
              .setName("ExperimentRun-3")
              .setVersionedInputs(
                  createExperimentRunRequest
                      .getVersionedInputs()
                      .toBuilder()
                      .putKeyLocationMap("PQR", location3)
                      .build())
              .build();
      createExperimentRunResponse =
          experimentRunServiceStub.createExperimentRun(createExperimentRunRequest);
      ExperimentRun experimentRun3 = createExperimentRunResponse.getExperimentRun();
      experimentRunIds.add(experimentRun3.getId());
      LOGGER.info("ExperimentRun3 created successfully");

      ListBlobExperimentRunsRequest listBlobExperimentRunsRequest =
          ListBlobExperimentRunsRequest.newBuilder()
              .setRepositoryId(RepositoryIdentification.newBuilder().setRepoId(repoId).build())
              .setCommitSha(commit.getCommitSha())
              .addAllLocation(location1.getLocationList())
              .build();
      ListBlobExperimentRunsRequest.Response listBlobExperimentRunsResponse =
          experimentRunServiceStub.listBlobExperimentRuns(listBlobExperimentRunsRequest);
      assertEquals(
          "ExperimentRun total records not match with expected ExperimentRun total records",
          3,
          listBlobExperimentRunsResponse.getTotalRecords());
      assertEquals(
          "ExperimentRun not match with expected ExperimentRun",
          experimentRun1,
          listBlobExperimentRunsResponse.getRuns(0));
      assertEquals(
          "ExperimentRun not match with expected ExperimentRun",
          experimentRun3.getId(),
          listBlobExperimentRunsResponse.getRuns(2).getId());

      listBlobExperimentRunsRequest =
          ListBlobExperimentRunsRequest.newBuilder()
              .setRepositoryId(RepositoryIdentification.newBuilder().setRepoId(repoId).build())
              .setCommitSha(commit.getCommitSha())
              .addAllLocation(location2.getLocationList())
              .build();
      listBlobExperimentRunsResponse =
          experimentRunServiceStub.listBlobExperimentRuns(listBlobExperimentRunsRequest);
      assertEquals(
          "ExperimentRun total records not match with expected ExperimentRun total records",
          2,
          listBlobExperimentRunsResponse.getTotalRecords());
      assertEquals(
          "ExperimentRun not match with expected ExperimentRun",
          experimentRun3.getId(),
          listBlobExperimentRunsResponse.getRuns(1).getId());

      Location location4 = Location.newBuilder().addLocation("test-2").build();
      createExperimentRunRequest =
          createExperimentRunRequest
              .toBuilder()
              .setName("ExperimentRun-4")
              .setVersionedInputs(
                  createExperimentRunRequest
                      .getVersionedInputs()
                      .toBuilder()
                      .putKeyLocationMap("PQR", location4)
                      .build())
              .build();
      try {
        experimentRunServiceStub.createExperimentRun(createExperimentRunRequest);
      } catch (StatusRuntimeException e) {
        Status status = Status.fromThrowable(e);
        LOGGER.warn(
            "Error Code : " + status.getCode() + " Description : " + status.getDescription());
        assertEquals(Status.INVALID_ARGUMENT.getCode(), status.getCode());
      }

      DeleteCommitRequest deleteCommitRequest =
          DeleteCommitRequest.newBuilder()
              .setRepositoryId(RepositoryIdentification.newBuilder().setRepoId(repoId).build())
              .setCommitSha(commitResponse.getCommit().getCommitSha())
              .build();
      versioningServiceBlockingStub.deleteCommit(deleteCommitRequest);
    } finally {
      DeleteRepositoryRequest deleteRepository =
          DeleteRepositoryRequest.newBuilder()
              .setRepositoryId(RepositoryIdentification.newBuilder().setRepoId(repoId))
              .build();
      DeleteRepositoryRequest.Response deleteResult =
          versioningServiceBlockingStub.deleteRepository(deleteRepository);
      Assert.assertTrue(deleteResult.getStatus());

      for (String runId : experimentRunIds) {
        DeleteExperimentRun deleteExperimentRun =
            DeleteExperimentRun.newBuilder().setId(runId).build();
        DeleteExperimentRun.Response deleteExperimentRunResponse =
            experimentRunServiceStub.deleteExperimentRun(deleteExperimentRun);
        assertTrue(deleteExperimentRunResponse.getStatus());
      }
    }

    LOGGER.info("Fetch ExperimentRun blob for commit test stop................................");
  }

  @Test
  public void versioningWithoutLocationAtExperimentRunCreateTest()
      throws ModelDBException, NoSuchAlgorithmException {
    LOGGER.info(
        "Versioning without Locations ExperimentRun test start................................");

    long repoId = createRepository(versioningServiceBlockingStub, "Repo-" + new Date().getTime());
    GetBranchRequest getBranchRequest =
        GetBranchRequest.newBuilder()
            .setRepositoryId(RepositoryIdentification.newBuilder().setRepoId(repoId).build())
            .setBranch(ModelDBConstants.MASTER_BRANCH)
            .build();
    GetBranchRequest.Response getBranchResponse =
        versioningServiceBlockingStub.getBranch(getBranchRequest);
    Commit commit =
        Commit.newBuilder()
            .setMessage("this is the test commit message")
            .setDateCreated(111)
            .addParentShas(getBranchResponse.getCommit().getCommitSha())
            .build();
    CreateCommitRequest createCommitRequest =
        CreateCommitRequest.newBuilder()
            .setRepositoryId(RepositoryIdentification.newBuilder().setRepoId(repoId).build())
            .setCommit(commit)
            .addBlobs(
                BlobExpanded.newBuilder()
                    .setBlob(CommitTest.getBlob(Blob.ContentCase.DATASET))
                    .addLocation("dataset")
                    .addLocation("train")
                    .build())
            .build();
    CreateCommitRequest.Response commitResponse =
        versioningServiceBlockingStub.createCommit(createCommitRequest);

    CreateExperimentRun createExperimentRunRequest =
        getCreateExperimentRunRequest(
            project.getId(), experiment.getId(), "ExperimentRun-" + new Date().getTime());
    createExperimentRunRequest =
        createExperimentRunRequest
            .toBuilder()
            .setVersionedInputs(
                VersioningEntry.newBuilder()
                    .setRepositoryId(repoId)
                    .setCommit(commitResponse.getCommit().getCommitSha())
                    .build())
            .build();
    CreateExperimentRun.Response createExperimentRunResponse =
        experimentRunServiceStub.createExperimentRun(createExperimentRunRequest);
    ExperimentRun experimentRun = createExperimentRunResponse.getExperimentRun();
    LOGGER.info("ExperimentRun created successfully");
    assertEquals(
        "ExperimentRun name not match with expected ExperimentRun name",
        createExperimentRunRequest.getName(),
        experimentRun.getName());
    assertEquals(
        "ExperimentRun versioningInput not match with expected ExperimentRun versioningInput",
        createExperimentRunRequest.getVersionedInputs(),
        experimentRun.getVersionedInputs());

    GetExperimentRunById getExperimentRunById =
        GetExperimentRunById.newBuilder().setId(experimentRun.getId()).build();
    GetExperimentRunById.Response getExperimentRunByIdRes =
        experimentRunServiceStub.getExperimentRunById(getExperimentRunById);
    assertEquals(
        "ExperimentRun versioningInput not match with expected ExperimentRun versioningInput",
        createExperimentRunRequest.getVersionedInputs(),
        getExperimentRunByIdRes.getExperimentRun().getVersionedInputs());
    assertEquals(
        "ExperimentRun versioningInput not match with expected ExperimentRun versioningInput",
        0,
        getExperimentRunByIdRes.getExperimentRun().getVersionedInputs().getKeyLocationMapCount());

    DeleteCommitRequest deleteCommitRequest =
        DeleteCommitRequest.newBuilder()
            .setRepositoryId(RepositoryIdentification.newBuilder().setRepoId(repoId).build())
            .setCommitSha(commitResponse.getCommit().getCommitSha())
            .build();
    versioningServiceBlockingStub.deleteCommit(deleteCommitRequest);

    DeleteRepositoryRequest deleteRepository =
        DeleteRepositoryRequest.newBuilder()
            .setRepositoryId(RepositoryIdentification.newBuilder().setRepoId(repoId))
            .build();
    DeleteRepositoryRequest.Response deleteResult =
        versioningServiceBlockingStub.deleteRepository(deleteRepository);
    Assert.assertTrue(deleteResult.getStatus());

    LOGGER.info(
        "Versioning without Locations ExperimentRun test stop................................");
  }

  @Test
  public void logGetVersioningWithoutLocationsExperimentRunCreateTest()
      throws ModelDBException, NoSuchAlgorithmException {
    LOGGER.info(
        "Log and Get Versioning without locations ExperimentRun test start................................");

    List<String> experimentRunIds = new ArrayList<>();
    long repoId = createRepository(versioningServiceBlockingStub, "Repo-" + new Date().getTime());
    try {
      CreateExperimentRun createExperimentRunRequest =
          getCreateExperimentRunRequest(
              project.getId(), experiment.getId(), "ExperimentRun-" + new Date().getTime());
      CreateExperimentRun.Response createExperimentRunResponse =
          experimentRunServiceStub.createExperimentRun(createExperimentRunRequest);
      ExperimentRun experimentRun = createExperimentRunResponse.getExperimentRun();
      experimentRunIds.add(experimentRun.getId());
      LOGGER.info("ExperimentRun created successfully");
      assertEquals(
          "ExperimentRun name not match with expected ExperimentRun name",
          createExperimentRunRequest.getName(),
          experimentRun.getName());
      assertFalse(
          "ExperimentRun versioningInput not match with expected ExperimentRun versioningInput",
          createExperimentRunRequest.hasVersionedInputs());

      GetBranchRequest getBranchRequest =
          GetBranchRequest.newBuilder()
              .setRepositoryId(RepositoryIdentification.newBuilder().setRepoId(repoId).build())
              .setBranch(ModelDBConstants.MASTER_BRANCH)
              .build();
      GetBranchRequest.Response getBranchResponse =
          versioningServiceBlockingStub.getBranch(getBranchRequest);
      Commit commit =
          Commit.newBuilder()
              .setMessage("this is the test commit message")
              .setDateCreated(111)
              .addParentShas(getBranchResponse.getCommit().getCommitSha())
              .build();
      CreateCommitRequest createCommitRequest =
          CreateCommitRequest.newBuilder()
              .setRepositoryId(RepositoryIdentification.newBuilder().setRepoId(repoId).build())
              .setCommit(commit)
              .addBlobs(
                  BlobExpanded.newBuilder()
                      .setBlob(CommitTest.getBlob(Blob.ContentCase.DATASET))
                      .addLocation("dataset")
                      .addLocation("train")
                      .build())
              .build();
      CreateCommitRequest.Response commitResponse =
          versioningServiceBlockingStub.createCommit(createCommitRequest);

      LogVersionedInput logVersionedInput =
          LogVersionedInput.newBuilder()
              .setId(experimentRun.getId())
              .setVersionedInputs(
                  VersioningEntry.newBuilder()
                      .setRepositoryId(repoId)
                      .setCommit(commitResponse.getCommit().getCommitSha())
                      .build())
              .build();
      experimentRunServiceStub.logVersionedInput(logVersionedInput);

      GetExperimentRunById getExperimentRunById =
          GetExperimentRunById.newBuilder().setId(experimentRun.getId()).build();
      GetExperimentRunById.Response response =
          experimentRunServiceStub.getExperimentRunById(getExperimentRunById);
      assertEquals(
          "ExperimentRun versioningInput not match with expected ExperimentRun versioningInput",
          logVersionedInput.getVersionedInputs(),
          response.getExperimentRun().getVersionedInputs());

      GetVersionedInput getVersionedInput =
          GetVersionedInput.newBuilder().setId(experimentRun.getId()).build();
      GetVersionedInput.Response getVersionedInputResponse =
          experimentRunServiceStub.getVersionedInputs(getVersionedInput);
      assertEquals(
          "ExperimentRun versioningInput not match with expected ExperimentRun versioningInput",
          logVersionedInput.getVersionedInputs(),
          getVersionedInputResponse.getVersionedInputs());
      assertEquals(
          "ExperimentRun versioningInput not match with expected ExperimentRun versioningInput",
          0,
          getVersionedInputResponse.getVersionedInputs().getKeyLocationMapCount());
    } finally {
      for (String runId : experimentRunIds) {
        DeleteExperimentRun deleteExperimentRun =
            DeleteExperimentRun.newBuilder().setId(runId).build();
        DeleteExperimentRun.Response deleteExperimentRunResponse =
            experimentRunServiceStub.deleteExperimentRun(deleteExperimentRun);
        assertTrue(deleteExperimentRunResponse.getStatus());
      }

      DeleteRepositoryRequest deleteRepository =
          DeleteRepositoryRequest.newBuilder()
              .setRepositoryId(RepositoryIdentification.newBuilder().setRepoId(repoId))
              .build();
      DeleteRepositoryRequest.Response deleteResult =
          versioningServiceBlockingStub.deleteRepository(deleteRepository);
      Assert.assertTrue(deleteResult.getStatus());
    }

    LOGGER.info(
        "Log and Get Versioning without locations ExperimentRun test stop................................");
  }

  @Test
  public void findExperimentRunsHyperparameterWithRepository()
      throws ModelDBException, NoSuchAlgorithmException {
    LOGGER.info("FindExperimentRuns test start................................");

    long repoId =
        RepositoryTest.createRepository(
            versioningServiceBlockingStub, "Repo-" + new Date().getTime());
    GetBranchRequest getBranchRequest =
        GetBranchRequest.newBuilder()
            .setRepositoryId(RepositoryIdentification.newBuilder().setRepoId(repoId).build())
            .setBranch(ModelDBConstants.MASTER_BRANCH)
            .build();
    GetBranchRequest.Response getBranchResponse =
        versioningServiceBlockingStub.getBranch(getBranchRequest);
    Commit commit =
        Commit.newBuilder()
            .setMessage("this is the test commit message")
            .setDateCreated(111)
            .addParentShas(getBranchResponse.getCommit().getCommitSha())
            .build();
    Location location1 = Location.newBuilder().addLocation("dataset").addLocation("train").build();
    Location location2 =
        Location.newBuilder().addLocation("test-1").addLocation("test1.json").build();
    Location location3 =
        Location.newBuilder().addLocation("test-2").addLocation("test2.json").build();
    Location location4 =
        Location.newBuilder().addLocation("test-location-4").addLocation("test4.json").build();

    CreateCommitRequest createCommitRequest =
        CreateCommitRequest.newBuilder()
            .setRepositoryId(RepositoryIdentification.newBuilder().setRepoId(repoId).build())
            .setCommit(commit)
            .addBlobs(
                BlobExpanded.newBuilder()
                    .setBlob(CommitTest.getBlob(Blob.ContentCase.DATASET))
                    .addAllLocation(location1.getLocationList())
                    .build())
            .addBlobs(
                BlobExpanded.newBuilder()
                    .setBlob(CommitTest.getBlob(Blob.ContentCase.CONFIG))
                    .addAllLocation(location2.getLocationList())
                    .build())
            .addBlobs(
                BlobExpanded.newBuilder()
                    .setBlob(CommitTest.getBlob(Blob.ContentCase.DATASET))
                    .addAllLocation(location3.getLocationList())
                    .build())
            .addBlobs(
                BlobExpanded.newBuilder()
                    .setBlob(CommitTest.getHyperparameterConfigBlob(0.14F, 0.10F))
                    .addAllLocation(location4.getLocationList())
                    .build())
            .build();
    CreateCommitRequest.Response commitResponse =
        versioningServiceBlockingStub.createCommit(createCommitRequest);
    commit = commitResponse.getCommit();

    List<String> experimentRunIds = new ArrayList<>();
    try {
      Map<String, Location> locationMap = new HashMap<>();
      locationMap.put("location-1", location1);

      CreateExperimentRun createExperimentRunRequest =
          getCreateExperimentRunRequestSimple(
              project.getId(), experiment.getId(), "ExperimentRun-1-" + new Date().getTime());
      KeyValue hyperparameter1 = generateNumericKeyValue("C", 0.0001);
      createExperimentRunRequest =
          createExperimentRunRequest
              .toBuilder()
              .setVersionedInputs(
                  VersioningEntry.newBuilder()
                      .setRepositoryId(repoId)
                      .setCommit(commitResponse.getCommit().getCommitSha())
                      .putAllKeyLocationMap(locationMap)
                      .build())
              .addHyperparameters(hyperparameter1)
              .build();
      CreateExperimentRun.Response createExperimentRunResponse =
          experimentRunServiceStub.createExperimentRun(createExperimentRunRequest);
      experimentRunIds.add(createExperimentRunResponse.getExperimentRun().getId());
      LOGGER.info("ExperimentRun created successfully");

      locationMap.put("location-2", location2);

      createExperimentRunRequest =
          getCreateExperimentRunRequestSimple(
              project.getId(), experiment.getId(), "ExperimentRun-2-" + new Date().getTime());
      createExperimentRunRequest =
          createExperimentRunRequest
              .toBuilder()
              .setVersionedInputs(
                  VersioningEntry.newBuilder()
                      .setRepositoryId(repoId)
                      .setCommit(commitResponse.getCommit().getCommitSha())
                      .putAllKeyLocationMap(locationMap)
                      .build())
              .build();
      createExperimentRunResponse =
          experimentRunServiceStub.createExperimentRun(createExperimentRunRequest);
      LOGGER.info("ExperimentRun created successfully");
      ExperimentRun experimentRunConfig1 = createExperimentRunResponse.getExperimentRun();
      experimentRunIds.add(experimentRunConfig1.getId());

      createExperimentRunRequest =
          getCreateExperimentRunRequestSimple(
              project.getId(), experiment2.getId(), "ExperimentRun-" + new Date().getTime());
      hyperparameter1 = generateNumericKeyValue("C", 0.0001);
      Map<String, Location> locationMap2 = new HashMap<>();
      locationMap2.put("location-4", location4);
      createExperimentRunRequest =
          createExperimentRunRequest
              .toBuilder()
              .setVersionedInputs(
                  VersioningEntry.newBuilder()
                      .setRepositoryId(repoId)
                      .setCommit(commitResponse.getCommit().getCommitSha())
                      .putAllKeyLocationMap(locationMap2)
                      .build())
              .addHyperparameters(hyperparameter1)
              .build();
      createExperimentRunResponse =
          experimentRunServiceStub.createExperimentRun(createExperimentRunRequest);
      LOGGER.info("ExperimentRun created successfully");
      ExperimentRun experimentRunConfig2 = createExperimentRunResponse.getExperimentRun();
      experimentRunIds.add(experimentRunConfig2.getId());

      createExperimentRunRequest =
          getCreateExperimentRunRequestSimple(
              project.getId(), experiment2.getId(), "ExperimentRun-" + new Date().getTime());
      hyperparameter1 = generateNumericKeyValue("C", 1e-6);
      createExperimentRunRequest =
          createExperimentRunRequest.toBuilder().addHyperparameters(hyperparameter1).build();
      createExperimentRunResponse =
          experimentRunServiceStub.createExperimentRun(createExperimentRunRequest);
      experimentRunIds.add(createExperimentRunResponse.getExperimentRun().getId());
      LOGGER.info("ExperimentRun created successfully");

      Value hyperparameterFilter = Value.newBuilder().setNumberValue(0.0001).build();
      KeyValueQuery keyValueQuery =
          KeyValueQuery.newBuilder()
              .setKey("hyperparameters.train")
              .setValue(hyperparameterFilter)
              .setOperator(Operator.GTE)
              .setValueType(ValueType.NUMBER)
              .build();

      FindExperimentRuns findExperimentRuns =
          FindExperimentRuns.newBuilder()
              .setProjectId(project.getId())
              .addPredicates(keyValueQuery)
              .setAscending(false)
              .setIdsOnly(false)
              .build();

      FindExperimentRuns.Response response =
          experimentRunServiceStub.findExperimentRuns(findExperimentRuns);

      assertEquals(
          "Total records count not matched with expected records count",
          2,
          response.getTotalRecords());
      assertEquals(
          "ExperimentRun count not match with expected experimentRun count",
          2,
          response.getExperimentRunsCount());
      assertEquals(
          "ExperimentRun count not match with expected experimentRun count",
          experimentRunConfig2.getId(),
          response.getExperimentRuns(0).getId());
      for (ExperimentRun exprRun : response.getExperimentRunsList()) {
        for (KeyValue kv : exprRun.getHyperparametersList()) {
          if (kv.getKey().equals("train")) {
            assertTrue("Value should be GTE 0.0001 " + kv, kv.getValue().getNumberValue() > 0.0001);
          }
        }
      }

      AddCollaboratorRequest addCollaboratorRequest = null;
      AddCollaboratorRequest.Response addCollaboratorResponse = null;
      if (testConfig.hasAuth()) {
        if (isRunningIsolated()) {
          when(uacMock.getCurrentUser(any())).thenReturn(Futures.immediateFuture(testUser2));
          mockGetResourcesForAllEntities(Map.of(project.getId(), project), testUser2);
          when(collaboratorMock.getResourcesSpecialPersonalWorkspace(any()))
              .thenReturn(
                  Futures.immediateFuture(
                      GetResources.Response.newBuilder()
                          .addItem(
                              GetResourcesResponseItem.newBuilder()
                                  .setVisibility(ResourceVisibility.PRIVATE)
                                  .setResourceType(
                                      ResourceType.newBuilder()
                                          .setModeldbServiceResourceType(
                                              ModelDBServiceResourceTypes.PROJECT)
                                          .build())
                                  .setOwnerId(testUser2.getVertaInfo().getDefaultWorkspaceId())
                                  .setWorkspaceId(testUser2.getVertaInfo().getDefaultWorkspaceId())
                                  .build())
                          .build()));
          when(authzMock.getSelfAllowedResources(
                  GetSelfAllowedResources.newBuilder()
                      .addActions(
                          Action.newBuilder()
                              .setModeldbServiceAction(ModelDBServiceActions.READ)
                              .setService(ServiceEnum.Service.MODELDB_SERVICE))
                      .setService(ServiceEnum.Service.MODELDB_SERVICE)
                      .setResourceType(
                          ResourceType.newBuilder()
                              .setModeldbServiceResourceType(
                                  ModelDBServiceResourceTypes.REPOSITORY))
                      .build()))
              .thenReturn(
                  Futures.immediateFuture(GetSelfAllowedResources.Response.newBuilder().build()));
        } else {
          addCollaboratorRequest =
              AddCollaboratorRequest.newBuilder()
                  .setShareWith(authClientInterceptor.getClient2Email())
                  .setPermission(
                      CollaboratorPermissions.newBuilder()
                          .setCollaboratorType(CollaboratorTypeEnum.CollaboratorType.READ_ONLY)
                          .build())
                  .setAuthzEntityType(EntitiesEnum.EntitiesTypes.USER)
                  .addEntityIds(project.getId())
                  .build();
          addCollaboratorResponse =
              collaboratorServiceStubClient1.addOrUpdateProjectCollaborator(addCollaboratorRequest);
          LOGGER.info(
              "Project Collaborator added in server : " + addCollaboratorResponse.getStatus());
          assertTrue(addCollaboratorResponse.getStatus());
        }

        findExperimentRuns =
            FindExperimentRuns.newBuilder()
                .setProjectId(project.getId())
                .addPredicates(keyValueQuery)
                .setAscending(false)
                .setIdsOnly(false)
                .build();

        response = experimentRunServiceStubClient2.findExperimentRuns(findExperimentRuns);
        assertEquals(
            "Total records count not matched with expected records count",
            2,
            response.getTotalRecords());
        assertEquals(
            "ExperimentRun count not match with expected experimentRun count",
            2,
            response.getExperimentRunsCount());
        if (testConfig.isPopulateConnectionsBasedOnPrivileges()) {
          assertEquals(
              "ExperimentRun hyperparameters count not match with expected experimentRun hyperparameters count",
              1,
              response.getExperimentRuns(0).getHyperparametersCount());
        } else {
          assertEquals(
              "ExperimentRun hyperparameters count not match with expected experimentRun hyperparameters count",
              3,
              response.getExperimentRuns(0).getHyperparametersCount());
        }

        if (isRunningIsolated()) {
          when(authzMock.getSelfAllowedResources(
                  GetSelfAllowedResources.newBuilder()
                      .addActions(
                          Action.newBuilder()
                              .setModeldbServiceAction(ModelDBServiceActions.READ)
                              .setService(ServiceEnum.Service.MODELDB_SERVICE))
                      .setService(ServiceEnum.Service.MODELDB_SERVICE)
                      .setResourceType(
                          ResourceType.newBuilder()
                              .setModeldbServiceResourceType(
                                  ModelDBServiceResourceTypes.REPOSITORY))
                      .build()))
              .thenReturn(
                  Futures.immediateFuture(
                      GetSelfAllowedResources.Response.newBuilder()
                          .addResources(
                              Resources.newBuilder()
                                  .addResourceIds(String.valueOf(repoId))
                                  .setResourceType(
                                      ResourceType.newBuilder()
                                          .setModeldbServiceResourceType(
                                              ModelDBServiceResourceTypes.REPOSITORY)
                                          .build())
                                  .setService(Service.MODELDB_SERVICE)
                                  .build())
                          .build()));
        } else {
          addCollaboratorRequest =
              AddCollaboratorRequest.newBuilder()
                  .setShareWith(authClientInterceptor.getClient2Email())
                  .setPermission(
                      CollaboratorPermissions.newBuilder()
                          .setCollaboratorType(CollaboratorTypeEnum.CollaboratorType.READ_ONLY)
                          .build())
                  .setAuthzEntityType(EntitiesEnum.EntitiesTypes.USER)
                  .addEntityIds(String.valueOf(repoId))
                  .build();
          addCollaboratorResponse =
              collaboratorServiceStubClient1.addOrUpdateRepositoryCollaborator(
                  addCollaboratorRequest);
          LOGGER.info("Collaborator added in server : " + addCollaboratorResponse.getStatus());
          assertTrue(addCollaboratorResponse.getStatus());
        }

        findExperimentRuns =
            FindExperimentRuns.newBuilder()
                .setProjectId(project.getId())
                .addPredicates(keyValueQuery)
                .setAscending(false)
                .setIdsOnly(false)
                .build();

        response = experimentRunServiceStubClient2.findExperimentRuns(findExperimentRuns);
        assertEquals(
            "Total records count not matched with expected records count",
            2,
            response.getTotalRecords());
        assertEquals(
            "ExperimentRun count not match with expected experimentRun count",
            2,
            response.getExperimentRunsCount());
        if (testConfig.isPopulateConnectionsBasedOnPrivileges()) {
          assertEquals(
              "ExperimentRun hyperparameters count not match with expected experimentRun hyperparameters count",
              3,
              response.getExperimentRuns(0).getHyperparametersCount());
        } else {
          assertEquals(
              "ExperimentRun hyperparameters count not match with expected experimentRun hyperparameters count",
              3,
              response.getExperimentRuns(0).getHyperparametersCount());
        }
      }
    } finally {
      DeleteRepositoryRequest deleteRepository =
          DeleteRepositoryRequest.newBuilder()
              .setRepositoryId(RepositoryIdentification.newBuilder().setRepoId(repoId))
              .build();
      DeleteRepositoryRequest.Response deleteResult =
          versioningServiceBlockingStub.deleteRepository(deleteRepository);
      Assert.assertTrue(deleteResult.getStatus());

      for (String runId : experimentRunIds) {
        DeleteExperimentRun deleteExperimentRun =
            DeleteExperimentRun.newBuilder().setId(runId).build();
        DeleteExperimentRun.Response deleteExperimentRunResponse =
            experimentRunServiceStub.deleteExperimentRun(deleteExperimentRun);
        assertTrue(deleteExperimentRunResponse.getStatus());
      }
    }

    LOGGER.info("FindExperimentRuns test stop................................");
  }

  @Test
  public void findExperimentRunsHyperparameterWithSortKeyRepository()
      throws ModelDBException, NoSuchAlgorithmException {
    LOGGER.info("FindExperimentRuns test start................................");

    long repoId =
        RepositoryTest.createRepository(
            versioningServiceBlockingStub, "Repo-" + new Date().getTime());
    GetBranchRequest getBranchRequest =
        GetBranchRequest.newBuilder()
            .setRepositoryId(RepositoryIdentification.newBuilder().setRepoId(repoId).build())
            .setBranch(ModelDBConstants.MASTER_BRANCH)
            .build();
    GetBranchRequest.Response getBranchResponse =
        versioningServiceBlockingStub.getBranch(getBranchRequest);
    Commit commit =
        Commit.newBuilder()
            .setMessage("this is the test commit message")
            .setDateCreated(111)
            .addParentShas(getBranchResponse.getCommit().getCommitSha())
            .build();
    Location location1 = Location.newBuilder().addLocation("dataset").addLocation("train").build();
    Location location2 =
        Location.newBuilder().addLocation("test-1").addLocation("test1.json").build();
    Location location3 =
        Location.newBuilder().addLocation("test-2").addLocation("test2.json").build();
    Location location4 =
        Location.newBuilder().addLocation("test-location-4").addLocation("test4.json").build();

    CreateCommitRequest createCommitRequest =
        CreateCommitRequest.newBuilder()
            .setRepositoryId(RepositoryIdentification.newBuilder().setRepoId(repoId).build())
            .setCommit(commit)
            .addBlobs(
                BlobExpanded.newBuilder()
                    .setBlob(CommitTest.getBlob(Blob.ContentCase.DATASET))
                    .addAllLocation(location1.getLocationList())
                    .build())
            .addBlobs(
                BlobExpanded.newBuilder()
                    .setBlob(CommitTest.getHyperparameterConfigBlob(3F, 3F))
                    .addAllLocation(location2.getLocationList())
                    .build())
            .addBlobs(
                BlobExpanded.newBuilder()
                    .setBlob(CommitTest.getBlob(Blob.ContentCase.DATASET))
                    .addAllLocation(location3.getLocationList())
                    .build())
            .addBlobs(
                BlobExpanded.newBuilder()
                    .setBlob(CommitTest.getHyperparameterConfigBlob(5F, 2F))
                    .addAllLocation(location4.getLocationList())
                    .build())
            .build();
    CreateCommitRequest.Response commitResponse =
        versioningServiceBlockingStub.createCommit(createCommitRequest);
    commit = commitResponse.getCommit();

    Map<String, Location> locationMap = new HashMap<>();
    locationMap.put("location-1", location1);

    List<String> experimentRunIds = new ArrayList<>();

    try {
      CreateExperimentRun createExperimentRunRequest =
          getCreateExperimentRunRequestSimple(
              project.getId(), experiment.getId(), "ExperimentRun-" + new Date().getTime());
      KeyValue hyperparameter1 = generateNumericKeyValue("C", 0.0001);
      createExperimentRunRequest =
          createExperimentRunRequest
              .toBuilder()
              .setVersionedInputs(
                  VersioningEntry.newBuilder()
                      .setRepositoryId(repoId)
                      .setCommit(commitResponse.getCommit().getCommitSha())
                      .putAllKeyLocationMap(locationMap)
                      .build())
              .addHyperparameters(hyperparameter1)
              .build();
      CreateExperimentRun.Response createExperimentRunResponse =
          experimentRunServiceStub.createExperimentRun(createExperimentRunRequest);
      experimentRunIds.add(createExperimentRunResponse.getExperimentRun().getId());
      LOGGER.info("ExperimentRun created successfully");

      locationMap.put("location-2", location2);

      createExperimentRunRequest =
          getCreateExperimentRunRequestSimple(
              project.getId(), experiment.getId(), "ExperimentRun-" + new Date().getTime());
      createExperimentRunRequest =
          createExperimentRunRequest
              .toBuilder()
              .setVersionedInputs(
                  VersioningEntry.newBuilder()
                      .setRepositoryId(repoId)
                      .setCommit(commitResponse.getCommit().getCommitSha())
                      .putAllKeyLocationMap(locationMap)
                      .build())
              .build();
      createExperimentRunResponse =
          experimentRunServiceStub.createExperimentRun(createExperimentRunRequest);
      LOGGER.info("ExperimentRun created successfully");
      ExperimentRun experimentRunConfig1 = createExperimentRunResponse.getExperimentRun();
      experimentRunIds.add(experimentRunConfig1.getId());

      createExperimentRunRequest =
          getCreateExperimentRunRequestSimple(
              project.getId(), experiment2.getId(), "ExperimentRun-" + new Date().getTime());
      hyperparameter1 = generateNumericKeyValue("C", 0.0002);
      Map<String, Location> locationMap2 = new HashMap<>();
      locationMap2.put("location-4", location4);
      createExperimentRunRequest =
          createExperimentRunRequest
              .toBuilder()
              .setVersionedInputs(
                  VersioningEntry.newBuilder()
                      .setRepositoryId(repoId)
                      .setCommit(commitResponse.getCommit().getCommitSha())
                      .putAllKeyLocationMap(locationMap2)
                      .build())
              .addHyperparameters(hyperparameter1)
              .build();
      createExperimentRunResponse =
          experimentRunServiceStub.createExperimentRun(createExperimentRunRequest);
      LOGGER.info("ExperimentRun created successfully");
      ExperimentRun experimentRunConfig2 = createExperimentRunResponse.getExperimentRun();
      experimentRunIds.add(experimentRunConfig2.getId());

      createExperimentRunRequest =
          getCreateExperimentRunRequestSimple(
              project.getId(), experiment2.getId(), "ExperimentRun-" + new Date().getTime());
      hyperparameter1 = generateNumericKeyValue("C", 0.0003);
      createExperimentRunRequest =
          createExperimentRunRequest.toBuilder().addHyperparameters(hyperparameter1).build();
      createExperimentRunResponse =
          experimentRunServiceStub.createExperimentRun(createExperimentRunRequest);
      experimentRunIds.add(createExperimentRunResponse.getExperimentRun().getId());
      LOGGER.info("ExperimentRun created successfully");

      try {
        Value hyperparameterFilter = Value.newBuilder().setNumberValue(1).build();
        KeyValueQuery keyValueQuery =
            KeyValueQuery.newBuilder()
                .setKey("hyperparameters.train")
                .setValue(hyperparameterFilter)
                .setOperator(Operator.GTE)
                .setValueType(ValueType.NUMBER)
                .build();

        FindExperimentRuns findExperimentRuns =
            FindExperimentRuns.newBuilder()
                .setProjectId(project.getId())
                .addPredicates(keyValueQuery)
                .setAscending(false)
                .setIdsOnly(false)
                .setSortKey("hyperparameters.train")
                .build();

        FindExperimentRuns.Response response =
            experimentRunServiceStub.findExperimentRuns(findExperimentRuns);

        assertEquals(
            "Total records count not matched with expected records count",
            2,
            response.getTotalRecords());
        assertEquals(
            "ExperimentRun count not match with expected experimentRun count",
            2,
            response.getExperimentRunsCount());
        assertEquals(
            "ExperimentRun count not match with expected experimentRun count",
            experimentRunConfig2.getId(),
            response.getExperimentRuns(0).getId());

        for (int index = 0; index < response.getExperimentRunsCount(); index++) {
          ExperimentRun exprRun = response.getExperimentRuns(index);
          for (KeyValue kv : exprRun.getHyperparametersList()) {
            if (kv.getKey().equals("C")) {
              assertTrue(
                  "Value should be GTE 0.0001 " + kv, kv.getValue().getNumberValue() >= 0.0001);
            } else if (kv.getKey().equals("train")) {
              if (index == 0) {
                assertEquals(
                    "Value should be GTE 1 " + kv, 5.0F, kv.getValue().getNumberValue(), 0.0);
              } else {
                assertEquals(
                    "Value should be GTE 1 " + kv, 3.0F, kv.getValue().getNumberValue(), 0.0);
              }
            }
          }
        }

        findExperimentRuns =
            FindExperimentRuns.newBuilder()
                .setProjectId(project.getId())
                .addPredicates(keyValueQuery)
                .setAscending(true)
                .setIdsOnly(false)
                .setSortKey("hyperparameters.train")
                .build();

        response = experimentRunServiceStub.findExperimentRuns(findExperimentRuns);

        assertEquals(
            "Total records count not matched with expected records count",
            2,
            response.getTotalRecords());
        assertEquals(
            "ExperimentRun count not match with expected experimentRun count",
            2,
            response.getExperimentRunsCount());
        assertEquals(
            "ExperimentRun count not match with expected experimentRun count",
            experimentRunConfig1.getId(),
            response.getExperimentRuns(0).getId());

        for (int index = 0; index < response.getExperimentRunsCount(); index++) {
          ExperimentRun exprRun = response.getExperimentRuns(index);
          for (KeyValue kv : exprRun.getHyperparametersList()) {
            if (kv.getKey().equals("C")) {
              assertTrue(
                  "Value should be GTE 0.0001 " + kv, kv.getValue().getNumberValue() >= 0.0001);
            } else if (kv.getKey().equals("train")) {
              if (index == 0) {
                assertEquals(
                    "Value should be GTE 1 " + kv, 3.0F, kv.getValue().getNumberValue(), 0.0);
              } else {
                assertEquals(
                    "Value should be GTE 1 " + kv, 5.0F, kv.getValue().getNumberValue(), 0.0);
              }
            }
          }
        }

        findExperimentRuns =
            FindExperimentRuns.newBuilder()
                .setProjectId(project.getId())
                .addPredicates(keyValueQuery)
                .setAscending(false)
                .setIdsOnly(false)
                .setPageLimit(1)
                .setPageNumber(1)
                .setSortKey("hyperparameters.train")
                .build();

        response = experimentRunServiceStub.findExperimentRuns(findExperimentRuns);

        assertEquals(
            "Total records count not matched with expected records count",
            2,
            response.getTotalRecords());
        assertEquals(
            "ExperimentRun count not match with expected experimentRun count",
            1,
            response.getExperimentRunsCount());
        assertEquals(
            "ExperimentRun count not match with expected experimentRun count",
            experimentRunConfig2.getId(),
            response.getExperimentRuns(0).getId());
        for (ExperimentRun exprRun : response.getExperimentRunsList()) {
          for (KeyValue kv : exprRun.getHyperparametersList()) {
            if (kv.getKey().equals("train")) {
              assertTrue("Value should be GTE 1 " + kv, kv.getValue().getNumberValue() > 1);
            }
          }
        }

        Value oldHyperparameterFilter = Value.newBuilder().setNumberValue(0.0002).build();
        KeyValueQuery oldKeyValueQuery =
            KeyValueQuery.newBuilder()
                .setKey("hyperparameters.C")
                .setValue(oldHyperparameterFilter)
                .setOperator(Operator.GTE)
                .setValueType(ValueType.NUMBER)
                .build();

        findExperimentRuns =
            FindExperimentRuns.newBuilder()
                .setProjectId(project.getId())
                .addPredicates(oldKeyValueQuery)
                .setAscending(true)
                .setIdsOnly(false)
                .setSortKey("hyperparameters.C")
                .build();
        response = experimentRunServiceStub.findExperimentRuns(findExperimentRuns);

        assertEquals(
            "Total records count not matched with expected records count",
            2,
            response.getTotalRecords());

        for (int index = 0; index < response.getExperimentRunsCount(); index++) {
          ExperimentRun exprRun = response.getExperimentRuns(index);
          for (KeyValue kv : exprRun.getHyperparametersList()) {
            if (kv.getKey().equals("C")) {
              assertTrue(
                  "Value should be GTE 0.0001 " + kv, kv.getValue().getNumberValue() > 0.0001);
            }
          }
        }

        oldHyperparameterFilter = Value.newBuilder().setNumberValue(1).build();
        oldKeyValueQuery =
            KeyValueQuery.newBuilder()
                .setKey("hyperparameters.train")
                .setValue(oldHyperparameterFilter)
                .setOperator(Operator.GTE)
                .setValueType(ValueType.NUMBER)
                .build();

        findExperimentRuns =
            FindExperimentRuns.newBuilder()
                .setProjectId(project.getId())
                .addPredicates(oldKeyValueQuery)
                .setAscending(false)
                .setIdsOnly(false)
                .setSortKey("hyperparameters.C")
                .build();

        response = experimentRunServiceStub.findExperimentRuns(findExperimentRuns);

        assertEquals(
            "Total records count not matched with expected records count",
            2,
            response.getTotalRecords());

        for (int index = 0; index < response.getExperimentRunsCount(); index++) {
          ExperimentRun exprRun = response.getExperimentRuns(index);
          for (KeyValue kv : exprRun.getHyperparametersList()) {
            if (kv.getKey().equals("C")) {
              assertTrue(
                  "Value should be GTE 0.0001 " + kv, kv.getValue().getNumberValue() > 0.0001);
            }
          }
        }

        hyperparameterFilter = Value.newBuilder().setNumberValue(5).build();
        keyValueQuery =
            KeyValueQuery.newBuilder()
                .setKey("hyperparameters.train")
                .setValue(hyperparameterFilter)
                .setOperator(Operator.NE)
                .setValueType(ValueType.NUMBER)
                .build();

        findExperimentRuns =
            FindExperimentRuns.newBuilder()
                .setProjectId(project.getId())
                .addPredicates(keyValueQuery)
                .setAscending(false)
                .setIdsOnly(false)
                .setSortKey("hyperparameters.train")
                .build();

        response = experimentRunServiceStub.findExperimentRuns(findExperimentRuns);

        assertEquals(
            "Total records count not matched with expected records count",
            3 + experimentRunMap.size(),
            response.getTotalRecords());
        assertEquals(
            "ExperimentRun count not match with expected experimentRun count",
            3 + experimentRunMap.size(),
            response.getExperimentRunsCount());

        // FIX ME: Fix findExperimentRun with string value predicate
        /*hyperparameterFilter = Value.newBuilder().setStringValue("abc").build();
        keyValueQuery =
            KeyValueQuery.newBuilder()
                .setKey("hyperparameters.C")
                .setValue(hyperparameterFilter)
                .setOperator(Operator.CONTAIN)
                .setValueType(ValueType.STRING)
                .build();

        findExperimentRuns =
            FindExperimentRuns.newBuilder()
                .setProjectId(project.getId())
                .addPredicates(keyValueQuery)
                .setAscending(false)
                .setIdsOnly(false)
                .setSortKey("hyperparameters.train")
                .build();

        response = experimentRunServiceStub.findExperimentRuns(findExperimentRuns);

        assertEquals(
            "Total records count not matched with expected records count",
            1,
            response.getTotalRecords());
        assertEquals(
            "ExperimentRun count not match with expected experimentRun count",
            1,
            response.getExperimentRunsCount());*/

      } finally {
        DeleteRepositoryRequest deleteRepository =
            DeleteRepositoryRequest.newBuilder()
                .setRepositoryId(RepositoryIdentification.newBuilder().setRepoId(repoId))
                .build();
        DeleteRepositoryRequest.Response deleteResult =
            versioningServiceBlockingStub.deleteRepository(deleteRepository);
        Assert.assertTrue(deleteResult.getStatus());
      }
    } finally {
      for (String runId : experimentRunIds) {
        DeleteExperimentRun deleteExperimentRun =
            DeleteExperimentRun.newBuilder().setId(runId).build();
        DeleteExperimentRun.Response deleteExperimentRunResponse =
            experimentRunServiceStub.deleteExperimentRun(deleteExperimentRun);
        assertTrue(deleteExperimentRunResponse.getStatus());
      }
    }

    LOGGER.info("FindExperimentRuns test stop................................");
  }

  @Test
  public void findExperimentRunsCodeConfigWithRepository()
      throws ModelDBException, NoSuchAlgorithmException {
    LOGGER.info("FindExperimentRuns test start................................");

    long repoId =
        RepositoryTest.createRepository(
            versioningServiceBlockingStub, "Repo-" + new Date().getTime());
    GetBranchRequest getBranchRequest =
        GetBranchRequest.newBuilder()
            .setRepositoryId(RepositoryIdentification.newBuilder().setRepoId(repoId).build())
            .setBranch(ModelDBConstants.MASTER_BRANCH)
            .build();
    GetBranchRequest.Response getBranchResponse =
        versioningServiceBlockingStub.getBranch(getBranchRequest);
    Commit commit =
        Commit.newBuilder()
            .setMessage("this is the test commit message")
            .setDateCreated(111)
            .addParentShas(getBranchResponse.getCommit().getCommitSha())
            .build();
    Location datasetLocation =
        Location.newBuilder().addLocation("dataset").addLocation("train").build();
    Location test1Location =
        Location.newBuilder().addLocation("test-1").addLocation("test1.json").build();
    Location test2Location =
        Location.newBuilder().addLocation("test-2").addLocation("test2.json").build();

    CreateCommitRequest createCommitRequest =
        CreateCommitRequest.newBuilder()
            .setRepositoryId(RepositoryIdentification.newBuilder().setRepoId(repoId).build())
            .setCommit(commit)
            .addBlobs(
                BlobExpanded.newBuilder()
                    .setBlob(CommitTest.getBlob(Blob.ContentCase.DATASET))
                    .addAllLocation(datasetLocation.getLocationList())
                    .build())
            .addBlobs(
                BlobExpanded.newBuilder()
                    .setBlob(CommitTest.getBlob(Blob.ContentCase.CODE))
                    .addAllLocation(test1Location.getLocationList())
                    .build())
            .addBlobs(
                BlobExpanded.newBuilder()
                    .setBlob(
                        Blob.newBuilder()
                            .setCode(
                                CodeBlob.newBuilder()
                                    .setGit(
                                        GitCodeBlob.newBuilder()
                                            .setBranch("abcd")
                                            .setRepo("Repo-" + new Date().getTime())
                                            .setHash(FileHasher.getSha(""))
                                            .setIsDirty(false)
                                            .setTag(
                                                "Tag-" + Calendar.getInstance().getTimeInMillis())
                                            .build())))
                    .addAllLocation(test2Location.getLocationList())
                    .build())
            .build();
    CreateCommitRequest.Response commitResponse =
        versioningServiceBlockingStub.createCommit(createCommitRequest);
    commit = commitResponse.getCommit();

    List<String> experimentRunIds = new ArrayList<>();
    try {
      Map<String, Location> locationMap = new HashMap<>();
      locationMap.put("location-1", datasetLocation);

      CreateExperimentRun createExperimentRunRequest =
          getCreateExperimentRunRequestSimple(
              project.getId(), experiment.getId(), "ExperimentRun-" + new Date().getTime());
      KeyValue hyperparameter1 = generateNumericKeyValue("C", 0.0001);
      createExperimentRunRequest =
          createExperimentRunRequest
              .toBuilder()
              .setVersionedInputs(
                  VersioningEntry.newBuilder()
                      .setRepositoryId(repoId)
                      .setCommit(commitResponse.getCommit().getCommitSha())
                      .putAllKeyLocationMap(locationMap)
                      .build())
              .addHyperparameters(hyperparameter1)
              .build();
      CreateExperimentRun.Response createExperimentRunResponse =
          experimentRunServiceStub.createExperimentRun(createExperimentRunRequest);
      experimentRunIds.add(createExperimentRunResponse.getExperimentRun().getId());
      LOGGER.info("ExperimentRun created successfully");

      locationMap.put("location-2", test1Location);

      createExperimentRunRequest =
          getCreateExperimentRunRequestSimple(
              project.getId(), experiment.getId(), "ExperimentRun-" + new Date().getTime());
      createExperimentRunRequest =
          createExperimentRunRequest
              .toBuilder()
              .setVersionedInputs(
                  VersioningEntry.newBuilder()
                      .setRepositoryId(repoId)
                      .setCommit(commitResponse.getCommit().getCommitSha())
                      .putAllKeyLocationMap(locationMap)
                      .build())
              .build();
      createExperimentRunResponse =
          experimentRunServiceStub.createExperimentRun(createExperimentRunRequest);
      ExperimentRun experimentRun2 = createExperimentRunResponse.getExperimentRun();
      experimentRunIds.add(experimentRun2.getId());
      LOGGER.info("ExperimentRun created successfully");

      createExperimentRunRequest =
          getCreateExperimentRunRequestSimple(
              project.getId(), experiment2.getId(), "ExperimentRun-" + new Date().getTime());
      hyperparameter1 = generateNumericKeyValue("C", 0.0001);
      Map<String, Location> locationMap2 = new HashMap<>();
      locationMap2.put("location-111", test2Location);
      createExperimentRunRequest =
          createExperimentRunRequest
              .toBuilder()
              .setVersionedInputs(
                  VersioningEntry.newBuilder()
                      .setRepositoryId(repoId)
                      .setCommit(commitResponse.getCommit().getCommitSha())
                      .putAllKeyLocationMap(locationMap2)
                      .build())
              .addHyperparameters(hyperparameter1)
              .build();
      createExperimentRunResponse =
          experimentRunServiceStub.createExperimentRun(createExperimentRunRequest);
      ExperimentRun experimentRun3 = createExperimentRunResponse.getExperimentRun();
      experimentRunIds.add(experimentRun3.getId());
      LOGGER.info("ExperimentRun created successfully");

      createExperimentRunRequest =
          getCreateExperimentRunRequestSimple(
              project.getId(), experiment2.getId(), "ExperimentRun-" + new Date().getTime());
      hyperparameter1 = generateNumericKeyValue("C", 1e-6);
      createExperimentRunRequest =
          createExperimentRunRequest.toBuilder().addHyperparameters(hyperparameter1).build();
      createExperimentRunResponse =
          experimentRunServiceStub.createExperimentRun(createExperimentRunRequest);
      experimentRunIds.add(createExperimentRunResponse.getExperimentRun().getId());
      LOGGER.info("ExperimentRun created successfully");

      if (isRunningIsolated()) {
        when(authzMock.getSelfAllowedResources(
                GetSelfAllowedResources.newBuilder()
                    .addActions(
                        Action.newBuilder()
                            .setModeldbServiceAction(ModelDBServiceActions.READ)
                            .setService(ServiceEnum.Service.MODELDB_SERVICE))
                    .setService(ServiceEnum.Service.MODELDB_SERVICE)
                    .setResourceType(
                        ResourceType.newBuilder()
                            .setModeldbServiceResourceType(ModelDBServiceResourceTypes.REPOSITORY))
                    .build()))
            .thenReturn(
                Futures.immediateFuture(
                    GetSelfAllowedResources.Response.newBuilder()
                        .addResources(
                            Resources.newBuilder()
                                .addResourceIds(String.valueOf(repoId))
                                .setResourceType(
                                    ResourceType.newBuilder()
                                        .setModeldbServiceResourceType(
                                            ModelDBServiceResourceTypes.REPOSITORY)
                                        .build())
                                .setService(Service.MODELDB_SERVICE)
                                .build())
                        .build()));
      }

      FindExperimentRuns findExperimentRuns =
          FindExperimentRuns.newBuilder()
              .setProjectId(project.getId())
              .setAscending(false)
              .setIdsOnly(false)
              .build();

      FindExperimentRuns.Response response =
          experimentRunServiceStub.findExperimentRuns(findExperimentRuns);

      assertEquals(
          "Total records count not matched with expected records count",
          4 + experimentRunMap.size(),
          response.getTotalRecords());
      assertEquals(
          "ExperimentRun count not match with expected experimentRun count",
          4 + experimentRunMap.size(),
          response.getExperimentRunsCount());
      for (ExperimentRun exprRun : response.getExperimentRunsList()) {
        if (exprRun.getId().equals(experimentRun2.getId())) {
          String locationKey =
              ModelDBUtils.getLocationWithSlashOperator(test1Location.getLocationList());
          if (!testConfig.isPopulateConnectionsBasedOnPrivileges()) {
            assertFalse(
                "Code blob should not empty", exprRun.containsCodeVersionFromBlob(locationKey));
          } else {
            assertTrue(
                "Code blob should not empty", exprRun.containsCodeVersionFromBlob(locationKey));
            assertFalse(
                "Expected code config not found in map",
                exprRun
                    .getCodeVersionFromBlobOrThrow(locationKey)
                    .getGitSnapshot()
                    .getFilepathsList()
                    .isEmpty());
          }
        } else if (exprRun.getId().equals(experimentRun3.getId())) {
          String locationKey =
              ModelDBUtils.getLocationWithSlashOperator(test2Location.getLocationList());
          if (!testConfig.isPopulateConnectionsBasedOnPrivileges()) {
            assertFalse(
                "Code blob should not empty", exprRun.containsCodeVersionFromBlob(locationKey));
          } else {
            assertTrue(
                "Code blob should not empty", exprRun.containsCodeVersionFromBlob(locationKey));
            assertTrue(
                "Expected code config not found in map",
                exprRun
                    .getCodeVersionFromBlobOrThrow(locationKey)
                    .getGitSnapshot()
                    .getFilepathsList()
                    .isEmpty());
          }
        }
      }

      GetExperimentRunById.Response getHydratedExperimentRunsResponse =
          experimentRunServiceStub.getExperimentRunById(
              GetExperimentRunById.newBuilder().setId(experimentRun2.getId()).build());
      ExperimentRun exprRun = getHydratedExperimentRunsResponse.getExperimentRun();
      String locationKey =
          ModelDBUtils.getLocationWithSlashOperator(test1Location.getLocationList());
      if (!testConfig.isPopulateConnectionsBasedOnPrivileges()) {
        assertFalse("Code blob should not empty", exprRun.containsCodeVersionFromBlob(locationKey));
      } else {
        assertTrue("Code blob should not empty", exprRun.containsCodeVersionFromBlob(locationKey));
        assertFalse(
            "Expected code config not found in map",
            exprRun
                .getCodeVersionFromBlobOrThrow(locationKey)
                .getGitSnapshot()
                .getFilepathsList()
                .isEmpty());
      }
    } finally {
      if (isRunningIsolated()) {
        when(uacMock.getCurrentUser(any())).thenReturn(Futures.immediateFuture(testUser1));
        when(authzMock.isSelfAllowed(any()))
            .thenReturn(
                Futures.immediateFuture(
                    IsSelfAllowed.Response.newBuilder().setAllowed(true).build()));
      }

      DeleteRepositoryRequest deleteRepository =
          DeleteRepositoryRequest.newBuilder()
              .setRepositoryId(RepositoryIdentification.newBuilder().setRepoId(repoId))
              .build();
      DeleteRepositoryRequest.Response deleteResult =
          versioningServiceBlockingStub.deleteRepository(deleteRepository);
      Assert.assertTrue(deleteResult.getStatus());

      for (String runId : experimentRunIds) {
        DeleteExperimentRun deleteExperimentRun =
            DeleteExperimentRun.newBuilder().setId(runId).build();
        DeleteExperimentRun.Response deleteExperimentRunResponse =
            experimentRunServiceStub.deleteExperimentRun(deleteExperimentRun);
        assertTrue(deleteExperimentRunResponse.getStatus());
      }
    }

    LOGGER.info("FindExperimentRuns test stop................................");
  }

  @Test
  public void findExperimentRunsHyperparameterWithStringNumberFloat()
      throws ModelDBException, NoSuchAlgorithmException {
    LOGGER.info("FindExperimentRuns test start................................");

    long repoId =
        RepositoryTest.createRepository(
            versioningServiceBlockingStub, "Repo-" + new Date().getTime());
    List<String> experimentRunIds = new ArrayList<>();
    try {
      GetBranchRequest getBranchRequest =
          GetBranchRequest.newBuilder()
              .setRepositoryId(RepositoryIdentification.newBuilder().setRepoId(repoId).build())
              .setBranch(ModelDBConstants.MASTER_BRANCH)
              .build();
      GetBranchRequest.Response getBranchResponse =
          versioningServiceBlockingStub.getBranch(getBranchRequest);
      Commit commit =
          Commit.newBuilder()
              .setMessage("this is the test commit message")
              .setDateCreated(111)
              .addParentShas(getBranchResponse.getCommit().getCommitSha())
              .build();
      Location location1 =
          Location.newBuilder().addLocation("dataset").addLocation("train").build();
      Location location2 =
          Location.newBuilder().addLocation("test-1").addLocation("test1.json").build();
      Location location3 =
          Location.newBuilder().addLocation("test-2").addLocation("test2.json").build();
      Location location4 =
          Location.newBuilder().addLocation("test-location-4").addLocation("test4.json").build();

      CreateCommitRequest createCommitRequest =
          CreateCommitRequest.newBuilder()
              .setRepositoryId(RepositoryIdentification.newBuilder().setRepoId(repoId).build())
              .setCommit(commit)
              .addBlobs(
                  BlobExpanded.newBuilder()
                      .setBlob(CommitTest.getBlob(Blob.ContentCase.DATASET))
                      .addAllLocation(location1.getLocationList())
                      .build())
              .addBlobs(
                  BlobExpanded.newBuilder()
                      .setBlob(CommitTest.getHyperparameterConfigBlob(3F, 3F))
                      .addAllLocation(location2.getLocationList())
                      .build())
              .addBlobs(
                  BlobExpanded.newBuilder()
                      .setBlob(CommitTest.getBlob(Blob.ContentCase.DATASET))
                      .addAllLocation(location3.getLocationList())
                      .build())
              .addBlobs(
                  BlobExpanded.newBuilder()
                      .setBlob(CommitTest.getHyperparameterConfigBlob(5.1F, 2.5F))
                      .addAllLocation(location4.getLocationList())
                      .build())
              .build();
      CreateCommitRequest.Response commitResponse =
          versioningServiceBlockingStub.createCommit(createCommitRequest);
      commit = commitResponse.getCommit();

      Map<String, Location> locationMap = new HashMap<>();
      locationMap.put("location-1", location1);

      CreateExperimentRun createExperimentRunRequest =
          getCreateExperimentRunRequestSimple(
              project.getId(), experiment.getId(), "ExperimentRun-" + new Date().getTime());
      KeyValue hyperparameter1 = generateNumericKeyValue("C1", 0.0001);
      KeyValue hyperparameter2 =
          KeyValue.newBuilder()
              .setKey("C")
              .setValue(Value.newBuilder().setStringValue("2.5").build())
              .build();
      createExperimentRunRequest =
          createExperimentRunRequest
              .toBuilder()
              .setVersionedInputs(
                  VersioningEntry.newBuilder()
                      .setRepositoryId(repoId)
                      .setCommit(commitResponse.getCommit().getCommitSha())
                      .putAllKeyLocationMap(locationMap)
                      .build())
              .addHyperparameters(hyperparameter1)
              .addHyperparameters(hyperparameter2)
              .build();
      CreateExperimentRun.Response createExperimentRunResponse =
          experimentRunServiceStub.createExperimentRun(createExperimentRunRequest);
      experimentRunIds.add(createExperimentRunResponse.getExperimentRun().getId());
      LOGGER.info("ExperimentRun created successfully");

      locationMap.put("location-2", location2);

      createExperimentRunRequest =
          getCreateExperimentRunRequestSimple(
              project.getId(), experiment.getId(), "ExperimentRun-" + new Date().getTime());
      createExperimentRunRequest =
          createExperimentRunRequest
              .toBuilder()
              .setVersionedInputs(
                  VersioningEntry.newBuilder()
                      .setRepositoryId(repoId)
                      .setCommit(commitResponse.getCommit().getCommitSha())
                      .putAllKeyLocationMap(locationMap)
                      .build())
              .addHyperparameters(
                  KeyValue.newBuilder()
                      .setKey("C")
                      .setValue(Value.newBuilder().setStringValue("3").build())
                      .build())
              .build();
      createExperimentRunResponse =
          experimentRunServiceStub.createExperimentRun(createExperimentRunRequest);
      experimentRunIds.add(createExperimentRunResponse.getExperimentRun().getId());
      LOGGER.info("ExperimentRun created successfully");

      createExperimentRunRequest =
          getCreateExperimentRunRequestSimple(
              project.getId(), experiment2.getId(), "ExperimentRun-" + new Date().getTime());
      hyperparameter1 = generateNumericKeyValue("C", 0.0002);
      Map<String, Location> locationMap2 = new HashMap<>();
      locationMap2.put("location-4", location4);
      createExperimentRunRequest =
          createExperimentRunRequest
              .toBuilder()
              .setVersionedInputs(
                  VersioningEntry.newBuilder()
                      .setRepositoryId(repoId)
                      .setCommit(commitResponse.getCommit().getCommitSha())
                      .putAllKeyLocationMap(locationMap2)
                      .build())
              .addHyperparameters(hyperparameter1)
              .addHyperparameters(
                  KeyValue.newBuilder()
                      .setKey("D")
                      .setValue(Value.newBuilder().setStringValue("test_hyper").build())
                      .build())
              .build();
      createExperimentRunResponse =
          experimentRunServiceStub.createExperimentRun(createExperimentRunRequest);
      LOGGER.info("ExperimentRun created successfully");
      ExperimentRun experimentRunConfig2 = createExperimentRunResponse.getExperimentRun();
      experimentRunIds.add(experimentRunConfig2.getId());

      createExperimentRunRequest =
          getCreateExperimentRunRequestSimple(
              project.getId(), experiment2.getId(), "ExperimentRun-" + new Date().getTime());
      hyperparameter1 = generateNumericKeyValue("C", 0.0003);
      createExperimentRunRequest =
          createExperimentRunRequest.toBuilder().addHyperparameters(hyperparameter1).build();
      createExperimentRunResponse =
          experimentRunServiceStub.createExperimentRun(createExperimentRunRequest);
      experimentRunIds.add(createExperimentRunResponse.getExperimentRun().getId());
      LOGGER.info("ExperimentRun created successfully");

      Value hyperparameterFilter = Value.newBuilder().setNumberValue(1).build();
      KeyValueQuery keyValueQuery =
          KeyValueQuery.newBuilder()
              .setKey("hyperparameters.c")
              .setValue(hyperparameterFilter)
              .setOperator(Operator.GTE)
              .setValueType(ValueType.NUMBER)
              .build();

      FindExperimentRuns findExperimentRuns =
          FindExperimentRuns.newBuilder()
              .setProjectId(project.getId())
              .addPredicates(keyValueQuery)
              .setAscending(false)
              .setIdsOnly(false)
              .setSortKey("hyperparameters.train")
              .build();

      FindExperimentRuns.Response response =
          experimentRunServiceStub.findExperimentRuns(findExperimentRuns);

      keyValueQuery =
          KeyValueQuery.newBuilder()
              .setKey("hyperparameters.d")
              .setValue(Value.newBuilder().setStringValue("test_hyper").build())
              .setOperator(Operator.EQ)
              .setValueType(ValueType.STRING)
              .build();
      findExperimentRuns =
          FindExperimentRuns.newBuilder()
              .setProjectId(project.getId())
              .addPredicates(keyValueQuery)
              .setAscending(true)
              .setIdsOnly(false)
              .setSortKey("hyperparameters.train")
              .build();

      response = experimentRunServiceStub.findExperimentRuns(findExperimentRuns);

      keyValueQuery =
          KeyValueQuery.newBuilder()
              .setKey("hyperparameters.c")
              .setValue(Value.newBuilder().setNumberValue(2.5).build())
              .setOperator(Operator.EQ)
              .setValueType(ValueType.STRING)
              .build();
      findExperimentRuns =
          FindExperimentRuns.newBuilder()
              .setProjectId(project.getId())
              .addPredicates(keyValueQuery)
              .setAscending(false)
              .setIdsOnly(false)
              .setSortKey("hyperparameters.train")
              .build();

      response = experimentRunServiceStub.findExperimentRuns(findExperimentRuns);

      KeyValueQuery oldKeyValueQuery =
          KeyValueQuery.newBuilder()
              .setKey("hyperparameters.C")
              .setValue(Value.newBuilder().setNumberValue(0.0002).build())
              .setOperator(Operator.GTE)
              .setValueType(ValueType.NUMBER)
              .build();

      findExperimentRuns =
          FindExperimentRuns.newBuilder()
              .setProjectId(project.getId())
              .addPredicates(oldKeyValueQuery)
              .setAscending(true)
              .setIdsOnly(false)
              .setSortKey("hyperparameters.C")
              .build();

      response = experimentRunServiceStub.findExperimentRuns(findExperimentRuns);

      Value oldHyperparameterFilter = Value.newBuilder().setNumberValue(1).build();
      oldKeyValueQuery =
          KeyValueQuery.newBuilder()
              .setKey("hyperparameters.train")
              .setValue(oldHyperparameterFilter)
              .setOperator(Operator.GTE)
              .setValueType(ValueType.NUMBER)
              .build();

      findExperimentRuns =
          FindExperimentRuns.newBuilder()
              .setProjectId(project.getId())
              .addPredicates(oldKeyValueQuery)
              .setAscending(false)
              .setIdsOnly(false)
              .setSortKey("hyperparameters.C")
              .build();

      response = experimentRunServiceStub.findExperimentRuns(findExperimentRuns);

      assertEquals(
          "Total records count not matched with expected records count",
          2,
          response.getTotalRecords());

      for (int index = 0; index < response.getExperimentRunsCount(); index++) {
        ExperimentRun exprRun = response.getExperimentRuns(index);
        for (KeyValue kv : exprRun.getHyperparametersList()) {
          if (kv.getKey().equals("C")) {
            assertTrue(
                "Value should be GTE 0.0001 " + kv,
                (kv.getValue().getKindCase() == KindCase.STRING_VALUE
                        ? Double.parseDouble(kv.getValue().getStringValue())
                        : kv.getValue().getNumberValue())
                    > 0.0001);
          }
        }
      }
    } finally {
      DeleteRepositoryRequest deleteRepository =
          DeleteRepositoryRequest.newBuilder()
              .setRepositoryId(RepositoryIdentification.newBuilder().setRepoId(repoId))
              .build();
      DeleteRepositoryRequest.Response deleteResult =
          versioningServiceBlockingStub.deleteRepository(deleteRepository);
      Assert.assertTrue(deleteResult.getStatus());

      for (String runId : experimentRunIds) {
        DeleteExperimentRun deleteExperimentRun =
            DeleteExperimentRun.newBuilder().setId(runId).build();
        DeleteExperimentRun.Response deleteExperimentRunResponse =
            experimentRunServiceStub.deleteExperimentRun(deleteExperimentRun);
        assertTrue(deleteExperimentRunResponse.getStatus());
      }
    }

    LOGGER.info("FindExperimentRuns test stop................................");
  }

  @Test
  public void findExperimentRunsByDatasetVersionId() {
    LOGGER.info("FindExperimentRuns test start................................");

    DatasetTest datasetTest = new DatasetTest();
    DatasetVersionTest datasetVersionTest = new DatasetVersionTest();
    Map<String, ExperimentRun> experimentRunMap = new HashMap<>();

    CreateExperimentRun createExperimentRunRequest =
        getCreateExperimentRunRequestSimple(
            project.getId(), experiment.getId(), "ExperimentRun-" + new Date().getTime());
    KeyValue hyperparameter1 = generateNumericKeyValue("C", 0.0001);
    createExperimentRunRequest =
        createExperimentRunRequest.toBuilder().addHyperparameters(hyperparameter1).build();
    CreateExperimentRun.Response createExperimentRunResponse =
        experimentRunServiceStub.createExperimentRun(createExperimentRunRequest);
    ExperimentRun experimentRun11 = createExperimentRunResponse.getExperimentRun();
    experimentRunMap.put(experimentRun11.getId(), experimentRun11);
    LOGGER.info("ExperimentRun created successfully");
    createExperimentRunRequest =
        getCreateExperimentRunRequestSimple(
            project.getId(), experiment.getId(), "ExperimentRun-" + new Date().getTime());
    createExperimentRunRequest = createExperimentRunRequest.toBuilder().build();
    createExperimentRunResponse =
        experimentRunServiceStub.createExperimentRun(createExperimentRunRequest);
    ExperimentRun experimentRun12 = createExperimentRunResponse.getExperimentRun();
    experimentRunMap.put(experimentRun12.getId(), experimentRun12);
    LOGGER.info("ExperimentRun created successfully");
    assertEquals(
        "ExperimentRun name not match with expected ExperimentRun name",
        createExperimentRunRequest.getName(),
        experimentRun12.getName());

    createExperimentRunRequest =
        getCreateExperimentRunRequestSimple(
            project.getId(), experiment2.getId(), "ExperimentRun-" + new Date().getTime());
    hyperparameter1 = generateNumericKeyValue("C", 0.0001);
    createExperimentRunRequest =
        createExperimentRunRequest.toBuilder().addHyperparameters(hyperparameter1).build();
    createExperimentRunResponse =
        experimentRunServiceStub.createExperimentRun(createExperimentRunRequest);
    ExperimentRun experimentRun21 = createExperimentRunResponse.getExperimentRun();
    experimentRunMap.put(experimentRun21.getId(), experimentRun21);
    LOGGER.info("ExperimentRun created successfully");
    assertEquals(
        "ExperimentRun name not match with expected ExperimentRun name",
        createExperimentRunRequest.getName(),
        experimentRun21.getName());

    createExperimentRunRequest =
        getCreateExperimentRunRequestSimple(
            project.getId(), experiment2.getId(), "ExperimentRun-" + new Date().getTime());
    hyperparameter1 = generateNumericKeyValue("C", 1e-6);
    createExperimentRunRequest =
        createExperimentRunRequest.toBuilder().addHyperparameters(hyperparameter1).build();
    createExperimentRunResponse =
        experimentRunServiceStub.createExperimentRun(createExperimentRunRequest);
    ExperimentRun experimentRun22 = createExperimentRunResponse.getExperimentRun();
    experimentRunMap.put(experimentRun22.getId(), experimentRun22);
    LOGGER.info("ExperimentRun created successfully");
    assertEquals(
        "ExperimentRun name not match with expected ExperimentRun name",
        createExperimentRunRequest.getName(),
        experimentRun22.getName());

    List<Dataset> datasetList = new ArrayList<>();
    CreateDataset createDatasetRequest =
        datasetTest.getDatasetRequestForOtherTests("Dataset-" + new Date().getTime());
    CreateDataset.Response createDatasetResponse =
        datasetServiceStub.createDataset(createDatasetRequest);
    Dataset dataset1 = createDatasetResponse.getDataset();
    datasetList.add(dataset1);
    LOGGER.info("CreateDataset Response : \n" + createDatasetResponse.getDataset());
    assertEquals(
        "Dataset name not match with expected dataset name",
        createDatasetRequest.getName(),
        dataset1.getName());

    createDatasetRequest =
        datasetTest.getDatasetRequestForOtherTests("rental_TEXT_train_data_1.csv");
    createDatasetResponse = datasetServiceStub.createDataset(createDatasetRequest);
    Dataset dataset2 = createDatasetResponse.getDataset();
    datasetList.add(dataset2);
    LOGGER.info("CreateDataset Response : \n" + createDatasetResponse.getDataset());
    assertEquals(
        "Dataset name not match with expected dataset name",
        createDatasetRequest.getName(),
        dataset2.getName());

    List<String> datasetVersionIds = new ArrayList<>();
    // Create two datasetVersion of above datasetVersion
    CreateDatasetVersion createDatasetVersionRequest =
        datasetVersionTest.getDatasetVersionRequest(dataset1.getId());
    KeyValue attribute1 =
        KeyValue.newBuilder()
            .setKey("attribute_1")
            .setValue(Value.newBuilder().setNumberValue(0.012).build())
            .build();
    KeyValue attribute2 =
        KeyValue.newBuilder()
            .setKey("attribute_2")
            .setValue(Value.newBuilder().setNumberValue(0.99).build())
            .build();
    createDatasetVersionRequest =
        createDatasetVersionRequest
            .toBuilder()
            .addAttributes(attribute1)
            .addAttributes(attribute2)
            .addTags("Tag_1")
            .addTags("Tag_2")
            .build();
    CreateDatasetVersion.Response createDatasetVersionResponse =
        datasetVersionServiceStub.createDatasetVersion(createDatasetVersionRequest);
    DatasetVersion datasetVersion1 = createDatasetVersionResponse.getDatasetVersion();
    datasetVersionIds.add(datasetVersion1.getId());
    LOGGER.info("DatasetVersion created successfully");

    // datasetVersion2 of above datasetVersion
    createDatasetVersionRequest = datasetVersionTest.getDatasetVersionRequest(dataset2.getId());
    attribute1 =
        KeyValue.newBuilder()
            .setKey("attribute_1")
            .setValue(Value.newBuilder().setNumberValue(0.31).build())
            .build();
    attribute2 =
        KeyValue.newBuilder()
            .setKey("attribute_2")
            .setValue(Value.newBuilder().setNumberValue(0.31).build())
            .build();
    createDatasetVersionRequest =
        createDatasetVersionRequest
            .toBuilder()
            .addAttributes(attribute1)
            .addAttributes(attribute2)
            .addTags("Tag_1")
            .addTags("Tag_3")
            .addTags("Tag_4")
            .build();
    createDatasetVersionResponse =
        datasetVersionServiceStub.createDatasetVersion(createDatasetVersionRequest);
    DatasetVersion datasetVersion2 = createDatasetVersionResponse.getDatasetVersion();
    datasetVersionIds.add(datasetVersion2.getId());
    LOGGER.info("DatasetVersion created successfully");

    try {

      Map<String, Artifact> artifactMap = new HashMap<>();
      for (Artifact existingDataset : experimentRun11.getDatasetsList()) {
        artifactMap.put(existingDataset.getKey(), existingDataset);
      }
      List<Artifact> artifacts = new ArrayList<>();
      Artifact artifact1 =
          Artifact.newBuilder()
              .setKey("Google Pay datasets_1")
              .setPath("This is new added data artifact type in Google Pay datasets")
              .setArtifactType(ArtifactType.DATA)
              .setLinkedArtifactId(datasetVersion1.getId())
              .setUploadCompleted(
                  !testConfig
                      .getArtifactStoreConfig()
                      .getArtifactStoreType()
                      .equals(CommonConstants.S3))
              .build();
      artifacts.add(artifact1);
      artifactMap.put(artifact1.getKey(), artifact1);
      Artifact artifact2 =
          Artifact.newBuilder()
              .setKey("Google Pay datasets_2")
              .setPath("This is new added data artifact type in Google Pay datasets")
              .setArtifactType(ArtifactType.DATA)
              .setLinkedArtifactId(datasetVersion2.getId())
              .setUploadCompleted(
                  !testConfig
                      .getArtifactStoreConfig()
                      .getArtifactStoreType()
                      .equals(CommonConstants.S3))
              .build();
      artifacts.add(artifact2);
      artifactMap.put(artifact2.getKey(), artifact2);

      LogDatasets logDatasetRequest =
          LogDatasets.newBuilder().setId(experimentRun11.getId()).addAllDatasets(artifacts).build();

      experimentRunServiceStub.logDatasets(logDatasetRequest);

      GetExperimentRunById getExperimentRunById =
          GetExperimentRunById.newBuilder().setId(experimentRun11.getId()).build();
      GetExperimentRunById.Response getExperimentRunByIdResponse =
          experimentRunServiceStub.getExperimentRunById(getExperimentRunById);
      LOGGER.info("LogDataset Response : \n" + getExperimentRunByIdResponse.getExperimentRun());

      for (Artifact datasetArtifact :
          getExperimentRunByIdResponse.getExperimentRun().getDatasetsList()) {
        assertEquals(
            "Experiment datasets not match with expected datasets",
            artifactMap.get(datasetArtifact.getKey()).getKey(),
            datasetArtifact.getKey());
      }
      experimentRun11 = getExperimentRunByIdResponse.getExperimentRun();

      GetExperimentRunsByDatasetVersionId getExperimentRunsByDatasetVersionId =
          GetExperimentRunsByDatasetVersionId.newBuilder()
              .setDatasetVersionId(datasetVersion1.getId())
              .build();

      GetExperimentRunsByDatasetVersionId.Response response =
          experimentRunServiceStub.getExperimentRunsByDatasetVersionId(
              getExperimentRunsByDatasetVersionId);

      assertEquals(
          "Total records count not matched with expected records count",
          1,
          response.getTotalRecords());
      assertEquals(
          "ExperimentRun count not match with expected experimentRun count",
          1,
          response.getExperimentRunsCount());
      assertEquals(
          "ExperimentRun not match with expected experimentRun",
          experimentRun11,
          response.getExperimentRuns(0));

      if (testConfig.hasAuth()) {
        if (isRunningIsolated()) {
          when(uacMock.getCurrentUser(any())).thenReturn(Futures.immediateFuture(testUser2));
          when(authzMock.isSelfAllowed(any()))
              .thenReturn(
                  Futures.immediateFuture(
                      IsSelfAllowed.Response.newBuilder().setAllowed(false).build()));
        } else {
          AddCollaboratorRequest addCollaboratorRequest =
              addCollaboratorRequestProjectInterceptor(
                  project, CollaboratorType.READ_ONLY, authClientInterceptor);

          AddCollaboratorRequest.Response addCollaboratorResponse =
              collaboratorServiceStubClient1.addOrUpdateProjectCollaborator(addCollaboratorRequest);
          LOGGER.info("Collaborator updated in server : " + addCollaboratorResponse.getStatus());
          assertTrue(addCollaboratorResponse.getStatus());
        }

        response =
            experimentRunServiceStubClient2.getExperimentRunsByDatasetVersionId(
                getExperimentRunsByDatasetVersionId);

        assertEquals(
            "Total records count not matched with expected records count",
            1,
            response.getTotalRecords());
        assertEquals(
            "ExperimentRun count not match with expected experimentRun count",
            1,
            response.getExperimentRunsCount());
        if (testConfig.isPopulateConnectionsBasedOnPrivileges()) {
          assertEquals(
              "ExperimentRun not match with expected experimentRun",
              0,
              response.getExperimentRuns(0).getDatasetsCount());
        } else {
          assertEquals(
              "ExperimentRun not match with expected experimentRun",
              2,
              response.getExperimentRuns(0).getDatasetsCount());
        }
      }
    } finally {
      for (String datasetVersionId : datasetVersionIds) {
        DeleteDatasetVersion deleteDatasetVersion =
            DeleteDatasetVersion.newBuilder().setId(datasetVersionId).build();
        DeleteDatasetVersion.Response deleteDatasetVersionResponse =
            datasetVersionServiceStub.deleteDatasetVersion(deleteDatasetVersion);
        LOGGER.info("DatasetVersion deleted successfully");
        LOGGER.info(deleteDatasetVersionResponse.toString());
      }

      for (Dataset dataset : datasetList) {
        if (isRunningIsolated()) {
          var authChannelMock = mock(AuthServiceChannel.class);
          when(uac.getBlockingAuthServiceChannel()).thenReturn(authChannelMock);
          var collaboratorBlockingMock = mock(CollaboratorServiceBlockingStub.class);
          when(authChannelMock.getCollaboratorServiceBlockingStub())
              .thenReturn(collaboratorBlockingMock);
          var resourcesResponse =
              GetResources.Response.newBuilder()
                  .addItem(
                      GetResourcesResponseItem.newBuilder()
                          .setResourceId(dataset.getId())
                          .setWorkspaceId(authClientInterceptor.getClient1WorkspaceId())
                          .build())
                  .build();
          when(collaboratorBlockingMock.getResources(any())).thenReturn(resourcesResponse);
          var authzServiceBlockingStub = mock(AuthzServiceGrpc.AuthzServiceBlockingStub.class);
          when(authChannelMock.getAuthzServiceBlockingStub()).thenReturn(authzServiceBlockingStub);
          when(authzServiceBlockingStub.isSelfAllowed(any()))
              .thenReturn(IsSelfAllowed.Response.newBuilder().setAllowed(true).build());
        }
        DeleteDataset deleteDataset = DeleteDataset.newBuilder().setId(dataset.getId()).build();
        DeleteDataset.Response deleteDatasetResponse =
            datasetServiceStub.deleteDataset(deleteDataset);
        LOGGER.info("Dataset deleted successfully");
        LOGGER.info(deleteDatasetResponse.toString());
        assertTrue(deleteDatasetResponse.getStatus());
      }

      if (isRunningIsolated()) {
        when(authzMock.isSelfAllowed(any()))
            .thenReturn(
                Futures.immediateFuture(
                    IsSelfAllowed.Response.newBuilder().setAllowed(true).build()));
      }
      for (String runId : experimentRunMap.keySet()) {
        DeleteExperimentRun deleteExperimentRun =
            DeleteExperimentRun.newBuilder().setId(runId).build();
        DeleteExperimentRun.Response deleteExperimentRunResponse =
            experimentRunServiceStub.deleteExperimentRun(deleteExperimentRun);
        assertTrue(deleteExperimentRunResponse.getStatus());
      }
    }

    LOGGER.info("FindExperimentRuns test stop................................");
  }

  @Test
  public void deleteExperimentRunHyperparameters() {
    LOGGER.info("Delete ExperimentRun Hyperparameters test start................................");

    o_logHyperparametersTest();
    List<KeyValue> hyperparameters = experimentRun.getHyperparametersList();
    LOGGER.info("Hyperparameters size : " + hyperparameters.size());
    List<String> keys = new ArrayList<>();
    for (int index = 0; index < hyperparameters.size() - 1; index++) {
      KeyValue keyValue = hyperparameters.get(index);
      keys.add(keyValue.getKey());
    }
    LOGGER.info("Hyperparameters key size : " + keys.size());

    DeleteHyperparameters request =
        DeleteHyperparameters.newBuilder()
            .setId(experimentRun.getId())
            .addAllHyperparameterKeys(keys)
            .build();

    experimentRunServiceStub.deleteHyperparameters(request);

    GetExperimentRunById getExperimentRunById =
        GetExperimentRunById.newBuilder().setId(experimentRun.getId()).build();
    GetExperimentRunById.Response response =
        experimentRunServiceStub.getExperimentRunById(getExperimentRunById);
    LOGGER.info(
        "DeleteExperimentRunHyperparameters Response : \n"
            + response.getExperimentRun().getHyperparametersList());
    assertTrue(response.getExperimentRun().getHyperparametersList().size() <= 1);

    assertNotEquals(
        "ExperimentRun date_updated field not update on database",
        experimentRun.getDateUpdated(),
        response.getExperimentRun().getDateUpdated());
    experimentRun = response.getExperimentRun();
    experimentRunMap.put(experimentRun.getId(), experimentRun);

    if (response.getExperimentRun().getHyperparametersList().size() != 0) {
      request =
          DeleteHyperparameters.newBuilder()
              .setId(experimentRun.getId())
              .setDeleteAll(true)
              .build();

      experimentRunServiceStub.deleteHyperparameters(request);

      response = experimentRunServiceStub.getExperimentRunById(getExperimentRunById);
      LOGGER.info(
          "DeleteExperimentRunHyperparameters Response : \n"
              + response.getExperimentRun().getHyperparametersList());
      assertEquals(0, response.getExperimentRun().getHyperparametersList().size());

      assertNotEquals(
          "ExperimentRun date_updated field not update on database",
          experimentRun.getDateUpdated(),
          response.getExperimentRun().getDateUpdated());
      experimentRun = response.getExperimentRun();
      experimentRunMap.put(experimentRun.getId(), experimentRun);
    }

    LOGGER.info("Delete ExperimentRun Hyperparameters test stop................................");
  }

  @Test
  public void deleteExperimentRunMetrics() {
    LOGGER.info("Delete ExperimentRun Metrics test start................................");

    i_logMetricsTest();
    List<KeyValue> metrics = experimentRun.getMetricsList();
    LOGGER.info("Metrics size : " + metrics.size());
    List<String> keys = new ArrayList<>();
    for (int index = 0; index < metrics.size() - 1; index++) {
      KeyValue keyValue = metrics.get(index);
      keys.add(keyValue.getKey());
    }
    LOGGER.info("Metrics key size : " + keys.size());

    DeleteMetrics request =
        DeleteMetrics.newBuilder().setId(experimentRun.getId()).addAllMetricKeys(keys).build();

    experimentRunServiceStub.deleteMetrics(request);

    GetExperimentRunById getExperimentRunById =
        GetExperimentRunById.newBuilder().setId(experimentRun.getId()).build();
    GetExperimentRunById.Response response =
        experimentRunServiceStub.getExperimentRunById(getExperimentRunById);
    LOGGER.info(
        "DeleteExperimentRunMetrics Response : \n" + response.getExperimentRun().getMetricsList());
    assertTrue(response.getExperimentRun().getMetricsList().size() <= 1);

    assertNotEquals(
        "ExperimentRun date_updated field not update on database",
        experimentRun.getDateUpdated(),
        response.getExperimentRun().getDateUpdated());
    experimentRun = response.getExperimentRun();
    experimentRunMap.put(experimentRun.getId(), experimentRun);

    if (response.getExperimentRun().getMetricsList().size() != 0) {
      request = DeleteMetrics.newBuilder().setId(experimentRun.getId()).setDeleteAll(true).build();

      experimentRunServiceStub.deleteMetrics(request);

      response = experimentRunServiceStub.getExperimentRunById(getExperimentRunById);
      LOGGER.info(
          "DeleteExperimentRunMetrics Response : \n"
              + response.getExperimentRun().getMetricsList());
      assertEquals(0, response.getExperimentRun().getMetricsList().size());

      assertNotEquals(
          "ExperimentRun date_updated field not update on database",
          experimentRun.getDateUpdated(),
          response.getExperimentRun().getDateUpdated());
      experimentRun = response.getExperimentRun();
      experimentRunMap.put(experimentRun.getId(), experimentRun);
    }

    LOGGER.info("Delete ExperimentRun Metrics test stop................................");
  }

  @Test
  public void deleteExperimentRunObservations() {
    LOGGER.info("Delete ExperimentRun Observations test start................................");

    g_logObservationsTest();
    List<Observation> observations = experimentRun.getObservationsList();
    LOGGER.info("Observations size : " + observations.size());
    List<String> keys = new ArrayList<>();
    for (int index = 0; index < observations.size() - 1; index++) {
      Observation observation = observations.get(index);
      if (observation.getOneOfCase().equals(Observation.OneOfCase.ATTRIBUTE)) {
        keys.add(observation.getAttribute().getKey());
      } else {
        keys.add(observation.getArtifact().getKey());
      }
    }
    LOGGER.info("Observations key size : " + keys.size());

    DeleteObservations request =
        DeleteObservations.newBuilder()
            .setId(experimentRun.getId())
            .addAllObservationKeys(keys)
            .build();

    experimentRunServiceStub.deleteObservations(request);

    GetExperimentRunById getExperimentRunById =
        GetExperimentRunById.newBuilder().setId(experimentRun.getId()).build();
    GetExperimentRunById.Response response =
        experimentRunServiceStub.getExperimentRunById(getExperimentRunById);
    LOGGER.info(
        "DeleteExperimentRunObservations Response : \n"
            + response.getExperimentRun().getObservationsList());
    assertTrue(response.getExperimentRun().getObservationsList().size() <= 1);

    assertNotEquals(
        "ExperimentRun date_updated field not update on database",
        experimentRun.getDateUpdated(),
        response.getExperimentRun().getDateUpdated());
    experimentRun = response.getExperimentRun();
    experimentRunMap.put(experimentRun.getId(), experimentRun);

    if (response.getExperimentRun().getObservationsList().size() != 0) {
      request =
          DeleteObservations.newBuilder().setId(experimentRun.getId()).setDeleteAll(true).build();

      experimentRunServiceStub.deleteObservations(request);

      response = experimentRunServiceStub.getExperimentRunById(getExperimentRunById);
      LOGGER.info(
          "DeleteExperimentRunObservations Response : \n"
              + response.getExperimentRun().getObservationsList());
      assertEquals(0, response.getExperimentRun().getObservationsList().size());

      assertNotEquals(
          "ExperimentRun date_updated field not update on database",
          experimentRun.getDateUpdated(),
          response.getExperimentRun().getDateUpdated());
      experimentRun = response.getExperimentRun();
      experimentRunMap.put(experimentRun.getId(), experimentRun);
    }

    LOGGER.info("Delete ExperimentRun Observations test stop................................");
  }

  @Test
  public void cloneExperimentRun() throws ModelDBException, NoSuchAlgorithmException {
    LOGGER.info("Clone experimentRun test start................................");

    ProjectTest projectTest = new ProjectTest();
    long repoId =
        RepositoryTest.createRepository(
            versioningServiceBlockingStub, "Repo-" + new Date().getTime());
    GetBranchRequest getBranchRequest =
        GetBranchRequest.newBuilder()
            .setRepositoryId(RepositoryIdentification.newBuilder().setRepoId(repoId).build())
            .setBranch(ModelDBConstants.MASTER_BRANCH)
            .build();
    GetBranchRequest.Response getBranchResponse =
        versioningServiceBlockingStub.getBranch(getBranchRequest);
    Commit commit =
        Commit.newBuilder()
            .setMessage("this is the test commit message")
            .setDateCreated(111)
            .addParentShas(getBranchResponse.getCommit().getCommitSha())
            .build();
    Location location1 = Location.newBuilder().addLocation("dataset").addLocation("train").build();
    Location location2 =
        Location.newBuilder().addLocation("test-1").addLocation("test1.json").build();
    Location location3 =
        Location.newBuilder().addLocation("test-2").addLocation("test2.json").build();
    Location location4 =
        Location.newBuilder().addLocation("test-location-4").addLocation("test4.json").build();

    CreateCommitRequest createCommitRequest =
        CreateCommitRequest.newBuilder()
            .setRepositoryId(RepositoryIdentification.newBuilder().setRepoId(repoId).build())
            .setCommit(commit)
            .addBlobs(
                BlobExpanded.newBuilder()
                    .setBlob(CommitTest.getBlob(Blob.ContentCase.DATASET))
                    .addAllLocation(location1.getLocationList())
                    .build())
            .addBlobs(
                BlobExpanded.newBuilder()
                    .setBlob(CommitTest.getBlob(Blob.ContentCase.CONFIG))
                    .addAllLocation(location2.getLocationList())
                    .build())
            .addBlobs(
                BlobExpanded.newBuilder()
                    .setBlob(CommitTest.getBlob(Blob.ContentCase.DATASET))
                    .addAllLocation(location3.getLocationList())
                    .build())
            .addBlobs(
                BlobExpanded.newBuilder()
                    .setBlob(CommitTest.getHyperparameterConfigBlob(0.14F, 0.10F))
                    .addAllLocation(location4.getLocationList())
                    .build())
            .build();
    CreateCommitRequest.Response commitResponse =
        versioningServiceBlockingStub.createCommit(createCommitRequest);
    commit = commitResponse.getCommit();

    // Create project
    CreateProject createProjectRequest =
        projectTest.getCreateProjectRequest("experimentRun-project-" + new Date().getTime());
    CreateProject.Response createProjectResponse =
        projectServiceStub.createProject(createProjectRequest);
    Project project1 = createProjectResponse.getProject();
    LOGGER.info("Project1 created successfully");

    createProjectRequest =
        projectTest.getCreateProjectRequest("experimentRun-project-" + new Date().getTime());
    createProjectResponse = projectServiceStub.createProject(createProjectRequest);
    Project project2 = createProjectResponse.getProject();
    LOGGER.info("Project2 created successfully");

    if (isRunningIsolated()) {
      mockGetResourcesForAllEntities(
          Map.of(project1.getId(), project1, project2.getId(), project2), testUser1);
      when(authzMock.getSelfAllowedResources(
              GetSelfAllowedResources.newBuilder()
                  .addActions(
                      Action.newBuilder()
                          .setModeldbServiceAction(ModelDBServiceActions.READ)
                          .setService(ServiceEnum.Service.MODELDB_SERVICE))
                  .setService(ServiceEnum.Service.MODELDB_SERVICE)
                  .setResourceType(
                      ResourceType.newBuilder()
                          .setModeldbServiceResourceType(ModelDBServiceResourceTypes.REPOSITORY))
                  .build()))
          .thenReturn(
              Futures.immediateFuture(GetSelfAllowedResources.Response.newBuilder().build()));
    }

    try {
      // Create two experiment of above project
      CreateExperiment createExperimentRequest =
          ExperimentTest.getCreateExperimentRequestForOtherTests(
              project1.getId(), "Experiment-1-" + new Date().getTime());
      CreateExperiment.Response createExperimentResponse =
          experimentServiceStub.createExperiment(createExperimentRequest);
      Experiment experiment1 = createExperimentResponse.getExperiment();
      LOGGER.info("Experiment1 created successfully");

      createExperimentRequest =
          ExperimentTest.getCreateExperimentRequestForOtherTests(
              project2.getId(), "Experiment-2-" + new Date().getTime());
      createExperimentResponse = experimentServiceStub.createExperiment(createExperimentRequest);
      Experiment experiment2 = createExperimentResponse.getExperiment();
      LOGGER.info("Experiment2 created successfully");

      Map<String, Location> locationMap = new HashMap<>();
      locationMap.put("location-1", location1);

      CreateExperimentRun createExperimentRunRequest =
          getCreateExperimentRunRequest(
              project1.getId(), experiment1.getId(), "ExperimentRun-" + new Date().getTime());
      KeyValue hyperparameter1 = generateNumericKeyValue("C", 0.0001);
      createExperimentRunRequest =
          createExperimentRunRequest
              .toBuilder()
              .setVersionedInputs(
                  VersioningEntry.newBuilder()
                      .setRepositoryId(repoId)
                      .setCommit(commitResponse.getCommit().getCommitSha())
                      .putAllKeyLocationMap(locationMap)
                      .build())
              .addHyperparameters(hyperparameter1)
              .build();
      CreateExperimentRun.Response createExperimentRunResponse =
          experimentRunServiceStub.createExperimentRun(createExperimentRunRequest);
      LOGGER.info("ExperimentRun created successfully");
      ExperimentRun srcExperimentRun = createExperimentRunResponse.getExperimentRun();

      CloneExperimentRun cloneExperimentRun =
          CloneExperimentRun.newBuilder().setSrcExperimentRunId(srcExperimentRun.getId()).build();
      CloneExperimentRun.Response cloneResponse =
          experimentRunServiceStub.cloneExperimentRun(cloneExperimentRun);
      assertNotEquals(
          "Clone run id should not be match with source run id",
          srcExperimentRun.getId(),
          cloneResponse.getRun().getId());
      srcExperimentRun =
          srcExperimentRun
              .toBuilder()
              .setId(cloneResponse.getRun().getId())
              .setName(cloneResponse.getRun().getName())
              .setDateCreated(cloneResponse.getRun().getDateCreated())
              .setDateUpdated(cloneResponse.getRun().getDateUpdated())
              .setStartTime(cloneResponse.getRun().getStartTime())
              .setEndTime(cloneResponse.getRun().getEndTime())
              .build();
      assertEquals(
          "Clone experimentRun can not match with expected experimentRun",
          srcExperimentRun.getId(),
          cloneResponse.getRun().getId());

      cloneExperimentRun =
          CloneExperimentRun.newBuilder()
              .setSrcExperimentRunId(srcExperimentRun.getId())
              .setDestExperimentRunName("Test - " + Calendar.getInstance().getTimeInMillis())
              .setDestExperimentId(experiment2.getId())
              .build();
      cloneResponse = experimentRunServiceStub.cloneExperimentRun(cloneExperimentRun);
      assertNotEquals(
          "Clone run id should not be match with source run id",
          srcExperimentRun.getId(),
          cloneResponse.getRun().getId());
      srcExperimentRun =
          srcExperimentRun
              .toBuilder()
              .setId(cloneResponse.getRun().getId())
              .setName(cloneExperimentRun.getDestExperimentRunName())
              .setProjectId(cloneResponse.getRun().getProjectId())
              .setExperimentId(cloneExperimentRun.getDestExperimentId())
              .setDateCreated(cloneResponse.getRun().getDateCreated())
              .setDateUpdated(cloneResponse.getRun().getDateUpdated())
              .setStartTime(cloneResponse.getRun().getStartTime())
              .setEndTime(cloneResponse.getRun().getEndTime())
              .build();
      assertEquals(
          "Clone experimentRun can not match with expected experimentRun",
          srcExperimentRun.getId(),
          cloneResponse.getRun().getId());

      try {
        cloneExperimentRun =
            CloneExperimentRun.newBuilder()
                .setSrcExperimentRunId(srcExperimentRun.getId())
                .setDestExperimentId("XYZ")
                .build();
        experimentRunServiceStub.cloneExperimentRun(cloneExperimentRun);
        fail();
      } catch (StatusRuntimeException e) {
        Status status = Status.fromThrowable(e);
        LOGGER.warn(
            "Error Code : " + status.getCode() + " Description : " + status.getDescription());
        assertEquals(Status.NOT_FOUND.getCode(), status.getCode());
      }
    } finally {
      DeleteRepositoryRequest deleteRepository =
          DeleteRepositoryRequest.newBuilder()
              .setRepositoryId(RepositoryIdentification.newBuilder().setRepoId(repoId))
              .build();
      DeleteRepositoryRequest.Response deleteResult =
          versioningServiceBlockingStub.deleteRepository(deleteRepository);
      Assert.assertTrue(deleteResult.getStatus());

      for (Project project : new Project[] {project1, project2}) {
        DeleteProject deleteProject = DeleteProject.newBuilder().setId(project.getId()).build();
        DeleteProject.Response deleteProjectResponse =
            projectServiceStub.deleteProject(deleteProject);
        LOGGER.info("Project deleted successfully");
        LOGGER.info(deleteProjectResponse.toString());
        assertTrue(deleteProjectResponse.getStatus());
      }
    }

    LOGGER.info("Clone experimentRun test stop................................");
  }

  @Test
  public void randomNameGeneration() {
    LOGGER.info("Random name generation test start................................");
    GenerateRandomNameRequest.Response response =
        metadataServiceBlockingStub.generateRandomName(
            GenerateRandomNameRequest.newBuilder().build());
    LOGGER.info("Random name: {}", response.getName());
    assertFalse("Random name should not be empty", response.getName().isEmpty());
    LOGGER.info("Random name generation test stop................................");
  }

  @Test
  public void logEnvironmentTest() {
    LOGGER.info("logEnvironment test start................................");
    EnvironmentBlob environmentBlob =
        EnvironmentBlob.newBuilder()
            .setPython(
                PythonEnvironmentBlob.newBuilder()
                    .setVersion(
                        VersionEnvironmentBlob.newBuilder().setMajor(3).setMinor(7).setPatch(5))
                    .addRequirements(
                        PythonRequirementEnvironmentBlob.newBuilder()
                            .setLibrary("pytest")
                            .setConstraint("==")
                            .setVersion(VersionEnvironmentBlob.newBuilder().setMajor(1))
                            .build())
                    .addRequirements(
                        PythonRequirementEnvironmentBlob.newBuilder()
                            .setLibrary("verta")
                            .setConstraint("==")
                            .setVersion(
                                VersionEnvironmentBlob.newBuilder().setMajor(14).setMinor(9))))
            .build();
    LogEnvironment request =
        LogEnvironment.newBuilder()
            .setId(experimentRun.getId())
            .setEnvironment(environmentBlob)
            .build();

    experimentRunServiceStub.logEnvironment(request);

    GetExperimentRunById getExperimentRunById =
        GetExperimentRunById.newBuilder().setId(experimentRun.getId()).build();

    GetExperimentRunById.Response getExperimentRunByIdResponse =
        experimentRunServiceStub.getExperimentRunById(getExperimentRunById);
    assertEquals(
        "environment not match with expected environment",
        request.getEnvironment(),
        getExperimentRunByIdResponse.getExperimentRun().getEnvironment());

    try {
      experimentRunServiceStub.logEnvironment(request.toBuilder().clearId().build());
      fail();
    } catch (StatusRuntimeException e) {
      Status status = Status.fromThrowable(e);
      LOGGER.warn("Error Code : " + status.getCode() + " Description : " + status.getDescription());
      assertEquals(Status.INVALID_ARGUMENT.getCode(), status.getCode());
    }

    LOGGER.info("logEnvironment test stop................................");
  }
}<|MERGE_RESOLUTION|>--- conflicted
+++ resolved
@@ -68,6 +68,7 @@
 import java.util.List;
 import java.util.Map;
 import java.util.Random;
+import java.util.Set;
 import java.util.stream.Collectors;
 import org.apache.logging.log4j.LogManager;
 import org.apache.logging.log4j.Logger;
@@ -125,6 +126,12 @@
         experimentRunServiceStub.deleteExperimentRuns(deleteExperimentRun);
     assertTrue(deleteExperimentRunResponse.getStatus());
 
+    if (isRunningIsolated()) {
+      when(uacBlockingMock.getCurrentUser(any())).thenReturn(testUser1);
+      mockGetSelfAllowedResources(
+          projectMap.keySet(), ModelDBServiceResourceTypes.PROJECT, ModelDBServiceActions.DELETE);
+    }
+
     DeleteProjects deleteProjects =
         DeleteProjects.newBuilder().addAllIds(projectMap.keySet()).build();
     DeleteProjects.Response deleteProjectsResponse =
@@ -150,6 +157,18 @@
   }
 
   private void createProjectEntities() {
+    if (isRunningIsolated()) {
+      var resourcesResponse =
+          GetResources.Response.newBuilder()
+              .addItem(
+                  GetResourcesResponseItem.newBuilder()
+                      .setWorkspaceId(testUser1.getVertaInfo().getDefaultWorkspaceId())
+                      .setOwnerId(testUser1.getVertaInfo().getDefaultWorkspaceId())
+                      .build())
+              .build();
+      when(collaboratorBlockingMock.getResources(any())).thenReturn(resourcesResponse);
+    }
+
     // Create two project of above project
     CreateProject createProjectRequest =
         ProjectTest.getCreateProjectRequest("project-" + new Date().getTime());
@@ -186,7 +205,7 @@
         project3.getName());
 
     if (isRunningIsolated()) {
-      mockGetResourcesForAllEntities(projectMap, testUser1);
+      mockGetResourcesForAllProjects(projectMap, testUser1);
       when(authzMock.getSelfAllowedResources(
               GetSelfAllowedResources.newBuilder()
                   .addActions(
@@ -362,11 +381,7 @@
         .build();
   }
 
-<<<<<<< HEAD
-  public static CreateExperimentRun getCreateExperimentRunRequest(
-=======
   private CreateExperimentRun getCreateExperimentRunRequest(
->>>>>>> 8241381a
       String projectId, String experimentId, String experimentRunName) {
 
     List<String> tags = new ArrayList<>();
@@ -2392,7 +2407,7 @@
 
       DatasetTest datasetTest = new DatasetTest();
       CreateDataset createDatasetRequest =
-          datasetTest.getDatasetRequestForOtherTests("rental_TEXT_train_data.csv");
+          datasetTest.getDatasetRequest("rental_TEXT_train_data.csv");
       CreateDataset.Response createDatasetResponse =
           datasetServiceStub.createDataset(createDatasetRequest);
       LOGGER.info("CreateDataset Response : \n" + createDatasetResponse.getDataset());
@@ -2674,7 +2689,7 @@
 
       DatasetTest datasetTest = new DatasetTest();
       CreateDataset createDatasetRequest =
-          datasetTest.getDatasetRequestForOtherTests("rental_TEXT_train_data.csv");
+          datasetTest.getDatasetRequest("rental_TEXT_train_data.csv");
       CreateDataset.Response createDatasetResponse =
           datasetServiceStub.createDataset(createDatasetRequest);
       Dataset dataset = createDatasetResponse.getDataset();
@@ -6630,7 +6645,7 @@
       if (testConfig.hasAuth()) {
         if (isRunningIsolated()) {
           when(uacMock.getCurrentUser(any())).thenReturn(Futures.immediateFuture(testUser2));
-          mockGetResourcesForAllEntities(Map.of(project.getId(), project), testUser2);
+          mockGetResourcesForAllProjects(Map.of(project.getId(), project), testUser2);
           when(collaboratorMock.getResourcesSpecialPersonalWorkspace(any()))
               .thenReturn(
                   Futures.immediateFuture(
@@ -7788,8 +7803,6 @@
   public void findExperimentRunsByDatasetVersionId() {
     LOGGER.info("FindExperimentRuns test start................................");
 
-    DatasetTest datasetTest = new DatasetTest();
-    DatasetVersionTest datasetVersionTest = new DatasetVersionTest();
     Map<String, ExperimentRun> experimentRunMap = new HashMap<>();
 
     CreateExperimentRun createExperimentRunRequest =
@@ -7851,7 +7864,7 @@
 
     List<Dataset> datasetList = new ArrayList<>();
     CreateDataset createDatasetRequest =
-        datasetTest.getDatasetRequestForOtherTests("Dataset-" + new Date().getTime());
+        DatasetTest.getDatasetRequestForOtherTests("Dataset-" + new Date().getTime());
     CreateDataset.Response createDatasetResponse =
         datasetServiceStub.createDataset(createDatasetRequest);
     Dataset dataset1 = createDatasetResponse.getDataset();
@@ -7863,7 +7876,7 @@
         dataset1.getName());
 
     createDatasetRequest =
-        datasetTest.getDatasetRequestForOtherTests("rental_TEXT_train_data_1.csv");
+        DatasetTest.getDatasetRequestForOtherTests("rental_TEXT_train_data_1.csv");
     createDatasetResponse = datasetServiceStub.createDataset(createDatasetRequest);
     Dataset dataset2 = createDatasetResponse.getDataset();
     datasetList.add(dataset2);
@@ -7873,10 +7886,15 @@
         createDatasetRequest.getName(),
         dataset2.getName());
 
+    if (isRunningIsolated()) {
+      mockGetResourcesForAllDatasets(
+          Map.of(dataset1.getId(), dataset1, dataset2.getId(), dataset2), testUser1);
+    }
+
     List<String> datasetVersionIds = new ArrayList<>();
     // Create two datasetVersion of above datasetVersion
     CreateDatasetVersion createDatasetVersionRequest =
-        datasetVersionTest.getDatasetVersionRequest(dataset1.getId());
+        DatasetVersionTest.getDatasetVersionRequest(dataset1.getId());
     KeyValue attribute1 =
         KeyValue.newBuilder()
             .setKey("attribute_1")
@@ -7902,7 +7920,7 @@
     LOGGER.info("DatasetVersion created successfully");
 
     // datasetVersion2 of above datasetVersion
-    createDatasetVersionRequest = datasetVersionTest.getDatasetVersionRequest(dataset2.getId());
+    createDatasetVersionRequest = DatasetVersionTest.getDatasetVersionRequest(dataset2.getId());
     attribute1 =
         KeyValue.newBuilder()
             .setKey("attribute_1")
@@ -8363,7 +8381,7 @@
     LOGGER.info("Project2 created successfully");
 
     if (isRunningIsolated()) {
-      mockGetResourcesForAllEntities(
+      mockGetResourcesForAllProjects(
           Map.of(project1.getId(), project1, project2.getId(), project2), testUser1);
       when(authzMock.getSelfAllowedResources(
               GetSelfAllowedResources.newBuilder()
@@ -8494,6 +8512,13 @@
           versioningServiceBlockingStub.deleteRepository(deleteRepository);
       Assert.assertTrue(deleteResult.getStatus());
 
+      if (isRunningIsolated()) {
+        when(uacBlockingMock.getCurrentUser(any())).thenReturn(testUser1);
+        mockGetSelfAllowedResources(
+            Set.of(project1.getId(), project2.getId()),
+            ModelDBServiceResourceTypes.PROJECT,
+            ModelDBServiceActions.DELETE);
+      }
       for (Project project : new Project[] {project1, project2}) {
         DeleteProject deleteProject = DeleteProject.newBuilder().setId(project.getId()).build();
         DeleteProject.Response deleteProjectResponse =
