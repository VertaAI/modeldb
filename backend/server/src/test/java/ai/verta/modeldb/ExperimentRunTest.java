--- conflicted
+++ resolved
@@ -157,12 +157,9 @@
     experimentRun2 = null;
 
     experimentRunMap = new HashMap<>();
-<<<<<<< HEAD
 
     cleanUpResources();
-=======
     super.tearDown();
->>>>>>> 3c1f791e
   }
 
   private void createProjectEntities() {
