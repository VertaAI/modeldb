--- conflicted
+++ resolved
@@ -37,11 +37,8 @@
 import ai.verta.modeldb.versioning.VersionEnvironmentBlob;
 import ai.verta.uac.Action;
 import ai.verta.uac.AddCollaboratorRequest;
-<<<<<<< HEAD
 import ai.verta.uac.AddGroupUsers;
 import ai.verta.uac.AuthzServiceGrpc;
-=======
->>>>>>> 3a8c78e3
 import ai.verta.uac.CollaboratorPermissions;
 import ai.verta.uac.GetResources;
 import ai.verta.uac.GetResourcesResponseItem;
@@ -53,6 +50,7 @@
 import ai.verta.uac.RemoveGroupUsers;
 import ai.verta.uac.ResourceType;
 import ai.verta.uac.ResourceTypeV2;
+import ai.verta.uac.ResourceVisibility;
 import ai.verta.uac.Resources;
 import ai.verta.uac.ServiceEnum;
 import ai.verta.uac.ServiceEnum.Service;
@@ -176,7 +174,7 @@
       when(collaboratorBlockingMock.getResources(any())).thenReturn(resourcesResponse);
 
       if (testConfig.isPermissionV2Enabled()) {
-        when(workspaceMock.getWorkspaceByName(any()))
+        when(uac.getWorkspaceService().getWorkspaceByName(any()))
             .thenReturn(
                 Futures.immediateFuture(
                     Workspace.newBuilder()
@@ -6700,36 +6698,6 @@
           when(uac.getUACService().getCurrentUser(any()))
               .thenReturn(Futures.immediateFuture(testUser2));
           mockGetResourcesForAllProjects(Map.of(project.getId(), project), testUser2);
-<<<<<<< HEAD
-        } else if (testConfig.isPermissionV2Enabled()) {
-          if (testConfig.isPopulateConnectionsBasedOnPrivileges()) {
-            createAndGetRole(
-                authServiceChannelServiceUser,
-                organizationId,
-                Optional.of(roleIdUser1),
-                Set.of(ResourceTypeV2.PROJECT));
-            var groupStub = GroupServiceGrpc.newBlockingStub(authServiceChannelServiceUser);
-            groupStub.addUsers(
-                AddGroupUsers.newBuilder()
-                    .addUserId(testUser2.getVertaInfo().getUserId())
-                    .setGroupId(groupIdUser1)
-                    .setOrgId(organizationId)
-                    .build());
-          } else {
-            createAndGetRole(
-                authServiceChannelServiceUser,
-                organizationId,
-                Optional.of(roleIdUser1),
-                Set.of(ResourceTypeV2.PROJECT, ResourceTypeV2.DATASET));
-            var groupStub = GroupServiceGrpc.newBlockingStub(authServiceChannelServiceUser);
-            groupStub.addUsers(
-                AddGroupUsers.newBuilder()
-                    .addUserId(testUser2.getVertaInfo().getUserId())
-                    .setGroupId(groupIdUser1)
-                    .setOrgId(organizationId)
-                    .build());
-          }
-=======
           when(uac.getCollaboratorService().getResourcesSpecialPersonalWorkspace(any()))
               .thenReturn(
                   Futures.immediateFuture(
@@ -6761,7 +6729,34 @@
                           .build()))
               .thenReturn(
                   Futures.immediateFuture(GetSelfAllowedResources.Response.newBuilder().build()));
->>>>>>> 3a8c78e3
+        } else if (testConfig.isPermissionV2Enabled()) {
+          if (testConfig.isPopulateConnectionsBasedOnPrivileges()) {
+            createAndGetRole(
+                authServiceChannelServiceUser,
+                organizationId,
+                Optional.of(roleIdUser1),
+                Set.of(ResourceTypeV2.PROJECT));
+            var groupStub = GroupServiceGrpc.newBlockingStub(authServiceChannelServiceUser);
+            groupStub.addUsers(
+                AddGroupUsers.newBuilder()
+                    .addUserId(testUser2.getVertaInfo().getUserId())
+                    .setGroupId(groupIdUser1)
+                    .setOrgId(organizationId)
+                    .build());
+          } else {
+            createAndGetRole(
+                authServiceChannelServiceUser,
+                organizationId,
+                Optional.of(roleIdUser1),
+                Set.of(ResourceTypeV2.PROJECT, ResourceTypeV2.DATASET));
+            var groupStub = GroupServiceGrpc.newBlockingStub(authServiceChannelServiceUser);
+            groupStub.addUsers(
+                AddGroupUsers.newBuilder()
+                    .addUserId(testUser2.getVertaInfo().getUserId())
+                    .setGroupId(groupIdUser1)
+                    .setOrgId(organizationId)
+                    .build());
+          }
         } else {
           addCollaboratorRequest =
               AddCollaboratorRequest.newBuilder()
