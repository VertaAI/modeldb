package ai.verta.modeldb;

import static org.junit.Assert.*;
import static org.mockito.ArgumentMatchers.any;
import static org.mockito.Mockito.when;
import static org.springframework.boot.test.context.SpringBootTest.WebEnvironment.DEFINED_PORT;

import ai.verta.common.CollaboratorTypeEnum;
import ai.verta.common.EntitiesEnum;
import ai.verta.common.KeyValue;
import ai.verta.common.KeyValueQuery;
import ai.verta.common.OperatorEnum;
import ai.verta.common.Pagination;
import ai.verta.common.ValueTypeEnum;
import ai.verta.modeldb.common.exceptions.ModelDBException;
import ai.verta.modeldb.common.exceptions.PermissionDeniedException;
import ai.verta.modeldb.metadata.AddLabelsRequest;
import ai.verta.modeldb.metadata.DeleteLabelsRequest;
import ai.verta.modeldb.metadata.IDTypeEnum;
import ai.verta.modeldb.metadata.IdentificationType;
import ai.verta.modeldb.versioning.Blob;
import ai.verta.modeldb.versioning.CreateCommitRequest;
import ai.verta.modeldb.versioning.DeleteRepositoryRequest;
import ai.verta.modeldb.versioning.FindRepositories;
import ai.verta.modeldb.versioning.GetBranchRequest;
import ai.verta.modeldb.versioning.GetRepositoryRequest;
import ai.verta.modeldb.versioning.ListRepositoriesRequest;
import ai.verta.modeldb.versioning.Repository;
import ai.verta.modeldb.versioning.RepositoryIdentification;
import ai.verta.modeldb.versioning.RepositoryNamedIdentification;
import ai.verta.modeldb.versioning.SetRepository;
import ai.verta.modeldb.versioning.SetRepository.Response;
import ai.verta.modeldb.versioning.SetTagRequest;
import ai.verta.modeldb.versioning.VersioningServiceGrpc.VersioningServiceBlockingStub;
import ai.verta.uac.AddCollaboratorRequest;
import ai.verta.uac.CollaboratorPermissions;
import ai.verta.uac.GetResources;
import ai.verta.uac.GetResourcesResponseItem;
import ai.verta.uac.GetUsers;
import ai.verta.uac.GetUsersFuzzy;
import ai.verta.uac.GetWorkspaceById;
import ai.verta.uac.IsSelfAllowed;
import ai.verta.uac.Workspace;
import com.google.common.util.concurrent.Futures;
import com.google.protobuf.ListValue;
import com.google.protobuf.Value;
import io.grpc.Status;
import io.grpc.Status.Code;
import io.grpc.StatusRuntimeException;
import java.security.NoSuchAlgorithmException;
import java.util.ArrayList;
import java.util.Calendar;
import java.util.Collections;
import java.util.Date;
import java.util.HashMap;
import java.util.List;
import java.util.Map;
import org.apache.logging.log4j.LogManager;
import org.apache.logging.log4j.Logger;
import org.junit.Assert;
import org.junit.jupiter.api.AfterEach;
import org.junit.jupiter.api.Assertions;
import org.junit.jupiter.api.BeforeEach;
import org.junit.jupiter.api.Test;
import org.junit.jupiter.api.extension.ExtendWith;
import org.springframework.boot.test.context.SpringBootTest;
import org.springframework.test.context.ContextConfiguration;
import org.springframework.test.context.junit.jupiter.SpringExtension;

@ExtendWith(SpringExtension.class)
@SpringBootTest(classes = App.class, webEnvironment = DEFINED_PORT)
@ContextConfiguration(classes = {ModeldbTestConfigurationBeans.class})
public class RepositoryTest extends ModeldbTestSetup {

  private static final Logger LOGGER = LogManager.getLogger(RepositoryTest.class);

  private Repository repository;
  private Repository repository2;
  private Repository repository3;
  private Map<Long, Repository> repositoryMap;

  @BeforeEach
  @Override
  public void setUp() {
    super.setUp();
    initializeChannelBuilderAndExternalServiceStubs();

    if (isRunningIsolated()) {
      setupMockUacEndpoints(uac);
    }

    // Create all entities
    createRepositoryEntities();
  }

  @AfterEach
  @Override
  public void tearDown() {
    for (Repository repo : new Repository[] {repository, repository2, repository3}) {
      DeleteRepositoryRequest deleteRepository =
          DeleteRepositoryRequest.newBuilder()
              .setRepositoryId(RepositoryIdentification.newBuilder().setRepoId(repo.getId()))
              .build();
      DeleteRepositoryRequest.Response response =
          versioningServiceBlockingStub.deleteRepository(deleteRepository);
      assertTrue("Repository not delete", response.getStatus());
    }

    repository = null;
    repository2 = null;
    repository3 = null;
    repositoryMap.clear();
    cleanUpResources();
    super.tearDown();
  }

  private void createRepositoryEntities() {
    if (isRunningIsolated()) {
      var resourcesResponse =
          GetResources.Response.newBuilder()
              .addItem(
                  GetResourcesResponseItem.newBuilder()
                      .setWorkspaceId(testUser1.getVertaInfo().getDefaultWorkspaceId())
                      .setOwnerId(testUser1.getVertaInfo().getDefaultWorkspaceId())
                      .build())
              .build();
      when(collaboratorBlockingMock.getResources(any())).thenReturn(resourcesResponse);
    }

    String repoName = "Repo-" + new Date().getTime();
    repository = createRepository(repoName);
    LOGGER.info("Repository created successfully");
    assertEquals(
        "Repository name not match with expected Repository name", repoName, repository.getName());

    String repoName2 = "Repo-" + new Date().getTime();
    repository2 = createRepository(repoName2);
    LOGGER.info("Repository2 created successfully");
    assertEquals(
        "Repository name not match with expected Repository name",
        repoName2,
        repository2.getName());

    String repoName3 = "Repo-" + new Date().getTime();
    repository3 = createRepository(repoName3);
    LOGGER.info("Repository3 created successfully");
    assertEquals(
        "Repository name not match with expected Repository name",
        repoName3,
        repository3.getName());

    repositoryMap = new HashMap<>();
    repositoryMap.put(repository.getId(), repository);
    repositoryMap.put(repository2.getId(), repository2);
    repositoryMap.put(repository3.getId(), repository3);

    if (isRunningIsolated()) {
      mockGetResourcesForAllRepositories(repositoryMap, testUser1);
    }
  }

  public static Long createRepositoryWithWorkspace(
      VersioningServiceBlockingStub versioningServiceBlockingStub,
      String repoName,
      String workspaceName) {
    SetRepository setRepository =
        SetRepository.newBuilder()
            .setId(
                RepositoryIdentification.newBuilder()
                    .setNamedId(
                        RepositoryNamedIdentification.newBuilder()
                            .setName(repoName)
                            .setWorkspaceName(workspaceName)
                            .build())
                    .build())
            .setRepository(
                Repository.newBuilder()
                    .setName(repoName)
                    .setDescription("This is test repository description"))
            .build();
    Response result = versioningServiceBlockingStub.createRepository(setRepository);
    return result.getRepository().getId();
  }

  public static Long createRepository(
      VersioningServiceBlockingStub versioningServiceBlockingStub, String repoName) {
    SetRepository setRepository = getSetRepositoryRequest(repoName);
    Response result = versioningServiceBlockingStub.createRepository(setRepository);
    return result.getRepository().getId();
  }

  private Repository createRepository(String repoName) {
    SetRepository setRepository = getSetRepositoryRequest(repoName);
    SetRepository.Response result = versioningServiceBlockingStub.createRepository(setRepository);
    return result.getRepository();
  }

  public static SetRepository getSetRepositoryRequest(String repoName) {
    return SetRepository.newBuilder()
        .setId(
            RepositoryIdentification.newBuilder()
                .setNamedId(RepositoryNamedIdentification.newBuilder().setName(repoName).build())
                .build())
        .setRepository(
            Repository.newBuilder()
                .setName(repoName)
                .setDescription("This is test repository description"))
        .build();
  }

  private void checkEqualsAssert(StatusRuntimeException e) {
    Status status = Status.fromThrowable(e);
    LOGGER.warn("Error Code : " + status.getCode() + " Description : " + status.getDescription());
    if (testConfig.hasAuth()) {
      assertTrue(
          Status.PERMISSION_DENIED.getCode() == status.getCode()
              || Status.NOT_FOUND.getCode()
                  == status.getCode()); // because of shadow delete the response could be 403 or 404
    } else {
      assertEquals(Status.NOT_FOUND.getCode(), status.getCode());
    }
  }

  private List<KeyValue> getAttributeList() {
    List<KeyValue> attributeList = new ArrayList<>();
    Value intValue = Value.newBuilder().setNumberValue(1.1).build();
    attributeList.add(
        KeyValue.newBuilder()
            .setKey("attribute_1" + Calendar.getInstance().getTimeInMillis())
            .setValue(intValue)
            .setValueType(ValueTypeEnum.ValueType.NUMBER)
            .build());
    Value stringValue =
        Value.newBuilder()
            .setStringValue("attributes_value_" + Calendar.getInstance().getTimeInMillis())
            .build();
    attributeList.add(
        KeyValue.newBuilder()
            .setKey("attribute_2_blob_" + Calendar.getInstance().getTimeInMillis())
            .setValue(stringValue)
            .setValueType(ValueTypeEnum.ValueType.BLOB)
            .build());
    return attributeList;
  }

  @Test
  public void createDeleteRepositoryNegativeTest() {
    LOGGER.info("Create and delete repository negative test start................................");

    String repo1 = "Repo-1-" + new Date().getTime();
    String repo2 = "Repo-2-" + new Date().getTime();
    var repository = createRepository(repo1);
    long id = repository.getId();

    if (isRunningIsolated()) {
      mockGetResourcesForAllRepositories(Map.of(repository.getId(), repository), testUser1);
      when(collaboratorBlockingMock.setResource(any()))
          .thenThrow(new PermissionDeniedException("Permission Denied"));
      when(uac.getWorkspaceService().getWorkspaceByName(any()))
          .thenReturn(
              Futures.immediateFuture(
                  Workspace.newBuilder()
                      .setId(testUser1.getVertaInfo().getDefaultWorkspaceId())
                      .setUsername(testUser1.getVertaInfo().getUsername())
                      .build()));
    }
    try {
      try {
        SetRepository setRepository =
            SetRepository.newBuilder()
                .setId(
                    RepositoryIdentification.newBuilder()
                        .setNamedId(
                            RepositoryNamedIdentification.newBuilder()
                                .setWorkspaceName(organizationId + "/test1verta_gmail_com")
                                .setName(repo2)
                                .build())
                        .build())
                .setRepository(Repository.newBuilder().setName(repo1))
                .build();
        versioningServiceBlockingStub.createRepository(setRepository);
        Assert.fail();
      } catch (StatusRuntimeException e) {
        if (testConfig.hasAuth()) {
          assertEquals(Status.PERMISSION_DENIED.getCode(), e.getStatus().getCode());
        } else {
          assertEquals(Status.ALREADY_EXISTS.getCode(), e.getStatus().getCode());
        }
      }
      try {
        if (isRunningIsolated()) {
          when(uac.getUACService().getCurrentUser(any()))
              .thenReturn(Futures.immediateFuture(testUser2));
        }
        versioningServiceBlockingStubClient2.updateRepository(
            SetRepository.newBuilder()
                .setId(RepositoryIdentification.newBuilder().setRepoId(id))
                .setRepository(
                    Repository.newBuilder().setName("Repo-updated-name-" + new Date().getTime()))
                .build());
        if (testConfig.hasAuth()) {
          Assert.fail();
        }
      } catch (StatusRuntimeException e) {
        assertEquals(Code.INVALID_ARGUMENT, e.getStatus().getCode());
      }
      try {
        if (isRunningIsolated()) {
          when(authzBlockingMock.isSelfAllowed(any()))
              .thenReturn(IsSelfAllowed.Response.newBuilder().setAllowed(false).build());
        }
        var getRepositoryResponse =
            versioningServiceBlockingStubClient2.getRepository(
                GetRepositoryRequest.newBuilder()
                    .setId(RepositoryIdentification.newBuilder().setRepoId(id))
                    .build());
        if (testConfig.isPermissionV2Enabled()) {
          Assertions.assertTrue(getRepositoryResponse.hasRepository());
        } else if (testConfig.hasAuth()) {
          Assert.fail();
        }
      } catch (StatusRuntimeException e) {
        assertEquals(Code.PERMISSION_DENIED, e.getStatus().getCode());
      }
    } finally {
      DeleteRepositoryRequest deleteRepository =
          DeleteRepositoryRequest.newBuilder()
              .setRepositoryId(RepositoryIdentification.newBuilder().setRepoId(id))
              .build();
      try {
        if (isRunningIsolated()) {
          when(uac.getUACService().getCurrentUser(any()))
              .thenReturn(Futures.immediateFuture(testUser2));
          mockGetResourcesForAllRepositories(Map.of(), testUser2);
        }
        versioningServiceBlockingStubClient2.deleteRepository(deleteRepository);
        if (testConfig.hasAuth() && !testConfig.isPermissionV2Enabled()) {
          Assert.fail();
        }
      } catch (StatusRuntimeException e) {
        checkEqualsAssert(e);
      }

      if (testConfig.hasAuth()) {
        if (isRunningIsolated()) {
          when(uac.getUACService().getCurrentUser(any()))
              .thenReturn(Futures.immediateFuture(testUser1));
          when(authzBlockingMock.isSelfAllowed(any()))
              .thenReturn(IsSelfAllowed.Response.newBuilder().setAllowed(true).build());
          mockGetResourcesForAllRepositories(Map.of(repository.getId(), repository), testUser1);
        }
        try {
          DeleteRepositoryRequest.Response deleteResult =
              versioningServiceBlockingStub.deleteRepository(deleteRepository);
          Assert.assertTrue(deleteResult.getStatus());
        } catch (StatusRuntimeException ex) {
          if (testConfig.isPermissionV2Enabled()) {
            Assertions.assertEquals(Code.NOT_FOUND, ex.getStatus().getCode());
          }
        }
      }

      try {
        deleteRepository =
            DeleteRepositoryRequest.newBuilder()
                .setRepositoryId(RepositoryIdentification.newBuilder().setRepoId(id))
                .build();
        versioningServiceBlockingStub.deleteRepository(deleteRepository);
        Assert.fail();
      } catch (StatusRuntimeException e) {
        Assert.assertEquals(Code.NOT_FOUND, e.getStatus().getCode());
      }
    }

    LOGGER.info("Create and delete repository negative test end................................");
  }

  @Test
  public void updateRepositoryByNameTest() {
    LOGGER.info("Update repository by name test start................................");

    GetRepositoryRequest getRepositoryRequest =
        GetRepositoryRequest.newBuilder()
            .setId(RepositoryIdentification.newBuilder().setRepoId(repository.getId()))
            .build();
    GetRepositoryRequest.Response getByNameResult =
        versioningServiceBlockingStub.getRepository(getRepositoryRequest);

    SetRepository setRepository =
        SetRepository.newBuilder()
            .setId(
                RepositoryIdentification.newBuilder()
                    .setNamedId(
                        RepositoryNamedIdentification.newBuilder()
                            .setName(repository.getName())
                            .build())
                    .build())
            .setRepository(
                getByNameResult
                    .getRepository()
                    .toBuilder()
                    .setName("Repo-" + new Date().getTime())
                    .build())
            .build();
    SetRepository.Response result = versioningServiceBlockingStub.updateRepository(setRepository);
    Assert.assertTrue(result.hasRepository());
    Assert.assertEquals(setRepository.getRepository().getName(), result.getRepository().getName());
    repository = result.getRepository();

    if (isRunningIsolated()) {
      mockGetResourcesForAllRepositories(
          Map.of(setRepository.getRepository().getId(), repository), testUser1);
    }

    getRepositoryRequest =
        GetRepositoryRequest.newBuilder()
            .setId(
                RepositoryIdentification.newBuilder()
                    .setNamedId(
                        RepositoryNamedIdentification.newBuilder().setName(repository.getName())))
            .build();
    getByNameResult = versioningServiceBlockingStub.getRepository(getRepositoryRequest);
    Assert.assertEquals(
        "Repository Id not match with expected repository Id",
        repository.getId(),
        getByNameResult.getRepository().getId());
    Assert.assertEquals(
        "Repository name not match with expected repository name",
        repository.getName(),
        getByNameResult.getRepository().getName());
    if (testConfig.hasAuth()) {
      Assert.assertEquals(
          testUser1.getVertaInfo().getUserId(), getByNameResult.getRepository().getOwner());
    }

    LOGGER.info("Update repository by name test end................................");
  }

  @Test
  public void updateRepositoryDescriptionTest() {
    LOGGER.info("Update repository description test start................................");

    GetRepositoryRequest getRepositoryRequest =
        GetRepositoryRequest.newBuilder()
            .setId(
                RepositoryIdentification.newBuilder()
                    .setNamedId(
                        RepositoryNamedIdentification.newBuilder().setName(repository.getName())))
            .build();
    GetRepositoryRequest.Response getByNameResult =
        versioningServiceBlockingStub.getRepository(getRepositoryRequest);

    String description = "this is test repository description from update repository call";
    SetRepository setRepository =
        SetRepository.newBuilder()
            .setId(
                RepositoryIdentification.newBuilder()
                    .setNamedId(
                        RepositoryNamedIdentification.newBuilder()
                            .setName(repository.getName())
                            .build())
                    .build())
            .setRepository(
                getByNameResult
                    .getRepository()
                    .toBuilder()
                    .setName(repository.getName())
                    .setDescription(description)
                    .build())
            .build();
    SetRepository.Response result = versioningServiceBlockingStub.updateRepository(setRepository);
    Assert.assertTrue(result.hasRepository());
    Assert.assertEquals(description, result.getRepository().getDescription());
    repository = result.getRepository();

    getRepositoryRequest =
        GetRepositoryRequest.newBuilder()
            .setId(
                RepositoryIdentification.newBuilder()
                    .setNamedId(
                        RepositoryNamedIdentification.newBuilder().setName(repository.getName())))
            .build();
    getByNameResult = versioningServiceBlockingStub.getRepository(getRepositoryRequest);
    Assert.assertEquals(
        "Repository Id not match with expected repository Id",
        repository.getId(),
        getByNameResult.getRepository().getId());
    Assert.assertEquals(
        "Repository name not match with expected repository name",
        description,
        getByNameResult.getRepository().getDescription());

    LOGGER.info("Update repository description test end................................");
  }

  @Test
  public void getRepositoryByIdTest() {
    LOGGER.info("Get repository by Id test start................................");

    // check id
    GetRepositoryRequest getRepositoryRequest =
        GetRepositoryRequest.newBuilder()
            .setId(RepositoryIdentification.newBuilder().setRepoId(repository.getId()).build())
            .build();
    GetRepositoryRequest.Response getByIdResult =
        versioningServiceBlockingStub.getRepository(getRepositoryRequest);
    Assert.assertEquals(
        "Repository Id not match with expected repository Id",
        repository.getId(),
        getByIdResult.getRepository().getId());
    Assert.assertEquals(
        "Repository name not match with expected repository name",
        repository.getName(),
        getByIdResult.getRepository().getName());

    LOGGER.info("Get repository by Id test end................................");
  }

  @Test
  public void getRepositoryByNameTest() {
    LOGGER.info("Get repository by name test start................................");
    GetRepositoryRequest getRepositoryRequest =
        GetRepositoryRequest.newBuilder()
            .setId(
                RepositoryIdentification.newBuilder()
                    .setNamedId(
                        RepositoryNamedIdentification.newBuilder().setName(repository.getName())))
            .build();
    GetRepositoryRequest.Response getByNameResult =
        versioningServiceBlockingStub.getRepository(getRepositoryRequest);
    Assert.assertEquals(
        "Repository name not match with expected repository name",
        repository.getName(),
        getByNameResult.getRepository().getName());
    if (testConfig.hasAuth()) {
      Assert.assertEquals(
          testUser1.getVertaInfo().getUserId(), getByNameResult.getRepository().getOwner());
    }

    LOGGER.info("Get repository by name test end................................");
  }

  @Test
  public void listRepositoryTest() {
    LOGGER.info("List repository test start................................");

    ListRepositoriesRequest listRepositoriesRequest = ListRepositoriesRequest.newBuilder().build();
    ListRepositoriesRequest.Response listRepositoriesResponse =
        versioningServiceBlockingStub.listRepositories(listRepositoriesRequest);

    List<Repository> expectedRepositories = new ArrayList<>();
    List<Repository> staleRepositories = new ArrayList<>();
    for (Repository repository : listRepositoriesResponse.getRepositoriesList()) {
      if (repositoryMap.containsKey(repository.getId())) {
        expectedRepositories.add(repository);
      } else {
        staleRepositories.add(repository);
      }
    }

    Assert.assertEquals(
        "Repository count not match with expected repository count",
        repositoryMap.size(),
        listRepositoriesResponse.getTotalRecords() - staleRepositories.size());
    Assert.assertEquals(
        "Repository name not match with expected repository name",
        repository3.getName(),
        expectedRepositories.get(0).getName());
    Assert.assertEquals(
        "Repository name not match with expected repository name",
        repository2.getName(),
        expectedRepositories.get(1).getName());

    listRepositoriesRequest =
        ListRepositoriesRequest.newBuilder()
            .setPagination(Pagination.newBuilder().setPageLimit(1).setPageNumber(1).build())
            .build();
    listRepositoriesResponse =
        versioningServiceBlockingStub.listRepositories(listRepositoriesRequest);
    expectedRepositories = new ArrayList<>();
    for (Repository repository : listRepositoriesResponse.getRepositoriesList()) {
      if (repositoryMap.containsKey(repository.getId())) {
        expectedRepositories.add(repository);
      }
    }
    Assert.assertEquals(
        "Repository count not match with expected repository count",
        repositoryMap.size(),
        listRepositoriesResponse.getTotalRecords() - staleRepositories.size());
    Assert.assertEquals(
        "Repository count not match with expected repository count",
        1,
        expectedRepositories.size());
    Assert.assertEquals(
        "Repository name not match with expected repository name",
        repository3.getName(),
        expectedRepositories.get(0).getName());

    LOGGER.info("List repository test end................................");
  }

  private IdentificationType createLabels(Long repoId, List<String> labels) {
    IdentificationType identificationType =
        IdentificationType.newBuilder()
            .setIdType(IDTypeEnum.IDType.VERSIONING_REPOSITORY)
            .setIntId(repoId)
            .build();

    AddLabelsRequest addLabelsRequest1 =
        AddLabelsRequest.newBuilder().setId(identificationType).addAllLabels(labels).build();
    AddLabelsRequest.Response addLabelsResponse1 =
        metadataServiceBlockingStub.addLabels(addLabelsRequest1);
    assertTrue("Labels not persist successfully", addLabelsResponse1.getStatus());
    return identificationType;
  }

  private void deleteLabels(IdentificationType id, List<String> labels) {
    DeleteLabelsRequest deleteLabelsRequest =
        DeleteLabelsRequest.newBuilder().setId(id).addAllLabels(labels).build();
    DeleteLabelsRequest.Response deleteLabelsResponse =
        metadataServiceBlockingStub.deleteLabels(deleteLabelsRequest);
    assertTrue(deleteLabelsResponse.getStatus());
  }

  @Test
  public void findRepositoryTest() {
    LOGGER.info("List repository test start................................");

    CreateDataset createDatasetRequest =
        DatasetTest.getDatasetRequestForOtherTests("Dataset-" + new Date().getTime());
    CreateDataset.Response createDatasetResponse =
        datasetServiceStub.createDataset(createDatasetRequest);
    LOGGER.info("CreateDataset Response : \n" + createDatasetResponse.getDataset());
    Dataset dataset = createDatasetResponse.getDataset();

    List<String> labels = new ArrayList<>();
    labels.add("Backend");
    IdentificationType id1 = createLabels(repository.getId(), labels);
    labels.add("Frontend");
    IdentificationType id2 =
        createLabels(repository2.getId(), Collections.singletonList(labels.get(1)));
    IdentificationType id3 = createLabels(repository3.getId(), labels);
    try {

      FindRepositories findRepositoriesRequest = FindRepositories.newBuilder().build();
      FindRepositories.Response findRepositoriesResponse =
          versioningServiceBlockingStub.findRepositories(findRepositoriesRequest);

      List<Repository> expectedRepositories = new ArrayList<>();
      List<Repository> staleRepositories = new ArrayList<>();
      for (Repository repository : findRepositoriesResponse.getRepositoriesList()) {
        if (repositoryMap.containsKey(repository.getId())) {
          expectedRepositories.add(repository);
        } else {
          staleRepositories.add(repository);
        }
      }

      Assert.assertEquals(
          "Repository count not match with expected repository count",
          repositoryMap.size(),
          findRepositoriesResponse.getTotalRecords() - staleRepositories.size());
      Assert.assertEquals(
          "Repository name not match with expected repository name",
          repository3.getName(),
          expectedRepositories.get(0).getName());
      Assert.assertEquals(
          "Repository name not match with expected repository name",
          repository2.getName(),
          expectedRepositories.get(1).getName());
      Repository repo2 = expectedRepositories.get(0);

      findRepositoriesRequest =
          FindRepositories.newBuilder().setPageLimit(1).setPageNumber(1).build();
      findRepositoriesResponse =
          versioningServiceBlockingStub.findRepositories(findRepositoriesRequest);
      Assert.assertEquals(
          "Repository count not match with expected repository count",
          repositoryMap.size(),
          findRepositoriesResponse.getTotalRecords() - staleRepositories.size());
      Assert.assertEquals(
          "Repository count not match with expected repository count",
          1,
          findRepositoriesResponse.getRepositoriesCount());

      if (staleRepositories.size() == 0) {
        Assert.assertEquals(
            "Repository name not match with expected repository name",
            repository3.getName(),
            findRepositoriesResponse.getRepositories(0).getName());
      }

      if (isRunningIsolated()) {
        mockGetResourcesForAllRepositories(Map.of(repository.getId(), repository), testUser1);
      }

      findRepositoriesRequest =
          FindRepositories.newBuilder().addRepoIds(repository.getId()).build();
      findRepositoriesResponse =
          versioningServiceBlockingStub.findRepositories(findRepositoriesRequest);
      Assert.assertEquals(
          "Repository count not match with expected repository count",
          1,
          findRepositoriesResponse.getTotalRecords());
      Assert.assertEquals(
          "Repository name not match with expected repository name",
          repository.getName(),
          findRepositoriesResponse.getRepositories(0).getName());

      if (isRunningIsolated()) {
        mockGetResourcesForAllRepositories(repositoryMap, testUser1);
      }

      findRepositoriesRequest =
          FindRepositories.newBuilder()
              .addPredicates(
                  KeyValueQuery.newBuilder()
                      .setKey("name")
                      .setValue(Value.newBuilder().setStringValue(repository2.getName()).build())
                      .setValueType(ValueTypeEnum.ValueType.STRING)
                      .setOperator(OperatorEnum.Operator.NOT_CONTAIN)
                      .build())
              .build();
      findRepositoriesResponse =
          versioningServiceBlockingStub.findRepositories(findRepositoriesRequest);
      expectedRepositories = new ArrayList<>();
      staleRepositories = new ArrayList<>();
      for (Repository repository : findRepositoriesResponse.getRepositoriesList()) {
        if (repositoryMap.containsKey(repository.getId())) {
          expectedRepositories.add(repository);
        } else {
          staleRepositories.add(repository);
        }
      }

      Assert.assertEquals(
          "Repository count not match with expected repository count",
          repositoryMap.size() - 1,
          findRepositoriesResponse.getTotalRecords() - staleRepositories.size());
      Assert.assertEquals(
          "Repository name not match with expected repository name",
          repository3.getName(),
          expectedRepositories.get(0).getName());

      findRepositoriesRequest =
          FindRepositories.newBuilder()
              .addPredicates(
                  KeyValueQuery.newBuilder()
                      .setKey(ModelDBConstants.LABEL)
                      .setValue(Value.newBuilder().setStringValue("Backend").build())
                      .setOperator(OperatorEnum.Operator.EQ)
                      .setValueType(ValueTypeEnum.ValueType.STRING)
                      .build())
              .addPredicates(
                  KeyValueQuery.newBuilder()
                      .setKey(ModelDBConstants.LABEL)
                      .setValue(Value.newBuilder().setStringValue("Frontend").build())
                      .setOperator(OperatorEnum.Operator.EQ)
                      .setValueType(ValueTypeEnum.ValueType.STRING)
                      .build())
              .build();
      findRepositoriesResponse =
          versioningServiceBlockingStub.findRepositories(findRepositoriesRequest);
      expectedRepositories = new ArrayList<>();
      staleRepositories = new ArrayList<>();
      for (Repository repository : findRepositoriesResponse.getRepositoriesList()) {
        if (repositoryMap.containsKey(repository.getId())) {
          expectedRepositories.add(repository);
        } else {
          staleRepositories.add(repository);
        }
      }

      Assert.assertEquals(
          "Repository count not match with expected repository count",
          1,
          findRepositoriesResponse.getTotalRecords());
      Assert.assertEquals(
          "Repository name not match with expected repository name",
          repository3.getName(),
          expectedRepositories.get(0).getName());

      findRepositoriesRequest =
          FindRepositories.newBuilder()
              .addPredicates(
                  KeyValueQuery.newBuilder()
                      .setKey(ModelDBConstants.LABEL)
                      .setValue(Value.newBuilder().setStringValue("Backend").build())
                      .setOperator(OperatorEnum.Operator.EQ)
                      .setValueType(ValueTypeEnum.ValueType.STRING)
                      .build())
              .build();
      findRepositoriesResponse =
          versioningServiceBlockingStub.findRepositories(findRepositoriesRequest);
      expectedRepositories = new ArrayList<>();
      staleRepositories = new ArrayList<>();
      for (Repository repository : findRepositoriesResponse.getRepositoriesList()) {
        if (repositoryMap.containsKey(repository.getId())) {
          expectedRepositories.add(repository);
        } else {
          staleRepositories.add(repository);
        }
      }
      Assert.assertEquals(
          "Repository count not match with expected repository count",
          2,
          findRepositoriesResponse.getTotalRecords() - staleRepositories.size());
      Assert.assertEquals(
          "Repository name not match with expected repository name",
          repository3.getName(),
          expectedRepositories.get(0).getName());

      findRepositoriesRequest =
          FindRepositories.newBuilder()
              .addPredicates(
                  KeyValueQuery.newBuilder()
                      .setKey("tags")
                      .setValue(Value.newBuilder().setStringValue("Backend").build())
                      .setOperator(OperatorEnum.Operator.EQ)
                      .setValueType(ValueTypeEnum.ValueType.STRING)
                      .build())
              .build();
      try {
        versioningServiceBlockingStub.findRepositories(findRepositoriesRequest);
        fail();
      } catch (StatusRuntimeException exc) {
        Status status = Status.fromThrowable(exc);
        assertEquals(Status.INVALID_ARGUMENT.getCode(), status.getCode());
        assertTrue(status.getDescription().contains(": tags"));
      }

      findRepositoriesRequest =
          FindRepositories.newBuilder()
              .addPredicates(
                  KeyValueQuery.newBuilder()
                      .setKey("tags")
                      .setValue(Value.newBuilder().setStringValue("Backend").build())
                      .setOperator(OperatorEnum.Operator.EQ)
                      .setValueType(ValueTypeEnum.ValueType.STRING)
                      .build())
              .build();
      try {
        versioningServiceBlockingStub.findRepositories(findRepositoriesRequest);
        fail();
      } catch (StatusRuntimeException exc) {
        Status status = Status.fromThrowable(exc);
        assertEquals(Status.INVALID_ARGUMENT.getCode(), status.getCode());
        assertTrue(status.getDescription().contains(": tags"));
      }

      if (testConfig.hasAuth()) {
        if (isRunningIsolated()) {
          when(uac.getUACService().getUsers(any()))
              .thenReturn(
                  Futures.immediateFuture(
                      GetUsers.Response.newBuilder()
                          .addAllUserInfos(List.of(testUser1, testUser2))
                          .build()));
        }
        findRepositoriesRequest =
            FindRepositories.newBuilder()
                .addPredicates(
                    KeyValueQuery.newBuilder()
                        .setKey(ModelDBConstants.OWNER)
                        .setValue(Value.newBuilder().setStringValue(repo2.getOwner()).build())
                        .setOperator(OperatorEnum.Operator.EQ)
                        .setValueType(ValueTypeEnum.ValueType.STRING)
                        .build())
                .build();
        findRepositoriesResponse =
            versioningServiceBlockingStub.findRepositories(findRepositoriesRequest);
        expectedRepositories = new ArrayList<>();
        staleRepositories = new ArrayList<>();
        for (Repository repository : findRepositoriesResponse.getRepositoriesList()) {
          if (repositoryMap.containsKey(repository.getId())) {
            expectedRepositories.add(repository);
          } else {
            staleRepositories.add(repository);
          }
        }
        Assert.assertEquals(
            "Repository count not match with expected repository count",
            3,
            findRepositoriesResponse.getTotalRecords() - staleRepositories.size());
        Assert.assertEquals(
            "Repository count not match with expected repository count",
            3,
            findRepositoriesResponse.getRepositoriesCount() - staleRepositories.size());
        Assert.assertEquals(
            "Repository name not match with expected repository name",
            repository3.getName(),
            expectedRepositories.get(0).getName());
        Assert.assertEquals(
            "Repository name not match with expected repository name",
            "This is test repository description",
            expectedRepositories.get(0).getDescription());

        findRepositoriesRequest =
            FindRepositories.newBuilder()
                .addPredicates(
                    KeyValueQuery.newBuilder()
                        .setKey(ModelDBConstants.OWNER)
                        .setValue(Value.newBuilder().setStringValue(repo2.getOwner()).build())
                        .setOperator(OperatorEnum.Operator.NE)
                        .setValueType(ValueTypeEnum.ValueType.STRING)
                        .build())
                .build();
        findRepositoriesResponse =
            versioningServiceBlockingStub.findRepositories(findRepositoriesRequest);
        expectedRepositories = new ArrayList<>();
        staleRepositories = new ArrayList<>();
        for (Repository repository : findRepositoriesResponse.getRepositoriesList()) {
          if (!repositoryMap.containsKey(repository.getId())) {
            staleRepositories.add(repository);
          }
        }
        Assert.assertEquals(
            "Repository count not match with expected repository count",
            0,
            findRepositoriesResponse.getTotalRecords() - staleRepositories.size());
      }
    } finally {
      deleteLabels(id1, Collections.singletonList(labels.get(0)));
      deleteLabels(id2, Collections.singletonList(labels.get(1)));
      deleteLabels(id3, labels);

      if (isRunningIsolated()) {
        mockGetResourcesForAllDatasets(Map.of(dataset.getId(), dataset), testUser1);
      }

      DeleteDataset deleteDataset = DeleteDataset.newBuilder().setId(dataset.getId()).build();
      DeleteDataset.Response deleteDatasetResponse =
          datasetServiceStub.deleteDataset(deleteDataset);
      LOGGER.info("Dataset deleted successfully");
      LOGGER.info(deleteDatasetResponse.toString());
      assertTrue(deleteDatasetResponse.getStatus());
    }

    LOGGER.info("List repository test end................................");
  }

  @Test
  public void findRepositoriesByFuzzyOwnerTest() {
    LOGGER.info("FindRepositories by owner fuzzy search test start ...");
    if (!testConfig.hasAuth()) {
      assertTrue(true);
      return;
    }

    String testUser1UserName = testUser1.getVertaInfo().getUsername();

    if (isRunningIsolated()) {
      when(uacBlockingMock.getUsersFuzzy(any()))
          .thenReturn(
              GetUsersFuzzy.Response.newBuilder()
                  .addAllUserInfos(List.of(testUser1, testUser2))
                  .build());
    }

    Value stringValue =
        Value.newBuilder().setStringValue(testUser1UserName.substring(0, 2)).build();
    KeyValueQuery keyValueQuery =
        KeyValueQuery.newBuilder()
            .setKey("owner")
            .setValue(stringValue)
            .setOperator(OperatorEnum.Operator.CONTAIN)
            .build();
    FindRepositories findRepositoriesRequest =
        FindRepositories.newBuilder().addPredicates(keyValueQuery).build();
    FindRepositories.Response findRepositoriesResponse =
        versioningServiceBlockingStub.findRepositories(findRepositoriesRequest);
    List<Repository> repositoryList = new ArrayList<>();
    for (Repository repository : findRepositoriesResponse.getRepositoriesList()) {
      if (repositoryMap.containsKey(repository.getId())) {
        repositoryList.add(repository);
      }
    }
    LOGGER.info("FindProjects Response : " + repositoryList.size());
    assertEquals(
        "Project count not match with expected project count",
        repositoryMap.size(),
        repositoryList.size());

    keyValueQuery =
        KeyValueQuery.newBuilder()
            .setKey("owner")
            .setValue(stringValue)
            .setOperator(OperatorEnum.Operator.NOT_CONTAIN)
            .build();
    findRepositoriesRequest = FindRepositories.newBuilder().addPredicates(keyValueQuery).build();
    findRepositoriesResponse =
        versioningServiceBlockingStub.findRepositories(findRepositoriesRequest);
    repositoryList = new ArrayList<>();
    for (Repository repository : findRepositoriesResponse.getRepositoriesList()) {
      if (repositoryMap.containsKey(repository.getId())) {
        repositoryList.add(repository);
      }
    }
    LOGGER.info("FindProjects Response : " + repositoryList.size());
    assertEquals("Project count not match with expected project count", 0, repositoryList.size());

    if (isRunningIsolated()) {
      when(uac.getUACService().getUsersFuzzy(any()))
          .thenReturn(Futures.immediateFuture(GetUsersFuzzy.Response.newBuilder().build()));
    }

    stringValue = Value.newBuilder().setStringValue("asdasdasd").build();
    keyValueQuery =
        KeyValueQuery.newBuilder()
            .setKey("owner")
            .setValue(stringValue)
            .setOperator(OperatorEnum.Operator.CONTAIN)
            .build();

    findRepositoriesRequest = FindRepositories.newBuilder().addPredicates(keyValueQuery).build();
    findRepositoriesResponse =
        versioningServiceBlockingStub.findRepositories(findRepositoriesRequest);
    repositoryList = new ArrayList<>();
    for (Repository repository : findRepositoriesResponse.getRepositoriesList()) {
      if (repositoryMap.containsKey(repository.getId())) {
        repositoryList.add(repository);
      }
    }
    LOGGER.info("FindProjects Response : " + repositoryList.size());
    assertEquals("Project count not match with expected project count", 0, repositoryList.size());

    LOGGER.info("FindRepositories by owner fuzzy search test stop ...");
  }

  @Test
  public void findRepositoriesByOwnerArrWithInOperatorTest() {
    LOGGER.info("FindRepositories by owner fuzzy search test start ...");
    if (!testConfig.hasAuth()) {
      assertTrue(true);
      return;
    }

    if (isRunningIsolated()) {
      when(uac.getUACService().getUsers(any()))
          .thenReturn(
              Futures.immediateFuture(
                  GetUsers.Response.newBuilder()
                      .addAllUserInfos(List.of(testUser1, testUser2))
                      .build()));
    }

    String[] ownerArr = {
      testUser1.getVertaInfo().getUserId(), testUser2.getVertaInfo().getUserId()
    };
    Value stringValue = Value.newBuilder().setStringValue(String.join(",", ownerArr)).build();
    KeyValueQuery keyValueQuery =
        KeyValueQuery.newBuilder()
            .setKey("owner")
            .setValue(stringValue)
            .setOperator(OperatorEnum.Operator.IN)
            .build();
    FindRepositories findRepositoriesRequest =
        FindRepositories.newBuilder().addPredicates(keyValueQuery).build();
    FindRepositories.Response findRepositoriesResponse =
        versioningServiceBlockingStub.findRepositories(findRepositoriesRequest);
    List<Repository> repositoryList = new ArrayList<>();
    for (Repository repository : findRepositoriesResponse.getRepositoriesList()) {
      if (repositoryMap.containsKey(repository.getId())) {
        repositoryList.add(repository);
      }
    }
    LOGGER.info("FindRepositories Response : " + repositoryList.size());
    assertEquals(
        "Repositories count not match with expected Repositories count", 3, repositoryList.size());

    LOGGER.info("FindRepositories by owner fuzzy search test stop ...");
  }

  @Test
  public void deleteRepositoryWithCommitTagsTest()
      throws NoSuchAlgorithmException, ModelDBException {
    LOGGER.info("Delete Repository contains commit with tags test start.....");

    GetBranchRequest getBranchRequest =
        GetBranchRequest.newBuilder()
            .setRepositoryId(
                RepositoryIdentification.newBuilder().setRepoId(repository.getId()).build())
            .setBranch(ModelDBConstants.MASTER_BRANCH)
            .build();
    GetBranchRequest.Response getBranchResponse =
        versioningServiceBlockingStub.getBranch(getBranchRequest);

    CreateCommitRequest createCommitRequest =
        CommitTest.getCreateCommitRequest(
            repository.getId(), 111, getBranchResponse.getCommit(), Blob.ContentCase.DATASET);

    CreateCommitRequest.Response commitResponse =
        versioningServiceBlockingStub.createCommit(createCommitRequest);
    assertTrue("Commit not found in response", commitResponse.hasCommit());

    String tag = "v1.0";
    SetTagRequest setTagRequest =
        SetTagRequest.newBuilder()
            .setTag(tag)
            .setCommitSha(commitResponse.getCommit().getCommitSha())
            .setRepositoryId(
                RepositoryIdentification.newBuilder().setRepoId(repository.getId()).build())
            .build();

    versioningServiceBlockingStub.setTag(setTagRequest);
    LOGGER.info("Delete Repository contains commit with tags test end.........");
  }

  @Test
  public void addRepositoryAttributes() {
    LOGGER.info("Add Repository Attributes test start................................");

    List<KeyValue> attributeList = getAttributeList();

    repository = repository.toBuilder().addAllAttributes(attributeList).build();
    SetRepository setRepository =
        SetRepository.newBuilder()
            .setId(RepositoryIdentification.newBuilder().setRepoId(repository.getId()).build())
            .setRepository(repository)
            .build();
    SetRepository.Response response = versioningServiceBlockingStub.updateRepository(setRepository);
    Assert.assertEquals(
        "Repository attributes not match with expected repository attributes",
        attributeList,
        response.getRepository().getAttributesList());
    repository = response.getRepository();

    GetRepositoryRequest getRepositoryRequest =
        GetRepositoryRequest.newBuilder()
            .setId(RepositoryIdentification.newBuilder().setRepoId(repository.getId()))
            .build();
    GetRepositoryRequest.Response getByNameResult =
        versioningServiceBlockingStub.getRepository(getRepositoryRequest);
    Assert.assertEquals(
        "Repository attributes not match with expected repository attributes",
        attributeList,
        getByNameResult.getRepository().getAttributesList());

    LOGGER.info("Add Repository Attributes test stop................................");
  }

  @Test
  public void updateRepositoryAttributes() {
    LOGGER.info("Update Repository Attributes test start................................");

    SetRepository setRepository = getSetRepositoryRequest("Repo-" + new Date().getTime());
    Repository repository = setRepository.toBuilder().getRepository();
    repository = repository.toBuilder().addAllAttributes(getAttributeList()).build();
    setRepository = setRepository.toBuilder().setRepository(repository).build();
    SetRepository.Response repositoryResponse =
        versioningServiceBlockingStub.createRepository(setRepository);
    repository = repositoryResponse.getRepository();

    try {
      List<KeyValue> attributes = repository.getAttributesList();
      Value stringValue =
          Value.newBuilder()
              .setStringValue(
                  "attribute_1542193772147_updated_test_value"
                      + Calendar.getInstance().getTimeInMillis())
              .build();
      KeyValue keyValue =
          KeyValue.newBuilder()
              .setKey(attributes.get(1).getKey())
              .setValue(stringValue)
              .setValueType(ValueTypeEnum.ValueType.STRING)
              .build();
      repository = repository.toBuilder().addAttributes(keyValue).build();
      RepositoryIdentification repositoryIdentification =
          RepositoryIdentification.newBuilder().setRepoId(repository.getId()).build();
      SetRepository updateRepositoryAttributesRequest =
          SetRepository.newBuilder()
              .setId(repositoryIdentification)
              .setRepository(repository)
              .build();

      repositoryResponse =
          versioningServiceBlockingStub.updateRepository(updateRepositoryAttributesRequest);
      Assert.assertTrue(
          "Repository attributes not match with expected repository attributes",
          repositoryResponse.getRepository().getAttributesList().contains(keyValue));

      GetRepositoryRequest getRepositoryRequest =
          GetRepositoryRequest.newBuilder()
              .setId(RepositoryIdentification.newBuilder().setRepoId(repository.getId()))
              .build();
      GetRepositoryRequest.Response getByNameResult =
          versioningServiceBlockingStub.getRepository(getRepositoryRequest);
      Assert.assertTrue(
          "Repository attributes not match with expected repository attributes",
          getByNameResult.getRepository().getAttributesList().contains(keyValue));

      Value intValue =
          Value.newBuilder().setNumberValue(Calendar.getInstance().getTimeInMillis()).build();
      keyValue =
          KeyValue.newBuilder()
              .setKey(attributes.get(1).getKey())
              .setValue(intValue)
              .setValueType(ValueTypeEnum.ValueType.NUMBER)
              .build();
      repository = repository.toBuilder().addAttributes(keyValue).build();
      updateRepositoryAttributesRequest =
          SetRepository.newBuilder()
              .setId(repositoryIdentification)
              .setRepository(repository)
              .build();

      repositoryResponse =
          versioningServiceBlockingStub.updateRepository(updateRepositoryAttributesRequest);
      Assert.assertTrue(
          "Repository attributes not match with expected repository attributes",
          repositoryResponse.getRepository().getAttributesList().contains(keyValue));

      getRepositoryRequest =
          GetRepositoryRequest.newBuilder()
              .setId(RepositoryIdentification.newBuilder().setRepoId(repository.getId()))
              .build();
      getByNameResult = versioningServiceBlockingStub.getRepository(getRepositoryRequest);
      Assert.assertTrue(
          "Repository attributes not match with expected repository attributes",
          getByNameResult.getRepository().getAttributesList().contains(keyValue));

      Value listValue =
          Value.newBuilder()
              .setListValue(
                  ListValue.newBuilder().addValues(intValue).addValues(stringValue).build())
              .build();
      keyValue =
          KeyValue.newBuilder()
              .setKey(attributes.get(0).getKey())
              .setValue(listValue)
              .setValueType(ValueTypeEnum.ValueType.LIST)
              .build();
      repository = repository.toBuilder().addAttributes(keyValue).build();
      updateRepositoryAttributesRequest =
          SetRepository.newBuilder()
              .setId(repositoryIdentification)
              .setRepository(repository)
              .build();

      repositoryResponse =
          versioningServiceBlockingStub.updateRepository(updateRepositoryAttributesRequest);
      Assert.assertTrue(
          "Repository attributes not match with expected repository attributes",
          repositoryResponse.getRepository().getAttributesList().contains(keyValue));

      getRepositoryRequest =
          GetRepositoryRequest.newBuilder()
              .setId(RepositoryIdentification.newBuilder().setRepoId(repository.getId()))
              .build();
      getByNameResult = versioningServiceBlockingStub.getRepository(getRepositoryRequest);
      Assert.assertTrue(
          "Repository attributes not match with expected repository attributes",
          getByNameResult.getRepository().getAttributesList().contains(keyValue));
    } finally {
      DeleteRepositoryRequest deleteRepository =
          DeleteRepositoryRequest.newBuilder()
              .setRepositoryId(RepositoryIdentification.newBuilder().setRepoId(repository.getId()))
              .build();
      DeleteRepositoryRequest.Response response =
          versioningServiceBlockingStub.deleteRepository(deleteRepository);
      assertTrue("Repository not delete", response.getStatus());
    }

    LOGGER.info("Update Repository Attributes test stop................................");
  }

  @Test
  public void findRepositoriesFoSharedUserTest() {
    LOGGER.info("FindRepositories by owner fuzzy search test start ....");
    if (!testConfig.hasAuth()) {
      assertTrue(true);
      return;
    }

    var workspaceName = testUser2.getVertaInfo().getUsername();
    if (isRunningIsolated()) {
      when(uac.getUACService().getCurrentUser(any()))
          .thenReturn(Futures.immediateFuture(testUser2));
<<<<<<< HEAD
      if (testConfig.isPermissionV2Enabled()) {
        mockGetResourcesForAllRepositories(repositoryMap, testUser2);
      } else {
        mockGetResourcesForAllRepositories(Map.of(repository.getId(), repository), testUser2);
      }
    } else if (testConfig.isPermissionV2Enabled()) {
      workspaceName = "Default";
=======
      mockGetResourcesForAllRepositories(Map.of(repository.getId(), repository), testUser2);
      when(uac.getWorkspaceService()
              .getWorkspaceById(
                  GetWorkspaceById.newBuilder()
                      .setId(testUser2.getVertaInfo().getDefaultWorkspaceId())
                      .build()))
          .thenReturn(
              Futures.immediateFuture(
                  Workspace.newBuilder()
                      .setId(testUser2.getVertaInfo().getDefaultWorkspaceId())
                      .build()));
>>>>>>> b9ab1929
    } else {
      AddCollaboratorRequest addCollaboratorRequest =
          AddCollaboratorRequest.newBuilder()
              .setShareWith(testUser2.getEmail())
              .setPermission(
                  CollaboratorPermissions.newBuilder()
                      .setCollaboratorType(CollaboratorTypeEnum.CollaboratorType.READ_WRITE)
                      .build())
              .setAuthzEntityType(EntitiesEnum.EntitiesTypes.USER)
              .addEntityIds(String.valueOf(repository.getId()))
              .build();
      AddCollaboratorRequest.Response collaboratorResponse =
          collaboratorServiceStubClient1.addOrUpdateRepositoryCollaborator(addCollaboratorRequest);
      assertTrue(collaboratorResponse.getStatus());
    }

    FindRepositories findRepositoriesRequest =
        FindRepositories.newBuilder().setWorkspaceName(workspaceName).build();
    FindRepositories.Response findRepositoriesResponse =
        versioningServiceBlockingStubClient2.findRepositories(findRepositoriesRequest);
    LOGGER.info("FindProjects Response : " + findRepositoriesResponse.getRepositoriesList());
    if (testConfig.isPermissionV2Enabled()) {
      assertEquals(
          "Project count not match with expected project count",
          3,
          findRepositoriesResponse.getRepositoriesCount());

      assertEquals(
          "Total records count not matched with expected records count",
          3,
          findRepositoriesResponse.getTotalRecords());
    } else {
      assertEquals(
          "Project count not match with expected project count",
          1,
          findRepositoriesResponse.getRepositoriesCount());

      assertEquals(
          "Total records count not matched with expected records count",
          1,
          findRepositoriesResponse.getTotalRecords());
    }

    LOGGER.info("FindRepositories by owner fuzzy search test stop ....");
  }

  @Test
  public void checkRepositoryNameWithColonAndSlashesTest() {
    LOGGER.info("check repository name with colon and slashes test start....");
    try {
      createRepository(versioningServiceBlockingStub, "Repo: colons test repository");
      fail();
    } catch (StatusRuntimeException e) {
      assertEquals(Status.INVALID_ARGUMENT.getCode(), e.getStatus().getCode());
    }

    try {
      createRepository(versioningServiceBlockingStub, "Repo/ colons test repository");
      fail();
    } catch (StatusRuntimeException e) {
      assertEquals(Status.INVALID_ARGUMENT.getCode(), e.getStatus().getCode());
    }

    try {
      createRepository(versioningServiceBlockingStub, "Repo\\\\ colons test repository");
      fail();
    } catch (StatusRuntimeException e) {
      assertEquals(Status.INVALID_ARGUMENT.getCode(), e.getStatus().getCode());
    }

    LOGGER.info("check repository name with colon and slashes test end....");
  }

  @Test
  public void createdRepositoryWithDeletedRepositoryName() {
    LOGGER.info("createdRepositoryWithDeletedRepositoryName test start....");

    Repository repository = createRepository("Test-" + Calendar.getInstance().getTimeInMillis());

    if (isRunningIsolated()) {
      mockGetResourcesForAllRepositories(Map.of(repository.getId(), repository), testUser1);
    }

    CreateDataset createDatasetRequest =
        DatasetTest.getDatasetRequestForOtherTests(repository.getName());
    CreateDataset.Response createDatasetResponse =
        datasetServiceStub.createDataset(createDatasetRequest);
    Dataset dataset = createDatasetResponse.getDataset();
    LOGGER.info("Dataset created successfully");
    assertEquals(
        "Dataset name not match with expected dataset name",
        createDatasetRequest.getName(),
        dataset.getName());
    if (isRunningIsolated()) {
      mockGetResourcesForAllDatasets(Map.of(dataset.getId(), dataset), testUser1);
    }

    DeleteRepositoryRequest deleteRepository =
        DeleteRepositoryRequest.newBuilder()
            .setRepositoryId(RepositoryIdentification.newBuilder().setRepoId(repository.getId()))
            .build();
    DeleteRepositoryRequest.Response response =
        versioningServiceBlockingStub.deleteRepository(deleteRepository);
    assertTrue("Repository not delete", response.getStatus());

    repository = createRepository(repository.getName());

    deleteRepository =
        DeleteRepositoryRequest.newBuilder()
            .setRepositoryId(RepositoryIdentification.newBuilder().setRepoId(repository.getId()))
            .build();
    response = versioningServiceBlockingStub.deleteRepository(deleteRepository);
    assertTrue("Repository not delete", response.getStatus());

    DeleteDataset deleteDataset = DeleteDataset.newBuilder().setId(dataset.getId()).build();
    DeleteDataset.Response deleteDatasetResponse = datasetServiceStub.deleteDataset(deleteDataset);
    LOGGER.info("Dataset deleted successfully");
    LOGGER.info(deleteDatasetResponse.toString());
    assertTrue(deleteDatasetResponse.getStatus());

    LOGGER.info("createdRepositoryWithDeletedRepositoryName test end....");
  }
}<|MERGE_RESOLUTION|>--- conflicted
+++ resolved
@@ -1277,16 +1277,11 @@
     if (isRunningIsolated()) {
       when(uac.getUACService().getCurrentUser(any()))
           .thenReturn(Futures.immediateFuture(testUser2));
-<<<<<<< HEAD
       if (testConfig.isPermissionV2Enabled()) {
         mockGetResourcesForAllRepositories(repositoryMap, testUser2);
       } else {
         mockGetResourcesForAllRepositories(Map.of(repository.getId(), repository), testUser2);
       }
-    } else if (testConfig.isPermissionV2Enabled()) {
-      workspaceName = "Default";
-=======
-      mockGetResourcesForAllRepositories(Map.of(repository.getId(), repository), testUser2);
       when(uac.getWorkspaceService()
               .getWorkspaceById(
                   GetWorkspaceById.newBuilder()
@@ -1297,7 +1292,8 @@
                   Workspace.newBuilder()
                       .setId(testUser2.getVertaInfo().getDefaultWorkspaceId())
                       .build()));
->>>>>>> b9ab1929
+    } else if (testConfig.isPermissionV2Enabled()) {
+      workspaceName = "Default";
     } else {
       AddCollaboratorRequest addCollaboratorRequest =
           AddCollaboratorRequest.newBuilder()
