--- conflicted
+++ resolved
@@ -151,43 +151,6 @@
     }
   }
 
-<<<<<<< HEAD
-  protected void mockGetResourcesForAllRepositories(
-      Map<Long, Repository> repositoryMap, UserInfo userInfo) {
-    var repoIdNameMap =
-        repositoryMap.entrySet().stream()
-            .collect(
-                Collectors.toMap(
-                    entry -> String.valueOf(entry.getKey()), entry -> entry.getValue().getName()));
-    mockGetResources(repoIdNameMap, userInfo);
-    when(uac.getCollaboratorService().getResourcesSpecialPersonalWorkspace(any()))
-        .thenReturn(
-            Futures.immediateFuture(
-                GetResources.Response.newBuilder()
-                    .addAllItem(
-                        repositoryMap.values().stream()
-                            .map(
-                                repository ->
-                                    GetResourcesResponseItem.newBuilder()
-                                        .setVisibility(ResourceVisibility.PRIVATE)
-                                        .setResourceId(String.valueOf(repository.getId()))
-                                        .setResourceName(repository.getName())
-                                        .setResourceType(
-                                            ResourceType.newBuilder()
-                                                .setModeldbServiceResourceType(
-                                                    ModelDBServiceResourceTypes.REPOSITORY)
-                                                .build())
-                                        .setOwnerId(repository.getWorkspaceServiceId())
-                                        .setWorkspaceId(repository.getWorkspaceServiceId())
-                                        .build())
-                            .collect(Collectors.toList()))
-                    .build()));
-    mockGetSelfAllowedResources(
-        repoIdNameMap.keySet(), ModelDBServiceResourceTypes.REPOSITORY, ModelDBServiceActions.READ);
-  }
-
-=======
->>>>>>> f30ebad0
   public static Long createRepository(
       VersioningServiceBlockingStub versioningServiceBlockingStub, String repoName) {
     SetRepository setRepository = getSetRepositoryRequest(repoName);
