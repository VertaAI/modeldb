--- conflicted
+++ resolved
@@ -18,10 +18,7 @@
 import ai.verta.modeldb.reconcilers.SoftDeleteProjects;
 import ai.verta.modeldb.versioning.VersioningServiceGrpc;
 import ai.verta.uac.Action;
-<<<<<<< HEAD
 import ai.verta.uac.Actions;
-=======
->>>>>>> c298b6fd
 import ai.verta.uac.AuthzServiceGrpc;
 import ai.verta.uac.CollaboratorServiceGrpc;
 import ai.verta.uac.DeleteResources;
@@ -32,13 +29,7 @@
 import ai.verta.uac.GetSelfAllowedActionsBatch;
 import ai.verta.uac.GetSelfAllowedResources;
 import ai.verta.uac.GetUser;
-<<<<<<< HEAD
 import ai.verta.uac.GetUsers;
-import ai.verta.uac.GetWorkspaceById;
-import ai.verta.uac.GetWorkspaceByName;
-import ai.verta.uac.IsSelfAllowed;
-import ai.verta.uac.ModelDBActionEnum.ModelDBServiceActions;
-=======
 import ai.verta.uac.GetUsersFuzzy;
 import ai.verta.uac.GetWorkspaceById;
 import ai.verta.uac.GetWorkspaceByName;
@@ -46,7 +37,6 @@
 import ai.verta.uac.ListMyOrganizations;
 import ai.verta.uac.ModelDBActionEnum.ModelDBServiceActions;
 import ai.verta.uac.OrganizationServiceGrpc;
->>>>>>> c298b6fd
 import ai.verta.uac.ResourceType;
 import ai.verta.uac.ResourceVisibility;
 import ai.verta.uac.Resources;
@@ -103,13 +93,7 @@
   protected static HydratedServiceGrpc.HydratedServiceBlockingStub
       hydratedServiceBlockingStubClient2;
   protected static MetadataServiceGrpc.MetadataServiceBlockingStub metadataServiceBlockingStub;
-<<<<<<< HEAD
-  protected static HydratedServiceGrpc.HydratedServiceBlockingStub hydratedServiceBlockingStub;
-  protected static HydratedServiceGrpc.HydratedServiceBlockingStub
-      hydratedServiceBlockingStubClient2;
-=======
   protected static DatasetServiceBlockingStub datasetServiceStubServiceAccount;
->>>>>>> c298b6fd
   protected static UACServiceGrpc.UACServiceBlockingStub uacServiceStub;
   protected static CollaboratorServiceGrpc.CollaboratorServiceBlockingStub
       collaboratorServiceStubClient1;
@@ -198,10 +182,7 @@
     datasetVersionServiceStub = DatasetVersionServiceGrpc.newBlockingStub(channel);
     hydratedServiceBlockingStub = HydratedServiceGrpc.newBlockingStub(channel);
     hydratedServiceBlockingStubClient2 = HydratedServiceGrpc.newBlockingStub(channelUser2);
-<<<<<<< HEAD
-=======
     versioningServiceBlockingStub = VersioningServiceGrpc.newBlockingStub(channel);
->>>>>>> c298b6fd
 
     if (!runningIsolated) {
       var authServiceChannel =
@@ -474,6 +455,19 @@
         .thenReturn(Futures.immediateFuture(response.build()));
     when(authzBlockingMock.getSelfAllowedResources(getSelfAllowedResourcesRequest))
         .thenReturn(response.build());
+    var authzBlockingMock = mock(AuthzServiceGrpc.AuthzServiceBlockingStub.class);
+    when(authChannelMock.getAuthzServiceBlockingStub(any())).thenReturn(authzBlockingMock);
+    when(authzBlockingMock.getAllowedEntities(any()))
+        .thenReturn(
+            GetAllowedEntities.Response.newBuilder()
+                .addEntities(
+                    Entities.newBuilder()
+                        .addAllUserIds(
+                            List.of(
+                                testUser1.getVertaInfo().getUserId(),
+                                testUser2.getVertaInfo().getUserId()))
+                        .build())
+                .build());
   }
 
   protected void mockGetResources(Set<String> resourceIds, UserInfo userInfo) {
@@ -520,28 +514,7 @@
                                         .build())
                             .collect(Collectors.toList()))
                     .build()));
-<<<<<<< HEAD
-    when(authzBlockingMock.getSelfAllowedResources(any()))
-        .thenReturn(
-            GetSelfAllowedResources.Response.newBuilder()
-                .addAllResources(allowedResourcesResponse)
-                .build());
-    var authzBlockingMock = mock(AuthzServiceGrpc.AuthzServiceBlockingStub.class);
-    when(authChannelMock.getAuthzServiceBlockingStub(any())).thenReturn(authzBlockingMock);
-    when(authzBlockingMock.getAllowedEntities(any()))
-        .thenReturn(
-            GetAllowedEntities.Response.newBuilder()
-                .addEntities(
-                    Entities.newBuilder()
-                        .addAllUserIds(
-                            List.of(
-                                testUser1.getVertaInfo().getUserId(),
-                                testUser2.getVertaInfo().getUserId()))
-                        .build())
-                .build());
-=======
     mockGetSelfAllowedResources(
         datasetMap.keySet(), ModelDBServiceResourceTypes.DATASET, ModelDBServiceActions.READ);
->>>>>>> c298b6fd
   }
 }