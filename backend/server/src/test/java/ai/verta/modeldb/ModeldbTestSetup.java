package ai.verta.modeldb;

import static org.awaitility.Awaitility.await;
import static org.mockito.ArgumentMatchers.any;
import static org.mockito.Mockito.mock;
import static org.mockito.Mockito.when;

import ai.verta.common.ModelDBResourceEnum.ModelDBServiceResourceTypes;
import ai.verta.modeldb.DatasetServiceGrpc.DatasetServiceBlockingStub;
import ai.verta.modeldb.ProjectServiceGrpc.ProjectServiceBlockingStub;
import ai.verta.modeldb.common.authservice.AuthServiceChannel;
import ai.verta.modeldb.common.connections.UAC;
import ai.verta.modeldb.config.TestConfig;
import ai.verta.modeldb.configuration.ReconcilerInitializer;
import ai.verta.modeldb.metadata.MetadataServiceGrpc;
import ai.verta.modeldb.reconcilers.SoftDeleteExperimentRuns;
import ai.verta.modeldb.reconcilers.SoftDeleteExperiments;
import ai.verta.modeldb.reconcilers.SoftDeleteProjects;
import ai.verta.modeldb.versioning.VersioningServiceGrpc;
import ai.verta.uac.Action;
import ai.verta.uac.Actions;
import ai.verta.uac.AuthzServiceGrpc;
import ai.verta.uac.CollaboratorServiceGrpc;
import ai.verta.uac.DeleteResources;
import ai.verta.uac.Entities;
import ai.verta.uac.GetAllowedEntities;
import ai.verta.uac.GetResources;
import ai.verta.uac.GetResourcesResponseItem;
import ai.verta.uac.GetSelfAllowedActionsBatch;
import ai.verta.uac.GetSelfAllowedResources;
import ai.verta.uac.GetUser;
import ai.verta.uac.GetUsers;
import ai.verta.uac.GetUsersFuzzy;
import ai.verta.uac.GetWorkspaceById;
import ai.verta.uac.GetWorkspaceByName;
import ai.verta.uac.IsSelfAllowed;
import ai.verta.uac.ListMyOrganizations;
import ai.verta.uac.ModelDBActionEnum.ModelDBServiceActions;
import ai.verta.uac.OrganizationServiceGrpc;
import ai.verta.uac.ResourceType;
import ai.verta.uac.ResourceVisibility;
import ai.verta.uac.Resources;
import ai.verta.uac.RoleServiceGrpc;
import ai.verta.uac.ServiceEnum.Service;
import ai.verta.uac.SetResource;
import ai.verta.uac.SetRoleBinding;
import ai.verta.uac.UACServiceGrpc;
import ai.verta.uac.UserInfo;
import ai.verta.uac.VertaUserInfo;
import ai.verta.uac.Workspace;
import ai.verta.uac.WorkspaceServiceGrpc;
import com.google.common.util.concurrent.Futures;
import io.grpc.ManagedChannelBuilder;
import java.util.List;
import java.util.Map;
import java.util.Set;
import java.util.concurrent.Executor;
import java.util.stream.Collectors;
import junit.framework.TestCase;
import org.apache.logging.log4j.LogManager;
import org.apache.logging.log4j.Logger;
import org.springframework.beans.factory.annotation.Autowired;

public abstract class ModeldbTestSetup extends TestCase {
  public static final Logger LOGGER = LogManager.getLogger(ModeldbTestSetup.class);

  @Autowired UAC uac;
  @Autowired TestConfig testConfig;
  @Autowired Executor executor;
  @Autowired ReconcilerInitializer reconcilerInitializer;

  protected static UserInfo testUser1;
  protected static UserInfo testUser2;

  protected static ProjectServiceGrpc.ProjectServiceBlockingStub projectServiceStub;
  protected static ProjectServiceGrpc.ProjectServiceBlockingStub client2ProjectServiceStub;
  protected static ProjectServiceBlockingStub serviceUserProjectServiceStub;
  protected static ExperimentServiceGrpc.ExperimentServiceBlockingStub experimentServiceStub;
  protected static ExperimentRunServiceGrpc.ExperimentRunServiceBlockingStub
      experimentRunServiceStub;
  protected static ExperimentRunServiceGrpc.ExperimentRunServiceBlockingStub
      experimentRunServiceStubClient2;
  protected static CommentServiceGrpc.CommentServiceBlockingStub commentServiceBlockingStub;
  protected static DatasetServiceGrpc.DatasetServiceBlockingStub datasetServiceStub;
  protected static DatasetServiceGrpc.DatasetServiceBlockingStub datasetServiceStubClient2;
  protected static DatasetVersionServiceGrpc.DatasetVersionServiceBlockingStub
      datasetVersionServiceStub;
  protected static DatasetVersionServiceGrpc.DatasetVersionServiceBlockingStub
      datasetVersionServiceStubClient2;
  protected static LineageServiceGrpc.LineageServiceBlockingStub lineageServiceStub;
  protected static VersioningServiceGrpc.VersioningServiceBlockingStub
      versioningServiceBlockingStub;
  protected static VersioningServiceGrpc.VersioningServiceBlockingStub
      versioningServiceBlockingStubClient2;
  protected static MetadataServiceGrpc.MetadataServiceBlockingStub metadataServiceBlockingStub;
  protected static DatasetServiceBlockingStub datasetServiceStubServiceAccount;
  protected static UACServiceGrpc.UACServiceBlockingStub uacServiceStub;
  protected static CollaboratorServiceGrpc.CollaboratorServiceBlockingStub
      collaboratorServiceStubClient1;
  protected static CollaboratorServiceGrpc.CollaboratorServiceBlockingStub
      collaboratorServiceStubClient2;
  protected static OrganizationServiceGrpc.OrganizationServiceBlockingStub
      organizationServiceBlockingStub;

  protected static AuthClientInterceptor authClientInterceptor;
  protected final String random = String.valueOf((long) (Math.random() * 1_000_000));
  private static boolean runningIsolated;

  protected CollaboratorServiceGrpc.CollaboratorServiceFutureStub collaboratorMock =
      mock(CollaboratorServiceGrpc.CollaboratorServiceFutureStub.class);
  protected CollaboratorServiceGrpc.CollaboratorServiceBlockingStub collaboratorBlockingMock =
      mock(CollaboratorServiceGrpc.CollaboratorServiceBlockingStub.class);
  protected AuthzServiceGrpc.AuthzServiceFutureStub authzMock =
      mock(AuthzServiceGrpc.AuthzServiceFutureStub.class);
  protected AuthzServiceGrpc.AuthzServiceBlockingStub authzBlockingMock =
      mock(AuthzServiceGrpc.AuthzServiceBlockingStub.class);
  protected UACServiceGrpc.UACServiceFutureStub uacMock =
      mock(UACServiceGrpc.UACServiceFutureStub.class);
  protected UACServiceGrpc.UACServiceBlockingStub uacBlockingMock =
      mock(UACServiceGrpc.UACServiceBlockingStub.class);
  protected WorkspaceServiceGrpc.WorkspaceServiceFutureStub workspaceMock =
      mock(WorkspaceServiceGrpc.WorkspaceServiceFutureStub.class);
  protected WorkspaceServiceGrpc.WorkspaceServiceBlockingStub workspaceBlockingMock =
      mock(WorkspaceServiceGrpc.WorkspaceServiceBlockingStub.class);
  protected RoleServiceGrpc.RoleServiceFutureStub roleServiceMock =
      mock(RoleServiceGrpc.RoleServiceFutureStub.class);
  protected RoleServiceGrpc.RoleServiceBlockingStub roleServiceBlockingMock =
      mock(RoleServiceGrpc.RoleServiceBlockingStub.class);
  protected AuthServiceChannel authChannelMock = mock(AuthServiceChannel.class);
  protected OrganizationServiceGrpc.OrganizationServiceBlockingStub organizationBlockingMock =
      mock(OrganizationServiceGrpc.OrganizationServiceBlockingStub.class);

  /**
   * Whether the tests should contain all of their external dependencies as mocks, or should use
   * "real" external dependencies.
   *
   * <p>Note: currently synonymous with running against an H2 database.
   */
  public static boolean isRunningIsolated() {
    return runningIsolated;
  }

  protected void initializeChannelBuilderAndExternalServiceStubs() {
    runningIsolated = testConfig.testsShouldRunIsolatedFromDependencies();
    authClientInterceptor = new AuthClientInterceptor(testConfig);
    var channel =
        ManagedChannelBuilder.forAddress("localhost", testConfig.getGrpcServer().getPort())
            .maxInboundMessageSize(testConfig.getGrpcServer().getMaxInboundMessageSize())
            .intercept(authClientInterceptor.getClient1AuthInterceptor())
            .usePlaintext()
            .executor(executor)
            .build();
    var channelUser2 =
        ManagedChannelBuilder.forAddress("localhost", testConfig.getGrpcServer().getPort())
            .maxInboundMessageSize(testConfig.getGrpcServer().getMaxInboundMessageSize())
            .intercept(authClientInterceptor.getClient2AuthInterceptor())
            .usePlaintext()
            .executor(executor)
            .build();
    var channelServiceUser =
        ManagedChannelBuilder.forAddress("localhost", testConfig.getGrpcServer().getPort())
            .maxInboundMessageSize(testConfig.getGrpcServer().getMaxInboundMessageSize())
            .intercept(authClientInterceptor.getServiceAccountClientAuthInterceptor())
            .usePlaintext()
            .executor(executor)
            .build();

    // Create all service blocking stub
    projectServiceStub = ProjectServiceGrpc.newBlockingStub(channel);
    client2ProjectServiceStub = ProjectServiceGrpc.newBlockingStub(channelUser2);
    serviceUserProjectServiceStub = ProjectServiceGrpc.newBlockingStub(channelServiceUser);
    experimentServiceStub = ExperimentServiceGrpc.newBlockingStub(channel);
    experimentRunServiceStub = ExperimentRunServiceGrpc.newBlockingStub(channel);
    experimentRunServiceStubClient2 = ExperimentRunServiceGrpc.newBlockingStub(channelUser2);
    versioningServiceBlockingStub = VersioningServiceGrpc.newBlockingStub(channel);
    versioningServiceBlockingStubClient2 = VersioningServiceGrpc.newBlockingStub(channelUser2);
    metadataServiceBlockingStub = MetadataServiceGrpc.newBlockingStub(channel);
    commentServiceBlockingStub = CommentServiceGrpc.newBlockingStub(channel);
    datasetServiceStub = DatasetServiceGrpc.newBlockingStub(channel);
    datasetServiceStubClient2 = DatasetServiceGrpc.newBlockingStub(channelUser2);
    datasetServiceStubServiceAccount = DatasetServiceGrpc.newBlockingStub(channelServiceUser);
    datasetVersionServiceStub = DatasetVersionServiceGrpc.newBlockingStub(channel);
    datasetVersionServiceStubClient2 = DatasetVersionServiceGrpc.newBlockingStub(channel);
<<<<<<< HEAD
=======
    lineageServiceStub = LineageServiceGrpc.newBlockingStub(channel);
>>>>>>> e3126d27

    if (!runningIsolated) {
      var authServiceChannel =
          ManagedChannelBuilder.forTarget(
                  testConfig.getAuthService().getHost()
                      + ":"
                      + testConfig.getAuthService().getPort())
              .usePlaintext()
              .maxInboundMessageSize(testConfig.getGrpcServer().getMaxInboundMessageSize())
              .intercept(authClientInterceptor.getClient1AuthInterceptor())
              .build();
      var authServiceChannelClient2 =
          ManagedChannelBuilder.forTarget(
                  testConfig.getAuthService().getHost()
                      + ":"
                      + testConfig.getAuthService().getPort())
              .usePlaintext()
              .maxInboundMessageSize(testConfig.getGrpcServer().getMaxInboundMessageSize())
              .intercept(authClientInterceptor.getClient2AuthInterceptor())
              .build();
      uacServiceStub = UACServiceGrpc.newBlockingStub(authServiceChannel);
      collaboratorServiceStubClient1 = CollaboratorServiceGrpc.newBlockingStub(authServiceChannel);
      collaboratorServiceStubClient2 =
          CollaboratorServiceGrpc.newBlockingStub(authServiceChannelClient2);
      organizationServiceBlockingStub = OrganizationServiceGrpc.newBlockingStub(authServiceChannel);

      GetUser getUserRequest =
          GetUser.newBuilder().setEmail(authClientInterceptor.getClient1Email()).build();
      // Get the user info by vertaId form the AuthService
      testUser1 = uacServiceStub.getUser(getUserRequest);
      getUserRequest =
          GetUser.newBuilder().setEmail(authClientInterceptor.getClient2Email()).build();
      testUser2 = uacServiceStub.getUser(getUserRequest);
    } else {
      testUser1 =
          UserInfo.newBuilder()
              .setEmail(authClientInterceptor.getClient1Email())
              .setVertaInfo(
                  VertaUserInfo.newBuilder()
                      .setUserId(String.valueOf(authClientInterceptor.getClient1WorkspaceId()))
                      .setUsername(authClientInterceptor.getClient1UserName())
                      .setDefaultWorkspaceId(authClientInterceptor.getClient1WorkspaceId())
                      .setWorkspaceId(String.valueOf(authClientInterceptor.getClient1WorkspaceId()))
                      .build())
              .build();

      testUser2 =
          UserInfo.newBuilder()
              .setEmail(authClientInterceptor.getClient2Email())
              .setVertaInfo(
                  VertaUserInfo.newBuilder()
                      .setUserId(String.valueOf(authClientInterceptor.getClient2WorkspaceId()))
                      .setUsername(authClientInterceptor.getClient2UserName())
                      .setDefaultWorkspaceId(authClientInterceptor.getClient2WorkspaceId())
                      .setWorkspaceId(String.valueOf(authClientInterceptor.getClient2WorkspaceId()))
                      .build())
              .build();
    }

    LOGGER.info("Test service infrastructure config complete.");
  }

  protected void setupMockUacEndpoints(UAC uac) {
    when(uac.getCollaboratorService()).thenReturn(collaboratorMock);
    when(uac.getAuthzService()).thenReturn(authzMock);
    when(uac.getUACService()).thenReturn(uacMock);
    when(uac.getBlockingAuthServiceChannel()).thenReturn(authChannelMock);
    when(authChannelMock.getAuthzServiceBlockingStub()).thenReturn(authzBlockingMock);
    when(authChannelMock.getUacServiceBlockingStub()).thenReturn(uacBlockingMock);
    when(authChannelMock.getWorkspaceServiceBlockingStub()).thenReturn(workspaceBlockingMock);
    when(authChannelMock.getCollaboratorServiceBlockingStub()).thenReturn(collaboratorBlockingMock);
    when(uac.getWorkspaceService()).thenReturn(workspaceMock);
    when(uac.getServiceAccountRoleServiceFutureStub()).thenReturn(roleServiceMock);
    when(authChannelMock.getRoleServiceBlockingStubForServiceUser())
        .thenReturn(roleServiceBlockingMock);
    when(authChannelMock.getOrganizationServiceBlockingStub()).thenReturn(organizationBlockingMock);

    when(uacMock.getCurrentUser(any())).thenReturn(Futures.immediateFuture(testUser1));
    when(uacMock.getUser(any())).thenReturn(Futures.immediateFuture(testUser1));
    when(uacMock.getUsersFuzzy(any()))
        .thenReturn(
            Futures.immediateFuture(
                GetUsersFuzzy.Response.newBuilder()
                    .addAllUserInfos(List.of(testUser1, testUser2))
                    .build()));
    when(authzMock.isSelfAllowed(any()))
        .thenReturn(
            Futures.immediateFuture(IsSelfAllowed.Response.newBuilder().setAllowed(true).build()));
    when(authzBlockingMock.isSelfAllowed(any()))
        .thenReturn(IsSelfAllowed.Response.newBuilder().setAllowed(true).build());
    when(authzBlockingMock.getSelfAllowedActionsBatch(any()))
        .thenReturn(
            GetSelfAllowedActionsBatch.Response.newBuilder()
                .putActions(
                    "READ",
                    Actions.newBuilder()
                        .addActions(
                            Action.newBuilder()
                                .setModeldbServiceAction(ModelDBServiceActions.READ)
                                .setService(Service.MODELDB_SERVICE)
                                .build())
                        .build())
                .build());
    when(uacBlockingMock.getCurrentUser(any())).thenReturn(testUser1);
    when(uacBlockingMock.getUsers(any()))
        .thenReturn(
            GetUsers.Response.newBuilder().addAllUserInfos(List.of(testUser1, testUser2)).build());
    when(workspaceBlockingMock.getWorkspaceByName(any()))
        .thenReturn(
            Workspace.newBuilder()
                .setId(testUser1.getVertaInfo().getDefaultWorkspaceId())
                .setUsername(testUser1.getVertaInfo().getUsername())
                .build());
    when(workspaceBlockingMock.getWorkspaceById(any()))
        .thenReturn(
            Workspace.newBuilder()
                .setId(testUser1.getVertaInfo().getDefaultWorkspaceId())
                .setUsername(testUser1.getVertaInfo().getUsername())
                .build());
    when(collaboratorBlockingMock.setResource(any()))
        .thenReturn(SetResource.Response.newBuilder().build());
    when(authChannelMock.getCollaboratorServiceBlockingStubForServiceUser())
        .thenReturn(collaboratorBlockingMock);
    when(collaboratorBlockingMock.deleteResources(any()))
        .thenReturn(DeleteResources.Response.newBuilder().build());
    // allow any SetResource call
    when(collaboratorMock.setResource(any()))
        .thenReturn(Futures.immediateFuture(SetResource.Response.newBuilder().build()));
    when(workspaceMock.getWorkspaceById(
            GetWorkspaceById.newBuilder()
                .setId(testUser1.getVertaInfo().getDefaultWorkspaceId())
                .build()))
        .thenReturn(
            Futures.immediateFuture(
                Workspace.newBuilder()
                    .setId(testUser1.getVertaInfo().getDefaultWorkspaceId())
                    .build()));
    when(workspaceMock.getWorkspaceByName(
            GetWorkspaceByName.newBuilder()
                .setName(testUser1.getVertaInfo().getUsername())
                .build()))
        .thenReturn(
            Futures.immediateFuture(
                Workspace.newBuilder()
                    .setId(testUser1.getVertaInfo().getDefaultWorkspaceId())
                    .build()));
    when(collaboratorMock.getResourcesSpecialPersonalWorkspace(any()))
        .thenReturn(
            Futures.immediateFuture(
                GetResources.Response.newBuilder()
                    .addItem(
                        GetResourcesResponseItem.newBuilder()
                            .setVisibility(ResourceVisibility.PRIVATE)
                            .setResourceType(
                                ResourceType.newBuilder()
                                    .setModeldbServiceResourceType(
                                        ModelDBServiceResourceTypes.PROJECT)
                                    .build())
                            .setOwnerId(testUser1.getVertaInfo().getDefaultWorkspaceId())
                            .setWorkspaceId(testUser1.getVertaInfo().getDefaultWorkspaceId())
                            .build())
                    .build()));
    when(roleServiceMock.setRoleBinding(any()))
        .thenReturn(Futures.immediateFuture(SetRoleBinding.Response.newBuilder().build()));
    when(organizationBlockingMock.listMyOrganizations(any()))
        .thenReturn(ListMyOrganizations.Response.newBuilder().build());
  }

  protected void cleanUpResources() {
    // Delete entities by cron job
    SoftDeleteProjects softDeleteProjects = reconcilerInitializer.getSoftDeleteProjects();
    SoftDeleteExperiments softDeleteExperiments = reconcilerInitializer.getSoftDeleteExperiments();
    SoftDeleteExperimentRuns softDeleteExperimentRuns =
        reconcilerInitializer.getSoftDeleteExperimentRuns();

    softDeleteProjects.resync();
    await().until(softDeleteProjects::isEmpty);

    softDeleteExperiments.resync();
    await().until(softDeleteExperiments::isEmpty);

    softDeleteExperimentRuns.resync();
    await().until(softDeleteExperimentRuns::isEmpty);

    reconcilerInitializer.getSoftDeleteDatasets().resync();
    reconcilerInitializer.getSoftDeleteRepositories().resync();
  }

  protected void updateTimestampOfResources() throws Exception {
    var updateTimestampRepo = reconcilerInitializer.getUpdateRepositoryTimestampReconcile();
    updateTimestampRepo.resync();
    while (!updateTimestampRepo.isEmpty()) {
      LOGGER.trace("Update repository timestamp is still in progress");
      Thread.sleep(10);
    }
    var updateTimestampExp = reconcilerInitializer.getUpdateExperimentTimestampReconcile();
    updateTimestampExp.resync();
    while (!updateTimestampExp.isEmpty()) {
      LOGGER.trace("Update experiment timestamp is still in progress");
      Thread.sleep(10);
    }
    var updateTimestampProject = reconcilerInitializer.getUpdateProjectTimestampReconcile();
    updateTimestampProject.resync();
    while (!updateTimestampProject.isEmpty()) {
      LOGGER.trace("Update project timestamp is still in progress");
      Thread.sleep(10);
    }
  }

  protected void mockGetResourcesForAllProjects(
      Map<String, Project> projectMap, UserInfo userInfo) {
    var projectIdNameMap =
        projectMap.entrySet().stream()
            .collect(
                Collectors.toMap(
                    entry -> String.valueOf(entry.getKey()), entry -> entry.getValue().getName()));
    mockGetResources(projectIdNameMap, userInfo);
    when(collaboratorMock.getResourcesSpecialPersonalWorkspace(any()))
        .thenReturn(
            Futures.immediateFuture(
                GetResources.Response.newBuilder()
                    .addAllItem(
                        projectMap.values().stream()
                            .map(
                                project ->
                                    GetResourcesResponseItem.newBuilder()
                                        .setVisibility(ResourceVisibility.PRIVATE)
                                        .setResourceId(project.getId())
                                        .setResourceName(project.getName())
                                        .setResourceType(
                                            ResourceType.newBuilder()
                                                .setModeldbServiceResourceType(
                                                    ModelDBServiceResourceTypes.PROJECT)
                                                .build())
                                        .setOwnerId(project.getWorkspaceServiceId())
                                        .setWorkspaceId(project.getWorkspaceServiceId())
                                        .build())
                            .collect(Collectors.toList()))
                    .build()));
    mockGetSelfAllowedResources(
        projectMap.keySet(), ModelDBServiceResourceTypes.PROJECT, ModelDBServiceActions.READ);
  }

  protected void mockGetSelfAllowedResources(
      Set<String> resourceIds,
      ModelDBServiceResourceTypes resourceTypes,
      ModelDBServiceActions modelDBServiceActions) {
    var allowedResourcesResponse =
        resourceIds.stream()
            .map(
                resourceId ->
                    Resources.newBuilder()
                        .addResourceIds(resourceId)
                        .setResourceType(
                            ResourceType.newBuilder()
                                .setModeldbServiceResourceType(resourceTypes)
                                .build())
                        .setService(Service.MODELDB_SERVICE)
                        .build())
            .collect(Collectors.toList());
    var getSelfAllowedResourcesRequest =
        GetSelfAllowedResources.newBuilder()
            .addActions(
                Action.newBuilder()
                    .setModeldbServiceAction(modelDBServiceActions)
                    .setService(Service.MODELDB_SERVICE))
            .setService(Service.MODELDB_SERVICE)
            .setResourceType(ResourceType.newBuilder().setModeldbServiceResourceType(resourceTypes))
            .build();
    var response = GetSelfAllowedResources.Response.newBuilder();
    if (!allowedResourcesResponse.isEmpty()) {
      response.addAllResources(allowedResourcesResponse);
    }
    when(authzMock.getSelfAllowedResources(getSelfAllowedResourcesRequest))
        .thenReturn(Futures.immediateFuture(response.build()));
    when(authzBlockingMock.getSelfAllowedResources(getSelfAllowedResourcesRequest))
        .thenReturn(response.build());
    var authzBlockingMock = mock(AuthzServiceGrpc.AuthzServiceBlockingStub.class);
    when(authChannelMock.getAuthzServiceBlockingStub(any())).thenReturn(authzBlockingMock);
    when(authzBlockingMock.getAllowedEntities(any()))
        .thenReturn(
            GetAllowedEntities.Response.newBuilder()
                .addEntities(
                    Entities.newBuilder()
                        .addAllUserIds(
                            List.of(
                                testUser1.getVertaInfo().getUserId(),
                                testUser2.getVertaInfo().getUserId()))
                        .build())
                .build());
  }

  protected void mockGetResources(Map<String, String> resourceIdNameMap, UserInfo userInfo) {
    var resourcesResponse =
        GetResources.Response.newBuilder()
            .addAllItem(
                resourceIdNameMap.entrySet().stream()
                    .map(
                        resourceIdNameEntry ->
                            GetResourcesResponseItem.newBuilder()
                                .setResourceId(resourceIdNameEntry.getKey())
                                .setResourceName(resourceIdNameEntry.getValue())
                                .setWorkspaceId(userInfo.getVertaInfo().getDefaultWorkspaceId())
                                .setOwnerId(userInfo.getVertaInfo().getDefaultWorkspaceId())
                                .build())
                    .collect(Collectors.toList()))
            .build();
    when(collaboratorMock.getResources(any()))
        .thenReturn(Futures.immediateFuture(resourcesResponse));
    when(collaboratorBlockingMock.getResources(any())).thenReturn(resourcesResponse);
  }

  protected void mockGetResourcesForAllDatasets(
      Map<String, Dataset> datasetMap, UserInfo userInfo) {
    var datasetIdNameMap =
        datasetMap.entrySet().stream()
            .collect(
                Collectors.toMap(
                    entry -> String.valueOf(entry.getKey()), entry -> entry.getValue().getName()));
    mockGetResources(datasetIdNameMap, userInfo);
    when(collaboratorMock.getResourcesSpecialPersonalWorkspace(any()))
        .thenReturn(
            Futures.immediateFuture(
                GetResources.Response.newBuilder()
                    .addAllItem(
                        datasetMap.values().stream()
                            .map(
                                dataset ->
                                    GetResourcesResponseItem.newBuilder()
                                        .setVisibility(ResourceVisibility.PRIVATE)
                                        .setResourceId(dataset.getId())
                                        .setResourceName(dataset.getName())
                                        .setResourceType(
                                            ResourceType.newBuilder()
                                                .setModeldbServiceResourceType(
                                                    ModelDBServiceResourceTypes.DATASET)
                                                .build())
                                        .setOwnerId(dataset.getWorkspaceServiceId())
                                        .setWorkspaceId(dataset.getWorkspaceServiceId())
                                        .build())
                            .collect(Collectors.toList()))
                    .build()));
    mockGetSelfAllowedResources(
        datasetIdNameMap.keySet(), ModelDBServiceResourceTypes.DATASET, ModelDBServiceActions.READ);
  }
}<|MERGE_RESOLUTION|>--- conflicted
+++ resolved
@@ -181,10 +181,7 @@
     datasetServiceStubServiceAccount = DatasetServiceGrpc.newBlockingStub(channelServiceUser);
     datasetVersionServiceStub = DatasetVersionServiceGrpc.newBlockingStub(channel);
     datasetVersionServiceStubClient2 = DatasetVersionServiceGrpc.newBlockingStub(channel);
-<<<<<<< HEAD
-=======
     lineageServiceStub = LineageServiceGrpc.newBlockingStub(channel);
->>>>>>> e3126d27
 
     if (!runningIsolated) {
       var authServiceChannel =
