package ai.verta.modeldb;

import static org.awaitility.Awaitility.await;
import static org.mockito.ArgumentMatchers.any;
import static org.mockito.Mockito.*;

import ai.verta.common.ModelDBResourceEnum.ModelDBServiceResourceTypes;
import ai.verta.modeldb.DatasetServiceGrpc.DatasetServiceBlockingStub;
import ai.verta.modeldb.ProjectServiceGrpc.ProjectServiceBlockingStub;
import ai.verta.modeldb.common.authservice.AuthServiceChannel;
import ai.verta.modeldb.common.connections.UAC;
import ai.verta.modeldb.common.interceptors.MetadataForwarder;
import ai.verta.modeldb.config.TestConfig;
import ai.verta.modeldb.configuration.ReconcilerInitializer;
import ai.verta.modeldb.metadata.MetadataServiceGrpc;
import ai.verta.modeldb.reconcilers.SoftDeleteExperimentRuns;
import ai.verta.modeldb.reconcilers.SoftDeleteExperiments;
import ai.verta.modeldb.reconcilers.SoftDeleteProjects;
import ai.verta.modeldb.versioning.Repository;
import ai.verta.modeldb.versioning.VersioningServiceGrpc;
import ai.verta.uac.Action;
import ai.verta.uac.ActionTypeV2;
import ai.verta.uac.Actions;
import ai.verta.uac.AddUserV2;
import ai.verta.uac.AuthzServiceGrpc;
import ai.verta.uac.CollaboratorServiceGrpc;
import ai.verta.uac.DeleteOrganizationV2;
import ai.verta.uac.DeleteResources;
import ai.verta.uac.Entities;
import ai.verta.uac.GetAllowedEntities;
import ai.verta.uac.GetResources;
import ai.verta.uac.GetResourcesResponseItem;
import ai.verta.uac.GetSelfAllowedActionsBatch;
import ai.verta.uac.GetSelfAllowedResources;
import ai.verta.uac.GetUser;
import ai.verta.uac.GetUsers;
import ai.verta.uac.GetUsersFuzzy;
import ai.verta.uac.GetWorkspaceById;
import ai.verta.uac.GetWorkspaceByName;
import ai.verta.uac.GroupServiceGrpc;
import ai.verta.uac.GroupV2;
import ai.verta.uac.IsSelfAllowed;
import ai.verta.uac.ListMyOrganizations;
import ai.verta.uac.ModelDBActionEnum.ModelDBServiceActions;
import ai.verta.uac.OrgAdminV2;
import ai.verta.uac.OrganizationServiceGrpc;
import ai.verta.uac.OrganizationServiceV2Grpc;
import ai.verta.uac.OrganizationV2;
import ai.verta.uac.Permission;
import ai.verta.uac.ResourceType;
import ai.verta.uac.ResourceTypeV2;
import ai.verta.uac.ResourceVisibility;
import ai.verta.uac.Resources;
import ai.verta.uac.RoleResourceActions;
import ai.verta.uac.RoleServiceGrpc;
import ai.verta.uac.RoleServiceV2Grpc;
import ai.verta.uac.RoleV2;
import ai.verta.uac.ServiceEnum.Service;
import ai.verta.uac.SetGroup;
import ai.verta.uac.SetOrganizationV2;
import ai.verta.uac.SetResource;
import ai.verta.uac.SetRoleBinding;
import ai.verta.uac.SetRoleV2;
import ai.verta.uac.SetWorkspaceV2;
import ai.verta.uac.UACServiceGrpc;
import ai.verta.uac.UserInfo;
import ai.verta.uac.UserServiceV2Grpc;
import ai.verta.uac.VertaUserInfo;
import ai.verta.uac.Workspace;
import ai.verta.uac.WorkspaceServiceGrpc;
import ai.verta.uac.WorkspaceServiceV2Grpc;
import ai.verta.uac.WorkspaceV2;
import com.google.common.util.concurrent.Futures;
import io.grpc.Context;
import io.grpc.ManagedChannel;
import io.grpc.ManagedChannelBuilder;
import io.grpc.Metadata;
import java.util.Date;
import java.util.List;
import java.util.Map;
import java.util.Optional;
import java.util.Set;
import java.util.concurrent.Executor;
import java.util.stream.Collectors;
import org.apache.logging.log4j.LogManager;
import org.apache.logging.log4j.Logger;
import org.junit.jupiter.api.AfterEach;
import org.springframework.beans.factory.annotation.Autowired;
import org.springframework.beans.factory.annotation.Qualifier;

public abstract class ModeldbTestSetup {
  public static final Logger LOGGER = LogManager.getLogger(ModeldbTestSetup.class);

  @Autowired UAC uac;
  @Autowired TestConfig testConfig;

  @Qualifier("grpcExecutor")
  @Autowired
  Executor executor;

  @Autowired ReconcilerInitializer reconcilerInitializer;

  protected UserInfo testUser1;
  protected UserInfo testUser2;

<<<<<<< HEAD
  protected static WorkspaceV2 testUser1Workspace;

  protected static String organizationId;
  protected static String groupIdUser1;
  protected static String roleIdUser1;
=======
  protected WorkspaceV2 testUser1Workspace;
  protected WorkspaceV2 testUser2Workspace;

  protected String organizationId;
  protected String groupIdUser1;
  protected String roleIdUser1;
>>>>>>> 3a8c78e3

  protected ProjectServiceGrpc.ProjectServiceBlockingStub projectServiceStub;
  protected ProjectServiceGrpc.ProjectServiceBlockingStub client2ProjectServiceStub;
  protected ProjectServiceBlockingStub serviceUserProjectServiceStub;
  protected ExperimentServiceGrpc.ExperimentServiceBlockingStub experimentServiceStub;
  protected ExperimentRunServiceGrpc.ExperimentRunServiceBlockingStub experimentRunServiceStub;
  protected ExperimentRunServiceGrpc.ExperimentRunServiceBlockingStub
      experimentRunServiceStubClient2;
  protected CommentServiceGrpc.CommentServiceBlockingStub commentServiceBlockingStub;
  protected DatasetServiceGrpc.DatasetServiceBlockingStub datasetServiceStub;
  protected DatasetServiceGrpc.DatasetServiceBlockingStub datasetServiceStubClient2;
  protected DatasetVersionServiceGrpc.DatasetVersionServiceBlockingStub datasetVersionServiceStub;
  protected DatasetVersionServiceGrpc.DatasetVersionServiceBlockingStub
      datasetVersionServiceStubClient2;
  protected static LineageServiceGrpc.LineageServiceBlockingStub lineageServiceStub;
  protected VersioningServiceGrpc.VersioningServiceBlockingStub versioningServiceBlockingStub;
  protected VersioningServiceGrpc.VersioningServiceBlockingStub
      versioningServiceBlockingStubClient2;
  protected MetadataServiceGrpc.MetadataServiceBlockingStub metadataServiceBlockingStub;
  protected DatasetServiceBlockingStub datasetServiceStubServiceAccount;
  protected UACServiceGrpc.UACServiceBlockingStub uacServiceStub;
  protected CollaboratorServiceGrpc.CollaboratorServiceBlockingStub collaboratorServiceStubClient1;
  protected CollaboratorServiceGrpc.CollaboratorServiceBlockingStub collaboratorServiceStubClient2;
  protected OrganizationServiceGrpc.OrganizationServiceBlockingStub organizationServiceBlockingStub;
  private static OrganizationServiceV2Grpc.OrganizationServiceV2BlockingStub
      organizationServiceV2BlockingStub;

  protected AuthClientInterceptor authClientInterceptor;
  protected final String random = String.valueOf((long) (Math.random() * 1_000_000));
  private static boolean runningIsolated;
  protected static ManagedChannel authServiceChannelServiceUser;

  protected CollaboratorServiceGrpc.CollaboratorServiceBlockingStub collaboratorBlockingMock =
      mock(CollaboratorServiceGrpc.CollaboratorServiceBlockingStub.class);
  protected AuthzServiceGrpc.AuthzServiceBlockingStub authzBlockingMock =
      mock(AuthzServiceGrpc.AuthzServiceBlockingStub.class);
  protected UACServiceGrpc.UACServiceBlockingStub uacBlockingMock =
      mock(UACServiceGrpc.UACServiceBlockingStub.class);
  protected WorkspaceServiceGrpc.WorkspaceServiceBlockingStub workspaceBlockingMock =
      mock(WorkspaceServiceGrpc.WorkspaceServiceBlockingStub.class);
  protected RoleServiceGrpc.RoleServiceBlockingStub roleServiceBlockingMock =
      mock(RoleServiceGrpc.RoleServiceBlockingStub.class);
  protected OrganizationServiceGrpc.OrganizationServiceBlockingStub organizationBlockingMock =
      mock(OrganizationServiceGrpc.OrganizationServiceBlockingStub.class);
  private ManagedChannel channel;
  private ManagedChannel channelUser2;
  private ManagedChannel channelServiceUser;

  /**
   * Whether the tests should contain all of their external dependencies as mocks, or should use
   * "real" external dependencies.
   *
   * <p>Note: currently synonymous with running against an H2 database.
   */
  public static boolean isRunningIsolated() {
    return runningIsolated;
  }

  @AfterEach
  public void tearDown() {
    channel.shutdown();
    channelUser2.shutdown();
    channelServiceUser.shutdown();
  }

  public void initializeChannelBuilderAndExternalServiceStubs() {
    runningIsolated = testConfig.testsShouldRunIsolatedFromDependencies();
    authClientInterceptor = new AuthClientInterceptor(testConfig);
    channel =
        ManagedChannelBuilder.forAddress("localhost", testConfig.getGrpcServer().getPort())
            .maxInboundMessageSize(testConfig.getGrpcServer().getMaxInboundMessageSize())
            .intercept(authClientInterceptor.getClient1AuthInterceptor())
            .usePlaintext()
            .executor(executor)
            .build();
    channelUser2 =
        ManagedChannelBuilder.forAddress("localhost", testConfig.getGrpcServer().getPort())
            .maxInboundMessageSize(testConfig.getGrpcServer().getMaxInboundMessageSize())
            .intercept(authClientInterceptor.getClient2AuthInterceptor())
            .usePlaintext()
            .executor(executor)
            .build();
    channelServiceUser =
        ManagedChannelBuilder.forAddress("localhost", testConfig.getGrpcServer().getPort())
            .maxInboundMessageSize(testConfig.getGrpcServer().getMaxInboundMessageSize())
            .intercept(authClientInterceptor.getServiceAccountClientAuthInterceptor())
            .usePlaintext()
            .executor(executor)
            .build();

    // Create all service blocking stub
    projectServiceStub = ProjectServiceGrpc.newBlockingStub(channel);
    client2ProjectServiceStub = ProjectServiceGrpc.newBlockingStub(channelUser2);
    serviceUserProjectServiceStub = ProjectServiceGrpc.newBlockingStub(channelServiceUser);
    experimentServiceStub = ExperimentServiceGrpc.newBlockingStub(channel);
    experimentRunServiceStub = ExperimentRunServiceGrpc.newBlockingStub(channel);
    experimentRunServiceStubClient2 = ExperimentRunServiceGrpc.newBlockingStub(channelUser2);
    versioningServiceBlockingStub = VersioningServiceGrpc.newBlockingStub(channel);
    versioningServiceBlockingStubClient2 = VersioningServiceGrpc.newBlockingStub(channelUser2);
    metadataServiceBlockingStub = MetadataServiceGrpc.newBlockingStub(channel);
    commentServiceBlockingStub = CommentServiceGrpc.newBlockingStub(channel);
    datasetServiceStub = DatasetServiceGrpc.newBlockingStub(channel);
    datasetServiceStubClient2 = DatasetServiceGrpc.newBlockingStub(channelUser2);
    datasetServiceStubServiceAccount = DatasetServiceGrpc.newBlockingStub(channelServiceUser);
    datasetVersionServiceStub = DatasetVersionServiceGrpc.newBlockingStub(channel);
    datasetVersionServiceStubClient2 = DatasetVersionServiceGrpc.newBlockingStub(channel);
    lineageServiceStub = LineageServiceGrpc.newBlockingStub(channel);

    if (!runningIsolated) {
      var authServiceChannel =
          ManagedChannelBuilder.forTarget(
                  testConfig.getAuthService().getHost()
                      + ":"
                      + testConfig.getAuthService().getPort())
              .usePlaintext()
              .maxInboundMessageSize(testConfig.getGrpcServer().getMaxInboundMessageSize())
              .intercept(authClientInterceptor.getClient1AuthInterceptor())
              .build();
      var authServiceChannelClient2 =
          ManagedChannelBuilder.forTarget(
                  testConfig.getAuthService().getHost()
                      + ":"
                      + testConfig.getAuthService().getPort())
              .usePlaintext()
              .maxInboundMessageSize(testConfig.getGrpcServer().getMaxInboundMessageSize())
              .intercept(authClientInterceptor.getClient2AuthInterceptor())
              .build();
      uacServiceStub = UACServiceGrpc.newBlockingStub(authServiceChannel);
      collaboratorServiceStubClient1 = CollaboratorServiceGrpc.newBlockingStub(authServiceChannel);
      collaboratorServiceStubClient2 =
          CollaboratorServiceGrpc.newBlockingStub(authServiceChannelClient2);
      organizationServiceBlockingStub = OrganizationServiceGrpc.newBlockingStub(authServiceChannel);

      GetUser getUserRequest =
          GetUser.newBuilder().setEmail(authClientInterceptor.getClient1Email()).build();
      // Get the user info by vertaId form the AuthService
      testUser1 = uacServiceStub.getUser(getUserRequest);
      getUserRequest =
          GetUser.newBuilder().setEmail(authClientInterceptor.getClient2Email()).build();
      testUser2 = uacServiceStub.getUser(getUserRequest);

      if (testConfig.isPermissionV2Enabled()) {
        authServiceChannelServiceUser =
            ManagedChannelBuilder.forTarget(
                    testConfig.getAuthService().getHost()
                        + ":"
                        + testConfig.getAuthService().getPort())
                .usePlaintext()
                .maxInboundMessageSize(testConfig.getGrpcServer().getMaxInboundMessageSize())
                .intercept(authClientInterceptor.getServiceAccountClientAuthInterceptor())
                .usePlaintext()
                .executor(executor)
                .build();
        organizationServiceV2BlockingStub =
            OrganizationServiceV2Grpc.newBlockingStub(authServiceChannelServiceUser);
        organizationId = createAndGetOrganization();

        addTestUsersInOrganization(authServiceChannelServiceUser, organizationId);

        groupIdUser1 = createAndGetGroup(authServiceChannelServiceUser, organizationId, testUser1);

        roleIdUser1 =
            createAndGetRole(
                    authServiceChannelServiceUser,
                    organizationId,
                    Optional.empty(),
                    Set.of(ResourceTypeV2.PROJECT, ResourceTypeV2.DATASET))
                .getRole()
                .getId();

        testUser1Workspace =
            createWorkspaceAndRoleForUser(
                authServiceChannelServiceUser,
                organizationId,
                groupIdUser1,
                roleIdUser1,
                testUser1.getVertaInfo().getUsername());
<<<<<<< HEAD
=======
        testUser2Workspace =
            createWorkspaceAndRoleForUser(
                authServiceChannelServiceUser,
                organizationId,
                groupIdUser1,
                roleIdUser1,
                testUser2.getVertaInfo().getUsername());
>>>>>>> 3a8c78e3
      }
    } else {
      testUser1 =
          UserInfo.newBuilder()
              .setEmail(authClientInterceptor.getClient1Email())
              .setVertaInfo(
                  VertaUserInfo.newBuilder()
                      .setUserId(String.valueOf(authClientInterceptor.getClient1WorkspaceId()))
                      .setUsername(authClientInterceptor.getClient1UserName())
                      .setDefaultWorkspaceId(authClientInterceptor.getClient1WorkspaceId())
                      .setWorkspaceId(String.valueOf(authClientInterceptor.getClient1WorkspaceId()))
                      .build())
              .build();

      testUser2 =
          UserInfo.newBuilder()
              .setEmail(authClientInterceptor.getClient2Email())
              .setVertaInfo(
                  VertaUserInfo.newBuilder()
                      .setUserId(String.valueOf(authClientInterceptor.getClient2WorkspaceId()))
                      .setUsername(authClientInterceptor.getClient2UserName())
                      .setDefaultWorkspaceId(authClientInterceptor.getClient2WorkspaceId())
                      .setWorkspaceId(String.valueOf(authClientInterceptor.getClient2WorkspaceId()))
                      .build())
              .build();
      testUser1Workspace =
          WorkspaceV2.newBuilder()
              .setId(Long.parseLong(testUser1.getVertaInfo().getWorkspaceId()))
              .setName(testUser1.getVertaInfo().getUsername())
              .setOrgId("-1")
              .setNamespace("namespace")
              .addPermissions(Permission.newBuilder().setGroupId("-1").setRoleId("-1").build())
              .build();
    }

    LOGGER.trace("Test service infrastructure config complete.");
  }

<<<<<<< HEAD
  protected static String createAndGetOrganization() {
=======
  protected String createAndGetOrganization() {
>>>>>>> 3a8c78e3
    var organizationResponse =
        organizationServiceV2BlockingStub.setOrganization(
            SetOrganizationV2.newBuilder()
                .setOrganization(
                    OrganizationV2.newBuilder()
                        .setName("modeldb-test-org" + new Date().getTime())
                        .addAdmins(
                            OrgAdminV2.newBuilder()
                                .setEmail(authClientInterceptor.getClient1Email())
                                .build())
                        .build())
                .build());
    return organizationResponse.getOrganization().getId();
  }

  private void removeOrganizationFromUAC() {
    organizationServiceV2BlockingStub.deleteOrganization(
        DeleteOrganizationV2.newBuilder().setOrgId(organizationId).build());
  }

<<<<<<< HEAD
  protected static void addTestUsersInOrganization(
=======
  private void addTestUsersInOrganization(
>>>>>>> 3a8c78e3
      ManagedChannel authServiceChannelServiceUser, String organizationId) {
    var userStub = UserServiceV2Grpc.newBlockingStub(authServiceChannelServiceUser);
    userStub.addUser(
        AddUserV2.newBuilder()
            .setOrgId(organizationId)
            .setUserId(testUser1.getVertaInfo().getUserId())
            .build());
    userStub.addUser(
        AddUserV2.newBuilder()
            .setOrgId(organizationId)
            .setUserId(testUser2.getVertaInfo().getUserId())
            .build());
  }

<<<<<<< HEAD
  protected static String createAndGetGroup(
=======
  protected String createAndGetGroup(
>>>>>>> 3a8c78e3
      ManagedChannel authServiceChannelServiceUser, String organizationId, UserInfo userInfo) {
    var groupStub = GroupServiceGrpc.newBlockingStub(authServiceChannelServiceUser);
    return groupStub
        .setGroup(
            SetGroup.newBuilder()
                .setGroup(
                    GroupV2.newBuilder()
                        .setName("Test-Group-" + new Date().getTime())
                        .setOrgId(organizationId)
                        .addMemberIds(userInfo.getVertaInfo().getUserId()))
                .build())
        .getGroup()
        .getId();
  }

<<<<<<< HEAD
  protected static SetRoleV2.Response createAndGetRole(
=======
  protected SetRoleV2.Response createAndGetRole(
>>>>>>> 3a8c78e3
      ManagedChannel authServiceChannelServiceUser,
      String organizationId,
      Optional<String> roleId,
      Set<ResourceTypeV2> resourceTypeV2s) {

    var roleBuilder =
        RoleV2.newBuilder().setName("Test-Role-" + new Date().getTime()).setOrgId(organizationId);

    roleId.ifPresent(roleBuilder::setId);
    resourceTypeV2s.forEach(
        resourceTypeV2 ->
            roleBuilder.addResourceActions(
                RoleResourceActions.newBuilder()
                    .setResourceType(resourceTypeV2)
                    .addAllowedActions(ActionTypeV2.UPDATE)
                    .addAllowedActions(ActionTypeV2.READ)
                    .addAllowedActions(ActionTypeV2.CREATE)
                    .addAllowedActions(ActionTypeV2.DELETE)
                    .build()));

    var roleStub = RoleServiceV2Grpc.newBlockingStub(authServiceChannelServiceUser);
    return roleStub.setRole(SetRoleV2.newBuilder().setRole(roleBuilder.build()).build());
  }

  protected WorkspaceV2 createWorkspaceAndRoleForUser(
      ManagedChannel authServiceChannelServiceUser,
      String organizationId,
      String groupId,
      String roleId,
      String username) {
    WorkspaceV2 workspace =
        WorkspaceV2.newBuilder()
            .setName(username)
            .setOrgId(organizationId)
            .setNamespace("namespace")
            .addPermissions(Permission.newBuilder().setGroupId(groupId).setRoleId(roleId).build())
            .build();
    var workspaceStub = WorkspaceServiceV2Grpc.newBlockingStub(authServiceChannelServiceUser);
    var testUserWorkspace =
        workspaceStub
            .setWorkspace(SetWorkspaceV2.newBuilder().setWorkspace(workspace).build())
            .getWorkspace();
    LOGGER.debug("WorkspaceResult: {}", testUserWorkspace);
    return testUserWorkspace;
  }

  public String getWorkspaceNameUser1() {
    return testUser1Workspace.getOrgId() + "/" + testUser1Workspace.getName();
  }

  protected void setupMockUacEndpoints(UAC uac) {
    Context.current().withValue(MetadataForwarder.METADATA_INFO, new Metadata()).attach();
    AuthServiceChannel authChannelMock = uac.getBlockingAuthServiceChannel();
    when(authChannelMock.getAuthzServiceBlockingStub()).thenReturn(authzBlockingMock);
    when(authChannelMock.getUacServiceBlockingStub()).thenReturn(uacBlockingMock);
    when(authChannelMock.getWorkspaceServiceBlockingStub()).thenReturn(workspaceBlockingMock);
    when(authChannelMock.getCollaboratorServiceBlockingStub()).thenReturn(collaboratorBlockingMock);
    when(authChannelMock.getRoleServiceBlockingStubForServiceUser())
        .thenReturn(roleServiceBlockingMock);
    when(authChannelMock.getOrganizationServiceBlockingStub()).thenReturn(organizationBlockingMock);
    when(authChannelMock.getCollaboratorServiceBlockingStubForServiceUser())
        .thenReturn(collaboratorBlockingMock);

    UACServiceGrpc.UACServiceFutureStub uacMock = uac.getUACService();
    when(uacMock.getCurrentUser(any())).thenReturn(Futures.immediateFuture(testUser1));
    when(uacMock.getUser(any())).thenReturn(Futures.immediateFuture(testUser1));
    when(uacMock.getUsersFuzzy(any()))
        .thenReturn(
            Futures.immediateFuture(
                GetUsersFuzzy.Response.newBuilder()
                    .addAllUserInfos(List.of(testUser1, testUser2))
                    .build()));
    when(uac.getAuthzService().isSelfAllowed(any()))
        .thenReturn(
            Futures.immediateFuture(IsSelfAllowed.Response.newBuilder().setAllowed(true).build()));
    when(authzBlockingMock.isSelfAllowed(any()))
        .thenReturn(IsSelfAllowed.Response.newBuilder().setAllowed(true).build());
    when(authzBlockingMock.getSelfAllowedActionsBatch(any()))
        .thenReturn(
            GetSelfAllowedActionsBatch.Response.newBuilder()
                .putActions(
                    "READ",
                    Actions.newBuilder()
                        .addActions(
                            Action.newBuilder()
                                .setModeldbServiceAction(ModelDBServiceActions.READ)
                                .setService(Service.MODELDB_SERVICE)
                                .build())
                        .build())
                .build());
    when(uacBlockingMock.getCurrentUser(any())).thenReturn(testUser1);
    when(uacBlockingMock.getUsers(any()))
        .thenReturn(
            GetUsers.Response.newBuilder().addAllUserInfos(List.of(testUser1, testUser2)).build());
    when(workspaceBlockingMock.getWorkspaceByName(any()))
        .thenReturn(
            Workspace.newBuilder()
                .setId(testUser1.getVertaInfo().getDefaultWorkspaceId())
                .setUsername(testUser1.getVertaInfo().getUsername())
                .build());
    when(workspaceBlockingMock.getWorkspaceById(any()))
        .thenReturn(
            Workspace.newBuilder()
                .setId(testUser1.getVertaInfo().getDefaultWorkspaceId())
                .setUsername(testUser1.getVertaInfo().getUsername())
                .build());
    when(collaboratorBlockingMock.setResource(any()))
        .thenReturn(SetResource.Response.newBuilder().build());
    when(collaboratorBlockingMock.deleteResources(any()))
        .thenReturn(DeleteResources.Response.newBuilder().build());
    // allow any SetResource call
    when(uac.getCollaboratorService().setResource(any()))
        .thenReturn(Futures.immediateFuture(SetResource.Response.newBuilder().build()));
    when(uac.getWorkspaceService()
            .getWorkspaceById(
                GetWorkspaceById.newBuilder()
                    .setId(testUser1.getVertaInfo().getDefaultWorkspaceId())
                    .build()))
        .thenReturn(
            Futures.immediateFuture(
                Workspace.newBuilder()
                    .setId(testUser1.getVertaInfo().getDefaultWorkspaceId())
                    .build()));
    when(uac.getWorkspaceService()
            .getWorkspaceByName(
                GetWorkspaceByName.newBuilder()
                    .setName(testUser1.getVertaInfo().getUsername())
                    .build()))
        .thenReturn(
            Futures.immediateFuture(
                Workspace.newBuilder()
                    .setId(testUser1.getVertaInfo().getDefaultWorkspaceId())
                    .build()));
    var getResources =
        GetResources.Response.newBuilder()
            .addItem(
                GetResourcesResponseItem.newBuilder()
                    .setVisibility(ResourceVisibility.PRIVATE)
                    .setResourceType(
                        ResourceType.newBuilder()
                            .setModeldbServiceResourceType(ModelDBServiceResourceTypes.PROJECT)
                            .build())
                    .setOwnerId(testUser1.getVertaInfo().getDefaultWorkspaceId())
                    .setWorkspaceId(testUser1.getVertaInfo().getDefaultWorkspaceId())
                    .build())
            .build();
    when(uac.getCollaboratorService().getResourcesSpecialPersonalWorkspace(any()))
        .thenReturn(Futures.immediateFuture(getResources));
    when(uac.getCollaboratorService().getResources(any()))
        .thenReturn(Futures.immediateFuture(getResources));
    when(uac.getServiceAccountRoleServiceFutureStub().setRoleBinding(any()))
        .thenReturn(Futures.immediateFuture(SetRoleBinding.Response.newBuilder().build()));
    when(organizationBlockingMock.listMyOrganizations(any()))
        .thenReturn(ListMyOrganizations.Response.newBuilder().build());
  }

  protected void cleanUpResources() {
    // Delete entities by cron job
    SoftDeleteProjects softDeleteProjects = reconcilerInitializer.getSoftDeleteProjects();
    SoftDeleteExperiments softDeleteExperiments = reconcilerInitializer.getSoftDeleteExperiments();
    SoftDeleteExperimentRuns softDeleteExperimentRuns =
        reconcilerInitializer.getSoftDeleteExperimentRuns();

    softDeleteProjects.resync();
    await().until(softDeleteProjects::isEmpty);

    softDeleteExperiments.resync();
    await().until(softDeleteExperiments::isEmpty);

    softDeleteExperimentRuns.resync();
    await().until(softDeleteExperimentRuns::isEmpty);

    reconcilerInitializer.getSoftDeleteDatasets().resync();
    reconcilerInitializer.getSoftDeleteRepositories().resync();

    if (!runningIsolated && testConfig.isPermissionV2Enabled()) {
      removeOrganizationFromUAC();
    }
  }

  protected void updateTimestampOfResources() throws Exception {
    var updateTimestampRepo = reconcilerInitializer.getUpdateRepositoryTimestampReconcile();
    updateTimestampRepo.resync();
    await().until(updateTimestampRepo::isEmpty);
    var updateTimestampExp = reconcilerInitializer.getUpdateExperimentTimestampReconcile();
    updateTimestampExp.resync();
    await().until(updateTimestampExp::isEmpty);
    var updateTimestampProject = reconcilerInitializer.getUpdateProjectTimestampReconcile();
    updateTimestampProject.resync();
    await().until(updateTimestampProject::isEmpty);
  }

  protected void mockGetResourcesForAllProjects(
      Map<String, Project> projectMap, UserInfo userInfo) {
    var projectIdNameMap =
        projectMap.entrySet().stream()
            .collect(
                Collectors.toMap(
                    entry -> String.valueOf(entry.getKey()), entry -> entry.getValue().getName()));
    mockGetResources(projectIdNameMap, userInfo);
    when(uac.getCollaboratorService().getResourcesSpecialPersonalWorkspace(any()))
        .thenReturn(
            Futures.immediateFuture(
                GetResources.Response.newBuilder()
                    .addAllItem(
                        projectMap.values().stream()
                            .map(
                                project ->
                                    GetResourcesResponseItem.newBuilder()
                                        .setVisibility(ResourceVisibility.PRIVATE)
                                        .setResourceId(project.getId())
                                        .setResourceName(project.getName())
                                        .setResourceType(
                                            ResourceType.newBuilder()
                                                .setModeldbServiceResourceType(
                                                    ModelDBServiceResourceTypes.PROJECT)
                                                .build())
                                        .setOwnerId(project.getWorkspaceServiceId())
                                        .setWorkspaceId(project.getWorkspaceServiceId())
                                        .build())
                            .collect(Collectors.toList()))
                    .build()));
    mockGetSelfAllowedResources(
        projectMap.keySet(), ModelDBServiceResourceTypes.PROJECT, ModelDBServiceActions.READ);
  }

  protected void mockGetSelfAllowedResources(
      Set<String> resourceIds,
      ModelDBServiceResourceTypes resourceTypes,
      ModelDBServiceActions modelDBServiceActions) {
    var allowedResourcesResponse =
        resourceIds.stream()
            .map(
                resourceId ->
                    Resources.newBuilder()
                        .addResourceIds(resourceId)
                        .setResourceType(
                            ResourceType.newBuilder()
                                .setModeldbServiceResourceType(resourceTypes)
                                .build())
                        .setService(Service.MODELDB_SERVICE)
                        .build())
            .collect(Collectors.toList());
    var getSelfAllowedResourcesRequest =
        GetSelfAllowedResources.newBuilder()
            .addActions(
                Action.newBuilder()
                    .setModeldbServiceAction(modelDBServiceActions)
                    .setService(Service.MODELDB_SERVICE))
            .setService(Service.MODELDB_SERVICE)
            .setResourceType(ResourceType.newBuilder().setModeldbServiceResourceType(resourceTypes))
            .build();
    var response = GetSelfAllowedResources.Response.newBuilder();
    if (!allowedResourcesResponse.isEmpty()) {
      response.addAllResources(allowedResourcesResponse);
    }
    when(uac.getAuthzService().getSelfAllowedResources(getSelfAllowedResourcesRequest))
        .thenReturn(Futures.immediateFuture(response.build()));
    when(authzBlockingMock.getSelfAllowedResources(getSelfAllowedResourcesRequest))
        .thenReturn(response.build());
    when(authzBlockingMock.getAllowedEntities(any()))
        .thenReturn(
            GetAllowedEntities.Response.newBuilder()
                .addEntities(
                    Entities.newBuilder()
                        .addAllUserIds(
                            List.of(
                                testUser1.getVertaInfo().getUserId(),
                                testUser2.getVertaInfo().getUserId()))
                        .build())
                .build());
  }

  protected void mockGetResources(Map<String, String> resourceIdNameMap, UserInfo userInfo) {
    var resourcesResponse =
        GetResources.Response.newBuilder()
            .addAllItem(
                resourceIdNameMap.entrySet().stream()
                    .map(
                        resourceIdNameEntry ->
                            GetResourcesResponseItem.newBuilder()
                                .setResourceId(resourceIdNameEntry.getKey())
                                .setResourceName(resourceIdNameEntry.getValue())
                                .setWorkspaceId(userInfo.getVertaInfo().getDefaultWorkspaceId())
                                .setOwnerId(userInfo.getVertaInfo().getDefaultWorkspaceId())
                                .setVisibility(ResourceVisibility.PRIVATE)
                                .build())
                    .collect(Collectors.toList()))
            .build();
    when(uac.getCollaboratorService().getResources(any()))
        .thenReturn(Futures.immediateFuture(resourcesResponse));
    when(collaboratorBlockingMock.getResources(any())).thenReturn(resourcesResponse);
  }

  protected void mockGetResourcesForAllDatasets(
      Map<String, Dataset> datasetMap, UserInfo userInfo) {
    var datasetIdNameMap =
        datasetMap.entrySet().stream()
            .collect(
                Collectors.toMap(
                    entry -> String.valueOf(entry.getKey()), entry -> entry.getValue().getName()));
    mockGetResources(datasetIdNameMap, userInfo);
    when(uac.getCollaboratorService().getResourcesSpecialPersonalWorkspace(any()))
        .thenReturn(
            Futures.immediateFuture(
                GetResources.Response.newBuilder()
                    .addAllItem(
                        datasetMap.values().stream()
                            .map(
                                dataset ->
                                    GetResourcesResponseItem.newBuilder()
                                        .setVisibility(ResourceVisibility.PRIVATE)
                                        .setResourceId(dataset.getId())
                                        .setResourceName(dataset.getName())
                                        .setResourceType(
                                            ResourceType.newBuilder()
                                                .setModeldbServiceResourceType(
                                                    ModelDBServiceResourceTypes.DATASET)
                                                .build())
                                        .setOwnerId(dataset.getWorkspaceServiceId())
                                        .setWorkspaceId(dataset.getWorkspaceServiceId())
                                        .build())
                            .collect(Collectors.toList()))
                    .build()));
    mockGetSelfAllowedResources(
        datasetIdNameMap.keySet(), ModelDBServiceResourceTypes.DATASET, ModelDBServiceActions.READ);
  }

  protected void mockGetResourcesForAllRepositories(
      Map<Long, Repository> repositoryMap, UserInfo userInfo) {
    var repoIdNameMap =
        repositoryMap.entrySet().stream()
            .collect(
                Collectors.toMap(
                    entry -> String.valueOf(entry.getKey()), entry -> entry.getValue().getName()));
    mockGetResources(repoIdNameMap, userInfo);
    when(uac.getCollaboratorService().getResourcesSpecialPersonalWorkspace(any()))
        .thenReturn(
            Futures.immediateFuture(
                GetResources.Response.newBuilder()
                    .addAllItem(
                        repositoryMap.values().stream()
                            .map(
                                repository ->
                                    GetResourcesResponseItem.newBuilder()
                                        .setVisibility(ResourceVisibility.PRIVATE)
                                        .setResourceId(String.valueOf(repository.getId()))
                                        .setResourceName(repository.getName())
                                        .setResourceType(
                                            ResourceType.newBuilder()
                                                .setModeldbServiceResourceType(
                                                    ModelDBServiceResourceTypes.REPOSITORY)
                                                .build())
                                        .setOwnerId(repository.getWorkspaceServiceId())
                                        .setWorkspaceId(repository.getWorkspaceServiceId())
                                        .build())
                            .collect(Collectors.toList()))
                    .build()));
    mockGetSelfAllowedResources(
        repoIdNameMap.keySet(), ModelDBServiceResourceTypes.REPOSITORY, ModelDBServiceActions.READ);
  }
}<|MERGE_RESOLUTION|>--- conflicted
+++ resolved
@@ -103,20 +103,12 @@
   protected UserInfo testUser1;
   protected UserInfo testUser2;
 
-<<<<<<< HEAD
-  protected static WorkspaceV2 testUser1Workspace;
-
-  protected static String organizationId;
-  protected static String groupIdUser1;
-  protected static String roleIdUser1;
-=======
   protected WorkspaceV2 testUser1Workspace;
   protected WorkspaceV2 testUser2Workspace;
 
   protected String organizationId;
   protected String groupIdUser1;
   protected String roleIdUser1;
->>>>>>> 3a8c78e3
 
   protected ProjectServiceGrpc.ProjectServiceBlockingStub projectServiceStub;
   protected ProjectServiceGrpc.ProjectServiceBlockingStub client2ProjectServiceStub;
@@ -294,8 +286,6 @@
                 groupIdUser1,
                 roleIdUser1,
                 testUser1.getVertaInfo().getUsername());
-<<<<<<< HEAD
-=======
         testUser2Workspace =
             createWorkspaceAndRoleForUser(
                 authServiceChannelServiceUser,
@@ -303,7 +293,6 @@
                 groupIdUser1,
                 roleIdUser1,
                 testUser2.getVertaInfo().getUsername());
->>>>>>> 3a8c78e3
       }
     } else {
       testUser1 =
@@ -337,16 +326,20 @@
               .setNamespace("namespace")
               .addPermissions(Permission.newBuilder().setGroupId("-1").setRoleId("-1").build())
               .build();
+      testUser2Workspace =
+          WorkspaceV2.newBuilder()
+              .setId(Long.parseLong(testUser2.getVertaInfo().getWorkspaceId()))
+              .setName(testUser2.getVertaInfo().getUsername())
+              .setOrgId("-1")
+              .setNamespace("namespace")
+              .addPermissions(Permission.newBuilder().setGroupId("-1").setRoleId("-1").build())
+              .build();
     }
 
     LOGGER.trace("Test service infrastructure config complete.");
   }
 
-<<<<<<< HEAD
-  protected static String createAndGetOrganization() {
-=======
   protected String createAndGetOrganization() {
->>>>>>> 3a8c78e3
     var organizationResponse =
         organizationServiceV2BlockingStub.setOrganization(
             SetOrganizationV2.newBuilder()
@@ -367,11 +360,7 @@
         DeleteOrganizationV2.newBuilder().setOrgId(organizationId).build());
   }
 
-<<<<<<< HEAD
-  protected static void addTestUsersInOrganization(
-=======
   private void addTestUsersInOrganization(
->>>>>>> 3a8c78e3
       ManagedChannel authServiceChannelServiceUser, String organizationId) {
     var userStub = UserServiceV2Grpc.newBlockingStub(authServiceChannelServiceUser);
     userStub.addUser(
@@ -386,11 +375,7 @@
             .build());
   }
 
-<<<<<<< HEAD
-  protected static String createAndGetGroup(
-=======
   protected String createAndGetGroup(
->>>>>>> 3a8c78e3
       ManagedChannel authServiceChannelServiceUser, String organizationId, UserInfo userInfo) {
     var groupStub = GroupServiceGrpc.newBlockingStub(authServiceChannelServiceUser);
     return groupStub
@@ -406,11 +391,7 @@
         .getId();
   }
 
-<<<<<<< HEAD
-  protected static SetRoleV2.Response createAndGetRole(
-=======
   protected SetRoleV2.Response createAndGetRole(
->>>>>>> 3a8c78e3
       ManagedChannel authServiceChannelServiceUser,
       String organizationId,
       Optional<String> roleId,
@@ -459,6 +440,10 @@
 
   public String getWorkspaceNameUser1() {
     return testUser1Workspace.getOrgId() + "/" + testUser1Workspace.getName();
+  }
+
+  public String getWorkspaceNameUser2() {
+    return testUser2Workspace.getOrgId() + "/" + testUser2Workspace.getName();
   }
 
   protected void setupMockUacEndpoints(UAC uac) {
