package ai.verta.modeldb;

import static org.awaitility.Awaitility.await;
import static org.mockito.ArgumentMatchers.any;
import static org.mockito.Mockito.mock;
import static org.mockito.Mockito.when;

import ai.verta.common.ModelDBResourceEnum.ModelDBServiceResourceTypes;
import ai.verta.modeldb.DatasetServiceGrpc.DatasetServiceBlockingStub;
import ai.verta.modeldb.ProjectServiceGrpc.ProjectServiceBlockingStub;
import ai.verta.modeldb.common.authservice.AuthServiceChannel;
import ai.verta.modeldb.common.connections.UAC;
import ai.verta.modeldb.config.TestConfig;
import ai.verta.modeldb.configuration.ReconcilerInitializer;
import ai.verta.modeldb.metadata.MetadataServiceGrpc;
import ai.verta.modeldb.reconcilers.SoftDeleteExperimentRuns;
import ai.verta.modeldb.reconcilers.SoftDeleteExperiments;
import ai.verta.modeldb.reconcilers.SoftDeleteProjects;
import ai.verta.modeldb.versioning.Repository;
import ai.verta.modeldb.versioning.VersioningServiceGrpc;
import ai.verta.uac.Action;
import ai.verta.uac.Actions;
import ai.verta.uac.AuthzServiceGrpc;
import ai.verta.uac.CollaboratorServiceGrpc;
import ai.verta.uac.DeleteResources;
import ai.verta.uac.Entities;
import ai.verta.uac.GetAllowedEntities;
import ai.verta.uac.GetResources;
import ai.verta.uac.GetResourcesResponseItem;
import ai.verta.uac.GetSelfAllowedActionsBatch;
import ai.verta.uac.GetSelfAllowedResources;
import ai.verta.uac.GetUser;
import ai.verta.uac.GetUsers;
import ai.verta.uac.GetUsersFuzzy;
import ai.verta.uac.GetWorkspaceById;
import ai.verta.uac.GetWorkspaceByName;
import ai.verta.uac.IsSelfAllowed;
import ai.verta.uac.ListMyOrganizations;
import ai.verta.uac.ModelDBActionEnum.ModelDBServiceActions;
import ai.verta.uac.OrganizationServiceGrpc;
import ai.verta.uac.ResourceType;
import ai.verta.uac.ResourceVisibility;
import ai.verta.uac.Resources;
import ai.verta.uac.RoleServiceGrpc;
import ai.verta.uac.ServiceEnum.Service;
import ai.verta.uac.SetResource;
import ai.verta.uac.SetRoleBinding;
import ai.verta.uac.UACServiceGrpc;
import ai.verta.uac.UserInfo;
import ai.verta.uac.VertaUserInfo;
import ai.verta.uac.Workspace;
import ai.verta.uac.WorkspaceServiceGrpc;
import com.google.common.util.concurrent.Futures;
import io.grpc.ManagedChannelBuilder;
import java.util.List;
import java.util.Map;
import java.util.Set;
import java.util.concurrent.Executor;
import java.util.stream.Collectors;
import junit.framework.TestCase;
import org.apache.logging.log4j.LogManager;
import org.apache.logging.log4j.Logger;
import org.springframework.beans.factory.annotation.Autowired;

public abstract class ModeldbTestSetup extends TestCase {
  public static final Logger LOGGER = LogManager.getLogger(ModeldbTestSetup.class);

  @Autowired UAC uac;
  @Autowired TestConfig testConfig;
  @Autowired Executor executor;
  @Autowired ReconcilerInitializer reconcilerInitializer;

  protected static UserInfo testUser1;
  protected static UserInfo testUser2;

  protected static ProjectServiceGrpc.ProjectServiceBlockingStub projectServiceStub;
  protected static ProjectServiceGrpc.ProjectServiceBlockingStub client2ProjectServiceStub;
  protected static ProjectServiceBlockingStub serviceUserProjectServiceStub;
  protected static ExperimentServiceGrpc.ExperimentServiceBlockingStub experimentServiceStub;
  protected static ExperimentRunServiceGrpc.ExperimentRunServiceBlockingStub
      experimentRunServiceStub;
  protected static ExperimentRunServiceGrpc.ExperimentRunServiceBlockingStub
      experimentRunServiceStubClient2;
  protected static CommentServiceGrpc.CommentServiceBlockingStub commentServiceBlockingStub;
  protected static DatasetServiceGrpc.DatasetServiceBlockingStub datasetServiceStub;
  protected static DatasetServiceGrpc.DatasetServiceBlockingStub datasetServiceStubClient2;
  protected static DatasetVersionServiceGrpc.DatasetVersionServiceBlockingStub
      datasetVersionServiceStub;
  protected static DatasetVersionServiceGrpc.DatasetVersionServiceBlockingStub
      datasetVersionServiceStubClient2;
  protected static LineageServiceGrpc.LineageServiceBlockingStub lineageServiceStub;
  protected static VersioningServiceGrpc.VersioningServiceBlockingStub
      versioningServiceBlockingStub;
  protected static VersioningServiceGrpc.VersioningServiceBlockingStub
      versioningServiceBlockingStubClient2;
  protected static MetadataServiceGrpc.MetadataServiceBlockingStub metadataServiceBlockingStub;
  protected static DatasetServiceBlockingStub datasetServiceStubServiceAccount;
  protected static UACServiceGrpc.UACServiceBlockingStub uacServiceStub;
  protected static CollaboratorServiceGrpc.CollaboratorServiceBlockingStub
      collaboratorServiceStubClient1;
  protected static CollaboratorServiceGrpc.CollaboratorServiceBlockingStub
      collaboratorServiceStubClient2;
  protected static OrganizationServiceGrpc.OrganizationServiceBlockingStub
      organizationServiceBlockingStub;

  protected static AuthClientInterceptor authClientInterceptor;
  protected final String random = String.valueOf((long) (Math.random() * 1_000_000));
  private static boolean runningIsolated;

  protected CollaboratorServiceGrpc.CollaboratorServiceFutureStub collaboratorMock =
      mock(CollaboratorServiceGrpc.CollaboratorServiceFutureStub.class);
  protected CollaboratorServiceGrpc.CollaboratorServiceBlockingStub collaboratorBlockingMock =
      mock(CollaboratorServiceGrpc.CollaboratorServiceBlockingStub.class);
  protected AuthzServiceGrpc.AuthzServiceFutureStub authzMock =
      mock(AuthzServiceGrpc.AuthzServiceFutureStub.class);
  protected AuthzServiceGrpc.AuthzServiceBlockingStub authzBlockingMock =
      mock(AuthzServiceGrpc.AuthzServiceBlockingStub.class);
  protected UACServiceGrpc.UACServiceFutureStub uacMock =
      mock(UACServiceGrpc.UACServiceFutureStub.class);
  protected UACServiceGrpc.UACServiceBlockingStub uacBlockingMock =
      mock(UACServiceGrpc.UACServiceBlockingStub.class);
  protected WorkspaceServiceGrpc.WorkspaceServiceFutureStub workspaceMock =
      mock(WorkspaceServiceGrpc.WorkspaceServiceFutureStub.class);
  protected WorkspaceServiceGrpc.WorkspaceServiceBlockingStub workspaceBlockingMock =
      mock(WorkspaceServiceGrpc.WorkspaceServiceBlockingStub.class);
  protected RoleServiceGrpc.RoleServiceFutureStub roleServiceMock =
      mock(RoleServiceGrpc.RoleServiceFutureStub.class);
  protected RoleServiceGrpc.RoleServiceBlockingStub roleServiceBlockingMock =
      mock(RoleServiceGrpc.RoleServiceBlockingStub.class);
  protected AuthServiceChannel authChannelMock = mock(AuthServiceChannel.class);
  protected OrganizationServiceGrpc.OrganizationServiceBlockingStub organizationBlockingMock =
      mock(OrganizationServiceGrpc.OrganizationServiceBlockingStub.class);

  /**
   * Whether the tests should contain all of their external dependencies as mocks, or should use
   * "real" external dependencies.
   *
   * <p>Note: currently synonymous with running against an H2 database.
   */
  public static boolean isRunningIsolated() {
    return runningIsolated;
  }

  protected void initializeChannelBuilderAndExternalServiceStubs() {
    runningIsolated = testConfig.testsShouldRunIsolatedFromDependencies();
    authClientInterceptor = new AuthClientInterceptor(testConfig);
    var channel =
        ManagedChannelBuilder.forAddress("localhost", testConfig.getGrpcServer().getPort())
            .maxInboundMessageSize(testConfig.getGrpcServer().getMaxInboundMessageSize())
            .intercept(authClientInterceptor.getClient1AuthInterceptor())
            .usePlaintext()
            .executor(executor)
            .build();
    var channelUser2 =
        ManagedChannelBuilder.forAddress("localhost", testConfig.getGrpcServer().getPort())
            .maxInboundMessageSize(testConfig.getGrpcServer().getMaxInboundMessageSize())
            .intercept(authClientInterceptor.getClient2AuthInterceptor())
            .usePlaintext()
            .executor(executor)
            .build();
    var channelServiceUser =
        ManagedChannelBuilder.forAddress("localhost", testConfig.getGrpcServer().getPort())
            .maxInboundMessageSize(testConfig.getGrpcServer().getMaxInboundMessageSize())
            .intercept(authClientInterceptor.getServiceAccountClientAuthInterceptor())
            .usePlaintext()
            .executor(executor)
            .build();

    // Create all service blocking stub
    projectServiceStub = ProjectServiceGrpc.newBlockingStub(channel);
    client2ProjectServiceStub = ProjectServiceGrpc.newBlockingStub(channelUser2);
    serviceUserProjectServiceStub = ProjectServiceGrpc.newBlockingStub(channelServiceUser);
    experimentServiceStub = ExperimentServiceGrpc.newBlockingStub(channel);
    experimentRunServiceStub = ExperimentRunServiceGrpc.newBlockingStub(channel);
    experimentRunServiceStubClient2 = ExperimentRunServiceGrpc.newBlockingStub(channelUser2);
    versioningServiceBlockingStub = VersioningServiceGrpc.newBlockingStub(channel);
    versioningServiceBlockingStubClient2 = VersioningServiceGrpc.newBlockingStub(channelUser2);
    metadataServiceBlockingStub = MetadataServiceGrpc.newBlockingStub(channel);
    commentServiceBlockingStub = CommentServiceGrpc.newBlockingStub(channel);
    datasetServiceStub = DatasetServiceGrpc.newBlockingStub(channel);
    datasetServiceStubClient2 = DatasetServiceGrpc.newBlockingStub(channelUser2);
    datasetServiceStubServiceAccount = DatasetServiceGrpc.newBlockingStub(channelServiceUser);
    datasetVersionServiceStub = DatasetVersionServiceGrpc.newBlockingStub(channel);
    datasetVersionServiceStubClient2 = DatasetVersionServiceGrpc.newBlockingStub(channel);
<<<<<<< HEAD
=======
    lineageServiceStub = LineageServiceGrpc.newBlockingStub(channel);
>>>>>>> ede8aa91

    if (!runningIsolated) {
      var authServiceChannel =
          ManagedChannelBuilder.forTarget(
                  testConfig.getAuthService().getHost()
                      + ":"
                      + testConfig.getAuthService().getPort())
              .usePlaintext()
              .maxInboundMessageSize(testConfig.getGrpcServer().getMaxInboundMessageSize())
              .intercept(authClientInterceptor.getClient1AuthInterceptor())
              .build();
      var authServiceChannelClient2 =
          ManagedChannelBuilder.forTarget(
                  testConfig.getAuthService().getHost()
                      + ":"
                      + testConfig.getAuthService().getPort())
              .usePlaintext()
              .maxInboundMessageSize(testConfig.getGrpcServer().getMaxInboundMessageSize())
              .intercept(authClientInterceptor.getClient2AuthInterceptor())
              .build();
      uacServiceStub = UACServiceGrpc.newBlockingStub(authServiceChannel);
      collaboratorServiceStubClient1 = CollaboratorServiceGrpc.newBlockingStub(authServiceChannel);
      collaboratorServiceStubClient2 =
          CollaboratorServiceGrpc.newBlockingStub(authServiceChannelClient2);
      organizationServiceBlockingStub = OrganizationServiceGrpc.newBlockingStub(authServiceChannel);

      GetUser getUserRequest =
          GetUser.newBuilder().setEmail(authClientInterceptor.getClient1Email()).build();
      // Get the user info by vertaId form the AuthService
      testUser1 = uacServiceStub.getUser(getUserRequest);
      getUserRequest =
          GetUser.newBuilder().setEmail(authClientInterceptor.getClient2Email()).build();
      testUser2 = uacServiceStub.getUser(getUserRequest);
    } else {
      testUser1 =
          UserInfo.newBuilder()
              .setEmail(authClientInterceptor.getClient1Email())
              .setVertaInfo(
                  VertaUserInfo.newBuilder()
                      .setUserId(String.valueOf(authClientInterceptor.getClient1WorkspaceId()))
                      .setUsername(authClientInterceptor.getClient1UserName())
                      .setDefaultWorkspaceId(authClientInterceptor.getClient1WorkspaceId())
                      .setWorkspaceId(String.valueOf(authClientInterceptor.getClient1WorkspaceId()))
                      .build())
              .build();

      testUser2 =
          UserInfo.newBuilder()
              .setEmail(authClientInterceptor.getClient2Email())
              .setVertaInfo(
                  VertaUserInfo.newBuilder()
                      .setUserId(String.valueOf(authClientInterceptor.getClient2WorkspaceId()))
                      .setUsername(authClientInterceptor.getClient2UserName())
                      .setDefaultWorkspaceId(authClientInterceptor.getClient2WorkspaceId())
                      .setWorkspaceId(String.valueOf(authClientInterceptor.getClient2WorkspaceId()))
                      .build())
              .build();
    }

    LOGGER.info("Test service infrastructure config complete.");
  }

  protected void setupMockUacEndpoints(UAC uac) {
    when(uac.getCollaboratorService()).thenReturn(collaboratorMock);
    when(uac.getAuthzService()).thenReturn(authzMock);
    when(uac.getUACService()).thenReturn(uacMock);
    when(uac.getBlockingAuthServiceChannel()).thenReturn(authChannelMock);
    when(authChannelMock.getAuthzServiceBlockingStub()).thenReturn(authzBlockingMock);
    when(authChannelMock.getUacServiceBlockingStub()).thenReturn(uacBlockingMock);
    when(authChannelMock.getWorkspaceServiceBlockingStub()).thenReturn(workspaceBlockingMock);
    when(authChannelMock.getCollaboratorServiceBlockingStub()).thenReturn(collaboratorBlockingMock);
    when(uac.getWorkspaceService()).thenReturn(workspaceMock);
    when(uac.getServiceAccountRoleServiceFutureStub()).thenReturn(roleServiceMock);
    when(authChannelMock.getRoleServiceBlockingStubForServiceUser())
        .thenReturn(roleServiceBlockingMock);
    when(authChannelMock.getOrganizationServiceBlockingStub()).thenReturn(organizationBlockingMock);

    when(uacMock.getCurrentUser(any())).thenReturn(Futures.immediateFuture(testUser1));
    when(uacMock.getUser(any())).thenReturn(Futures.immediateFuture(testUser1));
    when(uacMock.getUsersFuzzy(any()))
        .thenReturn(
            Futures.immediateFuture(
                GetUsersFuzzy.Response.newBuilder()
                    .addAllUserInfos(List.of(testUser1, testUser2))
                    .build()));
    when(authzMock.isSelfAllowed(any()))
        .thenReturn(
            Futures.immediateFuture(IsSelfAllowed.Response.newBuilder().setAllowed(true).build()));
    when(authzBlockingMock.isSelfAllowed(any()))
        .thenReturn(IsSelfAllowed.Response.newBuilder().setAllowed(true).build());
    when(authzBlockingMock.getSelfAllowedActionsBatch(any()))
        .thenReturn(
            GetSelfAllowedActionsBatch.Response.newBuilder()
                .putActions(
                    "READ",
                    Actions.newBuilder()
                        .addActions(
                            Action.newBuilder()
                                .setModeldbServiceAction(ModelDBServiceActions.READ)
                                .setService(Service.MODELDB_SERVICE)
                                .build())
                        .build())
                .build());
    when(uacBlockingMock.getCurrentUser(any())).thenReturn(testUser1);
    when(uacBlockingMock.getUsers(any()))
        .thenReturn(
            GetUsers.Response.newBuilder().addAllUserInfos(List.of(testUser1, testUser2)).build());
    when(workspaceBlockingMock.getWorkspaceByName(any()))
        .thenReturn(
            Workspace.newBuilder()
                .setId(testUser1.getVertaInfo().getDefaultWorkspaceId())
                .setUsername(testUser1.getVertaInfo().getUsername())
                .build());
    when(workspaceBlockingMock.getWorkspaceById(any()))
        .thenReturn(
            Workspace.newBuilder()
                .setId(testUser1.getVertaInfo().getDefaultWorkspaceId())
                .setUsername(testUser1.getVertaInfo().getUsername())
                .build());
    when(collaboratorBlockingMock.setResource(any()))
        .thenReturn(SetResource.Response.newBuilder().build());
    when(authChannelMock.getCollaboratorServiceBlockingStubForServiceUser())
        .thenReturn(collaboratorBlockingMock);
    when(collaboratorBlockingMock.deleteResources(any()))
        .thenReturn(DeleteResources.Response.newBuilder().build());
    // allow any SetResource call
    when(collaboratorMock.setResource(any()))
        .thenReturn(Futures.immediateFuture(SetResource.Response.newBuilder().build()));
    when(workspaceMock.getWorkspaceById(
            GetWorkspaceById.newBuilder()
                .setId(testUser1.getVertaInfo().getDefaultWorkspaceId())
                .build()))
        .thenReturn(
            Futures.immediateFuture(
                Workspace.newBuilder()
                    .setId(testUser1.getVertaInfo().getDefaultWorkspaceId())
                    .build()));
    when(workspaceMock.getWorkspaceByName(
            GetWorkspaceByName.newBuilder()
                .setName(testUser1.getVertaInfo().getUsername())
                .build()))
        .thenReturn(
            Futures.immediateFuture(
                Workspace.newBuilder()
                    .setId(testUser1.getVertaInfo().getDefaultWorkspaceId())
                    .build()));
    when(collaboratorMock.getResourcesSpecialPersonalWorkspace(any()))
        .thenReturn(
            Futures.immediateFuture(
                GetResources.Response.newBuilder()
                    .addItem(
                        GetResourcesResponseItem.newBuilder()
                            .setVisibility(ResourceVisibility.PRIVATE)
                            .setResourceType(
                                ResourceType.newBuilder()
                                    .setModeldbServiceResourceType(
                                        ModelDBServiceResourceTypes.PROJECT)
                                    .build())
                            .setOwnerId(testUser1.getVertaInfo().getDefaultWorkspaceId())
                            .setWorkspaceId(testUser1.getVertaInfo().getDefaultWorkspaceId())
                            .build())
                    .build()));
    when(roleServiceMock.setRoleBinding(any()))
        .thenReturn(Futures.immediateFuture(SetRoleBinding.Response.newBuilder().build()));
    when(organizationBlockingMock.listMyOrganizations(any()))
        .thenReturn(ListMyOrganizations.Response.newBuilder().build());
  }

  protected void cleanUpResources() {
    // Delete entities by cron job
    SoftDeleteProjects softDeleteProjects = reconcilerInitializer.getSoftDeleteProjects();
    SoftDeleteExperiments softDeleteExperiments = reconcilerInitializer.getSoftDeleteExperiments();
    SoftDeleteExperimentRuns softDeleteExperimentRuns =
        reconcilerInitializer.getSoftDeleteExperimentRuns();

    softDeleteProjects.resync();
    await().until(softDeleteProjects::isEmpty);

    softDeleteExperiments.resync();
    await().until(softDeleteExperiments::isEmpty);

    softDeleteExperimentRuns.resync();
    await().until(softDeleteExperimentRuns::isEmpty);

    reconcilerInitializer.getSoftDeleteDatasets().resync();
    reconcilerInitializer.getSoftDeleteRepositories().resync();
  }

  protected void updateTimestampOfResources() throws Exception {
    var updateTimestampRepo = reconcilerInitializer.getUpdateRepositoryTimestampReconcile();
    updateTimestampRepo.resync();
    while (!updateTimestampRepo.isEmpty()) {
      LOGGER.trace("Update repository timestamp is still in progress");
      Thread.sleep(10);
    }
    var updateTimestampExp = reconcilerInitializer.getUpdateExperimentTimestampReconcile();
    updateTimestampExp.resync();
    while (!updateTimestampExp.isEmpty()) {
      LOGGER.trace("Update experiment timestamp is still in progress");
      Thread.sleep(10);
    }
    var updateTimestampProject = reconcilerInitializer.getUpdateProjectTimestampReconcile();
    updateTimestampProject.resync();
    while (!updateTimestampProject.isEmpty()) {
      LOGGER.trace("Update project timestamp is still in progress");
      Thread.sleep(10);
    }
  }

  protected void mockGetResourcesForAllProjects(
      Map<String, Project> projectMap, UserInfo userInfo) {
    var projectIdNameMap =
        projectMap.entrySet().stream()
            .collect(
                Collectors.toMap(
                    entry -> String.valueOf(entry.getKey()), entry -> entry.getValue().getName()));
    mockGetResources(projectIdNameMap, userInfo);
    when(collaboratorMock.getResourcesSpecialPersonalWorkspace(any()))
        .thenReturn(
            Futures.immediateFuture(
                GetResources.Response.newBuilder()
                    .addAllItem(
                        projectMap.values().stream()
                            .map(
                                project ->
                                    GetResourcesResponseItem.newBuilder()
                                        .setVisibility(ResourceVisibility.PRIVATE)
                                        .setResourceId(project.getId())
                                        .setResourceName(project.getName())
                                        .setResourceType(
                                            ResourceType.newBuilder()
                                                .setModeldbServiceResourceType(
                                                    ModelDBServiceResourceTypes.PROJECT)
                                                .build())
                                        .setOwnerId(project.getWorkspaceServiceId())
                                        .setWorkspaceId(project.getWorkspaceServiceId())
                                        .build())
                            .collect(Collectors.toList()))
                    .build()));
    mockGetSelfAllowedResources(
        projectMap.keySet(), ModelDBServiceResourceTypes.PROJECT, ModelDBServiceActions.READ);
  }

  protected void mockGetSelfAllowedResources(
      Set<String> resourceIds,
      ModelDBServiceResourceTypes resourceTypes,
      ModelDBServiceActions modelDBServiceActions) {
    var allowedResourcesResponse =
        resourceIds.stream()
            .map(
                resourceId ->
                    Resources.newBuilder()
                        .addResourceIds(resourceId)
                        .setResourceType(
                            ResourceType.newBuilder()
                                .setModeldbServiceResourceType(resourceTypes)
                                .build())
                        .setService(Service.MODELDB_SERVICE)
                        .build())
            .collect(Collectors.toList());
    var getSelfAllowedResourcesRequest =
        GetSelfAllowedResources.newBuilder()
            .addActions(
                Action.newBuilder()
                    .setModeldbServiceAction(modelDBServiceActions)
                    .setService(Service.MODELDB_SERVICE))
            .setService(Service.MODELDB_SERVICE)
            .setResourceType(ResourceType.newBuilder().setModeldbServiceResourceType(resourceTypes))
            .build();
    var response = GetSelfAllowedResources.Response.newBuilder();
    if (!allowedResourcesResponse.isEmpty()) {
      response.addAllResources(allowedResourcesResponse);
    }
    when(authzMock.getSelfAllowedResources(getSelfAllowedResourcesRequest))
        .thenReturn(Futures.immediateFuture(response.build()));
    when(authzBlockingMock.getSelfAllowedResources(getSelfAllowedResourcesRequest))
        .thenReturn(response.build());
    var authzBlockingMock = mock(AuthzServiceGrpc.AuthzServiceBlockingStub.class);
    when(authChannelMock.getAuthzServiceBlockingStub(any())).thenReturn(authzBlockingMock);
    when(authzBlockingMock.getAllowedEntities(any()))
        .thenReturn(
            GetAllowedEntities.Response.newBuilder()
                .addEntities(
                    Entities.newBuilder()
                        .addAllUserIds(
                            List.of(
                                testUser1.getVertaInfo().getUserId(),
                                testUser2.getVertaInfo().getUserId()))
                        .build())
                .build());
  }

  protected void mockGetResources(Map<String, String> resourceIdNameMap, UserInfo userInfo) {
    var resourcesResponse =
        GetResources.Response.newBuilder()
            .addAllItem(
                resourceIdNameMap.entrySet().stream()
                    .map(
                        resourceIdNameEntry ->
                            GetResourcesResponseItem.newBuilder()
                                .setResourceId(resourceIdNameEntry.getKey())
                                .setResourceName(resourceIdNameEntry.getValue())
                                .setWorkspaceId(userInfo.getVertaInfo().getDefaultWorkspaceId())
                                .setOwnerId(userInfo.getVertaInfo().getDefaultWorkspaceId())
                                .build())
                    .collect(Collectors.toList()))
            .build();
    when(collaboratorMock.getResources(any()))
        .thenReturn(Futures.immediateFuture(resourcesResponse));
    when(collaboratorBlockingMock.getResources(any())).thenReturn(resourcesResponse);
  }

  protected void mockGetResourcesForAllDatasets(
      Map<String, Dataset> datasetMap, UserInfo userInfo) {
    var datasetIdNameMap =
        datasetMap.entrySet().stream()
            .collect(
                Collectors.toMap(
                    entry -> String.valueOf(entry.getKey()), entry -> entry.getValue().getName()));
    mockGetResources(datasetIdNameMap, userInfo);
    when(collaboratorMock.getResourcesSpecialPersonalWorkspace(any()))
        .thenReturn(
            Futures.immediateFuture(
                GetResources.Response.newBuilder()
                    .addAllItem(
                        datasetMap.values().stream()
                            .map(
                                dataset ->
                                    GetResourcesResponseItem.newBuilder()
                                        .setVisibility(ResourceVisibility.PRIVATE)
                                        .setResourceId(dataset.getId())
                                        .setResourceName(dataset.getName())
                                        .setResourceType(
                                            ResourceType.newBuilder()
                                                .setModeldbServiceResourceType(
                                                    ModelDBServiceResourceTypes.DATASET)
                                                .build())
                                        .setOwnerId(dataset.getWorkspaceServiceId())
                                        .setWorkspaceId(dataset.getWorkspaceServiceId())
                                        .build())
                            .collect(Collectors.toList()))
                    .build()));
    mockGetSelfAllowedResources(
        datasetIdNameMap.keySet(), ModelDBServiceResourceTypes.DATASET, ModelDBServiceActions.READ);
<<<<<<< HEAD
  }

  protected void mockGetResourcesForAllRepositories(
      Map<Long, Repository> repositoryMap, UserInfo userInfo) {
    var repoIdNameMap =
        repositoryMap.entrySet().stream()
            .collect(
                Collectors.toMap(
                    entry -> String.valueOf(entry.getKey()), entry -> entry.getValue().getName()));
    mockGetResources(repoIdNameMap, userInfo);
    when(collaboratorMock.getResourcesSpecialPersonalWorkspace(any()))
        .thenReturn(
            Futures.immediateFuture(
                GetResources.Response.newBuilder()
                    .addAllItem(
                        repositoryMap.values().stream()
                            .map(
                                repository ->
                                    GetResourcesResponseItem.newBuilder()
                                        .setVisibility(ResourceVisibility.PRIVATE)
                                        .setResourceId(String.valueOf(repository.getId()))
                                        .setResourceName(repository.getName())
                                        .setResourceType(
                                            ResourceType.newBuilder()
                                                .setModeldbServiceResourceType(
                                                    ModelDBServiceResourceTypes.REPOSITORY)
                                                .build())
                                        .setOwnerId(repository.getWorkspaceServiceId())
                                        .setWorkspaceId(repository.getWorkspaceServiceId())
                                        .build())
                            .collect(Collectors.toList()))
                    .build()));
    mockGetSelfAllowedResources(
        repoIdNameMap.keySet(), ModelDBServiceResourceTypes.REPOSITORY, ModelDBServiceActions.READ);
=======
>>>>>>> ede8aa91
  }
}<|MERGE_RESOLUTION|>--- conflicted
+++ resolved
@@ -182,10 +182,7 @@
     datasetServiceStubServiceAccount = DatasetServiceGrpc.newBlockingStub(channelServiceUser);
     datasetVersionServiceStub = DatasetVersionServiceGrpc.newBlockingStub(channel);
     datasetVersionServiceStubClient2 = DatasetVersionServiceGrpc.newBlockingStub(channel);
-<<<<<<< HEAD
-=======
     lineageServiceStub = LineageServiceGrpc.newBlockingStub(channel);
->>>>>>> ede8aa91
 
     if (!runningIsolated) {
       var authServiceChannel =
@@ -530,7 +527,6 @@
                     .build()));
     mockGetSelfAllowedResources(
         datasetIdNameMap.keySet(), ModelDBServiceResourceTypes.DATASET, ModelDBServiceActions.READ);
-<<<<<<< HEAD
   }
 
   protected void mockGetResourcesForAllRepositories(
@@ -565,7 +561,5 @@
                     .build()));
     mockGetSelfAllowedResources(
         repoIdNameMap.keySet(), ModelDBServiceResourceTypes.REPOSITORY, ModelDBServiceActions.READ);
-=======
->>>>>>> ede8aa91
   }
 }