--- conflicted
+++ resolved
@@ -175,12 +175,9 @@
     datasetServiceStubClient2 = DatasetServiceGrpc.newBlockingStub(channelUser2);
     datasetServiceStubServiceAccount = DatasetServiceGrpc.newBlockingStub(channelServiceUser);
     datasetVersionServiceStub = DatasetVersionServiceGrpc.newBlockingStub(channel);
-<<<<<<< HEAD
-    versioningServiceBlockingStub = VersioningServiceGrpc.newBlockingStub(channel);
-=======
     hydratedServiceBlockingStub = HydratedServiceGrpc.newBlockingStub(channel);
     hydratedServiceBlockingStubClient2 = HydratedServiceGrpc.newBlockingStub(channelUser2);
->>>>>>> b0aa7373
+    versioningServiceBlockingStub = VersioningServiceGrpc.newBlockingStub(channel);
 
     if (!runningIsolated) {
       var authServiceChannel =
