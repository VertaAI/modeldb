--- conflicted
+++ resolved
@@ -181,11 +181,7 @@
     datasetServiceStubServiceAccount = DatasetServiceGrpc.newBlockingStub(channelServiceUser);
     datasetVersionServiceStub = DatasetVersionServiceGrpc.newBlockingStub(channel);
     datasetVersionServiceStubClient2 = DatasetVersionServiceGrpc.newBlockingStub(channel);
-<<<<<<< HEAD
-    versioningServiceBlockingStub = VersioningServiceGrpc.newBlockingStub(channel);
     lineageServiceStub = LineageServiceGrpc.newBlockingStub(channel);
-=======
->>>>>>> b2d9869f
 
     if (!runningIsolated) {
       var authServiceChannel =
