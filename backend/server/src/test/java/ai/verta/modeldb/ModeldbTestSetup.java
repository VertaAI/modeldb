--- conflicted
+++ resolved
@@ -2,12 +2,7 @@
 
 import static org.awaitility.Awaitility.await;
 import static org.mockito.ArgumentMatchers.any;
-<<<<<<< HEAD
-import static org.mockito.Mockito.doReturn;
-import static org.mockito.Mockito.mock;
-=======
 import static org.mockito.Mockito.*;
->>>>>>> 039a2af7
 
 import ai.verta.common.ModelDBResourceEnum.ModelDBServiceResourceTypes;
 import ai.verta.modeldb.DatasetServiceGrpc.DatasetServiceBlockingStub;
@@ -105,14 +100,9 @@
 
   @Autowired ReconcilerInitializer reconcilerInitializer;
 
-<<<<<<< HEAD
-  protected static UserInfo testUser1;
-  protected static UserInfo testUser2;
-  protected static UserInfo serviceAccountUser;
-=======
   protected UserInfo testUser1;
   protected UserInfo testUser2;
->>>>>>> 039a2af7
+  protected UserInfo serviceAccountUser;
 
   protected WorkspaceV2 testUser1Workspace;
   protected WorkspaceV2 testUser2Workspace;
@@ -299,19 +289,16 @@
                 organizationId,
                 groupIdUser1,
                 roleIdUser1,
-<<<<<<< HEAD
                 testUser1.getVertaInfo().getUsername(),
                 Optional.empty());
-=======
-                testUser1.getVertaInfo().getUsername());
         testUser2Workspace =
             createWorkspaceAndRoleForUser(
                 authServiceChannelServiceUser,
                 organizationId,
                 groupIdUser1,
                 roleIdUser1,
-                testUser2.getVertaInfo().getUsername());
->>>>>>> 039a2af7
+                testUser2.getVertaInfo().getUsername(),
+                Optional.empty());
       }
     } else {
       serviceAccountUser =
@@ -480,39 +467,6 @@
   }
 
   protected void setupMockUacEndpoints(UAC uac) {
-<<<<<<< HEAD
-    doReturn(collaboratorMock).when(uac).getCollaboratorService();
-    doReturn(authzMock).when(uac).getAuthzService();
-    doReturn(uacMock).when(uac).getUACService();
-    doReturn(authChannelMock).when(uac).getBlockingAuthServiceChannel();
-    doReturn(authzBlockingMock).when(authChannelMock).getAuthzServiceBlockingStub();
-    doReturn(uacBlockingMock).when(authChannelMock).getUacServiceBlockingStub();
-    doReturn(workspaceBlockingMock).when(authChannelMock).getWorkspaceServiceBlockingStub();
-    doReturn(collaboratorBlockingMock).when(authChannelMock).getCollaboratorServiceBlockingStub();
-    doReturn(workspaceMock).when(uac).getWorkspaceService();
-    doReturn(roleServiceMock).when(uac).getServiceAccountRoleServiceFutureStub();
-    doReturn(roleServiceBlockingMock)
-        .when(authChannelMock)
-        .getRoleServiceBlockingStubForServiceUser();
-    doReturn(organizationBlockingMock).when(authChannelMock).getOrganizationServiceBlockingStub();
-
-    doReturn(Futures.immediateFuture(testUser1)).when(uacMock).getCurrentUser(any());
-    doReturn(Futures.immediateFuture(testUser1)).when(uacMock).getUser(any());
-    doReturn(
-            Futures.immediateFuture(
-                GetUsersFuzzy.Response.newBuilder()
-                    .addAllUserInfos(List.of(testUser1, testUser2))
-                    .build()))
-        .when(uacMock)
-        .getUsersFuzzy(any());
-    doReturn(Futures.immediateFuture(IsSelfAllowed.Response.newBuilder().setAllowed(true).build()))
-        .when(authzMock)
-        .isSelfAllowed(any());
-    doReturn(IsSelfAllowed.Response.newBuilder().setAllowed(true).build())
-        .when(authzBlockingMock)
-        .isSelfAllowed(any());
-    doReturn(
-=======
     Context.current().withValue(MetadataForwarder.METADATA_INFO, new Metadata()).attach();
     AuthServiceChannel authChannelMock = uac.getBlockingAuthServiceChannel();
     when(authChannelMock.getAuthzServiceBlockingStub()).thenReturn(authzBlockingMock);
@@ -541,7 +495,6 @@
         .thenReturn(IsSelfAllowed.Response.newBuilder().setAllowed(true).build());
     when(authzBlockingMock.getSelfAllowedActionsBatch(any()))
         .thenReturn(
->>>>>>> 039a2af7
             GetSelfAllowedActionsBatch.Response.newBuilder()
                 .putActions(
                     "READ",
@@ -552,62 +505,22 @@
                                 .setService(Service.MODELDB_SERVICE)
                                 .build())
                         .build())
-                .build())
-        .when(authzBlockingMock)
-        .getSelfAllowedActionsBatch(any());
-    doReturn(testUser1).when(uacBlockingMock).getCurrentUser(any());
-    doReturn(GetUsers.Response.newBuilder().addAllUserInfos(List.of(testUser1, testUser2)).build())
-        .when(uacBlockingMock)
-        .getUsers(any());
-    doReturn(
+                .build());
+    when(uacBlockingMock.getCurrentUser(any())).thenReturn(testUser1);
+    when(uacBlockingMock.getUsers(any()))
+        .thenReturn(
+            GetUsers.Response.newBuilder().addAllUserInfos(List.of(testUser1, testUser2)).build());
+    when(workspaceBlockingMock.getWorkspaceByName(any()))
+        .thenReturn(
             Workspace.newBuilder()
                 .setId(testUser1.getVertaInfo().getDefaultWorkspaceId())
                 .setUsername(testUser1.getVertaInfo().getUsername())
-                .build())
-        .when(workspaceBlockingMock)
-        .getWorkspaceByName(any());
-    doReturn(
+                .build());
+    when(workspaceBlockingMock.getWorkspaceById(any()))
+        .thenReturn(
             Workspace.newBuilder()
                 .setId(testUser1.getVertaInfo().getDefaultWorkspaceId())
                 .setUsername(testUser1.getVertaInfo().getUsername())
-<<<<<<< HEAD
-                .build())
-        .when(workspaceBlockingMock)
-        .getWorkspaceById(any());
-    doReturn(SetResource.Response.newBuilder().build())
-        .when(collaboratorBlockingMock)
-        .setResource(any());
-    doReturn(collaboratorBlockingMock)
-        .when(authChannelMock)
-        .getCollaboratorServiceBlockingStubForServiceUser();
-    doReturn(DeleteResources.Response.newBuilder().build())
-        .when(collaboratorBlockingMock)
-        .deleteResources(any());
-    // allow any SetResource call
-    doReturn(Futures.immediateFuture(SetResource.Response.newBuilder().build()))
-        .when(collaboratorMock)
-        .setResource(any());
-    doReturn(
-            Futures.immediateFuture(
-                Workspace.newBuilder()
-                    .setId(testUser1.getVertaInfo().getDefaultWorkspaceId())
-                    .build()))
-        .when(workspaceMock)
-        .getWorkspaceById(
-            GetWorkspaceById.newBuilder()
-                .setId(testUser1.getVertaInfo().getDefaultWorkspaceId())
-                .build());
-    doReturn(
-            Futures.immediateFuture(
-                Workspace.newBuilder()
-                    .setId(testUser1.getVertaInfo().getDefaultWorkspaceId())
-                    .build()))
-        .when(workspaceMock)
-        .getWorkspaceByName(
-            GetWorkspaceByName.newBuilder()
-                .setName(testUser1.getVertaInfo().getUsername())
-                .build());
-=======
                 .build());
     when(collaboratorBlockingMock.setResource(any()))
         .thenReturn(SetResource.Response.newBuilder().build());
@@ -636,7 +549,6 @@
                 Workspace.newBuilder()
                     .setId(testUser1.getVertaInfo().getDefaultWorkspaceId())
                     .build()));
->>>>>>> 039a2af7
     var getResources =
         GetResources.Response.newBuilder()
             .addItem(
@@ -650,18 +562,6 @@
                     .setWorkspaceId(testUser1.getVertaInfo().getDefaultWorkspaceId())
                     .build())
             .build();
-<<<<<<< HEAD
-    doReturn(Futures.immediateFuture(getResources))
-        .when(collaboratorMock)
-        .getResourcesSpecialPersonalWorkspace(any());
-    doReturn(Futures.immediateFuture(getResources)).when(collaboratorMock).getResources(any());
-    doReturn(Futures.immediateFuture(SetRoleBinding.Response.newBuilder().build()))
-        .when(roleServiceMock)
-        .setRoleBinding(any());
-    doReturn(ListMyOrganizations.Response.newBuilder().build())
-        .when(organizationBlockingMock)
-        .listMyOrganizations(any());
-=======
     when(uac.getCollaboratorService().getResourcesSpecialPersonalWorkspace(any()))
         .thenReturn(Futures.immediateFuture(getResources));
     when(uac.getCollaboratorService().getResources(any()))
@@ -670,7 +570,6 @@
         .thenReturn(Futures.immediateFuture(SetRoleBinding.Response.newBuilder().build()));
     when(organizationBlockingMock.listMyOrganizations(any()))
         .thenReturn(ListMyOrganizations.Response.newBuilder().build());
->>>>>>> 039a2af7
   }
 
   protected void cleanUpResources() {
@@ -717,12 +616,8 @@
                 Collectors.toMap(
                     entry -> String.valueOf(entry.getKey()), entry -> entry.getValue().getName()));
     mockGetResources(projectIdNameMap, userInfo);
-<<<<<<< HEAD
-    doReturn(
-=======
     when(uac.getCollaboratorService().getResourcesSpecialPersonalWorkspace(any()))
         .thenReturn(
->>>>>>> 039a2af7
             Futures.immediateFuture(
                 GetResources.Response.newBuilder()
                     .addAllItem(
@@ -742,9 +637,7 @@
                                         .setWorkspaceId(project.getWorkspaceServiceId())
                                         .build())
                             .collect(Collectors.toList()))
-                    .build()))
-        .when(collaboratorMock)
-        .getResourcesSpecialPersonalWorkspace(any());
+                    .build()));
     mockGetSelfAllowedResources(
         projectMap.keySet(), ModelDBServiceResourceTypes.PROJECT, ModelDBServiceActions.READ);
   }
@@ -779,24 +672,12 @@
     if (!allowedResourcesResponse.isEmpty()) {
       response.addAllResources(allowedResourcesResponse);
     }
-<<<<<<< HEAD
-    doReturn(Futures.immediateFuture(response.build()))
-        .when(authzMock)
-        .getSelfAllowedResources(getSelfAllowedResourcesRequest);
-    doReturn(response.build())
-        .when(authzBlockingMock)
-        .getSelfAllowedResources(getSelfAllowedResourcesRequest);
-    var authzBlockingMock = mock(AuthzServiceGrpc.AuthzServiceBlockingStub.class);
-    doReturn(authzBlockingMock).when(authChannelMock).getAuthzServiceBlockingStub(any());
-    doReturn(
-=======
     when(uac.getAuthzService().getSelfAllowedResources(getSelfAllowedResourcesRequest))
         .thenReturn(Futures.immediateFuture(response.build()));
     when(authzBlockingMock.getSelfAllowedResources(getSelfAllowedResourcesRequest))
         .thenReturn(response.build());
     when(authzBlockingMock.getAllowedEntities(any()))
         .thenReturn(
->>>>>>> 039a2af7
             GetAllowedEntities.Response.newBuilder()
                 .addEntities(
                     Entities.newBuilder()
@@ -805,9 +686,7 @@
                                 testUser1.getVertaInfo().getUserId(),
                                 testUser2.getVertaInfo().getUserId()))
                         .build())
-                .build())
-        .when(authzBlockingMock)
-        .getAllowedEntities(any());
+                .build());
   }
 
   protected void mockGetResources(Map<String, String> resourceIdNameMap, UserInfo userInfo) {
@@ -826,14 +705,9 @@
                                 .build())
                     .collect(Collectors.toList()))
             .build();
-<<<<<<< HEAD
-    doReturn(Futures.immediateFuture(resourcesResponse)).when(collaboratorMock).getResources(any());
-    doReturn(resourcesResponse).when(collaboratorBlockingMock).getResources(any());
-=======
     when(uac.getCollaboratorService().getResources(any()))
         .thenReturn(Futures.immediateFuture(resourcesResponse));
     when(collaboratorBlockingMock.getResources(any())).thenReturn(resourcesResponse);
->>>>>>> 039a2af7
   }
 
   protected void mockGetResourcesForAllDatasets(
@@ -844,12 +718,8 @@
                 Collectors.toMap(
                     entry -> String.valueOf(entry.getKey()), entry -> entry.getValue().getName()));
     mockGetResources(datasetIdNameMap, userInfo);
-<<<<<<< HEAD
-    doReturn(
-=======
     when(uac.getCollaboratorService().getResourcesSpecialPersonalWorkspace(any()))
         .thenReturn(
->>>>>>> 039a2af7
             Futures.immediateFuture(
                 GetResources.Response.newBuilder()
                     .addAllItem(
@@ -869,9 +739,7 @@
                                         .setWorkspaceId(dataset.getWorkspaceServiceId())
                                         .build())
                             .collect(Collectors.toList()))
-                    .build()))
-        .when(collaboratorMock)
-        .getResourcesSpecialPersonalWorkspace(any());
+                    .build()));
     mockGetSelfAllowedResources(
         datasetIdNameMap.keySet(), ModelDBServiceResourceTypes.DATASET, ModelDBServiceActions.READ);
   }
@@ -884,12 +752,8 @@
                 Collectors.toMap(
                     entry -> String.valueOf(entry.getKey()), entry -> entry.getValue().getName()));
     mockGetResources(repoIdNameMap, userInfo);
-<<<<<<< HEAD
-    doReturn(
-=======
     when(uac.getCollaboratorService().getResourcesSpecialPersonalWorkspace(any()))
         .thenReturn(
->>>>>>> 039a2af7
             Futures.immediateFuture(
                 GetResources.Response.newBuilder()
                     .addAllItem(
@@ -909,9 +773,7 @@
                                         .setWorkspaceId(repository.getWorkspaceServiceId())
                                         .build())
                             .collect(Collectors.toList()))
-                    .build()))
-        .when(collaboratorMock)
-        .getResourcesSpecialPersonalWorkspace(any());
+                    .build()));
     mockGetSelfAllowedResources(
         repoIdNameMap.keySet(), ModelDBServiceResourceTypes.REPOSITORY, ModelDBServiceActions.READ);
   }
