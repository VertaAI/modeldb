--- conflicted
+++ resolved
@@ -9,11 +9,14 @@
 import ai.verta.common.ArtifactTypeEnum.ArtifactType;
 import ai.verta.common.CodeVersion;
 import ai.verta.common.KeyValue;
+import ai.verta.common.ModelDBResourceEnum.ModelDBServiceResourceTypes;
 import ai.verta.common.ValueTypeEnum.ValueType;
 import ai.verta.modeldb.common.CommonConstants;
 import ai.verta.uac.DeleteRoleBindings;
 import ai.verta.uac.GetResources;
+import ai.verta.uac.GetResourcesResponseItem;
 import ai.verta.uac.IsSelfAllowed;
+import ai.verta.uac.ModelDBActionEnum.ModelDBServiceActions;
 import com.google.common.util.concurrent.Futures;
 import com.google.protobuf.ListValue;
 import com.google.protobuf.Value;
@@ -25,6 +28,7 @@
 import java.util.HashMap;
 import java.util.List;
 import java.util.Map;
+import java.util.Set;
 import org.apache.logging.log4j.LogManager;
 import org.apache.logging.log4j.Logger;
 import org.junit.After;
@@ -62,6 +66,13 @@
 
   @After
   public void removeEntities() {
+    if (isRunningIsolated()) {
+      when(uacBlockingMock.getCurrentUser(any())).thenReturn(testUser1);
+      mockGetSelfAllowedResources(
+          Set.of(project.getId()),
+          ModelDBServiceResourceTypes.PROJECT,
+          ModelDBServiceActions.DELETE);
+    }
     DeleteProject deleteProject = DeleteProject.newBuilder().setId(project.getId()).build();
     DeleteProject.Response deleteProjectResponse = projectServiceStub.deleteProject(deleteProject);
     LOGGER.info("Project deleted successfully");
@@ -75,6 +86,18 @@
   }
 
   private void createProjectEntities() {
+    if (isRunningIsolated()) {
+      var resourcesResponse =
+          GetResources.Response.newBuilder()
+              .addItem(
+                  GetResourcesResponseItem.newBuilder()
+                      .setWorkspaceId(testUser1.getVertaInfo().getDefaultWorkspaceId())
+                      .setOwnerId(testUser1.getVertaInfo().getDefaultWorkspaceId())
+                      .build())
+              .build();
+      when(collaboratorBlockingMock.getResources(any())).thenReturn(resourcesResponse);
+    }
+
     // Create two project of above project
     CreateProject createProjectRequest =
         ProjectTest.getCreateProjectRequest("project-" + new Date().getTime());
@@ -88,7 +111,7 @@
         project.getName());
 
     if (isRunningIsolated()) {
-      mockGetResourcesForAllEntities(Map.of(project.getId(), project), testUser1);
+      mockGetResourcesForAllProjects(Map.of(project.getId(), project), testUser1);
     }
   }
 
@@ -119,22 +142,6 @@
   }
 
   public static CreateExperiment getCreateExperimentRequestForOtherTests(
-<<<<<<< HEAD
-      String projectId, String experimentName) {
-    return CreateExperiment.newBuilder()
-        .setProjectId(projectId)
-        .setName(experimentName)
-        .setDescription("This is a experiment description.")
-        .setDateCreated(Calendar.getInstance().getTimeInMillis())
-        .setDateUpdated(Calendar.getInstance().getTimeInMillis())
-        .addTags("tag_x")
-        .addTags("tag_y")
-        .build();
-  }
-
-  public static CreateExperiment getCreateExperimentRequest(
-=======
->>>>>>> 8241381a
       String projectId, String experimentName) {
     return CreateExperiment.newBuilder()
         .setProjectId(projectId)
@@ -1964,6 +1971,13 @@
     }
 
     // Delete Project
+    if (isRunningIsolated()) {
+      when(uacBlockingMock.getCurrentUser(any())).thenReturn(testUser1);
+      mockGetSelfAllowedResources(
+          Set.of(project.getId()),
+          ModelDBServiceResourceTypes.PROJECT,
+          ModelDBServiceActions.DELETE);
+    }
     DeleteProject deleteProject = DeleteProject.newBuilder().setId(project.getId()).build();
     DeleteProject.Response deleteProjectResponse = projectServiceStub.deleteProject(deleteProject);
     LOGGER.info("Project deleted successfully");
