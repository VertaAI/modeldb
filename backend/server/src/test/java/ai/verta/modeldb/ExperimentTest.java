package ai.verta.modeldb;

import static org.junit.Assert.*;
import static org.mockito.ArgumentMatchers.any;
import static org.mockito.Mockito.when;
import static org.springframework.boot.test.context.SpringBootTest.WebEnvironment.DEFINED_PORT;

import ai.verta.common.Artifact;
import ai.verta.common.ArtifactTypeEnum.ArtifactType;
import ai.verta.common.CodeVersion;
import ai.verta.common.KeyValue;
import ai.verta.common.ModelDBResourceEnum.ModelDBServiceResourceTypes;
import ai.verta.common.ValueTypeEnum.ValueType;
import ai.verta.modeldb.common.CommonConstants;
import ai.verta.uac.DeleteRoleBindings;
import ai.verta.uac.GetResources;
import ai.verta.uac.GetResourcesResponseItem;
import ai.verta.uac.IsSelfAllowed;
import ai.verta.uac.ModelDBActionEnum.ModelDBServiceActions;
import com.google.common.util.concurrent.Futures;
import com.google.protobuf.ListValue;
import com.google.protobuf.Value;
import io.grpc.Status;
import io.grpc.StatusRuntimeException;
import java.util.ArrayList;
import java.util.Calendar;
import java.util.Date;
import java.util.HashMap;
import java.util.List;
import java.util.Map;
import java.util.Set;
import org.apache.logging.log4j.LogManager;
import org.apache.logging.log4j.Logger;
import org.junit.jupiter.api.AfterEach;
import org.junit.jupiter.api.BeforeEach;
import org.junit.jupiter.api.Test;
import org.junit.jupiter.api.extension.ExtendWith;
import org.springframework.boot.test.context.SpringBootTest;
import org.springframework.test.context.ContextConfiguration;
import org.springframework.test.context.junit.jupiter.SpringExtension;

@ExtendWith(SpringExtension.class)
@SpringBootTest(classes = App.class, webEnvironment = DEFINED_PORT)
@ContextConfiguration(classes = {ModeldbTestConfigurationBeans.class})
public class ExperimentTest extends ModeldbTestSetup {

  public static final Logger LOGGER = LogManager.getLogger(ExperimentTest.class);

  // Project Entities
  private static Project project;

  // Experiment Entities
  private static Experiment experiment;

  @BeforeEach
  @Override
  public void setUp() {
    super.setUp();
    initializeChannelBuilderAndExternalServiceStubs();

    if (isRunningIsolated()) {
      setupMockUacEndpoints(uac);
    }
    // Create all entities
    createProjectEntities();
    createExperimentEntities();
  }

  @AfterEach
  @Override
  public void tearDown() {
    if (isRunningIsolated()) {
      when(uacBlockingMock.getCurrentUser(any())).thenReturn(testUser1);
      mockGetSelfAllowedResources(
          Set.of(project.getId()),
          ModelDBServiceResourceTypes.PROJECT,
          ModelDBServiceActions.DELETE);
    }
    DeleteProject deleteProject = DeleteProject.newBuilder().setId(project.getId()).build();
    DeleteProject.Response deleteProjectResponse = projectServiceStub.deleteProject(deleteProject);
    LOGGER.info("Project deleted successfully");
    LOGGER.info(deleteProjectResponse.toString());
    assertTrue(deleteProjectResponse.getStatus());

    project = null;

    // Experiment Entities
    experiment = null;
<<<<<<< HEAD

    cleanUpResources();
=======
    super.tearDown();
>>>>>>> 3c1f791e
  }

  private void createProjectEntities() {
    if (isRunningIsolated()) {
      var resourcesResponse =
          GetResources.Response.newBuilder()
              .addItem(
                  GetResourcesResponseItem.newBuilder()
                      .setWorkspaceId(testUser1.getVertaInfo().getDefaultWorkspaceId())
                      .setOwnerId(testUser1.getVertaInfo().getDefaultWorkspaceId())
                      .build())
              .build();
      when(collaboratorBlockingMock.getResources(any())).thenReturn(resourcesResponse);
    }

    // Create two project of above project
    CreateProject createProjectRequest =
        ProjectTest.getCreateProjectRequest("project-" + new Date().getTime());
    CreateProject.Response createProjectResponse =
        projectServiceStub.createProject(createProjectRequest);
    project = createProjectResponse.getProject();
    LOGGER.info("Project created successfully");
    assertEquals(
        "Project name not match with expected Project name",
        createProjectRequest.getName(),
        project.getName());

    if (isRunningIsolated()) {
      mockGetResourcesForAllProjects(Map.of(project.getId(), project), testUser1);
    }
  }

  private void createExperimentEntities() {
    CreateExperiment createExperimentRequest =
        getCreateExperimentRequest(project.getId(), "Experiment-" + new Date().getTime());
    CreateExperiment.Response createExperimentResponse =
        experimentServiceStub.createExperiment(createExperimentRequest);
    experiment = createExperimentResponse.getExperiment();
    LOGGER.info("Experiment created successfully");
    assertEquals(
        "Experiment name not match with expected Experiment name",
        createExperimentRequest.getName(),
        experiment.getName());
  }

  private void checkEqualsAssert(StatusRuntimeException e) {
    Status status = Status.fromThrowable(e);
    LOGGER.warn("Error Code : " + status.getCode() + " Description : " + status.getDescription());
    if (testConfig.hasAuth()) {
      assertTrue(
          Status.PERMISSION_DENIED.getCode() == status.getCode()
              || Status.NOT_FOUND.getCode()
                  == status.getCode()); // because of shadow delete the response could be 403 or 404
    } else {
      assertEquals(Status.NOT_FOUND.getCode(), status.getCode());
    }
  }

  public static CreateExperiment getCreateExperimentRequestForOtherTests(
      String projectId, String experimentName) {
    return CreateExperiment.newBuilder()
        .setProjectId(projectId)
        .setName(experimentName)
        .setDescription("This is a experiment description.")
        .setDateCreated(Calendar.getInstance().getTimeInMillis())
        .setDateUpdated(Calendar.getInstance().getTimeInMillis())
        .addTags("tag_x")
        .addTags("tag_y")
        .build();
  }

  private CreateExperiment getCreateExperimentRequest(String projectId, String experimentName) {
    List<KeyValue> attributeList = new ArrayList<>();
    Value stringValue =
        Value.newBuilder()
            .setStringValue("attribute_" + Calendar.getInstance().getTimeInMillis() + "_value")
            .build();
    KeyValue keyValue =
        KeyValue.newBuilder()
            .setKey("attribute_1_" + Calendar.getInstance().getTimeInMillis())
            .setValue(stringValue)
            .build();
    attributeList.add(keyValue);

    Value intValue = Value.newBuilder().setNumberValue(12345).build();
    keyValue =
        KeyValue.newBuilder()
            .setKey("attribute_2_" + Calendar.getInstance().getTimeInMillis())
            .setValue(intValue)
            .setValueType(ValueType.NUMBER)
            .build();
    attributeList.add(keyValue);

    Value listValue =
        Value.newBuilder()
            .setListValue(ListValue.newBuilder().addValues(intValue).addValues(stringValue).build())
            .build();
    keyValue =
        KeyValue.newBuilder()
            .setKey("attribute_3_" + Calendar.getInstance().getTimeInMillis())
            .setValue(listValue)
            .setValueType(ValueType.LIST)
            .build();
    attributeList.add(keyValue);

    List<Artifact> artifactList = new ArrayList<>();
    artifactList.add(
        Artifact.newBuilder()
            .setKey("Google developer Artifact")
            .setPath(
                "https://www.google.co.in/imgres?imgurl=https%3A%2F%2Flh3.googleusercontent.com%2FFyZA5SbKPJA7Y3XCeb9-uGwow8pugxj77Z1xvs8vFS6EI3FABZDCDtA9ScqzHKjhU8av_Ck95ET-P_rPJCbC2v_OswCN8A%3Ds688&imgrefurl=https%3A%2F%2Fdevelopers.google.com%2F&docid=1MVaWrOPIjYeJM&tbnid=I7xZkRN5m6_z-M%3A&vet=10ahUKEwjr1OiS0ufeAhWNbX0KHXpFAmQQMwhyKAMwAw..i&w=688&h=387&bih=657&biw=1366&q=google&ved=0ahUKEwjr1OiS0ufeAhWNbX0KHXpFAmQQMwhyKAMwAw&iact=mrc&uact=8")
            .setArtifactType(ArtifactType.BLOB)
            .setUploadCompleted(
                !testConfig
                    .getArtifactStoreConfig()
                    .getArtifactStoreType()
                    .equals(CommonConstants.S3))
            .build());
    artifactList.add(
        Artifact.newBuilder()
            .setKey("Google Pay Artifact")
            .setPath(
                "https://www.google.co.in/imgres?imgurl=https%3A%2F%2Fpay.google.com%2Fabout%2Fstatic%2Fimages%2Fsocial%2Fknowledge_graph_logo.png&imgrefurl=https%3A%2F%2Fpay.google.com%2Fabout%2F&docid=zmoE9BrSKYr4xM&tbnid=eCL1Y6f9xrPtDM%3A&vet=10ahUKEwjr1OiS0ufeAhWNbX0KHXpFAmQQMwhwKAIwAg..i&w=1200&h=630&bih=657&biw=1366&q=google&ved=0ahUKEwjr1OiS0ufeAhWNbX0KHXpFAmQQMwhwKAIwAg&iact=mrc&uact=8")
            .setArtifactType(ArtifactType.IMAGE)
            .setUploadCompleted(
                !testConfig
                    .getArtifactStoreConfig()
                    .getArtifactStoreType()
                    .equals(CommonConstants.S3))
            .build());

    return CreateExperiment.newBuilder()
        .setProjectId(projectId)
        .setName(experimentName)
        .setDescription("This is a experiment description.")
        .setDateCreated(Calendar.getInstance().getTimeInMillis())
        .setDateUpdated(Calendar.getInstance().getTimeInMillis())
        .addTags("tag_x")
        .addTags("tag_y")
        .addAllAttributes(attributeList)
        .addAllArtifacts(artifactList)
        .build();
  }

  private CreateExperimentRun getCreateExperimentRunRequest(
      String projectId, String experimentId, String experimentRunName) {
    return CreateExperimentRun.newBuilder()
        .setProjectId(projectId)
        .setExperimentId(experimentId)
        .setName(experimentRunName)
        .setDescription("this is a ExperimentRun description")
        .setDateCreated(Calendar.getInstance().getTimeInMillis())
        .setDateUpdated(Calendar.getInstance().getTimeInMillis())
        .setStartTime(Calendar.getInstance().getTime().getTime())
        .setEndTime(Calendar.getInstance().getTime().getTime())
        .setCodeVersion("1.0")
        .build();
  }

  @Test
  public void a_experimentCreateTest() {
    LOGGER.info("Create Experiment test start................................");

    CreateExperiment createExperimentRequest =
        getCreateExperimentRequest(project.getId(), experiment.getName());

    try {
      experimentServiceStub.createExperiment(createExperimentRequest);
      fail();
    } catch (StatusRuntimeException e) {
      Status status = Status.fromThrowable(e);
      LOGGER.warn("Error Code : " + status.getCode() + " Description : " + status.getDescription());
      assertEquals(Status.ALREADY_EXISTS.getCode(), status.getCode());
    }

    try {
      if (isRunningIsolated()) {
        when(uac.getAuthzService().isSelfAllowed(any()))
            .thenReturn(
                Futures.immediateFuture(
                    IsSelfAllowed.Response.newBuilder().setAllowed(false).build()));
      }
      createExperimentRequest = createExperimentRequest.toBuilder().setProjectId("xyz").build();
      experimentServiceStub.createExperiment(createExperimentRequest);
      fail();
    } catch (StatusRuntimeException e) {
      checkEqualsAssert(e);
    }

    try {
      createExperimentRequest =
          createExperimentRequest.toBuilder().setProjectId(project.getId()).addTags("").build();
      experimentServiceStub.createExperiment(createExperimentRequest);
      fail();
    } catch (StatusRuntimeException e) {
      Status status = Status.fromThrowable(e);
      LOGGER.warn("Error Code : " + status.getCode() + " Description : " + status.getDescription());
      assertEquals(Status.INVALID_ARGUMENT.getCode(), status.getCode());
    }

    try {
      String tag52 = "Human Activity Recognition using Smartphone Dataset";
      createExperimentRequest =
          createExperimentRequest.toBuilder().setProjectId(project.getId()).addTags(tag52).build();
      experimentServiceStub.createExperiment(createExperimentRequest);
      fail();
    } catch (StatusRuntimeException e) {
      Status status = Status.fromThrowable(e);
      LOGGER.warn("Error Code : " + status.getCode() + " Description : " + status.getDescription());
      assertEquals(Status.INVALID_ARGUMENT.getCode(), status.getCode());
    }

    try {
      String name =
          "Experiment of Human Activity Recognition using Smartphone Dataset Human Activity Recognition using Smartphone Dataset Human Activity Recognition using Smartphone Dataset Human Activity Recognition using Smartphone Dataset Human Activity Recognition using Smartphone Dataset";
      createExperimentRequest = getCreateExperimentRequest(project.getId(), name);
      experimentServiceStub.createExperiment(createExperimentRequest);
      fail();
    } catch (StatusRuntimeException ex) {
      Status status = Status.fromThrowable(ex);
      LOGGER.warn("Error Code : " + status.getCode() + " Description : " + status.getDescription());
      assertEquals(Status.INVALID_ARGUMENT.getCode(), status.getCode());
    }

    LOGGER.info("Create Experiment test stop................................");
  }

  @Test
  public void a_experimentCreateNegativeTest() {
    LOGGER.info("Create Experiment Negative test start................................");
    List<KeyValue> attributeList = new ArrayList<>();
    Value stringValue =
        Value.newBuilder()
            .setStringValue("attributes_value_" + Calendar.getInstance().getTimeInMillis())
            .build();
    attributeList.add(
        KeyValue.newBuilder()
            .setKey("attribute_" + Calendar.getInstance().getTimeInMillis())
            .setValue(stringValue)
            .setValueType(ValueType.STRING)
            .build());
    stringValue =
        Value.newBuilder()
            .setStringValue("attributes_value_" + Calendar.getInstance().getTimeInMillis())
            .build();
    attributeList.add(
        KeyValue.newBuilder()
            .setKey("attribute_" + Calendar.getInstance().getTimeInMillis())
            .setValue(stringValue)
            .setValueType(ValueType.STRING)
            .build());

    CreateExperiment request =
        CreateExperiment.newBuilder()
            .setName("experiment-" + Calendar.getInstance().getTimeInMillis())
            .setDescription("This is a experiment description.")
            .addTags("tag_" + Calendar.getInstance().getTimeInMillis())
            .addTags("tag_" + +Calendar.getInstance().getTimeInMillis())
            .addAllAttributes(attributeList)
            .build();

    try {
      experimentServiceStub.createExperiment(request);
    } catch (StatusRuntimeException ex) {
      Status status = Status.fromThrowable(ex);
      LOGGER.warn("Error Code : " + status.getCode() + " Description : " + status.getDescription());
      assertEquals(Status.INVALID_ARGUMENT.getCode(), status.getCode());
    }
  }

  @Test
  public void b_getExperimentsInProject() {
    LOGGER.info("Get Experiment of project test start................................");

    GetExperimentsInProject getExperiment =
        GetExperimentsInProject.newBuilder().setProjectId(project.getId()).build();
    GetExperimentsInProject.Response experimentResponse =
        experimentServiceStub.getExperimentsInProject(getExperiment);
    LOGGER.info("GetExperimentsInProject.Response " + experimentResponse.getExperimentsCount());
    assertEquals(
        "Experiments count not match with expected experiment count",
        1,
        experimentResponse.getExperimentsList().size());
    assertEquals(
        "Experiment list not contain expected experiment",
        experiment,
        experimentResponse.getExperimentsList().get(0));

    LOGGER.info("Get Experiment of project test stop................................");
  }

  @Test
  public void b_getExperimentsWithPaginationInProject() {
    LOGGER.info(
        "Get Experiment with pagination of project test start................................");

    Map<String, Experiment> experimentMap = new HashMap<>();

    CreateExperiment createExperimentRequest =
        getCreateExperimentRequest(project.getId(), "Experiment-" + new Date().getTime());
    Value intValue = Value.newBuilder().setNumberValue(12345).build();
    KeyValue keyValue1 =
        KeyValue.newBuilder()
            .setKey("attribute_2_2")
            .setValue(intValue)
            .setValueType(ValueType.NUMBER)
            .build();
    createExperimentRequest = createExperimentRequest.toBuilder().addAttributes(keyValue1).build();
    CreateExperiment.Response createExperimentResponse =
        experimentServiceStub.createExperiment(createExperimentRequest);
    Experiment experiment1 = createExperimentResponse.getExperiment();
    experimentMap.put(experiment1.getId(), experiment1);
    LOGGER.info("Experiment created successfully");
    assertEquals(
        "Experiment name not match with expected Experiment name",
        createExperimentRequest.getName(),
        createExperimentResponse.getExperiment().getName());

    createExperimentRequest =
        getCreateExperimentRequest(project.getId(), "Experiment-" + new Date().getTime());
    intValue = Value.newBuilder().setNumberValue(9876543).build();
    KeyValue keyValue2 =
        KeyValue.newBuilder()
            .setKey("attribute_2_2")
            .setValue(intValue)
            .setValueType(ValueType.NUMBER)
            .build();
    createExperimentRequest = createExperimentRequest.toBuilder().addAttributes(keyValue2).build();
    createExperimentResponse = experimentServiceStub.createExperiment(createExperimentRequest);
    Experiment experiment2 = createExperimentResponse.getExperiment();
    experimentMap.put(experiment2.getId(), experiment2);
    LOGGER.info("Experiment created successfully");
    assertEquals(
        "Experiment name not match with expected Experiment name",
        createExperimentRequest.getName(),
        createExperimentResponse.getExperiment().getName());

    int pageLimit = 2;
    boolean isExpectedResultFound = false;
    for (int pageNumber = 1; pageNumber < 100; pageNumber++) {
      GetExperimentsInProject getExperiment =
          GetExperimentsInProject.newBuilder()
              .setProjectId(project.getId())
              .setPageNumber(pageNumber)
              .setPageLimit(pageLimit)
              .setAscending(true)
              .setSortKey(ModelDBConstants.NAME)
              .build();

      GetExperimentsInProject.Response experimentResponse =
          experimentServiceStub.getExperimentsInProject(getExperiment);

      assertEquals(
          "Total records count not matched with expected records count",
          3,
          experimentResponse.getTotalRecords());

      if (experimentResponse.getExperimentsList() != null
          && experimentResponse.getExperimentsList().size() > 0) {
        isExpectedResultFound = true;
        LOGGER.info(
            "GetExperimentsInProject Response : " + experimentResponse.getExperimentsCount());
        for (Experiment exp : experimentResponse.getExperimentsList()) {
          if (exp.getId().equals(experiment.getId())) {
            continue;
          }
          assertEquals(
              "Experiment not match with expected Experiment", experimentMap.get(exp.getId()), exp);
        }

      } else {
        if (isExpectedResultFound) {
          LOGGER.warn("More Experiment not found in database");
          assertTrue(true);
        } else {
          fail("Expected experiment not found in response");
        }
        break;
      }
    }

    pageLimit = 1;
    int count = 0;
    for (int pageNumber = 1; pageNumber < 100; pageNumber++) {
      GetExperimentsInProject getExperiment =
          GetExperimentsInProject.newBuilder()
              .setProjectId(project.getId())
              .setPageNumber(pageNumber)
              .setPageLimit(pageLimit)
              .setAscending(true)
              .setSortKey("attributes.attribute_2_2")
              .build();

      GetExperimentsInProject.Response experimentResponse =
          experimentServiceStub.getExperimentsInProject(getExperiment);

      assertEquals(
          "Total records count not matched with expected records count",
          3,
          experimentResponse.getTotalRecords());

      if (experimentResponse.getExperimentsList() != null
          && experimentResponse.getExperimentsList().size() > 0) {

        LOGGER.info(
            "GetExperimentsInProject Response : " + experimentResponse.getExperimentsCount());
        for (Experiment experiment : experimentResponse.getExperimentsList()) {
          if (!experimentMap.containsKey(experiment.getId())) {
            continue;
          }
          assertEquals(
              "Experiment not match with expected Experiment",
              experimentMap.get(experiment.getId()),
              experiment);

          if (count == 0) {
            assertEquals(
                "Experiment attributes not match with expected experiment attributes",
                experiment1.getAttributesList(),
                experiment.getAttributesList());
          } else if (count == 1) {
            assertEquals(
                "Experiment attributes not match with expected experiment attributes",
                experiment2.getAttributesList(),
                experiment.getAttributesList());
          }
          count++;
        }

      } else {
        LOGGER.warn("More Experiment not found in database");
        assertTrue(true);
        break;
      }
    }

    GetExperimentsInProject getExperiment =
        GetExperimentsInProject.newBuilder()
            .setProjectId(project.getId())
            .setPageNumber(1)
            .setPageLimit(1)
            .setAscending(true)
            .setSortKey("observations.attribute.attr_1")
            .build();
    try {
      experimentServiceStub.getExperimentsInProject(getExperiment);
      fail();
    } catch (StatusRuntimeException e) {
      Status status = Status.fromThrowable(e);
      LOGGER.warn("Error Code : " + status.getCode() + " Description : " + status.getDescription());
      assertEquals(Status.INVALID_ARGUMENT.getCode(), status.getCode());
    }

    LOGGER.info(
        "Get Experiment with pagination of project test stop................................");
  }

  @Test
  public void b_getExperimentsInProjectNegativeTest() {
    LOGGER.info("Get Experiment of project Negative test start................................");

    GetExperimentsInProject getExperiment = GetExperimentsInProject.newBuilder().build();
    try {
      experimentServiceStub.getExperimentsInProject(getExperiment);
      fail();
    } catch (StatusRuntimeException e) {
      Status status = Status.fromThrowable(e);
      LOGGER.warn("Error Code : " + status.getCode() + " Description : " + status.getDescription());
      assertEquals(Status.INVALID_ARGUMENT.getCode(), status.getCode());
    }

    getExperiment = GetExperimentsInProject.newBuilder().setProjectId("hjhfdkshjfhdsk").build();
    try {
      if (isRunningIsolated()) {
        if (testConfig.isPermissionV2Enabled()) {
          when(uac.getCollaboratorService().getResources(any()))
              .thenReturn(Futures.immediateFuture(GetResources.Response.newBuilder().build()));
        } else {
          when(uac.getCollaboratorService().getResourcesSpecialPersonalWorkspace(any()))
              .thenReturn(Futures.immediateFuture(GetResources.Response.newBuilder().build()));
        }
      }
      experimentServiceStub.getExperimentsInProject(getExperiment);
      fail();
    } catch (StatusRuntimeException ex) {
      checkEqualsAssert(ex);
    } finally {
      if (isRunningIsolated() && testConfig.isPermissionV2Enabled()) {
        when(uac.getCollaboratorService().getResources(any()))
            .thenReturn(
                Futures.immediateFuture(
                    GetResources.Response.newBuilder()
                        .addItem(
                            GetResourcesResponseItem.newBuilder()
                                .setResourceId(project.getId())
                                .build())
                        .build()));
      }
    }

    LOGGER.info("Get Experiment of project Negative test stop................................");
  }

  @Test
  public void c_getExperimentById() {
    LOGGER.info("Get Experiment by ID test start................................");

    GetExperimentById experimentRequest =
        GetExperimentById.newBuilder().setId(experiment.getId()).build();

    GetExperimentById.Response response =
        experimentServiceStub.getExperimentById(experimentRequest);
    LOGGER.info("UpdateExperimentNameOrDescription Response : \n" + response.getExperiment());
    assertEquals(
        "Experiment not match with expected experiment", experiment, response.getExperiment());

    LOGGER.info("Get Experiment by ID of project test stop................................");
  }

  @Test
  public void c_getExperimentByIdNegativeTest() {
    LOGGER.info("Get Experiment by ID Negative test start................................");

    GetExperimentById experimentRequest = GetExperimentById.newBuilder().build();

    try {
      experimentServiceStub.getExperimentById(experimentRequest);
      fail();
    } catch (StatusRuntimeException e) {
      Status status = Status.fromThrowable(e);
      LOGGER.warn("Error Code : " + status.getCode() + " Description : " + status.getDescription());
      assertEquals(Status.INVALID_ARGUMENT.getCode(), status.getCode());
    }

    experimentRequest = GetExperimentById.newBuilder().setId("jdhfjkdhsfhdskjf").build();
    try {
      experimentServiceStub.getExperimentById(experimentRequest);
      fail();
    } catch (StatusRuntimeException ex) {
      Status status = Status.fromThrowable(ex);
      LOGGER.warn("Error Code : " + status.getCode() + " Description : " + status.getDescription());
      assertEquals(Status.NOT_FOUND.getCode(), status.getCode());
    }

    LOGGER.info("Get Experiment by ID Negative test stop................................");
  }

  @Test
  public void d_updateExperimentNameOrDescriptionOldTest() {
    LOGGER.info("Update Experiment Name & Description test start................................");

    UpdateExperimentNameOrDescription upDescriptionRequest =
        UpdateExperimentNameOrDescription.newBuilder()
            .setId(experiment.getId())
            .setName(
                "Test Update Experiment Name Or Description "
                    + Calendar.getInstance().getTimeInMillis())
            .setDescription(
                "This is update from UpdateExperimentNameOrDescription "
                    + Calendar.getInstance().getTimeInMillis())
            .build();

    UpdateExperimentNameOrDescription.Response response =
        experimentServiceStub.updateExperimentNameOrDescription(upDescriptionRequest);
    LOGGER.info("UpdateExperimentNameOrDescription Response : " + response.getExperiment());
    assertEquals(
        "Experiment name not match with expected experiment name",
        upDescriptionRequest.getName(),
        response.getExperiment().getName());
    assertNotEquals(
        "Experiment date_updated field not update on database",
        experiment.getDateUpdated(),
        response.getExperiment().getDateUpdated());
    experiment = response.getExperiment();

    try {
      String name =
          "Experiment of Human Activity Recognition using Smartphone Dataset Human Activity Recognition using Smartphone Dataset Human Activity Recognition using Smartphone Dataset Human Activity Recognition using Smartphone Dataset Human Activity Recognition using Smartphone Dataset";
      upDescriptionRequest = upDescriptionRequest.toBuilder().setName(name).build();
      experimentServiceStub.updateExperimentNameOrDescription(upDescriptionRequest);
      fail();
    } catch (StatusRuntimeException ex) {
      Status status = Status.fromThrowable(ex);
      LOGGER.warn("Error Code : " + status.getCode() + " Description : " + status.getDescription());
      assertEquals(Status.INVALID_ARGUMENT.getCode(), status.getCode());
    }

    LOGGER.info("Update Experiment Name & Description test stop................................");
  }

  @Test
  public void d_updateExperimentNameOrDescriptionNegativeOldTest() {
    LOGGER.info("Update Experiment Name & Description Negative test start........");

    UpdateExperimentNameOrDescription upDescriptionRequest =
        UpdateExperimentNameOrDescription.newBuilder()
            .setName(
                "Test Update Experiment Name Or Description "
                    + Calendar.getInstance().getTimeInMillis())
            .setDescription(
                "This is update from UpdateExperimentNameOrDescription "
                    + Calendar.getInstance().getTimeInMillis())
            .build();

    try {
      experimentServiceStub.updateExperimentNameOrDescription(upDescriptionRequest);
      fail();
    } catch (StatusRuntimeException e) {
      Status status = Status.fromThrowable(e);
      LOGGER.warn("Error Code : " + status.getCode() + " Description : " + status.getDescription());
      assertEquals(Status.INVALID_ARGUMENT.getCode(), status.getCode());
    }

    LOGGER.info("Update Experiment Name & Description Negative test stop..............");
  }

  @Test
  public void d_updateExperimentNameOrDescription() {
    LOGGER.info("Update Experiment Name & Description test start................................");

    UpdateExperimentDescription upDescriptionRequest =
        UpdateExperimentDescription.newBuilder()
            .setId(experiment.getId())
            .setDescription(
                "This is update from UpdateExperimentDescription "
                    + Calendar.getInstance().getTimeInMillis())
            .build();

    UpdateExperimentDescription.Response response =
        experimentServiceStub.updateExperimentDescription(upDescriptionRequest);
    LOGGER.info("UpdateExperimentDescription Response : " + response.getExperiment());
    assertEquals(
        "Experiment name not match with expected experiment name",
        experiment.getName(),
        response.getExperiment().getName());
    assertEquals(
        "Experiment description not match with expected experiment name",
        upDescriptionRequest.getDescription(),
        response.getExperiment().getDescription());
    assertNotEquals(
        "Experiment date_updated field not update on database",
        experiment.getDateUpdated(),
        response.getExperiment().getDateUpdated());
    experiment = response.getExperiment();

    UpdateExperimentName updateNameRequest =
        UpdateExperimentName.newBuilder()
            .setId(experiment.getId())
            .setName("Test Update Experiment Name" + Calendar.getInstance().getTimeInMillis())
            .build();

    UpdateExperimentName.Response updateNameResponse =
        experimentServiceStub.updateExperimentName(updateNameRequest);
    LOGGER.info("UpdateExperimentName Response : " + response.getExperiment());
    assertEquals(
        "Experiment name not match with expected experiment name",
        updateNameRequest.getName(),
        updateNameResponse.getExperiment().getName());
    assertEquals(
        "Experiment description not match with expected experiment name",
        experiment.getDescription(),
        response.getExperiment().getDescription());
    assertNotEquals(
        "Experiment date_updated field not update on database",
        experiment.getDateUpdated(),
        updateNameResponse.getExperiment().getDateUpdated());
    experiment = response.getExperiment();

    try {
      String name =
          "Experiment of Human Activity Recognition using Smartphone Dataset Human Activity Recognition using Smartphone Dataset Human Activity Recognition using Smartphone Dataset Human Activity Recognition using Smartphone Dataset Human Activity Recognition using Smartphone Dataset";
      updateNameRequest = updateNameRequest.toBuilder().setName(name).build();
      experimentServiceStub.updateExperimentName(updateNameRequest);
      fail();
    } catch (StatusRuntimeException ex) {
      Status status = Status.fromThrowable(ex);
      LOGGER.warn("Error Code : " + status.getCode() + " Description : " + status.getDescription());
      assertEquals(Status.INVALID_ARGUMENT.getCode(), status.getCode());
    }

    UpdateExperimentNameOrDescription.Response updateExperimentNameOrDescriptionResponse =
        experimentServiceStub.updateExperimentNameOrDescription(
            UpdateExperimentNameOrDescription.newBuilder().setId(experiment.getId()).build());
    LOGGER.info(
        "UpdateExperimentNameOrDescription Response : "
            + updateExperimentNameOrDescriptionResponse.getExperiment());
    assertFalse(
        "Experiment name is empty",
        updateExperimentNameOrDescriptionResponse.getExperiment().getName().isEmpty());
    assertEquals(
        "Experiment description not match with expected experiment name",
        experiment.getDescription(),
        updateExperimentNameOrDescriptionResponse.getExperiment().getDescription());
    assertNotEquals(
        "Experiment date_updated field not update on database",
        experiment.getDateUpdated(),
        updateExperimentNameOrDescriptionResponse.getExperiment().getDateUpdated());
    experiment = response.getExperiment();

    LOGGER.info("Update Experiment Name & Description test stop................................");
  }

  @Test
  public void d_updateExperimentNameOrDescriptionNegativeTest() {
    LOGGER.info("Update Experiment Name & Description Negative test start.........");

    UpdateExperimentName upNameRequest =
        UpdateExperimentName.newBuilder()
            .setName("Test Update Experiment Name" + Calendar.getInstance().getTimeInMillis())
            .build();

    try {
      experimentServiceStub.updateExperimentName(upNameRequest);
      fail();
    } catch (StatusRuntimeException e) {
      Status status = Status.fromThrowable(e);
      LOGGER.warn("Error Code : " + status.getCode() + " Description : " + status.getDescription());
      assertEquals(Status.INVALID_ARGUMENT.getCode(), status.getCode());
    }

    UpdateExperimentDescription upDescriptionRequest =
        UpdateExperimentDescription.newBuilder()
            .setDescription(
                "Test Update Experiment Description " + Calendar.getInstance().getTimeInMillis())
            .build();

    try {
      experimentServiceStub.updateExperimentDescription(upDescriptionRequest);
      fail();
    } catch (StatusRuntimeException e) {
      Status status = Status.fromThrowable(e);
      LOGGER.warn("Error Code : " + status.getCode() + " Description : " + status.getDescription());
      assertEquals(Status.INVALID_ARGUMENT.getCode(), status.getCode());
    }

    LOGGER.info("Update Experiment Name & Description Negative test stop........");
  }

  @Test
  public void e_addExperimentTags() {
    LOGGER.info("Add Experiment tags test start................................");

    // Add Tags
    try {
      // start off with basic test of distinct tags
      List<String> tags = new ArrayList<>();
      tags.add("Test Update tag ");
      tags.add("Test Update tag 2 ");

      AddExperimentTags updateExperimentTags =
          AddExperimentTags.newBuilder().setId(experiment.getId()).addAllTags(tags).build();

      AddExperimentTags.Response aet_response =
          experimentServiceStub.addExperimentTags(updateExperimentTags);
      // there are already 2 tags created by utility functions
      LOGGER.info("AddExperimentTags Response : " + aet_response.getExperiment());
      assertEquals(
          experiment.getTagsCount() + tags.size(), aet_response.getExperiment().getTagsCount());

      assertNotEquals(
          "Experiment date_updated field not update on database",
          experiment.getDateUpdated(),
          aet_response.getExperiment().getDateUpdated());
      experiment = aet_response.getExperiment();

      // test when some tags are repeated, expectation is only the new tags are added
      tags = new ArrayList<>();
      tags.add("Test Update tag 3");
      tags.add("Test Update tag 2 ");

      updateExperimentTags =
          AddExperimentTags.newBuilder().setId(experiment.getId()).addAllTags(tags).build();

      aet_response = experimentServiceStub.addExperimentTags(updateExperimentTags);
      LOGGER.info("AddExperimentTags Response : " + aet_response.getExperiment());
      assertEquals(experiment.getTagsCount() + 1, aet_response.getExperiment().getTagsCount());
      experiment = aet_response.getExperiment();

      // test when all tags are repeated, there should be no change in tags
      tags = new ArrayList<>();
      tags.add("Test Update tag 3");
      tags.add("Test Update tag 2 ");

      updateExperimentTags =
          AddExperimentTags.newBuilder().setId(experiment.getId()).addAllTags(tags).build();
      aet_response = experimentServiceStub.addExperimentTags(updateExperimentTags);
      LOGGER.info("AddExperimentTags Response : " + aet_response.getExperiment());
      assertEquals(experiment.getTagsCount(), aet_response.getExperiment().getTagsCount());

      try {
        String tag52 = "Human Activity Recognition using Smartphone Dataset";
        updateExperimentTags = updateExperimentTags.toBuilder().addTags(tag52).build();
        experimentServiceStub.addExperimentTags(updateExperimentTags);
        fail();
      } catch (StatusRuntimeException e) {
        Status status = Status.fromThrowable(e);
        LOGGER.warn(
            "Error Code : " + status.getCode() + " Description : " + status.getDescription());
        assertEquals(Status.INVALID_ARGUMENT.getCode(), status.getCode());
      }

    } catch (StatusRuntimeException e) {
      Status status = Status.fromThrowable(e);
      fail();
      LOGGER.warn("Error Code : " + status.getCode() + " Description : " + status.getDescription());
    }
    LOGGER.info("Add Experiment tags test stop................................");
  }

  @Test
  public void ea_addExperimentTagsNegativeTest() {
    LOGGER.info("Add Experiment tags Negative test start................................");

    List<String> tags = new ArrayList<>();
    tags.add("Test Update tag " + Calendar.getInstance().getTimeInMillis());
    tags.add("Test Update tag 2 " + Calendar.getInstance().getTimeInMillis());

    AddExperimentTags updateExperimentTags =
        AddExperimentTags.newBuilder().addAllTags(tags).build();

    try {
      experimentServiceStub.addExperimentTags(updateExperimentTags);
      fail();
    } catch (StatusRuntimeException e) {
      Status status = Status.fromThrowable(e);
      LOGGER.warn("Error Code : " + status.getCode() + " Description : " + status.getDescription());
      assertEquals(Status.INVALID_ARGUMENT.getCode(), status.getCode());
    }

    LOGGER.info("Add Experiment tags Negative test stop................................");
  }

  @Test
  public void eb_addExperimentTag() {
    LOGGER.info("Add Experiment tag test start................................");

    // Add Tag
    AddExperimentTag updateExperimentTag =
        AddExperimentTag.newBuilder().setId(experiment.getId()).setTag("tag_abc").build();

    AddExperimentTag.Response aet_response =
        experimentServiceStub.addExperimentTag(updateExperimentTag);
    // there are already 2 tags created by utility functions
    LOGGER.info("AddExperimentTag Response : " + aet_response.getExperiment());
    assertEquals(
        "Experiment tags not match with expected experiment tags",
        experiment.getTagsCount() + 1,
        aet_response.getExperiment().getTagsCount());
    assertNotEquals(
        "Experiment date_updated field not update on database",
        experiment.getDateUpdated(),
        aet_response.getExperiment().getDateUpdated());
    experiment = aet_response.getExperiment();

    try {
      String tag52 = "Human Activity Recognition using Smartphone Dataset";
      updateExperimentTag = updateExperimentTag.toBuilder().setTag(tag52).build();
      experimentServiceStub.addExperimentTag(updateExperimentTag);
      fail();
    } catch (StatusRuntimeException e) {
      Status status = Status.fromThrowable(e);
      LOGGER.warn("Error Code : " + status.getCode() + " Description : " + status.getDescription());
      assertEquals(Status.INVALID_ARGUMENT.getCode(), status.getCode());
    }

    LOGGER.info("Add Experiment tags test stop................................");
  }

  @Test
  public void ec_addExperimentTagNegativeTest() {
    LOGGER.info("Add Experiment tag negative test start................................");

    AddExperimentTag updateExperimentTag = AddExperimentTag.newBuilder().setTag("Tag_xyz").build();

    try {
      experimentServiceStub.addExperimentTag(updateExperimentTag);
      fail();
    } catch (StatusRuntimeException e) {
      Status status = Status.fromThrowable(e);
      LOGGER.warn("Error Code : " + status.getCode() + " Description : " + status.getDescription());
      assertEquals(Status.INVALID_ARGUMENT.getCode(), status.getCode());
    }

    LOGGER.info("Add Experiment tags negative test stop................................");
  }

  @Test
  public void ee_getExperimentTags() {
    LOGGER.info("Get Experiment tags test start................................");

    GetTags getExperimentTags = GetTags.newBuilder().setId(experiment.getId()).build();
    GetTags.Response response = experimentServiceStub.getExperimentTags(getExperimentTags);
    LOGGER.info("GetExperimentTags Response : " + response.getTagsList());
    assertEquals(
        "Tags not match with expected tags", experiment.getTagsList(), response.getTagsList());

    LOGGER.info("Get Experiment tags test stop................................");
  }

  @Test
  public void ee_getExperimentTagsNegativeTest() {
    LOGGER.info("Get Experiment tags Negative test start................................");

    GetTags getExperimentTags = GetTags.newBuilder().build();
    try {
      experimentServiceStub.getExperimentTags(getExperimentTags);
      fail();
    } catch (StatusRuntimeException e) {
      Status status = Status.fromThrowable(e);
      LOGGER.warn("Error Code : " + status.getCode() + " Description : " + status.getDescription());
      assertEquals(Status.INVALID_ARGUMENT.getCode(), status.getCode());
    }

    LOGGER.info("Get Experiment tags Negative test stop................................");
  }

  @Test
  public void f_deleteExperimentTags() {
    LOGGER.info("Delete Experiment tags test start................................");

    e_addExperimentTags();
    List<String> removableTags = experiment.getTagsList();
    if (experiment.getTagsList().size() > 1) {
      removableTags = experiment.getTagsList().subList(0, experiment.getTagsList().size() - 1);
    }

    DeleteExperimentTags deleteExperimentTags =
        DeleteExperimentTags.newBuilder()
            .setId(experiment.getId())
            .addAllTags(removableTags)
            .build();

    DeleteExperimentTags.Response response =
        experimentServiceStub.deleteExperimentTags(deleteExperimentTags);
    LOGGER.info("DeleteExperimentTags Response : " + response.getExperiment().getTagsList());
    assertTrue(response.getExperiment().getTagsList().size() <= 1);

    assertNotEquals(
        "Experiment date_updated field not update on database",
        experiment.getDateUpdated(),
        response.getExperiment().getDateUpdated());
    experiment = response.getExperiment();

    if (response.getExperiment().getTagsList().size() > 0) {
      deleteExperimentTags =
          DeleteExperimentTags.newBuilder().setId(experiment.getId()).setDeleteAll(true).build();

      response = experimentServiceStub.deleteExperimentTags(deleteExperimentTags);
      LOGGER.info("DeleteExperimentTags Response : " + response.getExperiment().getTagsList());
      assertEquals(0, response.getExperiment().getTagsList().size());

      assertNotEquals(
          "Experiment date_updated field not update on database",
          experiment.getDateUpdated(),
          response.getExperiment().getDateUpdated());
    }

    LOGGER.info("Delete Experiment tags test stop................................");
  }

  @Test
  public void fa_deleteExperimentTagsNegativeTest() {
    LOGGER.info("Delete Experiment tags Negative test start................................");

    DeleteExperimentTags deleteExperimentTags = DeleteExperimentTags.newBuilder().build();
    try {
      experimentServiceStub.deleteExperimentTags(deleteExperimentTags);
      fail();
    } catch (StatusRuntimeException e) {
      Status status = Status.fromThrowable(e);
      LOGGER.warn("Error Code : " + status.getCode() + " Description : " + status.getDescription());
      assertEquals(Status.INVALID_ARGUMENT.getCode(), status.getCode());
    }

    LOGGER.info("Delete Experiment tags Negative test stop................................");
  }

  @Test
  public void fb_deleteExperimentTag() {
    LOGGER.info("Delete Experiment tag test start................................");

    e_addExperimentTags();
    // Delete Tag
    DeleteExperimentTag deleteExperimentTag =
        DeleteExperimentTag.newBuilder()
            .setId(experiment.getId())
            .setTag(experiment.getTagsList().get(0))
            .build();

    DeleteExperimentTag.Response response =
        experimentServiceStub.deleteExperimentTag(deleteExperimentTag);
    LOGGER.info("DeleteExperimentTag Response : " + response.getExperiment().getTagsList());
    assertEquals(
        "Experiment tags not match with expected experiment tags",
        experiment.getTagsCount() - 1,
        response.getExperiment().getTagsCount());

    assertNotEquals(
        "Experiment date_updated field not update on database",
        experiment.getDateUpdated(),
        response.getExperiment().getDateUpdated());
    experiment = response.getExperiment();

    LOGGER.info("Delete Experiment tag test stop................................");
  }

  @Test
  public void fc_deleteExperimentTagNegativeTest() {
    LOGGER.info("Delete Experiment tag negative test start................................");

    DeleteExperimentTag deleteExperimentTag = DeleteExperimentTag.newBuilder().build();
    try {
      experimentServiceStub.deleteExperimentTag(deleteExperimentTag);
      fail();
    } catch (StatusRuntimeException e) {
      Status status = Status.fromThrowable(e);
      LOGGER.warn("Error Code : " + status.getCode() + " Description : " + status.getDescription());
      assertEquals(Status.INVALID_ARGUMENT.getCode(), status.getCode());
    }

    LOGGER.info("Delete Experiment tag negative test stop................................");
  }

  @Test
  public void g_addAttribute() {
    LOGGER.info("Add Experiment attribute test start................................");

    Value stringValue =
        Value.newBuilder()
            .setStringValue("Attributes_Value_add_" + Calendar.getInstance().getTimeInMillis())
            .build();
    KeyValue keyValue =
        KeyValue.newBuilder()
            .setKey("Attributes_add " + Calendar.getInstance().getTimeInMillis())
            .setValue(stringValue)
            .setValueType(ValueType.STRING)
            .build();

    AddAttributes addAttributesRequest =
        AddAttributes.newBuilder().setId(experiment.getId()).setAttribute(keyValue).build();

    try {
      AddAttributes.Response response = experimentServiceStub.addAttribute(addAttributesRequest);
      LOGGER.info("AddAttributes Response : " + response.getStatus());
      assertTrue(response.getStatus());

      GetExperimentById getExperimentById =
          GetExperimentById.newBuilder().setId(experiment.getId()).build();
      GetExperimentById.Response getExperimentByIdResponse =
          experimentServiceStub.getExperimentById(getExperimentById);
      assertNotEquals(
          "Experiment date_updated field not update on database",
          experiment.getDateUpdated(),
          getExperimentByIdResponse.getExperiment().getDateUpdated());
      experiment = getExperimentByIdResponse.getExperiment();

    } catch (StatusRuntimeException e) {
      Status status = Status.fromThrowable(e);
      LOGGER.warn("Error Code : " + status.getCode() + " Description : " + status.getDescription());
      fail();
    }

    LOGGER.info("Add Experiment attribute test stop................................");
  }

  @Test
  public void g_addAttributeNegativeTest() {
    LOGGER.info("Add Experiment attribute Negative test start................................");

    Value stringValue =
        Value.newBuilder()
            .setStringValue("Attributes_Value_add_" + Calendar.getInstance().getTimeInMillis())
            .build();
    KeyValue keyValue =
        KeyValue.newBuilder()
            .setKey("Attributes_add " + Calendar.getInstance().getTimeInMillis())
            .setValue(stringValue)
            .setValueType(ValueType.STRING)
            .build();

    AddAttributes addAttributesRequest = AddAttributes.newBuilder().setAttribute(keyValue).build();

    try {
      experimentServiceStub.addAttribute(addAttributesRequest);
      fail();
    } catch (StatusRuntimeException e) {
      Status status = Status.fromThrowable(e);
      LOGGER.warn("Error Code : " + status.getCode() + " Description : " + status.getDescription());
      assertEquals(Status.INVALID_ARGUMENT.getCode(), status.getCode());
    }

    addAttributesRequest =
        AddAttributes.newBuilder().setId("dhfjkdshfd").setAttribute(keyValue).build();

    try {
      if (isRunningIsolated()) {
        when(uac.getAuthzService().isSelfAllowed(any()))
            .thenReturn(
                Futures.immediateFuture(
                    IsSelfAllowed.Response.newBuilder().setAllowed(false).build()));
      }
      experimentServiceStub.addAttribute(addAttributesRequest);
      fail();
    } catch (StatusRuntimeException e) {
      Status status = Status.fromThrowable(e);
      LOGGER.warn("Error Code : " + status.getCode() + " Description : " + status.getDescription());
      assertEquals(Status.PERMISSION_DENIED.getCode(), status.getCode());
    }

    LOGGER.info("Add Experiment attribute Negative test stop................................");
  }

  @Test
  public void gg_addExperimentAttributes() {
    LOGGER.info("Add Experiment attributes test start................................");

    List<KeyValue> attributeList = new ArrayList<>();
    Value intValue = Value.newBuilder().setNumberValue(1.1).build();
    attributeList.add(
        KeyValue.newBuilder()
            .setKey("attribute_1" + Calendar.getInstance().getTimeInMillis())
            .setValue(intValue)
            .setValueType(ValueType.NUMBER)
            .build());
    Value stringValue =
        Value.newBuilder()
            .setStringValue("attributes_value_" + Calendar.getInstance().getTimeInMillis())
            .build();
    attributeList.add(
        KeyValue.newBuilder()
            .setKey("attribute_2" + Calendar.getInstance().getTimeInMillis())
            .setValue(stringValue)
            .setValueType(ValueType.BLOB)
            .build());

    AddExperimentAttributes addAttributesRequest =
        AddExperimentAttributes.newBuilder()
            .setId(experiment.getId())
            .addAllAttributes(attributeList)
            .build();

    AddExperimentAttributes.Response response =
        experimentServiceStub.addExperimentAttributes(addAttributesRequest);
    LOGGER.info("AddExperimentAttributes Response : " + response.getExperiment());
    assertTrue(response.getExperiment().getAttributesList().containsAll(attributeList));

    assertNotEquals(
        "Experiment date_updated field not update on database",
        experiment.getDateUpdated(),
        response.getExperiment().getDateUpdated());
    experiment = response.getExperiment();

    LOGGER.info("Add Experiment attributes test stop................................");
  }

  @Test
  public void gg_addExperimentAttributesNegativeTest() {
    LOGGER.info("Add Experiment attributes Negative test start................................");

    List<KeyValue> attributeList = new ArrayList<>();
    Value intValue = Value.newBuilder().setNumberValue(1.1).build();
    attributeList.add(
        KeyValue.newBuilder()
            .setKey("attribute_" + Calendar.getInstance().getTimeInMillis())
            .setValue(intValue)
            .setValueType(ValueType.NUMBER)
            .build());
    Value stringValue =
        Value.newBuilder()
            .setStringValue("attributes_value_" + Calendar.getInstance().getTimeInMillis())
            .build();
    attributeList.add(
        KeyValue.newBuilder()
            .setKey("attribute_" + Calendar.getInstance().getTimeInMillis())
            .setValue(stringValue)
            .setValueType(ValueType.BLOB)
            .build());

    AddExperimentAttributes addAttributesRequest =
        AddExperimentAttributes.newBuilder().addAllAttributes(attributeList).build();

    try {
      experimentServiceStub.addExperimentAttributes(addAttributesRequest);
      fail();
    } catch (StatusRuntimeException e) {
      Status status = Status.fromThrowable(e);
      LOGGER.warn("Error Code : " + status.getCode() + " Description : " + status.getDescription());
      assertEquals(Status.INVALID_ARGUMENT.getCode(), status.getCode());
    }

    addAttributesRequest = AddExperimentAttributes.newBuilder().setId(experiment.getId()).build();
    try {
      experimentServiceStub.addExperimentAttributes(addAttributesRequest);
      fail();
    } catch (StatusRuntimeException ex) {
      Status status = Status.fromThrowable(ex);
      LOGGER.warn("Error Code : " + status.getCode() + " Description : " + status.getDescription());
      assertEquals(Status.INVALID_ARGUMENT.getCode(), status.getCode());
    }

    LOGGER.info("Add Experiment attributes Negative test stop................................");
  }

  @Test
  public void h_getExperimentAttributes() {
    LOGGER.info("Get Experiment attributes test start................................");

    gg_addExperimentAttributes();
    List<KeyValue> attributes = experiment.getAttributesList();
    LOGGER.info("Attributes size : " + attributes.size());

    if (attributes.size() == 0) {
      LOGGER.warn("Experiment Attributes not found in database ");
      fail();
      return;
    }

    List<String> keys = new ArrayList<>();
    if (attributes.size() > 1) {
      for (int index = 0; index < attributes.size() - 1; index++) {
        KeyValue keyValue = attributes.get(index);
        keys.add(keyValue.getKey());
      }
    } else {
      keys.add(attributes.get(0).getKey());
    }
    LOGGER.info("Attributes key size : " + keys.size());

    GetAttributes getAttributesRequest =
        GetAttributes.newBuilder().setId(experiment.getId()).addAllAttributeKeys(keys).build();

    GetAttributes.Response response =
        experimentServiceStub.getExperimentAttributes(getAttributesRequest);
    assertEquals(keys.size(), response.getAttributesList().size());
    LOGGER.info("getExperimentAttributes Response : " + response.getAttributesList());

    getAttributesRequest =
        GetAttributes.newBuilder().setId(experiment.getId()).setGetAll(true).build();

    response = experimentServiceStub.getExperimentAttributes(getAttributesRequest);
    assertEquals(attributes.size(), response.getAttributesList().size());
    LOGGER.info("getExperimentAttributes Response : " + response.getAttributesList());

    LOGGER.info("Get Experiment attributes test stop................................");
  }

  @Test
  public void h_getExperimentAttributesNegativeTest() {
    LOGGER.info("Get Experiment attribute Negative test start................................");

    GetAttributes getAttributesRequest = GetAttributes.newBuilder().build();

    try {
      experimentServiceStub.getExperimentAttributes(getAttributesRequest);
      fail();
    } catch (StatusRuntimeException e) {
      Status status = Status.fromThrowable(e);
      LOGGER.warn("Error Code : " + status.getCode() + " Description : " + status.getDescription());
      assertEquals(Status.INVALID_ARGUMENT.getCode(), status.getCode());
    }

    getAttributesRequest = GetAttributes.newBuilder().setId("dsfdsfdsfds").setGetAll(true).build();

    try {
      if (isRunningIsolated()) {
        when(uac.getAuthzService().isSelfAllowed(any()))
            .thenReturn(
                Futures.immediateFuture(
                    IsSelfAllowed.Response.newBuilder().setAllowed(false).build()));
      }
      experimentServiceStub.getExperimentAttributes(getAttributesRequest);
      fail();
    } catch (StatusRuntimeException e) {
      Status status = Status.fromThrowable(e);
      LOGGER.warn("Error Code : " + status.getCode() + " Description : " + status.getDescription());
      assertEquals(Status.PERMISSION_DENIED.getCode(), status.getCode());
    }

    LOGGER.info("Get Experiment attribute Negative test stop................................");
  }

  @Test
  public void hh_deleteExperimentAttributes() {
    LOGGER.info("Delete Experiment Attributes test start................................");

    gg_addExperimentAttributes();
    List<KeyValue> attributes = experiment.getAttributesList();
    LOGGER.info("Attributes size : " + attributes.size());

    if (attributes.size() == 0) {
      LOGGER.warn("Experiment Attributes not found in database ");
      fail();
      return;
    }

    List<String> keys = new ArrayList<>();
    for (int index = 0; index < attributes.size() - 1; index++) {
      KeyValue keyValue = attributes.get(index);
      keys.add(keyValue.getKey());
    }
    LOGGER.info("Attributes key size : " + keys.size());

    DeleteExperimentAttributes deleteExperimentAttributes =
        DeleteExperimentAttributes.newBuilder()
            .setId(experiment.getId())
            .addAllAttributeKeys(keys)
            .build();

    DeleteExperimentAttributes.Response response =
        experimentServiceStub.deleteExperimentAttributes(deleteExperimentAttributes);
    LOGGER.info("DeleteExperimentAttributes Response : " + response.getExperiment());
    assertTrue(response.getExperiment().getAttributesList().size() <= 1);

    assertNotEquals(
        "Experiment date_updated field not update on database",
        experiment.getDateUpdated(),
        response.getExperiment().getDateUpdated());
    experiment = response.getExperiment();

    if (response.getExperiment().getAttributesList().size() != 0) {
      deleteExperimentAttributes =
          DeleteExperimentAttributes.newBuilder()
              .setId(experiment.getId())
              .setDeleteAll(true)
              .build();

      response = experimentServiceStub.deleteExperimentAttributes(deleteExperimentAttributes);
      LOGGER.info("DeleteExperimentAttributes Response : " + response.getExperiment());
      assertEquals(0, response.getExperiment().getAttributesList().size());

      assertNotEquals(
          "Experiment date_updated field not update on database",
          experiment.getDateUpdated(),
          response.getExperiment().getDateUpdated());
      experiment = response.getExperiment();
    }

    LOGGER.info("Delete Experiment Attributes test stop................................");
  }

  @Test
  public void hh_deleteExperimentAttributesNegativeTest() {
    LOGGER.info("Delete Experiment Attributes Negative test start................................");

    DeleteExperimentAttributes deleteExperimentAttributes =
        DeleteExperimentAttributes.newBuilder().build();

    try {
      experimentServiceStub.deleteExperimentAttributes(deleteExperimentAttributes);
      fail();
    } catch (StatusRuntimeException e) {
      Status status = Status.fromThrowable(e);
      LOGGER.warn("Error Code : " + status.getCode() + " Description : " + status.getDescription());
      assertEquals(Status.INVALID_ARGUMENT.getCode(), status.getCode());
    }

    deleteExperimentAttributes =
        DeleteExperimentAttributes.newBuilder()
            .setId(experiment.getId())
            .setDeleteAll(true)
            .build();

    DeleteExperimentAttributes.Response response =
        experimentServiceStub.deleteExperimentAttributes(deleteExperimentAttributes);
    LOGGER.info("DeleteExperimentAttributes Response : " + response.getExperiment());
    assertEquals(0, response.getExperiment().getAttributesList().size());

    LOGGER.info("Delete Experiment Attributes Negative test stop................................");
  }

  @Test
  public void i_getExperimentByName() {
    LOGGER.info("Get Experiment by name test start................................");

    GetExperimentByName getExperimentRequest =
        GetExperimentByName.newBuilder()
            .setProjectId(experiment.getProjectId())
            .setName(experiment.getName())
            .build();

    GetExperimentByName.Response getExperimentResponse =
        experimentServiceStub.getExperimentByName(getExperimentRequest);
    LOGGER.info("GetExperimentByName Response : \n" + getExperimentResponse.getExperiment());
    assertEquals(
        "Experiment name not match with expected experiment name",
        experiment.getName(),
        getExperimentResponse.getExperiment().getName());
    experiment = getExperimentResponse.getExperiment();

    LOGGER.info("Get Experiment by name of project test stop................................");
  }

  @Test
  public void i_getExperimentByNameNegativeTest() {
    LOGGER.info("Get Experiment by name Negative test start................................");

    GetExperimentByName experimentRequest = GetExperimentByName.newBuilder().build();

    try {
      experimentServiceStub.getExperimentByName(experimentRequest);
      fail();
    } catch (StatusRuntimeException e) {
      Status status = Status.fromThrowable(e);
      LOGGER.warn("Error Code : " + status.getCode() + " Description : " + status.getDescription());
      assertEquals(Status.INVALID_ARGUMENT.getCode(), status.getCode());
    }

    experimentRequest = GetExperimentByName.newBuilder().setName(experiment.getName()).build();
    try {
      experimentServiceStub.getExperimentByName(experimentRequest);
      fail();
    } catch (StatusRuntimeException ex) {
      Status status = Status.fromThrowable(ex);
      LOGGER.warn("Error Code : " + status.getCode() + " Description : " + status.getDescription());
      assertEquals(Status.INVALID_ARGUMENT.getCode(), status.getCode());
    }

    LOGGER.info("Get Experiment by name Negative test stop................................");
  }

  @Test
  public void z_deleteExperimentNegativeTest() {
    LOGGER.info("Delete Experiment Negative test start................................");

    DeleteExperiment deleteExperimentRequest = DeleteExperiment.newBuilder().build();

    try {
      experimentServiceStub.deleteExperiment(deleteExperimentRequest);
      fail();
    } catch (StatusRuntimeException e) {
      Status status = Status.fromThrowable(e);
      LOGGER.warn("Error Code : " + status.getCode() + " Description : " + status.getDescription());
      assertEquals(Status.INVALID_ARGUMENT.getCode(), status.getCode());
    }

    LOGGER.info("Delete Experiment Negative test stop................................");
  }

  @Test
  public void logExperimentCodeVersionTest() {
    LOGGER.info("Log Experiment code version test start................................");

    LogExperimentCodeVersion logExperimentCodeVersionRequest =
        LogExperimentCodeVersion.newBuilder()
            .setId(experiment.getId())
            .setCodeVersion(
                CodeVersion.newBuilder()
                    .setCodeArchive(
                        Artifact.newBuilder()
                            .setKey("code_version_image")
                            .setPath("https://xyz_path_string.com/image.png")
                            .setArtifactType(ArtifactType.CODE)
                            .setUploadCompleted(
                                !testConfig
                                    .getArtifactStoreConfig()
                                    .getArtifactStoreType()
                                    .equals(CommonConstants.S3))
                            .build())
                    .build())
            .build();
    LogExperimentCodeVersion.Response logExperimentCodeVersionResponse =
        experimentServiceStub.logExperimentCodeVersion(logExperimentCodeVersionRequest);
    CodeVersion codeVersion =
        logExperimentCodeVersionResponse.getExperiment().getCodeVersionSnapshot();
    assertNotEquals(
        "Experiment codeVersion not match with expected experiment codeVersion",
        logExperimentCodeVersionRequest.getCodeVersion(),
        codeVersion);
    experiment = logExperimentCodeVersionResponse.getExperiment();

    try {
      logExperimentCodeVersionRequest =
          LogExperimentCodeVersion.newBuilder()
              .setId(experiment.getId())
              .setCodeVersion(
                  CodeVersion.newBuilder()
                      .setCodeArchive(
                          Artifact.newBuilder()
                              .setKey("code_version_image")
                              .setPath("https://xyz_path_string.com/image.png")
                              .setArtifactType(ArtifactType.CODE)
                              .build())
                      .build())
              .build();
      experimentServiceStub.logExperimentCodeVersion(logExperimentCodeVersionRequest);
      fail();
    } catch (StatusRuntimeException e) {
      Status status = Status.fromThrowable(e);
      LOGGER.warn("Error Code : " + status.getCode() + " Description : " + status.getDescription());
      assertEquals(Status.ALREADY_EXISTS.getCode(), status.getCode());
    }

    LOGGER.info("Log Experiment code version test stop................................");
  }

  @Test
  public void getExperimentCodeVersionTest() {
    LOGGER.info("Get Experiment code version test start................................");

    LogExperimentCodeVersion logExperimentCodeVersionRequest =
        LogExperimentCodeVersion.newBuilder()
            .setId(experiment.getId())
            .setCodeVersion(
                CodeVersion.newBuilder()
                    .setCodeArchive(
                        Artifact.newBuilder()
                            .setKey("code_version_image")
                            .setPath("https://xyz_path_string.com/image.png")
                            .setArtifactType(ArtifactType.CODE)
                            .setUploadCompleted(
                                !testConfig
                                    .getArtifactStoreConfig()
                                    .getArtifactStoreType()
                                    .equals(CommonConstants.S3))
                            .build())
                    .build())
            .build();
    LogExperimentCodeVersion.Response logExperimentCodeVersionResponse =
        experimentServiceStub.logExperimentCodeVersion(logExperimentCodeVersionRequest);
    CodeVersion codeVersion =
        logExperimentCodeVersionResponse.getExperiment().getCodeVersionSnapshot();

    assertNotEquals(
        "Experiment codeVersion not match with expected experiment codeVersion",
        logExperimentCodeVersionRequest.getCodeVersion(),
        codeVersion);
    experiment = logExperimentCodeVersionResponse.getExperiment();

    GetExperimentCodeVersion getExperimentCodeVersionRequest =
        GetExperimentCodeVersion.newBuilder().setId(experiment.getId()).build();
    GetExperimentCodeVersion.Response getExperimentCodeVersionResponse =
        experimentServiceStub.getExperimentCodeVersion(getExperimentCodeVersionRequest);
    assertEquals(
        "Experiment codeVersion not match with expected experiment codeVersion",
        codeVersion,
        getExperimentCodeVersionResponse.getCodeVersion());

    LOGGER.info("Get Experiment code version test stop................................");
  }

  @Test
  public void logArtifactsTest() {
    LOGGER.info(" Log Artifacts in Experiment test start................................");

    List<Artifact> artifacts = new ArrayList<>();
    Artifact artifact1 =
        Artifact.newBuilder()
            .setKey("Google Pay Artifact " + Calendar.getInstance().getTimeInMillis())
            .setPath("This is new added data artifact type in Google Pay artifact")
            .setArtifactType(ArtifactType.MODEL)
            .build();
    artifacts.add(artifact1);
    Artifact artifact2 =
        Artifact.newBuilder()
            .setKey("Google Pay Artifact " + Calendar.getInstance().getTimeInMillis())
            .setPath("This is new added data artifact type in Google Pay artifact")
            .setArtifactType(ArtifactType.DATA)
            .build();
    artifacts.add(artifact2);

    LogExperimentArtifacts logArtifactRequest =
        LogExperimentArtifacts.newBuilder()
            .setId(experiment.getId())
            .addAllArtifacts(artifacts)
            .build();

    LogExperimentArtifacts.Response response =
        experimentServiceStub.logArtifacts(logArtifactRequest);

    LOGGER.info("LogArtifact Response : \n" + response.getExperiment());
    assertEquals(
        "Experiment artifacts not match with expected artifacts",
        (experiment.getArtifactsCount() + artifacts.size()),
        response.getExperiment().getArtifactsList().size());

    assertNotEquals(
        "Experiment date_updated field not update on database",
        experiment.getDateUpdated(),
        response.getExperiment().getDateUpdated());
    experiment = response.getExperiment();

    GetExperimentById getExperimentById =
        GetExperimentById.newBuilder().setId(experiment.getId()).build();
    GetExperimentById.Response getExperimentByIdResponse =
        experimentServiceStub.getExperimentById(getExperimentById);
    assertEquals(
        "Experiment date_updated field not update on database",
        experiment.getDateUpdated(),
        getExperimentByIdResponse.getExperiment().getDateUpdated());

    LOGGER.info("Log Artifacts in Experiment tags test stop................................");
  }

  @Test
  public void m_logArtifactsNegativeTest() {
    LOGGER.info(" Log Artifacts in Experiment Negative test start................................");

    List<Artifact> artifacts = new ArrayList<>();
    Artifact artifact1 =
        Artifact.newBuilder()
            .setKey("Google Pay Artifact " + Calendar.getInstance().getTimeInMillis())
            .setPath("This is new added data artifact type in Google Pay artifact")
            .setArtifactType(ArtifactType.MODEL)
            .build();
    artifacts.add(artifact1);
    Artifact artifact2 =
        Artifact.newBuilder()
            .setKey("Google Pay Artifact " + Calendar.getInstance().getTimeInMillis())
            .setPath("This is new added data artifact type in Google Pay artifact")
            .setArtifactType(ArtifactType.DATA)
            .build();
    artifacts.add(artifact2);

    LogExperimentArtifacts logArtifactRequest =
        LogExperimentArtifacts.newBuilder().addAllArtifacts(artifacts).build();
    try {
      experimentServiceStub.logArtifacts(logArtifactRequest);
      fail();
    } catch (StatusRuntimeException ex) {
      Status status = Status.fromThrowable(ex);
      LOGGER.warn("Error Code : " + status.getCode() + " Description : " + status.getDescription());
      assertEquals(Status.INVALID_ARGUMENT.getCode(), status.getCode());
    }

    logArtifactRequest =
        LogExperimentArtifacts.newBuilder().setId("asda").addAllArtifacts(artifacts).build();
    try {
      if (isRunningIsolated()) {
        when(uac.getAuthzService().isSelfAllowed(any()))
            .thenReturn(
                Futures.immediateFuture(
                    IsSelfAllowed.Response.newBuilder().setAllowed(false).build()));
      }
      experimentServiceStub.logArtifacts(logArtifactRequest);
      fail();
    } catch (StatusRuntimeException ex) {
      Status status = Status.fromThrowable(ex);
      LOGGER.warn("Error Code : " + status.getCode() + " Description : " + status.getDescription());
      assertEquals(Status.PERMISSION_DENIED.getCode(), status.getCode());
    }

    logArtifactRequest =
        LogExperimentArtifacts.newBuilder()
            .setId(experiment.getId())
            .addAllArtifacts(experiment.getArtifactsList())
            .build();
    try {
      if (isRunningIsolated()) {
        when(uac.getAuthzService().isSelfAllowed(any()))
            .thenReturn(
                Futures.immediateFuture(
                    IsSelfAllowed.Response.newBuilder().setAllowed(true).build()));
      }
      experimentServiceStub.logArtifacts(logArtifactRequest);
      fail();
    } catch (StatusRuntimeException ex) {
      Status status = Status.fromThrowable(ex);
      LOGGER.warn("Error Code : " + status.getCode() + " Description : " + status.getDescription());
      assertEquals(Status.ALREADY_EXISTS.getCode(), status.getCode());
    }

    LOGGER.info(
        "Log Artifacts in Experiment tags Negative test stop................................");
  }

  @Test
  public void getArtifactsTest() {
    LOGGER.info("Get Artifacts from Experiment test start................................");

    GetArtifacts getArtifactsRequest = GetArtifacts.newBuilder().setId(experiment.getId()).build();

    GetArtifacts.Response response = experimentServiceStub.getArtifacts(getArtifactsRequest);

    LOGGER.info("GetArtifacts Response : " + response.getArtifactsCount());
    assertEquals(
        "Experiment artifacts not matched with expected artifacts",
        experiment.getArtifactsList(),
        response.getArtifactsList());

    LOGGER.info("Get Artifacts from Experiment tags test stop................................");
  }

  @Test
  public void n_getArtifactsNegativeTest() {
    LOGGER.info(
        "Get Artifacts from Experiment Negative test start................................");

    GetArtifacts getArtifactsRequest = GetArtifacts.newBuilder().build();

    try {
      experimentServiceStub.getArtifacts(getArtifactsRequest);
      fail();
    } catch (StatusRuntimeException ex) {
      Status status = Status.fromThrowable(ex);
      LOGGER.warn("Error Code : " + status.getCode() + " Description : " + status.getDescription());
      assertEquals(Status.INVALID_ARGUMENT.getCode(), status.getCode());
    }

    getArtifactsRequest = GetArtifacts.newBuilder().setId("dssaa").build();

    try {
      if (isRunningIsolated()) {
        when(uac.getAuthzService().isSelfAllowed(any()))
            .thenReturn(
                Futures.immediateFuture(
                    IsSelfAllowed.Response.newBuilder().setAllowed(false).build()));
      }
      experimentServiceStub.getArtifacts(getArtifactsRequest);
      fail();
    } catch (StatusRuntimeException ex) {
      Status status = Status.fromThrowable(ex);
      LOGGER.warn("Error Code : " + status.getCode() + " Description : " + status.getDescription());
      assertEquals(Status.PERMISSION_DENIED.getCode(), status.getCode());
    }

    LOGGER.info(
        "Get Artifacts from Experiment Negative tags test stop................................");
  }

  @Test
  public void deleteExperimentArtifacts() {
    LOGGER.info("Delete Experiment Artifacts test start................................");

    logArtifactsTest();
    List<Artifact> artifacts = experiment.getArtifactsList();
    LOGGER.info("Artifacts size : " + artifacts.size());
    if (artifacts.isEmpty()) {
      fail("Artifacts not found");
    }

    DeleteExperimentArtifact request =
        DeleteExperimentArtifact.newBuilder()
            .setId(experiment.getId())
            .setKey(artifacts.get(0).getKey())
            .build();

    DeleteExperimentArtifact.Response response = experimentServiceStub.deleteArtifact(request);
    LOGGER.info(
        "DeleteExperimentArtifacts Response : \n" + response.getExperiment().getArtifactsList());
    assertFalse(response.getExperiment().getArtifactsList().contains(artifacts.get(0)));

    assertNotEquals(
        "Experiment date_updated field not update on database",
        experiment.getDateUpdated(),
        response.getExperiment().getDateUpdated());
    experiment = response.getExperiment();

    GetExperimentById getExperimentById =
        GetExperimentById.newBuilder().setId(experiment.getId()).build();
    GetExperimentById.Response getExperimentByIdResponse =
        experimentServiceStub.getExperimentById(getExperimentById);
    assertEquals(
        "Experiment date_updated field not update on database",
        experiment.getDateUpdated(),
        getExperimentByIdResponse.getExperiment().getDateUpdated());
    experiment = getExperimentByIdResponse.getExperiment();

    LOGGER.info("Delete Experiment Artifacts test stop................................");
  }

  @Test
  public void deleteExperiments() throws InterruptedException {
    LOGGER.info("Batch Delete Experiment test start................................");
    // Create project
    CreateProject createProjectRequest =
        ProjectTest.getCreateProjectRequest("project-" + new Date().getTime());
    CreateProject.Response createProjectResponse =
        projectServiceStub.createProject(createProjectRequest);
    Project project = createProjectResponse.getProject();
    LOGGER.info("Project created successfully");
    assertEquals(
        "Project name not match with expected project name",
        createProjectRequest.getName(),
        project.getName());

    List<String> experimentIds = new ArrayList<>();
    List<ExperimentRun> experimentRunList = new ArrayList<>();
    for (int count = 0; count < 5; count++) {
      // Create experiment of above project
      CreateExperiment createExperimentRequest =
          getCreateExperimentRequest(
              project.getId(), "Experiment-" + new Date().getTime() + "-" + count);
      CreateExperiment.Response createExperimentResponse =
          experimentServiceStub.createExperiment(createExperimentRequest);
      Experiment experiment = createExperimentResponse.getExperiment();
      experimentIds.add(experiment.getId());
      LOGGER.info("Experiment created successfully");
      assertEquals(
          "Experiment name not match with expected Experiment name",
          createExperimentRequest.getName(),
          createExperimentResponse.getExperiment().getName());

      CreateExperimentRun createExperimentRunRequest =
          getCreateExperimentRunRequest(
              project.getId(),
              experiment.getId(),
              "ExperimentRun-" + new Date().getTime() + "-" + count);
      CreateExperimentRun.Response createExperimentRunResponse =
          experimentRunServiceStub.createExperimentRun(createExperimentRunRequest);
      ExperimentRun experimentRun1 = createExperimentRunResponse.getExperimentRun();
      experimentRunList.add(experimentRun1);
      LOGGER.info("ExperimentRun created successfully");
      assertEquals(
          "ExperimentRun name not match with expected ExperimentRun name",
          createExperimentRunRequest.getName(),
          experimentRun1.getName());

      createExperimentRunRequest =
          getCreateExperimentRunRequest(
              project.getId(), experiment.getId(), "ExperimentRun_sprt_2_" + count);
      createExperimentRunResponse =
          experimentRunServiceStub.createExperimentRun(createExperimentRunRequest);
      ExperimentRun experimentRun2 = createExperimentRunResponse.getExperimentRun();
      LOGGER.info("ExperimentRun created successfully");
      assertEquals(
          "ExperimentRun name not match with expected ExperimentRun name",
          createExperimentRunRequest.getName(),
          experimentRun2.getName());

      // Create comment for above experimentRun1 & experimentRun3
      // comment for experiment1
      AddComment addCommentRequest =
          AddComment.newBuilder()
              .setEntityId(experimentRun1.getId())
              .setMessage(
                  "Hello, this project is intreasting." + Calendar.getInstance().getTimeInMillis())
              .build();
      commentServiceBlockingStub.addExperimentRunComment(addCommentRequest);
      LOGGER.info("\n Comment added successfully for ExperimentRun1 \n");
      // comment for experimentRun3
      addCommentRequest =
          AddComment.newBuilder()
              .setEntityId(experimentRun1.getId())
              .setMessage(
                  "Hello, this project is intreasting." + Calendar.getInstance().getTimeInMillis())
              .build();
      commentServiceBlockingStub.addExperimentRunComment(addCommentRequest);
      LOGGER.info("\n Comment added successfully for ExperimentRun3 \n");
    }

    DeleteExperiments deleteExperimentsRequest =
        DeleteExperiments.newBuilder().addAllIds(experimentIds).build();

    DeleteExperiments.Response response =
        experimentServiceStub.deleteExperiments(deleteExperimentsRequest);
    LOGGER.info("DeleteExperiment Response : " + response.getStatus());
    assertTrue(response.getStatus());

    if (isRunningIsolated()) {
      when(roleServiceBlockingMock.deleteRoleBindings(any()))
          .thenReturn(DeleteRoleBindings.Response.newBuilder().setStatus(true).build());
    }

    // Delete entities by cron job
    cleanUpResources();

    for (String experimentId : experimentIds) {

      // Start cross-checking for experiment
      try {
        GetExperimentById getExperiment =
            GetExperimentById.newBuilder().setId(experimentId).build();
        experimentServiceStub.getExperimentById(getExperiment);
        fail();
      } catch (StatusRuntimeException ex) {
        Status status = Status.fromThrowable(ex);
        LOGGER.info("Error Code : " + status.getCode() + " Error : " + status.getDescription());
        assertEquals(Status.NOT_FOUND.getCode(), status.getCode());
      }

      // Start cross-checking for experimentRun
      try {
        GetExperimentRunsInExperiment getExperimentRuns =
            GetExperimentRunsInExperiment.newBuilder().setExperimentId(experimentId).build();
        experimentRunServiceStub.getExperimentRunsInExperiment(getExperimentRuns);
        fail();
      } catch (StatusRuntimeException e) {
        Status status = Status.fromThrowable(e);
        LOGGER.info("Error Code : " + status.getCode() + " Error : " + status.getDescription());
        assertEquals(Status.NOT_FOUND.getCode(), status.getCode());
      }
    }

    // Start cross-checking for comment of experimentRun
    // For experimentRun1
    GetComments getCommentsRequest =
        GetComments.newBuilder().setEntityId(experimentRunList.get(0).getId()).build();
    GetComments.Response getCommentsResponse;
    try {
      getCommentsResponse = commentServiceBlockingStub.getExperimentRunComments(getCommentsRequest);
      assertTrue(getCommentsResponse.getCommentsList().isEmpty());
    } catch (StatusRuntimeException e) {
      checkEqualsAssert(e);
    }
    // For experimentRun3
    getCommentsRequest =
        GetComments.newBuilder().setEntityId(experimentRunList.get(0).getId()).build();
    try {
      getCommentsResponse = commentServiceBlockingStub.getExperimentRunComments(getCommentsRequest);
      assertTrue(getCommentsResponse.getCommentsList().isEmpty());
    } catch (StatusRuntimeException e) {
      checkEqualsAssert(e);
    }

    // Delete Project
    if (isRunningIsolated()) {
      when(uacBlockingMock.getCurrentUser(any())).thenReturn(testUser1);
      mockGetSelfAllowedResources(
          Set.of(project.getId()),
          ModelDBServiceResourceTypes.PROJECT,
          ModelDBServiceActions.DELETE);
    }
    DeleteProject deleteProject = DeleteProject.newBuilder().setId(project.getId()).build();
    DeleteProject.Response deleteProjectResponse = projectServiceStub.deleteProject(deleteProject);
    LOGGER.info("Project deleted successfully");
    LOGGER.info(deleteProjectResponse.toString());
    assertTrue(deleteProjectResponse.getStatus());

    LOGGER.info("Batch Delete Experiment test stop................................");
  }

  @Test
  public void updateExperimentName() {
    LOGGER.info("Update Experiment Name test start................................");

    Experiment experiment2 = null;
    try {
      CreateExperiment createExperimentRequest =
          getCreateExperimentRequest(project.getId(), "Experiment-" + new Date().getTime());
      CreateExperiment.Response createExperimentResponse =
          experimentServiceStub.createExperiment(createExperimentRequest);
      experiment2 = createExperimentResponse.getExperiment();

      UpdateExperimentName updateNameRequest =
          UpdateExperimentName.newBuilder()
              .setId(experiment.getId())
              .setName(experiment2.getName())
              .build();

      experimentServiceStub.updateExperimentName(updateNameRequest);
      fail();
    } catch (StatusRuntimeException ex) {
      Status status = Status.fromThrowable(ex);
      LOGGER.info("Error Code : " + status.getCode() + " Description : " + status.getDescription());
      assertEquals(Status.ALREADY_EXISTS.getCode(), status.getCode());
    } finally {
      if (experiment2 != null) {
        DeleteExperiments deleteExperimentsRequest =
            DeleteExperiments.newBuilder().addIds(experiment2.getId()).build();
        DeleteExperiments.Response response =
            experimentServiceStub.deleteExperiments(deleteExperimentsRequest);
        LOGGER.info("DeleteExperiment Response : " + response.getStatus());
        assertTrue(response.getStatus());
      }
    }

    LOGGER.info("Update Experiment Name & Description test stop................................");
  }
}<|MERGE_RESOLUTION|>--- conflicted
+++ resolved
@@ -86,12 +86,9 @@
 
     // Experiment Entities
     experiment = null;
-<<<<<<< HEAD
 
     cleanUpResources();
-=======
     super.tearDown();
->>>>>>> 3c1f791e
   }
 
   private void createProjectEntities() {
