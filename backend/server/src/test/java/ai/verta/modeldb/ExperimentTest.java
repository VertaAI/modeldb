package ai.verta.modeldb;

import static org.junit.Assert.*;
import static org.mockito.ArgumentMatchers.any;
import static org.mockito.Mockito.when;
import static org.springframework.boot.test.context.SpringBootTest.WebEnvironment.DEFINED_PORT;

import ai.verta.common.Artifact;
import ai.verta.common.ArtifactTypeEnum.ArtifactType;
import ai.verta.common.CodeVersion;
import ai.verta.common.KeyValue;
import ai.verta.common.ModelDBResourceEnum.ModelDBServiceResourceTypes;
import ai.verta.common.ValueTypeEnum.ValueType;
import ai.verta.modeldb.common.CommonConstants;
import ai.verta.uac.DeleteRoleBindings;
import ai.verta.uac.GetResources;
import ai.verta.uac.GetResourcesResponseItem;
import ai.verta.uac.IsSelfAllowed;
import ai.verta.uac.ModelDBActionEnum.ModelDBServiceActions;
import com.google.common.util.concurrent.Futures;
import com.google.protobuf.ListValue;
import com.google.protobuf.Value;
import io.grpc.Status;
import io.grpc.StatusRuntimeException;
import java.util.ArrayList;
import java.util.Calendar;
import java.util.Date;
import java.util.HashMap;
import java.util.List;
import java.util.Map;
import java.util.Set;
import org.apache.logging.log4j.LogManager;
import org.apache.logging.log4j.Logger;
import org.junit.jupiter.api.AfterEach;
import org.junit.jupiter.api.BeforeEach;
import org.junit.jupiter.api.Test;
import org.junit.jupiter.api.extension.ExtendWith;
import org.springframework.boot.test.context.SpringBootTest;
import org.springframework.test.context.ContextConfiguration;
import org.springframework.test.context.junit.jupiter.SpringExtension;

@ExtendWith(SpringExtension.class)
@SpringBootTest(classes = App.class, webEnvironment = DEFINED_PORT)
@ContextConfiguration(classes = {ModeldbTestConfigurationBeans.class})
public class ExperimentTest extends ModeldbTestSetup {

  public static final Logger LOGGER = LogManager.getLogger(ExperimentTest.class);

  // Project Entities
  private static Project project;

  // Experiment Entities
  private static Experiment experiment;

  @BeforeEach
  public void createEntities() {
    initializeChannelBuilderAndExternalServiceStubs();

    if (isRunningIsolated()) {
      setupMockUacEndpoints(uac);
    }
    // Create all entities
    createProjectEntities();
    createExperimentEntities();
  }

  @AfterEach
  public void removeEntities() {
    if (isRunningIsolated()) {
      when(uacBlockingMock.getCurrentUser(any())).thenReturn(testUser1);
      mockGetSelfAllowedResources(
          Set.of(project.getId()),
          ModelDBServiceResourceTypes.PROJECT,
          ModelDBServiceActions.DELETE);
    }
    DeleteProject deleteProject = DeleteProject.newBuilder().setId(project.getId()).build();
    DeleteProject.Response deleteProjectResponse = projectServiceStub.deleteProject(deleteProject);
    LOGGER.info("Project deleted successfully");
    LOGGER.info(deleteProjectResponse.toString());
    assertTrue(deleteProjectResponse.getStatus());

    project = null;

    // Experiment Entities
    experiment = null;

    cleanUpResources();
  }

  private void createProjectEntities() {
    if (isRunningIsolated()) {
      var resourcesResponse =
          GetResources.Response.newBuilder()
              .addItem(
                  GetResourcesResponseItem.newBuilder()
                      .setWorkspaceId(testUser1.getVertaInfo().getDefaultWorkspaceId())
                      .setOwnerId(testUser1.getVertaInfo().getDefaultWorkspaceId())
                      .build())
              .build();
      when(collaboratorBlockingMock.getResources(any())).thenReturn(resourcesResponse);
    }

    // Create two project of above project
    CreateProject createProjectRequest =
        ProjectTest.getCreateProjectRequest("project-" + new Date().getTime());
    CreateProject.Response createProjectResponse =
        projectServiceStub.createProject(createProjectRequest);
    project = createProjectResponse.getProject();
    LOGGER.info("Project created successfully");
    assertEquals(
        "Project name not match with expected Project name",
        createProjectRequest.getName(),
        project.getName());

    if (isRunningIsolated()) {
      mockGetResourcesForAllProjects(Map.of(project.getId(), project), testUser1);
    }
  }

  private void createExperimentEntities() {
    CreateExperiment createExperimentRequest =
        getCreateExperimentRequest(project.getId(), "Experiment-" + new Date().getTime());
    CreateExperiment.Response createExperimentResponse =
        experimentServiceStub.createExperiment(createExperimentRequest);
    experiment = createExperimentResponse.getExperiment();
    LOGGER.info("Experiment created successfully");
    assertEquals(
        "Experiment name not match with expected Experiment name",
        createExperimentRequest.getName(),
        experiment.getName());
  }

  private void checkEqualsAssert(StatusRuntimeException e) {
    Status status = Status.fromThrowable(e);
    LOGGER.warn("Error Code : " + status.getCode() + " Description : " + status.getDescription());
    if (testConfig.hasAuth()) {
      assertTrue(
          Status.PERMISSION_DENIED.getCode() == status.getCode()
              || Status.NOT_FOUND.getCode()
                  == status.getCode()); // because of shadow delete the response could be 403 or 404
    } else {
      assertEquals(Status.NOT_FOUND.getCode(), status.getCode());
    }
  }

  public static CreateExperiment getCreateExperimentRequestForOtherTests(
      String projectId, String experimentName) {
    return CreateExperiment.newBuilder()
        .setProjectId(projectId)
        .setName(experimentName)
        .setDescription("This is a experiment description.")
        .setDateCreated(Calendar.getInstance().getTimeInMillis())
        .setDateUpdated(Calendar.getInstance().getTimeInMillis())
        .addTags("tag_x")
        .addTags("tag_y")
        .build();
  }

  private CreateExperiment getCreateExperimentRequest(String projectId, String experimentName) {
    List<KeyValue> attributeList = new ArrayList<>();
    Value stringValue =
        Value.newBuilder()
            .setStringValue("attribute_" + Calendar.getInstance().getTimeInMillis() + "_value")
            .build();
    KeyValue keyValue =
        KeyValue.newBuilder()
            .setKey("attribute_1_" + Calendar.getInstance().getTimeInMillis())
            .setValue(stringValue)
            .build();
    attributeList.add(keyValue);

    Value intValue = Value.newBuilder().setNumberValue(12345).build();
    keyValue =
        KeyValue.newBuilder()
            .setKey("attribute_2_" + Calendar.getInstance().getTimeInMillis())
            .setValue(intValue)
            .setValueType(ValueType.NUMBER)
            .build();
    attributeList.add(keyValue);

    Value listValue =
        Value.newBuilder()
            .setListValue(ListValue.newBuilder().addValues(intValue).addValues(stringValue).build())
            .build();
    keyValue =
        KeyValue.newBuilder()
            .setKey("attribute_3_" + Calendar.getInstance().getTimeInMillis())
            .setValue(listValue)
            .setValueType(ValueType.LIST)
            .build();
    attributeList.add(keyValue);

    List<Artifact> artifactList = new ArrayList<>();
    artifactList.add(
        Artifact.newBuilder()
            .setKey("Google developer Artifact")
            .setPath(
                "https://www.google.co.in/imgres?imgurl=https%3A%2F%2Flh3.googleusercontent.com%2FFyZA5SbKPJA7Y3XCeb9-uGwow8pugxj77Z1xvs8vFS6EI3FABZDCDtA9ScqzHKjhU8av_Ck95ET-P_rPJCbC2v_OswCN8A%3Ds688&imgrefurl=https%3A%2F%2Fdevelopers.google.com%2F&docid=1MVaWrOPIjYeJM&tbnid=I7xZkRN5m6_z-M%3A&vet=10ahUKEwjr1OiS0ufeAhWNbX0KHXpFAmQQMwhyKAMwAw..i&w=688&h=387&bih=657&biw=1366&q=google&ved=0ahUKEwjr1OiS0ufeAhWNbX0KHXpFAmQQMwhyKAMwAw&iact=mrc&uact=8")
            .setArtifactType(ArtifactType.BLOB)
            .setUploadCompleted(
                !testConfig
                    .getArtifactStoreConfig()
                    .getArtifactStoreType()
                    .equals(CommonConstants.S3))
            .build());
    artifactList.add(
        Artifact.newBuilder()
            .setKey("Google Pay Artifact")
            .setPath(
                "https://www.google.co.in/imgres?imgurl=https%3A%2F%2Fpay.google.com%2Fabout%2Fstatic%2Fimages%2Fsocial%2Fknowledge_graph_logo.png&imgrefurl=https%3A%2F%2Fpay.google.com%2Fabout%2F&docid=zmoE9BrSKYr4xM&tbnid=eCL1Y6f9xrPtDM%3A&vet=10ahUKEwjr1OiS0ufeAhWNbX0KHXpFAmQQMwhwKAIwAg..i&w=1200&h=630&bih=657&biw=1366&q=google&ved=0ahUKEwjr1OiS0ufeAhWNbX0KHXpFAmQQMwhwKAIwAg&iact=mrc&uact=8")
            .setArtifactType(ArtifactType.IMAGE)
            .setUploadCompleted(
                !testConfig
                    .getArtifactStoreConfig()
                    .getArtifactStoreType()
                    .equals(CommonConstants.S3))
            .build());

    return CreateExperiment.newBuilder()
        .setProjectId(projectId)
        .setName(experimentName)
        .setDescription("This is a experiment description.")
        .setDateCreated(Calendar.getInstance().getTimeInMillis())
        .setDateUpdated(Calendar.getInstance().getTimeInMillis())
        .addTags("tag_x")
        .addTags("tag_y")
        .addAllAttributes(attributeList)
        .addAllArtifacts(artifactList)
        .build();
  }

  private CreateExperimentRun getCreateExperimentRunRequest(
      String projectId, String experimentId, String experimentRunName) {
    return CreateExperimentRun.newBuilder()
        .setProjectId(projectId)
        .setExperimentId(experimentId)
        .setName(experimentRunName)
        .setDescription("this is a ExperimentRun description")
        .setDateCreated(Calendar.getInstance().getTimeInMillis())
        .setDateUpdated(Calendar.getInstance().getTimeInMillis())
        .setStartTime(Calendar.getInstance().getTime().getTime())
        .setEndTime(Calendar.getInstance().getTime().getTime())
        .setCodeVersion("1.0")
        .build();
  }

  @Test
  public void a_experimentCreateTest() {
    LOGGER.info("Create Experiment test start................................");

    CreateExperiment createExperimentRequest =
        getCreateExperimentRequest(project.getId(), experiment.getName());

    try {
      experimentServiceStub.createExperiment(createExperimentRequest);
      fail();
    } catch (StatusRuntimeException e) {
      Status status = Status.fromThrowable(e);
      LOGGER.warn("Error Code : " + status.getCode() + " Description : " + status.getDescription());
      assertEquals(Status.ALREADY_EXISTS.getCode(), status.getCode());
    }

    try {
      if (isRunningIsolated()) {
        when(uac.getAuthzService().isSelfAllowed(any()))
            .thenReturn(
                Futures.immediateFuture(
                    IsSelfAllowed.Response.newBuilder().setAllowed(false).build()));
      }
      createExperimentRequest = createExperimentRequest.toBuilder().setProjectId("xyz").build();
      experimentServiceStub.createExperiment(createExperimentRequest);
      fail();
    } catch (StatusRuntimeException e) {
      checkEqualsAssert(e);
    }

    try {
      createExperimentRequest =
          createExperimentRequest.toBuilder().setProjectId(project.getId()).addTags("").build();
      experimentServiceStub.createExperiment(createExperimentRequest);
      fail();
    } catch (StatusRuntimeException e) {
      Status status = Status.fromThrowable(e);
      LOGGER.warn("Error Code : " + status.getCode() + " Description : " + status.getDescription());
      assertEquals(Status.INVALID_ARGUMENT.getCode(), status.getCode());
    }

    try {
      String tag52 = "Human Activity Recognition using Smartphone Dataset";
      createExperimentRequest =
          createExperimentRequest.toBuilder().setProjectId(project.getId()).addTags(tag52).build();
      experimentServiceStub.createExperiment(createExperimentRequest);
      fail();
    } catch (StatusRuntimeException e) {
      Status status = Status.fromThrowable(e);
      LOGGER.warn("Error Code : " + status.getCode() + " Description : " + status.getDescription());
      assertEquals(Status.INVALID_ARGUMENT.getCode(), status.getCode());
    }

    try {
      String name =
          "Experiment of Human Activity Recognition using Smartphone Dataset Human Activity Recognition using Smartphone Dataset Human Activity Recognition using Smartphone Dataset Human Activity Recognition using Smartphone Dataset Human Activity Recognition using Smartphone Dataset";
      createExperimentRequest = getCreateExperimentRequest(project.getId(), name);
      experimentServiceStub.createExperiment(createExperimentRequest);
      fail();
    } catch (StatusRuntimeException ex) {
      Status status = Status.fromThrowable(ex);
      LOGGER.warn("Error Code : " + status.getCode() + " Description : " + status.getDescription());
      assertEquals(Status.INVALID_ARGUMENT.getCode(), status.getCode());
    }

    LOGGER.info("Create Experiment test stop................................");
  }

  @Test
  public void a_experimentCreateNegativeTest() {
    LOGGER.info("Create Experiment Negative test start................................");
    List<KeyValue> attributeList = new ArrayList<>();
    Value stringValue =
        Value.newBuilder()
            .setStringValue("attributes_value_" + Calendar.getInstance().getTimeInMillis())
            .build();
    attributeList.add(
        KeyValue.newBuilder()
            .setKey("attribute_" + Calendar.getInstance().getTimeInMillis())
            .setValue(stringValue)
            .setValueType(ValueType.STRING)
            .build());
    stringValue =
        Value.newBuilder()
            .setStringValue("attributes_value_" + Calendar.getInstance().getTimeInMillis())
            .build();
    attributeList.add(
        KeyValue.newBuilder()
            .setKey("attribute_" + Calendar.getInstance().getTimeInMillis())
            .setValue(stringValue)
            .setValueType(ValueType.STRING)
            .build());

    CreateExperiment request =
        CreateExperiment.newBuilder()
            .setName("experiment-" + Calendar.getInstance().getTimeInMillis())
            .setDescription("This is a experiment description.")
            .addTags("tag_" + Calendar.getInstance().getTimeInMillis())
            .addTags("tag_" + +Calendar.getInstance().getTimeInMillis())
            .addAllAttributes(attributeList)
            .build();

    try {
      experimentServiceStub.createExperiment(request);
    } catch (StatusRuntimeException ex) {
      Status status = Status.fromThrowable(ex);
      LOGGER.warn("Error Code : " + status.getCode() + " Description : " + status.getDescription());
      assertEquals(Status.INVALID_ARGUMENT.getCode(), status.getCode());
    }
  }

  @Test
  public void b_getExperimentsInProject() {
    LOGGER.info("Get Experiment of project test start................................");

    GetExperimentsInProject getExperiment =
        GetExperimentsInProject.newBuilder().setProjectId(project.getId()).build();
    GetExperimentsInProject.Response experimentResponse =
        experimentServiceStub.getExperimentsInProject(getExperiment);
    LOGGER.info("GetExperimentsInProject.Response " + experimentResponse.getExperimentsCount());
    assertEquals(
        "Experiments count not match with expected experiment count",
        1,
        experimentResponse.getExperimentsList().size());
    assertEquals(
        "Experiment list not contain expected experiment",
        experiment,
        experimentResponse.getExperimentsList().get(0));

    LOGGER.info("Get Experiment of project test stop................................");
  }

  @Test
  public void b_getExperimentsWithPaginationInProject() {
    LOGGER.info(
        "Get Experiment with pagination of project test start................................");

    Map<String, Experiment> experimentMap = new HashMap<>();

    CreateExperiment createExperimentRequest =
        getCreateExperimentRequest(project.getId(), "Experiment-" + new Date().getTime());
    Value intValue = Value.newBuilder().setNumberValue(12345).build();
    KeyValue keyValue1 =
        KeyValue.newBuilder()
            .setKey("attribute_2_2")
            .setValue(intValue)
            .setValueType(ValueType.NUMBER)
            .build();
    createExperimentRequest = createExperimentRequest.toBuilder().addAttributes(keyValue1).build();
    CreateExperiment.Response createExperimentResponse =
        experimentServiceStub.createExperiment(createExperimentRequest);
    Experiment experiment1 = createExperimentResponse.getExperiment();
    experimentMap.put(experiment1.getId(), experiment1);
    LOGGER.info("Experiment created successfully");
    assertEquals(
        "Experiment name not match with expected Experiment name",
        createExperimentRequest.getName(),
        createExperimentResponse.getExperiment().getName());

    createExperimentRequest =
        getCreateExperimentRequest(project.getId(), "Experiment-" + new Date().getTime());
    intValue = Value.newBuilder().setNumberValue(9876543).build();
    KeyValue keyValue2 =
        KeyValue.newBuilder()
            .setKey("attribute_2_2")
            .setValue(intValue)
            .setValueType(ValueType.NUMBER)
            .build();
    createExperimentRequest = createExperimentRequest.toBuilder().addAttributes(keyValue2).build();
    createExperimentResponse = experimentServiceStub.createExperiment(createExperimentRequest);
    Experiment experiment2 = createExperimentResponse.getExperiment();
    experimentMap.put(experiment2.getId(), experiment2);
    LOGGER.info("Experiment created successfully");
    assertEquals(
        "Experiment name not match with expected Experiment name",
        createExperimentRequest.getName(),
        createExperimentResponse.getExperiment().getName());

    int pageLimit = 2;
    boolean isExpectedResultFound = false;
    for (int pageNumber = 1; pageNumber < 100; pageNumber++) {
      GetExperimentsInProject getExperiment =
          GetExperimentsInProject.newBuilder()
              .setProjectId(project.getId())
              .setPageNumber(pageNumber)
              .setPageLimit(pageLimit)
              .setAscending(true)
              .setSortKey(ModelDBConstants.NAME)
              .build();

      GetExperimentsInProject.Response experimentResponse =
          experimentServiceStub.getExperimentsInProject(getExperiment);

      assertEquals(
          "Total records count not matched with expected records count",
          3,
          experimentResponse.getTotalRecords());

      if (experimentResponse.getExperimentsList() != null
          && experimentResponse.getExperimentsList().size() > 0) {
        isExpectedResultFound = true;
        LOGGER.info(
            "GetExperimentsInProject Response : " + experimentResponse.getExperimentsCount());
        for (Experiment exp : experimentResponse.getExperimentsList()) {
          if (exp.getId().equals(experiment.getId())) {
            continue;
          }
          assertEquals(
              "Experiment not match with expected Experiment", experimentMap.get(exp.getId()), exp);
        }

      } else {
        if (isExpectedResultFound) {
          LOGGER.warn("More Experiment not found in database");
          assertTrue(true);
        } else {
          fail("Expected experiment not found in response");
        }
        break;
      }
    }

    pageLimit = 1;
    int count = 0;
    for (int pageNumber = 1; pageNumber < 100; pageNumber++) {
      GetExperimentsInProject getExperiment =
          GetExperimentsInProject.newBuilder()
              .setProjectId(project.getId())
              .setPageNumber(pageNumber)
              .setPageLimit(pageLimit)
              .setAscending(true)
              .setSortKey("attributes.attribute_2_2")
              .build();

      GetExperimentsInProject.Response experimentResponse =
          experimentServiceStub.getExperimentsInProject(getExperiment);

      assertEquals(
          "Total records count not matched with expected records count",
          3,
          experimentResponse.getTotalRecords());

      if (experimentResponse.getExperimentsList() != null
          && experimentResponse.getExperimentsList().size() > 0) {

        LOGGER.info(
            "GetExperimentsInProject Response : " + experimentResponse.getExperimentsCount());
        for (Experiment experiment : experimentResponse.getExperimentsList()) {
          if (!experimentMap.containsKey(experiment.getId())) {
            continue;
          }
          assertEquals(
              "Experiment not match with expected Experiment",
              experimentMap.get(experiment.getId()),
              experiment);

          if (count == 0) {
            assertEquals(
                "Experiment attributes not match with expected experiment attributes",
                experiment1.getAttributesList(),
                experiment.getAttributesList());
          } else if (count == 1) {
            assertEquals(
                "Experiment attributes not match with expected experiment attributes",
                experiment2.getAttributesList(),
                experiment.getAttributesList());
          }
          count++;
        }

      } else {
        LOGGER.warn("More Experiment not found in database");
        assertTrue(true);
        break;
      }
    }

    GetExperimentsInProject getExperiment =
        GetExperimentsInProject.newBuilder()
            .setProjectId(project.getId())
            .setPageNumber(1)
            .setPageLimit(1)
            .setAscending(true)
            .setSortKey("observations.attribute.attr_1")
            .build();
    try {
      experimentServiceStub.getExperimentsInProject(getExperiment);
      fail();
    } catch (StatusRuntimeException e) {
      Status status = Status.fromThrowable(e);
      LOGGER.warn("Error Code : " + status.getCode() + " Description : " + status.getDescription());
      assertEquals(Status.INVALID_ARGUMENT.getCode(), status.getCode());
    }

    LOGGER.info(
        "Get Experiment with pagination of project test stop................................");
  }

  @Test
  public void b_getExperimentsInProjectNegativeTest() {
    LOGGER.info("Get Experiment of project Negative test start................................");

    GetExperimentsInProject getExperiment = GetExperimentsInProject.newBuilder().build();
    try {
      experimentServiceStub.getExperimentsInProject(getExperiment);
      fail();
    } catch (StatusRuntimeException e) {
      Status status = Status.fromThrowable(e);
      LOGGER.warn("Error Code : " + status.getCode() + " Description : " + status.getDescription());
      assertEquals(Status.INVALID_ARGUMENT.getCode(), status.getCode());
    }

    getExperiment = GetExperimentsInProject.newBuilder().setProjectId("hjhfdkshjfhdsk").build();
    try {
      if (isRunningIsolated()) {
<<<<<<< HEAD
        if (testConfig.isPermissionV2Enabled()) {
          when(collaboratorMock.getResources(any()))
              .thenReturn(Futures.immediateFuture(GetResources.Response.newBuilder().build()));
        } else {
          when(collaboratorMock.getResourcesSpecialPersonalWorkspace(any()))
              .thenReturn(Futures.immediateFuture(GetResources.Response.newBuilder().build()));
        }
=======
        when(uac.getCollaboratorService().getResourcesSpecialPersonalWorkspace(any()))
            .thenReturn(Futures.immediateFuture(GetResources.Response.newBuilder().build()));
>>>>>>> 3a8c78e3
      }
      experimentServiceStub.getExperimentsInProject(getExperiment);
      fail();
    } catch (StatusRuntimeException ex) {
      checkEqualsAssert(ex);
    } finally {
      if (isRunningIsolated() && testConfig.isPermissionV2Enabled()) {
        when(collaboratorMock.getResources(any()))
            .thenReturn(
                Futures.immediateFuture(
                    GetResources.Response.newBuilder()
                        .addItem(
                            GetResourcesResponseItem.newBuilder()
                                .setResourceId(project.getId())
                                .build())
                        .build()));
      }
    }

    LOGGER.info("Get Experiment of project Negative test stop................................");
  }

  @Test
  public void c_getExperimentById() {
    LOGGER.info("Get Experiment by ID test start................................");

    GetExperimentById experimentRequest =
        GetExperimentById.newBuilder().setId(experiment.getId()).build();

    GetExperimentById.Response response =
        experimentServiceStub.getExperimentById(experimentRequest);
    LOGGER.info("UpdateExperimentNameOrDescription Response : \n" + response.getExperiment());
    assertEquals(
        "Experiment not match with expected experiment", experiment, response.getExperiment());

    LOGGER.info("Get Experiment by ID of project test stop................................");
  }

  @Test
  public void c_getExperimentByIdNegativeTest() {
    LOGGER.info("Get Experiment by ID Negative test start................................");

    GetExperimentById experimentRequest = GetExperimentById.newBuilder().build();

    try {
      experimentServiceStub.getExperimentById(experimentRequest);
      fail();
    } catch (StatusRuntimeException e) {
      Status status = Status.fromThrowable(e);
      LOGGER.warn("Error Code : " + status.getCode() + " Description : " + status.getDescription());
      assertEquals(Status.INVALID_ARGUMENT.getCode(), status.getCode());
    }

    experimentRequest = GetExperimentById.newBuilder().setId("jdhfjkdhsfhdskjf").build();
    try {
      experimentServiceStub.getExperimentById(experimentRequest);
      fail();
    } catch (StatusRuntimeException ex) {
      Status status = Status.fromThrowable(ex);
      LOGGER.warn("Error Code : " + status.getCode() + " Description : " + status.getDescription());
      assertEquals(Status.NOT_FOUND.getCode(), status.getCode());
    }

    LOGGER.info("Get Experiment by ID Negative test stop................................");
  }

  @Test
  public void d_updateExperimentNameOrDescriptionOldTest() {
    LOGGER.info("Update Experiment Name & Description test start................................");

    UpdateExperimentNameOrDescription upDescriptionRequest =
        UpdateExperimentNameOrDescription.newBuilder()
            .setId(experiment.getId())
            .setName(
                "Test Update Experiment Name Or Description "
                    + Calendar.getInstance().getTimeInMillis())
            .setDescription(
                "This is update from UpdateExperimentNameOrDescription "
                    + Calendar.getInstance().getTimeInMillis())
            .build();

    UpdateExperimentNameOrDescription.Response response =
        experimentServiceStub.updateExperimentNameOrDescription(upDescriptionRequest);
    LOGGER.info("UpdateExperimentNameOrDescription Response : " + response.getExperiment());
    assertEquals(
        "Experiment name not match with expected experiment name",
        upDescriptionRequest.getName(),
        response.getExperiment().getName());
    assertNotEquals(
        "Experiment date_updated field not update on database",
        experiment.getDateUpdated(),
        response.getExperiment().getDateUpdated());
    experiment = response.getExperiment();

    try {
      String name =
          "Experiment of Human Activity Recognition using Smartphone Dataset Human Activity Recognition using Smartphone Dataset Human Activity Recognition using Smartphone Dataset Human Activity Recognition using Smartphone Dataset Human Activity Recognition using Smartphone Dataset";
      upDescriptionRequest = upDescriptionRequest.toBuilder().setName(name).build();
      experimentServiceStub.updateExperimentNameOrDescription(upDescriptionRequest);
      fail();
    } catch (StatusRuntimeException ex) {
      Status status = Status.fromThrowable(ex);
      LOGGER.warn("Error Code : " + status.getCode() + " Description : " + status.getDescription());
      assertEquals(Status.INVALID_ARGUMENT.getCode(), status.getCode());
    }

    LOGGER.info("Update Experiment Name & Description test stop................................");
  }

  @Test
  public void d_updateExperimentNameOrDescriptionNegativeOldTest() {
    LOGGER.info("Update Experiment Name & Description Negative test start........");

    UpdateExperimentNameOrDescription upDescriptionRequest =
        UpdateExperimentNameOrDescription.newBuilder()
            .setName(
                "Test Update Experiment Name Or Description "
                    + Calendar.getInstance().getTimeInMillis())
            .setDescription(
                "This is update from UpdateExperimentNameOrDescription "
                    + Calendar.getInstance().getTimeInMillis())
            .build();

    try {
      experimentServiceStub.updateExperimentNameOrDescription(upDescriptionRequest);
      fail();
    } catch (StatusRuntimeException e) {
      Status status = Status.fromThrowable(e);
      LOGGER.warn("Error Code : " + status.getCode() + " Description : " + status.getDescription());
      assertEquals(Status.INVALID_ARGUMENT.getCode(), status.getCode());
    }

    LOGGER.info("Update Experiment Name & Description Negative test stop..............");
  }

  @Test
  public void d_updateExperimentNameOrDescription() {
    LOGGER.info("Update Experiment Name & Description test start................................");

    UpdateExperimentDescription upDescriptionRequest =
        UpdateExperimentDescription.newBuilder()
            .setId(experiment.getId())
            .setDescription(
                "This is update from UpdateExperimentDescription "
                    + Calendar.getInstance().getTimeInMillis())
            .build();

    UpdateExperimentDescription.Response response =
        experimentServiceStub.updateExperimentDescription(upDescriptionRequest);
    LOGGER.info("UpdateExperimentDescription Response : " + response.getExperiment());
    assertEquals(
        "Experiment name not match with expected experiment name",
        experiment.getName(),
        response.getExperiment().getName());
    assertEquals(
        "Experiment description not match with expected experiment name",
        upDescriptionRequest.getDescription(),
        response.getExperiment().getDescription());
    assertNotEquals(
        "Experiment date_updated field not update on database",
        experiment.getDateUpdated(),
        response.getExperiment().getDateUpdated());
    experiment = response.getExperiment();

    UpdateExperimentName updateNameRequest =
        UpdateExperimentName.newBuilder()
            .setId(experiment.getId())
            .setName("Test Update Experiment Name" + Calendar.getInstance().getTimeInMillis())
            .build();

    UpdateExperimentName.Response updateNameResponse =
        experimentServiceStub.updateExperimentName(updateNameRequest);
    LOGGER.info("UpdateExperimentName Response : " + response.getExperiment());
    assertEquals(
        "Experiment name not match with expected experiment name",
        updateNameRequest.getName(),
        updateNameResponse.getExperiment().getName());
    assertEquals(
        "Experiment description not match with expected experiment name",
        experiment.getDescription(),
        response.getExperiment().getDescription());
    assertNotEquals(
        "Experiment date_updated field not update on database",
        experiment.getDateUpdated(),
        updateNameResponse.getExperiment().getDateUpdated());
    experiment = response.getExperiment();

    try {
      String name =
          "Experiment of Human Activity Recognition using Smartphone Dataset Human Activity Recognition using Smartphone Dataset Human Activity Recognition using Smartphone Dataset Human Activity Recognition using Smartphone Dataset Human Activity Recognition using Smartphone Dataset";
      updateNameRequest = updateNameRequest.toBuilder().setName(name).build();
      experimentServiceStub.updateExperimentName(updateNameRequest);
      fail();
    } catch (StatusRuntimeException ex) {
      Status status = Status.fromThrowable(ex);
      LOGGER.warn("Error Code : " + status.getCode() + " Description : " + status.getDescription());
      assertEquals(Status.INVALID_ARGUMENT.getCode(), status.getCode());
    }

    UpdateExperimentNameOrDescription.Response updateExperimentNameOrDescriptionResponse =
        experimentServiceStub.updateExperimentNameOrDescription(
            UpdateExperimentNameOrDescription.newBuilder().setId(experiment.getId()).build());
    LOGGER.info(
        "UpdateExperimentNameOrDescription Response : "
            + updateExperimentNameOrDescriptionResponse.getExperiment());
    assertFalse(
        "Experiment name is empty",
        updateExperimentNameOrDescriptionResponse.getExperiment().getName().isEmpty());
    assertEquals(
        "Experiment description not match with expected experiment name",
        experiment.getDescription(),
        updateExperimentNameOrDescriptionResponse.getExperiment().getDescription());
    assertNotEquals(
        "Experiment date_updated field not update on database",
        experiment.getDateUpdated(),
        updateExperimentNameOrDescriptionResponse.getExperiment().getDateUpdated());
    experiment = response.getExperiment();

    LOGGER.info("Update Experiment Name & Description test stop................................");
  }

  @Test
  public void d_updateExperimentNameOrDescriptionNegativeTest() {
    LOGGER.info("Update Experiment Name & Description Negative test start.........");

    UpdateExperimentName upNameRequest =
        UpdateExperimentName.newBuilder()
            .setName("Test Update Experiment Name" + Calendar.getInstance().getTimeInMillis())
            .build();

    try {
      experimentServiceStub.updateExperimentName(upNameRequest);
      fail();
    } catch (StatusRuntimeException e) {
      Status status = Status.fromThrowable(e);
      LOGGER.warn("Error Code : " + status.getCode() + " Description : " + status.getDescription());
      assertEquals(Status.INVALID_ARGUMENT.getCode(), status.getCode());
    }

    UpdateExperimentDescription upDescriptionRequest =
        UpdateExperimentDescription.newBuilder()
            .setDescription(
                "Test Update Experiment Description " + Calendar.getInstance().getTimeInMillis())
            .build();

    try {
      experimentServiceStub.updateExperimentDescription(upDescriptionRequest);
      fail();
    } catch (StatusRuntimeException e) {
      Status status = Status.fromThrowable(e);
      LOGGER.warn("Error Code : " + status.getCode() + " Description : " + status.getDescription());
      assertEquals(Status.INVALID_ARGUMENT.getCode(), status.getCode());
    }

    LOGGER.info("Update Experiment Name & Description Negative test stop........");
  }

  @Test
  public void e_addExperimentTags() {
    LOGGER.info("Add Experiment tags test start................................");

    // Add Tags
    try {
      // start off with basic test of distinct tags
      List<String> tags = new ArrayList<>();
      tags.add("Test Update tag ");
      tags.add("Test Update tag 2 ");

      AddExperimentTags updateExperimentTags =
          AddExperimentTags.newBuilder().setId(experiment.getId()).addAllTags(tags).build();

      AddExperimentTags.Response aet_response =
          experimentServiceStub.addExperimentTags(updateExperimentTags);
      // there are already 2 tags created by utility functions
      LOGGER.info("AddExperimentTags Response : " + aet_response.getExperiment());
      assertEquals(
          experiment.getTagsCount() + tags.size(), aet_response.getExperiment().getTagsCount());

      assertNotEquals(
          "Experiment date_updated field not update on database",
          experiment.getDateUpdated(),
          aet_response.getExperiment().getDateUpdated());
      experiment = aet_response.getExperiment();

      // test when some tags are repeated, expectation is only the new tags are added
      tags = new ArrayList<>();
      tags.add("Test Update tag 3");
      tags.add("Test Update tag 2 ");

      updateExperimentTags =
          AddExperimentTags.newBuilder().setId(experiment.getId()).addAllTags(tags).build();

      aet_response = experimentServiceStub.addExperimentTags(updateExperimentTags);
      LOGGER.info("AddExperimentTags Response : " + aet_response.getExperiment());
      assertEquals(experiment.getTagsCount() + 1, aet_response.getExperiment().getTagsCount());
      experiment = aet_response.getExperiment();

      // test when all tags are repeated, there should be no change in tags
      tags = new ArrayList<>();
      tags.add("Test Update tag 3");
      tags.add("Test Update tag 2 ");

      updateExperimentTags =
          AddExperimentTags.newBuilder().setId(experiment.getId()).addAllTags(tags).build();
      aet_response = experimentServiceStub.addExperimentTags(updateExperimentTags);
      LOGGER.info("AddExperimentTags Response : " + aet_response.getExperiment());
      assertEquals(experiment.getTagsCount(), aet_response.getExperiment().getTagsCount());

      try {
        String tag52 = "Human Activity Recognition using Smartphone Dataset";
        updateExperimentTags = updateExperimentTags.toBuilder().addTags(tag52).build();
        experimentServiceStub.addExperimentTags(updateExperimentTags);
        fail();
      } catch (StatusRuntimeException e) {
        Status status = Status.fromThrowable(e);
        LOGGER.warn(
            "Error Code : " + status.getCode() + " Description : " + status.getDescription());
        assertEquals(Status.INVALID_ARGUMENT.getCode(), status.getCode());
      }

    } catch (StatusRuntimeException e) {
      Status status = Status.fromThrowable(e);
      fail();
      LOGGER.warn("Error Code : " + status.getCode() + " Description : " + status.getDescription());
    }
    LOGGER.info("Add Experiment tags test stop................................");
  }

  @Test
  public void ea_addExperimentTagsNegativeTest() {
    LOGGER.info("Add Experiment tags Negative test start................................");

    List<String> tags = new ArrayList<>();
    tags.add("Test Update tag " + Calendar.getInstance().getTimeInMillis());
    tags.add("Test Update tag 2 " + Calendar.getInstance().getTimeInMillis());

    AddExperimentTags updateExperimentTags =
        AddExperimentTags.newBuilder().addAllTags(tags).build();

    try {
      experimentServiceStub.addExperimentTags(updateExperimentTags);
      fail();
    } catch (StatusRuntimeException e) {
      Status status = Status.fromThrowable(e);
      LOGGER.warn("Error Code : " + status.getCode() + " Description : " + status.getDescription());
      assertEquals(Status.INVALID_ARGUMENT.getCode(), status.getCode());
    }

    LOGGER.info("Add Experiment tags Negative test stop................................");
  }

  @Test
  public void eb_addExperimentTag() {
    LOGGER.info("Add Experiment tag test start................................");

    // Add Tag
    AddExperimentTag updateExperimentTag =
        AddExperimentTag.newBuilder().setId(experiment.getId()).setTag("tag_abc").build();

    AddExperimentTag.Response aet_response =
        experimentServiceStub.addExperimentTag(updateExperimentTag);
    // there are already 2 tags created by utility functions
    LOGGER.info("AddExperimentTag Response : " + aet_response.getExperiment());
    assertEquals(
        "Experiment tags not match with expected experiment tags",
        experiment.getTagsCount() + 1,
        aet_response.getExperiment().getTagsCount());
    assertNotEquals(
        "Experiment date_updated field not update on database",
        experiment.getDateUpdated(),
        aet_response.getExperiment().getDateUpdated());
    experiment = aet_response.getExperiment();

    try {
      String tag52 = "Human Activity Recognition using Smartphone Dataset";
      updateExperimentTag = updateExperimentTag.toBuilder().setTag(tag52).build();
      experimentServiceStub.addExperimentTag(updateExperimentTag);
      fail();
    } catch (StatusRuntimeException e) {
      Status status = Status.fromThrowable(e);
      LOGGER.warn("Error Code : " + status.getCode() + " Description : " + status.getDescription());
      assertEquals(Status.INVALID_ARGUMENT.getCode(), status.getCode());
    }

    LOGGER.info("Add Experiment tags test stop................................");
  }

  @Test
  public void ec_addExperimentTagNegativeTest() {
    LOGGER.info("Add Experiment tag negative test start................................");

    AddExperimentTag updateExperimentTag = AddExperimentTag.newBuilder().setTag("Tag_xyz").build();

    try {
      experimentServiceStub.addExperimentTag(updateExperimentTag);
      fail();
    } catch (StatusRuntimeException e) {
      Status status = Status.fromThrowable(e);
      LOGGER.warn("Error Code : " + status.getCode() + " Description : " + status.getDescription());
      assertEquals(Status.INVALID_ARGUMENT.getCode(), status.getCode());
    }

    LOGGER.info("Add Experiment tags negative test stop................................");
  }

  @Test
  public void ee_getExperimentTags() {
    LOGGER.info("Get Experiment tags test start................................");

    GetTags getExperimentTags = GetTags.newBuilder().setId(experiment.getId()).build();
    GetTags.Response response = experimentServiceStub.getExperimentTags(getExperimentTags);
    LOGGER.info("GetExperimentTags Response : " + response.getTagsList());
    assertEquals(
        "Tags not match with expected tags", experiment.getTagsList(), response.getTagsList());

    LOGGER.info("Get Experiment tags test stop................................");
  }

  @Test
  public void ee_getExperimentTagsNegativeTest() {
    LOGGER.info("Get Experiment tags Negative test start................................");

    GetTags getExperimentTags = GetTags.newBuilder().build();
    try {
      experimentServiceStub.getExperimentTags(getExperimentTags);
      fail();
    } catch (StatusRuntimeException e) {
      Status status = Status.fromThrowable(e);
      LOGGER.warn("Error Code : " + status.getCode() + " Description : " + status.getDescription());
      assertEquals(Status.INVALID_ARGUMENT.getCode(), status.getCode());
    }

    LOGGER.info("Get Experiment tags Negative test stop................................");
  }

  @Test
  public void f_deleteExperimentTags() {
    LOGGER.info("Delete Experiment tags test start................................");

    e_addExperimentTags();
    List<String> removableTags = experiment.getTagsList();
    if (experiment.getTagsList().size() > 1) {
      removableTags = experiment.getTagsList().subList(0, experiment.getTagsList().size() - 1);
    }

    DeleteExperimentTags deleteExperimentTags =
        DeleteExperimentTags.newBuilder()
            .setId(experiment.getId())
            .addAllTags(removableTags)
            .build();

    DeleteExperimentTags.Response response =
        experimentServiceStub.deleteExperimentTags(deleteExperimentTags);
    LOGGER.info("DeleteExperimentTags Response : " + response.getExperiment().getTagsList());
    assertTrue(response.getExperiment().getTagsList().size() <= 1);

    assertNotEquals(
        "Experiment date_updated field not update on database",
        experiment.getDateUpdated(),
        response.getExperiment().getDateUpdated());
    experiment = response.getExperiment();

    if (response.getExperiment().getTagsList().size() > 0) {
      deleteExperimentTags =
          DeleteExperimentTags.newBuilder().setId(experiment.getId()).setDeleteAll(true).build();

      response = experimentServiceStub.deleteExperimentTags(deleteExperimentTags);
      LOGGER.info("DeleteExperimentTags Response : " + response.getExperiment().getTagsList());
      assertEquals(0, response.getExperiment().getTagsList().size());

      assertNotEquals(
          "Experiment date_updated field not update on database",
          experiment.getDateUpdated(),
          response.getExperiment().getDateUpdated());
    }

    LOGGER.info("Delete Experiment tags test stop................................");
  }

  @Test
  public void fa_deleteExperimentTagsNegativeTest() {
    LOGGER.info("Delete Experiment tags Negative test start................................");

    DeleteExperimentTags deleteExperimentTags = DeleteExperimentTags.newBuilder().build();
    try {
      experimentServiceStub.deleteExperimentTags(deleteExperimentTags);
      fail();
    } catch (StatusRuntimeException e) {
      Status status = Status.fromThrowable(e);
      LOGGER.warn("Error Code : " + status.getCode() + " Description : " + status.getDescription());
      assertEquals(Status.INVALID_ARGUMENT.getCode(), status.getCode());
    }

    LOGGER.info("Delete Experiment tags Negative test stop................................");
  }

  @Test
  public void fb_deleteExperimentTag() {
    LOGGER.info("Delete Experiment tag test start................................");

    e_addExperimentTags();
    // Delete Tag
    DeleteExperimentTag deleteExperimentTag =
        DeleteExperimentTag.newBuilder()
            .setId(experiment.getId())
            .setTag(experiment.getTagsList().get(0))
            .build();

    DeleteExperimentTag.Response response =
        experimentServiceStub.deleteExperimentTag(deleteExperimentTag);
    LOGGER.info("DeleteExperimentTag Response : " + response.getExperiment().getTagsList());
    assertEquals(
        "Experiment tags not match with expected experiment tags",
        experiment.getTagsCount() - 1,
        response.getExperiment().getTagsCount());

    assertNotEquals(
        "Experiment date_updated field not update on database",
        experiment.getDateUpdated(),
        response.getExperiment().getDateUpdated());
    experiment = response.getExperiment();

    LOGGER.info("Delete Experiment tag test stop................................");
  }

  @Test
  public void fc_deleteExperimentTagNegativeTest() {
    LOGGER.info("Delete Experiment tag negative test start................................");

    DeleteExperimentTag deleteExperimentTag = DeleteExperimentTag.newBuilder().build();
    try {
      experimentServiceStub.deleteExperimentTag(deleteExperimentTag);
      fail();
    } catch (StatusRuntimeException e) {
      Status status = Status.fromThrowable(e);
      LOGGER.warn("Error Code : " + status.getCode() + " Description : " + status.getDescription());
      assertEquals(Status.INVALID_ARGUMENT.getCode(), status.getCode());
    }

    LOGGER.info("Delete Experiment tag negative test stop................................");
  }

  @Test
  public void g_addAttribute() {
    LOGGER.info("Add Experiment attribute test start................................");

    Value stringValue =
        Value.newBuilder()
            .setStringValue("Attributes_Value_add_" + Calendar.getInstance().getTimeInMillis())
            .build();
    KeyValue keyValue =
        KeyValue.newBuilder()
            .setKey("Attributes_add " + Calendar.getInstance().getTimeInMillis())
            .setValue(stringValue)
            .setValueType(ValueType.STRING)
            .build();

    AddAttributes addAttributesRequest =
        AddAttributes.newBuilder().setId(experiment.getId()).setAttribute(keyValue).build();

    try {
      AddAttributes.Response response = experimentServiceStub.addAttribute(addAttributesRequest);
      LOGGER.info("AddAttributes Response : " + response.getStatus());
      assertTrue(response.getStatus());

      GetExperimentById getExperimentById =
          GetExperimentById.newBuilder().setId(experiment.getId()).build();
      GetExperimentById.Response getExperimentByIdResponse =
          experimentServiceStub.getExperimentById(getExperimentById);
      assertNotEquals(
          "Experiment date_updated field not update on database",
          experiment.getDateUpdated(),
          getExperimentByIdResponse.getExperiment().getDateUpdated());
      experiment = getExperimentByIdResponse.getExperiment();

    } catch (StatusRuntimeException e) {
      Status status = Status.fromThrowable(e);
      LOGGER.warn("Error Code : " + status.getCode() + " Description : " + status.getDescription());
      fail();
    }

    LOGGER.info("Add Experiment attribute test stop................................");
  }

  @Test
  public void g_addAttributeNegativeTest() {
    LOGGER.info("Add Experiment attribute Negative test start................................");

    Value stringValue =
        Value.newBuilder()
            .setStringValue("Attributes_Value_add_" + Calendar.getInstance().getTimeInMillis())
            .build();
    KeyValue keyValue =
        KeyValue.newBuilder()
            .setKey("Attributes_add " + Calendar.getInstance().getTimeInMillis())
            .setValue(stringValue)
            .setValueType(ValueType.STRING)
            .build();

    AddAttributes addAttributesRequest = AddAttributes.newBuilder().setAttribute(keyValue).build();

    try {
      experimentServiceStub.addAttribute(addAttributesRequest);
      fail();
    } catch (StatusRuntimeException e) {
      Status status = Status.fromThrowable(e);
      LOGGER.warn("Error Code : " + status.getCode() + " Description : " + status.getDescription());
      assertEquals(Status.INVALID_ARGUMENT.getCode(), status.getCode());
    }

    addAttributesRequest =
        AddAttributes.newBuilder().setId("dhfjkdshfd").setAttribute(keyValue).build();

    try {
      if (isRunningIsolated()) {
        when(uac.getAuthzService().isSelfAllowed(any()))
            .thenReturn(
                Futures.immediateFuture(
                    IsSelfAllowed.Response.newBuilder().setAllowed(false).build()));
      }
      experimentServiceStub.addAttribute(addAttributesRequest);
      fail();
    } catch (StatusRuntimeException e) {
      Status status = Status.fromThrowable(e);
      LOGGER.warn("Error Code : " + status.getCode() + " Description : " + status.getDescription());
      assertEquals(Status.PERMISSION_DENIED.getCode(), status.getCode());
    }

    LOGGER.info("Add Experiment attribute Negative test stop................................");
  }

  @Test
  public void gg_addExperimentAttributes() {
    LOGGER.info("Add Experiment attributes test start................................");

    List<KeyValue> attributeList = new ArrayList<>();
    Value intValue = Value.newBuilder().setNumberValue(1.1).build();
    attributeList.add(
        KeyValue.newBuilder()
            .setKey("attribute_1" + Calendar.getInstance().getTimeInMillis())
            .setValue(intValue)
            .setValueType(ValueType.NUMBER)
            .build());
    Value stringValue =
        Value.newBuilder()
            .setStringValue("attributes_value_" + Calendar.getInstance().getTimeInMillis())
            .build();
    attributeList.add(
        KeyValue.newBuilder()
            .setKey("attribute_2" + Calendar.getInstance().getTimeInMillis())
            .setValue(stringValue)
            .setValueType(ValueType.BLOB)
            .build());

    AddExperimentAttributes addAttributesRequest =
        AddExperimentAttributes.newBuilder()
            .setId(experiment.getId())
            .addAllAttributes(attributeList)
            .build();

    AddExperimentAttributes.Response response =
        experimentServiceStub.addExperimentAttributes(addAttributesRequest);
    LOGGER.info("AddExperimentAttributes Response : " + response.getExperiment());
    assertTrue(response.getExperiment().getAttributesList().containsAll(attributeList));

    assertNotEquals(
        "Experiment date_updated field not update on database",
        experiment.getDateUpdated(),
        response.getExperiment().getDateUpdated());
    experiment = response.getExperiment();

    LOGGER.info("Add Experiment attributes test stop................................");
  }

  @Test
  public void gg_addExperimentAttributesNegativeTest() {
    LOGGER.info("Add Experiment attributes Negative test start................................");

    List<KeyValue> attributeList = new ArrayList<>();
    Value intValue = Value.newBuilder().setNumberValue(1.1).build();
    attributeList.add(
        KeyValue.newBuilder()
            .setKey("attribute_" + Calendar.getInstance().getTimeInMillis())
            .setValue(intValue)
            .setValueType(ValueType.NUMBER)
            .build());
    Value stringValue =
        Value.newBuilder()
            .setStringValue("attributes_value_" + Calendar.getInstance().getTimeInMillis())
            .build();
    attributeList.add(
        KeyValue.newBuilder()
            .setKey("attribute_" + Calendar.getInstance().getTimeInMillis())
            .setValue(stringValue)
            .setValueType(ValueType.BLOB)
            .build());

    AddExperimentAttributes addAttributesRequest =
        AddExperimentAttributes.newBuilder().addAllAttributes(attributeList).build();

    try {
      experimentServiceStub.addExperimentAttributes(addAttributesRequest);
      fail();
    } catch (StatusRuntimeException e) {
      Status status = Status.fromThrowable(e);
      LOGGER.warn("Error Code : " + status.getCode() + " Description : " + status.getDescription());
      assertEquals(Status.INVALID_ARGUMENT.getCode(), status.getCode());
    }

    addAttributesRequest = AddExperimentAttributes.newBuilder().setId(experiment.getId()).build();
    try {
      experimentServiceStub.addExperimentAttributes(addAttributesRequest);
      fail();
    } catch (StatusRuntimeException ex) {
      Status status = Status.fromThrowable(ex);
      LOGGER.warn("Error Code : " + status.getCode() + " Description : " + status.getDescription());
      assertEquals(Status.INVALID_ARGUMENT.getCode(), status.getCode());
    }

    LOGGER.info("Add Experiment attributes Negative test stop................................");
  }

  @Test
  public void h_getExperimentAttributes() {
    LOGGER.info("Get Experiment attributes test start................................");

    gg_addExperimentAttributes();
    List<KeyValue> attributes = experiment.getAttributesList();
    LOGGER.info("Attributes size : " + attributes.size());

    if (attributes.size() == 0) {
      LOGGER.warn("Experiment Attributes not found in database ");
      fail();
      return;
    }

    List<String> keys = new ArrayList<>();
    if (attributes.size() > 1) {
      for (int index = 0; index < attributes.size() - 1; index++) {
        KeyValue keyValue = attributes.get(index);
        keys.add(keyValue.getKey());
      }
    } else {
      keys.add(attributes.get(0).getKey());
    }
    LOGGER.info("Attributes key size : " + keys.size());

    GetAttributes getAttributesRequest =
        GetAttributes.newBuilder().setId(experiment.getId()).addAllAttributeKeys(keys).build();

    GetAttributes.Response response =
        experimentServiceStub.getExperimentAttributes(getAttributesRequest);
    assertEquals(keys.size(), response.getAttributesList().size());
    LOGGER.info("getExperimentAttributes Response : " + response.getAttributesList());

    getAttributesRequest =
        GetAttributes.newBuilder().setId(experiment.getId()).setGetAll(true).build();

    response = experimentServiceStub.getExperimentAttributes(getAttributesRequest);
    assertEquals(attributes.size(), response.getAttributesList().size());
    LOGGER.info("getExperimentAttributes Response : " + response.getAttributesList());

    LOGGER.info("Get Experiment attributes test stop................................");
  }

  @Test
  public void h_getExperimentAttributesNegativeTest() {
    LOGGER.info("Get Experiment attribute Negative test start................................");

    GetAttributes getAttributesRequest = GetAttributes.newBuilder().build();

    try {
      experimentServiceStub.getExperimentAttributes(getAttributesRequest);
      fail();
    } catch (StatusRuntimeException e) {
      Status status = Status.fromThrowable(e);
      LOGGER.warn("Error Code : " + status.getCode() + " Description : " + status.getDescription());
      assertEquals(Status.INVALID_ARGUMENT.getCode(), status.getCode());
    }

    getAttributesRequest = GetAttributes.newBuilder().setId("dsfdsfdsfds").setGetAll(true).build();

    try {
      if (isRunningIsolated()) {
        when(uac.getAuthzService().isSelfAllowed(any()))
            .thenReturn(
                Futures.immediateFuture(
                    IsSelfAllowed.Response.newBuilder().setAllowed(false).build()));
      }
      experimentServiceStub.getExperimentAttributes(getAttributesRequest);
      fail();
    } catch (StatusRuntimeException e) {
      Status status = Status.fromThrowable(e);
      LOGGER.warn("Error Code : " + status.getCode() + " Description : " + status.getDescription());
      assertEquals(Status.PERMISSION_DENIED.getCode(), status.getCode());
    }

    LOGGER.info("Get Experiment attribute Negative test stop................................");
  }

  @Test
  public void hh_deleteExperimentAttributes() {
    LOGGER.info("Delete Experiment Attributes test start................................");

    gg_addExperimentAttributes();
    List<KeyValue> attributes = experiment.getAttributesList();
    LOGGER.info("Attributes size : " + attributes.size());

    if (attributes.size() == 0) {
      LOGGER.warn("Experiment Attributes not found in database ");
      fail();
      return;
    }

    List<String> keys = new ArrayList<>();
    for (int index = 0; index < attributes.size() - 1; index++) {
      KeyValue keyValue = attributes.get(index);
      keys.add(keyValue.getKey());
    }
    LOGGER.info("Attributes key size : " + keys.size());

    DeleteExperimentAttributes deleteExperimentAttributes =
        DeleteExperimentAttributes.newBuilder()
            .setId(experiment.getId())
            .addAllAttributeKeys(keys)
            .build();

    DeleteExperimentAttributes.Response response =
        experimentServiceStub.deleteExperimentAttributes(deleteExperimentAttributes);
    LOGGER.info("DeleteExperimentAttributes Response : " + response.getExperiment());
    assertTrue(response.getExperiment().getAttributesList().size() <= 1);

    assertNotEquals(
        "Experiment date_updated field not update on database",
        experiment.getDateUpdated(),
        response.getExperiment().getDateUpdated());
    experiment = response.getExperiment();

    if (response.getExperiment().getAttributesList().size() != 0) {
      deleteExperimentAttributes =
          DeleteExperimentAttributes.newBuilder()
              .setId(experiment.getId())
              .setDeleteAll(true)
              .build();

      response = experimentServiceStub.deleteExperimentAttributes(deleteExperimentAttributes);
      LOGGER.info("DeleteExperimentAttributes Response : " + response.getExperiment());
      assertEquals(0, response.getExperiment().getAttributesList().size());

      assertNotEquals(
          "Experiment date_updated field not update on database",
          experiment.getDateUpdated(),
          response.getExperiment().getDateUpdated());
      experiment = response.getExperiment();
    }

    LOGGER.info("Delete Experiment Attributes test stop................................");
  }

  @Test
  public void hh_deleteExperimentAttributesNegativeTest() {
    LOGGER.info("Delete Experiment Attributes Negative test start................................");

    DeleteExperimentAttributes deleteExperimentAttributes =
        DeleteExperimentAttributes.newBuilder().build();

    try {
      experimentServiceStub.deleteExperimentAttributes(deleteExperimentAttributes);
      fail();
    } catch (StatusRuntimeException e) {
      Status status = Status.fromThrowable(e);
      LOGGER.warn("Error Code : " + status.getCode() + " Description : " + status.getDescription());
      assertEquals(Status.INVALID_ARGUMENT.getCode(), status.getCode());
    }

    deleteExperimentAttributes =
        DeleteExperimentAttributes.newBuilder()
            .setId(experiment.getId())
            .setDeleteAll(true)
            .build();

    DeleteExperimentAttributes.Response response =
        experimentServiceStub.deleteExperimentAttributes(deleteExperimentAttributes);
    LOGGER.info("DeleteExperimentAttributes Response : " + response.getExperiment());
    assertEquals(0, response.getExperiment().getAttributesList().size());

    LOGGER.info("Delete Experiment Attributes Negative test stop................................");
  }

  @Test
  public void i_getExperimentByName() {
    LOGGER.info("Get Experiment by name test start................................");

    GetExperimentByName getExperimentRequest =
        GetExperimentByName.newBuilder()
            .setProjectId(experiment.getProjectId())
            .setName(experiment.getName())
            .build();

    GetExperimentByName.Response getExperimentResponse =
        experimentServiceStub.getExperimentByName(getExperimentRequest);
    LOGGER.info("GetExperimentByName Response : \n" + getExperimentResponse.getExperiment());
    assertEquals(
        "Experiment name not match with expected experiment name",
        experiment.getName(),
        getExperimentResponse.getExperiment().getName());
    experiment = getExperimentResponse.getExperiment();

    LOGGER.info("Get Experiment by name of project test stop................................");
  }

  @Test
  public void i_getExperimentByNameNegativeTest() {
    LOGGER.info("Get Experiment by name Negative test start................................");

    GetExperimentByName experimentRequest = GetExperimentByName.newBuilder().build();

    try {
      experimentServiceStub.getExperimentByName(experimentRequest);
      fail();
    } catch (StatusRuntimeException e) {
      Status status = Status.fromThrowable(e);
      LOGGER.warn("Error Code : " + status.getCode() + " Description : " + status.getDescription());
      assertEquals(Status.INVALID_ARGUMENT.getCode(), status.getCode());
    }

    experimentRequest = GetExperimentByName.newBuilder().setName(experiment.getName()).build();
    try {
      experimentServiceStub.getExperimentByName(experimentRequest);
      fail();
    } catch (StatusRuntimeException ex) {
      Status status = Status.fromThrowable(ex);
      LOGGER.warn("Error Code : " + status.getCode() + " Description : " + status.getDescription());
      assertEquals(Status.INVALID_ARGUMENT.getCode(), status.getCode());
    }

    LOGGER.info("Get Experiment by name Negative test stop................................");
  }

  @Test
  public void z_deleteExperimentNegativeTest() {
    LOGGER.info("Delete Experiment Negative test start................................");

    DeleteExperiment deleteExperimentRequest = DeleteExperiment.newBuilder().build();

    try {
      experimentServiceStub.deleteExperiment(deleteExperimentRequest);
      fail();
    } catch (StatusRuntimeException e) {
      Status status = Status.fromThrowable(e);
      LOGGER.warn("Error Code : " + status.getCode() + " Description : " + status.getDescription());
      assertEquals(Status.INVALID_ARGUMENT.getCode(), status.getCode());
    }

    LOGGER.info("Delete Experiment Negative test stop................................");
  }

  @Test
  public void logExperimentCodeVersionTest() {
    LOGGER.info("Log Experiment code version test start................................");

    LogExperimentCodeVersion logExperimentCodeVersionRequest =
        LogExperimentCodeVersion.newBuilder()
            .setId(experiment.getId())
            .setCodeVersion(
                CodeVersion.newBuilder()
                    .setCodeArchive(
                        Artifact.newBuilder()
                            .setKey("code_version_image")
                            .setPath("https://xyz_path_string.com/image.png")
                            .setArtifactType(ArtifactType.CODE)
                            .setUploadCompleted(
                                !testConfig
                                    .getArtifactStoreConfig()
                                    .getArtifactStoreType()
                                    .equals(CommonConstants.S3))
                            .build())
                    .build())
            .build();
    LogExperimentCodeVersion.Response logExperimentCodeVersionResponse =
        experimentServiceStub.logExperimentCodeVersion(logExperimentCodeVersionRequest);
    CodeVersion codeVersion =
        logExperimentCodeVersionResponse.getExperiment().getCodeVersionSnapshot();
    assertNotEquals(
        "Experiment codeVersion not match with expected experiment codeVersion",
        logExperimentCodeVersionRequest.getCodeVersion(),
        codeVersion);
    experiment = logExperimentCodeVersionResponse.getExperiment();

    try {
      logExperimentCodeVersionRequest =
          LogExperimentCodeVersion.newBuilder()
              .setId(experiment.getId())
              .setCodeVersion(
                  CodeVersion.newBuilder()
                      .setCodeArchive(
                          Artifact.newBuilder()
                              .setKey("code_version_image")
                              .setPath("https://xyz_path_string.com/image.png")
                              .setArtifactType(ArtifactType.CODE)
                              .build())
                      .build())
              .build();
      experimentServiceStub.logExperimentCodeVersion(logExperimentCodeVersionRequest);
      fail();
    } catch (StatusRuntimeException e) {
      Status status = Status.fromThrowable(e);
      LOGGER.warn("Error Code : " + status.getCode() + " Description : " + status.getDescription());
      assertEquals(Status.ALREADY_EXISTS.getCode(), status.getCode());
    }

    LOGGER.info("Log Experiment code version test stop................................");
  }

  @Test
  public void getExperimentCodeVersionTest() {
    LOGGER.info("Get Experiment code version test start................................");

    LogExperimentCodeVersion logExperimentCodeVersionRequest =
        LogExperimentCodeVersion.newBuilder()
            .setId(experiment.getId())
            .setCodeVersion(
                CodeVersion.newBuilder()
                    .setCodeArchive(
                        Artifact.newBuilder()
                            .setKey("code_version_image")
                            .setPath("https://xyz_path_string.com/image.png")
                            .setArtifactType(ArtifactType.CODE)
                            .setUploadCompleted(
                                !testConfig
                                    .getArtifactStoreConfig()
                                    .getArtifactStoreType()
                                    .equals(CommonConstants.S3))
                            .build())
                    .build())
            .build();
    LogExperimentCodeVersion.Response logExperimentCodeVersionResponse =
        experimentServiceStub.logExperimentCodeVersion(logExperimentCodeVersionRequest);
    CodeVersion codeVersion =
        logExperimentCodeVersionResponse.getExperiment().getCodeVersionSnapshot();

    assertNotEquals(
        "Experiment codeVersion not match with expected experiment codeVersion",
        logExperimentCodeVersionRequest.getCodeVersion(),
        codeVersion);
    experiment = logExperimentCodeVersionResponse.getExperiment();

    GetExperimentCodeVersion getExperimentCodeVersionRequest =
        GetExperimentCodeVersion.newBuilder().setId(experiment.getId()).build();
    GetExperimentCodeVersion.Response getExperimentCodeVersionResponse =
        experimentServiceStub.getExperimentCodeVersion(getExperimentCodeVersionRequest);
    assertEquals(
        "Experiment codeVersion not match with expected experiment codeVersion",
        codeVersion,
        getExperimentCodeVersionResponse.getCodeVersion());

    LOGGER.info("Get Experiment code version test stop................................");
  }

  @Test
  public void logArtifactsTest() {
    LOGGER.info(" Log Artifacts in Experiment test start................................");

    List<Artifact> artifacts = new ArrayList<>();
    Artifact artifact1 =
        Artifact.newBuilder()
            .setKey("Google Pay Artifact " + Calendar.getInstance().getTimeInMillis())
            .setPath("This is new added data artifact type in Google Pay artifact")
            .setArtifactType(ArtifactType.MODEL)
            .build();
    artifacts.add(artifact1);
    Artifact artifact2 =
        Artifact.newBuilder()
            .setKey("Google Pay Artifact " + Calendar.getInstance().getTimeInMillis())
            .setPath("This is new added data artifact type in Google Pay artifact")
            .setArtifactType(ArtifactType.DATA)
            .build();
    artifacts.add(artifact2);

    LogExperimentArtifacts logArtifactRequest =
        LogExperimentArtifacts.newBuilder()
            .setId(experiment.getId())
            .addAllArtifacts(artifacts)
            .build();

    LogExperimentArtifacts.Response response =
        experimentServiceStub.logArtifacts(logArtifactRequest);

    LOGGER.info("LogArtifact Response : \n" + response.getExperiment());
    assertEquals(
        "Experiment artifacts not match with expected artifacts",
        (experiment.getArtifactsCount() + artifacts.size()),
        response.getExperiment().getArtifactsList().size());

    assertNotEquals(
        "Experiment date_updated field not update on database",
        experiment.getDateUpdated(),
        response.getExperiment().getDateUpdated());
    experiment = response.getExperiment();

    GetExperimentById getExperimentById =
        GetExperimentById.newBuilder().setId(experiment.getId()).build();
    GetExperimentById.Response getExperimentByIdResponse =
        experimentServiceStub.getExperimentById(getExperimentById);
    assertEquals(
        "Experiment date_updated field not update on database",
        experiment.getDateUpdated(),
        getExperimentByIdResponse.getExperiment().getDateUpdated());

    LOGGER.info("Log Artifacts in Experiment tags test stop................................");
  }

  @Test
  public void m_logArtifactsNegativeTest() {
    LOGGER.info(" Log Artifacts in Experiment Negative test start................................");

    List<Artifact> artifacts = new ArrayList<>();
    Artifact artifact1 =
        Artifact.newBuilder()
            .setKey("Google Pay Artifact " + Calendar.getInstance().getTimeInMillis())
            .setPath("This is new added data artifact type in Google Pay artifact")
            .setArtifactType(ArtifactType.MODEL)
            .build();
    artifacts.add(artifact1);
    Artifact artifact2 =
        Artifact.newBuilder()
            .setKey("Google Pay Artifact " + Calendar.getInstance().getTimeInMillis())
            .setPath("This is new added data artifact type in Google Pay artifact")
            .setArtifactType(ArtifactType.DATA)
            .build();
    artifacts.add(artifact2);

    LogExperimentArtifacts logArtifactRequest =
        LogExperimentArtifacts.newBuilder().addAllArtifacts(artifacts).build();
    try {
      experimentServiceStub.logArtifacts(logArtifactRequest);
      fail();
    } catch (StatusRuntimeException ex) {
      Status status = Status.fromThrowable(ex);
      LOGGER.warn("Error Code : " + status.getCode() + " Description : " + status.getDescription());
      assertEquals(Status.INVALID_ARGUMENT.getCode(), status.getCode());
    }

    logArtifactRequest =
        LogExperimentArtifacts.newBuilder().setId("asda").addAllArtifacts(artifacts).build();
    try {
      if (isRunningIsolated()) {
        when(uac.getAuthzService().isSelfAllowed(any()))
            .thenReturn(
                Futures.immediateFuture(
                    IsSelfAllowed.Response.newBuilder().setAllowed(false).build()));
      }
      experimentServiceStub.logArtifacts(logArtifactRequest);
      fail();
    } catch (StatusRuntimeException ex) {
      Status status = Status.fromThrowable(ex);
      LOGGER.warn("Error Code : " + status.getCode() + " Description : " + status.getDescription());
      assertEquals(Status.PERMISSION_DENIED.getCode(), status.getCode());
    }

    logArtifactRequest =
        LogExperimentArtifacts.newBuilder()
            .setId(experiment.getId())
            .addAllArtifacts(experiment.getArtifactsList())
            .build();
    try {
      if (isRunningIsolated()) {
        when(uac.getAuthzService().isSelfAllowed(any()))
            .thenReturn(
                Futures.immediateFuture(
                    IsSelfAllowed.Response.newBuilder().setAllowed(true).build()));
      }
      experimentServiceStub.logArtifacts(logArtifactRequest);
      fail();
    } catch (StatusRuntimeException ex) {
      Status status = Status.fromThrowable(ex);
      LOGGER.warn("Error Code : " + status.getCode() + " Description : " + status.getDescription());
      assertEquals(Status.ALREADY_EXISTS.getCode(), status.getCode());
    }

    LOGGER.info(
        "Log Artifacts in Experiment tags Negative test stop................................");
  }

  @Test
  public void getArtifactsTest() {
    LOGGER.info("Get Artifacts from Experiment test start................................");

    GetArtifacts getArtifactsRequest = GetArtifacts.newBuilder().setId(experiment.getId()).build();

    GetArtifacts.Response response = experimentServiceStub.getArtifacts(getArtifactsRequest);

    LOGGER.info("GetArtifacts Response : " + response.getArtifactsCount());
    assertEquals(
        "Experiment artifacts not matched with expected artifacts",
        experiment.getArtifactsList(),
        response.getArtifactsList());

    LOGGER.info("Get Artifacts from Experiment tags test stop................................");
  }

  @Test
  public void n_getArtifactsNegativeTest() {
    LOGGER.info(
        "Get Artifacts from Experiment Negative test start................................");

    GetArtifacts getArtifactsRequest = GetArtifacts.newBuilder().build();

    try {
      experimentServiceStub.getArtifacts(getArtifactsRequest);
      fail();
    } catch (StatusRuntimeException ex) {
      Status status = Status.fromThrowable(ex);
      LOGGER.warn("Error Code : " + status.getCode() + " Description : " + status.getDescription());
      assertEquals(Status.INVALID_ARGUMENT.getCode(), status.getCode());
    }

    getArtifactsRequest = GetArtifacts.newBuilder().setId("dssaa").build();

    try {
      if (isRunningIsolated()) {
        when(uac.getAuthzService().isSelfAllowed(any()))
            .thenReturn(
                Futures.immediateFuture(
                    IsSelfAllowed.Response.newBuilder().setAllowed(false).build()));
      }
      experimentServiceStub.getArtifacts(getArtifactsRequest);
      fail();
    } catch (StatusRuntimeException ex) {
      Status status = Status.fromThrowable(ex);
      LOGGER.warn("Error Code : " + status.getCode() + " Description : " + status.getDescription());
      assertEquals(Status.PERMISSION_DENIED.getCode(), status.getCode());
    }

    LOGGER.info(
        "Get Artifacts from Experiment Negative tags test stop................................");
  }

  @Test
  public void deleteExperimentArtifacts() {
    LOGGER.info("Delete Experiment Artifacts test start................................");

    logArtifactsTest();
    List<Artifact> artifacts = experiment.getArtifactsList();
    LOGGER.info("Artifacts size : " + artifacts.size());
    if (artifacts.isEmpty()) {
      fail("Artifacts not found");
    }

    DeleteExperimentArtifact request =
        DeleteExperimentArtifact.newBuilder()
            .setId(experiment.getId())
            .setKey(artifacts.get(0).getKey())
            .build();

    DeleteExperimentArtifact.Response response = experimentServiceStub.deleteArtifact(request);
    LOGGER.info(
        "DeleteExperimentArtifacts Response : \n" + response.getExperiment().getArtifactsList());
    assertFalse(response.getExperiment().getArtifactsList().contains(artifacts.get(0)));

    assertNotEquals(
        "Experiment date_updated field not update on database",
        experiment.getDateUpdated(),
        response.getExperiment().getDateUpdated());
    experiment = response.getExperiment();

    GetExperimentById getExperimentById =
        GetExperimentById.newBuilder().setId(experiment.getId()).build();
    GetExperimentById.Response getExperimentByIdResponse =
        experimentServiceStub.getExperimentById(getExperimentById);
    assertEquals(
        "Experiment date_updated field not update on database",
        experiment.getDateUpdated(),
        getExperimentByIdResponse.getExperiment().getDateUpdated());
    experiment = getExperimentByIdResponse.getExperiment();

    LOGGER.info("Delete Experiment Artifacts test stop................................");
  }

  @Test
  public void deleteExperiments() throws InterruptedException {
    LOGGER.info("Batch Delete Experiment test start................................");
    // Create project
    CreateProject createProjectRequest =
        ProjectTest.getCreateProjectRequest("project-" + new Date().getTime());
    CreateProject.Response createProjectResponse =
        projectServiceStub.createProject(createProjectRequest);
    Project project = createProjectResponse.getProject();
    LOGGER.info("Project created successfully");
    assertEquals(
        "Project name not match with expected project name",
        createProjectRequest.getName(),
        project.getName());

    List<String> experimentIds = new ArrayList<>();
    List<ExperimentRun> experimentRunList = new ArrayList<>();
    for (int count = 0; count < 5; count++) {
      // Create experiment of above project
      CreateExperiment createExperimentRequest =
          getCreateExperimentRequest(
              project.getId(), "Experiment-" + new Date().getTime() + "-" + count);
      CreateExperiment.Response createExperimentResponse =
          experimentServiceStub.createExperiment(createExperimentRequest);
      Experiment experiment = createExperimentResponse.getExperiment();
      experimentIds.add(experiment.getId());
      LOGGER.info("Experiment created successfully");
      assertEquals(
          "Experiment name not match with expected Experiment name",
          createExperimentRequest.getName(),
          createExperimentResponse.getExperiment().getName());

      CreateExperimentRun createExperimentRunRequest =
          getCreateExperimentRunRequest(
              project.getId(),
              experiment.getId(),
              "ExperimentRun-" + new Date().getTime() + "-" + count);
      CreateExperimentRun.Response createExperimentRunResponse =
          experimentRunServiceStub.createExperimentRun(createExperimentRunRequest);
      ExperimentRun experimentRun1 = createExperimentRunResponse.getExperimentRun();
      experimentRunList.add(experimentRun1);
      LOGGER.info("ExperimentRun created successfully");
      assertEquals(
          "ExperimentRun name not match with expected ExperimentRun name",
          createExperimentRunRequest.getName(),
          experimentRun1.getName());

      createExperimentRunRequest =
          getCreateExperimentRunRequest(
              project.getId(), experiment.getId(), "ExperimentRun_sprt_2_" + count);
      createExperimentRunResponse =
          experimentRunServiceStub.createExperimentRun(createExperimentRunRequest);
      ExperimentRun experimentRun2 = createExperimentRunResponse.getExperimentRun();
      LOGGER.info("ExperimentRun created successfully");
      assertEquals(
          "ExperimentRun name not match with expected ExperimentRun name",
          createExperimentRunRequest.getName(),
          experimentRun2.getName());

      // Create comment for above experimentRun1 & experimentRun3
      // comment for experiment1
      AddComment addCommentRequest =
          AddComment.newBuilder()
              .setEntityId(experimentRun1.getId())
              .setMessage(
                  "Hello, this project is intreasting." + Calendar.getInstance().getTimeInMillis())
              .build();
      commentServiceBlockingStub.addExperimentRunComment(addCommentRequest);
      LOGGER.info("\n Comment added successfully for ExperimentRun1 \n");
      // comment for experimentRun3
      addCommentRequest =
          AddComment.newBuilder()
              .setEntityId(experimentRun1.getId())
              .setMessage(
                  "Hello, this project is intreasting." + Calendar.getInstance().getTimeInMillis())
              .build();
      commentServiceBlockingStub.addExperimentRunComment(addCommentRequest);
      LOGGER.info("\n Comment added successfully for ExperimentRun3 \n");
    }

    DeleteExperiments deleteExperimentsRequest =
        DeleteExperiments.newBuilder().addAllIds(experimentIds).build();

    DeleteExperiments.Response response =
        experimentServiceStub.deleteExperiments(deleteExperimentsRequest);
    LOGGER.info("DeleteExperiment Response : " + response.getStatus());
    assertTrue(response.getStatus());

    if (isRunningIsolated()) {
      when(roleServiceBlockingMock.deleteRoleBindings(any()))
          .thenReturn(DeleteRoleBindings.Response.newBuilder().setStatus(true).build());
    }

    // Delete entities by cron job
    cleanUpResources();

    for (String experimentId : experimentIds) {

      // Start cross-checking for experiment
      try {
        GetExperimentById getExperiment =
            GetExperimentById.newBuilder().setId(experimentId).build();
        experimentServiceStub.getExperimentById(getExperiment);
        fail();
      } catch (StatusRuntimeException ex) {
        Status status = Status.fromThrowable(ex);
        LOGGER.info("Error Code : " + status.getCode() + " Error : " + status.getDescription());
        assertEquals(Status.NOT_FOUND.getCode(), status.getCode());
      }

      // Start cross-checking for experimentRun
      try {
        GetExperimentRunsInExperiment getExperimentRuns =
            GetExperimentRunsInExperiment.newBuilder().setExperimentId(experimentId).build();
        experimentRunServiceStub.getExperimentRunsInExperiment(getExperimentRuns);
        fail();
      } catch (StatusRuntimeException e) {
        Status status = Status.fromThrowable(e);
        LOGGER.info("Error Code : " + status.getCode() + " Error : " + status.getDescription());
        assertEquals(Status.NOT_FOUND.getCode(), status.getCode());
      }
    }

    // Start cross-checking for comment of experimentRun
    // For experimentRun1
    GetComments getCommentsRequest =
        GetComments.newBuilder().setEntityId(experimentRunList.get(0).getId()).build();
    GetComments.Response getCommentsResponse;
    try {
      getCommentsResponse = commentServiceBlockingStub.getExperimentRunComments(getCommentsRequest);
      assertTrue(getCommentsResponse.getCommentsList().isEmpty());
    } catch (StatusRuntimeException e) {
      checkEqualsAssert(e);
    }
    // For experimentRun3
    getCommentsRequest =
        GetComments.newBuilder().setEntityId(experimentRunList.get(0).getId()).build();
    try {
      getCommentsResponse = commentServiceBlockingStub.getExperimentRunComments(getCommentsRequest);
      assertTrue(getCommentsResponse.getCommentsList().isEmpty());
    } catch (StatusRuntimeException e) {
      checkEqualsAssert(e);
    }

    // Delete Project
    if (isRunningIsolated()) {
      when(uacBlockingMock.getCurrentUser(any())).thenReturn(testUser1);
      mockGetSelfAllowedResources(
          Set.of(project.getId()),
          ModelDBServiceResourceTypes.PROJECT,
          ModelDBServiceActions.DELETE);
    }
    DeleteProject deleteProject = DeleteProject.newBuilder().setId(project.getId()).build();
    DeleteProject.Response deleteProjectResponse = projectServiceStub.deleteProject(deleteProject);
    LOGGER.info("Project deleted successfully");
    LOGGER.info(deleteProjectResponse.toString());
    assertTrue(deleteProjectResponse.getStatus());

    LOGGER.info("Batch Delete Experiment test stop................................");
  }

  @Test
  public void updateExperimentName() {
    LOGGER.info("Update Experiment Name test start................................");

    Experiment experiment2 = null;
    try {
      CreateExperiment createExperimentRequest =
          getCreateExperimentRequest(project.getId(), "Experiment-" + new Date().getTime());
      CreateExperiment.Response createExperimentResponse =
          experimentServiceStub.createExperiment(createExperimentRequest);
      experiment2 = createExperimentResponse.getExperiment();

      UpdateExperimentName updateNameRequest =
          UpdateExperimentName.newBuilder()
              .setId(experiment.getId())
              .setName(experiment2.getName())
              .build();

      experimentServiceStub.updateExperimentName(updateNameRequest);
      fail();
    } catch (StatusRuntimeException ex) {
      Status status = Status.fromThrowable(ex);
      LOGGER.info("Error Code : " + status.getCode() + " Description : " + status.getDescription());
      assertEquals(Status.ALREADY_EXISTS.getCode(), status.getCode());
    } finally {
      if (experiment2 != null) {
        DeleteExperiments deleteExperimentsRequest =
            DeleteExperiments.newBuilder().addIds(experiment2.getId()).build();
        DeleteExperiments.Response response =
            experimentServiceStub.deleteExperiments(deleteExperimentsRequest);
        LOGGER.info("DeleteExperiment Response : " + response.getStatus());
        assertTrue(response.getStatus());
      }
    }

    LOGGER.info("Update Experiment Name & Description test stop................................");
  }
}<|MERGE_RESOLUTION|>--- conflicted
+++ resolved
@@ -559,18 +559,13 @@
     getExperiment = GetExperimentsInProject.newBuilder().setProjectId("hjhfdkshjfhdsk").build();
     try {
       if (isRunningIsolated()) {
-<<<<<<< HEAD
         if (testConfig.isPermissionV2Enabled()) {
-          when(collaboratorMock.getResources(any()))
+          when(uac.getCollaboratorService().getResources(any()))
               .thenReturn(Futures.immediateFuture(GetResources.Response.newBuilder().build()));
         } else {
-          when(collaboratorMock.getResourcesSpecialPersonalWorkspace(any()))
+          when(uac.getCollaboratorService().getResourcesSpecialPersonalWorkspace(any()))
               .thenReturn(Futures.immediateFuture(GetResources.Response.newBuilder().build()));
         }
-=======
-        when(uac.getCollaboratorService().getResourcesSpecialPersonalWorkspace(any()))
-            .thenReturn(Futures.immediateFuture(GetResources.Response.newBuilder().build()));
->>>>>>> 3a8c78e3
       }
       experimentServiceStub.getExperimentsInProject(getExperiment);
       fail();
@@ -578,7 +573,7 @@
       checkEqualsAssert(ex);
     } finally {
       if (isRunningIsolated() && testConfig.isPermissionV2Enabled()) {
-        when(collaboratorMock.getResources(any()))
+        when(uac.getCollaboratorService().getResources(any()))
             .thenReturn(
                 Futures.immediateFuture(
                     GetResources.Response.newBuilder()
