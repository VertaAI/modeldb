package ai.verta.modeldb.versioning;

import static ai.verta.modeldb.metadata.IDTypeEnum.IDType.VERSIONING_REPOSITORY;

import ai.verta.common.KeyValueQuery;
import ai.verta.common.ModelDBResourceEnum.ModelDBServiceResourceTypes;
import ai.verta.modeldb.*;
import ai.verta.modeldb.Dataset;
import ai.verta.modeldb.authservice.MDBRoleService;
import ai.verta.modeldb.common.CommonUtils;
import ai.verta.modeldb.common.authservice.UACApisUtil;
import ai.verta.modeldb.common.collaborator.CollaboratorUser;
import ai.verta.modeldb.common.exceptions.InternalErrorException;
import ai.verta.modeldb.common.exceptions.ModelDBException;
import ai.verta.modeldb.config.MDBConfig;
import ai.verta.modeldb.dto.DatasetPaginationDTO;
import ai.verta.modeldb.entities.versioning.*;
import ai.verta.modeldb.entities.versioning.RepositoryEnums.RepositoryTypeEnum;
import ai.verta.modeldb.experimentRun.FutureExperimentRunDAO;
import ai.verta.modeldb.metadata.IdentificationType;
import ai.verta.modeldb.metadata.MetadataDAO;
import ai.verta.modeldb.utils.ModelDBHibernateUtil;
import ai.verta.modeldb.utils.ModelDBUtils;
import ai.verta.modeldb.utils.RdbmsUtils;
import ai.verta.modeldb.versioning.Repository.OwnerTrackingCase;
import ai.verta.uac.*;
import ai.verta.uac.ModelDBActionEnum.ModelDBServiceActions;
import io.grpc.Status.Code;
import java.security.NoSuchAlgorithmException;
import java.util.*;
import java.util.AbstractMap.SimpleEntry;
import java.util.stream.Collectors;
import javax.persistence.criteria.*;
import org.apache.logging.log4j.LogManager;
import org.apache.logging.log4j.Logger;
import org.hibernate.LockMode;
import org.hibernate.LockOptions;
import org.hibernate.Session;
import org.hibernate.query.Query;

public class RepositoryDAORdbImpl implements RepositoryDAO {

  private static final Logger LOGGER = LogManager.getLogger(RepositoryDAORdbImpl.class);
  private static final ModelDBHibernateUtil modelDBHibernateUtil =
      ModelDBHibernateUtil.getInstance();
  private static final String UNEXPECTED_ERROR_ON_REPOSITORY_ENTITY_CONVERSION_TO_PROTO =
      "Unexpected error on repository entity conversion to proto";
  private static final String REPOSITORY_ID_QUERY_PARAM = "repositoryId";
  private static final String BRANCH_QUERY_PARAM = "branch";
  private final UACApisUtil uacApisUtil;
  private final MDBRoleService mdbRoleService;
  private final CommitDAO commitDAO;
  private final MetadataDAO metadataDAO;
  private final boolean isPermissionV2;

  private static final String SHORT_NAME = "repo";

  private static final String GET_REPOSITORY_IDS_BY_NAME_HQL =
      "SELECT repo.id FROM RepositoryEntity repo where repo.name = :repositoryName AND repo.deleted = false AND repo.created = true";

  private static final String GET_TAG_HQL =
      "From TagsEntity t where t.id.repository_id = :repositoryId AND t.id.tag = :tag";
  private static final String GET_TAGS_HQL =
      "From TagsEntity te where te.id.repository_id = :repoId ";
  public static final String CHECK_BRANCH_IN_REPOSITORY_HQL =
      "From BranchEntity br where br.id.repository_id = :repositoryId AND br.id.branch = :branch ";
  private static final String GET_REPOSITORY_BRANCHES_HQL =
      "From BranchEntity br where br.id.repository_id = :repoId ";
  private static final String DELETED_STATUS_REPOSITORY_QUERY_STRING =
      "UPDATE RepositoryEntity rp SET rp.deleted = :deleted WHERE rp.id IN (:repoIds)";
  private static final String GET_REPOSITORY_BY_ID_HQL =
      "From RepositoryEntity repo where repo.id = :repoId AND repo.deleted = false AND repo.created = true ";
  private static final String DELETE_ALL_REPOSITORY_ATTRIBUTES_HQL =
      "delete from AttributeEntity attr WHERE attr.repositoryEntity.id = :repoId";
  private static final String DELETE_SELECTED_REPOSITORY_ATTRIBUTES_HQL =
      "delete from AttributeEntity attr WHERE attr.key in (:keys) AND attr.repositoryEntity.id = :repoId ";
  private static final String GET_DELETED_REPOSITORY_IDS_BY_NAME_HQL =
      "SELECT repo.id FROM RepositoryEntity repo where repo.name = :name AND repo.deleted = true ";

  public RepositoryDAORdbImpl(
      UACApisUtil uacApisUtil,
      MDBRoleService mdbRoleService,
      CommitDAO commitDAO,
      MetadataDAO metadataDAO,
      MDBConfig mdbConfig) {
    this.uacApisUtil = uacApisUtil;
    this.mdbRoleService = mdbRoleService;
    this.commitDAO = commitDAO;
    this.metadataDAO = metadataDAO;
    this.isPermissionV2 = mdbConfig.isPermissionV2Enabled();
  }

  private void checkIfEntityAlreadyExists(
      Session session, Workspace workspace, String name, RepositoryTypeEnum repositoryType) {
    List<Long> repositoryEntityIds = getRepositoryEntityIdsByName(session, name, repositoryType);
    var modelDBServiceResourceTypes = ModelDBServiceResourceTypes.REPOSITORY;
    if (repositoryType.equals(RepositoryTypeEnum.DATASET)) {
      modelDBServiceResourceTypes = ModelDBServiceResourceTypes.DATASET;
    }

    if (repositoryEntityIds != null && !repositoryEntityIds.isEmpty()) {
      ModelDBUtils.checkIfEntityAlreadyExists(
          mdbRoleService,
          workspace,
          name,
          repositoryEntityIds.stream().map(String::valueOf).collect(Collectors.toList()),
          modelDBServiceResourceTypes);
    }
  }

  private List<Long> getRepositoryEntityIdsByName(
      Session session, String name, RepositoryTypeEnum repositoryType) {
    var getRepoCountByNamePrefixHQL = new StringBuilder(GET_REPOSITORY_IDS_BY_NAME_HQL);
    setRepositoryTypeInQueryBuilder(repositoryType, getRepoCountByNamePrefixHQL);
    var query = session.createQuery(getRepoCountByNamePrefixHQL.toString());
    query.setParameter("repositoryName", name);
    List<Long> repositoryEntityIds = query.list();
    return repositoryEntityIds;
  }

  @Override
  public GetRepositoryRequest.Response getRepository(GetRepositoryRequest request)
      throws Exception {
    try (var session = modelDBHibernateUtil.getSessionFactory().openSession()) {
      RepositoryEntity repository = getRepositoryById(session, request.getId());
      return GetRepositoryRequest.Response.newBuilder()
          .setRepository(
              repository.toProto(mdbRoleService, uacApisUtil, new HashMap<>(), new HashMap<>()))
          .build();
    } catch (Exception ex) {
      if (ModelDBUtils.needToRetry(ex)) {
        return getRepository(request);
      } else {
        throw ex;
      }
    }
  }

  @Override
  public RepositoryEntity getRepositoryById(
      Session session, RepositoryIdentification id, boolean checkWrite) throws ModelDBException {
    return getRepositoryById(session, id, checkWrite, true, RepositoryTypeEnum.REGULAR);
  }

  /**
   * canNotOperateOnProtected if true forces the repo to be protected, throws not_found otherwise.
   */
  @Override
  public RepositoryEntity getRepositoryById(
      Session session,
      RepositoryIdentification id,
      boolean checkWrite,
      boolean canNotOperateOnProtected,
      RepositoryTypeEnum repositoryType)
      throws ModelDBException {
    return getRepositoryEntity(
        session, null, id, checkWrite, canNotOperateOnProtected, repositoryType);
  }

  private RepositoryEntity getRepositoryEntity(
      Session session,
      Workspace workspace,
      RepositoryIdentification id,
      boolean checkWrite,
      boolean canNotOperateOnProtected,
      RepositoryTypeEnum repositoryType)
      throws ModelDBException {
    RepositoryEntity repository;
    if (id.hasNamedId()) {
      repository =
          getRepositoryByName(session, id.getNamedId().getName(), workspace, repositoryType)
              .orElseThrow(
                  () ->
                      new ModelDBException(
                          "Couldn't find repository by name " + id.getNamedId().getName(),
                          Code.NOT_FOUND));
    } else {
      repository =
          getRepositoryById(session, id.getRepoId())
              .orElseThrow(
                  () ->
                      new ModelDBException(
                          "Couldn't find repository by id " + id.getRepoId(), Code.NOT_FOUND));
    }
    if (canNotOperateOnProtected && repository.isProtected()) {
      throw new ModelDBException(
          "Can't access repository because it's protected", Code.PERMISSION_DENIED);
    }

    var modelDBServiceResourceTypes =
        ModelDBUtils.getModelDBServiceResourceTypesFromRepository(repository);
    if (checkWrite) {
      mdbRoleService.validateEntityUserWithUserInfo(
          modelDBServiceResourceTypes, repository.getId().toString(), ModelDBServiceActions.UPDATE);
    } else {
      mdbRoleService.validateEntityUserWithUserInfo(
          modelDBServiceResourceTypes, repository.getId().toString(), ModelDBServiceActions.READ);
    }
    return repository;
  }

  @Override
  public RepositoryEntity getRepositoryById(Session session, RepositoryIdentification id)
      throws ModelDBException {
    return getRepositoryById(session, id, false);
  }

  @Override
  public RepositoryEntity getProtectedRepositoryById(
      RepositoryIdentification id, boolean checkWrite) throws ModelDBException {
    try (var session = modelDBHibernateUtil.getSessionFactory().openSession()) {
      return getRepositoryById(session, id, checkWrite, false, RepositoryTypeEnum.DATASET);
    }
  }

  private Optional<RepositoryEntity> getRepositoryById(Session session, long id) {
    var query = session.createQuery(GET_REPOSITORY_BY_ID_HQL);
    query.setParameter("repoId", id);
    return Optional.ofNullable((RepositoryEntity) query.uniqueResult());
  }

  private Optional<RepositoryEntity> getRepositoryByName(
      Session session, String name, Workspace workspace, RepositoryTypeEnum repositoryType) {
    List<Long> repositoryIds = getRepositoryEntityIdsByName(session, name, repositoryType);
    // TODO: replace with the helper function
    var modelDBServiceResourceTypes = ModelDBServiceResourceTypes.REPOSITORY;
    if (repositoryType.equals(RepositoryTypeEnum.DATASET)) {
      modelDBServiceResourceTypes = ModelDBServiceResourceTypes.DATASET;
    }
    List<GetResourcesResponseItem> accessibleAllWorkspaceItems =
        mdbRoleService.getResourceItems(
            workspace,
            !repositoryIds.isEmpty()
                ? repositoryIds.stream().map(String::valueOf).collect(Collectors.toSet())
                : Collections.emptySet(),
            modelDBServiceResourceTypes,
            false);
    Set<Long> repoIds =
        accessibleAllWorkspaceItems.stream()
            .filter(
                getResourcesResponseItem -> getResourcesResponseItem.getResourceName().equals(name))
            .map(
                getResourcesResponseItem ->
                    Long.parseLong(getResourcesResponseItem.getResourceId()))
            .collect(Collectors.toSet());
    if (!repoIds.isEmpty()) {
      if (repoIds.size() > 1) {
        throw new InternalErrorException(
            "Multiple "
                + modelDBServiceResourceTypes
                + " found for the name '"
                + name
                + "' in the workspace");
      }
      return getRepositoryById(session, new ArrayList<>(repoIds).get(0));
    } else {
      return Optional.empty();
    }
  }

  @Override
  public SetRepository.Response setRepository(
      SetRepository request, UserInfo userInfo, boolean create)
      throws ModelDBException, NoSuchAlgorithmException {
    try (var session = modelDBHibernateUtil.getSessionFactory().openSession()) {
      RepositoryEntity repository =
          setRepository(
              session,
              null,
              request.getRepository(),
              request.getId(),
              null,
              userInfo,
              create,
              RepositoryTypeEnum.REGULAR);
      return SetRepository.Response.newBuilder()
          .setRepository(
              repository.toProto(mdbRoleService, uacApisUtil, new HashMap<>(), new HashMap<>()))
          .build();
    } catch (Exception ex) {
      if (ModelDBUtils.needToRetry(ex)) {
        return setRepository(request, userInfo, create);
      } else {
        throw ex;
      }
    }
  }

  private RepositoryEntity setRepository(
      Session session,
      String workspaceName,
      Repository repository,
      RepositoryIdentification repoId,
      List<String> tagList,
      UserInfo userInfo,
      boolean create,
      RepositoryTypeEnum repositoryType)
      throws ModelDBException, NoSuchAlgorithmException {

    if (workspaceName == null && repoId.hasNamedId()) {
      workspaceName = repoId.getNamedId().getWorkspaceName();
    }

    RepositoryEntity repositoryEntity;
    var nameChanged = false;
    Workspace workspace = null;
    if (isPermissionV2) {
      if (workspaceName != null && !workspaceName.isEmpty()) {
        workspace = mdbRoleService.getWorkspaceByWorkspaceName(userInfo, workspaceName);
      }
    } else {
      workspace = mdbRoleService.getWorkspaceByWorkspaceName(userInfo, workspaceName);
    }
    if (create) {
      String name = repository.getName();
      if (name.isEmpty()) {
        throw new ModelDBException("Repository name should not be empty", Code.INVALID_ARGUMENT);
      }

      var deletedQueryStringBuilder = new StringBuilder(GET_DELETED_REPOSITORY_IDS_BY_NAME_HQL);
      setRepositoryTypeInQueryBuilder(repositoryType, deletedQueryStringBuilder);
      var deletedEntitiesQuery = session.createQuery(deletedQueryStringBuilder.toString());
      deletedEntitiesQuery.setParameter("name", name);
      List<Long> deletedEntityIds = deletedEntitiesQuery.list();
      if (!deletedEntityIds.isEmpty()) {
        mdbRoleService.deleteEntityResourcesWithServiceUser(
            deletedEntityIds.stream().map(String::valueOf).collect(Collectors.toList()),
            repositoryType.equals(RepositoryTypeEnum.DATASET)
                ? ModelDBServiceResourceTypes.DATASET
                : ModelDBServiceResourceTypes.REPOSITORY);
      }

      repositoryEntity = new RepositoryEntity(repository, repositoryType);
    } else {
      repositoryEntity =
          getRepositoryEntity(session, workspace, repoId, true, false, repositoryType);
      session.lock(repositoryEntity, LockMode.PESSIMISTIC_WRITE);
      if (!repository.getName().isEmpty()
          && !repositoryEntity.getName().equals(repository.getName())) {
        // TODO: Remove this after UAC support update entity name using SetResource
        checkIfEntityAlreadyExists(session, workspace, repository.getName(), repositoryType);
        nameChanged = true;
      }
      repositoryEntity.update(repository);
    }
    session.beginTransaction();
    session.saveOrUpdate(repositoryEntity);
    if (create) {
      var initCommit =
          Commit.newBuilder().setMessage(ModelDBConstants.INITIAL_COMMIT_MESSAGE).build();
      var commitEntity =
          commitDAO.saveCommitEntity(
              session,
              initCommit,
              FileHasher.getSha(new String()),
              uacApisUtil.getVertaIdFromUserInfo(userInfo),
              repositoryEntity);

      saveBranch(
          session, commitEntity.getCommit_hash(), ModelDBConstants.MASTER_BRANCH, repositoryEntity);

      if (tagList != null && !tagList.isEmpty()) {
        metadataDAO.addLabels(
            session,
            IdentificationType.newBuilder()
                .setIdType(VERSIONING_REPOSITORY)
                .setIntId(repositoryEntity.getId())
                .build(),
            tagList);
      }
    }
    session.getTransaction().commit();
    if (create || nameChanged) {
      try {
        var resourceVisibility = repository.getVisibility();
        if (repository.getVisibility().equals(ResourceVisibility.UNKNOWN)) {
          resourceVisibility =
              ModelDBUtils.getResourceVisibility(
                  workspace == null ? Optional.empty() : Optional.of(workspace),
                  repository.getRepositoryVisibility());
        }
        var modelDBServiceResourceTypes =
            ModelDBUtils.getModelDBServiceResourceTypesFromRepository(repositoryEntity);
        mdbRoleService.createWorkspacePermissions(
            workspace == null ? Optional.empty() : Optional.of(workspace.getId()),
            Optional.empty(),
            String.valueOf(repositoryEntity.getId()),
            repositoryEntity.getName(),
            Optional.empty(),
            modelDBServiceResourceTypes,
            repository.getCustomPermission(),
            resourceVisibility,
            false);
        LOGGER.debug("Repository role bindings created successfully");
        var transaction = session.beginTransaction();
        repositoryEntity.setCreated(true);
        repositoryEntity.setVisibility_migration(true);
        transaction.commit();
      } catch (Exception e) {
        LOGGER.info("Exception from UAC during Repo role binding creation : {}", e.getMessage());
        LOGGER.info("Deleting the created repository {}", repository.getId());
        // delete the repo created
        session.beginTransaction();
        repositoryEntity.setDeleted(true);
        session.update(repositoryEntity);
        session.getTransaction().commit();
        throw e;
      }
    }

    return repositoryEntity;
  }

  private void setRepositoryTypeInQueryBuilder(
      RepositoryTypeEnum repositoryType, StringBuilder getRepoCountByNamePrefixHQL) {
    getRepoCountByNamePrefixHQL.append(" AND ").append(SHORT_NAME).append(".");
    if (repositoryType.equals(RepositoryTypeEnum.DATASET)) {
      getRepoCountByNamePrefixHQL.append("datasetRepositoryMappingEntity IS NOT EMPTY ");
    } else {
      getRepoCountByNamePrefixHQL.append("datasetRepositoryMappingEntity IS EMPTY ");
    }
  }

  @Override
  public DeleteRepositoryRequest.Response deleteRepository(
      DeleteRepositoryRequest request,
      CommitDAO commitDAO,
      FutureExperimentRunDAO futureExperimentRunDAO,
      boolean canNotOperateOnProtected,
      RepositoryEnums.RepositoryTypeEnum repositoryType)
      throws ModelDBException {
    try (var session = modelDBHibernateUtil.getSessionFactory().openSession()) {
      RepositoryEntity repository =
          getRepositoryById(
              session, request.getRepositoryId(), true, canNotOperateOnProtected, repositoryType);
      // Get self allowed resources id where user has delete permission
      var modelDBServiceResourceTypes =
          ModelDBUtils.getModelDBServiceResourceTypesFromRepository(repository);
      Collection<String> allowedRepositoryIds =
          mdbRoleService.getAccessibleResourceIdsByActions(
              modelDBServiceResourceTypes,
              ModelDBServiceActions.DELETE,
              Collections.singletonList(String.valueOf(repository.getId())));
      if (allowedRepositoryIds.isEmpty()) {
        throw new ModelDBException(
            "Delete Access Denied for given repository Id : " + request.getRepositoryId(),
            Code.PERMISSION_DENIED);
      }

      deleteRepositories(session, futureExperimentRunDAO, allowedRepositoryIds);
      return DeleteRepositoryRequest.Response.newBuilder().setStatus(true).build();
    } catch (Exception ex) {
      if (ModelDBUtils.needToRetry(ex)) {
        return deleteRepository(
            request, commitDAO, futureExperimentRunDAO, canNotOperateOnProtected, repositoryType);
      } else {
        throw ex;
      }
    }
  }

  @Override
  public void deleteRepositories(
      Session session,
      FutureExperimentRunDAO futureExperimentRunDAO,
      Collection<String> allowedRepositoryIds) {
    var deletedRepositoriesQuery =
        session
            .createQuery(DELETED_STATUS_REPOSITORY_QUERY_STRING)
            .setLockOptions(new LockOptions().setLockMode(LockMode.PESSIMISTIC_WRITE));
    deletedRepositoriesQuery.setParameter("deleted", true);
    final List<Long> repositoriesIdsLong =
        allowedRepositoryIds.stream().map(Long::valueOf).collect(Collectors.toList());
    deletedRepositoriesQuery.setParameter("repoIds", repositoriesIdsLong);
    var transaction = session.beginTransaction();
    int updatedCount = deletedRepositoriesQuery.executeUpdate();
    LOGGER.debug(
        "Mark Repositories as deleted : {}, count : {}", allowedRepositoryIds, updatedCount);
    // Delete all VersionedInputs for repository ID
    futureExperimentRunDAO.deleteLogVersionedInputs(session, repositoriesIdsLong);
    transaction.commit();
  }

  @Override
  public Boolean deleteRepositories(
      List<String> repositoryIds, FutureExperimentRunDAO futureExperimentRunDAO)
      throws ModelDBException {
    Collection<String> allowedRepositoryIds =
        mdbRoleService.getAccessibleResourceIdsByActions(
            ModelDBServiceResourceTypes.REPOSITORY,
            ModelDBServiceActions.DELETE,
            Collections.singletonList(String.valueOf(repositoryIds)));
    if (allowedRepositoryIds.isEmpty()) {
      throw new ModelDBException(
          "Delete Access Denied for given repository Ids : " + repositoryIds,
          Code.PERMISSION_DENIED);
    }
    try (var session = modelDBHibernateUtil.getSessionFactory().openSession()) {
      deleteRepositories(session, futureExperimentRunDAO, allowedRepositoryIds);
    }
    return true;
  }

  @Override
  public Dataset createOrUpdateDataset(
      Dataset dataset, String workspaceName, boolean create, UserInfo userInfo)
      throws ModelDBException, NoSuchAlgorithmException {
    try (var session = modelDBHibernateUtil.getSessionFactory().openSession()) {
      var repositoryIdBuilder = RepositoryIdentification.newBuilder();
      if (dataset.getId().isEmpty()) {
        repositoryIdBuilder.setNamedId(
            RepositoryNamedIdentification.newBuilder()
                .setName(dataset.getName())
                .setWorkspaceName(workspaceName)
                .build());
      } else {
        repositoryIdBuilder.setRepoId(Long.parseLong(dataset.getId()));
      }
      var repository =
          createDatasetRepository(
              session, dataset, repositoryIdBuilder.build(), workspaceName, create, userInfo);
      return repositoryToDataset(session, metadataDAO, repository);
    } catch (Exception ex) {
      if (ModelDBUtils.needToRetry(ex)) {
        return createOrUpdateDataset(dataset, workspaceName, create, userInfo);
      } else {
        throw ex;
      }
    }
  }

  private Repository createDatasetRepository(
      Session session,
      Dataset dataset,
      RepositoryIdentification repositoryId,
      String workspaceName,
      boolean create,
      UserInfo userInfo)
      throws NoSuchAlgorithmException, ModelDBException {
    var datasetRepositoryBuilder =
        Repository.newBuilder()
            .setRepositoryVisibility(
                RepositoryVisibilityEnum.RepositoryVisibility.forNumber(
                    dataset.getDatasetVisibilityValue()))
            .setVisibility(dataset.getVisibility())
            .setDateCreated(dataset.getTimeCreated())
            .setDateUpdated(dataset.getTimeUpdated())
            .setName(dataset.getName())
            .setDescription(dataset.getDescription())
            .setOwner(dataset.getOwner())
            .addAllAttributes(dataset.getAttributesList())
            .setCustomPermission(dataset.getCustomPermission())
            .setVersionNumber(dataset.getVersionNumber());

    if (!dataset.getId().isEmpty()) {
      datasetRepositoryBuilder.setId(Long.parseLong(dataset.getId()));
    }

    var repositoryEntity =
        setRepository(
            session,
            workspaceName,
            datasetRepositoryBuilder.build(),
            repositoryId,
            dataset.getTagsList(),
            userInfo,
            create,
            RepositoryTypeEnum.DATASET);

    return repositoryEntity.toProto(mdbRoleService, uacApisUtil, new HashMap<>(), new HashMap<>());
  }

  Dataset convertToDataset(
      Session session,
      MetadataDAO metadataDAO,
      RepositoryEntity repositoryEntity,
      Map<Long, Workspace> cacheWorkspaceMap,
      Map<String, GetResourcesResponseItem> getResourcesMap)
      throws ModelDBException {

    var repository =
        repositoryEntity.toProto(mdbRoleService, uacApisUtil, cacheWorkspaceMap, getResourcesMap);
    return repositoryToDataset(session, metadataDAO, repository);
  }

  private Dataset repositoryToDataset(
      Session session, MetadataDAO metadataDAO, Repository repository) throws ModelDBException {
    var dataset = Dataset.newBuilder();
    dataset.setId(String.valueOf(repository.getId()));
    if (repository.getOwnerTrackingCase() == OwnerTrackingCase.GROUP_OWNER_ID) {
      dataset.setGroupOwnerId(repository.getGroupOwnerId());
      dataset.setOwner("");
    } else {
      dataset.setOwnerId(repository.getOwnerId());
      dataset.setOwner(String.valueOf(repository.getOwnerId()));
    }

    dataset
        .setVisibility(repository.getVisibility())
        .setWorkspaceType(repository.getWorkspaceType())
        .setWorkspaceId(repository.getWorkspaceId())
        .setWorkspaceServiceId(repository.getWorkspaceServiceId())
        .setTimeCreated(repository.getDateCreated())
        .setTimeUpdated(repository.getDateUpdated())
        .setName(repository.getName())
        .setDescription(repository.getDescription())
        .setCustomPermission(repository.getCustomPermission())
        .setDatasetVisibility(
            DatasetVisibilityEnum.DatasetVisibility.forNumber(
                repository.getRepositoryVisibilityValue()))
        .setVersionNumber(repository.getVersionNumber());
    dataset.addAllAttributes(repository.getAttributesList());
    try (var session1 = modelDBHibernateUtil.getSessionFactory().openSession()) {
      List<String> tags =
          metadataDAO.getLabels(
              session1,
              IdentificationType.newBuilder()
                  .setIdType(VERSIONING_REPOSITORY)
                  .setIntId(repository.getId())
                  .build());
      dataset.addAllTags(tags);
      return dataset.build();
    }
  }

  @Override
  public ListRepositoriesRequest.Response listRepositories(
      ListRepositoriesRequest request, UserInfo currentLoginUserInfo) throws ModelDBException {
    try (var session = modelDBHibernateUtil.getSessionFactory().openSession()) {
      var criteriaBuilder = session.getCriteriaBuilder();
      // Using FROM and JOIN
      CriteriaQuery<RepositoryEntity> criteriaQuery =
          criteriaBuilder.createQuery(RepositoryEntity.class);
      Root<RepositoryEntity> repositoryEntityRoot = criteriaQuery.from(RepositoryEntity.class);
      repositoryEntityRoot.alias(SHORT_NAME);
      List<Predicate> finalPredicatesList = new ArrayList<>();

      Set<String> accessibleResourceIds;
      Map<String, GetResourcesResponseItem> getResourcesMap = new HashMap<>();
      String workspaceName = request.getWorkspaceName();
      if (!workspaceName.isEmpty()
          && workspaceName.equals(uacApisUtil.getUsernameFromUserInfo(currentLoginUserInfo))) {
        List<GetResourcesResponseItem> accessibleAllWorkspaceItems =
            mdbRoleService.getResourceItems(
                null, Collections.emptySet(), ModelDBServiceResourceTypes.REPOSITORY, false);
        accessibleResourceIds =
            accessibleAllWorkspaceItems.stream()
                .peek(
                    responseItem -> getResourcesMap.put(responseItem.getResourceId(), responseItem))
                .map(GetResourcesResponseItem::getResourceId)
                .collect(Collectors.toSet());

        List<String> orgWorkspaceIds =
            mdbRoleService.listMyOrganizations().stream()
                .map(Organization::getWorkspaceId)
                .collect(Collectors.toList());
        for (GetResourcesResponseItem item : accessibleAllWorkspaceItems) {
          if (orgWorkspaceIds.contains(String.valueOf(item.getWorkspaceId()))) {
            accessibleResourceIds.remove(item.getResourceId());
          }
        }
      } else {
        var workspace =
            mdbRoleService.getWorkspaceByWorkspaceName(currentLoginUserInfo, workspaceName);
        List<GetResourcesResponseItem> accessibleAllWorkspaceItems =
            mdbRoleService.getResourceItems(
                workspace, Collections.emptySet(), ModelDBServiceResourceTypes.REPOSITORY, false);
        accessibleResourceIds =
            accessibleAllWorkspaceItems.stream()
                .peek(
                    responseItem -> getResourcesMap.put(responseItem.getResourceId(), responseItem))
                .map(GetResourcesResponseItem::getResourceId)
                .collect(Collectors.toSet());
      }

      if (accessibleResourceIds.isEmpty() && mdbRoleService.IsImplemented()) {
        LOGGER.debug("Accessible Repository Ids not found, size 0");
        return ListRepositoriesRequest.Response.newBuilder().setTotalRecords(0).build();
      }

      if (!accessibleResourceIds.isEmpty()) {
        Expression<String> exp = repositoryEntityRoot.get(ModelDBConstants.ID);
        var predicate2 = exp.in(accessibleResourceIds);
        finalPredicatesList.add(predicate2);
      }

      finalPredicatesList.add(
          criteriaBuilder.equal(repositoryEntityRoot.get(ModelDBConstants.DELETED), false));
      finalPredicatesList.add(
          criteriaBuilder.equal(
              repositoryEntityRoot.get(ModelDBConstants.REPOSITORY_ACCESS_MODIFIER),
              RepositoryEnums.RepositoryModifierEnum.REGULAR.ordinal()));

      var orderBy = criteriaBuilder.desc(repositoryEntityRoot.get(ModelDBConstants.DATE_UPDATED));

      var predicateArr = new Predicate[finalPredicatesList.size()];
      for (var index = 0; index < finalPredicatesList.size(); index++) {
        predicateArr[index] = finalPredicatesList.get(index);
      }

      var predicateWhereCause = criteriaBuilder.and(predicateArr);
      criteriaQuery.select(repositoryEntityRoot);
      criteriaQuery.where(predicateWhereCause);
      criteriaQuery.orderBy(orderBy);

      var query = session.createQuery(criteriaQuery);
      LOGGER.debug("Repository final query : {}", query.getQueryString());

      if (request.hasPagination()) {
        // Calculate number of documents to skip
        int pageLimit = request.getPagination().getPageLimit();
        query.setFirstResult((request.getPagination().getPageNumber() - 1) * pageLimit);
        query.setMaxResults(pageLimit);
      }

      List<RepositoryEntity> repositoryEntities = query.list();
      var builder = ListRepositoriesRequest.Response.newBuilder();

      List<Repository> repositories = new ArrayList<>(repositoryEntities.size());
      Map<Long, Workspace> cacheWorkspaceMap = new HashMap<>();
      for (RepositoryEntity repositoryEntity : repositoryEntities) {
        repositories.add(
            repositoryEntity.toProto(
                mdbRoleService, uacApisUtil, cacheWorkspaceMap, getResourcesMap));
      }
      builder.addAllRepositories(repositories);

      long totalRecords = RdbmsUtils.count(session, repositoryEntityRoot, criteriaQuery);
      builder.setTotalRecords(totalRecords);
      return builder.build();
    } catch (Exception ex) {
      if (ModelDBUtils.needToRetry(ex)) {
        return listRepositories(request, currentLoginUserInfo);
      } else {
        throw ex;
      }
    }
  }

  @Override
  public SetTagRequest.Response setTag(SetTagRequest request) throws ModelDBException {
    try (var session = modelDBHibernateUtil.getSessionFactory().openSession()) {
      RepositoryEntity repository = getRepositoryById(session, request.getRepositoryId(), true);
      session.lock(repository, LockMode.PESSIMISTIC_WRITE);

      boolean exists =
          VersioningUtils.commitRepositoryMappingExists(
              session, request.getCommitSha(), repository.getId());
      if (!exists) {
        throw new ModelDBException(
            "Commit_hash and repository_id mapping not found for repository "
                + repository.getId()
                + " commit "
                + " request.getCommitSha()",
            Code.NOT_FOUND);
      }

      var query = session.createQuery(GET_TAG_HQL);
      query.setParameter(REPOSITORY_ID_QUERY_PARAM, repository.getId());
      query.setParameter("tag", request.getTag());
      var tagsEntity = (TagsEntity) query.uniqueResult();
      if (tagsEntity != null) {
        throw new ModelDBException("Tag '" + request.getTag() + "' already exists", Code.NOT_FOUND);
      }

      tagsEntity = new TagsEntity(repository.getId(), request.getCommitSha(), request.getTag());
      session.beginTransaction();
      session.save(tagsEntity);
      session.getTransaction().commit();
      return SetTagRequest.Response.newBuilder().build();
    } catch (Exception ex) {
      if (ModelDBUtils.needToRetry(ex)) {
        return setTag(request);
      } else {
        throw ex;
      }
    }
  }

  @Override
  public GetTagRequest.Response getTag(GetTagRequest request) throws ModelDBException {
    try (var session = modelDBHibernateUtil.getSessionFactory().openSession()) {
      RepositoryEntity repository = getRepositoryById(session, request.getRepositoryId());

      var query = session.createQuery(GET_TAG_HQL);
      query.setParameter(REPOSITORY_ID_QUERY_PARAM, repository.getId());
      query.setParameter("tag", request.getTag());
      var tagsEntity = (TagsEntity) query.uniqueResult();
      if (tagsEntity == null) {
        throw new ModelDBException("Tag not found " + request.getTag(), Code.NOT_FOUND);
      }

      var commitEntity = session.get(CommitEntity.class, tagsEntity.getCommit_hash());
      return GetTagRequest.Response.newBuilder().setCommit(commitEntity.toCommitProto()).build();
    } catch (Exception ex) {
      if (ModelDBUtils.needToRetry(ex)) {
        return getTag(request);
      } else {
        throw ex;
      }
    }
  }

  @Override
  public DeleteTagRequest.Response deleteTag(DeleteTagRequest request) throws ModelDBException {
    try (var session = modelDBHibernateUtil.getSessionFactory().openSession()) {
      RepositoryEntity repository = getRepositoryById(session, request.getRepositoryId(), true);
      var tagsEntity =
          session.get(
              TagsEntity.class,
              new TagsEntity.TagId(request.getTag(), repository.getId()),
              LockMode.PESSIMISTIC_WRITE);
      if (tagsEntity == null) {
        throw new ModelDBException("Tag not found " + request.getTag(), Code.NOT_FOUND);
      }
      session.beginTransaction();
      session.delete(tagsEntity);
      session.getTransaction().commit();
      return DeleteTagRequest.Response.newBuilder().build();
    } catch (Exception ex) {
      if (ModelDBUtils.needToRetry(ex)) {
        return deleteTag(request);
      } else {
        throw ex;
      }
    }
  }

  @Override
  public ListTagsRequest.Response listTags(ListTagsRequest request) throws ModelDBException {
    try (var session = modelDBHibernateUtil.getSessionFactory().openSession()) {
      session.beginTransaction();
      RepositoryEntity repository = getRepositoryById(session, request.getRepositoryId());

      var query = session.createQuery(GET_TAGS_HQL);
      query.setParameter("repoId", repository.getId());
      List<TagsEntity> tagsEntities = query.list();

      if (tagsEntities == null || tagsEntities.isEmpty()) {
        return ListTagsRequest.Response.newBuilder().setTotalRecords(0).build();
      }

      session.getTransaction().commit();
      List<String> tags =
          tagsEntities.stream()
              .map(tagsEntity -> tagsEntity.getId().getTag())
              .collect(Collectors.toList());
      return ListTagsRequest.Response.newBuilder()
          .addAllTags(tags)
          .setTotalRecords(tags.size())
          .build();
    } catch (Exception ex) {
      if (ModelDBUtils.needToRetry(ex)) {
        return listTags(request);
      } else {
        throw ex;
      }
    }
  }

  @Override
  public SetBranchRequest.Response setBranch(
      SetBranchRequest request,
      boolean canNotOperateOnProtected,
      RepositoryEnums.RepositoryTypeEnum repositoryType)
      throws ModelDBException {
    try (var session = modelDBHibernateUtil.getSessionFactory().openSession()) {
      RepositoryEntity repository =
          getRepositoryById(
              session, request.getRepositoryId(), true, canNotOperateOnProtected, repositoryType);

      session.beginTransaction();
      session.lock(repository, LockMode.PESSIMISTIC_READ);
      saveBranch(session, request.getCommitSha(), request.getBranch(), repository);
      session.getTransaction().commit();
      return SetBranchRequest.Response.newBuilder().build();
    } catch (Exception ex) {
      if (ModelDBUtils.needToRetry(ex)) {
        return setBranch(request, canNotOperateOnProtected, repositoryType);
      } else {
        throw ex;
      }
    }
  }

  private void saveBranch(
      Session session, String commitSHA, String branch, RepositoryEntity repository)
      throws ModelDBException {
    ModelDBUtils.validateEntityNameWithColonAndSlash(branch);
    boolean exists =
        VersioningUtils.commitRepositoryMappingExists(session, commitSHA, repository.getId());
    if (!exists) {
      throw new ModelDBException(
          "Commit_hash and repository_id mapping not found for repository "
              + repository.getId()
              + " and commit "
              + commitSHA,
          Code.NOT_FOUND);
    }

    var query =
        session
            .createQuery(CHECK_BRANCH_IN_REPOSITORY_HQL)
            .setLockOptions(new LockOptions().setLockMode(LockMode.PESSIMISTIC_WRITE));
    query.setParameter(REPOSITORY_ID_QUERY_PARAM, repository.getId());
    query.setParameter(BRANCH_QUERY_PARAM, branch);
    var branchEntity = (BranchEntity) query.uniqueResult();
    if (branchEntity != null) {
      if (branchEntity.getCommit_hash().equals(commitSHA)) return;
      session.delete(branchEntity);
    }

    branchEntity = new BranchEntity(repository.getId(), commitSHA, branch);
    session.save(branchEntity);
  }

  @Override
  public BranchEntity getBranchEntity(Session session, Long repoId, String branchName)
      throws ModelDBException {
    var query = session.createQuery(CHECK_BRANCH_IN_REPOSITORY_HQL);
    query.setParameter(REPOSITORY_ID_QUERY_PARAM, repoId);
    query.setParameter(BRANCH_QUERY_PARAM, branchName);
    var branchEntity = (BranchEntity) query.uniqueResult();
    if (branchEntity == null) {
      throw new ModelDBException(ModelDBConstants.BRANCH_NOT_FOUND, Code.NOT_FOUND);
    }
    return branchEntity;
  }

  @Override
  public GetBranchRequest.Response getBranch(
      GetBranchRequest request,
      boolean canNotOperateOnProtected,
      RepositoryEnums.RepositoryTypeEnum repositoryType)
      throws ModelDBException {
    try (var session = modelDBHibernateUtil.getSessionFactory().openSession()) {
      RepositoryEntity repository =
          getRepositoryById(
              session, request.getRepositoryId(), false, canNotOperateOnProtected, repositoryType);

      var branchEntity = getBranchEntity(session, repository.getId(), request.getBranch());
      var commitEntity = session.get(CommitEntity.class, branchEntity.getCommit_hash());
      return GetBranchRequest.Response.newBuilder().setCommit(commitEntity.toCommitProto()).build();
    } catch (Exception ex) {
      if (ModelDBUtils.needToRetry(ex)) {
        return getBranch(request, canNotOperateOnProtected, repositoryType);
      } else {
        throw ex;
      }
    }
  }

  @Override
  public DeleteBranchRequest.Response deleteBranch(DeleteBranchRequest request)
      throws ModelDBException {
    try (var session = modelDBHibernateUtil.getSessionFactory().openSession()) {
      RepositoryEntity repository = getRepositoryById(session, request.getRepositoryId(), true);
      var branchEntity =
          session.get(
              BranchEntity.class,
              new BranchEntity.BranchId(request.getBranch(), repository.getId()),
              LockMode.PESSIMISTIC_WRITE);
      if (branchEntity == null) {
        throw new ModelDBException(
            ModelDBConstants.BRANCH_NOT_FOUND + request.getBranch(), Code.NOT_FOUND);
      }
      session.beginTransaction();
      session.delete(branchEntity);
      session.getTransaction().commit();
      return DeleteBranchRequest.Response.newBuilder().build();
    } catch (Exception ex) {
      if (ModelDBUtils.needToRetry(ex)) {
        return deleteBranch(request);
      } else {
        throw ex;
      }
    }
  }

  public void deleteBranchByCommit(Session session, Long repoId, String commitHash) {
    StringBuilder deleteBranchesHQLBuilder =
        new StringBuilder("DELETE FROM ")
            .append(BranchEntity.class.getSimpleName())
            .append(" br where br.id.repository_id = :repositoryId ")
            .append(" AND br.commit_hash = :commitHash ");
    var deleteBranchQuery =
        session
            .createQuery(deleteBranchesHQLBuilder.toString())
            .setLockOptions(new LockOptions().setLockMode(LockMode.PESSIMISTIC_WRITE));
    deleteBranchQuery.setParameter(REPOSITORY_ID_QUERY_PARAM, repoId);
    deleteBranchQuery.setParameter("commitHash", commitHash);
    deleteBranchQuery.executeUpdate();
  }

  @Override
  public ListBranchesRequest.Response listBranches(ListBranchesRequest request)
      throws ModelDBException {
    try (var session = modelDBHibernateUtil.getSessionFactory().openSession()) {
      RepositoryEntity repository = getRepositoryById(session, request.getRepositoryId());

      var query = session.createQuery(GET_REPOSITORY_BRANCHES_HQL);
      query.setParameter("repoId", repository.getId());
      List<BranchEntity> branchEntities = query.list();

      if (branchEntities == null || branchEntities.isEmpty()) {
        return ListBranchesRequest.Response.newBuilder().setTotalRecords(0).build();
      }

      List<String> branches =
          branchEntities.stream()
              .map(branchEntity -> branchEntity.getId().getBranch())
              .collect(Collectors.toList());
      return ListBranchesRequest.Response.newBuilder()
          .addAllBranches(branches)
          .setTotalRecords(branches.size())
          .build();
    } catch (Exception ex) {
      if (ModelDBUtils.needToRetry(ex)) {
        return listBranches(request);
      } else {
        throw ex;
      }
    }
  }

  @Override
  public ListCommitsLogRequest.Response listCommitsLog(ListCommitsLogRequest request)
      throws ModelDBException {
    try (var session = modelDBHibernateUtil.getSessionFactory().openSession()) {
      RepositoryEntity repository = getRepositoryById(session, request.getRepositoryId());

      String referenceCommit;

      if (!request.getBranch().isEmpty()) {
        var query = session.createQuery(CHECK_BRANCH_IN_REPOSITORY_HQL);
        query.setParameter(REPOSITORY_ID_QUERY_PARAM, repository.getId());
        query.setParameter(BRANCH_QUERY_PARAM, request.getBranch());
        var branchEntity = (BranchEntity) query.uniqueResult();
        if (branchEntity == null) {
          throw new ModelDBException(
              ModelDBConstants.BRANCH_NOT_FOUND + request.getBranch(), Code.NOT_FOUND);
        }
        referenceCommit = branchEntity.getCommit_hash();
      } else {
        CommitEntity commit = session.get(CommitEntity.class, request.getCommitSha());
        if (commit == null) {
          throw new ModelDBException(
              ModelDBConstants.COMMIT_NOT_FOUND + request.getCommitSha(), Code.NOT_FOUND);
        }
        referenceCommit = commit.getCommit_hash();
      }
      // list of commits to be used in the in clause in the final query
      Set<String> commitSHAs = new HashSet<>();
      // List of commits to be traversed
      List<String> childCommitSHAs = new LinkedList<>();
      childCommitSHAs.add(referenceCommit);
      var getParentCommitsQuery = "SELECT parent_hash FROM commit_parent WHERE child_hash = \'";

      while (!childCommitSHAs.isEmpty()) {
        String childCommit = childCommitSHAs.remove(0);
        commitSHAs.add(childCommit);
        var childQuery = new StringBuilder(getParentCommitsQuery);
        childQuery.append(childCommit + "\'");
        Query sqlQuery = session.createSQLQuery(childQuery.toString());
        List<String> parentCommitSHAs = sqlQuery.list();
        childCommitSHAs.addAll(parentCommitSHAs);
      }

      var getChildCommits =
          "FROM CommitEntity c WHERE c.commit_hash IN (:childCommitSHAs)  ORDER BY c.date_created DESC";
      var query = session.createQuery(getChildCommits);
      query.setParameterList("childCommitSHAs", commitSHAs);
      List<CommitEntity> commits = query.list();

      return ListCommitsLogRequest.Response.newBuilder()
          .addAllCommits(
              commits.stream().map(CommitEntity::toCommitProto).collect(Collectors.toList()))
          .setTotalRecords(commits.size())
          .build();
    } catch (Exception ex) {
      if (ModelDBUtils.needToRetry(ex)) {
        return listCommitsLog(request);
      } else {
        throw ex;
      }
    }
  }

  @Override
  public FindRepositories.Response findRepositories(FindRepositories request)
      throws ModelDBException {
    try (var session = modelDBHibernateUtil.getSessionFactory().openSession()) {
      var currentLoginUserInfo = uacApisUtil.getCurrentLoginUserInfo().blockAndGet();
      try {
        Set<String> accessibleResourceIdsWithCollaborator =
            new HashSet<>(
                mdbRoleService.getAccessibleResourceIds(
                    null,
                    new CollaboratorUser(uacApisUtil, currentLoginUserInfo),
                    ModelDBServiceResourceTypes.REPOSITORY,
                    request.getRepoIdsList().stream()
                        .map(String::valueOf)
                        .collect(Collectors.toList())));

        Map<String, GetResourcesResponseItem> getResourcesMap = new HashMap<>();
        String workspaceName = request.getWorkspaceName();
<<<<<<< HEAD
        if (!workspaceName.isEmpty()) {
=======
        if (!workspaceName.isEmpty()
            && workspaceName.equals(uacApisUtil.getUsernameFromUserInfo(currentLoginUserInfo))) {
>>>>>>> b9ab1929
          List<GetResourcesResponseItem> accessibleAllWorkspaceItems =
              mdbRoleService.getResourceItems(
                  null,
                  accessibleResourceIdsWithCollaborator,
                  ModelDBServiceResourceTypes.REPOSITORY,
                  false);
          accessibleResourceIdsWithCollaborator =
              accessibleAllWorkspaceItems.stream()
                  .peek(
                      responseItem ->
                          getResourcesMap.put(responseItem.getResourceId(), responseItem))
                  .map(GetResourcesResponseItem::getResourceId)
                  .collect(Collectors.toSet());

          List<String> orgWorkspaceIds =
              mdbRoleService.listMyOrganizations().stream()
                  .map(Organization::getWorkspaceId)
                  .collect(Collectors.toList());
          for (GetResourcesResponseItem item : accessibleAllWorkspaceItems) {
            if (orgWorkspaceIds.contains(String.valueOf(item.getWorkspaceId()))) {
              accessibleResourceIdsWithCollaborator.remove(item.getResourceId());
            }
          }
        } else {
          var workspace =
              mdbRoleService.getWorkspaceByWorkspaceName(currentLoginUserInfo, workspaceName);
          List<GetResourcesResponseItem> accessibleAllWorkspaceItems =
              mdbRoleService.getResourceItems(
                  workspace,
                  accessibleResourceIdsWithCollaborator,
                  ModelDBServiceResourceTypes.REPOSITORY,
                  false);
          accessibleResourceIdsWithCollaborator =
              accessibleAllWorkspaceItems.stream()
                  .peek(
                      responseItem ->
                          getResourcesMap.put(responseItem.getResourceId(), responseItem))
                  .map(GetResourcesResponseItem::getResourceId)
                  .collect(Collectors.toSet());
        }

        if (accessibleResourceIdsWithCollaborator.isEmpty() && mdbRoleService.IsImplemented()) {
          LOGGER.debug("Accessible Repository Ids not found, size 0");
          return FindRepositories.Response.newBuilder()
              .addAllRepositories(Collections.emptyList())
              .setTotalRecords(0L)
              .build();
        }

        for (KeyValueQuery predicate : request.getPredicatesList()) {
          // Validate if current user has access to the entity or not where predicate key has an id
          RdbmsUtils.validatePredicates(
              ModelDBConstants.REPOSITORY,
              new ArrayList<>(accessibleResourceIdsWithCollaborator),
              predicate,
              mdbRoleService.IsImplemented());
        }

        var findRepositoriesQuery =
            new FindRepositoriesQuery.FindRepositoriesHQLQueryBuilder(
                    session, uacApisUtil, mdbRoleService)
                .setRepoIds(
                    accessibleResourceIdsWithCollaborator.stream()
                        .map(Long::valueOf)
                        .collect(Collectors.toList()))
                .setPredicates(request.getPredicatesList())
                .setPageLimit(request.getPageLimit())
                .setPageNumber(request.getPageNumber())
                .build();
        List<RepositoryEntity> repositoryEntities =
            findRepositoriesQuery.getFindRepositoriesHQLQuery().list();
        Long totalRecords =
            (Long) findRepositoriesQuery.getFindRepositoriesCountHQLQuery().uniqueResult();
        LOGGER.debug("Final return Repositories, size {}", repositoryEntities.size());
        LOGGER.debug("Final return Total Records: {}", totalRecords);

        List<Repository> repositories = new ArrayList<>();
        Map<Long, Workspace> cacheWorkspaceMap = new HashMap<>();
        for (RepositoryEntity repositoryEntity : repositoryEntities) {
          repositories.add(
              repositoryEntity.toProto(
                  mdbRoleService, uacApisUtil, cacheWorkspaceMap, getResourcesMap));
        }

        return FindRepositories.Response.newBuilder()
            .addAllRepositories(repositories)
            .setTotalRecords(totalRecords)
            .build();
      } catch (ModelDBException ex) {
        if (ex.getCode().ordinal() == com.google.rpc.Code.FAILED_PRECONDITION_VALUE
            && ModelDBConstants.INTERNAL_MSG_USERS_NOT_FOUND.equals(ex.getMessage())) {
          LOGGER.info(ex.getMessage());
          return FindRepositories.Response.newBuilder()
              .addAllRepositories(Collections.emptyList())
              .setTotalRecords(0L)
              .build();
        }
        throw ex;
      }
    } catch (IllegalArgumentException ex) {
      throw CommonUtils.getInvalidFieldException(ex);
    } catch (Exception ex) {
      if (ModelDBUtils.needToRetry(ex)) {
        return findRepositories(request);
      } else {
        throw new ModelDBException(ex);
      }
    }
  }

  @Override
  public AddDatasetTags.Response addDatasetTags(
      MetadataDAO metadataDAO, String id, List<String> tags) throws ModelDBException {
    try (var session = modelDBHibernateUtil.getSessionFactory().openSession()) {
      var repositoryIdentification =
          RepositoryIdentification.newBuilder().setRepoId(Long.parseLong(id)).build();
      addRepositoryTags(
          metadataDAO, repositoryIdentification, tags, false, RepositoryTypeEnum.DATASET);
      return AddDatasetTags.Response.newBuilder()
          .setDataset(
              convertToDataset(
                  session,
                  metadataDAO,
                  getRepositoryById(
                      session, repositoryIdentification, true, false, RepositoryTypeEnum.DATASET),
                  new HashMap<>(),
                  new HashMap<>()))
          .build();
    } catch (Exception ex) {
      if (ModelDBUtils.needToRetry(ex)) {
        return addDatasetTags(metadataDAO, id, tags);
      } else {
        throw ex;
      }
    }
  }

  @Override
  public void addRepositoryTags(
      MetadataDAO metadataDAO,
      RepositoryIdentification repositoryIdentification,
      List<String> tags,
      boolean canNotOperateOnProtected,
      RepositoryEnums.RepositoryTypeEnum repositoryType)
      throws ModelDBException {
    try (var session = modelDBHibernateUtil.getSessionFactory().openSession()) {
      var transaction = session.beginTransaction();
      var repositoryEntity =
          getRepositoryById(
              session, repositoryIdentification, true, canNotOperateOnProtected, repositoryType);
      session.lock(repositoryEntity, LockMode.PESSIMISTIC_WRITE);
      repositoryEntity.update();
      List<String> tagsOld =
          metadataDAO.getLabels(
              session,
              IdentificationType.newBuilder()
                  .setIdType(VERSIONING_REPOSITORY)
                  .setIntId(repositoryIdentification.getRepoId())
                  .build());
      List<String> uniqueTags = new ArrayList<>(tags);
      uniqueTags.removeAll(tagsOld);
      metadataDAO.addLabels(
          session,
          IdentificationType.newBuilder()
              .setIdType(VERSIONING_REPOSITORY)
              .setIntId(repositoryIdentification.getRepoId())
              .build(),
          uniqueTags);
      transaction.commit();
    } catch (Exception ex) {
      if (ModelDBUtils.needToRetry(ex)) {
        addRepositoryTags(
            metadataDAO, repositoryIdentification, tags, canNotOperateOnProtected, repositoryType);
      } else {
        throw ex;
      }
    }
  }

  public DatasetPaginationDTO findDatasets(
      MetadataDAO metadataDAO,
      FindDatasets queryParameters,
      UserInfo currentLoginUserInfo,
      ResourceVisibility resourceVisibility) {
    try (var session = modelDBHibernateUtil.getSessionFactory().openSession()) {
      var builder = session.getCriteriaBuilder();
      // Using FROM and JOIN
      CriteriaQuery<RepositoryEntity> criteriaQuery = builder.createQuery(RepositoryEntity.class);
      Root<RepositoryEntity> repositoryRoot = criteriaQuery.from(RepositoryEntity.class);
      repositoryRoot.alias("ds");

      Set<String> accessibleDatasetIds;
      String workspaceName = queryParameters.getWorkspaceName();
      Map<String, GetResourcesResponseItem> getResourcesMap = new HashMap<>();
      if (!workspaceName.isEmpty()
          && workspaceName.equals(uacApisUtil.getUsernameFromUserInfo(currentLoginUserInfo))) {
        List<GetResourcesResponseItem> accessibleAllWorkspaceItems =
            mdbRoleService.getResourceItems(
                null,
                !queryParameters.getDatasetIdsList().isEmpty()
                    ? new HashSet<>(queryParameters.getDatasetIdsList())
                    : Collections.emptySet(),
                ModelDBServiceResourceTypes.DATASET,
                false);
        accessibleDatasetIds =
            accessibleAllWorkspaceItems.stream()
                .peek(
                    responseItem -> getResourcesMap.put(responseItem.getResourceId(), responseItem))
                .map(GetResourcesResponseItem::getResourceId)
                .collect(Collectors.toSet());

        List<String> orgWorkspaceIds =
            mdbRoleService.listMyOrganizations().stream()
                .map(Organization::getWorkspaceId)
                .collect(Collectors.toList());
        /*TODO: Remove organization resource filtering after UAC provide the endpoint which just
        returns the accessible ids with collaborators entities not include the organization
        entities*/
        for (GetResourcesResponseItem item : accessibleAllWorkspaceItems) {
          if (orgWorkspaceIds.contains(String.valueOf(item.getWorkspaceId()))) {
            accessibleDatasetIds.remove(item.getResourceId());
          }
        }
      } else {
        var workspace =
            mdbRoleService.getWorkspaceByWorkspaceName(currentLoginUserInfo, workspaceName);
        List<GetResourcesResponseItem> accessibleAllWorkspaceItems =
            mdbRoleService.getResourceItems(
                workspace,
                !queryParameters.getDatasetIdsList().isEmpty()
                    ? new HashSet<>(queryParameters.getDatasetIdsList())
                    : Collections.emptySet(),
                ModelDBServiceResourceTypes.DATASET,
                false);
        accessibleDatasetIds =
            accessibleAllWorkspaceItems.stream()
                .peek(
                    responseItem -> getResourcesMap.put(responseItem.getResourceId(), responseItem))
                .map(GetResourcesResponseItem::getResourceId)
                .collect(Collectors.toSet());
      }

      if (accessibleDatasetIds.isEmpty() && mdbRoleService.IsImplemented()) {
        LOGGER.debug("Accessible Dataset Ids not found, size 0");
        return getEmptyDatasetPaginationDTO();
      }

      List<Predicate> finalPredicatesList = new ArrayList<>();

      List<KeyValueQuery> predicates = new ArrayList<>(queryParameters.getPredicatesList());
      for (KeyValueQuery predicate : predicates) {
        // Validate if current user has access to the entity or not where predicate key has an id
        RdbmsUtils.validatePredicates(
            ModelDBConstants.DATASETS,
            new ArrayList<>(accessibleDatasetIds),
            predicate,
            mdbRoleService.IsImplemented());
      }

      if (!accessibleDatasetIds.isEmpty()) {
        Expression<String> exp = repositoryRoot.get(ModelDBConstants.ID);
        var predicate2 =
            exp.in(accessibleDatasetIds.stream().map(Long::parseLong).collect(Collectors.toList()));
        finalPredicatesList.add(predicate2);
      }

      String entityName = ModelDBConstants.REPOSITORY_ENTITY;
      try {
        List<Predicate> queryPredicatesList =
            RdbmsUtils.getQueryPredicatesFromPredicateList(
                entityName,
                predicates,
                builder,
                criteriaQuery,
                repositoryRoot,
                uacApisUtil,
                mdbRoleService,
                ModelDBServiceResourceTypes.DATASET);
        if (!queryPredicatesList.isEmpty()) {
          finalPredicatesList.addAll(queryPredicatesList);
        }
      } catch (ModelDBException ex) {
        if (ex.getCode().ordinal() == com.google.rpc.Code.FAILED_PRECONDITION_VALUE
            && ModelDBConstants.INTERNAL_MSG_USERS_NOT_FOUND.equals(ex.getMessage())) {
          LOGGER.info(ex.getMessage());
          return getEmptyDatasetPaginationDTO();
        }
        throw ex;
      }

      finalPredicatesList.add(builder.equal(repositoryRoot.get(ModelDBConstants.DELETED), false));
      finalPredicatesList.add(builder.equal(repositoryRoot.get(ModelDBConstants.CREATED), true));
      finalPredicatesList.add(
          builder.equal(
              repositoryRoot.get(ModelDBConstants.REPOSITORY_ACCESS_MODIFIER),
              RepositoryEnums.RepositoryModifierEnum.PROTECTED.ordinal()));

      String sortBy = queryParameters.getSortKey();
      if (sortBy.isEmpty()) {
        sortBy = ModelDBConstants.DATE_UPDATED;
      } else if (sortBy.equals(ModelDBConstants.TIME_CREATED)) {
        sortBy = ModelDBConstants.DATE_CREATED;
      }

      var orderBy =
          RdbmsUtils.getOrderBasedOnSortKey(
              sortBy, queryParameters.getAscending(), builder, repositoryRoot, entityName);

      var predicateArr = new Predicate[finalPredicatesList.size()];
      for (var index = 0; index < finalPredicatesList.size(); index++) {
        predicateArr[index] = finalPredicatesList.get(index);
      }

      var predicateWhereCause = builder.and(predicateArr);
      criteriaQuery.select(repositoryRoot);
      criteriaQuery.where(predicateWhereCause);
      criteriaQuery.orderBy(orderBy);

      Query<RepositoryEntity> query = session.createQuery(criteriaQuery);
      LOGGER.debug("Repositories final query : {}", query.getQueryString());
      if (queryParameters.getPageNumber() != 0 && queryParameters.getPageLimit() != 0) {
        // Calculate number of documents to skip
        int skips = queryParameters.getPageLimit() * (queryParameters.getPageNumber() - 1);
        query.setFirstResult(skips);
        query.setMaxResults(queryParameters.getPageLimit());
      }

      List<RepositoryEntity> repositoryEntities = query.list();
      LOGGER.debug("Repositorys result count : {}", repositoryEntities.size());

      Map<Long, Workspace> cacheWorkspaceMap = new HashMap<>();
      Map<Long, SimpleEntry<Dataset, Repository>> repositoriesAndDatasetsMap =
          convertRepositoriesFromRepositoryEntityList(
              session,
              metadataDAO,
              repositoryEntities,
              queryParameters.getIdsOnly(),
              cacheWorkspaceMap,
              getResourcesMap);

      LinkedHashMap<Dataset, Repository> repositoriesAndDatasets =
          repositoriesAndDatasetsMap.values().stream()
              .collect(
                  Collectors.toMap(
                      SimpleEntry::getKey, SimpleEntry::getValue, (a, b) -> a, LinkedHashMap::new));

      long totalRecords = RdbmsUtils.count(session, repositoryRoot, criteriaQuery);
      LOGGER.debug("Repositorys total records count : {}", totalRecords);

      var repositoryDatasetPaginationDTO = new DatasetPaginationDTO();
      repositoryDatasetPaginationDTO.setDatasets(new ArrayList<>(repositoriesAndDatasets.keySet()));
      repositoryDatasetPaginationDTO.setRepositories(
          new ArrayList<>(repositoriesAndDatasets.values()));
      repositoryDatasetPaginationDTO.setTotalRecords(totalRecords);
      return repositoryDatasetPaginationDTO;
    } catch (Exception ex) {
      if (ModelDBUtils.needToRetry(ex)) {
        return findDatasets(metadataDAO, queryParameters, currentLoginUserInfo, resourceVisibility);
      } else {
        throw ex;
      }
    }
  }

  private DatasetPaginationDTO getEmptyDatasetPaginationDTO() {
    var emptyPaginationDTO = new DatasetPaginationDTO();
    emptyPaginationDTO.setDatasets(Collections.emptyList());
    emptyPaginationDTO.setRepositories(Collections.emptyList());
    emptyPaginationDTO.setTotalRecords(0L);
    return emptyPaginationDTO;
  }

  @Override
  public Dataset deleteDatasetTags(
      MetadataDAO metadataDAO, String id, List<String> tagsList, boolean deleteAll)
      throws ModelDBException {
    try (var session = modelDBHibernateUtil.getSessionFactory().openSession()) {
      var repositoryIdentification =
          RepositoryIdentification.newBuilder().setRepoId(Long.parseLong(id)).build();
      deleteRepositoryTags(
          metadataDAO,
          repositoryIdentification,
          tagsList,
          deleteAll,
          false,
          RepositoryTypeEnum.DATASET);
      return convertToDataset(
          session,
          metadataDAO,
          getRepositoryById(
              session, repositoryIdentification, true, false, RepositoryTypeEnum.DATASET),
          new HashMap<>(),
          new HashMap<>());
    } catch (Exception ex) {
      if (ModelDBUtils.needToRetry(ex)) {
        return deleteDatasetTags(metadataDAO, id, tagsList, deleteAll);
      } else {
        throw ex;
      }
    }
  }

  @Override
  public void deleteRepositoryTags(
      MetadataDAO metadataDAO,
      RepositoryIdentification repositoryIdentification,
      List<String> tagsList,
      boolean deleteAll,
      boolean canNotOperateOnProtected,
      RepositoryEnums.RepositoryTypeEnum repositoryType)
      throws ModelDBException {
    try (var session = modelDBHibernateUtil.getSessionFactory().openSession()) {
      session.beginTransaction();
      var repositoryEntity =
          getRepositoryById(
              session, repositoryIdentification, true, canNotOperateOnProtected, repositoryType);
      session.lock(repositoryEntity, LockMode.PESSIMISTIC_WRITE);
      repositoryEntity.update();
      metadataDAO.deleteLabels(
          IdentificationType.newBuilder()
              .setIdType(VERSIONING_REPOSITORY)
              .setIntId(repositoryIdentification.getRepoId())
              .build(),
          tagsList,
          deleteAll);
      session.update(repositoryEntity);
      session.getTransaction().commit();
    } catch (Exception ex) {
      if (ModelDBUtils.needToRetry(ex)) {
        deleteRepositoryTags(
            metadataDAO,
            repositoryIdentification,
            tagsList,
            deleteAll,
            canNotOperateOnProtected,
            repositoryType);
      } else {
        throw ex;
      }
    }
  }

  @Override
  public GetDatasetById.Response getDatasetById(MetadataDAO metadataDAO, String id)
      throws ModelDBException {
    try (var session = modelDBHibernateUtil.getSessionFactory().openSession()) {
      var repositoryEntity =
          getRepositoryById(
              session,
              RepositoryIdentification.newBuilder().setRepoId(Long.parseLong(id)).build(),
              false,
              false,
              RepositoryTypeEnum.DATASET);
      return GetDatasetById.Response.newBuilder()
          .setDataset(
              convertToDataset(
                  session, metadataDAO, repositoryEntity, new HashMap<>(), new HashMap<>()))
          .build();
    } catch (NumberFormatException e) {
      String message = "Can't find repository, wrong id format: " + id;
      throw new ModelDBException(message, Code.INVALID_ARGUMENT);
    } catch (Exception ex) {
      if (ModelDBUtils.needToRetry(ex)) {
        return getDatasetById(metadataDAO, id);
      } else {
        throw ex;
      }
    }
  }

  private Map<Long, SimpleEntry<Dataset, Repository>> convertRepositoriesFromRepositoryEntityList(
      Session session,
      MetadataDAO metadataDAO,
      List<RepositoryEntity> repositoryEntityList,
      boolean idsOnly,
      Map<Long, Workspace> cacheWorkspaceMap,
      Map<String, GetResourcesResponseItem> getResourcesMap) {
    return repositoryEntityList.stream()
        .collect(
            Collectors.toMap(
                RepositoryEntity::getId,
                repositoryEntity ->
                    getDatasetRepositorySimpleEntry(
                        session,
                        metadataDAO,
                        idsOnly,
                        repositoryEntity,
                        cacheWorkspaceMap,
                        getResourcesMap),
                (a, b) -> a,
                LinkedHashMap::new));
  }

  private SimpleEntry<Dataset, Repository> getDatasetRepositorySimpleEntry(
      Session session,
      MetadataDAO metadataDAO,
      boolean idsOnly,
      RepositoryEntity repositoryEntity,
      Map<Long, Workspace> cacheWorkspaceMap,
      Map<String, GetResourcesResponseItem> getResourcesMap) {
    try {
      return new SimpleEntry<>(
          convertToDataset(
              session, metadataDAO, repositoryEntity, cacheWorkspaceMap, getResourcesMap),
          repositoryEntity.toProto(
              mdbRoleService, uacApisUtil, cacheWorkspaceMap, getResourcesMap));
    } catch (ModelDBException e) {
      LOGGER.warn(UNEXPECTED_ERROR_ON_REPOSITORY_ENTITY_CONVERSION_TO_PROTO);
      throw new InternalErrorException(UNEXPECTED_ERROR_ON_REPOSITORY_ENTITY_CONVERSION_TO_PROTO);
    }
  }

  @Override
  public void deleteRepositoryAttributes(
      Long repositoryId,
      List<String> attributesKeys,
      boolean deleteAll,
      boolean canNotOperateOnProtected,
      RepositoryEnums.RepositoryTypeEnum repositoryType)
      throws ModelDBException {
    try (var session = modelDBHibernateUtil.getSessionFactory().openSession()) {
      session.beginTransaction();
      var repositoryEntity =
          getRepositoryById(
              session,
              RepositoryIdentification.newBuilder().setRepoId(repositoryId).build(),
              true,
              canNotOperateOnProtected,
              repositoryType);
      session.lock(repositoryEntity, LockMode.PESSIMISTIC_WRITE);
      if (deleteAll) {
        var query =
            session
                .createQuery(DELETE_ALL_REPOSITORY_ATTRIBUTES_HQL)
                .setLockOptions(new LockOptions().setLockMode(LockMode.PESSIMISTIC_WRITE));
        query.setParameter("repoId", repositoryEntity.getId());
        query.executeUpdate();
      } else {
        var query =
            session
                .createQuery(DELETE_SELECTED_REPOSITORY_ATTRIBUTES_HQL)
                .setLockOptions(new LockOptions().setLockMode(LockMode.PESSIMISTIC_WRITE));
        query.setParameter("keys", attributesKeys);
        query.setParameter("repoId", repositoryEntity.getId());
        query.executeUpdate();
      }

      var updateRepoTimeQuery =
          new StringBuilder(
              "UPDATE RepositoryEntity rp SET rp.date_updated = :updatedTime, version_number=(version_number + 1)  where rp.id = :repoId ");
      var updateRepoQuery = session.createQuery(updateRepoTimeQuery.toString());
      updateRepoQuery.setParameter("updatedTime", new Date().getTime());
      updateRepoQuery.setParameter("repoId", repositoryId);
      updateRepoQuery.executeUpdate();
      session.getTransaction().commit();
    } catch (Exception ex) {
      if (ModelDBUtils.needToRetry(ex)) {
        deleteRepositoryAttributes(
            repositoryId, attributesKeys, deleteAll, canNotOperateOnProtected, repositoryType);
      } else {
        throw ex;
      }
    }
  }
}<|MERGE_RESOLUTION|>--- conflicted
+++ resolved
@@ -1104,12 +1104,7 @@
 
         Map<String, GetResourcesResponseItem> getResourcesMap = new HashMap<>();
         String workspaceName = request.getWorkspaceName();
-<<<<<<< HEAD
         if (!workspaceName.isEmpty()) {
-=======
-        if (!workspaceName.isEmpty()
-            && workspaceName.equals(uacApisUtil.getUsernameFromUserInfo(currentLoginUserInfo))) {
->>>>>>> b9ab1929
           List<GetResourcesResponseItem> accessibleAllWorkspaceItems =
               mdbRoleService.getResourceItems(
                   null,
