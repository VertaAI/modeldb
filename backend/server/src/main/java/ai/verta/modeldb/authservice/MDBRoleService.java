--- conflicted
+++ resolved
@@ -2,11 +2,6 @@
 
 import ai.verta.common.ModelDBResourceEnum.ModelDBServiceResourceTypes;
 import ai.verta.modeldb.common.authservice.RoleService;
-<<<<<<< HEAD
-import ai.verta.uac.GetCollaboratorResponseItem;
-=======
-import ai.verta.modeldb.dto.WorkspaceDTO;
->>>>>>> e581054c
 import ai.verta.uac.ModelDBActionEnum.ModelDBServiceActions;
 import ai.verta.uac.UserInfo;
 import ai.verta.uac.Workspace;
@@ -28,11 +23,6 @@
       String resourceId,
       ModelDBServiceActions modelDBServiceActions);
 
-<<<<<<< HEAD
-  GeneratedMessageV3 getTeamById(String teamId);
-
-=======
->>>>>>> e581054c
   GeneratedMessageV3 getOrgById(String orgId);
 
   /**
@@ -44,10 +34,4 @@
    * @return {@link Workspace} : workspace
    */
   Workspace getWorkspaceByWorkspaceName(UserInfo currentLoginUserInfo, String workspaceName);
-<<<<<<< HEAD
-=======
-
-  WorkspaceDTO getWorkspaceDTOByWorkspaceIdForServiceUser(
-      UserInfo currentLoginUserInfo, String workspaceId, Integer workspaceType);
->>>>>>> e581054c
 }