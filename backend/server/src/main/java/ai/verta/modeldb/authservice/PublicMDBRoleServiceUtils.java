--- conflicted
+++ resolved
@@ -113,15 +113,6 @@
   }
 
   @Override
-<<<<<<< HEAD
-  public GeneratedMessageV3 getTeamById(String teamId) {
-=======
-  public GeneratedMessageV3 getTeamByName(String orgId, String teamName) {
->>>>>>> e581054c
-    return null;
-  }
-
-  @Override
   public GeneratedMessageV3 getOrgById(String orgId) {
     return null;
   }
@@ -190,19 +181,4 @@
       boolean isServiceUser) {
     return Collections.emptyList();
   }
-<<<<<<< HEAD
-=======
-
-  @Override
-  public List<String> getWorkspaceRoleBindings(
-      String workspace_id,
-      WorkspaceType forNumber,
-      String valueOf,
-      String roleRepositoryAdmin,
-      ModelDBServiceResourceTypes repository,
-      boolean orgScopedPublic,
-      String globalSharing) {
-    return Collections.emptyList();
-  }
->>>>>>> e581054c
 }