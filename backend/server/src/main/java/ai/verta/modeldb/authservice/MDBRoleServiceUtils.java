--- conflicted
+++ resolved
@@ -1,28 +1,15 @@
 package ai.verta.modeldb.authservice;
 
 import ai.verta.common.ModelDBResourceEnum.ModelDBServiceResourceTypes;
-<<<<<<< HEAD
-import ai.verta.common.TernaryEnum;
-import ai.verta.modeldb.common.CommonMessages;
-import ai.verta.modeldb.common.CommonUtils;
-import ai.verta.modeldb.common.authservice.AuthServiceChannel;
-=======
-import ai.verta.common.WorkspaceTypeEnum.WorkspaceType;
-import ai.verta.modeldb.common.CommonConstants;
->>>>>>> e581054c
 import ai.verta.modeldb.common.authservice.RoleServiceUtils;
 import ai.verta.modeldb.common.authservice.UACApisUtil;
 import ai.verta.modeldb.common.connections.UAC;
 import ai.verta.modeldb.common.exceptions.ModelDBException;
 import ai.verta.modeldb.config.MDBConfig;
-<<<<<<< HEAD
-import ai.verta.modeldb.utils.ModelDBUtils;
-=======
-import ai.verta.modeldb.dto.WorkspaceDTO;
->>>>>>> e581054c
 import ai.verta.uac.*;
 import ai.verta.uac.ModelDBActionEnum.ModelDBServiceActions;
 import com.google.common.base.Strings;
+import io.grpc.StatusRuntimeException;
 import org.apache.logging.log4j.LogManager;
 import org.apache.logging.log4j.Logger;
 
@@ -73,45 +60,4 @@
       throw new ModelDBException(e);
     }
   }
-<<<<<<< HEAD
-=======
-
-  /**
-   * Given the workspace id and type, returns WorkspaceDTO which has the id, name and type for the
-   * workspace.
-   */
-  @Override
-  public WorkspaceDTO getWorkspaceDTOByWorkspaceIdForServiceUser(
-      UserInfo currentLoginUserInfo, String workspaceId, Integer workspaceType) {
-    var workspaceDTO = new WorkspaceDTO();
-    workspaceDTO.setWorkspaceId(workspaceId);
-
-    switch (workspaceType) {
-      case WorkspaceType.ORGANIZATION_VALUE:
-        var organization = (Organization) getOrgById(true, workspaceId, true);
-        workspaceDTO.setWorkspaceType(WorkspaceType.ORGANIZATION);
-        workspaceDTO.setWorkspaceName(organization.getName());
-        return workspaceDTO;
-      case WorkspaceType.USER_VALUE:
-        workspaceDTO.setWorkspaceType(WorkspaceType.USER);
-        if (workspaceId.equalsIgnoreCase(
-            uacApisUtil.getVertaIdFromUserInfo(currentLoginUserInfo))) {
-          workspaceDTO.setWorkspaceName(uacApisUtil.getUsernameFromUserInfo(currentLoginUserInfo));
-        } else {
-          try {
-            var userInfo =
-                uacApisUtil
-                    .getUserInfo(workspaceId, CommonConstants.UserIdentifier.VERTA_ID)
-                    .blockAndGet();
-            workspaceDTO.setWorkspaceName(uacApisUtil.getUsernameFromUserInfo(userInfo));
-          } catch (Exception e) {
-            throw new ModelDBException(e);
-          }
-        }
-        return workspaceDTO;
-      default:
-        return null;
-    }
-  }
->>>>>>> e581054c
 }