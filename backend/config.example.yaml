#ModelDB Properties
grpcServer:
  port: 8085
  requestTimeout: 30 #time in second
<<<<<<< HEAD
  metrics_port:
=======
  maxInboundMessageSize: 4000000
>>>>>>> 762df70d

springServer:
  port: 8086
  shutdownTimeout: 30 #time in second

service_user:
  email:
  devKey:

artifactStoreConfig:
  artifactStoreType: NFS #S3, GCP, NFS
  pickArtifactStoreHostFromConfig: false
  enabled: true
  host: localhost:8086
  protocol: http
  artifactEndpoint:
    getArtifact: "/v1/artifact/getArtifact"
    storeArtifact: "/v1/artifact/storeArtifact"
  S3:
    cloudAccessKey: #for s3 aws account access-key
    cloudSecretKey: #for s3 aws account secret-key
    cloudBucketName: # if nfs then root dir. Note: bucket needs to exist already
    aws_region: us-east-1
    s3presignedURLEnabled: false
    minioEndpoint:
  NFS:
    nfsServerHost: localhost #IF 'artifactStoreServerHost' found then this value will be ignore
    nfsUrlProtocol: https #IF 'artifactStoreUrlProtocol' found then this value will be ignore
    nfsRootPath:
    artifactEndpoint: #IF 'artifactEndpoint' found with parallel to 'artifactStoreType' then this value will be ignore
      getArtifact: "/v1/artifact1/getArtifact"
      storeArtifact: "/v1/artifact/storeArtifact"

# Database settings (type mongodb, couchbasedb, relational etc..)
database:
  DBType: relational
  timeout: 4
  liquibaseLockThreshold: 60 #time in second
  changeSetToRevertUntilTag: #ex: version_1.0
  minConnectionPoolSize: 5
  maxConnectionPoolSize: 20
  connectionTimeout: 300
  idleTimeout: "60000"
  maxLifetime: "300000"
  RdbConfiguration:
    RdbDatabaseName:
    RdbDriver: "org.postgresql.Driver"
    RdbDialect: "org.hibernate.dialect.PostgreSQLDialect"
    RdbUrl: "jdbc:postgresql://localhost:5432"
    RdbUsername:
    RdbPassword:
    sslMode: DISABLED
    sslEnabled: false

# Test Database settings (type mongodb, couchbasedb, relational etc..)
test:
  test-database:
    DBType: relational
    timeout: 4
    liquibaseLockThreshold: 60 #time in second
    changeSetToRevertUntilTag: #ex: version_1.0
    minConnectionPoolSize: 5
    maxConnectionPoolSize: 20
    connectionTimeout: 300
    RdbConfiguration:
      RdbDatabaseName: test
      RdbDriver: "org.postgresql.Driver"
      RdbDialect: "org.hibernate.dialect.PostgreSQLDialect"
      RdbUrl: "jdbc:postgresql://localhost:5432"
      RdbUsername:
      RdbPassword:
      sslMode: DISABLED
  testUsers:
    primaryUser:
      email:
      devKey:
    secondaryUser:
      email:
      devKey:

#AuthService Properties
authService:
  host: uacservice # Docker container name OR docker IP
  port: 50051

starterProject:

migrations:
  - name: DATASET_VERSIONING_MIGRATION
    enabled: false
    record_update_limit: 100
  - name: SUB_ENTITIES_OWNERS_RBAC_MIGRATION
    enabled: false
  - name: POPULATE_VERSION_MIGRATION
    enabled: false
    record_update_limit: 100
  - name: COLLABORATOR_RESOURCE_MIGRATION
    enabled: false
    record_update_limit: 100
  - name: BASE_PATH_DATASET_VERSION_MIGRATION
    enabled: false

telemetry:
  opt_out: false
  frequency: 10 #frequency to share data in hours, default 1
  consumer: https://xyz.com/api/v1/xyz

cron_job:
  delete_entities:
    initial_delay: 300 #delay timestamp in second, default 300second = 5min
    frequency: 60 #frequency to delete entities in second, default 60
    record_update_limit: 50
  update_run_environments:
    initial_delay: 300 #delay timestamp in second, default 300second = 5min
    frequency: 60 #frequency to delete entities in second, default 60
    record_update_limit: 100
  delete_audit_logs:
    initial_delay: 300 #delay timestamp in second, default 300second = 5min
    frequency: 60 #frequency to delete entities in second, default 60
    record_update_limit: 100
  clean_up_entities:
    initial_delay: 300 #delay timestamp in second, default 300second = 5min
    frequency: 60 #frequency to delete entities in second, default 60
    record_update_limit: 100

populateConnectionsBasedOnPrivileges: false
disabled_audits: true
jdbi_retry_time: 100 # Time in ms

trial:
  enable: true
  restrictions:
    max_artifact_size_MB: #Integer value
    max_artifact_per_run: #Integer value
    max_experiment_run_per_workspace: #Integer value<|MERGE_RESOLUTION|>--- conflicted
+++ resolved
@@ -2,11 +2,8 @@
 grpcServer:
   port: 8085
   requestTimeout: 30 #time in second
-<<<<<<< HEAD
+  maxInboundMessageSize: 4000000
   metrics_port:
-=======
-  maxInboundMessageSize: 4000000
->>>>>>> 762df70d
 
 springServer:
   port: 8086
