--- conflicted
+++ resolved
@@ -479,10 +479,6 @@
 
           AddLineage.Builder addLineage =
               AddLineage.newBuilder().addInput(inputDataset).addOutput(inputOutputExp);
-<<<<<<< HEAD
-          Response result = lineageServiceStub.addLineage(addLineage.build());
-          long id = result.getId();
-=======
 
           Response result = lineageServiceStub.addLineage(addLineage.build());
           long id = result.getId();
@@ -509,10 +505,10 @@
                   .build(),
               findAllInputsOutputsResult);
 
->>>>>>> 618277d3
           addLineage = AddLineage.newBuilder().setId(id).addInput(inputDataset2);
           result = lineageServiceStub.addLineage(addLineage.build());
           assertEquals(id, result.getId());
+
           LineageServiceBlockingStub lineageServiceBlockingStubClient2 =
               LineageServiceGrpc.newBlockingStub(client2Channel);
           if (app.getAuthServerHost() != null && app.getAuthServerPort() != null) {
@@ -520,7 +516,6 @@
             result = lineageServiceBlockingStubClient2.addLineage(addLineage.build());
             assertEquals(id, result.getId());
           }
-
           check(
               Arrays.asList(inputOutputExp, inputDataset, inputDataset2, inputExp),
               Arrays.asList(Arrays.asList(inputDataset, inputDataset2), null, null, null),
