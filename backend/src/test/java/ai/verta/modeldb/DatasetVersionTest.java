package ai.verta.modeldb;

import static org.junit.Assert.*;

<<<<<<< HEAD
import ai.verta.common.ArtifactPart;
import ai.verta.common.CollaboratorTypeEnum;
import ai.verta.common.KeyValue;
import ai.verta.common.ValueTypeEnum.ValueType;
import ai.verta.modeldb.DatasetVisibilityEnum.DatasetVisibility;
import ai.verta.modeldb.authservice.AuthService;
import ai.verta.modeldb.authservice.AuthServiceUtils;
import ai.verta.modeldb.authservice.PublicAuthServiceUtils;
import ai.verta.modeldb.authservice.PublicRoleServiceUtils;
import ai.verta.modeldb.authservice.RoleService;
import ai.verta.modeldb.authservice.RoleServiceUtils;
import ai.verta.modeldb.cron_jobs.CronJobUtils;
import ai.verta.modeldb.cron_jobs.DeleteEntitiesCron;
import ai.verta.modeldb.utils.ModelDBUtils;
import ai.verta.modeldb.versioning.DatasetBlob;
import ai.verta.modeldb.versioning.PathDatasetComponentBlob;
import ai.verta.modeldb.versioning.S3DatasetBlob;
import ai.verta.modeldb.versioning.S3DatasetComponentBlob;
import ai.verta.uac.AddCollaboratorRequest;
import ai.verta.uac.CollaboratorServiceGrpc;
import com.google.protobuf.ListValue;
import com.google.protobuf.Value;
import io.grpc.ManagedChannel;
import io.grpc.ManagedChannelBuilder;
import io.grpc.Status;
import io.grpc.StatusRuntimeException;
import io.grpc.inprocess.InProcessChannelBuilder;
import io.grpc.inprocess.InProcessServerBuilder;
import io.grpc.testing.GrpcCleanupRule;
import java.io.IOException;
import java.io.OutputStreamWriter;
import java.net.HttpURLConnection;
import java.net.URL;
import java.util.ArrayList;
import java.util.Calendar;
import java.util.Date;
import java.util.HashMap;
import java.util.List;
import java.util.Map;
import org.apache.logging.log4j.LogManager;
import org.apache.logging.log4j.Logger;
import org.junit.After;
import org.junit.AfterClass;
import org.junit.Before;
import org.junit.BeforeClass;
import org.junit.FixMethodOrder;
import org.junit.Ignore;
import org.junit.Rule;
import org.junit.Test;
=======
import org.junit.FixMethodOrder;
>>>>>>> 75be5466
import org.junit.runner.RunWith;
import org.junit.runners.JUnit4;
import org.junit.runners.MethodSorters;

@RunWith(JUnit4.class)
@FixMethodOrder(MethodSorters.NAME_ASCENDING)
public class DatasetVersionTest {

<<<<<<< HEAD
  private static final Logger LOGGER = LogManager.getLogger(CommentTest.class);
  /**
   * This rule manages automatic graceful shutdown for the registered servers and channels at the
   * end of test.
   */
  @Rule public final GrpcCleanupRule grpcCleanup = new GrpcCleanupRule();

  private ManagedChannel channel = null;
  private ManagedChannel client2Channel = null;
  private ManagedChannel authServiceChannel = null;
  private static String serverName = InProcessServerBuilder.generateName();
  private static InProcessServerBuilder serverBuilder =
      InProcessServerBuilder.forName(serverName).directExecutor();
  private static InProcessChannelBuilder channelBuilder =
      InProcessChannelBuilder.forName(serverName).directExecutor();
  private static InProcessChannelBuilder client2ChannelBuilder =
      InProcessChannelBuilder.forName(serverName).directExecutor();
  private static AuthClientInterceptor authClientInterceptor;
  private static App app;
  private static DeleteEntitiesCron deleteEntitiesCron;

  @SuppressWarnings("unchecked")
  @BeforeClass
  public static void setServerAndService() throws Exception {

    Map<String, Object> propertiesMap =
        ModelDBUtils.readYamlProperties(System.getenv(ModelDBConstants.VERTA_MODELDB_CONFIG));
    Map<String, Object> testPropMap = (Map<String, Object>) propertiesMap.get("test");
    Map<String, Object> databasePropMap = (Map<String, Object>) testPropMap.get("test-database");

    app = App.getInstance();
    AuthService authService = new PublicAuthServiceUtils();
    RoleService roleService = new PublicRoleServiceUtils(authService);

    Map<String, Object> authServicePropMap =
        (Map<String, Object>) propertiesMap.get(ModelDBConstants.AUTH_SERVICE);
    if (authServicePropMap != null) {
      String authServiceHost = (String) authServicePropMap.get(ModelDBConstants.HOST);
      Integer authServicePort = (Integer) authServicePropMap.get(ModelDBConstants.PORT);
      app.setAuthServerHost(authServiceHost);
      app.setAuthServerPort(authServicePort);

      authService = new AuthServiceUtils();
      roleService = new RoleServiceUtils(authService);
    }

    App.initializeServicesBaseOnDataBase(
        serverBuilder, databasePropMap, propertiesMap, authService, roleService);
    serverBuilder.intercept(new ModelDBAuthInterceptor());

    Map<String, Object> testUerPropMap = (Map<String, Object>) testPropMap.get("testUsers");
    if (testUerPropMap != null && testUerPropMap.size() > 0) {
      authClientInterceptor = new AuthClientInterceptor(testPropMap);
      channelBuilder.intercept(authClientInterceptor.getClient1AuthInterceptor());
      client2ChannelBuilder.intercept(authClientInterceptor.getClient2AuthInterceptor());
    }
    deleteEntitiesCron =
        new DeleteEntitiesCron(authService, roleService, CronJobUtils.deleteEntitiesFrequency);
  }

  @AfterClass
  public static void removeServerAndService() {
    // Delete entities by cron job
    deleteEntitiesCron.run();
    App.initiateShutdown(0);
  }

  @After
  public void clientClose() {
    if (!channel.isShutdown()) {
      channel.shutdownNow();
    }
    if (!client2Channel.isShutdown()) {
      client2Channel.shutdownNow();
    }
    if (app.getAuthServerHost() != null && app.getAuthServerPort() != null) {
      if (!authServiceChannel.isShutdown()) {
        authServiceChannel.shutdownNow();
      }
    }
  }

  @Before
  public void initializeChannel() throws IOException {
    grpcCleanup.register(serverBuilder.build().start());
    channel = grpcCleanup.register(channelBuilder.maxInboundMessageSize(1024).build());
    client2Channel =
        grpcCleanup.register(client2ChannelBuilder.maxInboundMessageSize(1024).build());
    if (app.getAuthServerHost() != null && app.getAuthServerPort() != null) {
      authServiceChannel =
          ManagedChannelBuilder.forTarget(app.getAuthServerHost() + ":" + app.getAuthServerPort())
              .usePlaintext()
              .intercept(authClientInterceptor.getClient1AuthInterceptor())
              .build();
    }
  }

  public CreateDatasetVersion getDatasetVersionRequest(String datasetId) {

    List<KeyValue> attributeList = new ArrayList<>();
    Value stringValue =
        Value.newBuilder()
            .setStringValue("attribute_" + Calendar.getInstance().getTimeInMillis() + "_value")
            .build();
    KeyValue keyValue =
        KeyValue.newBuilder()
            .setKey("attribute_1_" + Calendar.getInstance().getTimeInMillis())
            .setValue(stringValue)
            .build();
    attributeList.add(keyValue);

    Value intValue = Value.newBuilder().setNumberValue(12345).build();
    keyValue =
        KeyValue.newBuilder()
            .setKey("attribute_2_" + Calendar.getInstance().getTimeInMillis())
            .setValue(intValue)
            .setValueType(ValueType.NUMBER)
            .build();
    attributeList.add(keyValue);

    Value listValue =
        Value.newBuilder()
            .setListValue(ListValue.newBuilder().addValues(intValue).addValues(stringValue).build())
            .build();
    keyValue =
        KeyValue.newBuilder()
            .setKey("attribute_3_" + Calendar.getInstance().getTimeInMillis())
            .setValue(listValue)
            .setValueType(ValueType.LIST)
            .build();
    attributeList.add(keyValue);

    return CreateDatasetVersion.newBuilder()
        .setDatasetId(datasetId)
        .setDescription("this is the description of datsetVersion")
        .setDatasetVersionVisibility(DatasetVisibility.PRIVATE)
        .addTags("A")
        .addTags("A0")
        .addAllAttributes(attributeList)
        .setPathDatasetVersionInfo(
            PathDatasetVersionInfo.newBuilder()
                .setSize(2)
                .setLocationType(PathLocationTypeEnum.PathLocationType.S3_FILE_SYSTEM)
                .setBasePath(ModelDBConstants.DEFAULT_VERSIONING_BLOB_LOCATION)
                .addDatasetPartInfos(
                    DatasetPartInfo.newBuilder()
                        .setSize(2)
                        .setLastModifiedAtSource(Calendar.getInstance().getTimeInMillis())
                        .setPath("test/versioning/test.txt")
                        .build())
                .build())
        .build();
  }

  @Test
  public void createDatasetVersionTest() {

    DatasetTest datasetTest = new DatasetTest();

    DatasetVersionServiceGrpc.DatasetVersionServiceBlockingStub datasetVersionServiceStub =
        DatasetVersionServiceGrpc.newBlockingStub(channel);
    DatasetServiceGrpc.DatasetServiceBlockingStub datasetServiceStub =
        DatasetServiceGrpc.newBlockingStub(channel);

    CreateDataset createDatasetRequest =
        datasetTest.getDatasetRequest("rental_TEXT_train_data.csv");
    CreateDataset.Response createDatasetResponse =
        datasetServiceStub.createDataset(createDatasetRequest);
    Dataset dataset = createDatasetResponse.getDataset();
    LOGGER.info("CreateDataset Response : \n" + dataset);
    assertEquals(
        "Dataset name not match with expected dataset name",
        createDatasetRequest.getName(),
        dataset.getName());

    CreateDatasetVersion createDatasetVersionRequest = getDatasetVersionRequest(dataset.getId());
    CreateDatasetVersion.Response createDatasetVersionResponse =
        datasetVersionServiceStub.createDatasetVersion(createDatasetVersionRequest);
    DatasetVersion datasetVersion1 = createDatasetVersionResponse.getDatasetVersion();
    LOGGER.info("CreateDatasetVersion Response : \n" + datasetVersion1);
    assertEquals(
        "DatasetVersion datsetId not match with expected DatasetVersion datsetId",
        dataset.getId(),
        datasetVersion1.getDatasetId());

    createDatasetVersionRequest = getDatasetVersionRequest(dataset.getId());
    createDatasetVersionResponse =
        datasetVersionServiceStub.createDatasetVersion(createDatasetVersionRequest);
    DatasetVersion datasetVersion2 = createDatasetVersionResponse.getDatasetVersion();
    LOGGER.info("CreateDatasetVersion Response : \n" + datasetVersion2);
    assertEquals(
        "DatasetVersion datsetId not match with expected DatasetVersion datsetId",
        dataset.getId(),
        datasetVersion2.getDatasetId());

    DeleteDatasetVersion deleteDatasetVersionRequest =
        DeleteDatasetVersion.newBuilder().setId(datasetVersion1.getId()).build();
    DeleteDatasetVersion.Response deleteDatasetVersionResponse =
        datasetVersionServiceStub.deleteDatasetVersion(deleteDatasetVersionRequest);
    LOGGER.info("DeleteDatasetVersion deleted successfully");
    LOGGER.info(deleteDatasetVersionResponse.toString());

    deleteDatasetVersionRequest =
        DeleteDatasetVersion.newBuilder().setId(datasetVersion2.getId()).build();
    deleteDatasetVersionResponse =
        datasetVersionServiceStub.deleteDatasetVersion(deleteDatasetVersionRequest);
    LOGGER.info("DeleteDatasetVersion deleted successfully");
    LOGGER.info(deleteDatasetVersionResponse.toString());

    createDatasetVersionRequest = getDatasetVersionRequest(dataset.getId());
    createDatasetVersionRequest =
        createDatasetVersionRequest
            .toBuilder()
            .setDatasetBlob(CommitTest.getDatasetBlobFromPath("datasetVersion").getDataset())
            .build();
    createDatasetVersionResponse =
        datasetVersionServiceStub.createDatasetVersion(createDatasetVersionRequest);
    datasetVersion1 = createDatasetVersionResponse.getDatasetVersion();
    LOGGER.info("CreateDatasetVersion Response : \n" + datasetVersion1);
    assertEquals(
        "DatasetVersion datsetId not match with expected DatasetVersion datsetId",
        createDatasetVersionRequest.getDatasetBlob(),
        datasetVersion1.getDatasetBlob());

    deleteDatasetVersionRequest =
        DeleteDatasetVersion.newBuilder().setId(datasetVersion1.getId()).build();
    deleteDatasetVersionResponse =
        datasetVersionServiceStub.deleteDatasetVersion(deleteDatasetVersionRequest);
    LOGGER.info("DeleteDatasetVersion deleted successfully");
    LOGGER.info(deleteDatasetVersionResponse.toString());

    DeleteDataset deleteDataset = DeleteDataset.newBuilder().setId(dataset.getId()).build();
    DeleteDataset.Response deleteDatasetResponse = datasetServiceStub.deleteDataset(deleteDataset);
    LOGGER.info("Dataset deleted successfully");
    LOGGER.info(deleteDatasetResponse.toString());
    assertTrue(deleteDatasetResponse.getStatus());
  }

  @Test
  public void getAllDatasetVersionsByDatasetIdTest() {

    DatasetTest datasetTest = new DatasetTest();

    DatasetVersionServiceGrpc.DatasetVersionServiceBlockingStub datasetVersionServiceStub =
        DatasetVersionServiceGrpc.newBlockingStub(channel);
    DatasetServiceGrpc.DatasetServiceBlockingStub datasetServiceStub =
        DatasetServiceGrpc.newBlockingStub(channel);

    CreateDataset createDatasetRequest =
        datasetTest.getDatasetRequest("rental_TEXT_train_data.csv");
    CreateDataset.Response createDatasetResponse =
        datasetServiceStub.createDataset(createDatasetRequest);
    Dataset dataset = createDatasetResponse.getDataset();
    LOGGER.info("CreateDataset Response : \n" + dataset);
    assertEquals(
        "Dataset name not match with expected dataset name",
        createDatasetRequest.getName(),
        dataset.getName());

    GetAllDatasetVersionsByDatasetId getAllDatasetVersionsByDatasetIdRequest =
        GetAllDatasetVersionsByDatasetId.newBuilder().setDatasetId(dataset.getId()).build();

    GetAllDatasetVersionsByDatasetId.Response getAllDatasetVersionsByDatasetIdResponse =
        datasetVersionServiceStub.getAllDatasetVersionsByDatasetId(
            getAllDatasetVersionsByDatasetIdRequest);
    assertEquals(
        "Total records count not matched with expected records count",
        0,
        getAllDatasetVersionsByDatasetIdResponse.getTotalRecords());

    Map<String, DatasetVersion> datasetVersionMap = new HashMap<>();
    CreateDatasetVersion createDatasetVersionRequest = getDatasetVersionRequest(dataset.getId());
    CreateDatasetVersion.Response createDatasetVersionResponse =
        datasetVersionServiceStub.createDatasetVersion(createDatasetVersionRequest);
    DatasetVersion datasetVersion1 = createDatasetVersionResponse.getDatasetVersion();
    datasetVersionMap.put(datasetVersion1.getId(), datasetVersion1);
    LOGGER.info("CreateDatasetVersion Response : \n" + datasetVersion1);
    assertEquals(
        "DatasetVersion datsetId not match with expected DatasetVersion datsetId",
        dataset.getId(),
        datasetVersion1.getDatasetId());

    createDatasetVersionRequest = getDatasetVersionRequest(dataset.getId());
    createDatasetVersionResponse =
        datasetVersionServiceStub.createDatasetVersion(createDatasetVersionRequest);
    DatasetVersion datasetVersion2 = createDatasetVersionResponse.getDatasetVersion();
    datasetVersionMap.put(datasetVersion2.getId(), datasetVersion2);
    LOGGER.info("CreateDatasetVersion Response : \n" + datasetVersion2);
    assertEquals(
        "DatasetVersion datsetId not match with expected DatasetVersion datsetId",
        dataset.getId(),
        datasetVersion2.getDatasetId());

    createDatasetVersionRequest = getDatasetVersionRequest(dataset.getId());
    createDatasetVersionResponse =
        datasetVersionServiceStub.createDatasetVersion(createDatasetVersionRequest);
    DatasetVersion datasetVersion3 = createDatasetVersionResponse.getDatasetVersion();
    datasetVersionMap.put(datasetVersion3.getId(), datasetVersion3);
    LOGGER.info("CreateDatasetVersion Response : \n" + datasetVersion3);
    assertEquals(
        "DatasetVersion datsetId not match with expected DatasetVersion datsetId",
        dataset.getId(),
        datasetVersion3.getDatasetId());

    int pageLimit = 1;
    boolean isExpectedResultFound = false;
    for (int pageNumber = 1; pageNumber < 100; pageNumber++) {
      getAllDatasetVersionsByDatasetIdRequest =
          GetAllDatasetVersionsByDatasetId.newBuilder()
              .setDatasetId(dataset.getId())
              .setPageNumber(pageNumber)
              .setPageLimit(pageLimit)
              .setAscending(false)
              .setSortKey(ModelDBConstants.DATE_CREATED)
              .build();

      getAllDatasetVersionsByDatasetIdResponse =
          datasetVersionServiceStub.getAllDatasetVersionsByDatasetId(
              getAllDatasetVersionsByDatasetIdRequest);

      assertEquals(
          "Total records count not matched with expected records count",
          3,
          getAllDatasetVersionsByDatasetIdResponse.getTotalRecords());

      if (getAllDatasetVersionsByDatasetIdResponse.getDatasetVersionsList() != null
          && getAllDatasetVersionsByDatasetIdResponse.getDatasetVersionsList().size() > 0) {
        isExpectedResultFound = true;
        LOGGER.info(
            "GetAllDataset Response : "
                + getAllDatasetVersionsByDatasetIdResponse.getDatasetVersionsCount());
        for (DatasetVersion datasetVersion :
            getAllDatasetVersionsByDatasetIdResponse.getDatasetVersionsList()) {
          assertEquals(
              "DatasetVersion not match with expected DatasetVersion",
              datasetVersionMap.get(datasetVersion.getId()),
              datasetVersion);
        }

        if (pageNumber == 1) {
          assertEquals(
              "DatasetVersion not match with expected DatasetVersion",
              datasetVersion3,
              datasetVersionMap.get(
                  getAllDatasetVersionsByDatasetIdResponse.getDatasetVersions(0).getId()));
        } else if (pageNumber == 3) {
          assertEquals(
              "DatasetVersion not match with expected DatasetVersion",
              datasetVersion1,
              datasetVersionMap.get(
                  getAllDatasetVersionsByDatasetIdResponse.getDatasetVersions(0).getId()));
        }

      } else {
        if (isExpectedResultFound) {
          LOGGER.warn("More DatasetVersion not found in database");
          assertTrue(true);
        } else {
          fail("Expected DatasetVersion not found in response");
        }
        break;
      }
    }

    getAllDatasetVersionsByDatasetIdRequest =
        GetAllDatasetVersionsByDatasetId.newBuilder().setDatasetId(dataset.getId()).build();
    getAllDatasetVersionsByDatasetIdResponse =
        datasetVersionServiceStub.getAllDatasetVersionsByDatasetId(
            getAllDatasetVersionsByDatasetIdRequest);
    assertEquals(
        "DatasetVersions count not match with expected DatasetVersion count",
        datasetVersionMap.size(),
        getAllDatasetVersionsByDatasetIdResponse.getTotalRecords());

    for (DatasetVersion datasetVersion :
        getAllDatasetVersionsByDatasetIdResponse.getDatasetVersionsList()) {
      assertEquals(
          "DatasetVersion not match with expected DatasetVersion",
          datasetVersionMap.get(datasetVersion.getId()),
          datasetVersion);
    }

    for (String datasetVersionId :
        new String[] {datasetVersion3.getId(), datasetVersion2.getId(), datasetVersion1.getId()}) {
      DeleteDatasetVersion deleteDatasetVersionRequest =
          DeleteDatasetVersion.newBuilder().setId(datasetVersionId).build();
      DeleteDatasetVersion.Response deleteDatasetVersionResponse =
          datasetVersionServiceStub.deleteDatasetVersion(deleteDatasetVersionRequest);
      LOGGER.info("DeleteDatasetVersion deleted successfully");
      LOGGER.info(deleteDatasetVersionResponse.toString());
    }

    DeleteDataset deleteDataset = DeleteDataset.newBuilder().setId(dataset.getId()).build();
    DeleteDataset.Response deleteDatasetResponse = datasetServiceStub.deleteDataset(deleteDataset);
    LOGGER.info("Dataset deleted successfully");
    LOGGER.info(deleteDatasetResponse.toString());
    assertTrue(deleteDatasetResponse.getStatus());
  }

  @Test
  public void getLatestDatasetVersionByDatasetId() {

    DatasetTest datasetTest = new DatasetTest();

    DatasetVersionServiceGrpc.DatasetVersionServiceBlockingStub datasetVersionServiceStub =
        DatasetVersionServiceGrpc.newBlockingStub(channel);
    DatasetServiceGrpc.DatasetServiceBlockingStub datasetServiceStub =
        DatasetServiceGrpc.newBlockingStub(channel);

    CreateDataset createDatasetRequest =
        datasetTest.getDatasetRequest("rental_TEXT_train_data.csv");
    CreateDataset.Response createDatasetResponse =
        datasetServiceStub.createDataset(createDatasetRequest);
    Dataset dataset = createDatasetResponse.getDataset();
    LOGGER.info("CreateDataset Response : \n" + dataset);
    assertEquals(
        "Dataset name not match with expected dataset name",
        createDatasetRequest.getName(),
        dataset.getName());

    Map<String, DatasetVersion> datasetVersionMap = new HashMap<>();
    CreateDatasetVersion createDatasetVersionRequest = getDatasetVersionRequest(dataset.getId());
    CreateDatasetVersion.Response createDatasetVersionResponse =
        datasetVersionServiceStub.createDatasetVersion(createDatasetVersionRequest);
    DatasetVersion datasetVersion1 = createDatasetVersionResponse.getDatasetVersion();
    datasetVersionMap.put(datasetVersion1.getId(), datasetVersion1);
    LOGGER.info("CreateDatasetVersion Response : \n" + datasetVersion1);
    assertEquals(
        "DatasetVersion datsetId not match with expected DatasetVersion datsetId",
        dataset.getId(),
        datasetVersion1.getDatasetId());

    createDatasetVersionRequest = getDatasetVersionRequest(dataset.getId());
    createDatasetVersionResponse =
        datasetVersionServiceStub.createDatasetVersion(createDatasetVersionRequest);
    DatasetVersion datasetVersion2 = createDatasetVersionResponse.getDatasetVersion();
    datasetVersionMap.put(datasetVersion2.getId(), datasetVersion2);
    LOGGER.info("CreateDatasetVersion Response : \n" + datasetVersion2);
    assertEquals(
        "DatasetVersion datsetId not match with expected DatasetVersion datsetId",
        dataset.getId(),
        datasetVersion2.getDatasetId());

    createDatasetVersionRequest = getDatasetVersionRequest(dataset.getId());
    createDatasetVersionResponse =
        datasetVersionServiceStub.createDatasetVersion(createDatasetVersionRequest);
    DatasetVersion datasetVersion3 = createDatasetVersionResponse.getDatasetVersion();
    datasetVersionMap.put(datasetVersion3.getId(), datasetVersion3);
    LOGGER.info("CreateDatasetVersion Response : \n" + datasetVersion3);
    assertEquals(
        "DatasetVersion datsetId not match with expected DatasetVersion datsetId",
        dataset.getId(),
        datasetVersion3.getDatasetId());

    GetLatestDatasetVersionByDatasetId getLatestDatasetVersionByDatasetIdRequest =
        GetLatestDatasetVersionByDatasetId.newBuilder().setDatasetId(dataset.getId()).build();
    GetLatestDatasetVersionByDatasetId.Response getLatestDatasetVersionByDatasetIdResponse =
        datasetVersionServiceStub.getLatestDatasetVersionByDatasetId(
            getLatestDatasetVersionByDatasetIdRequest);
    assertEquals(
        "DatasetVersions not match with expected DatasetVersion",
        datasetVersion3,
        getLatestDatasetVersionByDatasetIdResponse.getDatasetVersion());

    // TODO: uncomment when pagination support with the sort key and ascending
    /*getLatestDatasetVersionByDatasetIdRequest =
        GetLatestDatasetVersionByDatasetId.newBuilder()
            .setDatasetId(dataset.getId())
            .setAscending(true)
            .build();
    getLatestDatasetVersionByDatasetIdResponse =
        datasetVersionServiceStub.getLatestDatasetVersionByDatasetId(
            getLatestDatasetVersionByDatasetIdRequest);
    assertEquals(
        "DatasetVersions not match with expected DatasetVersion",
        datasetVersion1,
        getLatestDatasetVersionByDatasetIdResponse.getDatasetVersion());*/

    getLatestDatasetVersionByDatasetIdRequest =
        GetLatestDatasetVersionByDatasetId.newBuilder()
            .setDatasetId(dataset.getId())
            .setSortKey(ModelDBConstants.TIME_UPDATED)
            .build();
    getLatestDatasetVersionByDatasetIdResponse =
        datasetVersionServiceStub.getLatestDatasetVersionByDatasetId(
            getLatestDatasetVersionByDatasetIdRequest);
    assertEquals(
        "DatasetVersions not match with expected DatasetVersion",
        datasetVersion3,
        getLatestDatasetVersionByDatasetIdResponse.getDatasetVersion());

    for (DatasetVersion datasetVersion :
        new DatasetVersion[] {datasetVersion3, datasetVersion2, datasetVersion1}) {
      DeleteDatasetVersion deleteDatasetVersionRequest =
          DeleteDatasetVersion.newBuilder()
              .setDatasetId(datasetVersion.getDatasetId())
              .setId(datasetVersion.getId())
              .build();
      DeleteDatasetVersion.Response deleteDatasetVersionResponse =
          datasetVersionServiceStub.deleteDatasetVersion(deleteDatasetVersionRequest);
      LOGGER.info("DeleteDatasetVersion deleted successfully");
      LOGGER.info(deleteDatasetVersionResponse.toString());
    }

    DeleteDataset deleteDataset = DeleteDataset.newBuilder().setId(dataset.getId()).build();
    DeleteDataset.Response deleteDatasetResponse = datasetServiceStub.deleteDataset(deleteDataset);
    LOGGER.info("Dataset deleted successfully");
    LOGGER.info(deleteDatasetResponse.toString());
    assertTrue(deleteDatasetResponse.getStatus());
  }

  @Test
  public void updateDatasetVersionDescription() {
    LOGGER.info("Update DatasetVersion Description test start................................");

    DatasetTest datasetTest = new DatasetTest();

    DatasetVersionServiceGrpc.DatasetVersionServiceBlockingStub datasetVersionServiceStub =
        DatasetVersionServiceGrpc.newBlockingStub(channel);
    DatasetServiceGrpc.DatasetServiceBlockingStub datasetServiceStub =
        DatasetServiceGrpc.newBlockingStub(channel);

    CreateDataset createDatasetRequest =
        datasetTest.getDatasetRequest("rental_TEXT_train_data.csv");
    CreateDataset.Response createDatasetResponse =
        datasetServiceStub.createDataset(createDatasetRequest);
    Dataset dataset = createDatasetResponse.getDataset();
    LOGGER.info("CreateDataset Response : \n" + dataset);
    assertEquals(
        "Dataset name not match with expected dataset name",
        createDatasetRequest.getName(),
        dataset.getName());

    // Create datasetVersion
    CreateDatasetVersion createDatasetVersionRequest = getDatasetVersionRequest(dataset.getId());
    CreateDatasetVersion.Response createDatasetVersionResponse =
        datasetVersionServiceStub.createDatasetVersion(createDatasetVersionRequest);
    DatasetVersion datasetVersion = createDatasetVersionResponse.getDatasetVersion();
    LOGGER.info("DatasetVersion created successfully");

    UpdateDatasetVersionDescription updateDescriptionRequest =
        UpdateDatasetVersionDescription.newBuilder()
            .setId(datasetVersion.getId())
            .setDescription("DatasetVersion Description Update 1")
            .build();

    UpdateDatasetVersionDescription.Response response =
        datasetVersionServiceStub.updateDatasetVersionDescription(updateDescriptionRequest);
    LOGGER.info("UpdateDatasetVersionDescription Response : " + response.getDatasetVersion());
    assertEquals(
        "DatasetVersion description not match with expected datasetVersion description",
        updateDescriptionRequest.getDescription(),
        response.getDatasetVersion().getDescription());
    assertNotEquals(
        "DatasetVersion date_updated field not update on database",
        datasetVersion.getTimeUpdated(),
        response.getDatasetVersion().getTimeUpdated());
    datasetVersion = response.getDatasetVersion();

    updateDescriptionRequest =
        UpdateDatasetVersionDescription.newBuilder()
            .setId(datasetVersion.getId())
            .setDescription("DatasetVersion Description Update 2")
            .build();

    response = datasetVersionServiceStub.updateDatasetVersionDescription(updateDescriptionRequest);
    LOGGER.info("UpdateDatasetVersionDescription Response : " + response.getDatasetVersion());
    assertEquals(
        "DatasetVersion description not match with expected datasetVersion description",
        updateDescriptionRequest.getDescription(),
        response.getDatasetVersion().getDescription());
    assertNotEquals(
        "DatasetVersion date_updated field not update on database",
        datasetVersion.getTimeUpdated(),
        response.getDatasetVersion().getTimeUpdated());

    updateDescriptionRequest =
        UpdateDatasetVersionDescription.newBuilder().setId(datasetVersion.getId()).build();

    response = datasetVersionServiceStub.updateDatasetVersionDescription(updateDescriptionRequest);
    LOGGER.info("UpdateDatasetVersionDescription Response : " + response.getDatasetVersion());
    assertEquals(
        "DatasetVersion description not match with expected datasetVersion description",
        updateDescriptionRequest.getDescription(),
        response.getDatasetVersion().getDescription());
    assertNotEquals(
        "DatasetVersion date_updated field not update on database",
        datasetVersion.getTimeUpdated(),
        response.getDatasetVersion().getTimeUpdated());

    DeleteDatasetVersion deleteDatasetVersion =
        DeleteDatasetVersion.newBuilder().setId(datasetVersion.getId()).build();
    DeleteDatasetVersion.Response deleteDatasetVersionResponse =
        datasetVersionServiceStub.deleteDatasetVersion(deleteDatasetVersion);
    LOGGER.info("DatasetVersion deleted successfully");
    LOGGER.info(deleteDatasetVersionResponse.toString());

    DeleteDataset deleteDataset = DeleteDataset.newBuilder().setId(dataset.getId()).build();
    DeleteDataset.Response deleteDatasetResponse = datasetServiceStub.deleteDataset(deleteDataset);
    LOGGER.info("Dataset deleted successfully");
    LOGGER.info(deleteDatasetResponse.toString());
    assertTrue(deleteDatasetResponse.getStatus());

    LOGGER.info("Update DatasetVersion Description test stop................................");
  }

  @Test
  @Ignore
  public void updateDatasetVersionDescriptionNegativeTest() {
    LOGGER.info(
        "Update DatasetVersion Description Negative test start................................");
    DatasetVersionServiceGrpc.DatasetVersionServiceBlockingStub datasetVersionServiceStub =
        DatasetVersionServiceGrpc.newBlockingStub(channel);

    UpdateDatasetVersionDescription updateDescriptionRequest =
        UpdateDatasetVersionDescription.newBuilder()
            .setDescription(
                "This is update from UpdateDatasetVersionDescription."
                    + Calendar.getInstance().getTimeInMillis())
            .build();

    try {
      datasetVersionServiceStub.updateDatasetVersionDescription(updateDescriptionRequest);
      fail();
    } catch (StatusRuntimeException e) {
      Status status = Status.fromThrowable(e);
      LOGGER.warn("Error Code : " + status.getCode() + " Description : " + status.getDescription());
      assertEquals(Status.INVALID_ARGUMENT.getCode(), status.getCode());
    }

    LOGGER.info("Update DatasetVersion Description test stop................................");
  }

  @Test
  public void addDatasetVersionTags() {
    LOGGER.info("Add DatasetVersion Tags test start................................");

    DatasetTest datasetTest = new DatasetTest();

    DatasetVersionServiceGrpc.DatasetVersionServiceBlockingStub datasetVersionServiceStub =
        DatasetVersionServiceGrpc.newBlockingStub(channel);
    DatasetServiceGrpc.DatasetServiceBlockingStub datasetServiceStub =
        DatasetServiceGrpc.newBlockingStub(channel);

    CreateDataset createDatasetRequest =
        datasetTest.getDatasetRequest("rental_TEXT_train_data.csv");
    CreateDataset.Response createDatasetResponse =
        datasetServiceStub.createDataset(createDatasetRequest);
    Dataset dataset = createDatasetResponse.getDataset();
    LOGGER.info("CreateDataset Response : \n" + dataset);
    assertEquals(
        "Dataset name not match with expected dataset name",
        createDatasetRequest.getName(),
        dataset.getName());

    // Create datasetVersion
    CreateDatasetVersion createDatasetVersionRequest = getDatasetVersionRequest(dataset.getId());
    CreateDatasetVersion.Response createDatasetVersionResponse =
        datasetVersionServiceStub.createDatasetVersion(createDatasetVersionRequest);
    DatasetVersion datasetVersion = createDatasetVersionResponse.getDatasetVersion();
    LOGGER.info("DatasetVersion created successfully");

    List<String> tagsList = new ArrayList<>();
    tagsList.add("Add Test Tag1");
    tagsList.add("Add Test Tag2");
    AddDatasetVersionTags addDatasetVersionTagsRequest =
        AddDatasetVersionTags.newBuilder()
            .setId(datasetVersion.getId())
            .addAllTags(tagsList)
            .build();

    AddDatasetVersionTags.Response response =
        datasetVersionServiceStub.addDatasetVersionTags(addDatasetVersionTagsRequest);

    DatasetVersion checkDatasetVersion = response.getDatasetVersion();
    assertEquals(4, checkDatasetVersion.getTagsCount());
    assertEquals(4, checkDatasetVersion.getTagsList().size());
    assertNotEquals(
        "DatasetVersion date_updated field not update on database",
        datasetVersion.getTimeUpdated(),
        checkDatasetVersion.getTimeUpdated());

    tagsList = new ArrayList<>();
    tagsList.add("Add Test Tag3");
    tagsList.add("Add Test Tag2");
    addDatasetVersionTagsRequest =
        AddDatasetVersionTags.newBuilder()
            .setId(datasetVersion.getId())
            .addAllTags(tagsList)
            .build();

    response = datasetVersionServiceStub.addDatasetVersionTags(addDatasetVersionTagsRequest);

    assertNotEquals(
        "DatasetVersion date_updated field not update on database",
        checkDatasetVersion.getTimeUpdated(),
        response.getDatasetVersion().getTimeUpdated());

    checkDatasetVersion = response.getDatasetVersion();
    assertEquals(5, checkDatasetVersion.getTagsCount());
    assertEquals(5, checkDatasetVersion.getTagsList().size());

    try {
      String tag52 = "Human Activity Recognition using Smartphone DatasetVersion";
      addDatasetVersionTagsRequest =
          AddDatasetVersionTags.newBuilder().setId(datasetVersion.getId()).addTags(tag52).build();
      datasetVersionServiceStub.addDatasetVersionTags(addDatasetVersionTagsRequest);
      fail();
    } catch (StatusRuntimeException e) {
      Status status = Status.fromThrowable(e);
      LOGGER.warn("Error Code : " + status.getCode() + " Description : " + status.getDescription());
      assertEquals(Status.INVALID_ARGUMENT.getCode(), status.getCode());
    }

    DeleteDatasetVersion deleteDatasetVersion =
        DeleteDatasetVersion.newBuilder().setId(datasetVersion.getId()).build();
    DeleteDatasetVersion.Response deleteDatasetVersionResponse =
        datasetVersionServiceStub.deleteDatasetVersion(deleteDatasetVersion);
    LOGGER.info("DatasetVersion deleted successfully");
    LOGGER.info(deleteDatasetVersionResponse.toString());

    DeleteDataset deleteDataset = DeleteDataset.newBuilder().setId(dataset.getId()).build();
    DeleteDataset.Response deleteDatasetResponse = datasetServiceStub.deleteDataset(deleteDataset);
    LOGGER.info("Dataset deleted successfully");
    LOGGER.info(deleteDatasetResponse.toString());
    assertTrue(deleteDatasetResponse.getStatus());

    LOGGER.info("Add DatasetVersion tags test stop................................");
  }

  @Test
  public void deleteDatasetVersionTags() {
    LOGGER.info("Delete DatasetVersion Tags test start................................");

    DatasetTest datasetTest = new DatasetTest();

    DatasetVersionServiceGrpc.DatasetVersionServiceBlockingStub datasetVersionServiceStub =
        DatasetVersionServiceGrpc.newBlockingStub(channel);
    DatasetServiceGrpc.DatasetServiceBlockingStub datasetServiceStub =
        DatasetServiceGrpc.newBlockingStub(channel);

    CreateDataset createDatasetRequest =
        datasetTest.getDatasetRequest("rental_TEXT_train_data.csv");
    CreateDataset.Response createDatasetResponse =
        datasetServiceStub.createDataset(createDatasetRequest);
    Dataset dataset = createDatasetResponse.getDataset();
    LOGGER.info("CreateDataset Response : \n" + dataset);
    assertEquals(
        "Dataset name not match with expected dataset name",
        createDatasetRequest.getName(),
        dataset.getName());

    // Create datasetVersion
    CreateDatasetVersion createDatasetVersionRequest = getDatasetVersionRequest(dataset.getId());
    CreateDatasetVersion.Response createDatasetVersionResponse =
        datasetVersionServiceStub.createDatasetVersion(createDatasetVersionRequest);
    DatasetVersion datasetVersion = createDatasetVersionResponse.getDatasetVersion();
    LOGGER.info("DatasetVersion created successfully");

    try {
      List<String> removableTags = datasetVersion.getTagsList();
      if (removableTags.size() == 0) {
        LOGGER.info("DatasetVersion Tags not found in database ");
        fail();
        return;
      }
      if (datasetVersion.getTagsList().size() > 1) {
        removableTags =
            datasetVersion.getTagsList().subList(0, datasetVersion.getTagsList().size() - 1);
      }
      DeleteDatasetVersionTags deleteDatasetVersionTagsRequest =
          DeleteDatasetVersionTags.newBuilder()
              .setId(datasetVersion.getId())
              .addAllTags(removableTags)
              .build();

      DeleteDatasetVersionTags.Response response =
          datasetVersionServiceStub.deleteDatasetVersionTags(deleteDatasetVersionTagsRequest);
      LOGGER.info("Tags deleted in server : " + response.getDatasetVersion().getTagsList());
      assertTrue(response.getDatasetVersion().getTagsList().size() <= 1);
      assertNotEquals(
          "DatasetVersion date_updated field not update on database",
          datasetVersion.getTimeUpdated(),
          response.getDatasetVersion().getTimeUpdated());
      datasetVersion = response.getDatasetVersion();

      if (response.getDatasetVersion().getTagsList().size() > 0) {
        deleteDatasetVersionTagsRequest =
            DeleteDatasetVersionTags.newBuilder()
                .setDatasetId(dataset.getId())
                .setId(datasetVersion.getId())
                .setDeleteAll(true)
                .build();

        response =
            datasetVersionServiceStub.deleteDatasetVersionTags(deleteDatasetVersionTagsRequest);
        LOGGER.info("Tags deleted in server : " + response.getDatasetVersion().getTagsList());
        assertEquals(0, response.getDatasetVersion().getTagsList().size());
        assertNotEquals(
            "DatasetVersion date_updated field not update on database",
            datasetVersion.getTimeUpdated(),
            response.getDatasetVersion().getTimeUpdated());
      }

      DeleteDatasetVersion deleteDatasetVersion =
          DeleteDatasetVersion.newBuilder()
              .setDatasetId(dataset.getId())
              .setId(datasetVersion.getId())
              .build();
      DeleteDatasetVersion.Response deleteDatasetVersionResponse =
          datasetVersionServiceStub.deleteDatasetVersion(deleteDatasetVersion);
      LOGGER.info("DatasetVersion deleted successfully");
      LOGGER.info(deleteDatasetVersionResponse.toString());

      DeleteDataset deleteDataset = DeleteDataset.newBuilder().setId(dataset.getId()).build();
      DeleteDataset.Response deleteDatasetResponse =
          datasetServiceStub.deleteDataset(deleteDataset);
      LOGGER.info("Dataset deleted successfully");
      LOGGER.info(deleteDatasetResponse.toString());
      assertTrue(deleteDatasetResponse.getStatus());

    } catch (StatusRuntimeException ex) {
      Status status = Status.fromThrowable(ex);
      LOGGER.warn("Error Code : " + status.getCode() + " Description : " + status.getDescription());
      fail();
    }

    LOGGER.info("Delete DatasetVersion tags test stop................................");
  }

  @Test
  public void deleteDatasetVersionTagsNegativeTest() {
    LOGGER.info("Delete DatasetVersion Tags Negative test start................................");
    DatasetVersionServiceGrpc.DatasetVersionServiceBlockingStub datasetVersionServiceStub =
        DatasetVersionServiceGrpc.newBlockingStub(channel);

    DeleteDatasetVersionTags deleteDatasetVersionTagsRequest =
        DeleteDatasetVersionTags.newBuilder().build();

    try {
      datasetVersionServiceStub.deleteDatasetVersionTags(deleteDatasetVersionTagsRequest);
      fail();
    } catch (StatusRuntimeException ex) {
      Status status = Status.fromThrowable(ex);
      LOGGER.warn("Error Code : " + status.getCode() + " Description : " + status.getDescription());
      assertEquals(Status.INVALID_ARGUMENT.getCode(), status.getCode());
    }

    LOGGER.info("Delete DatasetVersion tags Negative test stop................................");
  }

  @Test
  public void addDatasetVersionAttributes() {
    LOGGER.info("Add DatasetVersion Attributes test start................................");

    DatasetTest datasetTest = new DatasetTest();

    DatasetVersionServiceGrpc.DatasetVersionServiceBlockingStub datasetVersionServiceStub =
        DatasetVersionServiceGrpc.newBlockingStub(channel);
    DatasetServiceGrpc.DatasetServiceBlockingStub datasetServiceStub =
        DatasetServiceGrpc.newBlockingStub(channel);

    CreateDataset createDatasetRequest =
        datasetTest.getDatasetRequest("rental_TEXT_train_data.csv");
    CreateDataset.Response createDatasetResponse =
        datasetServiceStub.createDataset(createDatasetRequest);
    Dataset dataset = createDatasetResponse.getDataset();
    LOGGER.info("CreateDataset Response : \n" + dataset);
    assertEquals(
        "Dataset name not match with expected dataset name",
        createDatasetRequest.getName(),
        dataset.getName());

    // Create datasetVersion
    CreateDatasetVersion createDatasetVersionRequest = getDatasetVersionRequest(dataset.getId());
    CreateDatasetVersion.Response createDatasetVersionResponse =
        datasetVersionServiceStub.createDatasetVersion(createDatasetVersionRequest);
    DatasetVersion datasetVersion = createDatasetVersionResponse.getDatasetVersion();
    LOGGER.info("DatasetVersion created successfully");

    List<KeyValue> attributeList = new ArrayList<>();
    Value intValue = Value.newBuilder().setNumberValue(1.1).build();
    attributeList.add(
        KeyValue.newBuilder()
            .setKey("attribute_1" + Calendar.getInstance().getTimeInMillis())
            .setValue(intValue)
            .setValueType(ValueType.NUMBER)
            .build());
    Value stringValue =
        Value.newBuilder()
            .setStringValue("attributes_value_" + Calendar.getInstance().getTimeInMillis())
            .build();
    attributeList.add(
        KeyValue.newBuilder()
            .setKey("attribute_2" + Calendar.getInstance().getTimeInMillis())
            .setValue(stringValue)
            .setValueType(ValueType.BLOB)
            .build());

    AddDatasetVersionAttributes addDatasetVersionAttributesRequest =
        AddDatasetVersionAttributes.newBuilder()
            .setId(datasetVersion.getId())
            .addAllAttributes(attributeList)
            .build();

    AddDatasetVersionAttributes.Response response =
        datasetVersionServiceStub.addDatasetVersionAttributes(addDatasetVersionAttributesRequest);
    LOGGER.info("Added DatasetVersion Attributes: \n" + response.getDatasetVersion());
    assertTrue(response.getDatasetVersion().getAttributesList().containsAll(attributeList));
    assertNotEquals(
        "DatasetVersion date_updated field not update on database",
        datasetVersion.getTimeUpdated(),
        response.getDatasetVersion().getTimeUpdated());

    DeleteDatasetVersion deleteDatasetVersion =
        DeleteDatasetVersion.newBuilder().setId(datasetVersion.getId()).build();
    DeleteDatasetVersion.Response deleteDatasetVersionResponse =
        datasetVersionServiceStub.deleteDatasetVersion(deleteDatasetVersion);
    LOGGER.info("DatasetVersion deleted successfully");
    LOGGER.info(deleteDatasetVersionResponse.toString());

    DeleteDataset deleteDataset = DeleteDataset.newBuilder().setId(dataset.getId()).build();
    DeleteDataset.Response deleteDatasetResponse = datasetServiceStub.deleteDataset(deleteDataset);
    LOGGER.info("Dataset deleted successfully");
    LOGGER.info(deleteDatasetResponse.toString());
    assertTrue(deleteDatasetResponse.getStatus());

    LOGGER.info("Add DatasetVersion Attributes test stop................................");
  }

  @Test
  public void addDatasetVersionAttributesNegativeTest() {
    LOGGER.info(
        "Add DatasetVersion Attributes Negative test start................................");
    DatasetVersionServiceGrpc.DatasetVersionServiceBlockingStub datasetVersionServiceStub =
        DatasetVersionServiceGrpc.newBlockingStub(channel);

    List<KeyValue> attributeList = new ArrayList<>();
    Value intValue = Value.newBuilder().setNumberValue(1.1).build();
    attributeList.add(
        KeyValue.newBuilder()
            .setKey("attribute_" + Calendar.getInstance().getTimeInMillis())
            .setValue(intValue)
            .setValueType(ValueType.NUMBER)
            .build());
    Value stringValue =
        Value.newBuilder()
            .setStringValue("attributes_value_" + Calendar.getInstance().getTimeInMillis())
            .build();
    attributeList.add(
        KeyValue.newBuilder()
            .setKey("attribute_" + Calendar.getInstance().getTimeInMillis())
            .setValue(stringValue)
            .setValueType(ValueType.BLOB)
            .build());

    AddDatasetVersionAttributes addDatasetVersionAttributesRequest =
        AddDatasetVersionAttributes.newBuilder().addAllAttributes(attributeList).build();

    try {
      datasetVersionServiceStub.addDatasetVersionAttributes(addDatasetVersionAttributesRequest);
      fail();
    } catch (StatusRuntimeException e) {
      Status status = Status.fromThrowable(e);
      LOGGER.warn("Error Code : " + status.getCode() + " Description : " + status.getDescription());
      assertEquals(Status.INVALID_ARGUMENT.getCode(), status.getCode());
    }
    LOGGER.info("Add DatasetVersion Attributes Negative test stop................................");
  }

  @Test
  public void updateDatasetVersionAttributes() {
    LOGGER.info("Update DatasetVersion Attributes test start................................");

    DatasetTest datasetTest = new DatasetTest();

    DatasetVersionServiceGrpc.DatasetVersionServiceBlockingStub datasetVersionServiceStub =
        DatasetVersionServiceGrpc.newBlockingStub(channel);
    DatasetServiceGrpc.DatasetServiceBlockingStub datasetServiceStub =
        DatasetServiceGrpc.newBlockingStub(channel);

    CreateDataset createDatasetRequest =
        datasetTest.getDatasetRequest("rental_TEXT_train_data.csv");
    CreateDataset.Response createDatasetResponse =
        datasetServiceStub.createDataset(createDatasetRequest);
    Dataset dataset = createDatasetResponse.getDataset();
    LOGGER.info("CreateDataset Response : \n" + dataset);
    assertEquals(
        "Dataset name not match with expected dataset name",
        createDatasetRequest.getName(),
        dataset.getName());

    // Create datasetVersion
    CreateDatasetVersion createDatasetVersionRequest = getDatasetVersionRequest(dataset.getId());
    CreateDatasetVersion.Response createDatasetVersionResponse =
        datasetVersionServiceStub.createDatasetVersion(createDatasetVersionRequest);
    DatasetVersion datasetVersion = createDatasetVersionResponse.getDatasetVersion();
    LOGGER.info("DatasetVersion created successfully");

    List<KeyValue> attributes = datasetVersion.getAttributesList();
    Value stringValue =
        Value.newBuilder()
            .setStringValue(
                "attribute_1542193772147_updated_test_value"
                    + Calendar.getInstance().getTimeInMillis())
            .build();
    KeyValue keyValue =
        KeyValue.newBuilder()
            .setKey(attributes.get(1).getKey())
            .setValue(stringValue)
            .setValueType(ValueType.STRING)
            .build();
    UpdateDatasetVersionAttributes updateDatasetVersionAttributesRequest =
        UpdateDatasetVersionAttributes.newBuilder()
            .setId(datasetVersion.getId())
            .setAttribute(keyValue)
            .build();

    UpdateDatasetVersionAttributes.Response response =
        datasetVersionServiceStub.updateDatasetVersionAttributes(
            updateDatasetVersionAttributesRequest);
    LOGGER.info("Updated DatasetVersion : \n" + response.getDatasetVersion());
    assertTrue(response.getDatasetVersion().getAttributesList().contains(keyValue));
    assertNotEquals(
        "DatasetVersion date_updated field not update on database",
        datasetVersion.getTimeUpdated(),
        response.getDatasetVersion().getTimeUpdated());
    datasetVersion = response.getDatasetVersion();

    Value intValue =
        Value.newBuilder().setNumberValue(Calendar.getInstance().getTimeInMillis()).build();
    keyValue =
        KeyValue.newBuilder()
            .setKey(attributes.get(1).getKey())
            .setValue(intValue)
            .setValueType(ValueType.NUMBER)
            .build();
    updateDatasetVersionAttributesRequest =
        UpdateDatasetVersionAttributes.newBuilder()
            .setId(datasetVersion.getId())
            .setDatasetId(dataset.getId())
            .setAttribute(keyValue)
            .build();

    response =
        datasetVersionServiceStub.updateDatasetVersionAttributes(
            updateDatasetVersionAttributesRequest);
    LOGGER.info("Updated DatasetVersion : \n" + response.getDatasetVersion());
    assertTrue(response.getDatasetVersion().getAttributesList().contains(keyValue));
    assertNotEquals(
        "DatasetVersion date_updated field not update on database",
        datasetVersion.getTimeUpdated(),
        response.getDatasetVersion().getTimeUpdated());
    datasetVersion = response.getDatasetVersion();

    Value listValue =
        Value.newBuilder()
            .setListValue(ListValue.newBuilder().addValues(intValue).addValues(stringValue).build())
            .build();
    keyValue =
        KeyValue.newBuilder()
            .setKey(attributes.get(0).getKey())
            .setValue(listValue)
            .setValueType(ValueType.LIST)
            .build();
    updateDatasetVersionAttributesRequest =
        UpdateDatasetVersionAttributes.newBuilder()
            .setId(datasetVersion.getId())
            .setDatasetId(dataset.getId())
            .setAttribute(keyValue)
            .build();

    response =
        datasetVersionServiceStub.updateDatasetVersionAttributes(
            updateDatasetVersionAttributesRequest);
    LOGGER.info("Updated DatasetVersion : \n" + response.getDatasetVersion());
    assertTrue(response.getDatasetVersion().getAttributesList().contains(keyValue));
    assertNotEquals(
        "DatasetVersion date_updated field not update on database",
        datasetVersion.getTimeUpdated(),
        response.getDatasetVersion().getTimeUpdated());

    DeleteDatasetVersion deleteDatasetVersion =
        DeleteDatasetVersion.newBuilder()
            .setDatasetId(dataset.getId())
            .setId(datasetVersion.getId())
            .build();
    DeleteDatasetVersion.Response deleteDatasetVersionResponse =
        datasetVersionServiceStub.deleteDatasetVersion(deleteDatasetVersion);
    LOGGER.info("DatasetVersion deleted successfully");
    LOGGER.info(deleteDatasetVersionResponse.toString());

    DeleteDataset deleteDataset = DeleteDataset.newBuilder().setId(dataset.getId()).build();
    DeleteDataset.Response deleteDatasetResponse = datasetServiceStub.deleteDataset(deleteDataset);
    LOGGER.info("Dataset deleted successfully");
    LOGGER.info(deleteDatasetResponse.toString());
    assertTrue(deleteDatasetResponse.getStatus());

    LOGGER.info("Update DatasetVersion Attributes test stop................................");
  }

  @Test
  public void updateDatasetVersionAttributesNegativeTest() {
    LOGGER.info(
        "Update DatasetVersion Attributes Negative test start................................");

    DatasetTest datasetTest = new DatasetTest();

    DatasetVersionServiceGrpc.DatasetVersionServiceBlockingStub datasetVersionServiceStub =
        DatasetVersionServiceGrpc.newBlockingStub(channel);
    DatasetServiceGrpc.DatasetServiceBlockingStub datasetServiceStub =
        DatasetServiceGrpc.newBlockingStub(channel);

    CreateDataset createDatasetRequest =
        datasetTest.getDatasetRequest("rental_TEXT_train_data.csv");
    CreateDataset.Response createDatasetResponse =
        datasetServiceStub.createDataset(createDatasetRequest);
    Dataset dataset = createDatasetResponse.getDataset();
    LOGGER.info("CreateDataset Response : \n" + dataset);
    assertEquals(
        "Dataset name not match with expected dataset name",
        createDatasetRequest.getName(),
        dataset.getName());

    // Create datasetVersion
    CreateDatasetVersion createDatasetVersionRequest = getDatasetVersionRequest(dataset.getId());
    CreateDatasetVersion.Response createDatasetVersionResponse =
        datasetVersionServiceStub.createDatasetVersion(createDatasetVersionRequest);
    DatasetVersion datasetVersion = createDatasetVersionResponse.getDatasetVersion();
    LOGGER.info("DatasetVersion created successfully");

    List<KeyValue> attributes = datasetVersion.getAttributesList();
    Value stringValue = Value.newBuilder().setStringValue("attribute_updated_test_value").build();
    KeyValue keyValue =
        KeyValue.newBuilder()
            .setKey(attributes.get(0).getKey())
            .setValue(stringValue)
            .setValueType(ValueType.STRING)
            .build();
    UpdateDatasetVersionAttributes updateDatasetVersionAttributesRequest =
        UpdateDatasetVersionAttributes.newBuilder().setAttribute(keyValue).build();

    try {
      datasetVersionServiceStub.updateDatasetVersionAttributes(
          updateDatasetVersionAttributesRequest);
      fail();
    } catch (StatusRuntimeException ex) {
      Status status = Status.fromThrowable(ex);
      LOGGER.warn("Error Code : " + status.getCode() + " Description : " + status.getDescription());
      assertEquals(Status.INVALID_ARGUMENT.getCode(), status.getCode());
    }

    updateDatasetVersionAttributesRequest =
        UpdateDatasetVersionAttributes.newBuilder()
            .setId("sfds")
            .setDatasetId("123123")
            .setAttribute(datasetVersion.getAttributesList().get(0))
            .build();
    try {
      datasetVersionServiceStub.updateDatasetVersionAttributes(
          updateDatasetVersionAttributesRequest);
      fail();
    } catch (StatusRuntimeException e) {
      Status status = Status.fromThrowable(e);
      LOGGER.warn("Error Code : " + status.getCode() + " Description : " + status.getDescription());
      assertEquals(Status.NOT_FOUND.getCode(), status.getCode());
    }

    updateDatasetVersionAttributesRequest =
        UpdateDatasetVersionAttributes.newBuilder()
            .setId(datasetVersion.getId())
            .clearAttribute()
            .build();

    try {
      datasetVersionServiceStub.updateDatasetVersionAttributes(
          updateDatasetVersionAttributesRequest);
      fail();
    } catch (StatusRuntimeException ex) {
      Status status = Status.fromThrowable(ex);
      LOGGER.warn("Error Code : " + status.getCode() + " Description : " + status.getDescription());
      assertEquals(Status.INVALID_ARGUMENT.getCode(), status.getCode());
    }

    DeleteDatasetVersion deleteDatasetVersion =
        DeleteDatasetVersion.newBuilder().setId(datasetVersion.getId()).build();
    DeleteDatasetVersion.Response deleteDatasetVersionResponse =
        datasetVersionServiceStub.deleteDatasetVersion(deleteDatasetVersion);
    LOGGER.info("DatasetVersion deleted successfully");
    LOGGER.info(deleteDatasetVersionResponse.toString());

    DeleteDataset deleteDataset = DeleteDataset.newBuilder().setId(dataset.getId()).build();
    DeleteDataset.Response deleteDatasetResponse = datasetServiceStub.deleteDataset(deleteDataset);
    LOGGER.info("Dataset deleted successfully");
    LOGGER.info(deleteDatasetResponse.toString());
    assertTrue(deleteDatasetResponse.getStatus());

    LOGGER.info(
        "Update DatasetVersion Attributes Negative test stop................................");
  }

  @Test
  public void getDatasetVersionAttributes() {
    LOGGER.info("Get DatasetVersion Attributes test start................................");

    DatasetTest datasetTest = new DatasetTest();

    DatasetVersionServiceGrpc.DatasetVersionServiceBlockingStub datasetVersionServiceStub =
        DatasetVersionServiceGrpc.newBlockingStub(channel);
    DatasetServiceGrpc.DatasetServiceBlockingStub datasetServiceStub =
        DatasetServiceGrpc.newBlockingStub(channel);

    CreateDataset createDatasetRequest =
        datasetTest.getDatasetRequest("rental_TEXT_train_data.csv");
    CreateDataset.Response createDatasetResponse =
        datasetServiceStub.createDataset(createDatasetRequest);
    Dataset dataset = createDatasetResponse.getDataset();
    LOGGER.info("CreateDataset Response : \n" + dataset);
    assertEquals(
        "Dataset name not match with expected dataset name",
        createDatasetRequest.getName(),
        dataset.getName());

    // Create datasetVersion
    CreateDatasetVersion createDatasetVersionRequest = getDatasetVersionRequest(dataset.getId());
    CreateDatasetVersion.Response createDatasetVersionResponse =
        datasetVersionServiceStub.createDatasetVersion(createDatasetVersionRequest);
    DatasetVersion datasetVersion = createDatasetVersionResponse.getDatasetVersion();
    LOGGER.info("DatasetVersion created successfully");

    List<KeyValue> attributes = datasetVersion.getAttributesList();
    LOGGER.info("Attributes size : " + attributes.size());

    if (attributes.size() == 0) {
      LOGGER.warn("DatasetVersion Attributes not found in database ");
      fail();
      return;
    }

    List<String> keys = new ArrayList<>();
    if (attributes.size() > 1) {
      for (int index = 0; index < attributes.size() - 1; index++) {
        KeyValue keyValue = attributes.get(index);
        keys.add(keyValue.getKey());
      }
    } else {
      keys.add(attributes.get(0).getKey());
    }
    LOGGER.info("Attributes key size : " + keys.size());

    GetDatasetVersionAttributes getDatasetVersionAttributesRequest =
        GetDatasetVersionAttributes.newBuilder()
            .setId(datasetVersion.getId())
            .addAllAttributeKeys(keys)
            .build();

    GetDatasetVersionAttributes.Response response =
        datasetVersionServiceStub.getDatasetVersionAttributes(getDatasetVersionAttributesRequest);
    LOGGER.info(response.getAttributesList().toString());
    assertEquals(keys.size(), response.getAttributesList().size());

    getDatasetVersionAttributesRequest =
        GetDatasetVersionAttributes.newBuilder()
            .setDatasetId(dataset.getId())
            .setId(datasetVersion.getId())
            .setGetAll(true)
            .build();

    response =
        datasetVersionServiceStub.getDatasetVersionAttributes(getDatasetVersionAttributesRequest);
    LOGGER.info(response.getAttributesList().toString());
    assertEquals(datasetVersion.getAttributesList().size(), response.getAttributesList().size());

    DeleteDatasetVersion deleteDatasetVersion =
        DeleteDatasetVersion.newBuilder()
            .setDatasetId(dataset.getId())
            .setId(datasetVersion.getId())
            .build();
    DeleteDatasetVersion.Response deleteDatasetVersionResponse =
        datasetVersionServiceStub.deleteDatasetVersion(deleteDatasetVersion);
    LOGGER.info("DatasetVersion deleted successfully");
    LOGGER.info(deleteDatasetVersionResponse.toString());

    DeleteDataset deleteDataset = DeleteDataset.newBuilder().setId(dataset.getId()).build();
    DeleteDataset.Response deleteDatasetResponse = datasetServiceStub.deleteDataset(deleteDataset);
    LOGGER.info("Dataset deleted successfully");
    LOGGER.info(deleteDatasetResponse.toString());
    assertTrue(deleteDatasetResponse.getStatus());

    LOGGER.info("Get DatasetVersion Attributes test stop................................");
  }

  @Test
  public void getDatasetVersionAttributesNegativeTest() {
    LOGGER.info(
        "Get DatasetVersion Attributes Negative test start................................");

    DatasetVersionServiceGrpc.DatasetVersionServiceBlockingStub datasetVersionServiceStub =
        DatasetVersionServiceGrpc.newBlockingStub(channel);

    GetDatasetVersionAttributes getDatasetVersionAttributesRequest =
        GetDatasetVersionAttributes.newBuilder().build();

    try {
      datasetVersionServiceStub.getDatasetVersionAttributes(getDatasetVersionAttributesRequest);
      fail();
    } catch (StatusRuntimeException e) {
      Status status = Status.fromThrowable(e);
      LOGGER.warn("Error Code : " + status.getCode() + " Description : " + status.getDescription());
      assertEquals(Status.INVALID_ARGUMENT.getCode(), status.getCode());
    }

    getDatasetVersionAttributesRequest =
        GetDatasetVersionAttributes.newBuilder()
            .setDatasetId("123123")
            .setId("jfhdsjfhdsfjk")
            .setGetAll(true)
            .build();
    try {
      datasetVersionServiceStub.getDatasetVersionAttributes(getDatasetVersionAttributesRequest);
      fail();
    } catch (StatusRuntimeException ex) {
      Status status = Status.fromThrowable(ex);
      LOGGER.warn("Error Code : " + status.getCode() + " Description : " + status.getDescription());
      assertTrue(Status.NOT_FOUND.getCode().equals(status.getCode()));
    }

    LOGGER.info("Get DatasetVersion Attributes Negative test stop................................");
  }

  @Test
  public void deleteDatasetVersionAttributesTest() {
    LOGGER.info("Delete DatasetVersion Attributes test start................................");

    DatasetTest datasetTest = new DatasetTest();

    DatasetVersionServiceGrpc.DatasetVersionServiceBlockingStub datasetVersionServiceStub =
        DatasetVersionServiceGrpc.newBlockingStub(channel);
    DatasetServiceGrpc.DatasetServiceBlockingStub datasetServiceStub =
        DatasetServiceGrpc.newBlockingStub(channel);

    CreateDataset createDatasetRequest =
        datasetTest.getDatasetRequest("rental_TEXT_train_data.csv");
    CreateDataset.Response createDatasetResponse =
        datasetServiceStub.createDataset(createDatasetRequest);
    Dataset dataset = createDatasetResponse.getDataset();
    LOGGER.info("CreateDataset Response : \n" + dataset);
    assertEquals(
        "Dataset name not match with expected dataset name",
        createDatasetRequest.getName(),
        dataset.getName());

    // Create datasetVersion
    CreateDatasetVersion createDatasetVersionRequest = getDatasetVersionRequest(dataset.getId());
    CreateDatasetVersion.Response createDatasetVersionResponse =
        datasetVersionServiceStub.createDatasetVersion(createDatasetVersionRequest);
    DatasetVersion datasetVersion = createDatasetVersionResponse.getDatasetVersion();
    LOGGER.info("DatasetVersion created successfully");

    List<KeyValue> attributes = datasetVersion.getAttributesList();
    LOGGER.info("Attributes size : " + attributes.size());
    assertEquals(
        "Attribute list size not match with expected attribute list size", 3, attributes.size());
    List<String> keys = new ArrayList<>();
    if (attributes.size() > 1) {
      for (int index = 0; index < attributes.size() - 1; index++) {
        KeyValue keyValue = attributes.get(index);
        keys.add(keyValue.getKey());
      }
    } else {
      keys.add(attributes.get(0).getKey());
    }
    LOGGER.info("Attributes key size : " + keys.size());

    DeleteDatasetVersionAttributes deleteDatasetVersionAttributesRequest =
        DeleteDatasetVersionAttributes.newBuilder()
            .setId(datasetVersion.getId())
            .setDatasetId(dataset.getId())
            .addAllAttributeKeys(keys)
            .build();

    DeleteDatasetVersionAttributes.Response response =
        datasetVersionServiceStub.deleteDatasetVersionAttributes(
            deleteDatasetVersionAttributesRequest);
    LOGGER.info("Attributes deleted in server : " + response.getDatasetVersion());
    assertEquals(1, response.getDatasetVersion().getAttributesList().size());
    assertNotEquals(
        "DatasetVersion date_updated field not update on database",
        datasetVersion.getTimeUpdated(),
        response.getDatasetVersion().getTimeUpdated());
    datasetVersion = response.getDatasetVersion();

    if (response.getDatasetVersion().getAttributesList().size() != 0) {
      deleteDatasetVersionAttributesRequest =
          DeleteDatasetVersionAttributes.newBuilder()
              .setId(datasetVersion.getId())
              .setDeleteAll(true)
              .build();
      response =
          datasetVersionServiceStub.deleteDatasetVersionAttributes(
              deleteDatasetVersionAttributesRequest);
      LOGGER.info(
          "All the Attributes deleted from server. Attributes count : "
              + response.getDatasetVersion().getAttributesCount());
      assertEquals(0, response.getDatasetVersion().getAttributesList().size());
      assertNotEquals(
          "DatasetVersion date_updated field not update on database",
          datasetVersion.getTimeUpdated(),
          response.getDatasetVersion().getTimeUpdated());
    }

    // Delete all data related to datasetVersion
    DeleteDatasetVersion deleteDatasetVersion =
        DeleteDatasetVersion.newBuilder().setId(datasetVersion.getId()).build();
    DeleteDatasetVersion.Response deleteDatasetVersionResponse =
        datasetVersionServiceStub.deleteDatasetVersion(deleteDatasetVersion);
    LOGGER.info("DatasetVersion deleted successfully");
    LOGGER.info(deleteDatasetVersionResponse.toString());

    DeleteDataset deleteDataset = DeleteDataset.newBuilder().setId(dataset.getId()).build();
    DeleteDataset.Response deleteDatasetResponse = datasetServiceStub.deleteDataset(deleteDataset);
    LOGGER.info("Dataset deleted successfully");
    LOGGER.info(deleteDatasetResponse.toString());
    assertTrue(deleteDatasetResponse.getStatus());

    LOGGER.info("Delete DatasetVersion Attributes test stop................................");
  }

  @Test
  public void deleteDatasetVersionAttributesNegativeTest() {
    LOGGER.info(
        "Delete DatasetVersion Attributes Negative test start................................");

    DatasetVersionServiceGrpc.DatasetVersionServiceBlockingStub datasetVersionServiceStub =
        DatasetVersionServiceGrpc.newBlockingStub(channel);
    DeleteDatasetVersionAttributes deleteDatasetVersionAttributesRequest =
        DeleteDatasetVersionAttributes.newBuilder().build();

    try {
      datasetVersionServiceStub.deleteDatasetVersionAttributes(
          deleteDatasetVersionAttributesRequest);
      fail();
    } catch (StatusRuntimeException ex) {
      Status status = Status.fromThrowable(ex);
      LOGGER.warn("Error Code : " + status.getCode() + " Description : " + status.getDescription());
      assertEquals(Status.INVALID_ARGUMENT.getCode(), status.getCode());
    }

    LOGGER.info(
        "Delete DatasetVersion Attributes Negative test stop................................");
  }

  @Test
  @Ignore
  public void setDatasetVersionVisibility() {
    LOGGER.info("Set DatasetVersion visibility test start................................");

    DatasetTest datasetTest = new DatasetTest();

    DatasetVersionServiceGrpc.DatasetVersionServiceBlockingStub datasetVersionServiceStub =
        DatasetVersionServiceGrpc.newBlockingStub(channel);
    DatasetServiceGrpc.DatasetServiceBlockingStub datasetServiceStub =
        DatasetServiceGrpc.newBlockingStub(channel);

    CreateDataset createDatasetRequest =
        datasetTest.getDatasetRequest("rental_TEXT_train_data.csv");
    CreateDataset.Response createDatasetResponse =
        datasetServiceStub.createDataset(createDatasetRequest);
    Dataset dataset = createDatasetResponse.getDataset();
    LOGGER.info("CreateDataset Response : \n" + dataset);
    assertEquals(
        "Dataset name not match with expected dataset name",
        createDatasetRequest.getName(),
        dataset.getName());

    // Create public datasetVersion
    // Public datasetVersion 1
    CreateDatasetVersion createDatasetVersionRequest = getDatasetVersionRequest(dataset.getId());
    createDatasetVersionRequest =
        createDatasetVersionRequest
            .toBuilder()
            .setDatasetVersionVisibility(DatasetVisibility.PUBLIC)
            .build();
    CreateDatasetVersion.Response createDatasetVersionResponse =
        datasetVersionServiceStub.createDatasetVersion(createDatasetVersionRequest);
    DatasetVersion datasetVersion = createDatasetVersionResponse.getDatasetVersion();
    assertEquals(
        "DatasetVersion visibility not match with expected datasetVersion visibility",
        DatasetVisibility.PUBLIC,
        datasetVersion.getDatasetVersionVisibility());
    LOGGER.info("DatasetVersion created successfully");

    SetDatasetVersionVisibilty setDatasetVersionVisibilty =
        SetDatasetVersionVisibilty.newBuilder()
            .setId(datasetVersion.getId())
            .setDatasetVersionVisibility(DatasetVisibility.PRIVATE)
            .build();
    SetDatasetVersionVisibilty.Response response =
        datasetVersionServiceStub.setDatasetVersionVisibility(setDatasetVersionVisibilty);
    DatasetVersion visibilityDatasetVersion = response.getDatasetVersion();
    assertEquals(
        "DatasetVersion visibility not match with updated datasetVersion visibility",
        DatasetVisibility.PRIVATE,
        visibilityDatasetVersion.getDatasetVersionVisibility());
    LOGGER.info("Set datasetVersion visibility successfully");
    assertNotEquals(
        "DatasetVersion date_updated field not update on database",
        datasetVersion.getTimeUpdated(),
        response.getDatasetVersion().getTimeUpdated());

    DeleteDatasetVersion deleteDatasetVersion =
        DeleteDatasetVersion.newBuilder().setId(datasetVersion.getId()).build();
    DeleteDatasetVersion.Response deleteDatasetVersionResponse =
        datasetVersionServiceStub.deleteDatasetVersion(deleteDatasetVersion);
    LOGGER.info("DatasetVersion deleted successfully");
    LOGGER.info(deleteDatasetVersionResponse.toString());

    DeleteDataset deleteDataset = DeleteDataset.newBuilder().setId(dataset.getId()).build();
    DeleteDataset.Response deleteDatasetResponse = datasetServiceStub.deleteDataset(deleteDataset);
    LOGGER.info("Dataset deleted successfully");
    LOGGER.info(deleteDatasetResponse.toString());
    assertTrue(deleteDatasetResponse.getStatus());

    LOGGER.info("Set DatasetVersion visibility test stop................................");
  }

  @Test
  public void batchDeleteDatasetVersionTest() {
    LOGGER.info("batch delete DatasetVersion test start................................");
    DatasetTest datasetTest = new DatasetTest();

    DatasetVersionServiceGrpc.DatasetVersionServiceBlockingStub datasetVersionServiceStub =
        DatasetVersionServiceGrpc.newBlockingStub(channel);
    DatasetServiceGrpc.DatasetServiceBlockingStub datasetServiceStub =
        DatasetServiceGrpc.newBlockingStub(channel);

    CreateDataset createDatasetRequest =
        datasetTest.getDatasetRequest("rental_TEXT_train_data.csv");
    CreateDataset.Response createDatasetResponse =
        datasetServiceStub.createDataset(createDatasetRequest);
    Dataset dataset = createDatasetResponse.getDataset();
    LOGGER.info("CreateDataset Response : \n" + dataset);
    assertEquals(
        "Dataset name not match with expected dataset name",
        createDatasetRequest.getName(),
        dataset.getName());

    CreateDatasetVersion createDatasetVersionRequest = getDatasetVersionRequest(dataset.getId());
    CreateDatasetVersion.Response createDatasetVersionResponse =
        datasetVersionServiceStub.createDatasetVersion(createDatasetVersionRequest);
    DatasetVersion datasetVersion1 = createDatasetVersionResponse.getDatasetVersion();
    LOGGER.info("CreateDatasetVersion Response : \n" + datasetVersion1);
    assertEquals(
        "DatasetVersion datsetId not match with expected DatasetVersion datsetId",
        dataset.getId(),
        datasetVersion1.getDatasetId());

    createDatasetVersionRequest = getDatasetVersionRequest(dataset.getId());
    createDatasetVersionResponse =
        datasetVersionServiceStub.createDatasetVersion(createDatasetVersionRequest);
    DatasetVersion datasetVersion2 = createDatasetVersionResponse.getDatasetVersion();
    LOGGER.info("CreateDatasetVersion Response : \n" + datasetVersion2);
    assertEquals(
        "DatasetVersion datsetId not match with expected DatasetVersion datsetId",
        dataset.getId(),
        datasetVersion2.getDatasetId());

    List<String> datasetVersionIds = new ArrayList<>();
    datasetVersionIds.add(datasetVersion1.getId());
    datasetVersionIds.add(datasetVersion2.getId());

    DeleteDatasetVersions deleteDatasetVersionsRequest =
        DeleteDatasetVersions.newBuilder().addAllIds(datasetVersionIds).build();
    DeleteDatasetVersions.Response deleteDatasetVersionsResponse =
        datasetVersionServiceStub.deleteDatasetVersions(deleteDatasetVersionsRequest);
    LOGGER.info("DeleteDatasetVersion deleted successfully");
    LOGGER.info(deleteDatasetVersionsResponse.toString());

    DeleteDataset deleteDataset = DeleteDataset.newBuilder().setId(dataset.getId()).build();
    DeleteDataset.Response deleteDatasetResponse = datasetServiceStub.deleteDataset(deleteDataset);
    LOGGER.info("Dataset deleted successfully");
    LOGGER.info(deleteDatasetResponse.toString());
    assertTrue(deleteDatasetResponse.getStatus());
    LOGGER.info("batch delete DatasetVersion test stop................................");
  }

  @Test
  public void deleteDatasetVersionTest() {
    LOGGER.info(
        "delete DatasetVersion by parent entities owner test start................................");
    DatasetTest datasetTest = new DatasetTest();

    DatasetVersionServiceGrpc.DatasetVersionServiceBlockingStub datasetVersionServiceStub =
        DatasetVersionServiceGrpc.newBlockingStub(channel);
    DatasetServiceGrpc.DatasetServiceBlockingStub datasetServiceStub =
        DatasetServiceGrpc.newBlockingStub(channel);
    DatasetVersionServiceGrpc.DatasetVersionServiceBlockingStub datasetVersionServiceStubClient2 =
        DatasetVersionServiceGrpc.newBlockingStub(client2Channel);

    CreateDataset createDatasetRequest =
        datasetTest.getDatasetRequest("rental_TEXT_train_data.csv");
    CreateDataset.Response createDatasetResponse =
        datasetServiceStub.createDataset(createDatasetRequest);
    Dataset dataset = createDatasetResponse.getDataset();
    LOGGER.info("CreateDataset Response : \n" + dataset);

    if (app.getAuthServerHost() != null && app.getAuthServerPort() != null) {
      AddCollaboratorRequest addCollaboratorRequest =
          addCollaboratorRequestUser(
              dataset.getId(),
              authClientInterceptor.getClient2Email(),
              CollaboratorTypeEnum.CollaboratorType.READ_ONLY,
              "Please refer shared dataset for your invention");

      CollaboratorServiceGrpc.CollaboratorServiceBlockingStub collaboratorServiceStub =
          CollaboratorServiceGrpc.newBlockingStub(authServiceChannel);

      AddCollaboratorRequest.Response addCollaboratorResponse =
          collaboratorServiceStub.addOrUpdateRepositoryCollaborator(addCollaboratorRequest);
      LOGGER.info("Collaborator added in server : " + addCollaboratorResponse.getStatus());
      assertTrue(addCollaboratorResponse.getStatus());
    }

    CreateDatasetVersion createDatasetVersionRequest = getDatasetVersionRequest(dataset.getId());
    CreateDatasetVersion.Response createDatasetVersionResponse =
        datasetVersionServiceStub.createDatasetVersion(createDatasetVersionRequest);
    DatasetVersion datasetVersion1 = createDatasetVersionResponse.getDatasetVersion();
    LOGGER.info("CreateDatasetVersion Response : \n" + datasetVersion1);

    createDatasetVersionRequest = getDatasetVersionRequest(dataset.getId());
    createDatasetVersionResponse =
        datasetVersionServiceStub.createDatasetVersion(createDatasetVersionRequest);
    DatasetVersion datasetVersion2 = createDatasetVersionResponse.getDatasetVersion();
    LOGGER.info("CreateDatasetVersion Response : \n" + datasetVersion2);

    List<String> datasetVersionIds = new ArrayList<>();
    datasetVersionIds.add(datasetVersion1.getId());
    datasetVersionIds.add(datasetVersion2.getId());

    DeleteDatasetVersions deleteDatasetVersionsRequest =
        DeleteDatasetVersions.newBuilder().addAllIds(datasetVersionIds).build();

    if (app.getAuthServerHost() != null && app.getAuthServerPort() != null) {
      CollaboratorServiceGrpc.CollaboratorServiceBlockingStub collaboratorServiceStub =
          CollaboratorServiceGrpc.newBlockingStub(authServiceChannel);
      try {
        datasetVersionServiceStubClient2.deleteDatasetVersions(deleteDatasetVersionsRequest);
      } catch (StatusRuntimeException e) {
        Status status = Status.fromThrowable(e);
        LOGGER.warn(
            "Error Code : " + status.getCode() + " Description : " + status.getDescription());
        assertEquals(Status.PERMISSION_DENIED.getCode(), status.getCode());
      }

      AddCollaboratorRequest addCollaboratorRequest =
          addCollaboratorRequestUser(
              dataset.getId(),
              authClientInterceptor.getClient2Email(),
              CollaboratorTypeEnum.CollaboratorType.READ_WRITE,
              "Please refer shared dataset for your invention");

      AddCollaboratorRequest.Response addCollaboratorResponse =
          collaboratorServiceStub.addOrUpdateRepositoryCollaborator(addCollaboratorRequest);
      LOGGER.info("Collaborator added in server : " + addCollaboratorResponse.getStatus());
      assertTrue(addCollaboratorResponse.getStatus());

      try {
        datasetVersionServiceStubClient2.deleteDatasetVersions(deleteDatasetVersionsRequest);
      } catch (StatusRuntimeException e) {
        Status status = Status.fromThrowable(e);
        LOGGER.warn(
            "Error Code : " + status.getCode() + " Description : " + status.getDescription());
        assertEquals(Status.PERMISSION_DENIED.getCode(), status.getCode());
      }
    } else {
      DeleteDatasetVersions.Response deleteDatasetVersionsResponse =
          datasetVersionServiceStub.deleteDatasetVersions(deleteDatasetVersionsRequest);
      LOGGER.info("DeleteDatasetVersion deleted successfully");
      LOGGER.info(deleteDatasetVersionsResponse.toString());
    }

    DeleteDataset deleteDataset = DeleteDataset.newBuilder().setId(dataset.getId()).build();
    DeleteDataset.Response deleteDatasetResponse = datasetServiceStub.deleteDataset(deleteDataset);
    LOGGER.info("Dataset deleted successfully");
    LOGGER.info(deleteDatasetResponse.toString());
    assertTrue(deleteDatasetResponse.getStatus());
    LOGGER.info(
        "delete DatasetVersion by parent entities owner test stop................................");
  }

  @Test
  // @Ignore
  public void getURLForVersionedDatasetBlob() throws IOException {
    LOGGER.info("Get Url for VersionedDatasetBlob test start................................");
    DatasetTest datasetTest = new DatasetTest();

    DatasetVersionServiceGrpc.DatasetVersionServiceBlockingStub datasetVersionServiceStub =
        DatasetVersionServiceGrpc.newBlockingStub(channel);
    DatasetServiceGrpc.DatasetServiceBlockingStub datasetServiceStub =
        DatasetServiceGrpc.newBlockingStub(channel);

    CreateDataset createDatasetRequest =
        datasetTest.getDatasetRequest("rental_TEXT_train_data.csv");
    CreateDataset.Response createDatasetResponse =
        datasetServiceStub.createDataset(createDatasetRequest);
    Dataset dataset = createDatasetResponse.getDataset();
    LOGGER.info("CreateDataset Response : \n" + dataset);

    String path1 = "verta/test/test1.txt";
    String path2 = "verta/test/test2.txt";
    String internalPath1 = "test/internalDatasetBlobPaths/blobs/test1.txt";
    String internalPath2 = "test/internalDatasetBlobPaths/blobs/test2.txt";
    List<String> location = new ArrayList<>();
    location.add("versioned");
    location.add("s3_versioned");
    // location.add("test.txt");
    DatasetBlob datasetBlob =
        DatasetBlob.newBuilder()
            .setS3(
                S3DatasetBlob.newBuilder()
                    .addComponents(
                        S3DatasetComponentBlob.newBuilder()
                            .setS3VersionId("1.0")
                            .setPath(
                                PathDatasetComponentBlob.newBuilder()
                                    .setPath(path1)
                                    .setSize(2)
                                    .setLastModifiedAtSource(new Date().getTime())
                                    .setInternalVersionedPath(internalPath1)
                                    .build())
                            .build())
                    .addComponents(
                        S3DatasetComponentBlob.newBuilder()
                            .setS3VersionId("1.0")
                            .setPath(
                                PathDatasetComponentBlob.newBuilder()
                                    .setPath(path2)
                                    .setSize(2)
                                    .setLastModifiedAtSource(new Date().getTime())
                                    .setInternalVersionedPath(internalPath2)
                                    .build())
                            .build())
                    .build())
            .build();
    CreateDatasetVersion createDatasetVersionRequest = getDatasetVersionRequest(dataset.getId());
    createDatasetVersionRequest =
        createDatasetVersionRequest.toBuilder().setDatasetBlob(datasetBlob).build();
    CreateDatasetVersion.Response createDatasetVersionResponse =
        datasetVersionServiceStub.createDatasetVersion(createDatasetVersionRequest);
    DatasetVersion datasetVersion1 = createDatasetVersionResponse.getDatasetVersion();
    LOGGER.info("CreateDatasetVersion Response : \n" + datasetVersion1);

    try {
      GetUrlForDatasetBlobVersioned getUrlForVersionedDatasetBlob =
          GetUrlForDatasetBlobVersioned.newBuilder()
              .setDatasetId(dataset.getId())
              .setDatasetVersionId(datasetVersion1.getId())
              .setPathDatasetComponentBlobPath(path1)
              .setMethod(ModelDBConstants.PUT)
              .setPartNumber(1)
              .build();
      GetUrlForDatasetBlobVersioned.Response getUrlForVersionedDatasetBlobResponse =
          datasetVersionServiceStub.getUrlForDatasetBlobVersioned(getUrlForVersionedDatasetBlob);
      String presignedUrl1 = getUrlForVersionedDatasetBlobResponse.getUrl();
      assertNotNull("Presigned url not match with expected presigned url", presignedUrl1);
      getUrlForVersionedDatasetBlob =
          getUrlForVersionedDatasetBlob.toBuilder().setPartNumber(2).build();
      getUrlForVersionedDatasetBlobResponse =
          datasetVersionServiceStub.getUrlForDatasetBlobVersioned(getUrlForVersionedDatasetBlob);
      String presignedUrl2 = getUrlForVersionedDatasetBlobResponse.getUrl();
      assertNotNull("Presigned url not match with expected presigned url", presignedUrl2);
      // Create the connection and use it to upload the new object using the pre-signed URL.
      HttpURLConnection connection = (HttpURLConnection) new URL(presignedUrl1).openConnection();
      connection.setDoOutput(true);
      connection.setRequestMethod("PUT");
      OutputStreamWriter out = new OutputStreamWriter(connection.getOutputStream());
      for (int i = 0; i < 130000; ++i) {
        out.write("This text uploaded as an object via presigned URL.");
      }
      out.close();
      // Check the HTTP response code. To complete the upload and make the object available,
      // you must interact with the connection object in some way.
      connection.getResponseCode();
      String etag1 = connection.getHeaderField("ETag");
      connection = (HttpURLConnection) new URL(presignedUrl2).openConnection();
      connection.setDoOutput(true);
      connection.setRequestMethod("PUT");
      out = new OutputStreamWriter(connection.getOutputStream());
      for (int i = 0; i < 120000; ++i) {
        out.write("This text uploaded as an object via presigned URL2.");
      }
      out.close();
      // Check the HTTP response code. To complete the upload and make the object available,
      // you must interact with the connection object in some way.
      connection.getResponseCode();
      String etag2 = connection.getHeaderField("ETag");
      CommitVersionedDatasetBlobArtifactPart.Response p1 =
          datasetVersionServiceStub.commitVersionedDatasetBlobArtifactPart(
              CommitVersionedDatasetBlobArtifactPart.newBuilder()
                  .setDatasetId(dataset.getId())
                  .setDatasetVersionId(datasetVersion1.getId())
                  .setPathDatasetComponentBlobPath(path1)
                  .setArtifactPart(
                      ArtifactPart.newBuilder()
                          .setEtag(etag1.replaceAll("\"", ""))
                          .setPartNumber(1))
                  .build());
      CommitVersionedDatasetBlobArtifactPart.Response p2 =
          datasetVersionServiceStub.commitVersionedDatasetBlobArtifactPart(
              CommitVersionedDatasetBlobArtifactPart.newBuilder()
                  .setDatasetId(dataset.getId())
                  .setDatasetVersionId(datasetVersion1.getId())
                  .setPathDatasetComponentBlobPath(path1)
                  .setArtifactPart(
                      ArtifactPart.newBuilder()
                          .setEtag(etag2.replaceAll("\"", ""))
                          .setPartNumber(2))
                  .build());
      GetCommittedVersionedDatasetBlobArtifactParts.Response committedArtifactParts =
          datasetVersionServiceStub.getCommittedVersionedDatasetBlobArtifactParts(
              GetCommittedVersionedDatasetBlobArtifactParts.newBuilder()
                  .setDatasetId(dataset.getId())
                  .setDatasetVersionId(datasetVersion1.getId())
                  .setPathDatasetComponentBlobPath(path1)
                  .build());
      CommitMultipartVersionedDatasetBlobArtifact.Response commitMultipartArtifact =
          datasetVersionServiceStub.commitMultipartVersionedDatasetBlobArtifact(
              CommitMultipartVersionedDatasetBlobArtifact.newBuilder()
                  .setDatasetId(dataset.getId())
                  .setDatasetVersionId(datasetVersion1.getId())
                  .setPathDatasetComponentBlobPath(path1)
                  .build());
      GetCommittedVersionedDatasetBlobArtifactParts.Response
          committedVersionedDatasetBlobArtifactParts =
              datasetVersionServiceStub.getCommittedVersionedDatasetBlobArtifactParts(
                  GetCommittedVersionedDatasetBlobArtifactParts.newBuilder()
                      .setDatasetId(dataset.getId())
                      .setDatasetVersionId(datasetVersion1.getId())
                      .setPathDatasetComponentBlobPath(path1)
                      .build());
    } finally {
      DeleteDatasetVersions deleteDatasetVersionsRequest =
          DeleteDatasetVersions.newBuilder().addIds(datasetVersion1.getId()).build();
      DeleteDatasetVersions.Response deleteDatasetVersionsResponse =
          datasetVersionServiceStub.deleteDatasetVersions(deleteDatasetVersionsRequest);
      LOGGER.info("DeleteDatasetVersion deleted successfully");
      LOGGER.info(deleteDatasetVersionsResponse.toString());

      DeleteDataset deleteDataset = DeleteDataset.newBuilder().setId(dataset.getId()).build();
      DeleteDataset.Response deleteDatasetResponse =
          datasetServiceStub.deleteDataset(deleteDataset);
      LOGGER.info("Dataset deleted successfully");
      LOGGER.info(deleteDatasetResponse.toString());
      assertTrue(deleteDatasetResponse.getStatus());
    }
    LOGGER.info("Get Url for VersionedDatasetBlob test stop................................");
  }
=======
  //  private static final Logger LOGGER = LogManager.getLogger(CommentTest.class);
  //  /**
  //   * This rule manages automatic graceful shutdown for the registered servers and channels at
  // the
  //   * end of test.
  //   */
  //  @Rule public final GrpcCleanupRule grpcCleanup = new GrpcCleanupRule();
  //
  //  private ManagedChannel channel = null;
  //  private ManagedChannel client2Channel = null;
  //  private ManagedChannel authServiceChannel = null;
  //  private static String serverName = InProcessServerBuilder.generateName();
  //  private static InProcessServerBuilder serverBuilder =
  //      InProcessServerBuilder.forName(serverName).directExecutor();
  //  private static InProcessChannelBuilder channelBuilder =
  //      InProcessChannelBuilder.forName(serverName).directExecutor();
  //  private static InProcessChannelBuilder client2ChannelBuilder =
  //      InProcessChannelBuilder.forName(serverName).directExecutor();
  //  private static AuthClientInterceptor authClientInterceptor;
  //  private static App app;
  //  private static DeleteEntitiesCron deleteEntitiesCron;
  //
  //  @SuppressWarnings("unchecked")
  //  @BeforeClass
  //  public static void setServerAndService() throws Exception {
  //
  //    Map<String, Object> propertiesMap =
  //        ModelDBUtils.readYamlProperties(System.getenv(ModelDBConstants.VERTA_MODELDB_CONFIG));
  //    Map<String, Object> testPropMap = (Map<String, Object>) propertiesMap.get("test");
  //    Map<String, Object> databasePropMap = (Map<String, Object>)
  // testPropMap.get("test-database");
  //
  //    app = App.getInstance();
  //    AuthService authService = new PublicAuthServiceUtils();
  //    RoleService roleService = new PublicRoleServiceUtils(authService);
  //
  //    Map<String, Object> authServicePropMap =
  //        (Map<String, Object>) propertiesMap.get(ModelDBConstants.AUTH_SERVICE);
  //    if (authServicePropMap != null) {
  //      String authServiceHost = (String) authServicePropMap.get(ModelDBConstants.HOST);
  //      Integer authServicePort = (Integer) authServicePropMap.get(ModelDBConstants.PORT);
  //      app.setAuthServerHost(authServiceHost);
  //      app.setAuthServerPort(authServicePort);
  //
  //      authService = new AuthServiceUtils();
  //      roleService = new RoleServiceUtils(authService);
  //    }
  //
  //    App.initializeServicesBaseOnDataBase(
  //        serverBuilder, databasePropMap, propertiesMap, authService, roleService);
  //    serverBuilder.intercept(new ModelDBAuthInterceptor());
  //
  //    Map<String, Object> testUerPropMap = (Map<String, Object>) testPropMap.get("testUsers");
  //    if (testUerPropMap != null && testUerPropMap.size() > 0) {
  //      authClientInterceptor = new AuthClientInterceptor(testPropMap);
  //      channelBuilder.intercept(authClientInterceptor.getClient1AuthInterceptor());
  //      client2ChannelBuilder.intercept(authClientInterceptor.getClient2AuthInterceptor());
  //    }
  //    deleteEntitiesCron =
  //        new DeleteEntitiesCron(authService, roleService, CronJobUtils.deleteEntitiesFrequency);
  //  }
  //
  //  @AfterClass
  //  public static void removeServerAndService() {
  //    // Delete entities by cron job
  //    deleteEntitiesCron.run();
  //    App.initiateShutdown(0);
  //  }
  //
  //  @After
  //  public void clientClose() {
  //    if (!channel.isShutdown()) {
  //      channel.shutdownNow();
  //    }
  //    if (!client2Channel.isShutdown()) {
  //      client2Channel.shutdownNow();
  //    }
  //    if (app.getAuthServerHost() != null && app.getAuthServerPort() != null) {
  //      if (!authServiceChannel.isShutdown()) {
  //        authServiceChannel.shutdownNow();
  //      }
  //    }
  //  }
  //
  //  @Before
  //  public void initializeChannel() throws IOException {
  //    grpcCleanup.register(serverBuilder.build().start());
  //    channel = grpcCleanup.register(channelBuilder.maxInboundMessageSize(1024).build());
  //    client2Channel =
  //        grpcCleanup.register(client2ChannelBuilder.maxInboundMessageSize(1024).build());
  //    if (app.getAuthServerHost() != null && app.getAuthServerPort() != null) {
  //      authServiceChannel =
  //          ManagedChannelBuilder.forTarget(app.getAuthServerHost() + ":" +
  // app.getAuthServerPort())
  //              .usePlaintext()
  //              .intercept(authClientInterceptor.getClient1AuthInterceptor())
  //              .build();
  //    }
  //  }
  //
  //  public CreateDatasetVersion getDatasetVersionRequest(String datasetId) {
  //
  //    List<KeyValue> attributeList = new ArrayList<>();
  //    Value stringValue =
  //        Value.newBuilder()
  //            .setStringValue("attribute_" + Calendar.getInstance().getTimeInMillis() + "_value")
  //            .build();
  //    KeyValue keyValue =
  //        KeyValue.newBuilder()
  //            .setKey("attribute_1_" + Calendar.getInstance().getTimeInMillis())
  //            .setValue(stringValue)
  //            .build();
  //    attributeList.add(keyValue);
  //
  //    Value intValue = Value.newBuilder().setNumberValue(12345).build();
  //    keyValue =
  //        KeyValue.newBuilder()
  //            .setKey("attribute_2_" + Calendar.getInstance().getTimeInMillis())
  //            .setValue(intValue)
  //            .setValueType(ValueType.NUMBER)
  //            .build();
  //    attributeList.add(keyValue);
  //
  //    Value listValue =
  //        Value.newBuilder()
  //
  // .setListValue(ListValue.newBuilder().addValues(intValue).addValues(stringValue).build())
  //            .build();
  //    keyValue =
  //        KeyValue.newBuilder()
  //            .setKey("attribute_3_" + Calendar.getInstance().getTimeInMillis())
  //            .setValue(listValue)
  //            .setValueType(ValueType.LIST)
  //            .build();
  //    attributeList.add(keyValue);
  //
  //    return CreateDatasetVersion.newBuilder()
  //        .setDatasetId(datasetId)
  //        .setDescription("this is the description of datsetVersion")
  //        .setDatasetType(DatasetTypeEnum.DatasetType.RAW)
  //        .setDatasetVersionVisibility(DatasetVisibilityEnum.DatasetVisibility.PRIVATE)
  //        .addTags("DatasetVersion_tag_x")
  //        .addTags("DatasetVersion_tag_y")
  //        .addAllAttributes(attributeList)
  //        .build();
  //  }
  //
  //  @Test
  //  public void createDatasetVersionTest() {
  //
  //    DatasetTest datasetTest = new DatasetTest();
  //
  //    DatasetVersionServiceGrpc.DatasetVersionServiceBlockingStub datasetVersionServiceStub =
  //        DatasetVersionServiceGrpc.newBlockingStub(channel);
  //    DatasetServiceGrpc.DatasetServiceBlockingStub datasetServiceStub =
  //        DatasetServiceGrpc.newBlockingStub(channel);
  //
  //    CreateDataset createDatasetRequest =
  //        datasetTest.getDatasetRequest("rental_TEXT_train_data.csv");
  //    CreateDataset.Response createDatasetResponse =
  //        datasetServiceStub.createDataset(createDatasetRequest);
  //    Dataset dataset = createDatasetResponse.getDataset();
  //    LOGGER.info("CreateDataset Response : \n" + dataset);
  //    assertEquals(
  //        "Dataset name not match with expected dataset name",
  //        createDatasetRequest.getName(),
  //        dataset.getName());
  //
  //    long version = 1L;
  //    CreateDatasetVersion createDatasetVersionRequest =
  // getDatasetVersionRequest(dataset.getId());
  //    CreateDatasetVersion.Response createDatasetVersionResponse =
  //        datasetVersionServiceStub.createDatasetVersion(createDatasetVersionRequest);
  //    DatasetVersion datasetVersion1 = createDatasetVersionResponse.getDatasetVersion();
  //    LOGGER.info("CreateDatasetVersion Response : \n" + datasetVersion1);
  //    assertEquals(
  //        "DatasetVersion datsetId not match with expected DatasetVersion datsetId",
  //        dataset.getId(),
  //        datasetVersion1.getDatasetId());
  //    assertEquals(
  //        "DatasetVersion version not match with expected DatasetVersion version",
  //        version,
  //        datasetVersion1.getVersion());
  //
  //    createDatasetVersionRequest = getDatasetVersionRequest(dataset.getId());
  //    createDatasetVersionRequest =
  //        createDatasetVersionRequest
  //            .toBuilder()
  //            .setRawDatasetVersionInfo(
  //                RawDatasetVersionInfo.newBuilder().setSize(1).setNumRecords(1).build())
  //            .setDatasetType(DatasetTypeEnum.DatasetType.RAW)
  //            .build();
  //    createDatasetVersionResponse =
  //        datasetVersionServiceStub.createDatasetVersion(createDatasetVersionRequest);
  //    DatasetVersion datasetVersion2 = createDatasetVersionResponse.getDatasetVersion();
  //    LOGGER.info("CreateDatasetVersion Response : \n" + datasetVersion2);
  //    assertEquals(
  //        "DatasetVersion datsetId not match with expected DatasetVersion datsetId",
  //        dataset.getId(),
  //        datasetVersion2.getDatasetId());
  //    assertEquals(
  //        "DatasetVersion version not match with expected DatasetVersion version",
  //        ++version,
  //        datasetVersion2.getVersion());
  //
  //    DeleteDatasetVersion deleteDatasetVersionRequest =
  //        DeleteDatasetVersion.newBuilder().setId(datasetVersion1.getId()).build();
  //    DeleteDatasetVersion.Response deleteDatasetVersionResponse =
  //        datasetVersionServiceStub.deleteDatasetVersion(deleteDatasetVersionRequest);
  //    LOGGER.info("DeleteDatasetVersion deleted successfully");
  //    LOGGER.info(deleteDatasetVersionResponse.toString());
  //    assertTrue(deleteDatasetVersionResponse.getStatus());
  //
  //    deleteDatasetVersionRequest =
  //        DeleteDatasetVersion.newBuilder().setId(datasetVersion2.getId()).build();
  //    deleteDatasetVersionResponse =
  //        datasetVersionServiceStub.deleteDatasetVersion(deleteDatasetVersionRequest);
  //    LOGGER.info("DeleteDatasetVersion deleted successfully");
  //    LOGGER.info(deleteDatasetVersionResponse.toString());
  //    assertTrue(deleteDatasetVersionResponse.getStatus());
  //
  //    DeleteDataset deleteDataset = DeleteDataset.newBuilder().setId(dataset.getId()).build();
  //    DeleteDataset.Response deleteDatasetResponse =
  // datasetServiceStub.deleteDataset(deleteDataset);
  //    LOGGER.info("Dataset deleted successfully");
  //    LOGGER.info(deleteDatasetResponse.toString());
  //    assertTrue(deleteDatasetResponse.getStatus());
  //  }
  //
  //  @Test
  //  public void getAllDatasetVersionsByDatasetIdTest() {
  //
  //    DatasetTest datasetTest = new DatasetTest();
  //
  //    DatasetVersionServiceGrpc.DatasetVersionServiceBlockingStub datasetVersionServiceStub =
  //        DatasetVersionServiceGrpc.newBlockingStub(channel);
  //    DatasetServiceGrpc.DatasetServiceBlockingStub datasetServiceStub =
  //        DatasetServiceGrpc.newBlockingStub(channel);
  //
  //    CreateDataset createDatasetRequest =
  //        datasetTest.getDatasetRequest("rental_TEXT_train_data.csv");
  //    CreateDataset.Response createDatasetResponse =
  //        datasetServiceStub.createDataset(createDatasetRequest);
  //    Dataset dataset = createDatasetResponse.getDataset();
  //    LOGGER.info("CreateDataset Response : \n" + dataset);
  //    assertEquals(
  //        "Dataset name not match with expected dataset name",
  //        createDatasetRequest.getName(),
  //        dataset.getName());
  //
  //    long version = 1L;
  //    Map<String, DatasetVersion> datasetVersionMap = new HashMap<>();
  //    CreateDatasetVersion createDatasetVersionRequest =
  // getDatasetVersionRequest(dataset.getId());
  //    CreateDatasetVersion.Response createDatasetVersionResponse =
  //        datasetVersionServiceStub.createDatasetVersion(createDatasetVersionRequest);
  //    DatasetVersion datasetVersion1 = createDatasetVersionResponse.getDatasetVersion();
  //    datasetVersionMap.put(datasetVersion1.getId(), datasetVersion1);
  //    LOGGER.info("CreateDatasetVersion Response : \n" + datasetVersion1);
  //    assertEquals(
  //        "DatasetVersion datsetId not match with expected DatasetVersion datsetId",
  //        dataset.getId(),
  //        datasetVersion1.getDatasetId());
  //    assertEquals(
  //        "DatasetVersion version not match with expected DatasetVersion version",
  //        version,
  //        datasetVersion1.getVersion());
  //
  //    createDatasetVersionRequest = getDatasetVersionRequest(dataset.getId());
  //    createDatasetVersionRequest =
  //        createDatasetVersionRequest
  //            .toBuilder()
  //            .setRawDatasetVersionInfo(
  //                RawDatasetVersionInfo.newBuilder().setSize(1).setNumRecords(1).build())
  //            .setDatasetType(DatasetTypeEnum.DatasetType.RAW)
  //            .build();
  //    createDatasetVersionResponse =
  //        datasetVersionServiceStub.createDatasetVersion(createDatasetVersionRequest);
  //    DatasetVersion datasetVersion2 = createDatasetVersionResponse.getDatasetVersion();
  //    datasetVersionMap.put(datasetVersion2.getId(), datasetVersion2);
  //    LOGGER.info("CreateDatasetVersion Response : \n" + datasetVersion2);
  //    assertEquals(
  //        "DatasetVersion datsetId not match with expected DatasetVersion datsetId",
  //        dataset.getId(),
  //        datasetVersion2.getDatasetId());
  //    assertEquals(
  //        "DatasetVersion version not match with expected DatasetVersion version",
  //        ++version,
  //        datasetVersion2.getVersion());
  //
  //    createDatasetVersionRequest = getDatasetVersionRequest(dataset.getId());
  //    createDatasetVersionResponse =
  //        datasetVersionServiceStub.createDatasetVersion(createDatasetVersionRequest);
  //    DatasetVersion datasetVersion3 = createDatasetVersionResponse.getDatasetVersion();
  //    datasetVersionMap.put(datasetVersion3.getId(), datasetVersion3);
  //    LOGGER.info("CreateDatasetVersion Response : \n" + datasetVersion3);
  //    assertEquals(
  //        "DatasetVersion datsetId not match with expected DatasetVersion datsetId",
  //        dataset.getId(),
  //        datasetVersion3.getDatasetId());
  //    assertEquals(
  //        "DatasetVersion version not match with expected DatasetVersion version",
  //        ++version,
  //        datasetVersion3.getVersion());
  //
  //    int pageLimit = 1;
  //    boolean isExpectedResultFound = false;
  //    for (int pageNumber = 1; pageNumber < 100; pageNumber++) {
  //      GetAllDatasetVersionsByDatasetId getAllDatasetVersionsByDatasetIdRequest =
  //          GetAllDatasetVersionsByDatasetId.newBuilder()
  //              .setDatasetId(dataset.getId())
  //              .setPageNumber(pageNumber)
  //              .setPageLimit(pageLimit)
  //              .setAscending(false)
  //              .setSortKey(ModelDBConstants.VERSION)
  //              .build();
  //
  //      GetAllDatasetVersionsByDatasetId.Response getAllDatasetVersionsByDatasetIdResponse =
  //          datasetVersionServiceStub.getAllDatasetVersionsByDatasetId(
  //              getAllDatasetVersionsByDatasetIdRequest);
  //
  //      assertEquals(
  //          "Total records count not matched with expected records count",
  //          3,
  //          getAllDatasetVersionsByDatasetIdResponse.getTotalRecords());
  //
  //      if (getAllDatasetVersionsByDatasetIdResponse.getDatasetVersionsList() != null
  //          && getAllDatasetVersionsByDatasetIdResponse.getDatasetVersionsList().size() > 0) {
  //        isExpectedResultFound = true;
  //        LOGGER.info(
  //            "GetAllDataset Response : "
  //                + getAllDatasetVersionsByDatasetIdResponse.getDatasetVersionsCount());
  //        for (DatasetVersion datasetVersion :
  //            getAllDatasetVersionsByDatasetIdResponse.getDatasetVersionsList()) {
  //          assertEquals(
  //              "DatasetVersion not match with expected DatasetVersion",
  //              datasetVersionMap.get(datasetVersion.getId()),
  //              datasetVersion);
  //        }
  //
  //        if (pageNumber == 1) {
  //          assertEquals(
  //              "DatasetVersion not match with expected DatasetVersion",
  //              datasetVersion3,
  //              datasetVersionMap.get(
  //                  getAllDatasetVersionsByDatasetIdResponse.getDatasetVersions(0).getId()));
  //        } else if (pageNumber == 3) {
  //          assertEquals(
  //              "DatasetVersion not match with expected DatasetVersion",
  //              datasetVersion1,
  //              datasetVersionMap.get(
  //                  getAllDatasetVersionsByDatasetIdResponse.getDatasetVersions(0).getId()));
  //        }
  //
  //      } else {
  //        if (isExpectedResultFound) {
  //          LOGGER.warn("More DatasetVersion not found in database");
  //          assertTrue(true);
  //        } else {
  //          fail("Expected DatasetVersion not found in response");
  //        }
  //        break;
  //      }
  //    }
  //
  //    GetAllDatasetVersionsByDatasetId getAllDatasetVersionsByDatasetIdRequest =
  //        GetAllDatasetVersionsByDatasetId.newBuilder().setDatasetId(dataset.getId()).build();
  //    GetAllDatasetVersionsByDatasetId.Response getAllDatasetVersionsByDatasetIdResponse =
  //        datasetVersionServiceStub.getAllDatasetVersionsByDatasetId(
  //            getAllDatasetVersionsByDatasetIdRequest);
  //    assertEquals(
  //        "DatasetVersions count not match with expected DatasetVersion count",
  //        datasetVersionMap.size(),
  //        getAllDatasetVersionsByDatasetIdResponse.getTotalRecords());
  //
  //    for (DatasetVersion datasetVersion :
  //        getAllDatasetVersionsByDatasetIdResponse.getDatasetVersionsList()) {
  //      assertEquals(
  //          "DatasetVersion not match with expected DatasetVersion",
  //          datasetVersionMap.get(datasetVersion.getId()),
  //          datasetVersion);
  //    }
  //
  //    for (String datasetVersionId : datasetVersionMap.keySet()) {
  //      DeleteDatasetVersion deleteDatasetVersionRequest =
  //          DeleteDatasetVersion.newBuilder().setId(datasetVersionId).build();
  //      DeleteDatasetVersion.Response deleteDatasetVersionResponse =
  //          datasetVersionServiceStub.deleteDatasetVersion(deleteDatasetVersionRequest);
  //      LOGGER.info("DeleteDatasetVersion deleted successfully");
  //      LOGGER.info(deleteDatasetVersionResponse.toString());
  //      assertTrue(deleteDatasetVersionResponse.getStatus());
  //    }
  //
  //    DeleteDataset deleteDataset = DeleteDataset.newBuilder().setId(dataset.getId()).build();
  //    DeleteDataset.Response deleteDatasetResponse =
  // datasetServiceStub.deleteDataset(deleteDataset);
  //    LOGGER.info("Dataset deleted successfully");
  //    LOGGER.info(deleteDatasetResponse.toString());
  //    assertTrue(deleteDatasetResponse.getStatus());
  //  }
  //
  //  @Test
  //  public void getLatestDatasetVersionByDatasetId() {
  //
  //    DatasetTest datasetTest = new DatasetTest();
  //
  //    DatasetVersionServiceGrpc.DatasetVersionServiceBlockingStub datasetVersionServiceStub =
  //        DatasetVersionServiceGrpc.newBlockingStub(channel);
  //    DatasetServiceGrpc.DatasetServiceBlockingStub datasetServiceStub =
  //        DatasetServiceGrpc.newBlockingStub(channel);
  //
  //    CreateDataset createDatasetRequest =
  //        datasetTest.getDatasetRequest("rental_TEXT_train_data.csv");
  //    CreateDataset.Response createDatasetResponse =
  //        datasetServiceStub.createDataset(createDatasetRequest);
  //    Dataset dataset = createDatasetResponse.getDataset();
  //    LOGGER.info("CreateDataset Response : \n" + dataset);
  //    assertEquals(
  //        "Dataset name not match with expected dataset name",
  //        createDatasetRequest.getName(),
  //        dataset.getName());
  //
  //    long version = 1L;
  //    Map<String, DatasetVersion> datasetVersionMap = new HashMap<>();
  //    CreateDatasetVersion createDatasetVersionRequest =
  // getDatasetVersionRequest(dataset.getId());
  //    CreateDatasetVersion.Response createDatasetVersionResponse =
  //        datasetVersionServiceStub.createDatasetVersion(createDatasetVersionRequest);
  //    DatasetVersion datasetVersion1 = createDatasetVersionResponse.getDatasetVersion();
  //    datasetVersionMap.put(datasetVersion1.getId(), datasetVersion1);
  //    LOGGER.info("CreateDatasetVersion Response : \n" + datasetVersion1);
  //    assertEquals(
  //        "DatasetVersion datsetId not match with expected DatasetVersion datsetId",
  //        dataset.getId(),
  //        datasetVersion1.getDatasetId());
  //    assertEquals(
  //        "DatasetVersion version not match with expected DatasetVersion version",
  //        version,
  //        datasetVersion1.getVersion());
  //
  //    createDatasetVersionRequest = getDatasetVersionRequest(dataset.getId());
  //    createDatasetVersionRequest =
  //        createDatasetVersionRequest
  //            .toBuilder()
  //            .setRawDatasetVersionInfo(
  //                RawDatasetVersionInfo.newBuilder().setSize(1).setNumRecords(1).build())
  //            .setDatasetType(DatasetTypeEnum.DatasetType.RAW)
  //            .build();
  //    createDatasetVersionResponse =
  //        datasetVersionServiceStub.createDatasetVersion(createDatasetVersionRequest);
  //    DatasetVersion datasetVersion2 = createDatasetVersionResponse.getDatasetVersion();
  //    datasetVersionMap.put(datasetVersion2.getId(), datasetVersion2);
  //    LOGGER.info("CreateDatasetVersion Response : \n" + datasetVersion2);
  //    assertEquals(
  //        "DatasetVersion datsetId not match with expected DatasetVersion datsetId",
  //        dataset.getId(),
  //        datasetVersion2.getDatasetId());
  //    assertEquals(
  //        "DatasetVersion version not match with expected DatasetVersion version",
  //        ++version,
  //        datasetVersion2.getVersion());
  //
  //    createDatasetVersionRequest = getDatasetVersionRequest(dataset.getId());
  //    createDatasetVersionResponse =
  //        datasetVersionServiceStub.createDatasetVersion(createDatasetVersionRequest);
  //    DatasetVersion datasetVersion3 = createDatasetVersionResponse.getDatasetVersion();
  //    datasetVersionMap.put(datasetVersion3.getId(), datasetVersion3);
  //    LOGGER.info("CreateDatasetVersion Response : \n" + datasetVersion3);
  //    assertEquals(
  //        "DatasetVersion datsetId not match with expected DatasetVersion datsetId",
  //        dataset.getId(),
  //        datasetVersion3.getDatasetId());
  //    assertEquals(
  //        "DatasetVersion version not match with expected DatasetVersion version",
  //        ++version,
  //        datasetVersion3.getVersion());
  //
  //    GetLatestDatasetVersionByDatasetId getLatestDatasetVersionByDatasetIdRequest =
  //        GetLatestDatasetVersionByDatasetId.newBuilder().setDatasetId(dataset.getId()).build();
  //    GetLatestDatasetVersionByDatasetId.Response getLatestDatasetVersionByDatasetIdResponse =
  //        datasetVersionServiceStub.getLatestDatasetVersionByDatasetId(
  //            getLatestDatasetVersionByDatasetIdRequest);
  //    assertEquals(
  //        "DatasetVersions not match with expected DatasetVersion",
  //        datasetVersion3,
  //        getLatestDatasetVersionByDatasetIdResponse.getDatasetVersion());
  //
  //    getLatestDatasetVersionByDatasetIdRequest =
  //        GetLatestDatasetVersionByDatasetId.newBuilder()
  //            .setDatasetId(dataset.getId())
  //            .setAscending(true)
  //            .build();
  //    getLatestDatasetVersionByDatasetIdResponse =
  //        datasetVersionServiceStub.getLatestDatasetVersionByDatasetId(
  //            getLatestDatasetVersionByDatasetIdRequest);
  //    assertEquals(
  //        "DatasetVersions not match with expected DatasetVersion",
  //        datasetVersion1,
  //        getLatestDatasetVersionByDatasetIdResponse.getDatasetVersion());
  //
  //    getLatestDatasetVersionByDatasetIdRequest =
  //        GetLatestDatasetVersionByDatasetId.newBuilder()
  //            .setDatasetId(dataset.getId())
  //            .setSortKey(ModelDBConstants.TIME_UPDATED)
  //            .build();
  //    getLatestDatasetVersionByDatasetIdResponse =
  //        datasetVersionServiceStub.getLatestDatasetVersionByDatasetId(
  //            getLatestDatasetVersionByDatasetIdRequest);
  //    assertEquals(
  //        "DatasetVersions not match with expected DatasetVersion",
  //        datasetVersion3,
  //        getLatestDatasetVersionByDatasetIdResponse.getDatasetVersion());
  //
  //    for (DatasetVersion datasetVersion : datasetVersionMap.values()) {
  //
  //      DeleteDatasetVersion deleteDatasetVersionRequest =
  //          DeleteDatasetVersion.newBuilder().setId(datasetVersion.getId()).build();
  //      DeleteDatasetVersion.Response deleteDatasetVersionResponse =
  //          datasetVersionServiceStub.deleteDatasetVersion(deleteDatasetVersionRequest);
  //      LOGGER.info("DeleteDatasetVersion deleted successfully");
  //      LOGGER.info(deleteDatasetVersionResponse.toString());
  //      assertTrue(deleteDatasetVersionResponse.getStatus());
  //    }
  //
  //    DeleteDataset deleteDataset = DeleteDataset.newBuilder().setId(dataset.getId()).build();
  //    DeleteDataset.Response deleteDatasetResponse =
  // datasetServiceStub.deleteDataset(deleteDataset);
  //    LOGGER.info("Dataset deleted successfully");
  //    LOGGER.info(deleteDatasetResponse.toString());
  //    assertTrue(deleteDatasetResponse.getStatus());
  //  }
  //
  //  @Test
  //  public void getDatasetVersionByIdTest() {
  //
  //    DatasetTest datasetTest = new DatasetTest();
  //
  //    DatasetVersionServiceGrpc.DatasetVersionServiceBlockingStub datasetVersionServiceStub =
  //        DatasetVersionServiceGrpc.newBlockingStub(channel);
  //    DatasetServiceGrpc.DatasetServiceBlockingStub datasetServiceStub =
  //        DatasetServiceGrpc.newBlockingStub(channel);
  //
  //    CreateDataset createDatasetRequest =
  //        datasetTest.getDatasetRequest("rental_TEXT_train_data.csv");
  //    CreateDataset.Response createDatasetResponse =
  //        datasetServiceStub.createDataset(createDatasetRequest);
  //    Dataset dataset = createDatasetResponse.getDataset();
  //    LOGGER.info("CreateDataset Response : \n" + dataset);
  //    assertEquals(
  //        "Dataset name not match with expected dataset name",
  //        createDatasetRequest.getName(),
  //        dataset.getName());
  //
  //    long version = 1L;
  //    CreateDatasetVersion createDatasetVersionRequest =
  // getDatasetVersionRequest(dataset.getId());
  //    CreateDatasetVersion.Response createDatasetVersionResponse =
  //        datasetVersionServiceStub.createDatasetVersion(createDatasetVersionRequest);
  //    DatasetVersion datasetVersion = createDatasetVersionResponse.getDatasetVersion();
  //    LOGGER.info("CreateDatasetVersion Response : \n" + datasetVersion);
  //    assertEquals(
  //        "DatasetVersion datsetId not match with expected DatasetVersion datsetId",
  //        dataset.getId(),
  //        datasetVersion.getDatasetId());
  //    assertEquals(
  //        "DatasetVersion version not match with expected DatasetVersion version",
  //        version,
  //        datasetVersion.getVersion());
  //
  //    GetDatasetVersionById getDatasetVersionByIdRequest =
  //        GetDatasetVersionById.newBuilder().setId(datasetVersion.getId()).build();
  //    GetDatasetVersionById.Response getDatasetVersionByIdResponse =
  //        datasetVersionServiceStub.getDatasetVersionById(getDatasetVersionByIdRequest);
  //    assertEquals(
  //        "DatasetVersion datsetId not match with expected DatasetVersion datsetId",
  //        dataset.getId(),
  //        getDatasetVersionByIdResponse.getDatasetVersion().getDatasetId());
  //    assertEquals(
  //        "DatasetVersion version not match with expected DatasetVersion version",
  //        datasetVersion.getVersion(),
  //        getDatasetVersionByIdResponse.getDatasetVersion().getVersion());
  //
  //    DeleteDatasetVersion deleteDatasetVersionRequest =
  //        DeleteDatasetVersion.newBuilder().setId(datasetVersion.getId()).build();
  //    DeleteDatasetVersion.Response deleteDatasetVersionResponse =
  //        datasetVersionServiceStub.deleteDatasetVersion(deleteDatasetVersionRequest);
  //    LOGGER.info("DeleteDatasetVersion deleted successfully");
  //    LOGGER.info(deleteDatasetVersionResponse.toString());
  //    assertTrue(deleteDatasetVersionResponse.getStatus());
  //
  //    DeleteDataset deleteDataset = DeleteDataset.newBuilder().setId(dataset.getId()).build();
  //    DeleteDataset.Response deleteDatasetResponse =
  // datasetServiceStub.deleteDataset(deleteDataset);
  //    LOGGER.info("Dataset deleted successfully");
  //    LOGGER.info(deleteDatasetResponse.toString());
  //    assertTrue(deleteDatasetResponse.getStatus());
  //  }
  //
  //  @Test
  //  public void updateDatasetVersionDescription() {
  //    LOGGER.info("Update DatasetVersion Description test start................................");
  //
  //    DatasetTest datasetTest = new DatasetTest();
  //
  //    DatasetVersionServiceGrpc.DatasetVersionServiceBlockingStub datasetVersionServiceStub =
  //        DatasetVersionServiceGrpc.newBlockingStub(channel);
  //    DatasetServiceGrpc.DatasetServiceBlockingStub datasetServiceStub =
  //        DatasetServiceGrpc.newBlockingStub(channel);
  //
  //    CreateDataset createDatasetRequest =
  //        datasetTest.getDatasetRequest("rental_TEXT_train_data.csv");
  //    CreateDataset.Response createDatasetResponse =
  //        datasetServiceStub.createDataset(createDatasetRequest);
  //    Dataset dataset = createDatasetResponse.getDataset();
  //    LOGGER.info("CreateDataset Response : \n" + dataset);
  //    assertEquals(
  //        "Dataset name not match with expected dataset name",
  //        createDatasetRequest.getName(),
  //        dataset.getName());
  //
  //    long version = 1L;
  //    // Create datasetVersion
  //    CreateDatasetVersion createDatasetVersionRequest =
  // getDatasetVersionRequest(dataset.getId());
  //    CreateDatasetVersion.Response createDatasetVersionResponse =
  //        datasetVersionServiceStub.createDatasetVersion(createDatasetVersionRequest);
  //    DatasetVersion datasetVersion = createDatasetVersionResponse.getDatasetVersion();
  //    LOGGER.info("DatasetVersion created successfully");
  //    assertEquals(
  //        "DatasetVersion version not match with expected datasetVersion version",
  //        version,
  //        datasetVersion.getVersion());
  //
  //    UpdateDatasetVersionDescription updateDescriptionRequest =
  //        UpdateDatasetVersionDescription.newBuilder()
  //            .setId(datasetVersion.getId())
  //            .setDescription("DatasetVersion Description Update 1")
  //            .build();
  //
  //    UpdateDatasetVersionDescription.Response response =
  //        datasetVersionServiceStub.updateDatasetVersionDescription(updateDescriptionRequest);
  //    LOGGER.info("UpdateDatasetVersionDescription Response : " + response.getDatasetVersion());
  //    assertEquals(
  //        "DatasetVersion description not match with expected datasetVersion description",
  //        updateDescriptionRequest.getDescription(),
  //        response.getDatasetVersion().getDescription());
  //    assertNotEquals(
  //        "DatasetVersion date_updated field not update on database",
  //        datasetVersion.getTimeUpdated(),
  //        response.getDatasetVersion().getTimeUpdated());
  //    datasetVersion = response.getDatasetVersion();
  //
  //    updateDescriptionRequest =
  //        UpdateDatasetVersionDescription.newBuilder()
  //            .setId(datasetVersion.getId())
  //            .setDescription("DatasetVersion Description Update 2")
  //            .build();
  //
  //    response =
  // datasetVersionServiceStub.updateDatasetVersionDescription(updateDescriptionRequest);
  //    LOGGER.info("UpdateDatasetVersionDescription Response : " + response.getDatasetVersion());
  //    assertEquals(
  //        "DatasetVersion description not match with expected datasetVersion description",
  //        updateDescriptionRequest.getDescription(),
  //        response.getDatasetVersion().getDescription());
  //    assertNotEquals(
  //        "DatasetVersion date_updated field not update on database",
  //        datasetVersion.getTimeUpdated(),
  //        response.getDatasetVersion().getTimeUpdated());
  //
  //    DeleteDatasetVersion deleteDatasetVersion =
  //        DeleteDatasetVersion.newBuilder().setId(datasetVersion.getId()).build();
  //    DeleteDatasetVersion.Response deleteDatasetVersionResponse =
  //        datasetVersionServiceStub.deleteDatasetVersion(deleteDatasetVersion);
  //    LOGGER.info("DatasetVersion deleted successfully");
  //    LOGGER.info(deleteDatasetVersionResponse.toString());
  //    assertTrue(deleteDatasetVersionResponse.getStatus());
  //
  //    DeleteDataset deleteDataset = DeleteDataset.newBuilder().setId(dataset.getId()).build();
  //    DeleteDataset.Response deleteDatasetResponse =
  // datasetServiceStub.deleteDataset(deleteDataset);
  //    LOGGER.info("Dataset deleted successfully");
  //    LOGGER.info(deleteDatasetResponse.toString());
  //    assertTrue(deleteDatasetResponse.getStatus());
  //
  //    LOGGER.info("Update DatasetVersion Description test stop................................");
  //  }
  //
  //  @Test
  //  public void updateDatasetVersionDescriptionNegativeTest() {
  //    LOGGER.info(
  //        "Update DatasetVersion Description Negative test
  // start................................");
  //
  //    DatasetTest datasetTest = new DatasetTest();
  //
  //    DatasetVersionServiceGrpc.DatasetVersionServiceBlockingStub datasetVersionServiceStub =
  //        DatasetVersionServiceGrpc.newBlockingStub(channel);
  //    DatasetServiceGrpc.DatasetServiceBlockingStub datasetServiceStub =
  //        DatasetServiceGrpc.newBlockingStub(channel);
  //
  //    CreateDataset createDatasetRequest =
  //        datasetTest.getDatasetRequest("rental_TEXT_train_data.csv");
  //    CreateDataset.Response createDatasetResponse =
  //        datasetServiceStub.createDataset(createDatasetRequest);
  //    Dataset dataset = createDatasetResponse.getDataset();
  //    LOGGER.info("CreateDataset Response : \n" + dataset);
  //    assertEquals(
  //        "Dataset name not match with expected dataset name",
  //        createDatasetRequest.getName(),
  //        dataset.getName());
  //
  //    UpdateDatasetVersionDescription updateDescriptionRequest =
  //        UpdateDatasetVersionDescription.newBuilder()
  //            .setDescription(
  //                "This is update from UpdateDatasetVersionDescription."
  //                    + Calendar.getInstance().getTimeInMillis())
  //            .build();
  //
  //    try {
  //      datasetVersionServiceStub.updateDatasetVersionDescription(updateDescriptionRequest);
  //      fail();
  //    } catch (StatusRuntimeException e) {
  //      Status status = Status.fromThrowable(e);
  //      LOGGER.warn("Error Code : " + status.getCode() + " Description : " +
  // status.getDescription());
  //      assertEquals(Status.INVALID_ARGUMENT.getCode(), status.getCode());
  //    }
  //
  //    // Create datasetVersion
  //    CreateDatasetVersion createDatasetVersionRequest =
  // getDatasetVersionRequest(dataset.getId());
  //    CreateDatasetVersion.Response createDatasetVersionResponse =
  //        datasetVersionServiceStub.createDatasetVersion(createDatasetVersionRequest);
  //    DatasetVersion datasetVersion = createDatasetVersionResponse.getDatasetVersion();
  //    LOGGER.info("DatasetVersion created successfully");
  //    assertEquals(
  //        "DatasetVersion version not match with expected datasetVersion version",
  //        1L,
  //        datasetVersion.getVersion());
  //
  //    DeleteDatasetVersion deleteDatasetVersion =
  //        DeleteDatasetVersion.newBuilder().setId(datasetVersion.getId()).build();
  //    DeleteDatasetVersion.Response deleteDatasetVersionResponse =
  //        datasetVersionServiceStub.deleteDatasetVersion(deleteDatasetVersion);
  //    LOGGER.info("DatasetVersion deleted successfully");
  //    LOGGER.info(deleteDatasetVersionResponse.toString());
  //    assertTrue(deleteDatasetVersionResponse.getStatus());
  //
  //    DeleteDataset deleteDataset = DeleteDataset.newBuilder().setId(dataset.getId()).build();
  //    DeleteDataset.Response deleteDatasetResponse =
  // datasetServiceStub.deleteDataset(deleteDataset);
  //    LOGGER.info("Dataset deleted successfully");
  //    LOGGER.info(deleteDatasetResponse.toString());
  //    assertTrue(deleteDatasetResponse.getStatus());
  //
  //    LOGGER.info("Update DatasetVersion Description test stop................................");
  //  }
  //
  //  @Test
  //  public void addDatasetVersionTags() {
  //    LOGGER.info("Add DatasetVersion Tags test start................................");
  //
  //    DatasetTest datasetTest = new DatasetTest();
  //
  //    DatasetVersionServiceGrpc.DatasetVersionServiceBlockingStub datasetVersionServiceStub =
  //        DatasetVersionServiceGrpc.newBlockingStub(channel);
  //    DatasetServiceGrpc.DatasetServiceBlockingStub datasetServiceStub =
  //        DatasetServiceGrpc.newBlockingStub(channel);
  //
  //    CreateDataset createDatasetRequest =
  //        datasetTest.getDatasetRequest("rental_TEXT_train_data.csv");
  //    CreateDataset.Response createDatasetResponse =
  //        datasetServiceStub.createDataset(createDatasetRequest);
  //    Dataset dataset = createDatasetResponse.getDataset();
  //    LOGGER.info("CreateDataset Response : \n" + dataset);
  //    assertEquals(
  //        "Dataset name not match with expected dataset name",
  //        createDatasetRequest.getName(),
  //        dataset.getName());
  //
  //    // Create datasetVersion
  //    CreateDatasetVersion createDatasetVersionRequest =
  // getDatasetVersionRequest(dataset.getId());
  //    CreateDatasetVersion.Response createDatasetVersionResponse =
  //        datasetVersionServiceStub.createDatasetVersion(createDatasetVersionRequest);
  //    DatasetVersion datasetVersion = createDatasetVersionResponse.getDatasetVersion();
  //    LOGGER.info("DatasetVersion created successfully");
  //    assertEquals(
  //        "DatasetVersion version not match with expected datasetVersion version",
  //        1L,
  //        datasetVersion.getVersion());
  //
  //    List<String> tagsList = new ArrayList<>();
  //    tagsList.add("Add Test Tag1");
  //    tagsList.add("Add Test Tag2");
  //    AddDatasetVersionTags addDatasetVersionTagsRequest =
  //        AddDatasetVersionTags.newBuilder()
  //            .setId(datasetVersion.getId())
  //            .addAllTags(tagsList)
  //            .build();
  //
  //    AddDatasetVersionTags.Response response =
  //        datasetVersionServiceStub.addDatasetVersionTags(addDatasetVersionTagsRequest);
  //
  //    DatasetVersion checkDatasetVersion = response.getDatasetVersion();
  //    assertEquals(4, checkDatasetVersion.getTagsCount());
  //    assertEquals(4, checkDatasetVersion.getTagsList().size());
  //    assertNotEquals(
  //        "DatasetVersion date_updated field not update on database",
  //        datasetVersion.getTimeUpdated(),
  //        checkDatasetVersion.getTimeUpdated());
  //
  //    tagsList = new ArrayList<>();
  //    tagsList.add("Add Test Tag3");
  //    tagsList.add("Add Test Tag2");
  //    addDatasetVersionTagsRequest =
  //        AddDatasetVersionTags.newBuilder()
  //            .setId(datasetVersion.getId())
  //            .addAllTags(tagsList)
  //            .build();
  //
  //    response = datasetVersionServiceStub.addDatasetVersionTags(addDatasetVersionTagsRequest);
  //
  //    assertNotEquals(
  //        "DatasetVersion date_updated field not update on database",
  //        checkDatasetVersion.getTimeUpdated(),
  //        response.getDatasetVersion().getTimeUpdated());
  //
  //    checkDatasetVersion = response.getDatasetVersion();
  //    assertEquals(5, checkDatasetVersion.getTagsCount());
  //    assertEquals(5, checkDatasetVersion.getTagsList().size());
  //
  //    try {
  //      String tag52 = "Human Activity Recognition using Smartphone DatasetVersion";
  //      addDatasetVersionTagsRequest =
  //
  // AddDatasetVersionTags.newBuilder().setId(datasetVersion.getId()).addTags(tag52).build();
  //      datasetVersionServiceStub.addDatasetVersionTags(addDatasetVersionTagsRequest);
  //      fail();
  //    } catch (StatusRuntimeException e) {
  //      Status status = Status.fromThrowable(e);
  //      LOGGER.warn("Error Code : " + status.getCode() + " Description : " +
  // status.getDescription());
  //      assertEquals(Status.INVALID_ARGUMENT.getCode(), status.getCode());
  //    }
  //
  //    DeleteDatasetVersion deleteDatasetVersion =
  //        DeleteDatasetVersion.newBuilder().setId(datasetVersion.getId()).build();
  //    DeleteDatasetVersion.Response deleteDatasetVersionResponse =
  //        datasetVersionServiceStub.deleteDatasetVersion(deleteDatasetVersion);
  //    LOGGER.info("DatasetVersion deleted successfully");
  //    LOGGER.info(deleteDatasetVersionResponse.toString());
  //    assertTrue(deleteDatasetVersionResponse.getStatus());
  //
  //    DeleteDataset deleteDataset = DeleteDataset.newBuilder().setId(dataset.getId()).build();
  //    DeleteDataset.Response deleteDatasetResponse =
  // datasetServiceStub.deleteDataset(deleteDataset);
  //    LOGGER.info("Dataset deleted successfully");
  //    LOGGER.info(deleteDatasetResponse.toString());
  //    assertTrue(deleteDatasetResponse.getStatus());
  //
  //    LOGGER.info("Add DatasetVersion tags test stop................................");
  //  }
  //
  //  @Test
  //  public void addDatasetVersionNegativeTags() {
  //    LOGGER.info("Add DatasetVersion Tags Negative test start................................");
  //
  //    DatasetTest datasetTest = new DatasetTest();
  //
  //    DatasetVersionServiceGrpc.DatasetVersionServiceBlockingStub datasetVersionServiceStub =
  //        DatasetVersionServiceGrpc.newBlockingStub(channel);
  //    DatasetServiceGrpc.DatasetServiceBlockingStub datasetServiceStub =
  //        DatasetServiceGrpc.newBlockingStub(channel);
  //
  //    CreateDataset createDatasetRequest =
  //        datasetTest.getDatasetRequest("rental_TEXT_train_data.csv");
  //    CreateDataset.Response createDatasetResponse =
  //        datasetServiceStub.createDataset(createDatasetRequest);
  //    Dataset dataset = createDatasetResponse.getDataset();
  //    LOGGER.info("CreateDataset Response : \n" + dataset);
  //    assertEquals(
  //        "Dataset name not match with expected dataset name",
  //        createDatasetRequest.getName(),
  //        dataset.getName());
  //
  //    List<String> tagsList = new ArrayList<>();
  //    tagsList.add("Add Test Tag " + Calendar.getInstance().getTimeInMillis());
  //    tagsList.add("Add Test Tag 2 " + Calendar.getInstance().getTimeInMillis());
  //    AddDatasetVersionTags addDatasetVersionTagsRequest =
  //        AddDatasetVersionTags.newBuilder().addAllTags(tagsList).build();
  //
  //    try {
  //      datasetVersionServiceStub.addDatasetVersionTags(addDatasetVersionTagsRequest);
  //      fail();
  //    } catch (StatusRuntimeException ex) {
  //      Status status = Status.fromThrowable(ex);
  //      LOGGER.warn("Error Code : " + status.getCode() + " Description : " +
  // status.getDescription());
  //      assertEquals(Status.INVALID_ARGUMENT.getCode(), status.getCode());
  //    }
  //    // Create datasetVersion
  //    CreateDatasetVersion createDatasetVersionRequest =
  // getDatasetVersionRequest(dataset.getId());
  //    CreateDatasetVersion.Response createDatasetVersionResponse =
  //        datasetVersionServiceStub.createDatasetVersion(createDatasetVersionRequest);
  //    DatasetVersion datasetVersion = createDatasetVersionResponse.getDatasetVersion();
  //    LOGGER.info("DatasetVersion created successfully");
  //    assertEquals(
  //        "DatasetVersion version not match with expected datasetVersion version",
  //        1L,
  //        datasetVersion.getVersion());
  //
  //    addDatasetVersionTagsRequest =
  //        AddDatasetVersionTags.newBuilder()
  //            .setId("sdasd")
  //            .addAllTags(datasetVersion.getTagsList())
  //            .build();
  //
  //    try {
  //      datasetVersionServiceStub.addDatasetVersionTags(addDatasetVersionTagsRequest);
  //      fail();
  //    } catch (StatusRuntimeException e) {
  //      Status status = Status.fromThrowable(e);
  //      LOGGER.warn("Error Code : " + status.getCode() + " Description : " +
  // status.getDescription());
  //      assertEquals(Status.NOT_FOUND.getCode(), status.getCode());
  //    }
  //
  //    DeleteDatasetVersion deleteDatasetVersion =
  //        DeleteDatasetVersion.newBuilder().setId(datasetVersion.getId()).build();
  //    DeleteDatasetVersion.Response deleteDatasetVersionResponse =
  //        datasetVersionServiceStub.deleteDatasetVersion(deleteDatasetVersion);
  //    LOGGER.info("DatasetVersion deleted successfully");
  //    LOGGER.info(deleteDatasetVersionResponse.toString());
  //    assertTrue(deleteDatasetVersionResponse.getStatus());
  //
  //    DeleteDataset deleteDataset = DeleteDataset.newBuilder().setId(dataset.getId()).build();
  //    DeleteDataset.Response deleteDatasetResponse =
  // datasetServiceStub.deleteDataset(deleteDataset);
  //    LOGGER.info("Dataset deleted successfully");
  //    LOGGER.info(deleteDatasetResponse.toString());
  //    assertTrue(deleteDatasetResponse.getStatus());
  //
  //    LOGGER.info("Add DatasetVersion tags Negative test stop................................");
  //  }
  //
  //  @Test
  //  public void getDatasetVersionTags() {
  //    LOGGER.info("Get DatasetVersion Tags test start................................");
  //
  //    DatasetTest datasetTest = new DatasetTest();
  //
  //    DatasetVersionServiceGrpc.DatasetVersionServiceBlockingStub datasetVersionServiceStub =
  //        DatasetVersionServiceGrpc.newBlockingStub(channel);
  //    DatasetServiceGrpc.DatasetServiceBlockingStub datasetServiceStub =
  //        DatasetServiceGrpc.newBlockingStub(channel);
  //
  //    CreateDataset createDatasetRequest =
  //        datasetTest.getDatasetRequest("rental_TEXT_train_data.csv");
  //    CreateDataset.Response createDatasetResponse =
  //        datasetServiceStub.createDataset(createDatasetRequest);
  //    Dataset dataset = createDatasetResponse.getDataset();
  //    LOGGER.info("CreateDataset Response : \n" + dataset);
  //    assertEquals(
  //        "Dataset name not match with expected dataset name",
  //        createDatasetRequest.getName(),
  //        dataset.getName());
  //
  //    // Create datasetVersion
  //    CreateDatasetVersion createDatasetVersionRequest =
  // getDatasetVersionRequest(dataset.getId());
  //    CreateDatasetVersion.Response createDatasetVersionResponse =
  //        datasetVersionServiceStub.createDatasetVersion(createDatasetVersionRequest);
  //    DatasetVersion datasetVersion = createDatasetVersionResponse.getDatasetVersion();
  //    LOGGER.info("DatasetVersion created successfully");
  //    assertEquals(
  //        "DatasetVersion version not match with expected datasetVersion version",
  //        1L,
  //        datasetVersion.getVersion());
  //
  //    GetTags deleteDatasetVersionTagsRequest =
  //        GetTags.newBuilder().setId(datasetVersion.getId()).build();
  //    GetTags.Response response =
  //        datasetVersionServiceStub.getDatasetVersionTags(deleteDatasetVersionTagsRequest);
  //    LOGGER.info("Tags deleted in server : " + response.getTagsList());
  //    assertTrue(datasetVersion.getTagsList().containsAll(response.getTagsList()));
  //
  //    DeleteDatasetVersion deleteDatasetVersion =
  //        DeleteDatasetVersion.newBuilder().setId(datasetVersion.getId()).build();
  //    DeleteDatasetVersion.Response deleteDatasetVersionResponse =
  //        datasetVersionServiceStub.deleteDatasetVersion(deleteDatasetVersion);
  //    LOGGER.info("DatasetVersion deleted successfully");
  //    LOGGER.info(deleteDatasetVersionResponse.toString());
  //    assertTrue(deleteDatasetVersionResponse.getStatus());
  //
  //    DeleteDataset deleteDataset = DeleteDataset.newBuilder().setId(dataset.getId()).build();
  //    DeleteDataset.Response deleteDatasetResponse =
  // datasetServiceStub.deleteDataset(deleteDataset);
  //    LOGGER.info("Dataset deleted successfully");
  //    LOGGER.info(deleteDatasetResponse.toString());
  //    assertTrue(deleteDatasetResponse.getStatus());
  //
  //    LOGGER.info("Get DatasetVersion tags test stop................................");
  //  }
  //
  //  @Test
  //  public void getDatasetVersionTagsNegativeTest() {
  //    LOGGER.info("Get DatasetVersion Tags Negative test start................................");
  //
  //    DatasetVersionServiceGrpc.DatasetVersionServiceBlockingStub datasetVersionServiceStub =
  //        DatasetVersionServiceGrpc.newBlockingStub(channel);
  //
  //    GetTags deleteDatasetVersionTagsRequest = GetTags.newBuilder().build();
  //
  //    try {
  //      datasetVersionServiceStub.getDatasetVersionTags(deleteDatasetVersionTagsRequest);
  //      fail();
  //    } catch (StatusRuntimeException e) {
  //      Status status = Status.fromThrowable(e);
  //      LOGGER.warn("Error Code : " + status.getCode() + " Description : " +
  // status.getDescription());
  //      assertEquals(Status.INVALID_ARGUMENT.getCode(), status.getCode());
  //    }
  //
  //    LOGGER.info("Get DatasetVersion tags Negative test stop................................");
  //  }
  //
  //  @Test
  //  public void deleteDatasetVersionTags() {
  //    LOGGER.info("Delete DatasetVersion Tags test start................................");
  //
  //    DatasetTest datasetTest = new DatasetTest();
  //
  //    DatasetVersionServiceGrpc.DatasetVersionServiceBlockingStub datasetVersionServiceStub =
  //        DatasetVersionServiceGrpc.newBlockingStub(channel);
  //    DatasetServiceGrpc.DatasetServiceBlockingStub datasetServiceStub =
  //        DatasetServiceGrpc.newBlockingStub(channel);
  //
  //    CreateDataset createDatasetRequest =
  //        datasetTest.getDatasetRequest("rental_TEXT_train_data.csv");
  //    CreateDataset.Response createDatasetResponse =
  //        datasetServiceStub.createDataset(createDatasetRequest);
  //    Dataset dataset = createDatasetResponse.getDataset();
  //    LOGGER.info("CreateDataset Response : \n" + dataset);
  //    assertEquals(
  //        "Dataset name not match with expected dataset name",
  //        createDatasetRequest.getName(),
  //        dataset.getName());
  //
  //    // Create datasetVersion
  //    CreateDatasetVersion createDatasetVersionRequest =
  // getDatasetVersionRequest(dataset.getId());
  //    CreateDatasetVersion.Response createDatasetVersionResponse =
  //        datasetVersionServiceStub.createDatasetVersion(createDatasetVersionRequest);
  //    DatasetVersion datasetVersion = createDatasetVersionResponse.getDatasetVersion();
  //    LOGGER.info("DatasetVersion created successfully");
  //    assertEquals(
  //        "DatasetVersion version not match with expected datasetVersion version",
  //        1L,
  //        datasetVersion.getVersion());
  //
  //    try {
  //      List<String> removableTags = datasetVersion.getTagsList();
  //      if (removableTags.size() == 0) {
  //        LOGGER.info("DatasetVersion Tags not found in database ");
  //        fail();
  //        return;
  //      }
  //      if (datasetVersion.getTagsList().size() > 1) {
  //        removableTags =
  //            datasetVersion.getTagsList().subList(0, datasetVersion.getTagsList().size() - 1);
  //      }
  //      DeleteDatasetVersionTags deleteDatasetVersionTagsRequest =
  //          DeleteDatasetVersionTags.newBuilder()
  //              .setId(datasetVersion.getId())
  //              .addAllTags(removableTags)
  //              .build();
  //
  //      DeleteDatasetVersionTags.Response response =
  //          datasetVersionServiceStub.deleteDatasetVersionTags(deleteDatasetVersionTagsRequest);
  //      LOGGER.info("Tags deleted in server : " + response.getDatasetVersion().getTagsList());
  //      assertTrue(response.getDatasetVersion().getTagsList().size() <= 1);
  //      assertNotEquals(
  //          "DatasetVersion date_updated field not update on database",
  //          datasetVersion.getTimeUpdated(),
  //          response.getDatasetVersion().getTimeUpdated());
  //      datasetVersion = response.getDatasetVersion();
  //
  //      if (response.getDatasetVersion().getTagsList().size() > 0) {
  //        deleteDatasetVersionTagsRequest =
  //            DeleteDatasetVersionTags.newBuilder()
  //                .setId(datasetVersion.getId())
  //                .setDeleteAll(true)
  //                .build();
  //
  //        response =
  //            datasetVersionServiceStub.deleteDatasetVersionTags(deleteDatasetVersionTagsRequest);
  //        LOGGER.info("Tags deleted in server : " + response.getDatasetVersion().getTagsList());
  //        assertEquals(0, response.getDatasetVersion().getTagsList().size());
  //        assertNotEquals(
  //            "DatasetVersion date_updated field not update on database",
  //            datasetVersion.getTimeUpdated(),
  //            response.getDatasetVersion().getTimeUpdated());
  //      }
  //
  //      DeleteDatasetVersion deleteDatasetVersion =
  //          DeleteDatasetVersion.newBuilder().setId(datasetVersion.getId()).build();
  //      DeleteDatasetVersion.Response deleteDatasetVersionResponse =
  //          datasetVersionServiceStub.deleteDatasetVersion(deleteDatasetVersion);
  //      LOGGER.info("DatasetVersion deleted successfully");
  //      LOGGER.info(deleteDatasetVersionResponse.toString());
  //      assertTrue(deleteDatasetVersionResponse.getStatus());
  //
  //      DeleteDataset deleteDataset = DeleteDataset.newBuilder().setId(dataset.getId()).build();
  //      DeleteDataset.Response deleteDatasetResponse =
  //          datasetServiceStub.deleteDataset(deleteDataset);
  //      LOGGER.info("Dataset deleted successfully");
  //      LOGGER.info(deleteDatasetResponse.toString());
  //      assertTrue(deleteDatasetResponse.getStatus());
  //
  //    } catch (StatusRuntimeException ex) {
  //      Status status = Status.fromThrowable(ex);
  //      LOGGER.warn("Error Code : " + status.getCode() + " Description : " +
  // status.getDescription());
  //      fail();
  //    }
  //
  //    LOGGER.info("Delete DatasetVersion tags test stop................................");
  //  }
  //
  //  @Test
  //  public void deleteDatasetVersionTagsNegativeTest() {
  //    LOGGER.info("Delete DatasetVersion Tags Negative test
  // start................................");
  //
  //    DatasetTest datasetTest = new DatasetTest();
  //
  //    DatasetVersionServiceGrpc.DatasetVersionServiceBlockingStub datasetVersionServiceStub =
  //        DatasetVersionServiceGrpc.newBlockingStub(channel);
  //    DatasetServiceGrpc.DatasetServiceBlockingStub datasetServiceStub =
  //        DatasetServiceGrpc.newBlockingStub(channel);
  //
  //    CreateDataset createDatasetRequest =
  //        datasetTest.getDatasetRequest("rental_TEXT_train_data.csv");
  //    CreateDataset.Response createDatasetResponse =
  //        datasetServiceStub.createDataset(createDatasetRequest);
  //    Dataset dataset = createDatasetResponse.getDataset();
  //    LOGGER.info("CreateDataset Response : \n" + dataset);
  //    assertEquals(
  //        "Dataset name not match with expected dataset name",
  //        createDatasetRequest.getName(),
  //        dataset.getName());
  //
  //    DeleteDatasetVersionTags deleteDatasetVersionTagsRequest =
  //        DeleteDatasetVersionTags.newBuilder().build();
  //
  //    try {
  //      datasetVersionServiceStub.deleteDatasetVersionTags(deleteDatasetVersionTagsRequest);
  //      fail();
  //    } catch (StatusRuntimeException ex) {
  //      Status status = Status.fromThrowable(ex);
  //      LOGGER.warn("Error Code : " + status.getCode() + " Description : " +
  // status.getDescription());
  //      assertEquals(Status.INVALID_ARGUMENT.getCode(), status.getCode());
  //    }
  //
  //    // Create datasetVersion
  //    CreateDatasetVersion createDatasetVersionRequest =
  // getDatasetVersionRequest(dataset.getId());
  //    CreateDatasetVersion.Response createDatasetVersionResponse =
  //        datasetVersionServiceStub.createDatasetVersion(createDatasetVersionRequest);
  //    DatasetVersion datasetVersion = createDatasetVersionResponse.getDatasetVersion();
  //    LOGGER.info("DatasetVersion created successfully");
  //    assertEquals(
  //        "DatasetVersion version not match with expected datasetVersion version",
  //        1L,
  //        datasetVersion.getVersion());
  //
  //    deleteDatasetVersionTagsRequest =
  //        DeleteDatasetVersionTags.newBuilder()
  //            .setId(datasetVersion.getId())
  //            .setDeleteAll(true)
  //            .build();
  //
  //    DeleteDatasetVersionTags.Response response =
  //        datasetVersionServiceStub.deleteDatasetVersionTags(deleteDatasetVersionTagsRequest);
  //    LOGGER.info("Tags deleted in server : " + response.getDatasetVersion().getTagsList());
  //    assertEquals(0, response.getDatasetVersion().getTagsList().size());
  //
  //    DeleteDatasetVersion deleteDatasetVersion =
  //        DeleteDatasetVersion.newBuilder().setId(datasetVersion.getId()).build();
  //    DeleteDatasetVersion.Response deleteDatasetVersionResponse =
  //        datasetVersionServiceStub.deleteDatasetVersion(deleteDatasetVersion);
  //    LOGGER.info("DatasetVersion deleted successfully");
  //    LOGGER.info(deleteDatasetVersionResponse.toString());
  //    assertTrue(deleteDatasetVersionResponse.getStatus());
  //
  //    DeleteDataset deleteDataset = DeleteDataset.newBuilder().setId(dataset.getId()).build();
  //    DeleteDataset.Response deleteDatasetResponse =
  // datasetServiceStub.deleteDataset(deleteDataset);
  //    LOGGER.info("Dataset deleted successfully");
  //    LOGGER.info(deleteDatasetResponse.toString());
  //    assertTrue(deleteDatasetResponse.getStatus());
  //
  //    LOGGER.info("Delete DatasetVersion tags Negative test
  // stop................................");
  //  }
  //
  //  @Test
  //  public void addDatasetVersionAttributes() {
  //    LOGGER.info("Add DatasetVersion Attributes test start................................");
  //
  //    DatasetTest datasetTest = new DatasetTest();
  //
  //    DatasetVersionServiceGrpc.DatasetVersionServiceBlockingStub datasetVersionServiceStub =
  //        DatasetVersionServiceGrpc.newBlockingStub(channel);
  //    DatasetServiceGrpc.DatasetServiceBlockingStub datasetServiceStub =
  //        DatasetServiceGrpc.newBlockingStub(channel);
  //
  //    CreateDataset createDatasetRequest =
  //        datasetTest.getDatasetRequest("rental_TEXT_train_data.csv");
  //    CreateDataset.Response createDatasetResponse =
  //        datasetServiceStub.createDataset(createDatasetRequest);
  //    Dataset dataset = createDatasetResponse.getDataset();
  //    LOGGER.info("CreateDataset Response : \n" + dataset);
  //    assertEquals(
  //        "Dataset name not match with expected dataset name",
  //        createDatasetRequest.getName(),
  //        dataset.getName());
  //
  //    // Create datasetVersion
  //    CreateDatasetVersion createDatasetVersionRequest =
  // getDatasetVersionRequest(dataset.getId());
  //    CreateDatasetVersion.Response createDatasetVersionResponse =
  //        datasetVersionServiceStub.createDatasetVersion(createDatasetVersionRequest);
  //    DatasetVersion datasetVersion = createDatasetVersionResponse.getDatasetVersion();
  //    LOGGER.info("DatasetVersion created successfully");
  //    assertEquals(
  //        "DatasetVersion version not match with expected datasetVersion version",
  //        1L,
  //        datasetVersion.getVersion());
  //
  //    List<KeyValue> attributeList = new ArrayList<>();
  //    Value intValue = Value.newBuilder().setNumberValue(1.1).build();
  //    attributeList.add(
  //        KeyValue.newBuilder()
  //            .setKey("attribute_1" + Calendar.getInstance().getTimeInMillis())
  //            .setValue(intValue)
  //            .setValueType(ValueType.NUMBER)
  //            .build());
  //    Value stringValue =
  //        Value.newBuilder()
  //            .setStringValue("attributes_value_" + Calendar.getInstance().getTimeInMillis())
  //            .build();
  //    attributeList.add(
  //        KeyValue.newBuilder()
  //            .setKey("attribute_2" + Calendar.getInstance().getTimeInMillis())
  //            .setValue(stringValue)
  //            .setValueType(ValueType.BLOB)
  //            .build());
  //
  //    AddDatasetVersionAttributes addDatasetVersionAttributesRequest =
  //        AddDatasetVersionAttributes.newBuilder()
  //            .setId(datasetVersion.getId())
  //            .addAllAttributes(attributeList)
  //            .build();
  //
  //    AddDatasetVersionAttributes.Response response =
  //
  // datasetVersionServiceStub.addDatasetVersionAttributes(addDatasetVersionAttributesRequest);
  //    LOGGER.info("Added DatasetVersion Attributes: \n" + response.getDatasetVersion());
  //    assertTrue(response.getDatasetVersion().getAttributesList().containsAll(attributeList));
  //    assertNotEquals(
  //        "DatasetVersion date_updated field not update on database",
  //        datasetVersion.getTimeUpdated(),
  //        response.getDatasetVersion().getTimeUpdated());
  //
  //    DeleteDatasetVersion deleteDatasetVersion =
  //        DeleteDatasetVersion.newBuilder().setId(datasetVersion.getId()).build();
  //    DeleteDatasetVersion.Response deleteDatasetVersionResponse =
  //        datasetVersionServiceStub.deleteDatasetVersion(deleteDatasetVersion);
  //    LOGGER.info("DatasetVersion deleted successfully");
  //    LOGGER.info(deleteDatasetVersionResponse.toString());
  //    assertTrue(deleteDatasetVersionResponse.getStatus());
  //
  //    DeleteDataset deleteDataset = DeleteDataset.newBuilder().setId(dataset.getId()).build();
  //    DeleteDataset.Response deleteDatasetResponse =
  // datasetServiceStub.deleteDataset(deleteDataset);
  //    LOGGER.info("Dataset deleted successfully");
  //    LOGGER.info(deleteDatasetResponse.toString());
  //    assertTrue(deleteDatasetResponse.getStatus());
  //
  //    LOGGER.info("Add DatasetVersion Attributes test stop................................");
  //  }
  //
  //  @Test
  //  public void addDatasetVersionAttributesNegativeTest() {
  //    LOGGER.info(
  //        "Add DatasetVersion Attributes Negative test start................................");
  //
  //    DatasetTest datasetTest = new DatasetTest();
  //
  //    DatasetVersionServiceGrpc.DatasetVersionServiceBlockingStub datasetVersionServiceStub =
  //        DatasetVersionServiceGrpc.newBlockingStub(channel);
  //    DatasetServiceGrpc.DatasetServiceBlockingStub datasetServiceStub =
  //        DatasetServiceGrpc.newBlockingStub(channel);
  //
  //    CreateDataset createDatasetRequest =
  //        datasetTest.getDatasetRequest("rental_TEXT_train_data.csv");
  //    CreateDataset.Response createDatasetResponse =
  //        datasetServiceStub.createDataset(createDatasetRequest);
  //    Dataset dataset = createDatasetResponse.getDataset();
  //    LOGGER.info("CreateDataset Response : \n" + dataset);
  //    assertEquals(
  //        "Dataset name not match with expected dataset name",
  //        createDatasetRequest.getName(),
  //        dataset.getName());
  //
  //    List<KeyValue> attributeList = new ArrayList<>();
  //    Value intValue = Value.newBuilder().setNumberValue(1.1).build();
  //    attributeList.add(
  //        KeyValue.newBuilder()
  //            .setKey("attribute_" + Calendar.getInstance().getTimeInMillis())
  //            .setValue(intValue)
  //            .setValueType(ValueType.NUMBER)
  //            .build());
  //    Value stringValue =
  //        Value.newBuilder()
  //            .setStringValue("attributes_value_" + Calendar.getInstance().getTimeInMillis())
  //            .build();
  //    attributeList.add(
  //        KeyValue.newBuilder()
  //            .setKey("attribute_" + Calendar.getInstance().getTimeInMillis())
  //            .setValue(stringValue)
  //            .setValueType(ValueType.BLOB)
  //            .build());
  //
  //    AddDatasetVersionAttributes addDatasetVersionAttributesRequest =
  //        AddDatasetVersionAttributes.newBuilder().addAllAttributes(attributeList).build();
  //
  //    try {
  //      datasetVersionServiceStub.addDatasetVersionAttributes(addDatasetVersionAttributesRequest);
  //      fail();
  //    } catch (StatusRuntimeException e) {
  //      Status status = Status.fromThrowable(e);
  //      LOGGER.warn("Error Code : " + status.getCode() + " Description : " +
  // status.getDescription());
  //      assertEquals(Status.INVALID_ARGUMENT.getCode(), status.getCode());
  //    }
  //
  //    // Create datasetVersion
  //    CreateDatasetVersion createDatasetVersionRequest =
  // getDatasetVersionRequest(dataset.getId());
  //    CreateDatasetVersion.Response createDatasetVersionResponse =
  //        datasetVersionServiceStub.createDatasetVersion(createDatasetVersionRequest);
  //    DatasetVersion datasetVersion = createDatasetVersionResponse.getDatasetVersion();
  //    LOGGER.info("DatasetVersion created successfully");
  //    assertEquals(
  //        "DatasetVersion version not match with expected datasetVersion version",
  //        1L,
  //        datasetVersion.getVersion());
  //
  //    DeleteDatasetVersion deleteDatasetVersion =
  //        DeleteDatasetVersion.newBuilder().setId(datasetVersion.getId()).build();
  //    DeleteDatasetVersion.Response deleteDatasetVersionResponse =
  //        datasetVersionServiceStub.deleteDatasetVersion(deleteDatasetVersion);
  //    LOGGER.info("DatasetVersion deleted successfully");
  //    LOGGER.info(deleteDatasetVersionResponse.toString());
  //    assertTrue(deleteDatasetVersionResponse.getStatus());
  //
  //    DeleteDataset deleteDataset = DeleteDataset.newBuilder().setId(dataset.getId()).build();
  //    DeleteDataset.Response deleteDatasetResponse =
  // datasetServiceStub.deleteDataset(deleteDataset);
  //    LOGGER.info("Dataset deleted successfully");
  //    LOGGER.info(deleteDatasetResponse.toString());
  //    assertTrue(deleteDatasetResponse.getStatus());
  //
  //    LOGGER.info("Add DatasetVersion Attributes Negative test
  // stop................................");
  //  }
  //
  //  @Test
  //  public void updateDatasetVersionAttributes() {
  //    LOGGER.info("Update DatasetVersion Attributes test start................................");
  //
  //    DatasetTest datasetTest = new DatasetTest();
  //
  //    DatasetVersionServiceGrpc.DatasetVersionServiceBlockingStub datasetVersionServiceStub =
  //        DatasetVersionServiceGrpc.newBlockingStub(channel);
  //    DatasetServiceGrpc.DatasetServiceBlockingStub datasetServiceStub =
  //        DatasetServiceGrpc.newBlockingStub(channel);
  //
  //    CreateDataset createDatasetRequest =
  //        datasetTest.getDatasetRequest("rental_TEXT_train_data.csv");
  //    CreateDataset.Response createDatasetResponse =
  //        datasetServiceStub.createDataset(createDatasetRequest);
  //    Dataset dataset = createDatasetResponse.getDataset();
  //    LOGGER.info("CreateDataset Response : \n" + dataset);
  //    assertEquals(
  //        "Dataset name not match with expected dataset name",
  //        createDatasetRequest.getName(),
  //        dataset.getName());
  //
  //    // Create datasetVersion
  //    CreateDatasetVersion createDatasetVersionRequest =
  // getDatasetVersionRequest(dataset.getId());
  //    CreateDatasetVersion.Response createDatasetVersionResponse =
  //        datasetVersionServiceStub.createDatasetVersion(createDatasetVersionRequest);
  //    DatasetVersion datasetVersion = createDatasetVersionResponse.getDatasetVersion();
  //    LOGGER.info("DatasetVersion created successfully");
  //    assertEquals(
  //        "DatasetVersion version not match with expected datasetVersion version",
  //        1L,
  //        datasetVersion.getVersion());
  //
  //    List<KeyValue> attributes = datasetVersion.getAttributesList();
  //    Value stringValue =
  //        Value.newBuilder()
  //            .setStringValue(
  //                "attribute_1542193772147_updated_test_value"
  //                    + Calendar.getInstance().getTimeInMillis())
  //            .build();
  //    KeyValue keyValue =
  //        KeyValue.newBuilder()
  //            .setKey(attributes.get(1).getKey())
  //            .setValue(stringValue)
  //            .setValueType(ValueType.STRING)
  //            .build();
  //    UpdateDatasetVersionAttributes updateDatasetVersionAttributesRequest =
  //        UpdateDatasetVersionAttributes.newBuilder()
  //            .setId(datasetVersion.getId())
  //            .setAttribute(keyValue)
  //            .build();
  //
  //    UpdateDatasetVersionAttributes.Response response =
  //        datasetVersionServiceStub.updateDatasetVersionAttributes(
  //            updateDatasetVersionAttributesRequest);
  //    LOGGER.info("Updated DatasetVersion : \n" + response.getDatasetVersion());
  //    assertTrue(response.getDatasetVersion().getAttributesList().contains(keyValue));
  //    assertNotEquals(
  //        "DatasetVersion date_updated field not update on database",
  //        datasetVersion.getTimeUpdated(),
  //        response.getDatasetVersion().getTimeUpdated());
  //    datasetVersion = response.getDatasetVersion();
  //
  //    Value intValue =
  //        Value.newBuilder().setNumberValue(Calendar.getInstance().getTimeInMillis()).build();
  //    keyValue =
  //        KeyValue.newBuilder()
  //            .setKey(attributes.get(1).getKey())
  //            .setValue(intValue)
  //            .setValueType(ValueType.NUMBER)
  //            .build();
  //    updateDatasetVersionAttributesRequest =
  //        UpdateDatasetVersionAttributes.newBuilder()
  //            .setId(datasetVersion.getId())
  //            .setAttribute(keyValue)
  //            .build();
  //
  //    response =
  //        datasetVersionServiceStub.updateDatasetVersionAttributes(
  //            updateDatasetVersionAttributesRequest);
  //    LOGGER.info("Updated DatasetVersion : \n" + response.getDatasetVersion());
  //    assertTrue(response.getDatasetVersion().getAttributesList().contains(keyValue));
  //    assertNotEquals(
  //        "DatasetVersion date_updated field not update on database",
  //        datasetVersion.getTimeUpdated(),
  //        response.getDatasetVersion().getTimeUpdated());
  //    datasetVersion = response.getDatasetVersion();
  //
  //    Value listValue =
  //        Value.newBuilder()
  //
  // .setListValue(ListValue.newBuilder().addValues(intValue).addValues(stringValue).build())
  //            .build();
  //    keyValue =
  //        KeyValue.newBuilder()
  //            .setKey(attributes.get(0).getKey())
  //            .setValue(listValue)
  //            .setValueType(ValueType.LIST)
  //            .build();
  //    updateDatasetVersionAttributesRequest =
  //        UpdateDatasetVersionAttributes.newBuilder()
  //            .setId(datasetVersion.getId())
  //            .setAttribute(keyValue)
  //            .build();
  //
  //    response =
  //        datasetVersionServiceStub.updateDatasetVersionAttributes(
  //            updateDatasetVersionAttributesRequest);
  //    LOGGER.info("Updated DatasetVersion : \n" + response.getDatasetVersion());
  //    assertTrue(response.getDatasetVersion().getAttributesList().contains(keyValue));
  //    assertNotEquals(
  //        "DatasetVersion date_updated field not update on database",
  //        datasetVersion.getTimeUpdated(),
  //        response.getDatasetVersion().getTimeUpdated());
  //
  //    DeleteDatasetVersion deleteDatasetVersion =
  //        DeleteDatasetVersion.newBuilder().setId(datasetVersion.getId()).build();
  //    DeleteDatasetVersion.Response deleteDatasetVersionResponse =
  //        datasetVersionServiceStub.deleteDatasetVersion(deleteDatasetVersion);
  //    LOGGER.info("DatasetVersion deleted successfully");
  //    LOGGER.info(deleteDatasetVersionResponse.toString());
  //    assertTrue(deleteDatasetVersionResponse.getStatus());
  //
  //    DeleteDataset deleteDataset = DeleteDataset.newBuilder().setId(dataset.getId()).build();
  //    DeleteDataset.Response deleteDatasetResponse =
  // datasetServiceStub.deleteDataset(deleteDataset);
  //    LOGGER.info("Dataset deleted successfully");
  //    LOGGER.info(deleteDatasetResponse.toString());
  //    assertTrue(deleteDatasetResponse.getStatus());
  //
  //    LOGGER.info("Update DatasetVersion Attributes test stop................................");
  //  }
  //
  //  @Test
  //  public void updateDatasetVersionAttributesNegativeTest() {
  //    LOGGER.info(
  //        "Update DatasetVersion Attributes Negative test start................................");
  //
  //    DatasetTest datasetTest = new DatasetTest();
  //
  //    DatasetVersionServiceGrpc.DatasetVersionServiceBlockingStub datasetVersionServiceStub =
  //        DatasetVersionServiceGrpc.newBlockingStub(channel);
  //    DatasetServiceGrpc.DatasetServiceBlockingStub datasetServiceStub =
  //        DatasetServiceGrpc.newBlockingStub(channel);
  //
  //    CreateDataset createDatasetRequest =
  //        datasetTest.getDatasetRequest("rental_TEXT_train_data.csv");
  //    CreateDataset.Response createDatasetResponse =
  //        datasetServiceStub.createDataset(createDatasetRequest);
  //    Dataset dataset = createDatasetResponse.getDataset();
  //    LOGGER.info("CreateDataset Response : \n" + dataset);
  //    assertEquals(
  //        "Dataset name not match with expected dataset name",
  //        createDatasetRequest.getName(),
  //        dataset.getName());
  //
  //    // Create datasetVersion
  //    CreateDatasetVersion createDatasetVersionRequest =
  // getDatasetVersionRequest(dataset.getId());
  //    CreateDatasetVersion.Response createDatasetVersionResponse =
  //        datasetVersionServiceStub.createDatasetVersion(createDatasetVersionRequest);
  //    DatasetVersion datasetVersion = createDatasetVersionResponse.getDatasetVersion();
  //    LOGGER.info("DatasetVersion created successfully");
  //    assertEquals(
  //        "DatasetVersion version not match with expected datasetVersion version",
  //        1L,
  //        datasetVersion.getVersion());
  //
  //    List<KeyValue> attributes = datasetVersion.getAttributesList();
  //    Value stringValue =
  // Value.newBuilder().setStringValue("attribute_updated_test_value").build();
  //    KeyValue keyValue =
  //        KeyValue.newBuilder()
  //            .setKey(attributes.get(0).getKey())
  //            .setValue(stringValue)
  //            .setValueType(ValueType.STRING)
  //            .build();
  //    UpdateDatasetVersionAttributes updateDatasetVersionAttributesRequest =
  //        UpdateDatasetVersionAttributes.newBuilder().setAttribute(keyValue).build();
  //
  //    try {
  //      datasetVersionServiceStub.updateDatasetVersionAttributes(
  //          updateDatasetVersionAttributesRequest);
  //      fail();
  //    } catch (StatusRuntimeException ex) {
  //      Status status = Status.fromThrowable(ex);
  //      LOGGER.warn("Error Code : " + status.getCode() + " Description : " +
  // status.getDescription());
  //      assertEquals(Status.INVALID_ARGUMENT.getCode(), status.getCode());
  //    }
  //
  //    updateDatasetVersionAttributesRequest =
  //        UpdateDatasetVersionAttributes.newBuilder()
  //            .setId("sfds")
  //            .setAttribute(datasetVersion.getAttributesList().get(0))
  //            .build();
  //    try {
  //      datasetVersionServiceStub.updateDatasetVersionAttributes(
  //          updateDatasetVersionAttributesRequest);
  //      fail();
  //    } catch (StatusRuntimeException e) {
  //      Status status = Status.fromThrowable(e);
  //      LOGGER.warn("Error Code : " + status.getCode() + " Description : " +
  // status.getDescription());
  //      assertEquals(Status.NOT_FOUND.getCode(), status.getCode());
  //    }
  //
  //    updateDatasetVersionAttributesRequest =
  //        UpdateDatasetVersionAttributes.newBuilder()
  //            .setId(datasetVersion.getId())
  //            .clearAttribute()
  //            .build();
  //
  //    try {
  //      datasetVersionServiceStub.updateDatasetVersionAttributes(
  //          updateDatasetVersionAttributesRequest);
  //      fail();
  //    } catch (StatusRuntimeException ex) {
  //      Status status = Status.fromThrowable(ex);
  //      LOGGER.warn("Error Code : " + status.getCode() + " Description : " +
  // status.getDescription());
  //      assertEquals(Status.INVALID_ARGUMENT.getCode(), status.getCode());
  //    }
  //
  //    DeleteDatasetVersion deleteDatasetVersion =
  //        DeleteDatasetVersion.newBuilder().setId(datasetVersion.getId()).build();
  //    DeleteDatasetVersion.Response deleteDatasetVersionResponse =
  //        datasetVersionServiceStub.deleteDatasetVersion(deleteDatasetVersion);
  //    LOGGER.info("DatasetVersion deleted successfully");
  //    LOGGER.info(deleteDatasetVersionResponse.toString());
  //    assertTrue(deleteDatasetVersionResponse.getStatus());
  //
  //    DeleteDataset deleteDataset = DeleteDataset.newBuilder().setId(dataset.getId()).build();
  //    DeleteDataset.Response deleteDatasetResponse =
  // datasetServiceStub.deleteDataset(deleteDataset);
  //    LOGGER.info("Dataset deleted successfully");
  //    LOGGER.info(deleteDatasetResponse.toString());
  //    assertTrue(deleteDatasetResponse.getStatus());
  //
  //    LOGGER.info(
  //        "Update DatasetVersion Attributes Negative test stop................................");
  //  }
  //
  //  @Test
  //  public void getDatasetVersionAttributes() {
  //    LOGGER.info("Get DatasetVersion Attributes test start................................");
  //
  //    DatasetTest datasetTest = new DatasetTest();
  //
  //    DatasetVersionServiceGrpc.DatasetVersionServiceBlockingStub datasetVersionServiceStub =
  //        DatasetVersionServiceGrpc.newBlockingStub(channel);
  //    DatasetServiceGrpc.DatasetServiceBlockingStub datasetServiceStub =
  //        DatasetServiceGrpc.newBlockingStub(channel);
  //
  //    CreateDataset createDatasetRequest =
  //        datasetTest.getDatasetRequest("rental_TEXT_train_data.csv");
  //    CreateDataset.Response createDatasetResponse =
  //        datasetServiceStub.createDataset(createDatasetRequest);
  //    Dataset dataset = createDatasetResponse.getDataset();
  //    LOGGER.info("CreateDataset Response : \n" + dataset);
  //    assertEquals(
  //        "Dataset name not match with expected dataset name",
  //        createDatasetRequest.getName(),
  //        dataset.getName());
  //
  //    // Create datasetVersion
  //    CreateDatasetVersion createDatasetVersionRequest =
  // getDatasetVersionRequest(dataset.getId());
  //    CreateDatasetVersion.Response createDatasetVersionResponse =
  //        datasetVersionServiceStub.createDatasetVersion(createDatasetVersionRequest);
  //    DatasetVersion datasetVersion = createDatasetVersionResponse.getDatasetVersion();
  //    LOGGER.info("DatasetVersion created successfully");
  //    assertEquals(
  //        "DatasetVersion version not match with expected datasetVersion version",
  //        1L,
  //        datasetVersion.getVersion());
  //
  //    List<KeyValue> attributes = datasetVersion.getAttributesList();
  //    LOGGER.info("Attributes size : " + attributes.size());
  //
  //    if (attributes.size() == 0) {
  //      LOGGER.warn("DatasetVersion Attributes not found in database ");
  //      fail();
  //      return;
  //    }
  //
  //    List<String> keys = new ArrayList<>();
  //    if (attributes.size() > 1) {
  //      for (int index = 0; index < attributes.size() - 1; index++) {
  //        KeyValue keyValue = attributes.get(index);
  //        keys.add(keyValue.getKey());
  //      }
  //    } else {
  //      keys.add(attributes.get(0).getKey());
  //    }
  //    LOGGER.info("Attributes key size : " + keys.size());
  //
  //    GetAttributes getDatasetVersionAttributesRequest =
  //
  // GetAttributes.newBuilder().setId(datasetVersion.getId()).addAllAttributeKeys(keys).build();
  //
  //    GetAttributes.Response response =
  //
  // datasetVersionServiceStub.getDatasetVersionAttributes(getDatasetVersionAttributesRequest);
  //    LOGGER.info(response.getAttributesList().toString());
  //    assertEquals(keys.size(), response.getAttributesList().size());
  //
  //    getDatasetVersionAttributesRequest =
  //        GetAttributes.newBuilder().setId(datasetVersion.getId()).setGetAll(true).build();
  //
  //    response =
  //
  // datasetVersionServiceStub.getDatasetVersionAttributes(getDatasetVersionAttributesRequest);
  //    LOGGER.info(response.getAttributesList().toString());
  //    assertEquals(datasetVersion.getAttributesList().size(),
  // response.getAttributesList().size());
  //
  //    DeleteDatasetVersion deleteDatasetVersion =
  //        DeleteDatasetVersion.newBuilder().setId(datasetVersion.getId()).build();
  //    DeleteDatasetVersion.Response deleteDatasetVersionResponse =
  //        datasetVersionServiceStub.deleteDatasetVersion(deleteDatasetVersion);
  //    LOGGER.info("DatasetVersion deleted successfully");
  //    LOGGER.info(deleteDatasetVersionResponse.toString());
  //    assertTrue(deleteDatasetVersionResponse.getStatus());
  //
  //    DeleteDataset deleteDataset = DeleteDataset.newBuilder().setId(dataset.getId()).build();
  //    DeleteDataset.Response deleteDatasetResponse =
  // datasetServiceStub.deleteDataset(deleteDataset);
  //    LOGGER.info("Dataset deleted successfully");
  //    LOGGER.info(deleteDatasetResponse.toString());
  //    assertTrue(deleteDatasetResponse.getStatus());
  //
  //    LOGGER.info("Get DatasetVersion Attributes test stop................................");
  //  }
  //
  //  @Test
  //  public void getDatasetVersionAttributesNegativeTest() {
  //    LOGGER.info(
  //        "Get DatasetVersion Attributes Negative test start................................");
  //
  //    DatasetVersionServiceGrpc.DatasetVersionServiceBlockingStub datasetVersionServiceStub =
  //        DatasetVersionServiceGrpc.newBlockingStub(channel);
  //
  //    GetAttributes getDatasetVersionAttributesRequest = GetAttributes.newBuilder().build();
  //
  //    try {
  //      datasetVersionServiceStub.getDatasetVersionAttributes(getDatasetVersionAttributesRequest);
  //      fail();
  //    } catch (StatusRuntimeException e) {
  //      Status status = Status.fromThrowable(e);
  //      LOGGER.warn("Error Code : " + status.getCode() + " Description : " +
  // status.getDescription());
  //      assertEquals(Status.INVALID_ARGUMENT.getCode(), status.getCode());
  //    }
  //
  //    getDatasetVersionAttributesRequest =
  //        GetAttributes.newBuilder().setId("jfhdsjfhdsfjk").setGetAll(true).build();
  //    try {
  //      datasetVersionServiceStub.getDatasetVersionAttributes(getDatasetVersionAttributesRequest);
  //      fail();
  //    } catch (StatusRuntimeException ex) {
  //      Status status = Status.fromThrowable(ex);
  //      LOGGER.warn("Error Code : " + status.getCode() + " Description : " +
  // status.getDescription());
  //      assertTrue(Status.NOT_FOUND.getCode().equals(status.getCode()));
  //    }
  //
  //    LOGGER.info("Get DatasetVersion Attributes Negative test
  // stop................................");
  //  }
  //
  //  @Test
  //  public void deleteDatasetVersionAttributesTest() {
  //    LOGGER.info("Delete DatasetVersion Attributes test start................................");
  //
  //    DatasetTest datasetTest = new DatasetTest();
  //
  //    DatasetVersionServiceGrpc.DatasetVersionServiceBlockingStub datasetVersionServiceStub =
  //        DatasetVersionServiceGrpc.newBlockingStub(channel);
  //    DatasetServiceGrpc.DatasetServiceBlockingStub datasetServiceStub =
  //        DatasetServiceGrpc.newBlockingStub(channel);
  //
  //    CreateDataset createDatasetRequest =
  //        datasetTest.getDatasetRequest("rental_TEXT_train_data.csv");
  //    CreateDataset.Response createDatasetResponse =
  //        datasetServiceStub.createDataset(createDatasetRequest);
  //    Dataset dataset = createDatasetResponse.getDataset();
  //    LOGGER.info("CreateDataset Response : \n" + dataset);
  //    assertEquals(
  //        "Dataset name not match with expected dataset name",
  //        createDatasetRequest.getName(),
  //        dataset.getName());
  //
  //    // Create datasetVersion
  //    CreateDatasetVersion createDatasetVersionRequest =
  // getDatasetVersionRequest(dataset.getId());
  //    CreateDatasetVersion.Response createDatasetVersionResponse =
  //        datasetVersionServiceStub.createDatasetVersion(createDatasetVersionRequest);
  //    DatasetVersion datasetVersion = createDatasetVersionResponse.getDatasetVersion();
  //    assertEquals(
  //        "DatasetVersion version not match with expected datasetVersion version",
  //        1L,
  //        datasetVersion.getVersion());
  //    LOGGER.info("DatasetVersion created successfully");
  //
  //    List<KeyValue> attributes = datasetVersion.getAttributesList();
  //    LOGGER.info("Attributes size : " + attributes.size());
  //    assertEquals(
  //        "Attribute list size not match with expected attribute list size", 3,
  // attributes.size());
  //    List<String> keys = new ArrayList<>();
  //    if (attributes.size() > 1) {
  //      for (int index = 0; index < attributes.size() - 1; index++) {
  //        KeyValue keyValue = attributes.get(index);
  //        keys.add(keyValue.getKey());
  //      }
  //    } else {
  //      keys.add(attributes.get(0).getKey());
  //    }
  //    LOGGER.info("Attributes key size : " + keys.size());
  //
  //    DeleteDatasetVersionAttributes deleteDatasetVersionAttributesRequest =
  //        DeleteDatasetVersionAttributes.newBuilder()
  //            .setId(datasetVersion.getId())
  //            .addAllAttributeKeys(keys)
  //            .build();
  //
  //    DeleteDatasetVersionAttributes.Response response =
  //        datasetVersionServiceStub.deleteDatasetVersionAttributes(
  //            deleteDatasetVersionAttributesRequest);
  //    LOGGER.info("Attributes deleted in server : " + response.getDatasetVersion());
  //    assertEquals(1, response.getDatasetVersion().getAttributesList().size());
  //    assertNotEquals(
  //        "DatasetVersion date_updated field not update on database",
  //        datasetVersion.getTimeUpdated(),
  //        response.getDatasetVersion().getTimeUpdated());
  //    datasetVersion = response.getDatasetVersion();
  //
  //    if (response.getDatasetVersion().getAttributesList().size() != 0) {
  //      deleteDatasetVersionAttributesRequest =
  //          DeleteDatasetVersionAttributes.newBuilder()
  //              .setId(datasetVersion.getId())
  //              .setDeleteAll(true)
  //              .build();
  //      response =
  //          datasetVersionServiceStub.deleteDatasetVersionAttributes(
  //              deleteDatasetVersionAttributesRequest);
  //      LOGGER.info(
  //          "All the Attributes deleted from server. Attributes count : "
  //              + response.getDatasetVersion().getAttributesCount());
  //      assertEquals(0, response.getDatasetVersion().getAttributesList().size());
  //      assertNotEquals(
  //          "DatasetVersion date_updated field not update on database",
  //          datasetVersion.getTimeUpdated(),
  //          response.getDatasetVersion().getTimeUpdated());
  //    }
  //
  //    // Delete all data related to datasetVersion
  //    DeleteDatasetVersion deleteDatasetVersion =
  //        DeleteDatasetVersion.newBuilder().setId(datasetVersion.getId()).build();
  //    DeleteDatasetVersion.Response deleteDatasetVersionResponse =
  //        datasetVersionServiceStub.deleteDatasetVersion(deleteDatasetVersion);
  //    LOGGER.info("DatasetVersion deleted successfully");
  //    LOGGER.info(deleteDatasetVersionResponse.toString());
  //    assertTrue(deleteDatasetVersionResponse.getStatus());
  //
  //    DeleteDataset deleteDataset = DeleteDataset.newBuilder().setId(dataset.getId()).build();
  //    DeleteDataset.Response deleteDatasetResponse =
  // datasetServiceStub.deleteDataset(deleteDataset);
  //    LOGGER.info("Dataset deleted successfully");
  //    LOGGER.info(deleteDatasetResponse.toString());
  //    assertTrue(deleteDatasetResponse.getStatus());
  //
  //    LOGGER.info("Delete DatasetVersion Attributes test stop................................");
  //  }
  //
  //  @Test
  //  public void deleteDatasetVersionAttributesNegativeTest() {
  //    LOGGER.info(
  //        "Delete DatasetVersion Attributes Negative test start................................");
  //
  //    DatasetTest datasetTest = new DatasetTest();
  //
  //    DatasetVersionServiceGrpc.DatasetVersionServiceBlockingStub datasetVersionServiceStub =
  //        DatasetVersionServiceGrpc.newBlockingStub(channel);
  //    DatasetServiceGrpc.DatasetServiceBlockingStub datasetServiceStub =
  //        DatasetServiceGrpc.newBlockingStub(channel);
  //
  //    CreateDataset createDatasetRequest =
  //        datasetTest.getDatasetRequest("rental_TEXT_train_data.csv");
  //    CreateDataset.Response createDatasetResponse =
  //        datasetServiceStub.createDataset(createDatasetRequest);
  //    Dataset dataset = createDatasetResponse.getDataset();
  //    LOGGER.info("CreateDataset Response : \n" + dataset);
  //    assertEquals(
  //        "Dataset name not match with expected dataset name",
  //        createDatasetRequest.getName(),
  //        dataset.getName());
  //
  //    DeleteDatasetVersionAttributes deleteDatasetVersionAttributesRequest =
  //        DeleteDatasetVersionAttributes.newBuilder().build();
  //
  //    try {
  //      datasetVersionServiceStub.deleteDatasetVersionAttributes(
  //          deleteDatasetVersionAttributesRequest);
  //      fail();
  //    } catch (StatusRuntimeException ex) {
  //      Status status = Status.fromThrowable(ex);
  //      LOGGER.warn("Error Code : " + status.getCode() + " Description : " +
  // status.getDescription());
  //      assertEquals(Status.INVALID_ARGUMENT.getCode(), status.getCode());
  //    }
  //
  //    // Create datasetVersion
  //    CreateDatasetVersion createDatasetVersionRequest =
  // getDatasetVersionRequest(dataset.getId());
  //    CreateDatasetVersion.Response createDatasetVersionResponse =
  //        datasetVersionServiceStub.createDatasetVersion(createDatasetVersionRequest);
  //    DatasetVersion datasetVersion = createDatasetVersionResponse.getDatasetVersion();
  //    LOGGER.info("DatasetVersion created successfully");
  //    assertEquals(
  //        "DatasetVersion version not match with expected datasetVersion version",
  //        1L,
  //        datasetVersion.getVersion());
  //
  //    deleteDatasetVersionAttributesRequest =
  //        DeleteDatasetVersionAttributes.newBuilder()
  //            .setId(datasetVersion.getId())
  //            .setDeleteAll(true)
  //            .build();
  //    DeleteDatasetVersionAttributes.Response response =
  //        datasetVersionServiceStub.deleteDatasetVersionAttributes(
  //            deleteDatasetVersionAttributesRequest);
  //    LOGGER.info(
  //        "All the Attributes deleted from server. Attributes count : "
  //            + response.getDatasetVersion().getAttributesCount());
  //    assertEquals(0, response.getDatasetVersion().getAttributesList().size());
  //
  //    DeleteDatasetVersion deleteDatasetVersion =
  //        DeleteDatasetVersion.newBuilder().setId(datasetVersion.getId()).build();
  //    DeleteDatasetVersion.Response deleteDatasetVersionResponse =
  //        datasetVersionServiceStub.deleteDatasetVersion(deleteDatasetVersion);
  //    LOGGER.info("DatasetVersion deleted successfully");
  //    LOGGER.info(deleteDatasetVersionResponse.toString());
  //    assertTrue(deleteDatasetVersionResponse.getStatus());
  //
  //    DeleteDataset deleteDataset = DeleteDataset.newBuilder().setId(dataset.getId()).build();
  //    DeleteDataset.Response deleteDatasetResponse =
  // datasetServiceStub.deleteDataset(deleteDataset);
  //    LOGGER.info("Dataset deleted successfully");
  //    LOGGER.info(deleteDatasetResponse.toString());
  //    assertTrue(deleteDatasetResponse.getStatus());
  //
  //    LOGGER.info(
  //        "Delete DatasetVersion Attributes Negative test stop................................");
  //  }
  //
  //  @Test
  //  public void setDatasetVersionVisibility() {
  //    LOGGER.info("Set DatasetVersion visibility test start................................");
  //
  //    DatasetTest datasetTest = new DatasetTest();
  //
  //    DatasetVersionServiceGrpc.DatasetVersionServiceBlockingStub datasetVersionServiceStub =
  //        DatasetVersionServiceGrpc.newBlockingStub(channel);
  //    DatasetServiceGrpc.DatasetServiceBlockingStub datasetServiceStub =
  //        DatasetServiceGrpc.newBlockingStub(channel);
  //
  //    CreateDataset createDatasetRequest =
  //        datasetTest.getDatasetRequest("rental_TEXT_train_data.csv");
  //    CreateDataset.Response createDatasetResponse =
  //        datasetServiceStub.createDataset(createDatasetRequest);
  //    Dataset dataset = createDatasetResponse.getDataset();
  //    LOGGER.info("CreateDataset Response : \n" + dataset);
  //    assertEquals(
  //        "Dataset name not match with expected dataset name",
  //        createDatasetRequest.getName(),
  //        dataset.getName());
  //
  //    // Create public datasetVersion
  //    // Public datasetVersion 1
  //    CreateDatasetVersion createDatasetVersionRequest =
  // getDatasetVersionRequest(dataset.getId());
  //    createDatasetVersionRequest =
  //        createDatasetVersionRequest
  //            .toBuilder()
  //            .setDatasetVersionVisibility(DatasetVisibility.PUBLIC)
  //            .build();
  //    CreateDatasetVersion.Response createDatasetVersionResponse =
  //        datasetVersionServiceStub.createDatasetVersion(createDatasetVersionRequest);
  //    DatasetVersion datasetVersion = createDatasetVersionResponse.getDatasetVersion();
  //    assertEquals(
  //        "DatasetVersion version not match with expected datasetVersion version",
  //        1L,
  //        datasetVersion.getVersion());
  //    assertEquals(
  //        "DatasetVersion visibility not match with expected datasetVersion visibility",
  //        DatasetVisibility.PUBLIC,
  //        datasetVersion.getDatasetVersionVisibility());
  //    LOGGER.info("DatasetVersion created successfully");
  //
  //    SetDatasetVersionVisibilty setDatasetVersionVisibilty =
  //        SetDatasetVersionVisibilty.newBuilder()
  //            .setId(datasetVersion.getId())
  //            .setDatasetVersionVisibility(DatasetVisibility.PRIVATE)
  //            .build();
  //    SetDatasetVersionVisibilty.Response response =
  //        datasetVersionServiceStub.setDatasetVersionVisibility(setDatasetVersionVisibilty);
  //    DatasetVersion visibilityDatasetVersion = response.getDatasetVersion();
  //    assertEquals(
  //        "DatasetVersion version not match with expected datasetVersion version",
  //        datasetVersion.getVersion(),
  //        visibilityDatasetVersion.getVersion());
  //    assertEquals(
  //        "DatasetVersion visibility not match with updated datasetVersion visibility",
  //        DatasetVisibility.PRIVATE,
  //        visibilityDatasetVersion.getDatasetVersionVisibility());
  //    LOGGER.info("Set datasetVersion visibility successfully");
  //    assertNotEquals(
  //        "DatasetVersion date_updated field not update on database",
  //        datasetVersion.getTimeUpdated(),
  //        response.getDatasetVersion().getTimeUpdated());
  //
  //    DeleteDatasetVersion deleteDatasetVersion =
  //        DeleteDatasetVersion.newBuilder().setId(datasetVersion.getId()).build();
  //    DeleteDatasetVersion.Response deleteDatasetVersionResponse =
  //        datasetVersionServiceStub.deleteDatasetVersion(deleteDatasetVersion);
  //    LOGGER.info("DatasetVersion deleted successfully");
  //    LOGGER.info(deleteDatasetVersionResponse.toString());
  //    assertTrue(deleteDatasetVersionResponse.getStatus());
  //
  //    DeleteDataset deleteDataset = DeleteDataset.newBuilder().setId(dataset.getId()).build();
  //    DeleteDataset.Response deleteDatasetResponse =
  // datasetServiceStub.deleteDataset(deleteDataset);
  //    LOGGER.info("Dataset deleted successfully");
  //    LOGGER.info(deleteDatasetResponse.toString());
  //    assertTrue(deleteDatasetResponse.getStatus());
  //
  //    LOGGER.info("Set DatasetVersion visibility test stop................................");
  //  }
  //
  //  @Test
  //  public void batchDeleteDatasetVersionTest() {
  //    LOGGER.info("batch delete DatasetVersion test start................................");
  //    DatasetTest datasetTest = new DatasetTest();
  //
  //    DatasetVersionServiceGrpc.DatasetVersionServiceBlockingStub datasetVersionServiceStub =
  //        DatasetVersionServiceGrpc.newBlockingStub(channel);
  //    DatasetServiceGrpc.DatasetServiceBlockingStub datasetServiceStub =
  //        DatasetServiceGrpc.newBlockingStub(channel);
  //
  //    CreateDataset createDatasetRequest =
  //        datasetTest.getDatasetRequest("rental_TEXT_train_data.csv");
  //    CreateDataset.Response createDatasetResponse =
  //        datasetServiceStub.createDataset(createDatasetRequest);
  //    Dataset dataset = createDatasetResponse.getDataset();
  //    LOGGER.info("CreateDataset Response : \n" + dataset);
  //    assertEquals(
  //        "Dataset name not match with expected dataset name",
  //        createDatasetRequest.getName(),
  //        dataset.getName());
  //
  //    long version = 1L;
  //    CreateDatasetVersion createDatasetVersionRequest =
  // getDatasetVersionRequest(dataset.getId());
  //    CreateDatasetVersion.Response createDatasetVersionResponse =
  //        datasetVersionServiceStub.createDatasetVersion(createDatasetVersionRequest);
  //    DatasetVersion datasetVersion1 = createDatasetVersionResponse.getDatasetVersion();
  //    LOGGER.info("CreateDatasetVersion Response : \n" + datasetVersion1);
  //    assertEquals(
  //        "DatasetVersion datsetId not match with expected DatasetVersion datsetId",
  //        dataset.getId(),
  //        datasetVersion1.getDatasetId());
  //    assertEquals(
  //        "DatasetVersion version not match with expected DatasetVersion version",
  //        version,
  //        datasetVersion1.getVersion());
  //
  //    createDatasetVersionRequest = getDatasetVersionRequest(dataset.getId());
  //    createDatasetVersionRequest =
  //        createDatasetVersionRequest
  //            .toBuilder()
  //            .setRawDatasetVersionInfo(
  //                RawDatasetVersionInfo.newBuilder().setSize(1).setNumRecords(1).build())
  //            .setDatasetType(DatasetTypeEnum.DatasetType.RAW)
  //            .build();
  //    createDatasetVersionResponse =
  //        datasetVersionServiceStub.createDatasetVersion(createDatasetVersionRequest);
  //    DatasetVersion datasetVersion2 = createDatasetVersionResponse.getDatasetVersion();
  //    LOGGER.info("CreateDatasetVersion Response : \n" + datasetVersion2);
  //    assertEquals(
  //        "DatasetVersion datsetId not match with expected DatasetVersion datsetId",
  //        dataset.getId(),
  //        datasetVersion2.getDatasetId());
  //    assertEquals(
  //        "DatasetVersion version not match with expected DatasetVersion version",
  //        ++version,
  //        datasetVersion2.getVersion());
  //
  //    List<String> datasetVersionIds = new ArrayList<>();
  //    datasetVersionIds.add(datasetVersion1.getId());
  //    datasetVersionIds.add(datasetVersion2.getId());
  //
  //    DeleteDatasetVersions deleteDatasetVersionsRequest =
  //        DeleteDatasetVersions.newBuilder().addAllIds(datasetVersionIds).build();
  //    DeleteDatasetVersions.Response deleteDatasetVersionsResponse =
  //        datasetVersionServiceStub.deleteDatasetVersions(deleteDatasetVersionsRequest);
  //    LOGGER.info("DeleteDatasetVersion deleted successfully");
  //    LOGGER.info(deleteDatasetVersionsResponse.toString());
  //    assertTrue(deleteDatasetVersionsResponse.getStatus());
  //
  //    DeleteDataset deleteDataset = DeleteDataset.newBuilder().setId(dataset.getId()).build();
  //    DeleteDataset.Response deleteDatasetResponse =
  // datasetServiceStub.deleteDataset(deleteDataset);
  //    LOGGER.info("Dataset deleted successfully");
  //    LOGGER.info(deleteDatasetResponse.toString());
  //    assertTrue(deleteDatasetResponse.getStatus());
  //    LOGGER.info("batch delete DatasetVersion test stop................................");
  //  }
  //
  //  @Test
  //  public void deleteDatasetVersionTest() {
  //    LOGGER.info(
  //        "delete DatasetVersion by parent entities owner test
  // start................................");
  //    DatasetTest datasetTest = new DatasetTest();
  //
  //    DatasetVersionServiceGrpc.DatasetVersionServiceBlockingStub datasetVersionServiceStub =
  //        DatasetVersionServiceGrpc.newBlockingStub(channel);
  //    DatasetServiceGrpc.DatasetServiceBlockingStub datasetServiceStub =
  //        DatasetServiceGrpc.newBlockingStub(channel);
  //    DatasetVersionServiceGrpc.DatasetVersionServiceBlockingStub datasetVersionServiceStubClient2
  // =
  //        DatasetVersionServiceGrpc.newBlockingStub(client2Channel);
  //
  //    CreateDataset createDatasetRequest =
  //        datasetTest.getDatasetRequest("rental_TEXT_train_data.csv");
  //    CreateDataset.Response createDatasetResponse =
  //        datasetServiceStub.createDataset(createDatasetRequest);
  //    Dataset dataset = createDatasetResponse.getDataset();
  //    LOGGER.info("CreateDataset Response : \n" + dataset);
  //
  //    if (app.getAuthServerHost() != null && app.getAuthServerPort() != null) {
  //      AddCollaboratorRequest addCollaboratorRequest =
  //          addCollaboratorRequestUser(
  //              dataset.getId(),
  //              authClientInterceptor.getClient2Email(),
  //              CollaboratorTypeEnum.CollaboratorType.READ_ONLY,
  //              "Please refer shared dataset for your invention");
  //
  //      CollaboratorServiceGrpc.CollaboratorServiceBlockingStub collaboratorServiceStub =
  //          CollaboratorServiceGrpc.newBlockingStub(authServiceChannel);
  //
  //      AddCollaboratorRequest.Response addCollaboratorResponse =
  //          collaboratorServiceStub.addOrUpdateDatasetCollaborator(addCollaboratorRequest);
  //      LOGGER.info("Collaborator added in server : " + addCollaboratorResponse.getStatus());
  //      assertTrue(addCollaboratorResponse.getStatus());
  //    }
  //
  //    CreateDatasetVersion createDatasetVersionRequest =
  // getDatasetVersionRequest(dataset.getId());
  //    CreateDatasetVersion.Response createDatasetVersionResponse =
  //        datasetVersionServiceStub.createDatasetVersion(createDatasetVersionRequest);
  //    DatasetVersion datasetVersion1 = createDatasetVersionResponse.getDatasetVersion();
  //    LOGGER.info("CreateDatasetVersion Response : \n" + datasetVersion1);
  //
  //    createDatasetVersionRequest = getDatasetVersionRequest(dataset.getId());
  //    createDatasetVersionRequest =
  //        createDatasetVersionRequest
  //            .toBuilder()
  //            .setRawDatasetVersionInfo(
  //                RawDatasetVersionInfo.newBuilder().setSize(1).setNumRecords(1).build())
  //            .setDatasetType(DatasetTypeEnum.DatasetType.RAW)
  //            .build();
  //    createDatasetVersionResponse =
  //        datasetVersionServiceStub.createDatasetVersion(createDatasetVersionRequest);
  //    DatasetVersion datasetVersion2 = createDatasetVersionResponse.getDatasetVersion();
  //    LOGGER.info("CreateDatasetVersion Response : \n" + datasetVersion2);
  //
  //    List<String> datasetVersionIds = new ArrayList<>();
  //    datasetVersionIds.add(datasetVersion1.getId());
  //    datasetVersionIds.add(datasetVersion2.getId());
  //
  //    DeleteDatasetVersions deleteDatasetVersionsRequest =
  //        DeleteDatasetVersions.newBuilder().addAllIds(datasetVersionIds).build();
  //
  //    if (app.getAuthServerHost() != null && app.getAuthServerPort() != null) {
  //      CollaboratorServiceGrpc.CollaboratorServiceBlockingStub collaboratorServiceStub =
  //          CollaboratorServiceGrpc.newBlockingStub(authServiceChannel);
  //      try {
  //        datasetVersionServiceStubClient2.deleteDatasetVersions(deleteDatasetVersionsRequest);
  //      } catch (StatusRuntimeException e) {
  //        Status status = Status.fromThrowable(e);
  //        LOGGER.warn(
  //            "Error Code : " + status.getCode() + " Description : " + status.getDescription());
  //        assertEquals(Status.PERMISSION_DENIED.getCode(), status.getCode());
  //      }
  //
  //      AddCollaboratorRequest addCollaboratorRequest =
  //          addCollaboratorRequestUser(
  //              dataset.getId(),
  //              authClientInterceptor.getClient2Email(),
  //              CollaboratorTypeEnum.CollaboratorType.READ_WRITE,
  //              "Please refer shared dataset for your invention");
  //
  //      AddCollaboratorRequest.Response addCollaboratorResponse =
  //          collaboratorServiceStub.addOrUpdateDatasetCollaborator(addCollaboratorRequest);
  //      LOGGER.info("Collaborator added in server : " + addCollaboratorResponse.getStatus());
  //      assertTrue(addCollaboratorResponse.getStatus());
  //
  //      try {
  //        datasetVersionServiceStubClient2.deleteDatasetVersions(deleteDatasetVersionsRequest);
  //      } catch (StatusRuntimeException e) {
  //        Status status = Status.fromThrowable(e);
  //        LOGGER.warn(
  //            "Error Code : " + status.getCode() + " Description : " + status.getDescription());
  //        assertEquals(Status.PERMISSION_DENIED.getCode(), status.getCode());
  //      }
  //    } else {
  //      DeleteDatasetVersions.Response deleteDatasetVersionsResponse =
  //          datasetVersionServiceStub.deleteDatasetVersions(deleteDatasetVersionsRequest);
  //      LOGGER.info("DeleteDatasetVersion deleted successfully");
  //      LOGGER.info(deleteDatasetVersionsResponse.toString());
  //      assertTrue(deleteDatasetVersionsResponse.getStatus());
  //    }
  //
  //    DeleteDataset deleteDataset = DeleteDataset.newBuilder().setId(dataset.getId()).build();
  //    DeleteDataset.Response deleteDatasetResponse =
  // datasetServiceStub.deleteDataset(deleteDataset);
  //    LOGGER.info("Dataset deleted successfully");
  //    LOGGER.info(deleteDatasetResponse.toString());
  //    assertTrue(deleteDatasetResponse.getStatus());
  //    LOGGER.info(
  //        "delete DatasetVersion by parent entities owner test
  // stop................................");
  //  }
>>>>>>> 75be5466
}<|MERGE_RESOLUTION|>--- conflicted
+++ resolved
@@ -1,8 +1,8 @@
 package ai.verta.modeldb;
 
+import static ai.verta.modeldb.CollaboratorTest.addCollaboratorRequestUser;
 import static org.junit.Assert.*;
 
-<<<<<<< HEAD
 import ai.verta.common.ArtifactPart;
 import ai.verta.common.CollaboratorTypeEnum;
 import ai.verta.common.KeyValue;
@@ -52,9 +52,6 @@
 import org.junit.Ignore;
 import org.junit.Rule;
 import org.junit.Test;
-=======
-import org.junit.FixMethodOrder;
->>>>>>> 75be5466
 import org.junit.runner.RunWith;
 import org.junit.runners.JUnit4;
 import org.junit.runners.MethodSorters;
@@ -63,7 +60,6 @@
 @FixMethodOrder(MethodSorters.NAME_ASCENDING)
 public class DatasetVersionTest {
 
-<<<<<<< HEAD
   private static final Logger LOGGER = LogManager.getLogger(CommentTest.class);
   /**
    * This rule manages automatic graceful shutdown for the registered servers and channels at the
@@ -1755,7 +1751,7 @@
   }
 
   @Test
-  // @Ignore
+  @Ignore
   public void getURLForVersionedDatasetBlob() throws IOException {
     LOGGER.info("Get Url for VersionedDatasetBlob test start................................");
     DatasetTest datasetTest = new DatasetTest();
@@ -1921,2226 +1917,4 @@
     }
     LOGGER.info("Get Url for VersionedDatasetBlob test stop................................");
   }
-=======
-  //  private static final Logger LOGGER = LogManager.getLogger(CommentTest.class);
-  //  /**
-  //   * This rule manages automatic graceful shutdown for the registered servers and channels at
-  // the
-  //   * end of test.
-  //   */
-  //  @Rule public final GrpcCleanupRule grpcCleanup = new GrpcCleanupRule();
-  //
-  //  private ManagedChannel channel = null;
-  //  private ManagedChannel client2Channel = null;
-  //  private ManagedChannel authServiceChannel = null;
-  //  private static String serverName = InProcessServerBuilder.generateName();
-  //  private static InProcessServerBuilder serverBuilder =
-  //      InProcessServerBuilder.forName(serverName).directExecutor();
-  //  private static InProcessChannelBuilder channelBuilder =
-  //      InProcessChannelBuilder.forName(serverName).directExecutor();
-  //  private static InProcessChannelBuilder client2ChannelBuilder =
-  //      InProcessChannelBuilder.forName(serverName).directExecutor();
-  //  private static AuthClientInterceptor authClientInterceptor;
-  //  private static App app;
-  //  private static DeleteEntitiesCron deleteEntitiesCron;
-  //
-  //  @SuppressWarnings("unchecked")
-  //  @BeforeClass
-  //  public static void setServerAndService() throws Exception {
-  //
-  //    Map<String, Object> propertiesMap =
-  //        ModelDBUtils.readYamlProperties(System.getenv(ModelDBConstants.VERTA_MODELDB_CONFIG));
-  //    Map<String, Object> testPropMap = (Map<String, Object>) propertiesMap.get("test");
-  //    Map<String, Object> databasePropMap = (Map<String, Object>)
-  // testPropMap.get("test-database");
-  //
-  //    app = App.getInstance();
-  //    AuthService authService = new PublicAuthServiceUtils();
-  //    RoleService roleService = new PublicRoleServiceUtils(authService);
-  //
-  //    Map<String, Object> authServicePropMap =
-  //        (Map<String, Object>) propertiesMap.get(ModelDBConstants.AUTH_SERVICE);
-  //    if (authServicePropMap != null) {
-  //      String authServiceHost = (String) authServicePropMap.get(ModelDBConstants.HOST);
-  //      Integer authServicePort = (Integer) authServicePropMap.get(ModelDBConstants.PORT);
-  //      app.setAuthServerHost(authServiceHost);
-  //      app.setAuthServerPort(authServicePort);
-  //
-  //      authService = new AuthServiceUtils();
-  //      roleService = new RoleServiceUtils(authService);
-  //    }
-  //
-  //    App.initializeServicesBaseOnDataBase(
-  //        serverBuilder, databasePropMap, propertiesMap, authService, roleService);
-  //    serverBuilder.intercept(new ModelDBAuthInterceptor());
-  //
-  //    Map<String, Object> testUerPropMap = (Map<String, Object>) testPropMap.get("testUsers");
-  //    if (testUerPropMap != null && testUerPropMap.size() > 0) {
-  //      authClientInterceptor = new AuthClientInterceptor(testPropMap);
-  //      channelBuilder.intercept(authClientInterceptor.getClient1AuthInterceptor());
-  //      client2ChannelBuilder.intercept(authClientInterceptor.getClient2AuthInterceptor());
-  //    }
-  //    deleteEntitiesCron =
-  //        new DeleteEntitiesCron(authService, roleService, CronJobUtils.deleteEntitiesFrequency);
-  //  }
-  //
-  //  @AfterClass
-  //  public static void removeServerAndService() {
-  //    // Delete entities by cron job
-  //    deleteEntitiesCron.run();
-  //    App.initiateShutdown(0);
-  //  }
-  //
-  //  @After
-  //  public void clientClose() {
-  //    if (!channel.isShutdown()) {
-  //      channel.shutdownNow();
-  //    }
-  //    if (!client2Channel.isShutdown()) {
-  //      client2Channel.shutdownNow();
-  //    }
-  //    if (app.getAuthServerHost() != null && app.getAuthServerPort() != null) {
-  //      if (!authServiceChannel.isShutdown()) {
-  //        authServiceChannel.shutdownNow();
-  //      }
-  //    }
-  //  }
-  //
-  //  @Before
-  //  public void initializeChannel() throws IOException {
-  //    grpcCleanup.register(serverBuilder.build().start());
-  //    channel = grpcCleanup.register(channelBuilder.maxInboundMessageSize(1024).build());
-  //    client2Channel =
-  //        grpcCleanup.register(client2ChannelBuilder.maxInboundMessageSize(1024).build());
-  //    if (app.getAuthServerHost() != null && app.getAuthServerPort() != null) {
-  //      authServiceChannel =
-  //          ManagedChannelBuilder.forTarget(app.getAuthServerHost() + ":" +
-  // app.getAuthServerPort())
-  //              .usePlaintext()
-  //              .intercept(authClientInterceptor.getClient1AuthInterceptor())
-  //              .build();
-  //    }
-  //  }
-  //
-  //  public CreateDatasetVersion getDatasetVersionRequest(String datasetId) {
-  //
-  //    List<KeyValue> attributeList = new ArrayList<>();
-  //    Value stringValue =
-  //        Value.newBuilder()
-  //            .setStringValue("attribute_" + Calendar.getInstance().getTimeInMillis() + "_value")
-  //            .build();
-  //    KeyValue keyValue =
-  //        KeyValue.newBuilder()
-  //            .setKey("attribute_1_" + Calendar.getInstance().getTimeInMillis())
-  //            .setValue(stringValue)
-  //            .build();
-  //    attributeList.add(keyValue);
-  //
-  //    Value intValue = Value.newBuilder().setNumberValue(12345).build();
-  //    keyValue =
-  //        KeyValue.newBuilder()
-  //            .setKey("attribute_2_" + Calendar.getInstance().getTimeInMillis())
-  //            .setValue(intValue)
-  //            .setValueType(ValueType.NUMBER)
-  //            .build();
-  //    attributeList.add(keyValue);
-  //
-  //    Value listValue =
-  //        Value.newBuilder()
-  //
-  // .setListValue(ListValue.newBuilder().addValues(intValue).addValues(stringValue).build())
-  //            .build();
-  //    keyValue =
-  //        KeyValue.newBuilder()
-  //            .setKey("attribute_3_" + Calendar.getInstance().getTimeInMillis())
-  //            .setValue(listValue)
-  //            .setValueType(ValueType.LIST)
-  //            .build();
-  //    attributeList.add(keyValue);
-  //
-  //    return CreateDatasetVersion.newBuilder()
-  //        .setDatasetId(datasetId)
-  //        .setDescription("this is the description of datsetVersion")
-  //        .setDatasetType(DatasetTypeEnum.DatasetType.RAW)
-  //        .setDatasetVersionVisibility(DatasetVisibilityEnum.DatasetVisibility.PRIVATE)
-  //        .addTags("DatasetVersion_tag_x")
-  //        .addTags("DatasetVersion_tag_y")
-  //        .addAllAttributes(attributeList)
-  //        .build();
-  //  }
-  //
-  //  @Test
-  //  public void createDatasetVersionTest() {
-  //
-  //    DatasetTest datasetTest = new DatasetTest();
-  //
-  //    DatasetVersionServiceGrpc.DatasetVersionServiceBlockingStub datasetVersionServiceStub =
-  //        DatasetVersionServiceGrpc.newBlockingStub(channel);
-  //    DatasetServiceGrpc.DatasetServiceBlockingStub datasetServiceStub =
-  //        DatasetServiceGrpc.newBlockingStub(channel);
-  //
-  //    CreateDataset createDatasetRequest =
-  //        datasetTest.getDatasetRequest("rental_TEXT_train_data.csv");
-  //    CreateDataset.Response createDatasetResponse =
-  //        datasetServiceStub.createDataset(createDatasetRequest);
-  //    Dataset dataset = createDatasetResponse.getDataset();
-  //    LOGGER.info("CreateDataset Response : \n" + dataset);
-  //    assertEquals(
-  //        "Dataset name not match with expected dataset name",
-  //        createDatasetRequest.getName(),
-  //        dataset.getName());
-  //
-  //    long version = 1L;
-  //    CreateDatasetVersion createDatasetVersionRequest =
-  // getDatasetVersionRequest(dataset.getId());
-  //    CreateDatasetVersion.Response createDatasetVersionResponse =
-  //        datasetVersionServiceStub.createDatasetVersion(createDatasetVersionRequest);
-  //    DatasetVersion datasetVersion1 = createDatasetVersionResponse.getDatasetVersion();
-  //    LOGGER.info("CreateDatasetVersion Response : \n" + datasetVersion1);
-  //    assertEquals(
-  //        "DatasetVersion datsetId not match with expected DatasetVersion datsetId",
-  //        dataset.getId(),
-  //        datasetVersion1.getDatasetId());
-  //    assertEquals(
-  //        "DatasetVersion version not match with expected DatasetVersion version",
-  //        version,
-  //        datasetVersion1.getVersion());
-  //
-  //    createDatasetVersionRequest = getDatasetVersionRequest(dataset.getId());
-  //    createDatasetVersionRequest =
-  //        createDatasetVersionRequest
-  //            .toBuilder()
-  //            .setRawDatasetVersionInfo(
-  //                RawDatasetVersionInfo.newBuilder().setSize(1).setNumRecords(1).build())
-  //            .setDatasetType(DatasetTypeEnum.DatasetType.RAW)
-  //            .build();
-  //    createDatasetVersionResponse =
-  //        datasetVersionServiceStub.createDatasetVersion(createDatasetVersionRequest);
-  //    DatasetVersion datasetVersion2 = createDatasetVersionResponse.getDatasetVersion();
-  //    LOGGER.info("CreateDatasetVersion Response : \n" + datasetVersion2);
-  //    assertEquals(
-  //        "DatasetVersion datsetId not match with expected DatasetVersion datsetId",
-  //        dataset.getId(),
-  //        datasetVersion2.getDatasetId());
-  //    assertEquals(
-  //        "DatasetVersion version not match with expected DatasetVersion version",
-  //        ++version,
-  //        datasetVersion2.getVersion());
-  //
-  //    DeleteDatasetVersion deleteDatasetVersionRequest =
-  //        DeleteDatasetVersion.newBuilder().setId(datasetVersion1.getId()).build();
-  //    DeleteDatasetVersion.Response deleteDatasetVersionResponse =
-  //        datasetVersionServiceStub.deleteDatasetVersion(deleteDatasetVersionRequest);
-  //    LOGGER.info("DeleteDatasetVersion deleted successfully");
-  //    LOGGER.info(deleteDatasetVersionResponse.toString());
-  //    assertTrue(deleteDatasetVersionResponse.getStatus());
-  //
-  //    deleteDatasetVersionRequest =
-  //        DeleteDatasetVersion.newBuilder().setId(datasetVersion2.getId()).build();
-  //    deleteDatasetVersionResponse =
-  //        datasetVersionServiceStub.deleteDatasetVersion(deleteDatasetVersionRequest);
-  //    LOGGER.info("DeleteDatasetVersion deleted successfully");
-  //    LOGGER.info(deleteDatasetVersionResponse.toString());
-  //    assertTrue(deleteDatasetVersionResponse.getStatus());
-  //
-  //    DeleteDataset deleteDataset = DeleteDataset.newBuilder().setId(dataset.getId()).build();
-  //    DeleteDataset.Response deleteDatasetResponse =
-  // datasetServiceStub.deleteDataset(deleteDataset);
-  //    LOGGER.info("Dataset deleted successfully");
-  //    LOGGER.info(deleteDatasetResponse.toString());
-  //    assertTrue(deleteDatasetResponse.getStatus());
-  //  }
-  //
-  //  @Test
-  //  public void getAllDatasetVersionsByDatasetIdTest() {
-  //
-  //    DatasetTest datasetTest = new DatasetTest();
-  //
-  //    DatasetVersionServiceGrpc.DatasetVersionServiceBlockingStub datasetVersionServiceStub =
-  //        DatasetVersionServiceGrpc.newBlockingStub(channel);
-  //    DatasetServiceGrpc.DatasetServiceBlockingStub datasetServiceStub =
-  //        DatasetServiceGrpc.newBlockingStub(channel);
-  //
-  //    CreateDataset createDatasetRequest =
-  //        datasetTest.getDatasetRequest("rental_TEXT_train_data.csv");
-  //    CreateDataset.Response createDatasetResponse =
-  //        datasetServiceStub.createDataset(createDatasetRequest);
-  //    Dataset dataset = createDatasetResponse.getDataset();
-  //    LOGGER.info("CreateDataset Response : \n" + dataset);
-  //    assertEquals(
-  //        "Dataset name not match with expected dataset name",
-  //        createDatasetRequest.getName(),
-  //        dataset.getName());
-  //
-  //    long version = 1L;
-  //    Map<String, DatasetVersion> datasetVersionMap = new HashMap<>();
-  //    CreateDatasetVersion createDatasetVersionRequest =
-  // getDatasetVersionRequest(dataset.getId());
-  //    CreateDatasetVersion.Response createDatasetVersionResponse =
-  //        datasetVersionServiceStub.createDatasetVersion(createDatasetVersionRequest);
-  //    DatasetVersion datasetVersion1 = createDatasetVersionResponse.getDatasetVersion();
-  //    datasetVersionMap.put(datasetVersion1.getId(), datasetVersion1);
-  //    LOGGER.info("CreateDatasetVersion Response : \n" + datasetVersion1);
-  //    assertEquals(
-  //        "DatasetVersion datsetId not match with expected DatasetVersion datsetId",
-  //        dataset.getId(),
-  //        datasetVersion1.getDatasetId());
-  //    assertEquals(
-  //        "DatasetVersion version not match with expected DatasetVersion version",
-  //        version,
-  //        datasetVersion1.getVersion());
-  //
-  //    createDatasetVersionRequest = getDatasetVersionRequest(dataset.getId());
-  //    createDatasetVersionRequest =
-  //        createDatasetVersionRequest
-  //            .toBuilder()
-  //            .setRawDatasetVersionInfo(
-  //                RawDatasetVersionInfo.newBuilder().setSize(1).setNumRecords(1).build())
-  //            .setDatasetType(DatasetTypeEnum.DatasetType.RAW)
-  //            .build();
-  //    createDatasetVersionResponse =
-  //        datasetVersionServiceStub.createDatasetVersion(createDatasetVersionRequest);
-  //    DatasetVersion datasetVersion2 = createDatasetVersionResponse.getDatasetVersion();
-  //    datasetVersionMap.put(datasetVersion2.getId(), datasetVersion2);
-  //    LOGGER.info("CreateDatasetVersion Response : \n" + datasetVersion2);
-  //    assertEquals(
-  //        "DatasetVersion datsetId not match with expected DatasetVersion datsetId",
-  //        dataset.getId(),
-  //        datasetVersion2.getDatasetId());
-  //    assertEquals(
-  //        "DatasetVersion version not match with expected DatasetVersion version",
-  //        ++version,
-  //        datasetVersion2.getVersion());
-  //
-  //    createDatasetVersionRequest = getDatasetVersionRequest(dataset.getId());
-  //    createDatasetVersionResponse =
-  //        datasetVersionServiceStub.createDatasetVersion(createDatasetVersionRequest);
-  //    DatasetVersion datasetVersion3 = createDatasetVersionResponse.getDatasetVersion();
-  //    datasetVersionMap.put(datasetVersion3.getId(), datasetVersion3);
-  //    LOGGER.info("CreateDatasetVersion Response : \n" + datasetVersion3);
-  //    assertEquals(
-  //        "DatasetVersion datsetId not match with expected DatasetVersion datsetId",
-  //        dataset.getId(),
-  //        datasetVersion3.getDatasetId());
-  //    assertEquals(
-  //        "DatasetVersion version not match with expected DatasetVersion version",
-  //        ++version,
-  //        datasetVersion3.getVersion());
-  //
-  //    int pageLimit = 1;
-  //    boolean isExpectedResultFound = false;
-  //    for (int pageNumber = 1; pageNumber < 100; pageNumber++) {
-  //      GetAllDatasetVersionsByDatasetId getAllDatasetVersionsByDatasetIdRequest =
-  //          GetAllDatasetVersionsByDatasetId.newBuilder()
-  //              .setDatasetId(dataset.getId())
-  //              .setPageNumber(pageNumber)
-  //              .setPageLimit(pageLimit)
-  //              .setAscending(false)
-  //              .setSortKey(ModelDBConstants.VERSION)
-  //              .build();
-  //
-  //      GetAllDatasetVersionsByDatasetId.Response getAllDatasetVersionsByDatasetIdResponse =
-  //          datasetVersionServiceStub.getAllDatasetVersionsByDatasetId(
-  //              getAllDatasetVersionsByDatasetIdRequest);
-  //
-  //      assertEquals(
-  //          "Total records count not matched with expected records count",
-  //          3,
-  //          getAllDatasetVersionsByDatasetIdResponse.getTotalRecords());
-  //
-  //      if (getAllDatasetVersionsByDatasetIdResponse.getDatasetVersionsList() != null
-  //          && getAllDatasetVersionsByDatasetIdResponse.getDatasetVersionsList().size() > 0) {
-  //        isExpectedResultFound = true;
-  //        LOGGER.info(
-  //            "GetAllDataset Response : "
-  //                + getAllDatasetVersionsByDatasetIdResponse.getDatasetVersionsCount());
-  //        for (DatasetVersion datasetVersion :
-  //            getAllDatasetVersionsByDatasetIdResponse.getDatasetVersionsList()) {
-  //          assertEquals(
-  //              "DatasetVersion not match with expected DatasetVersion",
-  //              datasetVersionMap.get(datasetVersion.getId()),
-  //              datasetVersion);
-  //        }
-  //
-  //        if (pageNumber == 1) {
-  //          assertEquals(
-  //              "DatasetVersion not match with expected DatasetVersion",
-  //              datasetVersion3,
-  //              datasetVersionMap.get(
-  //                  getAllDatasetVersionsByDatasetIdResponse.getDatasetVersions(0).getId()));
-  //        } else if (pageNumber == 3) {
-  //          assertEquals(
-  //              "DatasetVersion not match with expected DatasetVersion",
-  //              datasetVersion1,
-  //              datasetVersionMap.get(
-  //                  getAllDatasetVersionsByDatasetIdResponse.getDatasetVersions(0).getId()));
-  //        }
-  //
-  //      } else {
-  //        if (isExpectedResultFound) {
-  //          LOGGER.warn("More DatasetVersion not found in database");
-  //          assertTrue(true);
-  //        } else {
-  //          fail("Expected DatasetVersion not found in response");
-  //        }
-  //        break;
-  //      }
-  //    }
-  //
-  //    GetAllDatasetVersionsByDatasetId getAllDatasetVersionsByDatasetIdRequest =
-  //        GetAllDatasetVersionsByDatasetId.newBuilder().setDatasetId(dataset.getId()).build();
-  //    GetAllDatasetVersionsByDatasetId.Response getAllDatasetVersionsByDatasetIdResponse =
-  //        datasetVersionServiceStub.getAllDatasetVersionsByDatasetId(
-  //            getAllDatasetVersionsByDatasetIdRequest);
-  //    assertEquals(
-  //        "DatasetVersions count not match with expected DatasetVersion count",
-  //        datasetVersionMap.size(),
-  //        getAllDatasetVersionsByDatasetIdResponse.getTotalRecords());
-  //
-  //    for (DatasetVersion datasetVersion :
-  //        getAllDatasetVersionsByDatasetIdResponse.getDatasetVersionsList()) {
-  //      assertEquals(
-  //          "DatasetVersion not match with expected DatasetVersion",
-  //          datasetVersionMap.get(datasetVersion.getId()),
-  //          datasetVersion);
-  //    }
-  //
-  //    for (String datasetVersionId : datasetVersionMap.keySet()) {
-  //      DeleteDatasetVersion deleteDatasetVersionRequest =
-  //          DeleteDatasetVersion.newBuilder().setId(datasetVersionId).build();
-  //      DeleteDatasetVersion.Response deleteDatasetVersionResponse =
-  //          datasetVersionServiceStub.deleteDatasetVersion(deleteDatasetVersionRequest);
-  //      LOGGER.info("DeleteDatasetVersion deleted successfully");
-  //      LOGGER.info(deleteDatasetVersionResponse.toString());
-  //      assertTrue(deleteDatasetVersionResponse.getStatus());
-  //    }
-  //
-  //    DeleteDataset deleteDataset = DeleteDataset.newBuilder().setId(dataset.getId()).build();
-  //    DeleteDataset.Response deleteDatasetResponse =
-  // datasetServiceStub.deleteDataset(deleteDataset);
-  //    LOGGER.info("Dataset deleted successfully");
-  //    LOGGER.info(deleteDatasetResponse.toString());
-  //    assertTrue(deleteDatasetResponse.getStatus());
-  //  }
-  //
-  //  @Test
-  //  public void getLatestDatasetVersionByDatasetId() {
-  //
-  //    DatasetTest datasetTest = new DatasetTest();
-  //
-  //    DatasetVersionServiceGrpc.DatasetVersionServiceBlockingStub datasetVersionServiceStub =
-  //        DatasetVersionServiceGrpc.newBlockingStub(channel);
-  //    DatasetServiceGrpc.DatasetServiceBlockingStub datasetServiceStub =
-  //        DatasetServiceGrpc.newBlockingStub(channel);
-  //
-  //    CreateDataset createDatasetRequest =
-  //        datasetTest.getDatasetRequest("rental_TEXT_train_data.csv");
-  //    CreateDataset.Response createDatasetResponse =
-  //        datasetServiceStub.createDataset(createDatasetRequest);
-  //    Dataset dataset = createDatasetResponse.getDataset();
-  //    LOGGER.info("CreateDataset Response : \n" + dataset);
-  //    assertEquals(
-  //        "Dataset name not match with expected dataset name",
-  //        createDatasetRequest.getName(),
-  //        dataset.getName());
-  //
-  //    long version = 1L;
-  //    Map<String, DatasetVersion> datasetVersionMap = new HashMap<>();
-  //    CreateDatasetVersion createDatasetVersionRequest =
-  // getDatasetVersionRequest(dataset.getId());
-  //    CreateDatasetVersion.Response createDatasetVersionResponse =
-  //        datasetVersionServiceStub.createDatasetVersion(createDatasetVersionRequest);
-  //    DatasetVersion datasetVersion1 = createDatasetVersionResponse.getDatasetVersion();
-  //    datasetVersionMap.put(datasetVersion1.getId(), datasetVersion1);
-  //    LOGGER.info("CreateDatasetVersion Response : \n" + datasetVersion1);
-  //    assertEquals(
-  //        "DatasetVersion datsetId not match with expected DatasetVersion datsetId",
-  //        dataset.getId(),
-  //        datasetVersion1.getDatasetId());
-  //    assertEquals(
-  //        "DatasetVersion version not match with expected DatasetVersion version",
-  //        version,
-  //        datasetVersion1.getVersion());
-  //
-  //    createDatasetVersionRequest = getDatasetVersionRequest(dataset.getId());
-  //    createDatasetVersionRequest =
-  //        createDatasetVersionRequest
-  //            .toBuilder()
-  //            .setRawDatasetVersionInfo(
-  //                RawDatasetVersionInfo.newBuilder().setSize(1).setNumRecords(1).build())
-  //            .setDatasetType(DatasetTypeEnum.DatasetType.RAW)
-  //            .build();
-  //    createDatasetVersionResponse =
-  //        datasetVersionServiceStub.createDatasetVersion(createDatasetVersionRequest);
-  //    DatasetVersion datasetVersion2 = createDatasetVersionResponse.getDatasetVersion();
-  //    datasetVersionMap.put(datasetVersion2.getId(), datasetVersion2);
-  //    LOGGER.info("CreateDatasetVersion Response : \n" + datasetVersion2);
-  //    assertEquals(
-  //        "DatasetVersion datsetId not match with expected DatasetVersion datsetId",
-  //        dataset.getId(),
-  //        datasetVersion2.getDatasetId());
-  //    assertEquals(
-  //        "DatasetVersion version not match with expected DatasetVersion version",
-  //        ++version,
-  //        datasetVersion2.getVersion());
-  //
-  //    createDatasetVersionRequest = getDatasetVersionRequest(dataset.getId());
-  //    createDatasetVersionResponse =
-  //        datasetVersionServiceStub.createDatasetVersion(createDatasetVersionRequest);
-  //    DatasetVersion datasetVersion3 = createDatasetVersionResponse.getDatasetVersion();
-  //    datasetVersionMap.put(datasetVersion3.getId(), datasetVersion3);
-  //    LOGGER.info("CreateDatasetVersion Response : \n" + datasetVersion3);
-  //    assertEquals(
-  //        "DatasetVersion datsetId not match with expected DatasetVersion datsetId",
-  //        dataset.getId(),
-  //        datasetVersion3.getDatasetId());
-  //    assertEquals(
-  //        "DatasetVersion version not match with expected DatasetVersion version",
-  //        ++version,
-  //        datasetVersion3.getVersion());
-  //
-  //    GetLatestDatasetVersionByDatasetId getLatestDatasetVersionByDatasetIdRequest =
-  //        GetLatestDatasetVersionByDatasetId.newBuilder().setDatasetId(dataset.getId()).build();
-  //    GetLatestDatasetVersionByDatasetId.Response getLatestDatasetVersionByDatasetIdResponse =
-  //        datasetVersionServiceStub.getLatestDatasetVersionByDatasetId(
-  //            getLatestDatasetVersionByDatasetIdRequest);
-  //    assertEquals(
-  //        "DatasetVersions not match with expected DatasetVersion",
-  //        datasetVersion3,
-  //        getLatestDatasetVersionByDatasetIdResponse.getDatasetVersion());
-  //
-  //    getLatestDatasetVersionByDatasetIdRequest =
-  //        GetLatestDatasetVersionByDatasetId.newBuilder()
-  //            .setDatasetId(dataset.getId())
-  //            .setAscending(true)
-  //            .build();
-  //    getLatestDatasetVersionByDatasetIdResponse =
-  //        datasetVersionServiceStub.getLatestDatasetVersionByDatasetId(
-  //            getLatestDatasetVersionByDatasetIdRequest);
-  //    assertEquals(
-  //        "DatasetVersions not match with expected DatasetVersion",
-  //        datasetVersion1,
-  //        getLatestDatasetVersionByDatasetIdResponse.getDatasetVersion());
-  //
-  //    getLatestDatasetVersionByDatasetIdRequest =
-  //        GetLatestDatasetVersionByDatasetId.newBuilder()
-  //            .setDatasetId(dataset.getId())
-  //            .setSortKey(ModelDBConstants.TIME_UPDATED)
-  //            .build();
-  //    getLatestDatasetVersionByDatasetIdResponse =
-  //        datasetVersionServiceStub.getLatestDatasetVersionByDatasetId(
-  //            getLatestDatasetVersionByDatasetIdRequest);
-  //    assertEquals(
-  //        "DatasetVersions not match with expected DatasetVersion",
-  //        datasetVersion3,
-  //        getLatestDatasetVersionByDatasetIdResponse.getDatasetVersion());
-  //
-  //    for (DatasetVersion datasetVersion : datasetVersionMap.values()) {
-  //
-  //      DeleteDatasetVersion deleteDatasetVersionRequest =
-  //          DeleteDatasetVersion.newBuilder().setId(datasetVersion.getId()).build();
-  //      DeleteDatasetVersion.Response deleteDatasetVersionResponse =
-  //          datasetVersionServiceStub.deleteDatasetVersion(deleteDatasetVersionRequest);
-  //      LOGGER.info("DeleteDatasetVersion deleted successfully");
-  //      LOGGER.info(deleteDatasetVersionResponse.toString());
-  //      assertTrue(deleteDatasetVersionResponse.getStatus());
-  //    }
-  //
-  //    DeleteDataset deleteDataset = DeleteDataset.newBuilder().setId(dataset.getId()).build();
-  //    DeleteDataset.Response deleteDatasetResponse =
-  // datasetServiceStub.deleteDataset(deleteDataset);
-  //    LOGGER.info("Dataset deleted successfully");
-  //    LOGGER.info(deleteDatasetResponse.toString());
-  //    assertTrue(deleteDatasetResponse.getStatus());
-  //  }
-  //
-  //  @Test
-  //  public void getDatasetVersionByIdTest() {
-  //
-  //    DatasetTest datasetTest = new DatasetTest();
-  //
-  //    DatasetVersionServiceGrpc.DatasetVersionServiceBlockingStub datasetVersionServiceStub =
-  //        DatasetVersionServiceGrpc.newBlockingStub(channel);
-  //    DatasetServiceGrpc.DatasetServiceBlockingStub datasetServiceStub =
-  //        DatasetServiceGrpc.newBlockingStub(channel);
-  //
-  //    CreateDataset createDatasetRequest =
-  //        datasetTest.getDatasetRequest("rental_TEXT_train_data.csv");
-  //    CreateDataset.Response createDatasetResponse =
-  //        datasetServiceStub.createDataset(createDatasetRequest);
-  //    Dataset dataset = createDatasetResponse.getDataset();
-  //    LOGGER.info("CreateDataset Response : \n" + dataset);
-  //    assertEquals(
-  //        "Dataset name not match with expected dataset name",
-  //        createDatasetRequest.getName(),
-  //        dataset.getName());
-  //
-  //    long version = 1L;
-  //    CreateDatasetVersion createDatasetVersionRequest =
-  // getDatasetVersionRequest(dataset.getId());
-  //    CreateDatasetVersion.Response createDatasetVersionResponse =
-  //        datasetVersionServiceStub.createDatasetVersion(createDatasetVersionRequest);
-  //    DatasetVersion datasetVersion = createDatasetVersionResponse.getDatasetVersion();
-  //    LOGGER.info("CreateDatasetVersion Response : \n" + datasetVersion);
-  //    assertEquals(
-  //        "DatasetVersion datsetId not match with expected DatasetVersion datsetId",
-  //        dataset.getId(),
-  //        datasetVersion.getDatasetId());
-  //    assertEquals(
-  //        "DatasetVersion version not match with expected DatasetVersion version",
-  //        version,
-  //        datasetVersion.getVersion());
-  //
-  //    GetDatasetVersionById getDatasetVersionByIdRequest =
-  //        GetDatasetVersionById.newBuilder().setId(datasetVersion.getId()).build();
-  //    GetDatasetVersionById.Response getDatasetVersionByIdResponse =
-  //        datasetVersionServiceStub.getDatasetVersionById(getDatasetVersionByIdRequest);
-  //    assertEquals(
-  //        "DatasetVersion datsetId not match with expected DatasetVersion datsetId",
-  //        dataset.getId(),
-  //        getDatasetVersionByIdResponse.getDatasetVersion().getDatasetId());
-  //    assertEquals(
-  //        "DatasetVersion version not match with expected DatasetVersion version",
-  //        datasetVersion.getVersion(),
-  //        getDatasetVersionByIdResponse.getDatasetVersion().getVersion());
-  //
-  //    DeleteDatasetVersion deleteDatasetVersionRequest =
-  //        DeleteDatasetVersion.newBuilder().setId(datasetVersion.getId()).build();
-  //    DeleteDatasetVersion.Response deleteDatasetVersionResponse =
-  //        datasetVersionServiceStub.deleteDatasetVersion(deleteDatasetVersionRequest);
-  //    LOGGER.info("DeleteDatasetVersion deleted successfully");
-  //    LOGGER.info(deleteDatasetVersionResponse.toString());
-  //    assertTrue(deleteDatasetVersionResponse.getStatus());
-  //
-  //    DeleteDataset deleteDataset = DeleteDataset.newBuilder().setId(dataset.getId()).build();
-  //    DeleteDataset.Response deleteDatasetResponse =
-  // datasetServiceStub.deleteDataset(deleteDataset);
-  //    LOGGER.info("Dataset deleted successfully");
-  //    LOGGER.info(deleteDatasetResponse.toString());
-  //    assertTrue(deleteDatasetResponse.getStatus());
-  //  }
-  //
-  //  @Test
-  //  public void updateDatasetVersionDescription() {
-  //    LOGGER.info("Update DatasetVersion Description test start................................");
-  //
-  //    DatasetTest datasetTest = new DatasetTest();
-  //
-  //    DatasetVersionServiceGrpc.DatasetVersionServiceBlockingStub datasetVersionServiceStub =
-  //        DatasetVersionServiceGrpc.newBlockingStub(channel);
-  //    DatasetServiceGrpc.DatasetServiceBlockingStub datasetServiceStub =
-  //        DatasetServiceGrpc.newBlockingStub(channel);
-  //
-  //    CreateDataset createDatasetRequest =
-  //        datasetTest.getDatasetRequest("rental_TEXT_train_data.csv");
-  //    CreateDataset.Response createDatasetResponse =
-  //        datasetServiceStub.createDataset(createDatasetRequest);
-  //    Dataset dataset = createDatasetResponse.getDataset();
-  //    LOGGER.info("CreateDataset Response : \n" + dataset);
-  //    assertEquals(
-  //        "Dataset name not match with expected dataset name",
-  //        createDatasetRequest.getName(),
-  //        dataset.getName());
-  //
-  //    long version = 1L;
-  //    // Create datasetVersion
-  //    CreateDatasetVersion createDatasetVersionRequest =
-  // getDatasetVersionRequest(dataset.getId());
-  //    CreateDatasetVersion.Response createDatasetVersionResponse =
-  //        datasetVersionServiceStub.createDatasetVersion(createDatasetVersionRequest);
-  //    DatasetVersion datasetVersion = createDatasetVersionResponse.getDatasetVersion();
-  //    LOGGER.info("DatasetVersion created successfully");
-  //    assertEquals(
-  //        "DatasetVersion version not match with expected datasetVersion version",
-  //        version,
-  //        datasetVersion.getVersion());
-  //
-  //    UpdateDatasetVersionDescription updateDescriptionRequest =
-  //        UpdateDatasetVersionDescription.newBuilder()
-  //            .setId(datasetVersion.getId())
-  //            .setDescription("DatasetVersion Description Update 1")
-  //            .build();
-  //
-  //    UpdateDatasetVersionDescription.Response response =
-  //        datasetVersionServiceStub.updateDatasetVersionDescription(updateDescriptionRequest);
-  //    LOGGER.info("UpdateDatasetVersionDescription Response : " + response.getDatasetVersion());
-  //    assertEquals(
-  //        "DatasetVersion description not match with expected datasetVersion description",
-  //        updateDescriptionRequest.getDescription(),
-  //        response.getDatasetVersion().getDescription());
-  //    assertNotEquals(
-  //        "DatasetVersion date_updated field not update on database",
-  //        datasetVersion.getTimeUpdated(),
-  //        response.getDatasetVersion().getTimeUpdated());
-  //    datasetVersion = response.getDatasetVersion();
-  //
-  //    updateDescriptionRequest =
-  //        UpdateDatasetVersionDescription.newBuilder()
-  //            .setId(datasetVersion.getId())
-  //            .setDescription("DatasetVersion Description Update 2")
-  //            .build();
-  //
-  //    response =
-  // datasetVersionServiceStub.updateDatasetVersionDescription(updateDescriptionRequest);
-  //    LOGGER.info("UpdateDatasetVersionDescription Response : " + response.getDatasetVersion());
-  //    assertEquals(
-  //        "DatasetVersion description not match with expected datasetVersion description",
-  //        updateDescriptionRequest.getDescription(),
-  //        response.getDatasetVersion().getDescription());
-  //    assertNotEquals(
-  //        "DatasetVersion date_updated field not update on database",
-  //        datasetVersion.getTimeUpdated(),
-  //        response.getDatasetVersion().getTimeUpdated());
-  //
-  //    DeleteDatasetVersion deleteDatasetVersion =
-  //        DeleteDatasetVersion.newBuilder().setId(datasetVersion.getId()).build();
-  //    DeleteDatasetVersion.Response deleteDatasetVersionResponse =
-  //        datasetVersionServiceStub.deleteDatasetVersion(deleteDatasetVersion);
-  //    LOGGER.info("DatasetVersion deleted successfully");
-  //    LOGGER.info(deleteDatasetVersionResponse.toString());
-  //    assertTrue(deleteDatasetVersionResponse.getStatus());
-  //
-  //    DeleteDataset deleteDataset = DeleteDataset.newBuilder().setId(dataset.getId()).build();
-  //    DeleteDataset.Response deleteDatasetResponse =
-  // datasetServiceStub.deleteDataset(deleteDataset);
-  //    LOGGER.info("Dataset deleted successfully");
-  //    LOGGER.info(deleteDatasetResponse.toString());
-  //    assertTrue(deleteDatasetResponse.getStatus());
-  //
-  //    LOGGER.info("Update DatasetVersion Description test stop................................");
-  //  }
-  //
-  //  @Test
-  //  public void updateDatasetVersionDescriptionNegativeTest() {
-  //    LOGGER.info(
-  //        "Update DatasetVersion Description Negative test
-  // start................................");
-  //
-  //    DatasetTest datasetTest = new DatasetTest();
-  //
-  //    DatasetVersionServiceGrpc.DatasetVersionServiceBlockingStub datasetVersionServiceStub =
-  //        DatasetVersionServiceGrpc.newBlockingStub(channel);
-  //    DatasetServiceGrpc.DatasetServiceBlockingStub datasetServiceStub =
-  //        DatasetServiceGrpc.newBlockingStub(channel);
-  //
-  //    CreateDataset createDatasetRequest =
-  //        datasetTest.getDatasetRequest("rental_TEXT_train_data.csv");
-  //    CreateDataset.Response createDatasetResponse =
-  //        datasetServiceStub.createDataset(createDatasetRequest);
-  //    Dataset dataset = createDatasetResponse.getDataset();
-  //    LOGGER.info("CreateDataset Response : \n" + dataset);
-  //    assertEquals(
-  //        "Dataset name not match with expected dataset name",
-  //        createDatasetRequest.getName(),
-  //        dataset.getName());
-  //
-  //    UpdateDatasetVersionDescription updateDescriptionRequest =
-  //        UpdateDatasetVersionDescription.newBuilder()
-  //            .setDescription(
-  //                "This is update from UpdateDatasetVersionDescription."
-  //                    + Calendar.getInstance().getTimeInMillis())
-  //            .build();
-  //
-  //    try {
-  //      datasetVersionServiceStub.updateDatasetVersionDescription(updateDescriptionRequest);
-  //      fail();
-  //    } catch (StatusRuntimeException e) {
-  //      Status status = Status.fromThrowable(e);
-  //      LOGGER.warn("Error Code : " + status.getCode() + " Description : " +
-  // status.getDescription());
-  //      assertEquals(Status.INVALID_ARGUMENT.getCode(), status.getCode());
-  //    }
-  //
-  //    // Create datasetVersion
-  //    CreateDatasetVersion createDatasetVersionRequest =
-  // getDatasetVersionRequest(dataset.getId());
-  //    CreateDatasetVersion.Response createDatasetVersionResponse =
-  //        datasetVersionServiceStub.createDatasetVersion(createDatasetVersionRequest);
-  //    DatasetVersion datasetVersion = createDatasetVersionResponse.getDatasetVersion();
-  //    LOGGER.info("DatasetVersion created successfully");
-  //    assertEquals(
-  //        "DatasetVersion version not match with expected datasetVersion version",
-  //        1L,
-  //        datasetVersion.getVersion());
-  //
-  //    DeleteDatasetVersion deleteDatasetVersion =
-  //        DeleteDatasetVersion.newBuilder().setId(datasetVersion.getId()).build();
-  //    DeleteDatasetVersion.Response deleteDatasetVersionResponse =
-  //        datasetVersionServiceStub.deleteDatasetVersion(deleteDatasetVersion);
-  //    LOGGER.info("DatasetVersion deleted successfully");
-  //    LOGGER.info(deleteDatasetVersionResponse.toString());
-  //    assertTrue(deleteDatasetVersionResponse.getStatus());
-  //
-  //    DeleteDataset deleteDataset = DeleteDataset.newBuilder().setId(dataset.getId()).build();
-  //    DeleteDataset.Response deleteDatasetResponse =
-  // datasetServiceStub.deleteDataset(deleteDataset);
-  //    LOGGER.info("Dataset deleted successfully");
-  //    LOGGER.info(deleteDatasetResponse.toString());
-  //    assertTrue(deleteDatasetResponse.getStatus());
-  //
-  //    LOGGER.info("Update DatasetVersion Description test stop................................");
-  //  }
-  //
-  //  @Test
-  //  public void addDatasetVersionTags() {
-  //    LOGGER.info("Add DatasetVersion Tags test start................................");
-  //
-  //    DatasetTest datasetTest = new DatasetTest();
-  //
-  //    DatasetVersionServiceGrpc.DatasetVersionServiceBlockingStub datasetVersionServiceStub =
-  //        DatasetVersionServiceGrpc.newBlockingStub(channel);
-  //    DatasetServiceGrpc.DatasetServiceBlockingStub datasetServiceStub =
-  //        DatasetServiceGrpc.newBlockingStub(channel);
-  //
-  //    CreateDataset createDatasetRequest =
-  //        datasetTest.getDatasetRequest("rental_TEXT_train_data.csv");
-  //    CreateDataset.Response createDatasetResponse =
-  //        datasetServiceStub.createDataset(createDatasetRequest);
-  //    Dataset dataset = createDatasetResponse.getDataset();
-  //    LOGGER.info("CreateDataset Response : \n" + dataset);
-  //    assertEquals(
-  //        "Dataset name not match with expected dataset name",
-  //        createDatasetRequest.getName(),
-  //        dataset.getName());
-  //
-  //    // Create datasetVersion
-  //    CreateDatasetVersion createDatasetVersionRequest =
-  // getDatasetVersionRequest(dataset.getId());
-  //    CreateDatasetVersion.Response createDatasetVersionResponse =
-  //        datasetVersionServiceStub.createDatasetVersion(createDatasetVersionRequest);
-  //    DatasetVersion datasetVersion = createDatasetVersionResponse.getDatasetVersion();
-  //    LOGGER.info("DatasetVersion created successfully");
-  //    assertEquals(
-  //        "DatasetVersion version not match with expected datasetVersion version",
-  //        1L,
-  //        datasetVersion.getVersion());
-  //
-  //    List<String> tagsList = new ArrayList<>();
-  //    tagsList.add("Add Test Tag1");
-  //    tagsList.add("Add Test Tag2");
-  //    AddDatasetVersionTags addDatasetVersionTagsRequest =
-  //        AddDatasetVersionTags.newBuilder()
-  //            .setId(datasetVersion.getId())
-  //            .addAllTags(tagsList)
-  //            .build();
-  //
-  //    AddDatasetVersionTags.Response response =
-  //        datasetVersionServiceStub.addDatasetVersionTags(addDatasetVersionTagsRequest);
-  //
-  //    DatasetVersion checkDatasetVersion = response.getDatasetVersion();
-  //    assertEquals(4, checkDatasetVersion.getTagsCount());
-  //    assertEquals(4, checkDatasetVersion.getTagsList().size());
-  //    assertNotEquals(
-  //        "DatasetVersion date_updated field not update on database",
-  //        datasetVersion.getTimeUpdated(),
-  //        checkDatasetVersion.getTimeUpdated());
-  //
-  //    tagsList = new ArrayList<>();
-  //    tagsList.add("Add Test Tag3");
-  //    tagsList.add("Add Test Tag2");
-  //    addDatasetVersionTagsRequest =
-  //        AddDatasetVersionTags.newBuilder()
-  //            .setId(datasetVersion.getId())
-  //            .addAllTags(tagsList)
-  //            .build();
-  //
-  //    response = datasetVersionServiceStub.addDatasetVersionTags(addDatasetVersionTagsRequest);
-  //
-  //    assertNotEquals(
-  //        "DatasetVersion date_updated field not update on database",
-  //        checkDatasetVersion.getTimeUpdated(),
-  //        response.getDatasetVersion().getTimeUpdated());
-  //
-  //    checkDatasetVersion = response.getDatasetVersion();
-  //    assertEquals(5, checkDatasetVersion.getTagsCount());
-  //    assertEquals(5, checkDatasetVersion.getTagsList().size());
-  //
-  //    try {
-  //      String tag52 = "Human Activity Recognition using Smartphone DatasetVersion";
-  //      addDatasetVersionTagsRequest =
-  //
-  // AddDatasetVersionTags.newBuilder().setId(datasetVersion.getId()).addTags(tag52).build();
-  //      datasetVersionServiceStub.addDatasetVersionTags(addDatasetVersionTagsRequest);
-  //      fail();
-  //    } catch (StatusRuntimeException e) {
-  //      Status status = Status.fromThrowable(e);
-  //      LOGGER.warn("Error Code : " + status.getCode() + " Description : " +
-  // status.getDescription());
-  //      assertEquals(Status.INVALID_ARGUMENT.getCode(), status.getCode());
-  //    }
-  //
-  //    DeleteDatasetVersion deleteDatasetVersion =
-  //        DeleteDatasetVersion.newBuilder().setId(datasetVersion.getId()).build();
-  //    DeleteDatasetVersion.Response deleteDatasetVersionResponse =
-  //        datasetVersionServiceStub.deleteDatasetVersion(deleteDatasetVersion);
-  //    LOGGER.info("DatasetVersion deleted successfully");
-  //    LOGGER.info(deleteDatasetVersionResponse.toString());
-  //    assertTrue(deleteDatasetVersionResponse.getStatus());
-  //
-  //    DeleteDataset deleteDataset = DeleteDataset.newBuilder().setId(dataset.getId()).build();
-  //    DeleteDataset.Response deleteDatasetResponse =
-  // datasetServiceStub.deleteDataset(deleteDataset);
-  //    LOGGER.info("Dataset deleted successfully");
-  //    LOGGER.info(deleteDatasetResponse.toString());
-  //    assertTrue(deleteDatasetResponse.getStatus());
-  //
-  //    LOGGER.info("Add DatasetVersion tags test stop................................");
-  //  }
-  //
-  //  @Test
-  //  public void addDatasetVersionNegativeTags() {
-  //    LOGGER.info("Add DatasetVersion Tags Negative test start................................");
-  //
-  //    DatasetTest datasetTest = new DatasetTest();
-  //
-  //    DatasetVersionServiceGrpc.DatasetVersionServiceBlockingStub datasetVersionServiceStub =
-  //        DatasetVersionServiceGrpc.newBlockingStub(channel);
-  //    DatasetServiceGrpc.DatasetServiceBlockingStub datasetServiceStub =
-  //        DatasetServiceGrpc.newBlockingStub(channel);
-  //
-  //    CreateDataset createDatasetRequest =
-  //        datasetTest.getDatasetRequest("rental_TEXT_train_data.csv");
-  //    CreateDataset.Response createDatasetResponse =
-  //        datasetServiceStub.createDataset(createDatasetRequest);
-  //    Dataset dataset = createDatasetResponse.getDataset();
-  //    LOGGER.info("CreateDataset Response : \n" + dataset);
-  //    assertEquals(
-  //        "Dataset name not match with expected dataset name",
-  //        createDatasetRequest.getName(),
-  //        dataset.getName());
-  //
-  //    List<String> tagsList = new ArrayList<>();
-  //    tagsList.add("Add Test Tag " + Calendar.getInstance().getTimeInMillis());
-  //    tagsList.add("Add Test Tag 2 " + Calendar.getInstance().getTimeInMillis());
-  //    AddDatasetVersionTags addDatasetVersionTagsRequest =
-  //        AddDatasetVersionTags.newBuilder().addAllTags(tagsList).build();
-  //
-  //    try {
-  //      datasetVersionServiceStub.addDatasetVersionTags(addDatasetVersionTagsRequest);
-  //      fail();
-  //    } catch (StatusRuntimeException ex) {
-  //      Status status = Status.fromThrowable(ex);
-  //      LOGGER.warn("Error Code : " + status.getCode() + " Description : " +
-  // status.getDescription());
-  //      assertEquals(Status.INVALID_ARGUMENT.getCode(), status.getCode());
-  //    }
-  //    // Create datasetVersion
-  //    CreateDatasetVersion createDatasetVersionRequest =
-  // getDatasetVersionRequest(dataset.getId());
-  //    CreateDatasetVersion.Response createDatasetVersionResponse =
-  //        datasetVersionServiceStub.createDatasetVersion(createDatasetVersionRequest);
-  //    DatasetVersion datasetVersion = createDatasetVersionResponse.getDatasetVersion();
-  //    LOGGER.info("DatasetVersion created successfully");
-  //    assertEquals(
-  //        "DatasetVersion version not match with expected datasetVersion version",
-  //        1L,
-  //        datasetVersion.getVersion());
-  //
-  //    addDatasetVersionTagsRequest =
-  //        AddDatasetVersionTags.newBuilder()
-  //            .setId("sdasd")
-  //            .addAllTags(datasetVersion.getTagsList())
-  //            .build();
-  //
-  //    try {
-  //      datasetVersionServiceStub.addDatasetVersionTags(addDatasetVersionTagsRequest);
-  //      fail();
-  //    } catch (StatusRuntimeException e) {
-  //      Status status = Status.fromThrowable(e);
-  //      LOGGER.warn("Error Code : " + status.getCode() + " Description : " +
-  // status.getDescription());
-  //      assertEquals(Status.NOT_FOUND.getCode(), status.getCode());
-  //    }
-  //
-  //    DeleteDatasetVersion deleteDatasetVersion =
-  //        DeleteDatasetVersion.newBuilder().setId(datasetVersion.getId()).build();
-  //    DeleteDatasetVersion.Response deleteDatasetVersionResponse =
-  //        datasetVersionServiceStub.deleteDatasetVersion(deleteDatasetVersion);
-  //    LOGGER.info("DatasetVersion deleted successfully");
-  //    LOGGER.info(deleteDatasetVersionResponse.toString());
-  //    assertTrue(deleteDatasetVersionResponse.getStatus());
-  //
-  //    DeleteDataset deleteDataset = DeleteDataset.newBuilder().setId(dataset.getId()).build();
-  //    DeleteDataset.Response deleteDatasetResponse =
-  // datasetServiceStub.deleteDataset(deleteDataset);
-  //    LOGGER.info("Dataset deleted successfully");
-  //    LOGGER.info(deleteDatasetResponse.toString());
-  //    assertTrue(deleteDatasetResponse.getStatus());
-  //
-  //    LOGGER.info("Add DatasetVersion tags Negative test stop................................");
-  //  }
-  //
-  //  @Test
-  //  public void getDatasetVersionTags() {
-  //    LOGGER.info("Get DatasetVersion Tags test start................................");
-  //
-  //    DatasetTest datasetTest = new DatasetTest();
-  //
-  //    DatasetVersionServiceGrpc.DatasetVersionServiceBlockingStub datasetVersionServiceStub =
-  //        DatasetVersionServiceGrpc.newBlockingStub(channel);
-  //    DatasetServiceGrpc.DatasetServiceBlockingStub datasetServiceStub =
-  //        DatasetServiceGrpc.newBlockingStub(channel);
-  //
-  //    CreateDataset createDatasetRequest =
-  //        datasetTest.getDatasetRequest("rental_TEXT_train_data.csv");
-  //    CreateDataset.Response createDatasetResponse =
-  //        datasetServiceStub.createDataset(createDatasetRequest);
-  //    Dataset dataset = createDatasetResponse.getDataset();
-  //    LOGGER.info("CreateDataset Response : \n" + dataset);
-  //    assertEquals(
-  //        "Dataset name not match with expected dataset name",
-  //        createDatasetRequest.getName(),
-  //        dataset.getName());
-  //
-  //    // Create datasetVersion
-  //    CreateDatasetVersion createDatasetVersionRequest =
-  // getDatasetVersionRequest(dataset.getId());
-  //    CreateDatasetVersion.Response createDatasetVersionResponse =
-  //        datasetVersionServiceStub.createDatasetVersion(createDatasetVersionRequest);
-  //    DatasetVersion datasetVersion = createDatasetVersionResponse.getDatasetVersion();
-  //    LOGGER.info("DatasetVersion created successfully");
-  //    assertEquals(
-  //        "DatasetVersion version not match with expected datasetVersion version",
-  //        1L,
-  //        datasetVersion.getVersion());
-  //
-  //    GetTags deleteDatasetVersionTagsRequest =
-  //        GetTags.newBuilder().setId(datasetVersion.getId()).build();
-  //    GetTags.Response response =
-  //        datasetVersionServiceStub.getDatasetVersionTags(deleteDatasetVersionTagsRequest);
-  //    LOGGER.info("Tags deleted in server : " + response.getTagsList());
-  //    assertTrue(datasetVersion.getTagsList().containsAll(response.getTagsList()));
-  //
-  //    DeleteDatasetVersion deleteDatasetVersion =
-  //        DeleteDatasetVersion.newBuilder().setId(datasetVersion.getId()).build();
-  //    DeleteDatasetVersion.Response deleteDatasetVersionResponse =
-  //        datasetVersionServiceStub.deleteDatasetVersion(deleteDatasetVersion);
-  //    LOGGER.info("DatasetVersion deleted successfully");
-  //    LOGGER.info(deleteDatasetVersionResponse.toString());
-  //    assertTrue(deleteDatasetVersionResponse.getStatus());
-  //
-  //    DeleteDataset deleteDataset = DeleteDataset.newBuilder().setId(dataset.getId()).build();
-  //    DeleteDataset.Response deleteDatasetResponse =
-  // datasetServiceStub.deleteDataset(deleteDataset);
-  //    LOGGER.info("Dataset deleted successfully");
-  //    LOGGER.info(deleteDatasetResponse.toString());
-  //    assertTrue(deleteDatasetResponse.getStatus());
-  //
-  //    LOGGER.info("Get DatasetVersion tags test stop................................");
-  //  }
-  //
-  //  @Test
-  //  public void getDatasetVersionTagsNegativeTest() {
-  //    LOGGER.info("Get DatasetVersion Tags Negative test start................................");
-  //
-  //    DatasetVersionServiceGrpc.DatasetVersionServiceBlockingStub datasetVersionServiceStub =
-  //        DatasetVersionServiceGrpc.newBlockingStub(channel);
-  //
-  //    GetTags deleteDatasetVersionTagsRequest = GetTags.newBuilder().build();
-  //
-  //    try {
-  //      datasetVersionServiceStub.getDatasetVersionTags(deleteDatasetVersionTagsRequest);
-  //      fail();
-  //    } catch (StatusRuntimeException e) {
-  //      Status status = Status.fromThrowable(e);
-  //      LOGGER.warn("Error Code : " + status.getCode() + " Description : " +
-  // status.getDescription());
-  //      assertEquals(Status.INVALID_ARGUMENT.getCode(), status.getCode());
-  //    }
-  //
-  //    LOGGER.info("Get DatasetVersion tags Negative test stop................................");
-  //  }
-  //
-  //  @Test
-  //  public void deleteDatasetVersionTags() {
-  //    LOGGER.info("Delete DatasetVersion Tags test start................................");
-  //
-  //    DatasetTest datasetTest = new DatasetTest();
-  //
-  //    DatasetVersionServiceGrpc.DatasetVersionServiceBlockingStub datasetVersionServiceStub =
-  //        DatasetVersionServiceGrpc.newBlockingStub(channel);
-  //    DatasetServiceGrpc.DatasetServiceBlockingStub datasetServiceStub =
-  //        DatasetServiceGrpc.newBlockingStub(channel);
-  //
-  //    CreateDataset createDatasetRequest =
-  //        datasetTest.getDatasetRequest("rental_TEXT_train_data.csv");
-  //    CreateDataset.Response createDatasetResponse =
-  //        datasetServiceStub.createDataset(createDatasetRequest);
-  //    Dataset dataset = createDatasetResponse.getDataset();
-  //    LOGGER.info("CreateDataset Response : \n" + dataset);
-  //    assertEquals(
-  //        "Dataset name not match with expected dataset name",
-  //        createDatasetRequest.getName(),
-  //        dataset.getName());
-  //
-  //    // Create datasetVersion
-  //    CreateDatasetVersion createDatasetVersionRequest =
-  // getDatasetVersionRequest(dataset.getId());
-  //    CreateDatasetVersion.Response createDatasetVersionResponse =
-  //        datasetVersionServiceStub.createDatasetVersion(createDatasetVersionRequest);
-  //    DatasetVersion datasetVersion = createDatasetVersionResponse.getDatasetVersion();
-  //    LOGGER.info("DatasetVersion created successfully");
-  //    assertEquals(
-  //        "DatasetVersion version not match with expected datasetVersion version",
-  //        1L,
-  //        datasetVersion.getVersion());
-  //
-  //    try {
-  //      List<String> removableTags = datasetVersion.getTagsList();
-  //      if (removableTags.size() == 0) {
-  //        LOGGER.info("DatasetVersion Tags not found in database ");
-  //        fail();
-  //        return;
-  //      }
-  //      if (datasetVersion.getTagsList().size() > 1) {
-  //        removableTags =
-  //            datasetVersion.getTagsList().subList(0, datasetVersion.getTagsList().size() - 1);
-  //      }
-  //      DeleteDatasetVersionTags deleteDatasetVersionTagsRequest =
-  //          DeleteDatasetVersionTags.newBuilder()
-  //              .setId(datasetVersion.getId())
-  //              .addAllTags(removableTags)
-  //              .build();
-  //
-  //      DeleteDatasetVersionTags.Response response =
-  //          datasetVersionServiceStub.deleteDatasetVersionTags(deleteDatasetVersionTagsRequest);
-  //      LOGGER.info("Tags deleted in server : " + response.getDatasetVersion().getTagsList());
-  //      assertTrue(response.getDatasetVersion().getTagsList().size() <= 1);
-  //      assertNotEquals(
-  //          "DatasetVersion date_updated field not update on database",
-  //          datasetVersion.getTimeUpdated(),
-  //          response.getDatasetVersion().getTimeUpdated());
-  //      datasetVersion = response.getDatasetVersion();
-  //
-  //      if (response.getDatasetVersion().getTagsList().size() > 0) {
-  //        deleteDatasetVersionTagsRequest =
-  //            DeleteDatasetVersionTags.newBuilder()
-  //                .setId(datasetVersion.getId())
-  //                .setDeleteAll(true)
-  //                .build();
-  //
-  //        response =
-  //            datasetVersionServiceStub.deleteDatasetVersionTags(deleteDatasetVersionTagsRequest);
-  //        LOGGER.info("Tags deleted in server : " + response.getDatasetVersion().getTagsList());
-  //        assertEquals(0, response.getDatasetVersion().getTagsList().size());
-  //        assertNotEquals(
-  //            "DatasetVersion date_updated field not update on database",
-  //            datasetVersion.getTimeUpdated(),
-  //            response.getDatasetVersion().getTimeUpdated());
-  //      }
-  //
-  //      DeleteDatasetVersion deleteDatasetVersion =
-  //          DeleteDatasetVersion.newBuilder().setId(datasetVersion.getId()).build();
-  //      DeleteDatasetVersion.Response deleteDatasetVersionResponse =
-  //          datasetVersionServiceStub.deleteDatasetVersion(deleteDatasetVersion);
-  //      LOGGER.info("DatasetVersion deleted successfully");
-  //      LOGGER.info(deleteDatasetVersionResponse.toString());
-  //      assertTrue(deleteDatasetVersionResponse.getStatus());
-  //
-  //      DeleteDataset deleteDataset = DeleteDataset.newBuilder().setId(dataset.getId()).build();
-  //      DeleteDataset.Response deleteDatasetResponse =
-  //          datasetServiceStub.deleteDataset(deleteDataset);
-  //      LOGGER.info("Dataset deleted successfully");
-  //      LOGGER.info(deleteDatasetResponse.toString());
-  //      assertTrue(deleteDatasetResponse.getStatus());
-  //
-  //    } catch (StatusRuntimeException ex) {
-  //      Status status = Status.fromThrowable(ex);
-  //      LOGGER.warn("Error Code : " + status.getCode() + " Description : " +
-  // status.getDescription());
-  //      fail();
-  //    }
-  //
-  //    LOGGER.info("Delete DatasetVersion tags test stop................................");
-  //  }
-  //
-  //  @Test
-  //  public void deleteDatasetVersionTagsNegativeTest() {
-  //    LOGGER.info("Delete DatasetVersion Tags Negative test
-  // start................................");
-  //
-  //    DatasetTest datasetTest = new DatasetTest();
-  //
-  //    DatasetVersionServiceGrpc.DatasetVersionServiceBlockingStub datasetVersionServiceStub =
-  //        DatasetVersionServiceGrpc.newBlockingStub(channel);
-  //    DatasetServiceGrpc.DatasetServiceBlockingStub datasetServiceStub =
-  //        DatasetServiceGrpc.newBlockingStub(channel);
-  //
-  //    CreateDataset createDatasetRequest =
-  //        datasetTest.getDatasetRequest("rental_TEXT_train_data.csv");
-  //    CreateDataset.Response createDatasetResponse =
-  //        datasetServiceStub.createDataset(createDatasetRequest);
-  //    Dataset dataset = createDatasetResponse.getDataset();
-  //    LOGGER.info("CreateDataset Response : \n" + dataset);
-  //    assertEquals(
-  //        "Dataset name not match with expected dataset name",
-  //        createDatasetRequest.getName(),
-  //        dataset.getName());
-  //
-  //    DeleteDatasetVersionTags deleteDatasetVersionTagsRequest =
-  //        DeleteDatasetVersionTags.newBuilder().build();
-  //
-  //    try {
-  //      datasetVersionServiceStub.deleteDatasetVersionTags(deleteDatasetVersionTagsRequest);
-  //      fail();
-  //    } catch (StatusRuntimeException ex) {
-  //      Status status = Status.fromThrowable(ex);
-  //      LOGGER.warn("Error Code : " + status.getCode() + " Description : " +
-  // status.getDescription());
-  //      assertEquals(Status.INVALID_ARGUMENT.getCode(), status.getCode());
-  //    }
-  //
-  //    // Create datasetVersion
-  //    CreateDatasetVersion createDatasetVersionRequest =
-  // getDatasetVersionRequest(dataset.getId());
-  //    CreateDatasetVersion.Response createDatasetVersionResponse =
-  //        datasetVersionServiceStub.createDatasetVersion(createDatasetVersionRequest);
-  //    DatasetVersion datasetVersion = createDatasetVersionResponse.getDatasetVersion();
-  //    LOGGER.info("DatasetVersion created successfully");
-  //    assertEquals(
-  //        "DatasetVersion version not match with expected datasetVersion version",
-  //        1L,
-  //        datasetVersion.getVersion());
-  //
-  //    deleteDatasetVersionTagsRequest =
-  //        DeleteDatasetVersionTags.newBuilder()
-  //            .setId(datasetVersion.getId())
-  //            .setDeleteAll(true)
-  //            .build();
-  //
-  //    DeleteDatasetVersionTags.Response response =
-  //        datasetVersionServiceStub.deleteDatasetVersionTags(deleteDatasetVersionTagsRequest);
-  //    LOGGER.info("Tags deleted in server : " + response.getDatasetVersion().getTagsList());
-  //    assertEquals(0, response.getDatasetVersion().getTagsList().size());
-  //
-  //    DeleteDatasetVersion deleteDatasetVersion =
-  //        DeleteDatasetVersion.newBuilder().setId(datasetVersion.getId()).build();
-  //    DeleteDatasetVersion.Response deleteDatasetVersionResponse =
-  //        datasetVersionServiceStub.deleteDatasetVersion(deleteDatasetVersion);
-  //    LOGGER.info("DatasetVersion deleted successfully");
-  //    LOGGER.info(deleteDatasetVersionResponse.toString());
-  //    assertTrue(deleteDatasetVersionResponse.getStatus());
-  //
-  //    DeleteDataset deleteDataset = DeleteDataset.newBuilder().setId(dataset.getId()).build();
-  //    DeleteDataset.Response deleteDatasetResponse =
-  // datasetServiceStub.deleteDataset(deleteDataset);
-  //    LOGGER.info("Dataset deleted successfully");
-  //    LOGGER.info(deleteDatasetResponse.toString());
-  //    assertTrue(deleteDatasetResponse.getStatus());
-  //
-  //    LOGGER.info("Delete DatasetVersion tags Negative test
-  // stop................................");
-  //  }
-  //
-  //  @Test
-  //  public void addDatasetVersionAttributes() {
-  //    LOGGER.info("Add DatasetVersion Attributes test start................................");
-  //
-  //    DatasetTest datasetTest = new DatasetTest();
-  //
-  //    DatasetVersionServiceGrpc.DatasetVersionServiceBlockingStub datasetVersionServiceStub =
-  //        DatasetVersionServiceGrpc.newBlockingStub(channel);
-  //    DatasetServiceGrpc.DatasetServiceBlockingStub datasetServiceStub =
-  //        DatasetServiceGrpc.newBlockingStub(channel);
-  //
-  //    CreateDataset createDatasetRequest =
-  //        datasetTest.getDatasetRequest("rental_TEXT_train_data.csv");
-  //    CreateDataset.Response createDatasetResponse =
-  //        datasetServiceStub.createDataset(createDatasetRequest);
-  //    Dataset dataset = createDatasetResponse.getDataset();
-  //    LOGGER.info("CreateDataset Response : \n" + dataset);
-  //    assertEquals(
-  //        "Dataset name not match with expected dataset name",
-  //        createDatasetRequest.getName(),
-  //        dataset.getName());
-  //
-  //    // Create datasetVersion
-  //    CreateDatasetVersion createDatasetVersionRequest =
-  // getDatasetVersionRequest(dataset.getId());
-  //    CreateDatasetVersion.Response createDatasetVersionResponse =
-  //        datasetVersionServiceStub.createDatasetVersion(createDatasetVersionRequest);
-  //    DatasetVersion datasetVersion = createDatasetVersionResponse.getDatasetVersion();
-  //    LOGGER.info("DatasetVersion created successfully");
-  //    assertEquals(
-  //        "DatasetVersion version not match with expected datasetVersion version",
-  //        1L,
-  //        datasetVersion.getVersion());
-  //
-  //    List<KeyValue> attributeList = new ArrayList<>();
-  //    Value intValue = Value.newBuilder().setNumberValue(1.1).build();
-  //    attributeList.add(
-  //        KeyValue.newBuilder()
-  //            .setKey("attribute_1" + Calendar.getInstance().getTimeInMillis())
-  //            .setValue(intValue)
-  //            .setValueType(ValueType.NUMBER)
-  //            .build());
-  //    Value stringValue =
-  //        Value.newBuilder()
-  //            .setStringValue("attributes_value_" + Calendar.getInstance().getTimeInMillis())
-  //            .build();
-  //    attributeList.add(
-  //        KeyValue.newBuilder()
-  //            .setKey("attribute_2" + Calendar.getInstance().getTimeInMillis())
-  //            .setValue(stringValue)
-  //            .setValueType(ValueType.BLOB)
-  //            .build());
-  //
-  //    AddDatasetVersionAttributes addDatasetVersionAttributesRequest =
-  //        AddDatasetVersionAttributes.newBuilder()
-  //            .setId(datasetVersion.getId())
-  //            .addAllAttributes(attributeList)
-  //            .build();
-  //
-  //    AddDatasetVersionAttributes.Response response =
-  //
-  // datasetVersionServiceStub.addDatasetVersionAttributes(addDatasetVersionAttributesRequest);
-  //    LOGGER.info("Added DatasetVersion Attributes: \n" + response.getDatasetVersion());
-  //    assertTrue(response.getDatasetVersion().getAttributesList().containsAll(attributeList));
-  //    assertNotEquals(
-  //        "DatasetVersion date_updated field not update on database",
-  //        datasetVersion.getTimeUpdated(),
-  //        response.getDatasetVersion().getTimeUpdated());
-  //
-  //    DeleteDatasetVersion deleteDatasetVersion =
-  //        DeleteDatasetVersion.newBuilder().setId(datasetVersion.getId()).build();
-  //    DeleteDatasetVersion.Response deleteDatasetVersionResponse =
-  //        datasetVersionServiceStub.deleteDatasetVersion(deleteDatasetVersion);
-  //    LOGGER.info("DatasetVersion deleted successfully");
-  //    LOGGER.info(deleteDatasetVersionResponse.toString());
-  //    assertTrue(deleteDatasetVersionResponse.getStatus());
-  //
-  //    DeleteDataset deleteDataset = DeleteDataset.newBuilder().setId(dataset.getId()).build();
-  //    DeleteDataset.Response deleteDatasetResponse =
-  // datasetServiceStub.deleteDataset(deleteDataset);
-  //    LOGGER.info("Dataset deleted successfully");
-  //    LOGGER.info(deleteDatasetResponse.toString());
-  //    assertTrue(deleteDatasetResponse.getStatus());
-  //
-  //    LOGGER.info("Add DatasetVersion Attributes test stop................................");
-  //  }
-  //
-  //  @Test
-  //  public void addDatasetVersionAttributesNegativeTest() {
-  //    LOGGER.info(
-  //        "Add DatasetVersion Attributes Negative test start................................");
-  //
-  //    DatasetTest datasetTest = new DatasetTest();
-  //
-  //    DatasetVersionServiceGrpc.DatasetVersionServiceBlockingStub datasetVersionServiceStub =
-  //        DatasetVersionServiceGrpc.newBlockingStub(channel);
-  //    DatasetServiceGrpc.DatasetServiceBlockingStub datasetServiceStub =
-  //        DatasetServiceGrpc.newBlockingStub(channel);
-  //
-  //    CreateDataset createDatasetRequest =
-  //        datasetTest.getDatasetRequest("rental_TEXT_train_data.csv");
-  //    CreateDataset.Response createDatasetResponse =
-  //        datasetServiceStub.createDataset(createDatasetRequest);
-  //    Dataset dataset = createDatasetResponse.getDataset();
-  //    LOGGER.info("CreateDataset Response : \n" + dataset);
-  //    assertEquals(
-  //        "Dataset name not match with expected dataset name",
-  //        createDatasetRequest.getName(),
-  //        dataset.getName());
-  //
-  //    List<KeyValue> attributeList = new ArrayList<>();
-  //    Value intValue = Value.newBuilder().setNumberValue(1.1).build();
-  //    attributeList.add(
-  //        KeyValue.newBuilder()
-  //            .setKey("attribute_" + Calendar.getInstance().getTimeInMillis())
-  //            .setValue(intValue)
-  //            .setValueType(ValueType.NUMBER)
-  //            .build());
-  //    Value stringValue =
-  //        Value.newBuilder()
-  //            .setStringValue("attributes_value_" + Calendar.getInstance().getTimeInMillis())
-  //            .build();
-  //    attributeList.add(
-  //        KeyValue.newBuilder()
-  //            .setKey("attribute_" + Calendar.getInstance().getTimeInMillis())
-  //            .setValue(stringValue)
-  //            .setValueType(ValueType.BLOB)
-  //            .build());
-  //
-  //    AddDatasetVersionAttributes addDatasetVersionAttributesRequest =
-  //        AddDatasetVersionAttributes.newBuilder().addAllAttributes(attributeList).build();
-  //
-  //    try {
-  //      datasetVersionServiceStub.addDatasetVersionAttributes(addDatasetVersionAttributesRequest);
-  //      fail();
-  //    } catch (StatusRuntimeException e) {
-  //      Status status = Status.fromThrowable(e);
-  //      LOGGER.warn("Error Code : " + status.getCode() + " Description : " +
-  // status.getDescription());
-  //      assertEquals(Status.INVALID_ARGUMENT.getCode(), status.getCode());
-  //    }
-  //
-  //    // Create datasetVersion
-  //    CreateDatasetVersion createDatasetVersionRequest =
-  // getDatasetVersionRequest(dataset.getId());
-  //    CreateDatasetVersion.Response createDatasetVersionResponse =
-  //        datasetVersionServiceStub.createDatasetVersion(createDatasetVersionRequest);
-  //    DatasetVersion datasetVersion = createDatasetVersionResponse.getDatasetVersion();
-  //    LOGGER.info("DatasetVersion created successfully");
-  //    assertEquals(
-  //        "DatasetVersion version not match with expected datasetVersion version",
-  //        1L,
-  //        datasetVersion.getVersion());
-  //
-  //    DeleteDatasetVersion deleteDatasetVersion =
-  //        DeleteDatasetVersion.newBuilder().setId(datasetVersion.getId()).build();
-  //    DeleteDatasetVersion.Response deleteDatasetVersionResponse =
-  //        datasetVersionServiceStub.deleteDatasetVersion(deleteDatasetVersion);
-  //    LOGGER.info("DatasetVersion deleted successfully");
-  //    LOGGER.info(deleteDatasetVersionResponse.toString());
-  //    assertTrue(deleteDatasetVersionResponse.getStatus());
-  //
-  //    DeleteDataset deleteDataset = DeleteDataset.newBuilder().setId(dataset.getId()).build();
-  //    DeleteDataset.Response deleteDatasetResponse =
-  // datasetServiceStub.deleteDataset(deleteDataset);
-  //    LOGGER.info("Dataset deleted successfully");
-  //    LOGGER.info(deleteDatasetResponse.toString());
-  //    assertTrue(deleteDatasetResponse.getStatus());
-  //
-  //    LOGGER.info("Add DatasetVersion Attributes Negative test
-  // stop................................");
-  //  }
-  //
-  //  @Test
-  //  public void updateDatasetVersionAttributes() {
-  //    LOGGER.info("Update DatasetVersion Attributes test start................................");
-  //
-  //    DatasetTest datasetTest = new DatasetTest();
-  //
-  //    DatasetVersionServiceGrpc.DatasetVersionServiceBlockingStub datasetVersionServiceStub =
-  //        DatasetVersionServiceGrpc.newBlockingStub(channel);
-  //    DatasetServiceGrpc.DatasetServiceBlockingStub datasetServiceStub =
-  //        DatasetServiceGrpc.newBlockingStub(channel);
-  //
-  //    CreateDataset createDatasetRequest =
-  //        datasetTest.getDatasetRequest("rental_TEXT_train_data.csv");
-  //    CreateDataset.Response createDatasetResponse =
-  //        datasetServiceStub.createDataset(createDatasetRequest);
-  //    Dataset dataset = createDatasetResponse.getDataset();
-  //    LOGGER.info("CreateDataset Response : \n" + dataset);
-  //    assertEquals(
-  //        "Dataset name not match with expected dataset name",
-  //        createDatasetRequest.getName(),
-  //        dataset.getName());
-  //
-  //    // Create datasetVersion
-  //    CreateDatasetVersion createDatasetVersionRequest =
-  // getDatasetVersionRequest(dataset.getId());
-  //    CreateDatasetVersion.Response createDatasetVersionResponse =
-  //        datasetVersionServiceStub.createDatasetVersion(createDatasetVersionRequest);
-  //    DatasetVersion datasetVersion = createDatasetVersionResponse.getDatasetVersion();
-  //    LOGGER.info("DatasetVersion created successfully");
-  //    assertEquals(
-  //        "DatasetVersion version not match with expected datasetVersion version",
-  //        1L,
-  //        datasetVersion.getVersion());
-  //
-  //    List<KeyValue> attributes = datasetVersion.getAttributesList();
-  //    Value stringValue =
-  //        Value.newBuilder()
-  //            .setStringValue(
-  //                "attribute_1542193772147_updated_test_value"
-  //                    + Calendar.getInstance().getTimeInMillis())
-  //            .build();
-  //    KeyValue keyValue =
-  //        KeyValue.newBuilder()
-  //            .setKey(attributes.get(1).getKey())
-  //            .setValue(stringValue)
-  //            .setValueType(ValueType.STRING)
-  //            .build();
-  //    UpdateDatasetVersionAttributes updateDatasetVersionAttributesRequest =
-  //        UpdateDatasetVersionAttributes.newBuilder()
-  //            .setId(datasetVersion.getId())
-  //            .setAttribute(keyValue)
-  //            .build();
-  //
-  //    UpdateDatasetVersionAttributes.Response response =
-  //        datasetVersionServiceStub.updateDatasetVersionAttributes(
-  //            updateDatasetVersionAttributesRequest);
-  //    LOGGER.info("Updated DatasetVersion : \n" + response.getDatasetVersion());
-  //    assertTrue(response.getDatasetVersion().getAttributesList().contains(keyValue));
-  //    assertNotEquals(
-  //        "DatasetVersion date_updated field not update on database",
-  //        datasetVersion.getTimeUpdated(),
-  //        response.getDatasetVersion().getTimeUpdated());
-  //    datasetVersion = response.getDatasetVersion();
-  //
-  //    Value intValue =
-  //        Value.newBuilder().setNumberValue(Calendar.getInstance().getTimeInMillis()).build();
-  //    keyValue =
-  //        KeyValue.newBuilder()
-  //            .setKey(attributes.get(1).getKey())
-  //            .setValue(intValue)
-  //            .setValueType(ValueType.NUMBER)
-  //            .build();
-  //    updateDatasetVersionAttributesRequest =
-  //        UpdateDatasetVersionAttributes.newBuilder()
-  //            .setId(datasetVersion.getId())
-  //            .setAttribute(keyValue)
-  //            .build();
-  //
-  //    response =
-  //        datasetVersionServiceStub.updateDatasetVersionAttributes(
-  //            updateDatasetVersionAttributesRequest);
-  //    LOGGER.info("Updated DatasetVersion : \n" + response.getDatasetVersion());
-  //    assertTrue(response.getDatasetVersion().getAttributesList().contains(keyValue));
-  //    assertNotEquals(
-  //        "DatasetVersion date_updated field not update on database",
-  //        datasetVersion.getTimeUpdated(),
-  //        response.getDatasetVersion().getTimeUpdated());
-  //    datasetVersion = response.getDatasetVersion();
-  //
-  //    Value listValue =
-  //        Value.newBuilder()
-  //
-  // .setListValue(ListValue.newBuilder().addValues(intValue).addValues(stringValue).build())
-  //            .build();
-  //    keyValue =
-  //        KeyValue.newBuilder()
-  //            .setKey(attributes.get(0).getKey())
-  //            .setValue(listValue)
-  //            .setValueType(ValueType.LIST)
-  //            .build();
-  //    updateDatasetVersionAttributesRequest =
-  //        UpdateDatasetVersionAttributes.newBuilder()
-  //            .setId(datasetVersion.getId())
-  //            .setAttribute(keyValue)
-  //            .build();
-  //
-  //    response =
-  //        datasetVersionServiceStub.updateDatasetVersionAttributes(
-  //            updateDatasetVersionAttributesRequest);
-  //    LOGGER.info("Updated DatasetVersion : \n" + response.getDatasetVersion());
-  //    assertTrue(response.getDatasetVersion().getAttributesList().contains(keyValue));
-  //    assertNotEquals(
-  //        "DatasetVersion date_updated field not update on database",
-  //        datasetVersion.getTimeUpdated(),
-  //        response.getDatasetVersion().getTimeUpdated());
-  //
-  //    DeleteDatasetVersion deleteDatasetVersion =
-  //        DeleteDatasetVersion.newBuilder().setId(datasetVersion.getId()).build();
-  //    DeleteDatasetVersion.Response deleteDatasetVersionResponse =
-  //        datasetVersionServiceStub.deleteDatasetVersion(deleteDatasetVersion);
-  //    LOGGER.info("DatasetVersion deleted successfully");
-  //    LOGGER.info(deleteDatasetVersionResponse.toString());
-  //    assertTrue(deleteDatasetVersionResponse.getStatus());
-  //
-  //    DeleteDataset deleteDataset = DeleteDataset.newBuilder().setId(dataset.getId()).build();
-  //    DeleteDataset.Response deleteDatasetResponse =
-  // datasetServiceStub.deleteDataset(deleteDataset);
-  //    LOGGER.info("Dataset deleted successfully");
-  //    LOGGER.info(deleteDatasetResponse.toString());
-  //    assertTrue(deleteDatasetResponse.getStatus());
-  //
-  //    LOGGER.info("Update DatasetVersion Attributes test stop................................");
-  //  }
-  //
-  //  @Test
-  //  public void updateDatasetVersionAttributesNegativeTest() {
-  //    LOGGER.info(
-  //        "Update DatasetVersion Attributes Negative test start................................");
-  //
-  //    DatasetTest datasetTest = new DatasetTest();
-  //
-  //    DatasetVersionServiceGrpc.DatasetVersionServiceBlockingStub datasetVersionServiceStub =
-  //        DatasetVersionServiceGrpc.newBlockingStub(channel);
-  //    DatasetServiceGrpc.DatasetServiceBlockingStub datasetServiceStub =
-  //        DatasetServiceGrpc.newBlockingStub(channel);
-  //
-  //    CreateDataset createDatasetRequest =
-  //        datasetTest.getDatasetRequest("rental_TEXT_train_data.csv");
-  //    CreateDataset.Response createDatasetResponse =
-  //        datasetServiceStub.createDataset(createDatasetRequest);
-  //    Dataset dataset = createDatasetResponse.getDataset();
-  //    LOGGER.info("CreateDataset Response : \n" + dataset);
-  //    assertEquals(
-  //        "Dataset name not match with expected dataset name",
-  //        createDatasetRequest.getName(),
-  //        dataset.getName());
-  //
-  //    // Create datasetVersion
-  //    CreateDatasetVersion createDatasetVersionRequest =
-  // getDatasetVersionRequest(dataset.getId());
-  //    CreateDatasetVersion.Response createDatasetVersionResponse =
-  //        datasetVersionServiceStub.createDatasetVersion(createDatasetVersionRequest);
-  //    DatasetVersion datasetVersion = createDatasetVersionResponse.getDatasetVersion();
-  //    LOGGER.info("DatasetVersion created successfully");
-  //    assertEquals(
-  //        "DatasetVersion version not match with expected datasetVersion version",
-  //        1L,
-  //        datasetVersion.getVersion());
-  //
-  //    List<KeyValue> attributes = datasetVersion.getAttributesList();
-  //    Value stringValue =
-  // Value.newBuilder().setStringValue("attribute_updated_test_value").build();
-  //    KeyValue keyValue =
-  //        KeyValue.newBuilder()
-  //            .setKey(attributes.get(0).getKey())
-  //            .setValue(stringValue)
-  //            .setValueType(ValueType.STRING)
-  //            .build();
-  //    UpdateDatasetVersionAttributes updateDatasetVersionAttributesRequest =
-  //        UpdateDatasetVersionAttributes.newBuilder().setAttribute(keyValue).build();
-  //
-  //    try {
-  //      datasetVersionServiceStub.updateDatasetVersionAttributes(
-  //          updateDatasetVersionAttributesRequest);
-  //      fail();
-  //    } catch (StatusRuntimeException ex) {
-  //      Status status = Status.fromThrowable(ex);
-  //      LOGGER.warn("Error Code : " + status.getCode() + " Description : " +
-  // status.getDescription());
-  //      assertEquals(Status.INVALID_ARGUMENT.getCode(), status.getCode());
-  //    }
-  //
-  //    updateDatasetVersionAttributesRequest =
-  //        UpdateDatasetVersionAttributes.newBuilder()
-  //            .setId("sfds")
-  //            .setAttribute(datasetVersion.getAttributesList().get(0))
-  //            .build();
-  //    try {
-  //      datasetVersionServiceStub.updateDatasetVersionAttributes(
-  //          updateDatasetVersionAttributesRequest);
-  //      fail();
-  //    } catch (StatusRuntimeException e) {
-  //      Status status = Status.fromThrowable(e);
-  //      LOGGER.warn("Error Code : " + status.getCode() + " Description : " +
-  // status.getDescription());
-  //      assertEquals(Status.NOT_FOUND.getCode(), status.getCode());
-  //    }
-  //
-  //    updateDatasetVersionAttributesRequest =
-  //        UpdateDatasetVersionAttributes.newBuilder()
-  //            .setId(datasetVersion.getId())
-  //            .clearAttribute()
-  //            .build();
-  //
-  //    try {
-  //      datasetVersionServiceStub.updateDatasetVersionAttributes(
-  //          updateDatasetVersionAttributesRequest);
-  //      fail();
-  //    } catch (StatusRuntimeException ex) {
-  //      Status status = Status.fromThrowable(ex);
-  //      LOGGER.warn("Error Code : " + status.getCode() + " Description : " +
-  // status.getDescription());
-  //      assertEquals(Status.INVALID_ARGUMENT.getCode(), status.getCode());
-  //    }
-  //
-  //    DeleteDatasetVersion deleteDatasetVersion =
-  //        DeleteDatasetVersion.newBuilder().setId(datasetVersion.getId()).build();
-  //    DeleteDatasetVersion.Response deleteDatasetVersionResponse =
-  //        datasetVersionServiceStub.deleteDatasetVersion(deleteDatasetVersion);
-  //    LOGGER.info("DatasetVersion deleted successfully");
-  //    LOGGER.info(deleteDatasetVersionResponse.toString());
-  //    assertTrue(deleteDatasetVersionResponse.getStatus());
-  //
-  //    DeleteDataset deleteDataset = DeleteDataset.newBuilder().setId(dataset.getId()).build();
-  //    DeleteDataset.Response deleteDatasetResponse =
-  // datasetServiceStub.deleteDataset(deleteDataset);
-  //    LOGGER.info("Dataset deleted successfully");
-  //    LOGGER.info(deleteDatasetResponse.toString());
-  //    assertTrue(deleteDatasetResponse.getStatus());
-  //
-  //    LOGGER.info(
-  //        "Update DatasetVersion Attributes Negative test stop................................");
-  //  }
-  //
-  //  @Test
-  //  public void getDatasetVersionAttributes() {
-  //    LOGGER.info("Get DatasetVersion Attributes test start................................");
-  //
-  //    DatasetTest datasetTest = new DatasetTest();
-  //
-  //    DatasetVersionServiceGrpc.DatasetVersionServiceBlockingStub datasetVersionServiceStub =
-  //        DatasetVersionServiceGrpc.newBlockingStub(channel);
-  //    DatasetServiceGrpc.DatasetServiceBlockingStub datasetServiceStub =
-  //        DatasetServiceGrpc.newBlockingStub(channel);
-  //
-  //    CreateDataset createDatasetRequest =
-  //        datasetTest.getDatasetRequest("rental_TEXT_train_data.csv");
-  //    CreateDataset.Response createDatasetResponse =
-  //        datasetServiceStub.createDataset(createDatasetRequest);
-  //    Dataset dataset = createDatasetResponse.getDataset();
-  //    LOGGER.info("CreateDataset Response : \n" + dataset);
-  //    assertEquals(
-  //        "Dataset name not match with expected dataset name",
-  //        createDatasetRequest.getName(),
-  //        dataset.getName());
-  //
-  //    // Create datasetVersion
-  //    CreateDatasetVersion createDatasetVersionRequest =
-  // getDatasetVersionRequest(dataset.getId());
-  //    CreateDatasetVersion.Response createDatasetVersionResponse =
-  //        datasetVersionServiceStub.createDatasetVersion(createDatasetVersionRequest);
-  //    DatasetVersion datasetVersion = createDatasetVersionResponse.getDatasetVersion();
-  //    LOGGER.info("DatasetVersion created successfully");
-  //    assertEquals(
-  //        "DatasetVersion version not match with expected datasetVersion version",
-  //        1L,
-  //        datasetVersion.getVersion());
-  //
-  //    List<KeyValue> attributes = datasetVersion.getAttributesList();
-  //    LOGGER.info("Attributes size : " + attributes.size());
-  //
-  //    if (attributes.size() == 0) {
-  //      LOGGER.warn("DatasetVersion Attributes not found in database ");
-  //      fail();
-  //      return;
-  //    }
-  //
-  //    List<String> keys = new ArrayList<>();
-  //    if (attributes.size() > 1) {
-  //      for (int index = 0; index < attributes.size() - 1; index++) {
-  //        KeyValue keyValue = attributes.get(index);
-  //        keys.add(keyValue.getKey());
-  //      }
-  //    } else {
-  //      keys.add(attributes.get(0).getKey());
-  //    }
-  //    LOGGER.info("Attributes key size : " + keys.size());
-  //
-  //    GetAttributes getDatasetVersionAttributesRequest =
-  //
-  // GetAttributes.newBuilder().setId(datasetVersion.getId()).addAllAttributeKeys(keys).build();
-  //
-  //    GetAttributes.Response response =
-  //
-  // datasetVersionServiceStub.getDatasetVersionAttributes(getDatasetVersionAttributesRequest);
-  //    LOGGER.info(response.getAttributesList().toString());
-  //    assertEquals(keys.size(), response.getAttributesList().size());
-  //
-  //    getDatasetVersionAttributesRequest =
-  //        GetAttributes.newBuilder().setId(datasetVersion.getId()).setGetAll(true).build();
-  //
-  //    response =
-  //
-  // datasetVersionServiceStub.getDatasetVersionAttributes(getDatasetVersionAttributesRequest);
-  //    LOGGER.info(response.getAttributesList().toString());
-  //    assertEquals(datasetVersion.getAttributesList().size(),
-  // response.getAttributesList().size());
-  //
-  //    DeleteDatasetVersion deleteDatasetVersion =
-  //        DeleteDatasetVersion.newBuilder().setId(datasetVersion.getId()).build();
-  //    DeleteDatasetVersion.Response deleteDatasetVersionResponse =
-  //        datasetVersionServiceStub.deleteDatasetVersion(deleteDatasetVersion);
-  //    LOGGER.info("DatasetVersion deleted successfully");
-  //    LOGGER.info(deleteDatasetVersionResponse.toString());
-  //    assertTrue(deleteDatasetVersionResponse.getStatus());
-  //
-  //    DeleteDataset deleteDataset = DeleteDataset.newBuilder().setId(dataset.getId()).build();
-  //    DeleteDataset.Response deleteDatasetResponse =
-  // datasetServiceStub.deleteDataset(deleteDataset);
-  //    LOGGER.info("Dataset deleted successfully");
-  //    LOGGER.info(deleteDatasetResponse.toString());
-  //    assertTrue(deleteDatasetResponse.getStatus());
-  //
-  //    LOGGER.info("Get DatasetVersion Attributes test stop................................");
-  //  }
-  //
-  //  @Test
-  //  public void getDatasetVersionAttributesNegativeTest() {
-  //    LOGGER.info(
-  //        "Get DatasetVersion Attributes Negative test start................................");
-  //
-  //    DatasetVersionServiceGrpc.DatasetVersionServiceBlockingStub datasetVersionServiceStub =
-  //        DatasetVersionServiceGrpc.newBlockingStub(channel);
-  //
-  //    GetAttributes getDatasetVersionAttributesRequest = GetAttributes.newBuilder().build();
-  //
-  //    try {
-  //      datasetVersionServiceStub.getDatasetVersionAttributes(getDatasetVersionAttributesRequest);
-  //      fail();
-  //    } catch (StatusRuntimeException e) {
-  //      Status status = Status.fromThrowable(e);
-  //      LOGGER.warn("Error Code : " + status.getCode() + " Description : " +
-  // status.getDescription());
-  //      assertEquals(Status.INVALID_ARGUMENT.getCode(), status.getCode());
-  //    }
-  //
-  //    getDatasetVersionAttributesRequest =
-  //        GetAttributes.newBuilder().setId("jfhdsjfhdsfjk").setGetAll(true).build();
-  //    try {
-  //      datasetVersionServiceStub.getDatasetVersionAttributes(getDatasetVersionAttributesRequest);
-  //      fail();
-  //    } catch (StatusRuntimeException ex) {
-  //      Status status = Status.fromThrowable(ex);
-  //      LOGGER.warn("Error Code : " + status.getCode() + " Description : " +
-  // status.getDescription());
-  //      assertTrue(Status.NOT_FOUND.getCode().equals(status.getCode()));
-  //    }
-  //
-  //    LOGGER.info("Get DatasetVersion Attributes Negative test
-  // stop................................");
-  //  }
-  //
-  //  @Test
-  //  public void deleteDatasetVersionAttributesTest() {
-  //    LOGGER.info("Delete DatasetVersion Attributes test start................................");
-  //
-  //    DatasetTest datasetTest = new DatasetTest();
-  //
-  //    DatasetVersionServiceGrpc.DatasetVersionServiceBlockingStub datasetVersionServiceStub =
-  //        DatasetVersionServiceGrpc.newBlockingStub(channel);
-  //    DatasetServiceGrpc.DatasetServiceBlockingStub datasetServiceStub =
-  //        DatasetServiceGrpc.newBlockingStub(channel);
-  //
-  //    CreateDataset createDatasetRequest =
-  //        datasetTest.getDatasetRequest("rental_TEXT_train_data.csv");
-  //    CreateDataset.Response createDatasetResponse =
-  //        datasetServiceStub.createDataset(createDatasetRequest);
-  //    Dataset dataset = createDatasetResponse.getDataset();
-  //    LOGGER.info("CreateDataset Response : \n" + dataset);
-  //    assertEquals(
-  //        "Dataset name not match with expected dataset name",
-  //        createDatasetRequest.getName(),
-  //        dataset.getName());
-  //
-  //    // Create datasetVersion
-  //    CreateDatasetVersion createDatasetVersionRequest =
-  // getDatasetVersionRequest(dataset.getId());
-  //    CreateDatasetVersion.Response createDatasetVersionResponse =
-  //        datasetVersionServiceStub.createDatasetVersion(createDatasetVersionRequest);
-  //    DatasetVersion datasetVersion = createDatasetVersionResponse.getDatasetVersion();
-  //    assertEquals(
-  //        "DatasetVersion version not match with expected datasetVersion version",
-  //        1L,
-  //        datasetVersion.getVersion());
-  //    LOGGER.info("DatasetVersion created successfully");
-  //
-  //    List<KeyValue> attributes = datasetVersion.getAttributesList();
-  //    LOGGER.info("Attributes size : " + attributes.size());
-  //    assertEquals(
-  //        "Attribute list size not match with expected attribute list size", 3,
-  // attributes.size());
-  //    List<String> keys = new ArrayList<>();
-  //    if (attributes.size() > 1) {
-  //      for (int index = 0; index < attributes.size() - 1; index++) {
-  //        KeyValue keyValue = attributes.get(index);
-  //        keys.add(keyValue.getKey());
-  //      }
-  //    } else {
-  //      keys.add(attributes.get(0).getKey());
-  //    }
-  //    LOGGER.info("Attributes key size : " + keys.size());
-  //
-  //    DeleteDatasetVersionAttributes deleteDatasetVersionAttributesRequest =
-  //        DeleteDatasetVersionAttributes.newBuilder()
-  //            .setId(datasetVersion.getId())
-  //            .addAllAttributeKeys(keys)
-  //            .build();
-  //
-  //    DeleteDatasetVersionAttributes.Response response =
-  //        datasetVersionServiceStub.deleteDatasetVersionAttributes(
-  //            deleteDatasetVersionAttributesRequest);
-  //    LOGGER.info("Attributes deleted in server : " + response.getDatasetVersion());
-  //    assertEquals(1, response.getDatasetVersion().getAttributesList().size());
-  //    assertNotEquals(
-  //        "DatasetVersion date_updated field not update on database",
-  //        datasetVersion.getTimeUpdated(),
-  //        response.getDatasetVersion().getTimeUpdated());
-  //    datasetVersion = response.getDatasetVersion();
-  //
-  //    if (response.getDatasetVersion().getAttributesList().size() != 0) {
-  //      deleteDatasetVersionAttributesRequest =
-  //          DeleteDatasetVersionAttributes.newBuilder()
-  //              .setId(datasetVersion.getId())
-  //              .setDeleteAll(true)
-  //              .build();
-  //      response =
-  //          datasetVersionServiceStub.deleteDatasetVersionAttributes(
-  //              deleteDatasetVersionAttributesRequest);
-  //      LOGGER.info(
-  //          "All the Attributes deleted from server. Attributes count : "
-  //              + response.getDatasetVersion().getAttributesCount());
-  //      assertEquals(0, response.getDatasetVersion().getAttributesList().size());
-  //      assertNotEquals(
-  //          "DatasetVersion date_updated field not update on database",
-  //          datasetVersion.getTimeUpdated(),
-  //          response.getDatasetVersion().getTimeUpdated());
-  //    }
-  //
-  //    // Delete all data related to datasetVersion
-  //    DeleteDatasetVersion deleteDatasetVersion =
-  //        DeleteDatasetVersion.newBuilder().setId(datasetVersion.getId()).build();
-  //    DeleteDatasetVersion.Response deleteDatasetVersionResponse =
-  //        datasetVersionServiceStub.deleteDatasetVersion(deleteDatasetVersion);
-  //    LOGGER.info("DatasetVersion deleted successfully");
-  //    LOGGER.info(deleteDatasetVersionResponse.toString());
-  //    assertTrue(deleteDatasetVersionResponse.getStatus());
-  //
-  //    DeleteDataset deleteDataset = DeleteDataset.newBuilder().setId(dataset.getId()).build();
-  //    DeleteDataset.Response deleteDatasetResponse =
-  // datasetServiceStub.deleteDataset(deleteDataset);
-  //    LOGGER.info("Dataset deleted successfully");
-  //    LOGGER.info(deleteDatasetResponse.toString());
-  //    assertTrue(deleteDatasetResponse.getStatus());
-  //
-  //    LOGGER.info("Delete DatasetVersion Attributes test stop................................");
-  //  }
-  //
-  //  @Test
-  //  public void deleteDatasetVersionAttributesNegativeTest() {
-  //    LOGGER.info(
-  //        "Delete DatasetVersion Attributes Negative test start................................");
-  //
-  //    DatasetTest datasetTest = new DatasetTest();
-  //
-  //    DatasetVersionServiceGrpc.DatasetVersionServiceBlockingStub datasetVersionServiceStub =
-  //        DatasetVersionServiceGrpc.newBlockingStub(channel);
-  //    DatasetServiceGrpc.DatasetServiceBlockingStub datasetServiceStub =
-  //        DatasetServiceGrpc.newBlockingStub(channel);
-  //
-  //    CreateDataset createDatasetRequest =
-  //        datasetTest.getDatasetRequest("rental_TEXT_train_data.csv");
-  //    CreateDataset.Response createDatasetResponse =
-  //        datasetServiceStub.createDataset(createDatasetRequest);
-  //    Dataset dataset = createDatasetResponse.getDataset();
-  //    LOGGER.info("CreateDataset Response : \n" + dataset);
-  //    assertEquals(
-  //        "Dataset name not match with expected dataset name",
-  //        createDatasetRequest.getName(),
-  //        dataset.getName());
-  //
-  //    DeleteDatasetVersionAttributes deleteDatasetVersionAttributesRequest =
-  //        DeleteDatasetVersionAttributes.newBuilder().build();
-  //
-  //    try {
-  //      datasetVersionServiceStub.deleteDatasetVersionAttributes(
-  //          deleteDatasetVersionAttributesRequest);
-  //      fail();
-  //    } catch (StatusRuntimeException ex) {
-  //      Status status = Status.fromThrowable(ex);
-  //      LOGGER.warn("Error Code : " + status.getCode() + " Description : " +
-  // status.getDescription());
-  //      assertEquals(Status.INVALID_ARGUMENT.getCode(), status.getCode());
-  //    }
-  //
-  //    // Create datasetVersion
-  //    CreateDatasetVersion createDatasetVersionRequest =
-  // getDatasetVersionRequest(dataset.getId());
-  //    CreateDatasetVersion.Response createDatasetVersionResponse =
-  //        datasetVersionServiceStub.createDatasetVersion(createDatasetVersionRequest);
-  //    DatasetVersion datasetVersion = createDatasetVersionResponse.getDatasetVersion();
-  //    LOGGER.info("DatasetVersion created successfully");
-  //    assertEquals(
-  //        "DatasetVersion version not match with expected datasetVersion version",
-  //        1L,
-  //        datasetVersion.getVersion());
-  //
-  //    deleteDatasetVersionAttributesRequest =
-  //        DeleteDatasetVersionAttributes.newBuilder()
-  //            .setId(datasetVersion.getId())
-  //            .setDeleteAll(true)
-  //            .build();
-  //    DeleteDatasetVersionAttributes.Response response =
-  //        datasetVersionServiceStub.deleteDatasetVersionAttributes(
-  //            deleteDatasetVersionAttributesRequest);
-  //    LOGGER.info(
-  //        "All the Attributes deleted from server. Attributes count : "
-  //            + response.getDatasetVersion().getAttributesCount());
-  //    assertEquals(0, response.getDatasetVersion().getAttributesList().size());
-  //
-  //    DeleteDatasetVersion deleteDatasetVersion =
-  //        DeleteDatasetVersion.newBuilder().setId(datasetVersion.getId()).build();
-  //    DeleteDatasetVersion.Response deleteDatasetVersionResponse =
-  //        datasetVersionServiceStub.deleteDatasetVersion(deleteDatasetVersion);
-  //    LOGGER.info("DatasetVersion deleted successfully");
-  //    LOGGER.info(deleteDatasetVersionResponse.toString());
-  //    assertTrue(deleteDatasetVersionResponse.getStatus());
-  //
-  //    DeleteDataset deleteDataset = DeleteDataset.newBuilder().setId(dataset.getId()).build();
-  //    DeleteDataset.Response deleteDatasetResponse =
-  // datasetServiceStub.deleteDataset(deleteDataset);
-  //    LOGGER.info("Dataset deleted successfully");
-  //    LOGGER.info(deleteDatasetResponse.toString());
-  //    assertTrue(deleteDatasetResponse.getStatus());
-  //
-  //    LOGGER.info(
-  //        "Delete DatasetVersion Attributes Negative test stop................................");
-  //  }
-  //
-  //  @Test
-  //  public void setDatasetVersionVisibility() {
-  //    LOGGER.info("Set DatasetVersion visibility test start................................");
-  //
-  //    DatasetTest datasetTest = new DatasetTest();
-  //
-  //    DatasetVersionServiceGrpc.DatasetVersionServiceBlockingStub datasetVersionServiceStub =
-  //        DatasetVersionServiceGrpc.newBlockingStub(channel);
-  //    DatasetServiceGrpc.DatasetServiceBlockingStub datasetServiceStub =
-  //        DatasetServiceGrpc.newBlockingStub(channel);
-  //
-  //    CreateDataset createDatasetRequest =
-  //        datasetTest.getDatasetRequest("rental_TEXT_train_data.csv");
-  //    CreateDataset.Response createDatasetResponse =
-  //        datasetServiceStub.createDataset(createDatasetRequest);
-  //    Dataset dataset = createDatasetResponse.getDataset();
-  //    LOGGER.info("CreateDataset Response : \n" + dataset);
-  //    assertEquals(
-  //        "Dataset name not match with expected dataset name",
-  //        createDatasetRequest.getName(),
-  //        dataset.getName());
-  //
-  //    // Create public datasetVersion
-  //    // Public datasetVersion 1
-  //    CreateDatasetVersion createDatasetVersionRequest =
-  // getDatasetVersionRequest(dataset.getId());
-  //    createDatasetVersionRequest =
-  //        createDatasetVersionRequest
-  //            .toBuilder()
-  //            .setDatasetVersionVisibility(DatasetVisibility.PUBLIC)
-  //            .build();
-  //    CreateDatasetVersion.Response createDatasetVersionResponse =
-  //        datasetVersionServiceStub.createDatasetVersion(createDatasetVersionRequest);
-  //    DatasetVersion datasetVersion = createDatasetVersionResponse.getDatasetVersion();
-  //    assertEquals(
-  //        "DatasetVersion version not match with expected datasetVersion version",
-  //        1L,
-  //        datasetVersion.getVersion());
-  //    assertEquals(
-  //        "DatasetVersion visibility not match with expected datasetVersion visibility",
-  //        DatasetVisibility.PUBLIC,
-  //        datasetVersion.getDatasetVersionVisibility());
-  //    LOGGER.info("DatasetVersion created successfully");
-  //
-  //    SetDatasetVersionVisibilty setDatasetVersionVisibilty =
-  //        SetDatasetVersionVisibilty.newBuilder()
-  //            .setId(datasetVersion.getId())
-  //            .setDatasetVersionVisibility(DatasetVisibility.PRIVATE)
-  //            .build();
-  //    SetDatasetVersionVisibilty.Response response =
-  //        datasetVersionServiceStub.setDatasetVersionVisibility(setDatasetVersionVisibilty);
-  //    DatasetVersion visibilityDatasetVersion = response.getDatasetVersion();
-  //    assertEquals(
-  //        "DatasetVersion version not match with expected datasetVersion version",
-  //        datasetVersion.getVersion(),
-  //        visibilityDatasetVersion.getVersion());
-  //    assertEquals(
-  //        "DatasetVersion visibility not match with updated datasetVersion visibility",
-  //        DatasetVisibility.PRIVATE,
-  //        visibilityDatasetVersion.getDatasetVersionVisibility());
-  //    LOGGER.info("Set datasetVersion visibility successfully");
-  //    assertNotEquals(
-  //        "DatasetVersion date_updated field not update on database",
-  //        datasetVersion.getTimeUpdated(),
-  //        response.getDatasetVersion().getTimeUpdated());
-  //
-  //    DeleteDatasetVersion deleteDatasetVersion =
-  //        DeleteDatasetVersion.newBuilder().setId(datasetVersion.getId()).build();
-  //    DeleteDatasetVersion.Response deleteDatasetVersionResponse =
-  //        datasetVersionServiceStub.deleteDatasetVersion(deleteDatasetVersion);
-  //    LOGGER.info("DatasetVersion deleted successfully");
-  //    LOGGER.info(deleteDatasetVersionResponse.toString());
-  //    assertTrue(deleteDatasetVersionResponse.getStatus());
-  //
-  //    DeleteDataset deleteDataset = DeleteDataset.newBuilder().setId(dataset.getId()).build();
-  //    DeleteDataset.Response deleteDatasetResponse =
-  // datasetServiceStub.deleteDataset(deleteDataset);
-  //    LOGGER.info("Dataset deleted successfully");
-  //    LOGGER.info(deleteDatasetResponse.toString());
-  //    assertTrue(deleteDatasetResponse.getStatus());
-  //
-  //    LOGGER.info("Set DatasetVersion visibility test stop................................");
-  //  }
-  //
-  //  @Test
-  //  public void batchDeleteDatasetVersionTest() {
-  //    LOGGER.info("batch delete DatasetVersion test start................................");
-  //    DatasetTest datasetTest = new DatasetTest();
-  //
-  //    DatasetVersionServiceGrpc.DatasetVersionServiceBlockingStub datasetVersionServiceStub =
-  //        DatasetVersionServiceGrpc.newBlockingStub(channel);
-  //    DatasetServiceGrpc.DatasetServiceBlockingStub datasetServiceStub =
-  //        DatasetServiceGrpc.newBlockingStub(channel);
-  //
-  //    CreateDataset createDatasetRequest =
-  //        datasetTest.getDatasetRequest("rental_TEXT_train_data.csv");
-  //    CreateDataset.Response createDatasetResponse =
-  //        datasetServiceStub.createDataset(createDatasetRequest);
-  //    Dataset dataset = createDatasetResponse.getDataset();
-  //    LOGGER.info("CreateDataset Response : \n" + dataset);
-  //    assertEquals(
-  //        "Dataset name not match with expected dataset name",
-  //        createDatasetRequest.getName(),
-  //        dataset.getName());
-  //
-  //    long version = 1L;
-  //    CreateDatasetVersion createDatasetVersionRequest =
-  // getDatasetVersionRequest(dataset.getId());
-  //    CreateDatasetVersion.Response createDatasetVersionResponse =
-  //        datasetVersionServiceStub.createDatasetVersion(createDatasetVersionRequest);
-  //    DatasetVersion datasetVersion1 = createDatasetVersionResponse.getDatasetVersion();
-  //    LOGGER.info("CreateDatasetVersion Response : \n" + datasetVersion1);
-  //    assertEquals(
-  //        "DatasetVersion datsetId not match with expected DatasetVersion datsetId",
-  //        dataset.getId(),
-  //        datasetVersion1.getDatasetId());
-  //    assertEquals(
-  //        "DatasetVersion version not match with expected DatasetVersion version",
-  //        version,
-  //        datasetVersion1.getVersion());
-  //
-  //    createDatasetVersionRequest = getDatasetVersionRequest(dataset.getId());
-  //    createDatasetVersionRequest =
-  //        createDatasetVersionRequest
-  //            .toBuilder()
-  //            .setRawDatasetVersionInfo(
-  //                RawDatasetVersionInfo.newBuilder().setSize(1).setNumRecords(1).build())
-  //            .setDatasetType(DatasetTypeEnum.DatasetType.RAW)
-  //            .build();
-  //    createDatasetVersionResponse =
-  //        datasetVersionServiceStub.createDatasetVersion(createDatasetVersionRequest);
-  //    DatasetVersion datasetVersion2 = createDatasetVersionResponse.getDatasetVersion();
-  //    LOGGER.info("CreateDatasetVersion Response : \n" + datasetVersion2);
-  //    assertEquals(
-  //        "DatasetVersion datsetId not match with expected DatasetVersion datsetId",
-  //        dataset.getId(),
-  //        datasetVersion2.getDatasetId());
-  //    assertEquals(
-  //        "DatasetVersion version not match with expected DatasetVersion version",
-  //        ++version,
-  //        datasetVersion2.getVersion());
-  //
-  //    List<String> datasetVersionIds = new ArrayList<>();
-  //    datasetVersionIds.add(datasetVersion1.getId());
-  //    datasetVersionIds.add(datasetVersion2.getId());
-  //
-  //    DeleteDatasetVersions deleteDatasetVersionsRequest =
-  //        DeleteDatasetVersions.newBuilder().addAllIds(datasetVersionIds).build();
-  //    DeleteDatasetVersions.Response deleteDatasetVersionsResponse =
-  //        datasetVersionServiceStub.deleteDatasetVersions(deleteDatasetVersionsRequest);
-  //    LOGGER.info("DeleteDatasetVersion deleted successfully");
-  //    LOGGER.info(deleteDatasetVersionsResponse.toString());
-  //    assertTrue(deleteDatasetVersionsResponse.getStatus());
-  //
-  //    DeleteDataset deleteDataset = DeleteDataset.newBuilder().setId(dataset.getId()).build();
-  //    DeleteDataset.Response deleteDatasetResponse =
-  // datasetServiceStub.deleteDataset(deleteDataset);
-  //    LOGGER.info("Dataset deleted successfully");
-  //    LOGGER.info(deleteDatasetResponse.toString());
-  //    assertTrue(deleteDatasetResponse.getStatus());
-  //    LOGGER.info("batch delete DatasetVersion test stop................................");
-  //  }
-  //
-  //  @Test
-  //  public void deleteDatasetVersionTest() {
-  //    LOGGER.info(
-  //        "delete DatasetVersion by parent entities owner test
-  // start................................");
-  //    DatasetTest datasetTest = new DatasetTest();
-  //
-  //    DatasetVersionServiceGrpc.DatasetVersionServiceBlockingStub datasetVersionServiceStub =
-  //        DatasetVersionServiceGrpc.newBlockingStub(channel);
-  //    DatasetServiceGrpc.DatasetServiceBlockingStub datasetServiceStub =
-  //        DatasetServiceGrpc.newBlockingStub(channel);
-  //    DatasetVersionServiceGrpc.DatasetVersionServiceBlockingStub datasetVersionServiceStubClient2
-  // =
-  //        DatasetVersionServiceGrpc.newBlockingStub(client2Channel);
-  //
-  //    CreateDataset createDatasetRequest =
-  //        datasetTest.getDatasetRequest("rental_TEXT_train_data.csv");
-  //    CreateDataset.Response createDatasetResponse =
-  //        datasetServiceStub.createDataset(createDatasetRequest);
-  //    Dataset dataset = createDatasetResponse.getDataset();
-  //    LOGGER.info("CreateDataset Response : \n" + dataset);
-  //
-  //    if (app.getAuthServerHost() != null && app.getAuthServerPort() != null) {
-  //      AddCollaboratorRequest addCollaboratorRequest =
-  //          addCollaboratorRequestUser(
-  //              dataset.getId(),
-  //              authClientInterceptor.getClient2Email(),
-  //              CollaboratorTypeEnum.CollaboratorType.READ_ONLY,
-  //              "Please refer shared dataset for your invention");
-  //
-  //      CollaboratorServiceGrpc.CollaboratorServiceBlockingStub collaboratorServiceStub =
-  //          CollaboratorServiceGrpc.newBlockingStub(authServiceChannel);
-  //
-  //      AddCollaboratorRequest.Response addCollaboratorResponse =
-  //          collaboratorServiceStub.addOrUpdateDatasetCollaborator(addCollaboratorRequest);
-  //      LOGGER.info("Collaborator added in server : " + addCollaboratorResponse.getStatus());
-  //      assertTrue(addCollaboratorResponse.getStatus());
-  //    }
-  //
-  //    CreateDatasetVersion createDatasetVersionRequest =
-  // getDatasetVersionRequest(dataset.getId());
-  //    CreateDatasetVersion.Response createDatasetVersionResponse =
-  //        datasetVersionServiceStub.createDatasetVersion(createDatasetVersionRequest);
-  //    DatasetVersion datasetVersion1 = createDatasetVersionResponse.getDatasetVersion();
-  //    LOGGER.info("CreateDatasetVersion Response : \n" + datasetVersion1);
-  //
-  //    createDatasetVersionRequest = getDatasetVersionRequest(dataset.getId());
-  //    createDatasetVersionRequest =
-  //        createDatasetVersionRequest
-  //            .toBuilder()
-  //            .setRawDatasetVersionInfo(
-  //                RawDatasetVersionInfo.newBuilder().setSize(1).setNumRecords(1).build())
-  //            .setDatasetType(DatasetTypeEnum.DatasetType.RAW)
-  //            .build();
-  //    createDatasetVersionResponse =
-  //        datasetVersionServiceStub.createDatasetVersion(createDatasetVersionRequest);
-  //    DatasetVersion datasetVersion2 = createDatasetVersionResponse.getDatasetVersion();
-  //    LOGGER.info("CreateDatasetVersion Response : \n" + datasetVersion2);
-  //
-  //    List<String> datasetVersionIds = new ArrayList<>();
-  //    datasetVersionIds.add(datasetVersion1.getId());
-  //    datasetVersionIds.add(datasetVersion2.getId());
-  //
-  //    DeleteDatasetVersions deleteDatasetVersionsRequest =
-  //        DeleteDatasetVersions.newBuilder().addAllIds(datasetVersionIds).build();
-  //
-  //    if (app.getAuthServerHost() != null && app.getAuthServerPort() != null) {
-  //      CollaboratorServiceGrpc.CollaboratorServiceBlockingStub collaboratorServiceStub =
-  //          CollaboratorServiceGrpc.newBlockingStub(authServiceChannel);
-  //      try {
-  //        datasetVersionServiceStubClient2.deleteDatasetVersions(deleteDatasetVersionsRequest);
-  //      } catch (StatusRuntimeException e) {
-  //        Status status = Status.fromThrowable(e);
-  //        LOGGER.warn(
-  //            "Error Code : " + status.getCode() + " Description : " + status.getDescription());
-  //        assertEquals(Status.PERMISSION_DENIED.getCode(), status.getCode());
-  //      }
-  //
-  //      AddCollaboratorRequest addCollaboratorRequest =
-  //          addCollaboratorRequestUser(
-  //              dataset.getId(),
-  //              authClientInterceptor.getClient2Email(),
-  //              CollaboratorTypeEnum.CollaboratorType.READ_WRITE,
-  //              "Please refer shared dataset for your invention");
-  //
-  //      AddCollaboratorRequest.Response addCollaboratorResponse =
-  //          collaboratorServiceStub.addOrUpdateDatasetCollaborator(addCollaboratorRequest);
-  //      LOGGER.info("Collaborator added in server : " + addCollaboratorResponse.getStatus());
-  //      assertTrue(addCollaboratorResponse.getStatus());
-  //
-  //      try {
-  //        datasetVersionServiceStubClient2.deleteDatasetVersions(deleteDatasetVersionsRequest);
-  //      } catch (StatusRuntimeException e) {
-  //        Status status = Status.fromThrowable(e);
-  //        LOGGER.warn(
-  //            "Error Code : " + status.getCode() + " Description : " + status.getDescription());
-  //        assertEquals(Status.PERMISSION_DENIED.getCode(), status.getCode());
-  //      }
-  //    } else {
-  //      DeleteDatasetVersions.Response deleteDatasetVersionsResponse =
-  //          datasetVersionServiceStub.deleteDatasetVersions(deleteDatasetVersionsRequest);
-  //      LOGGER.info("DeleteDatasetVersion deleted successfully");
-  //      LOGGER.info(deleteDatasetVersionsResponse.toString());
-  //      assertTrue(deleteDatasetVersionsResponse.getStatus());
-  //    }
-  //
-  //    DeleteDataset deleteDataset = DeleteDataset.newBuilder().setId(dataset.getId()).build();
-  //    DeleteDataset.Response deleteDatasetResponse =
-  // datasetServiceStub.deleteDataset(deleteDataset);
-  //    LOGGER.info("Dataset deleted successfully");
-  //    LOGGER.info(deleteDatasetResponse.toString());
-  //    assertTrue(deleteDatasetResponse.getStatus());
-  //    LOGGER.info(
-  //        "delete DatasetVersion by parent entities owner test
-  // stop................................");
-  //  }
->>>>>>> 75be5466
 }