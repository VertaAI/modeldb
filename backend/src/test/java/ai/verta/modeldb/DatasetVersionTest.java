package ai.verta.modeldb;

import static ai.verta.modeldb.CollaboratorTest.addCollaboratorRequestUser;
import static org.junit.Assert.*;

import ai.verta.common.CollaboratorTypeEnum;
import ai.verta.common.KeyValue;
import ai.verta.common.ValueTypeEnum.ValueType;
import ai.verta.modeldb.DatasetVisibilityEnum.DatasetVisibility;
import ai.verta.modeldb.authservice.AuthService;
import ai.verta.modeldb.authservice.AuthServiceUtils;
import ai.verta.modeldb.authservice.PublicAuthServiceUtils;
import ai.verta.modeldb.authservice.PublicRoleServiceUtils;
import ai.verta.modeldb.authservice.RoleService;
import ai.verta.modeldb.authservice.RoleServiceUtils;
import ai.verta.modeldb.cron_jobs.CronJobUtils;
import ai.verta.modeldb.cron_jobs.DeleteEntitiesCron;
import ai.verta.modeldb.utils.ModelDBUtils;
import ai.verta.modeldb.versioning.GetBranchRequest;
import ai.verta.modeldb.versioning.RepositoryIdentification;
import ai.verta.modeldb.versioning.VersioningServiceGrpc;
import ai.verta.uac.AddCollaboratorRequest;
import ai.verta.uac.CollaboratorServiceGrpc;
import com.google.protobuf.ListValue;
import com.google.protobuf.Value;
import io.grpc.ManagedChannel;
import io.grpc.ManagedChannelBuilder;
import io.grpc.Status;
import io.grpc.StatusRuntimeException;
import io.grpc.inprocess.InProcessChannelBuilder;
import io.grpc.inprocess.InProcessServerBuilder;
import io.grpc.testing.GrpcCleanupRule;
import java.io.IOException;
import java.util.ArrayList;
import java.util.Calendar;
import java.util.HashMap;
import java.util.List;
import java.util.Map;
import org.apache.logging.log4j.LogManager;
import org.apache.logging.log4j.Logger;
import org.junit.After;
import org.junit.AfterClass;
import org.junit.Before;
import org.junit.BeforeClass;
import org.junit.FixMethodOrder;
import org.junit.Rule;
import org.junit.Test;
import org.junit.runner.RunWith;
import org.junit.runners.JUnit4;
import org.junit.runners.MethodSorters;

@RunWith(JUnit4.class)
@FixMethodOrder(MethodSorters.NAME_ASCENDING)
public class DatasetVersionTest {

  private static final Logger LOGGER = LogManager.getLogger(CommentTest.class);
  /**
   * This rule manages automatic graceful shutdown for the registered servers and channels at the
   * end of test.
   */
  @Rule public final GrpcCleanupRule grpcCleanup = new GrpcCleanupRule();

  private ManagedChannel channel = null;
  private ManagedChannel client2Channel = null;
  private ManagedChannel authServiceChannel = null;
  private static String serverName = InProcessServerBuilder.generateName();
  private static InProcessServerBuilder serverBuilder =
      InProcessServerBuilder.forName(serverName).directExecutor();
  private static InProcessChannelBuilder channelBuilder =
      InProcessChannelBuilder.forName(serverName).directExecutor();
  private static InProcessChannelBuilder client2ChannelBuilder =
      InProcessChannelBuilder.forName(serverName).directExecutor();
  private static AuthClientInterceptor authClientInterceptor;
  private static App app;
  private static DeleteEntitiesCron deleteEntitiesCron;

  @SuppressWarnings("unchecked")
  @BeforeClass
  public static void setServerAndService() throws Exception {

    Map<String, Object> propertiesMap =
        ModelDBUtils.readYamlProperties(System.getenv(ModelDBConstants.VERTA_MODELDB_CONFIG));
    Map<String, Object> testPropMap = (Map<String, Object>) propertiesMap.get("test");
    Map<String, Object> databasePropMap = (Map<String, Object>) testPropMap.get("test-database");

    app = App.getInstance();
    AuthService authService = new PublicAuthServiceUtils();
    RoleService roleService = new PublicRoleServiceUtils(authService);

    Map<String, Object> authServicePropMap =
        (Map<String, Object>) propertiesMap.get(ModelDBConstants.AUTH_SERVICE);
    if (authServicePropMap != null) {
      String authServiceHost = (String) authServicePropMap.get(ModelDBConstants.HOST);
      Integer authServicePort = (Integer) authServicePropMap.get(ModelDBConstants.PORT);
      app.setAuthServerHost(authServiceHost);
      app.setAuthServerPort(authServicePort);

      authService = new AuthServiceUtils();
      roleService = new RoleServiceUtils(authService);
    }

    App.initializeServicesBaseOnDataBase(
        serverBuilder, databasePropMap, propertiesMap, authService, roleService);
    serverBuilder.intercept(new ModelDBAuthInterceptor());

    Map<String, Object> testUerPropMap = (Map<String, Object>) testPropMap.get("testUsers");
    if (testUerPropMap != null && testUerPropMap.size() > 0) {
      authClientInterceptor = new AuthClientInterceptor(testPropMap);
      channelBuilder.intercept(authClientInterceptor.getClient1AuthInterceptor());
      client2ChannelBuilder.intercept(authClientInterceptor.getClient2AuthInterceptor());
    }
    deleteEntitiesCron =
        new DeleteEntitiesCron(authService, roleService, CronJobUtils.deleteEntitiesFrequency);
  }

  @AfterClass
  public static void removeServerAndService() {
    // Delete entities by cron job
    deleteEntitiesCron.run();
    App.initiateShutdown(0);
  }

  @After
  public void clientClose() {
    if (!channel.isShutdown()) {
      channel.shutdownNow();
    }
    if (!client2Channel.isShutdown()) {
      client2Channel.shutdownNow();
    }
    if (app.getAuthServerHost() != null && app.getAuthServerPort() != null) {
      if (!authServiceChannel.isShutdown()) {
        authServiceChannel.shutdownNow();
      }
    }
  }

  @Before
  public void initializeChannel() throws IOException {
    grpcCleanup.register(serverBuilder.build().start());
    channel = grpcCleanup.register(channelBuilder.maxInboundMessageSize(1024).build());
    client2Channel =
        grpcCleanup.register(client2ChannelBuilder.maxInboundMessageSize(1024).build());
    if (app.getAuthServerHost() != null && app.getAuthServerPort() != null) {
      authServiceChannel =
          ManagedChannelBuilder.forTarget(app.getAuthServerHost() + ":" + app.getAuthServerPort())
              .usePlaintext()
              .intercept(authClientInterceptor.getClient1AuthInterceptor())
              .build();
    }
  }

  public CreateDatasetVersion getDatasetVersionRequest(String datasetId) {

    List<KeyValue> attributeList = new ArrayList<>();
    Value stringValue =
        Value.newBuilder()
            .setStringValue("attribute_" + Calendar.getInstance().getTimeInMillis() + "_value")
            .build();
    KeyValue keyValue =
        KeyValue.newBuilder()
            .setKey("attribute_1_" + Calendar.getInstance().getTimeInMillis())
            .setValue(stringValue)
            .build();
    attributeList.add(keyValue);

    Value intValue = Value.newBuilder().setNumberValue(12345).build();
    keyValue =
        KeyValue.newBuilder()
            .setKey("attribute_2_" + Calendar.getInstance().getTimeInMillis())
            .setValue(intValue)
            .setValueType(ValueType.NUMBER)
            .build();
    attributeList.add(keyValue);

    Value listValue =
        Value.newBuilder()
            .setListValue(ListValue.newBuilder().addValues(intValue).addValues(stringValue).build())
            .build();
    keyValue =
        KeyValue.newBuilder()
            .setKey("attribute_3_" + Calendar.getInstance().getTimeInMillis())
            .setValue(listValue)
            .setValueType(ValueType.LIST)
            .build();
    attributeList.add(keyValue);

    return CreateDatasetVersion.newBuilder()
        .setDatasetId(datasetId)
        .setDescription("this is the description of datsetVersion")
        .setDatasetVersionVisibility(DatasetVisibility.PRIVATE)
        .addTags("DatasetVersion_tag_x")
        .addTags("DatasetVersion_tag_y")
        .addAllAttributes(attributeList)
        .setPathDatasetVersionInfo(
            PathDatasetVersionInfo.newBuilder()
                .setSize(2)
                .setLocationType(PathLocationTypeEnum.PathLocationType.S3_FILE_SYSTEM)
                .setBasePath(ModelDBConstants.DEFAULT_VERSIONING_BLOB_LOCATION)
                .addDatasetPartInfos(
                    DatasetPartInfo.newBuilder()
                        .setSize(2)
                        .setLastModifiedAtSource(Calendar.getInstance().getTimeInMillis())
                        .setPath("test/versioning/test.txt")
                        .build())
                .build())
        .build();
  }

  @Test
  public void createDatasetVersionTest() {

    DatasetTest datasetTest = new DatasetTest();

    DatasetVersionServiceGrpc.DatasetVersionServiceBlockingStub datasetVersionServiceStub =
        DatasetVersionServiceGrpc.newBlockingStub(channel);
    DatasetServiceGrpc.DatasetServiceBlockingStub datasetServiceStub =
        DatasetServiceGrpc.newBlockingStub(channel);
    VersioningServiceGrpc.VersioningServiceBlockingStub versioningServiceBlockingStub =
        VersioningServiceGrpc.newBlockingStub(channel);

    CreateDataset createDatasetRequest =
        datasetTest.getDatasetRequest("rental_TEXT_train_data.csv");
    CreateDataset.Response createDatasetResponse =
        datasetServiceStub.createDataset(createDatasetRequest);
    Dataset dataset = createDatasetResponse.getDataset();
    LOGGER.info("CreateDataset Response : \n" + dataset);
    assertEquals(
        "Dataset name not match with expected dataset name",
        createDatasetRequest.getName(),
        dataset.getName());
    GetBranchRequest getBranchRequest =
        GetBranchRequest.newBuilder()
            .setRepositoryId(
                RepositoryIdentification.newBuilder()
                    .setRepoId(Long.parseLong(dataset.getId()))
                    .build())
            .setBranch(ModelDBConstants.MASTER_BRANCH)
            .build();
    GetBranchRequest.Response getBranchResponse =
        versioningServiceBlockingStub.getBranch(getBranchRequest);

    CreateDatasetVersion createDatasetVersionRequest = getDatasetVersionRequest(dataset.getId());
    createDatasetVersionRequest =
        createDatasetVersionRequest
            .toBuilder()
            .setParentId(getBranchResponse.getCommit().getCommitSha())
            .build();
    CreateDatasetVersion.Response createDatasetVersionResponse =
        datasetVersionServiceStub.createDatasetVersion(createDatasetVersionRequest);
    DatasetVersion datasetVersion1 = createDatasetVersionResponse.getDatasetVersion();
    LOGGER.info("CreateDatasetVersion Response : \n" + datasetVersion1);
    assertEquals(
        "DatasetVersion datsetId not match with expected DatasetVersion datsetId",
        dataset.getId(),
        datasetVersion1.getDatasetId());

    DeleteDatasetVersion deleteDatasetVersionRequest =
        DeleteDatasetVersion.newBuilder()
            .setDatasetId(dataset.getId())
            .setId(datasetVersion1.getId())
            .build();
    DeleteDatasetVersion.Response deleteDatasetVersionResponse =
        datasetVersionServiceStub.deleteDatasetVersion(deleteDatasetVersionRequest);
    LOGGER.info("DeleteDatasetVersion deleted successfully");
    LOGGER.info(deleteDatasetVersionResponse.toString());
    assertTrue(deleteDatasetVersionResponse.getStatus());

    DeleteDataset deleteDataset = DeleteDataset.newBuilder().setId(dataset.getId()).build();
    DeleteDataset.Response deleteDatasetResponse = datasetServiceStub.deleteDataset(deleteDataset);
    LOGGER.info("Dataset deleted successfully");
    LOGGER.info(deleteDatasetResponse.toString());
    assertTrue(deleteDatasetResponse.getStatus());
  }

  @Test
  public void getAllDatasetVersionsByDatasetIdTest() {

    DatasetTest datasetTest = new DatasetTest();

    DatasetVersionServiceGrpc.DatasetVersionServiceBlockingStub datasetVersionServiceStub =
        DatasetVersionServiceGrpc.newBlockingStub(channel);
    DatasetServiceGrpc.DatasetServiceBlockingStub datasetServiceStub =
        DatasetServiceGrpc.newBlockingStub(channel);
    VersioningServiceGrpc.VersioningServiceBlockingStub versioningServiceBlockingStub =
        VersioningServiceGrpc.newBlockingStub(channel);

    CreateDataset createDatasetRequest =
        datasetTest.getDatasetRequest("rental_TEXT_train_data.csv");
    CreateDataset.Response createDatasetResponse =
        datasetServiceStub.createDataset(createDatasetRequest);
    Dataset dataset = createDatasetResponse.getDataset();
    LOGGER.info("CreateDataset Response : \n" + dataset);
    assertEquals(
        "Dataset name not match with expected dataset name",
        createDatasetRequest.getName(),
        dataset.getName());

<<<<<<< HEAD
=======
    GetBranchRequest getBranchRequest =
        GetBranchRequest.newBuilder()
            .setRepositoryId(
                RepositoryIdentification.newBuilder()
                    .setRepoId(Long.parseLong(dataset.getId()))
                    .build())
            .setBranch(ModelDBConstants.MASTER_BRANCH)
            .build();
    GetBranchRequest.Response getBranchResponse =
        versioningServiceBlockingStub.getBranch(getBranchRequest);

>>>>>>> 5b853442
    GetAllDatasetVersionsByDatasetId getAllDatasetVersionsByDatasetIdRequest =
        GetAllDatasetVersionsByDatasetId.newBuilder().setDatasetId(dataset.getId()).build();

    GetAllDatasetVersionsByDatasetId.Response getAllDatasetVersionsByDatasetIdResponse =
        datasetVersionServiceStub.getAllDatasetVersionsByDatasetId(
            getAllDatasetVersionsByDatasetIdRequest);
    assertEquals(
        "Total records count not matched with expected records count",
        0,
        getAllDatasetVersionsByDatasetIdResponse.getTotalRecords());

    Map<String, DatasetVersion> datasetVersionMap = new HashMap<>();
    CreateDatasetVersion createDatasetVersionRequest = getDatasetVersionRequest(dataset.getId());
    createDatasetVersionRequest =
        createDatasetVersionRequest
            .toBuilder()
            .setParentId(getBranchResponse.getCommit().getCommitSha())
            .build();
    CreateDatasetVersion.Response createDatasetVersionResponse =
        datasetVersionServiceStub.createDatasetVersion(createDatasetVersionRequest);
    DatasetVersion datasetVersion1 = createDatasetVersionResponse.getDatasetVersion();
    datasetVersionMap.put(datasetVersion1.getId(), datasetVersion1);
    LOGGER.info("CreateDatasetVersion Response : \n" + datasetVersion1);
    assertEquals(
        "DatasetVersion datsetId not match with expected DatasetVersion datsetId",
        dataset.getId(),
        datasetVersion1.getDatasetId());

    createDatasetVersionRequest = getDatasetVersionRequest(dataset.getId());
<<<<<<< HEAD
=======
    createDatasetVersionRequest =
        createDatasetVersionRequest.toBuilder().setParentId(datasetVersion1.getId()).build();
>>>>>>> 5b853442
    createDatasetVersionResponse =
        datasetVersionServiceStub.createDatasetVersion(createDatasetVersionRequest);
    DatasetVersion datasetVersion2 = createDatasetVersionResponse.getDatasetVersion();
    datasetVersionMap.put(datasetVersion2.getId(), datasetVersion2);
    LOGGER.info("CreateDatasetVersion Response : \n" + datasetVersion2);
    assertEquals(
        "DatasetVersion datsetId not match with expected DatasetVersion datsetId",
        dataset.getId(),
        datasetVersion2.getDatasetId());

    createDatasetVersionRequest = getDatasetVersionRequest(dataset.getId());
    createDatasetVersionRequest =
        createDatasetVersionRequest.toBuilder().setParentId(datasetVersion2.getId()).build();
    createDatasetVersionResponse =
        datasetVersionServiceStub.createDatasetVersion(createDatasetVersionRequest);
    DatasetVersion datasetVersion3 = createDatasetVersionResponse.getDatasetVersion();
    datasetVersionMap.put(datasetVersion3.getId(), datasetVersion3);
    LOGGER.info("CreateDatasetVersion Response : \n" + datasetVersion3);
    assertEquals(
        "DatasetVersion datsetId not match with expected DatasetVersion datsetId",
        dataset.getId(),
        datasetVersion3.getDatasetId());

    int pageLimit = 1;
    boolean isExpectedResultFound = false;
    for (int pageNumber = 1; pageNumber < 100; pageNumber++) {
      getAllDatasetVersionsByDatasetIdRequest =
          GetAllDatasetVersionsByDatasetId.newBuilder()
              .setDatasetId(dataset.getId())
              .setPageNumber(pageNumber)
              .setPageLimit(pageLimit)
              .setAscending(false)
              .setSortKey(ModelDBConstants.DATE_CREATED)
              .build();

      getAllDatasetVersionsByDatasetIdResponse =
          datasetVersionServiceStub.getAllDatasetVersionsByDatasetId(
              getAllDatasetVersionsByDatasetIdRequest);

      assertEquals(
          "Total records count not matched with expected records count",
          3,
          getAllDatasetVersionsByDatasetIdResponse.getTotalRecords());

      if (getAllDatasetVersionsByDatasetIdResponse.getDatasetVersionsList() != null
          && getAllDatasetVersionsByDatasetIdResponse.getDatasetVersionsList().size() > 0) {
        isExpectedResultFound = true;
        LOGGER.info(
            "GetAllDataset Response : "
                + getAllDatasetVersionsByDatasetIdResponse.getDatasetVersionsCount());
        for (DatasetVersion datasetVersion :
            getAllDatasetVersionsByDatasetIdResponse.getDatasetVersionsList()) {
          assertEquals(
              "DatasetVersion not match with expected DatasetVersion",
              datasetVersionMap.get(datasetVersion.getId()),
              datasetVersion);
        }

        if (pageNumber == 1) {
          assertEquals(
              "DatasetVersion not match with expected DatasetVersion",
              datasetVersion3,
              datasetVersionMap.get(
                  getAllDatasetVersionsByDatasetIdResponse.getDatasetVersions(0).getId()));
        } else if (pageNumber == 3) {
          assertEquals(
              "DatasetVersion not match with expected DatasetVersion",
              datasetVersion1,
              datasetVersionMap.get(
                  getAllDatasetVersionsByDatasetIdResponse.getDatasetVersions(0).getId()));
        }

      } else {
        if (isExpectedResultFound) {
          LOGGER.warn("More DatasetVersion not found in database");
          assertTrue(true);
        } else {
          fail("Expected DatasetVersion not found in response");
        }
        break;
      }
    }

    getAllDatasetVersionsByDatasetIdRequest =
        GetAllDatasetVersionsByDatasetId.newBuilder().setDatasetId(dataset.getId()).build();
    getAllDatasetVersionsByDatasetIdResponse =
        datasetVersionServiceStub.getAllDatasetVersionsByDatasetId(
            getAllDatasetVersionsByDatasetIdRequest);
    assertEquals(
        "DatasetVersions count not match with expected DatasetVersion count",
        datasetVersionMap.size(),
        getAllDatasetVersionsByDatasetIdResponse.getTotalRecords());

    for (DatasetVersion datasetVersion :
        getAllDatasetVersionsByDatasetIdResponse.getDatasetVersionsList()) {
      assertEquals(
          "DatasetVersion not match with expected DatasetVersion",
          datasetVersionMap.get(datasetVersion.getId()),
          datasetVersion);
    }

    for (String datasetVersionId : datasetVersionMap.keySet()) {
      DeleteDatasetVersion deleteDatasetVersionRequest =
          DeleteDatasetVersion.newBuilder()
              .setDatasetId(dataset.getId())
              .setId(datasetVersionId)
              .build();
      DeleteDatasetVersion.Response deleteDatasetVersionResponse =
          datasetVersionServiceStub.deleteDatasetVersion(deleteDatasetVersionRequest);
      LOGGER.info("DeleteDatasetVersion deleted successfully");
      LOGGER.info(deleteDatasetVersionResponse.toString());
      assertTrue(deleteDatasetVersionResponse.getStatus());
    }

    DeleteDataset deleteDataset = DeleteDataset.newBuilder().setId(dataset.getId()).build();
    DeleteDataset.Response deleteDatasetResponse = datasetServiceStub.deleteDataset(deleteDataset);
    LOGGER.info("Dataset deleted successfully");
    LOGGER.info(deleteDatasetResponse.toString());
    assertTrue(deleteDatasetResponse.getStatus());
  }

  @Test
  public void getLatestDatasetVersionByDatasetId() {

    DatasetTest datasetTest = new DatasetTest();

    DatasetVersionServiceGrpc.DatasetVersionServiceBlockingStub datasetVersionServiceStub =
        DatasetVersionServiceGrpc.newBlockingStub(channel);
    DatasetServiceGrpc.DatasetServiceBlockingStub datasetServiceStub =
        DatasetServiceGrpc.newBlockingStub(channel);
    VersioningServiceGrpc.VersioningServiceBlockingStub versioningServiceBlockingStub =
        VersioningServiceGrpc.newBlockingStub(channel);

    CreateDataset createDatasetRequest =
        datasetTest.getDatasetRequest("rental_TEXT_train_data.csv");
    CreateDataset.Response createDatasetResponse =
        datasetServiceStub.createDataset(createDatasetRequest);
    Dataset dataset = createDatasetResponse.getDataset();
    LOGGER.info("CreateDataset Response : \n" + dataset);
    assertEquals(
        "Dataset name not match with expected dataset name",
        createDatasetRequest.getName(),
        dataset.getName());
    GetBranchRequest getBranchRequest =
        GetBranchRequest.newBuilder()
            .setRepositoryId(
                RepositoryIdentification.newBuilder()
                    .setRepoId(Long.parseLong(dataset.getId()))
                    .build())
            .setBranch(ModelDBConstants.MASTER_BRANCH)
            .build();
    GetBranchRequest.Response getBranchResponse =
        versioningServiceBlockingStub.getBranch(getBranchRequest);

    Map<String, DatasetVersion> datasetVersionMap = new HashMap<>();
    CreateDatasetVersion createDatasetVersionRequest = getDatasetVersionRequest(dataset.getId());
    createDatasetVersionRequest =
        createDatasetVersionRequest
            .toBuilder()
            .setParentId(getBranchResponse.getCommit().getCommitSha())
            .build();
    CreateDatasetVersion.Response createDatasetVersionResponse =
        datasetVersionServiceStub.createDatasetVersion(createDatasetVersionRequest);
    DatasetVersion datasetVersion1 = createDatasetVersionResponse.getDatasetVersion();
    datasetVersionMap.put(datasetVersion1.getId(), datasetVersion1);
    LOGGER.info("CreateDatasetVersion Response : \n" + datasetVersion1);
    assertEquals(
        "DatasetVersion datsetId not match with expected DatasetVersion datsetId",
        dataset.getId(),
        datasetVersion1.getDatasetId());

    createDatasetVersionRequest = getDatasetVersionRequest(dataset.getId());
    createDatasetVersionRequest =
        createDatasetVersionRequest.toBuilder().setParentId(datasetVersion1.getId()).build();
    createDatasetVersionResponse =
        datasetVersionServiceStub.createDatasetVersion(createDatasetVersionRequest);
    DatasetVersion datasetVersion2 = createDatasetVersionResponse.getDatasetVersion();
    datasetVersionMap.put(datasetVersion2.getId(), datasetVersion2);
    LOGGER.info("CreateDatasetVersion Response : \n" + datasetVersion2);
    assertEquals(
        "DatasetVersion datsetId not match with expected DatasetVersion datsetId",
        dataset.getId(),
        datasetVersion2.getDatasetId());

    createDatasetVersionRequest = getDatasetVersionRequest(dataset.getId());
    createDatasetVersionRequest =
        createDatasetVersionRequest.toBuilder().setParentId(datasetVersion2.getId()).build();
    createDatasetVersionResponse =
        datasetVersionServiceStub.createDatasetVersion(createDatasetVersionRequest);
    DatasetVersion datasetVersion3 = createDatasetVersionResponse.getDatasetVersion();
    datasetVersionMap.put(datasetVersion3.getId(), datasetVersion3);
    LOGGER.info("CreateDatasetVersion Response : \n" + datasetVersion3);
    assertEquals(
        "DatasetVersion datsetId not match with expected DatasetVersion datsetId",
        dataset.getId(),
        datasetVersion3.getDatasetId());

    GetLatestDatasetVersionByDatasetId getLatestDatasetVersionByDatasetIdRequest =
        GetLatestDatasetVersionByDatasetId.newBuilder().setDatasetId(dataset.getId()).build();
    GetLatestDatasetVersionByDatasetId.Response getLatestDatasetVersionByDatasetIdResponse =
        datasetVersionServiceStub.getLatestDatasetVersionByDatasetId(
            getLatestDatasetVersionByDatasetIdRequest);
    assertEquals(
        "DatasetVersions not match with expected DatasetVersion",
        datasetVersion3,
        getLatestDatasetVersionByDatasetIdResponse.getDatasetVersion());

    // TODO: uncomment when pagination support with the sort key and ascending
    /*getLatestDatasetVersionByDatasetIdRequest =
        GetLatestDatasetVersionByDatasetId.newBuilder()
            .setDatasetId(dataset.getId())
            .setAscending(true)
            .build();
    getLatestDatasetVersionByDatasetIdResponse =
        datasetVersionServiceStub.getLatestDatasetVersionByDatasetId(
            getLatestDatasetVersionByDatasetIdRequest);
    assertEquals(
        "DatasetVersions not match with expected DatasetVersion",
        datasetVersion1,
        getLatestDatasetVersionByDatasetIdResponse.getDatasetVersion());*/

    getLatestDatasetVersionByDatasetIdRequest =
        GetLatestDatasetVersionByDatasetId.newBuilder()
            .setDatasetId(dataset.getId())
            .setSortKey(ModelDBConstants.TIME_UPDATED)
            .build();
    getLatestDatasetVersionByDatasetIdResponse =
        datasetVersionServiceStub.getLatestDatasetVersionByDatasetId(
            getLatestDatasetVersionByDatasetIdRequest);
    assertEquals(
        "DatasetVersions not match with expected DatasetVersion",
        datasetVersion3,
        getLatestDatasetVersionByDatasetIdResponse.getDatasetVersion());

    for (DatasetVersion datasetVersion : datasetVersionMap.values()) {
      DeleteDatasetVersion deleteDatasetVersionRequest =
          DeleteDatasetVersion.newBuilder()
              .setDatasetId(datasetVersion.getDatasetId())
              .setId(datasetVersion.getId())
              .build();
      DeleteDatasetVersion.Response deleteDatasetVersionResponse =
          datasetVersionServiceStub.deleteDatasetVersion(deleteDatasetVersionRequest);
      LOGGER.info("DeleteDatasetVersion deleted successfully");
      LOGGER.info(deleteDatasetVersionResponse.toString());
      assertTrue(deleteDatasetVersionResponse.getStatus());
    }

    DeleteDataset deleteDataset = DeleteDataset.newBuilder().setId(dataset.getId()).build();
    DeleteDataset.Response deleteDatasetResponse = datasetServiceStub.deleteDataset(deleteDataset);
    LOGGER.info("Dataset deleted successfully");
    LOGGER.info(deleteDatasetResponse.toString());
    assertTrue(deleteDatasetResponse.getStatus());
  }

  @Test
  public void updateDatasetVersionDescription() {
    LOGGER.info("Update DatasetVersion Description test start................................");

    DatasetTest datasetTest = new DatasetTest();

    DatasetVersionServiceGrpc.DatasetVersionServiceBlockingStub datasetVersionServiceStub =
        DatasetVersionServiceGrpc.newBlockingStub(channel);
    DatasetServiceGrpc.DatasetServiceBlockingStub datasetServiceStub =
        DatasetServiceGrpc.newBlockingStub(channel);

    CreateDataset createDatasetRequest =
        datasetTest.getDatasetRequest("rental_TEXT_train_data.csv");
    CreateDataset.Response createDatasetResponse =
        datasetServiceStub.createDataset(createDatasetRequest);
    Dataset dataset = createDatasetResponse.getDataset();
    LOGGER.info("CreateDataset Response : \n" + dataset);
    assertEquals(
        "Dataset name not match with expected dataset name",
        createDatasetRequest.getName(),
        dataset.getName());

    long version = 1L;
    // Create datasetVersion
    CreateDatasetVersion createDatasetVersionRequest = getDatasetVersionRequest(dataset.getId());
    CreateDatasetVersion.Response createDatasetVersionResponse =
        datasetVersionServiceStub.createDatasetVersion(createDatasetVersionRequest);
    DatasetVersion datasetVersion = createDatasetVersionResponse.getDatasetVersion();
    LOGGER.info("DatasetVersion created successfully");
    assertEquals(
        "DatasetVersion version not match with expected datasetVersion version",
        version,
        datasetVersion.getVersion());

    UpdateDatasetVersionDescription updateDescriptionRequest =
        UpdateDatasetVersionDescription.newBuilder()
            .setId(datasetVersion.getId())
            .setDescription("DatasetVersion Description Update 1")
            .build();

    UpdateDatasetVersionDescription.Response response =
        datasetVersionServiceStub.updateDatasetVersionDescription(updateDescriptionRequest);
    LOGGER.info("UpdateDatasetVersionDescription Response : " + response.getDatasetVersion());
    assertEquals(
        "DatasetVersion description not match with expected datasetVersion description",
        updateDescriptionRequest.getDescription(),
        response.getDatasetVersion().getDescription());
    assertNotEquals(
        "DatasetVersion date_updated field not update on database",
        datasetVersion.getTimeUpdated(),
        response.getDatasetVersion().getTimeUpdated());
    datasetVersion = response.getDatasetVersion();

    updateDescriptionRequest =
        UpdateDatasetVersionDescription.newBuilder()
            .setId(datasetVersion.getId())
            .setDescription("DatasetVersion Description Update 2")
            .build();

    response = datasetVersionServiceStub.updateDatasetVersionDescription(updateDescriptionRequest);
    LOGGER.info("UpdateDatasetVersionDescription Response : " + response.getDatasetVersion());
    assertEquals(
        "DatasetVersion description not match with expected datasetVersion description",
        updateDescriptionRequest.getDescription(),
        response.getDatasetVersion().getDescription());
    assertNotEquals(
        "DatasetVersion date_updated field not update on database",
        datasetVersion.getTimeUpdated(),
        response.getDatasetVersion().getTimeUpdated());

    DeleteDatasetVersion deleteDatasetVersion =
        DeleteDatasetVersion.newBuilder().setId(datasetVersion.getId()).build();
    DeleteDatasetVersion.Response deleteDatasetVersionResponse =
        datasetVersionServiceStub.deleteDatasetVersion(deleteDatasetVersion);
    LOGGER.info("DatasetVersion deleted successfully");
    LOGGER.info(deleteDatasetVersionResponse.toString());
    assertTrue(deleteDatasetVersionResponse.getStatus());

    DeleteDataset deleteDataset = DeleteDataset.newBuilder().setId(dataset.getId()).build();
    DeleteDataset.Response deleteDatasetResponse = datasetServiceStub.deleteDataset(deleteDataset);
    LOGGER.info("Dataset deleted successfully");
    LOGGER.info(deleteDatasetResponse.toString());
    assertTrue(deleteDatasetResponse.getStatus());

    LOGGER.info("Update DatasetVersion Description test stop................................");
  }

  @Test
  public void updateDatasetVersionDescriptionNegativeTest() {
    LOGGER.info(
        "Update DatasetVersion Description Negative test start................................");

    DatasetTest datasetTest = new DatasetTest();

    DatasetVersionServiceGrpc.DatasetVersionServiceBlockingStub datasetVersionServiceStub =
        DatasetVersionServiceGrpc.newBlockingStub(channel);
    DatasetServiceGrpc.DatasetServiceBlockingStub datasetServiceStub =
        DatasetServiceGrpc.newBlockingStub(channel);

    CreateDataset createDatasetRequest =
        datasetTest.getDatasetRequest("rental_TEXT_train_data.csv");
    CreateDataset.Response createDatasetResponse =
        datasetServiceStub.createDataset(createDatasetRequest);
    Dataset dataset = createDatasetResponse.getDataset();
    LOGGER.info("CreateDataset Response : \n" + dataset);
    assertEquals(
        "Dataset name not match with expected dataset name",
        createDatasetRequest.getName(),
        dataset.getName());

    UpdateDatasetVersionDescription updateDescriptionRequest =
        UpdateDatasetVersionDescription.newBuilder()
            .setDescription(
                "This is update from UpdateDatasetVersionDescription."
                    + Calendar.getInstance().getTimeInMillis())
            .build();

    try {
      datasetVersionServiceStub.updateDatasetVersionDescription(updateDescriptionRequest);
      fail();
    } catch (StatusRuntimeException e) {
      Status status = Status.fromThrowable(e);
      LOGGER.warn("Error Code : " + status.getCode() + " Description : " + status.getDescription());
      assertEquals(Status.INVALID_ARGUMENT.getCode(), status.getCode());
    }

    // Create datasetVersion
    CreateDatasetVersion createDatasetVersionRequest = getDatasetVersionRequest(dataset.getId());
    CreateDatasetVersion.Response createDatasetVersionResponse =
        datasetVersionServiceStub.createDatasetVersion(createDatasetVersionRequest);
    DatasetVersion datasetVersion = createDatasetVersionResponse.getDatasetVersion();
    LOGGER.info("DatasetVersion created successfully");
    assertEquals(
        "DatasetVersion version not match with expected datasetVersion version",
        1L,
        datasetVersion.getVersion());

    DeleteDatasetVersion deleteDatasetVersion =
        DeleteDatasetVersion.newBuilder().setId(datasetVersion.getId()).build();
    DeleteDatasetVersion.Response deleteDatasetVersionResponse =
        datasetVersionServiceStub.deleteDatasetVersion(deleteDatasetVersion);
    LOGGER.info("DatasetVersion deleted successfully");
    LOGGER.info(deleteDatasetVersionResponse.toString());
    assertTrue(deleteDatasetVersionResponse.getStatus());

    DeleteDataset deleteDataset = DeleteDataset.newBuilder().setId(dataset.getId()).build();
    DeleteDataset.Response deleteDatasetResponse = datasetServiceStub.deleteDataset(deleteDataset);
    LOGGER.info("Dataset deleted successfully");
    LOGGER.info(deleteDatasetResponse.toString());
    assertTrue(deleteDatasetResponse.getStatus());

    LOGGER.info("Update DatasetVersion Description test stop................................");
  }

  @Test
  public void addDatasetVersionTags() {
    LOGGER.info("Add DatasetVersion Tags test start................................");

    DatasetTest datasetTest = new DatasetTest();

    DatasetVersionServiceGrpc.DatasetVersionServiceBlockingStub datasetVersionServiceStub =
        DatasetVersionServiceGrpc.newBlockingStub(channel);
    DatasetServiceGrpc.DatasetServiceBlockingStub datasetServiceStub =
        DatasetServiceGrpc.newBlockingStub(channel);

    CreateDataset createDatasetRequest =
        datasetTest.getDatasetRequest("rental_TEXT_train_data.csv");
    CreateDataset.Response createDatasetResponse =
        datasetServiceStub.createDataset(createDatasetRequest);
    Dataset dataset = createDatasetResponse.getDataset();
    LOGGER.info("CreateDataset Response : \n" + dataset);
    assertEquals(
        "Dataset name not match with expected dataset name",
        createDatasetRequest.getName(),
        dataset.getName());

    // Create datasetVersion
    CreateDatasetVersion createDatasetVersionRequest = getDatasetVersionRequest(dataset.getId());
    CreateDatasetVersion.Response createDatasetVersionResponse =
        datasetVersionServiceStub.createDatasetVersion(createDatasetVersionRequest);
    DatasetVersion datasetVersion = createDatasetVersionResponse.getDatasetVersion();
    LOGGER.info("DatasetVersion created successfully");

    List<String> tagsList = new ArrayList<>();
    tagsList.add("Add Test Tag1");
    tagsList.add("Add Test Tag2");
    AddDatasetVersionTags addDatasetVersionTagsRequest =
        AddDatasetVersionTags.newBuilder()
            .setDatasetId(dataset.getId())
            .setId(datasetVersion.getId())
            .addAllTags(tagsList)
            .build();

    AddDatasetVersionTags.Response response =
        datasetVersionServiceStub.addDatasetVersionTags(addDatasetVersionTagsRequest);

    DatasetVersion checkDatasetVersion = response.getDatasetVersion();
    assertEquals(4, checkDatasetVersion.getTagsCount());
    assertEquals(4, checkDatasetVersion.getTagsList().size());
    assertNotEquals(
        "DatasetVersion date_updated field not update on database",
        datasetVersion.getTimeUpdated(),
        checkDatasetVersion.getTimeUpdated());

    tagsList = new ArrayList<>();
    tagsList.add("Add Test Tag3");
    tagsList.add("Add Test Tag2");
    addDatasetVersionTagsRequest =
        AddDatasetVersionTags.newBuilder()
            .setDatasetId(dataset.getId())
            .setId(datasetVersion.getId())
            .addAllTags(tagsList)
            .build();

    response = datasetVersionServiceStub.addDatasetVersionTags(addDatasetVersionTagsRequest);

    assertNotEquals(
        "DatasetVersion date_updated field not update on database",
        checkDatasetVersion.getTimeUpdated(),
        response.getDatasetVersion().getTimeUpdated());

    checkDatasetVersion = response.getDatasetVersion();
    assertEquals(5, checkDatasetVersion.getTagsCount());
    assertEquals(5, checkDatasetVersion.getTagsList().size());

    try {
      String tag52 = "Human Activity Recognition using Smartphone DatasetVersion";
      addDatasetVersionTagsRequest =
          AddDatasetVersionTags.newBuilder()
              .setDatasetId(dataset.getId())
              .setId(datasetVersion.getId())
              .addTags(tag52)
              .build();
      datasetVersionServiceStub.addDatasetVersionTags(addDatasetVersionTagsRequest);
      fail();
    } catch (StatusRuntimeException e) {
      Status status = Status.fromThrowable(e);
      LOGGER.warn("Error Code : " + status.getCode() + " Description : " + status.getDescription());
      assertEquals(Status.INVALID_ARGUMENT.getCode(), status.getCode());
    }

    DeleteDatasetVersion deleteDatasetVersion =
        DeleteDatasetVersion.newBuilder()
            .setDatasetId(dataset.getId())
            .setId(datasetVersion.getId())
            .build();
    DeleteDatasetVersion.Response deleteDatasetVersionResponse =
        datasetVersionServiceStub.deleteDatasetVersion(deleteDatasetVersion);
    LOGGER.info("DatasetVersion deleted successfully");
    LOGGER.info(deleteDatasetVersionResponse.toString());
    assertTrue(deleteDatasetVersionResponse.getStatus());

    DeleteDataset deleteDataset = DeleteDataset.newBuilder().setId(dataset.getId()).build();
    DeleteDataset.Response deleteDatasetResponse = datasetServiceStub.deleteDataset(deleteDataset);
    LOGGER.info("Dataset deleted successfully");
    LOGGER.info(deleteDatasetResponse.toString());
    assertTrue(deleteDatasetResponse.getStatus());

    LOGGER.info("Add DatasetVersion tags test stop................................");
  }

  @Test
  public void deleteDatasetVersionTags() {
    LOGGER.info("Delete DatasetVersion Tags test start................................");

    DatasetTest datasetTest = new DatasetTest();

    DatasetVersionServiceGrpc.DatasetVersionServiceBlockingStub datasetVersionServiceStub =
        DatasetVersionServiceGrpc.newBlockingStub(channel);
    DatasetServiceGrpc.DatasetServiceBlockingStub datasetServiceStub =
        DatasetServiceGrpc.newBlockingStub(channel);

    CreateDataset createDatasetRequest =
        datasetTest.getDatasetRequest("rental_TEXT_train_data.csv");
    CreateDataset.Response createDatasetResponse =
        datasetServiceStub.createDataset(createDatasetRequest);
    Dataset dataset = createDatasetResponse.getDataset();
    LOGGER.info("CreateDataset Response : \n" + dataset);
    assertEquals(
        "Dataset name not match with expected dataset name",
        createDatasetRequest.getName(),
        dataset.getName());

    // Create datasetVersion
    CreateDatasetVersion createDatasetVersionRequest = getDatasetVersionRequest(dataset.getId());
    CreateDatasetVersion.Response createDatasetVersionResponse =
        datasetVersionServiceStub.createDatasetVersion(createDatasetVersionRequest);
    DatasetVersion datasetVersion = createDatasetVersionResponse.getDatasetVersion();
    LOGGER.info("DatasetVersion created successfully");

    try {
      List<String> removableTags = datasetVersion.getTagsList();
      if (removableTags.size() == 0) {
        LOGGER.info("DatasetVersion Tags not found in database ");
        fail();
        return;
      }
      if (datasetVersion.getTagsList().size() > 1) {
        removableTags =
            datasetVersion.getTagsList().subList(0, datasetVersion.getTagsList().size() - 1);
      }
      DeleteDatasetVersionTags deleteDatasetVersionTagsRequest =
          DeleteDatasetVersionTags.newBuilder()
              .setDatasetId(dataset.getId())
              .setId(datasetVersion.getId())
              .addAllTags(removableTags)
              .build();

      DeleteDatasetVersionTags.Response response =
          datasetVersionServiceStub.deleteDatasetVersionTags(deleteDatasetVersionTagsRequest);
      LOGGER.info("Tags deleted in server : " + response.getDatasetVersion().getTagsList());
      assertTrue(response.getDatasetVersion().getTagsList().size() <= 1);
      assertNotEquals(
          "DatasetVersion date_updated field not update on database",
          datasetVersion.getTimeUpdated(),
          response.getDatasetVersion().getTimeUpdated());
      datasetVersion = response.getDatasetVersion();

      if (response.getDatasetVersion().getTagsList().size() > 0) {
        deleteDatasetVersionTagsRequest =
            DeleteDatasetVersionTags.newBuilder()
                .setDatasetId(dataset.getId())
                .setId(datasetVersion.getId())
                .setDeleteAll(true)
                .build();

        response =
            datasetVersionServiceStub.deleteDatasetVersionTags(deleteDatasetVersionTagsRequest);
        LOGGER.info("Tags deleted in server : " + response.getDatasetVersion().getTagsList());
        assertEquals(0, response.getDatasetVersion().getTagsList().size());
        assertNotEquals(
            "DatasetVersion date_updated field not update on database",
            datasetVersion.getTimeUpdated(),
            response.getDatasetVersion().getTimeUpdated());
      }

      DeleteDatasetVersion deleteDatasetVersion =
          DeleteDatasetVersion.newBuilder()
              .setDatasetId(dataset.getId())
              .setId(datasetVersion.getId())
              .build();
      DeleteDatasetVersion.Response deleteDatasetVersionResponse =
          datasetVersionServiceStub.deleteDatasetVersion(deleteDatasetVersion);
      LOGGER.info("DatasetVersion deleted successfully");
      LOGGER.info(deleteDatasetVersionResponse.toString());
      assertTrue(deleteDatasetVersionResponse.getStatus());

      DeleteDataset deleteDataset = DeleteDataset.newBuilder().setId(dataset.getId()).build();
      DeleteDataset.Response deleteDatasetResponse =
          datasetServiceStub.deleteDataset(deleteDataset);
      LOGGER.info("Dataset deleted successfully");
      LOGGER.info(deleteDatasetResponse.toString());
      assertTrue(deleteDatasetResponse.getStatus());

    } catch (StatusRuntimeException ex) {
      Status status = Status.fromThrowable(ex);
      LOGGER.warn("Error Code : " + status.getCode() + " Description : " + status.getDescription());
      fail();
    }

    LOGGER.info("Delete DatasetVersion tags test stop................................");
  }

  @Test
  public void deleteDatasetVersionTagsNegativeTest() {
    LOGGER.info("Delete DatasetVersion Tags Negative test start................................");

    DatasetTest datasetTest = new DatasetTest();

    DatasetVersionServiceGrpc.DatasetVersionServiceBlockingStub datasetVersionServiceStub =
        DatasetVersionServiceGrpc.newBlockingStub(channel);
    DatasetServiceGrpc.DatasetServiceBlockingStub datasetServiceStub =
        DatasetServiceGrpc.newBlockingStub(channel);

    CreateDataset createDatasetRequest =
        datasetTest.getDatasetRequest("rental_TEXT_train_data.csv");
    CreateDataset.Response createDatasetResponse =
        datasetServiceStub.createDataset(createDatasetRequest);
    Dataset dataset = createDatasetResponse.getDataset();
    LOGGER.info("CreateDataset Response : \n" + dataset);
    assertEquals(
        "Dataset name not match with expected dataset name",
        createDatasetRequest.getName(),
        dataset.getName());

    DeleteDatasetVersionTags deleteDatasetVersionTagsRequest =
        DeleteDatasetVersionTags.newBuilder().build();

    try {
      datasetVersionServiceStub.deleteDatasetVersionTags(deleteDatasetVersionTagsRequest);
      fail();
    } catch (StatusRuntimeException ex) {
      Status status = Status.fromThrowable(ex);
      LOGGER.warn("Error Code : " + status.getCode() + " Description : " + status.getDescription());
      assertEquals(Status.INVALID_ARGUMENT.getCode(), status.getCode());
    }

    // Create datasetVersion
    CreateDatasetVersion createDatasetVersionRequest = getDatasetVersionRequest(dataset.getId());
    CreateDatasetVersion.Response createDatasetVersionResponse =
        datasetVersionServiceStub.createDatasetVersion(createDatasetVersionRequest);
    DatasetVersion datasetVersion = createDatasetVersionResponse.getDatasetVersion();
    LOGGER.info("DatasetVersion created successfully");
    assertEquals(
        "DatasetVersion version not match with expected datasetVersion version",
        1L,
        datasetVersion.getVersion());

    deleteDatasetVersionTagsRequest =
        DeleteDatasetVersionTags.newBuilder()
            .setId(datasetVersion.getId())
            .setDeleteAll(true)
            .build();

    DeleteDatasetVersionTags.Response response =
        datasetVersionServiceStub.deleteDatasetVersionTags(deleteDatasetVersionTagsRequest);
    LOGGER.info("Tags deleted in server : " + response.getDatasetVersion().getTagsList());
    assertEquals(0, response.getDatasetVersion().getTagsList().size());

    DeleteDatasetVersion deleteDatasetVersion =
        DeleteDatasetVersion.newBuilder().setId(datasetVersion.getId()).build();
    DeleteDatasetVersion.Response deleteDatasetVersionResponse =
        datasetVersionServiceStub.deleteDatasetVersion(deleteDatasetVersion);
    LOGGER.info("DatasetVersion deleted successfully");
    LOGGER.info(deleteDatasetVersionResponse.toString());
    assertTrue(deleteDatasetVersionResponse.getStatus());

    DeleteDataset deleteDataset = DeleteDataset.newBuilder().setId(dataset.getId()).build();
    DeleteDataset.Response deleteDatasetResponse = datasetServiceStub.deleteDataset(deleteDataset);
    LOGGER.info("Dataset deleted successfully");
    LOGGER.info(deleteDatasetResponse.toString());
    assertTrue(deleteDatasetResponse.getStatus());

    LOGGER.info("Delete DatasetVersion tags Negative test stop................................");
  }

  @Test
  public void addDatasetVersionAttributes() {
    LOGGER.info("Add DatasetVersion Attributes test start................................");

    DatasetTest datasetTest = new DatasetTest();

    DatasetVersionServiceGrpc.DatasetVersionServiceBlockingStub datasetVersionServiceStub =
        DatasetVersionServiceGrpc.newBlockingStub(channel);
    DatasetServiceGrpc.DatasetServiceBlockingStub datasetServiceStub =
        DatasetServiceGrpc.newBlockingStub(channel);

    CreateDataset createDatasetRequest =
        datasetTest.getDatasetRequest("rental_TEXT_train_data.csv");
    CreateDataset.Response createDatasetResponse =
        datasetServiceStub.createDataset(createDatasetRequest);
    Dataset dataset = createDatasetResponse.getDataset();
    LOGGER.info("CreateDataset Response : \n" + dataset);
    assertEquals(
        "Dataset name not match with expected dataset name",
        createDatasetRequest.getName(),
        dataset.getName());

    // Create datasetVersion
    CreateDatasetVersion createDatasetVersionRequest = getDatasetVersionRequest(dataset.getId());
    CreateDatasetVersion.Response createDatasetVersionResponse =
        datasetVersionServiceStub.createDatasetVersion(createDatasetVersionRequest);
    DatasetVersion datasetVersion = createDatasetVersionResponse.getDatasetVersion();
    LOGGER.info("DatasetVersion created successfully");
    assertEquals(
        "DatasetVersion version not match with expected datasetVersion version",
        1L,
        datasetVersion.getVersion());

    List<KeyValue> attributeList = new ArrayList<>();
    Value intValue = Value.newBuilder().setNumberValue(1.1).build();
    attributeList.add(
        KeyValue.newBuilder()
            .setKey("attribute_1" + Calendar.getInstance().getTimeInMillis())
            .setValue(intValue)
            .setValueType(ValueType.NUMBER)
            .build());
    Value stringValue =
        Value.newBuilder()
            .setStringValue("attributes_value_" + Calendar.getInstance().getTimeInMillis())
            .build();
    attributeList.add(
        KeyValue.newBuilder()
            .setKey("attribute_2" + Calendar.getInstance().getTimeInMillis())
            .setValue(stringValue)
            .setValueType(ValueType.BLOB)
            .build());

    AddDatasetVersionAttributes addDatasetVersionAttributesRequest =
        AddDatasetVersionAttributes.newBuilder()
            .setId(datasetVersion.getId())
            .addAllAttributes(attributeList)
            .build();

    AddDatasetVersionAttributes.Response response =
        datasetVersionServiceStub.addDatasetVersionAttributes(addDatasetVersionAttributesRequest);
    LOGGER.info("Added DatasetVersion Attributes: \n" + response.getDatasetVersion());
    assertTrue(response.getDatasetVersion().getAttributesList().containsAll(attributeList));
    assertNotEquals(
        "DatasetVersion date_updated field not update on database",
        datasetVersion.getTimeUpdated(),
        response.getDatasetVersion().getTimeUpdated());

    DeleteDatasetVersion deleteDatasetVersion =
        DeleteDatasetVersion.newBuilder().setId(datasetVersion.getId()).build();
    DeleteDatasetVersion.Response deleteDatasetVersionResponse =
        datasetVersionServiceStub.deleteDatasetVersion(deleteDatasetVersion);
    LOGGER.info("DatasetVersion deleted successfully");
    LOGGER.info(deleteDatasetVersionResponse.toString());
    assertTrue(deleteDatasetVersionResponse.getStatus());

    DeleteDataset deleteDataset = DeleteDataset.newBuilder().setId(dataset.getId()).build();
    DeleteDataset.Response deleteDatasetResponse = datasetServiceStub.deleteDataset(deleteDataset);
    LOGGER.info("Dataset deleted successfully");
    LOGGER.info(deleteDatasetResponse.toString());
    assertTrue(deleteDatasetResponse.getStatus());

    LOGGER.info("Add DatasetVersion Attributes test stop................................");
  }

  @Test
  public void addDatasetVersionAttributesNegativeTest() {
    LOGGER.info(
        "Add DatasetVersion Attributes Negative test start................................");

    DatasetTest datasetTest = new DatasetTest();

    DatasetVersionServiceGrpc.DatasetVersionServiceBlockingStub datasetVersionServiceStub =
        DatasetVersionServiceGrpc.newBlockingStub(channel);
    DatasetServiceGrpc.DatasetServiceBlockingStub datasetServiceStub =
        DatasetServiceGrpc.newBlockingStub(channel);

    CreateDataset createDatasetRequest =
        datasetTest.getDatasetRequest("rental_TEXT_train_data.csv");
    CreateDataset.Response createDatasetResponse =
        datasetServiceStub.createDataset(createDatasetRequest);
    Dataset dataset = createDatasetResponse.getDataset();
    LOGGER.info("CreateDataset Response : \n" + dataset);
    assertEquals(
        "Dataset name not match with expected dataset name",
        createDatasetRequest.getName(),
        dataset.getName());

    List<KeyValue> attributeList = new ArrayList<>();
    Value intValue = Value.newBuilder().setNumberValue(1.1).build();
    attributeList.add(
        KeyValue.newBuilder()
            .setKey("attribute_" + Calendar.getInstance().getTimeInMillis())
            .setValue(intValue)
            .setValueType(ValueType.NUMBER)
            .build());
    Value stringValue =
        Value.newBuilder()
            .setStringValue("attributes_value_" + Calendar.getInstance().getTimeInMillis())
            .build();
    attributeList.add(
        KeyValue.newBuilder()
            .setKey("attribute_" + Calendar.getInstance().getTimeInMillis())
            .setValue(stringValue)
            .setValueType(ValueType.BLOB)
            .build());

    AddDatasetVersionAttributes addDatasetVersionAttributesRequest =
        AddDatasetVersionAttributes.newBuilder().addAllAttributes(attributeList).build();

    try {
      datasetVersionServiceStub.addDatasetVersionAttributes(addDatasetVersionAttributesRequest);
      fail();
    } catch (StatusRuntimeException e) {
      Status status = Status.fromThrowable(e);
      LOGGER.warn("Error Code : " + status.getCode() + " Description : " + status.getDescription());
      assertEquals(Status.INVALID_ARGUMENT.getCode(), status.getCode());
    }

    // Create datasetVersion
    CreateDatasetVersion createDatasetVersionRequest = getDatasetVersionRequest(dataset.getId());
    CreateDatasetVersion.Response createDatasetVersionResponse =
        datasetVersionServiceStub.createDatasetVersion(createDatasetVersionRequest);
    DatasetVersion datasetVersion = createDatasetVersionResponse.getDatasetVersion();
    LOGGER.info("DatasetVersion created successfully");
    assertEquals(
        "DatasetVersion version not match with expected datasetVersion version",
        1L,
        datasetVersion.getVersion());

    DeleteDatasetVersion deleteDatasetVersion =
        DeleteDatasetVersion.newBuilder().setId(datasetVersion.getId()).build();
    DeleteDatasetVersion.Response deleteDatasetVersionResponse =
        datasetVersionServiceStub.deleteDatasetVersion(deleteDatasetVersion);
    LOGGER.info("DatasetVersion deleted successfully");
    LOGGER.info(deleteDatasetVersionResponse.toString());
    assertTrue(deleteDatasetVersionResponse.getStatus());

    DeleteDataset deleteDataset = DeleteDataset.newBuilder().setId(dataset.getId()).build();
    DeleteDataset.Response deleteDatasetResponse = datasetServiceStub.deleteDataset(deleteDataset);
    LOGGER.info("Dataset deleted successfully");
    LOGGER.info(deleteDatasetResponse.toString());
    assertTrue(deleteDatasetResponse.getStatus());

    LOGGER.info("Add DatasetVersion Attributes Negative test stop................................");
  }

  @Test
  public void updateDatasetVersionAttributes() {
    LOGGER.info("Update DatasetVersion Attributes test start................................");

    DatasetTest datasetTest = new DatasetTest();

    DatasetVersionServiceGrpc.DatasetVersionServiceBlockingStub datasetVersionServiceStub =
        DatasetVersionServiceGrpc.newBlockingStub(channel);
    DatasetServiceGrpc.DatasetServiceBlockingStub datasetServiceStub =
        DatasetServiceGrpc.newBlockingStub(channel);

    CreateDataset createDatasetRequest =
        datasetTest.getDatasetRequest("rental_TEXT_train_data.csv");
    CreateDataset.Response createDatasetResponse =
        datasetServiceStub.createDataset(createDatasetRequest);
    Dataset dataset = createDatasetResponse.getDataset();
    LOGGER.info("CreateDataset Response : \n" + dataset);
    assertEquals(
        "Dataset name not match with expected dataset name",
        createDatasetRequest.getName(),
        dataset.getName());

    // Create datasetVersion
    CreateDatasetVersion createDatasetVersionRequest = getDatasetVersionRequest(dataset.getId());
    CreateDatasetVersion.Response createDatasetVersionResponse =
        datasetVersionServiceStub.createDatasetVersion(createDatasetVersionRequest);
    DatasetVersion datasetVersion = createDatasetVersionResponse.getDatasetVersion();
    LOGGER.info("DatasetVersion created successfully");
    assertEquals(
        "DatasetVersion version not match with expected datasetVersion version",
        1L,
        datasetVersion.getVersion());

    List<KeyValue> attributes = datasetVersion.getAttributesList();
    Value stringValue =
        Value.newBuilder()
            .setStringValue(
                "attribute_1542193772147_updated_test_value"
                    + Calendar.getInstance().getTimeInMillis())
            .build();
    KeyValue keyValue =
        KeyValue.newBuilder()
            .setKey(attributes.get(1).getKey())
            .setValue(stringValue)
            .setValueType(ValueType.STRING)
            .build();
    UpdateDatasetVersionAttributes updateDatasetVersionAttributesRequest =
        UpdateDatasetVersionAttributes.newBuilder()
            .setId(datasetVersion.getId())
            .setAttribute(keyValue)
            .build();

    UpdateDatasetVersionAttributes.Response response =
        datasetVersionServiceStub.updateDatasetVersionAttributes(
            updateDatasetVersionAttributesRequest);
    LOGGER.info("Updated DatasetVersion : \n" + response.getDatasetVersion());
    assertTrue(response.getDatasetVersion().getAttributesList().contains(keyValue));
    assertNotEquals(
        "DatasetVersion date_updated field not update on database",
        datasetVersion.getTimeUpdated(),
        response.getDatasetVersion().getTimeUpdated());
    datasetVersion = response.getDatasetVersion();

    Value intValue =
        Value.newBuilder().setNumberValue(Calendar.getInstance().getTimeInMillis()).build();
    keyValue =
        KeyValue.newBuilder()
            .setKey(attributes.get(1).getKey())
            .setValue(intValue)
            .setValueType(ValueType.NUMBER)
            .build();
    updateDatasetVersionAttributesRequest =
        UpdateDatasetVersionAttributes.newBuilder()
            .setId(datasetVersion.getId())
            .setAttribute(keyValue)
            .build();

    response =
        datasetVersionServiceStub.updateDatasetVersionAttributes(
            updateDatasetVersionAttributesRequest);
    LOGGER.info("Updated DatasetVersion : \n" + response.getDatasetVersion());
    assertTrue(response.getDatasetVersion().getAttributesList().contains(keyValue));
    assertNotEquals(
        "DatasetVersion date_updated field not update on database",
        datasetVersion.getTimeUpdated(),
        response.getDatasetVersion().getTimeUpdated());
    datasetVersion = response.getDatasetVersion();

    Value listValue =
        Value.newBuilder()
            .setListValue(ListValue.newBuilder().addValues(intValue).addValues(stringValue).build())
            .build();
    keyValue =
        KeyValue.newBuilder()
            .setKey(attributes.get(0).getKey())
            .setValue(listValue)
            .setValueType(ValueType.LIST)
            .build();
    updateDatasetVersionAttributesRequest =
        UpdateDatasetVersionAttributes.newBuilder()
            .setId(datasetVersion.getId())
            .setAttribute(keyValue)
            .build();

    response =
        datasetVersionServiceStub.updateDatasetVersionAttributes(
            updateDatasetVersionAttributesRequest);
    LOGGER.info("Updated DatasetVersion : \n" + response.getDatasetVersion());
    assertTrue(response.getDatasetVersion().getAttributesList().contains(keyValue));
    assertNotEquals(
        "DatasetVersion date_updated field not update on database",
        datasetVersion.getTimeUpdated(),
        response.getDatasetVersion().getTimeUpdated());

    DeleteDatasetVersion deleteDatasetVersion =
        DeleteDatasetVersion.newBuilder().setId(datasetVersion.getId()).build();
    DeleteDatasetVersion.Response deleteDatasetVersionResponse =
        datasetVersionServiceStub.deleteDatasetVersion(deleteDatasetVersion);
    LOGGER.info("DatasetVersion deleted successfully");
    LOGGER.info(deleteDatasetVersionResponse.toString());
    assertTrue(deleteDatasetVersionResponse.getStatus());

    DeleteDataset deleteDataset = DeleteDataset.newBuilder().setId(dataset.getId()).build();
    DeleteDataset.Response deleteDatasetResponse = datasetServiceStub.deleteDataset(deleteDataset);
    LOGGER.info("Dataset deleted successfully");
    LOGGER.info(deleteDatasetResponse.toString());
    assertTrue(deleteDatasetResponse.getStatus());

    LOGGER.info("Update DatasetVersion Attributes test stop................................");
  }

  @Test
  public void updateDatasetVersionAttributesNegativeTest() {
    LOGGER.info(
        "Update DatasetVersion Attributes Negative test start................................");

    DatasetTest datasetTest = new DatasetTest();

    DatasetVersionServiceGrpc.DatasetVersionServiceBlockingStub datasetVersionServiceStub =
        DatasetVersionServiceGrpc.newBlockingStub(channel);
    DatasetServiceGrpc.DatasetServiceBlockingStub datasetServiceStub =
        DatasetServiceGrpc.newBlockingStub(channel);

    CreateDataset createDatasetRequest =
        datasetTest.getDatasetRequest("rental_TEXT_train_data.csv");
    CreateDataset.Response createDatasetResponse =
        datasetServiceStub.createDataset(createDatasetRequest);
    Dataset dataset = createDatasetResponse.getDataset();
    LOGGER.info("CreateDataset Response : \n" + dataset);
    assertEquals(
        "Dataset name not match with expected dataset name",
        createDatasetRequest.getName(),
        dataset.getName());

    // Create datasetVersion
    CreateDatasetVersion createDatasetVersionRequest = getDatasetVersionRequest(dataset.getId());
    CreateDatasetVersion.Response createDatasetVersionResponse =
        datasetVersionServiceStub.createDatasetVersion(createDatasetVersionRequest);
    DatasetVersion datasetVersion = createDatasetVersionResponse.getDatasetVersion();
    LOGGER.info("DatasetVersion created successfully");
    assertEquals(
        "DatasetVersion version not match with expected datasetVersion version",
        1L,
        datasetVersion.getVersion());

    List<KeyValue> attributes = datasetVersion.getAttributesList();
    Value stringValue = Value.newBuilder().setStringValue("attribute_updated_test_value").build();
    KeyValue keyValue =
        KeyValue.newBuilder()
            .setKey(attributes.get(0).getKey())
            .setValue(stringValue)
            .setValueType(ValueType.STRING)
            .build();
    UpdateDatasetVersionAttributes updateDatasetVersionAttributesRequest =
        UpdateDatasetVersionAttributes.newBuilder().setAttribute(keyValue).build();

    try {
      datasetVersionServiceStub.updateDatasetVersionAttributes(
          updateDatasetVersionAttributesRequest);
      fail();
    } catch (StatusRuntimeException ex) {
      Status status = Status.fromThrowable(ex);
      LOGGER.warn("Error Code : " + status.getCode() + " Description : " + status.getDescription());
      assertEquals(Status.INVALID_ARGUMENT.getCode(), status.getCode());
    }

    updateDatasetVersionAttributesRequest =
        UpdateDatasetVersionAttributes.newBuilder()
            .setId("sfds")
            .setAttribute(datasetVersion.getAttributesList().get(0))
            .build();
    try {
      datasetVersionServiceStub.updateDatasetVersionAttributes(
          updateDatasetVersionAttributesRequest);
      fail();
    } catch (StatusRuntimeException e) {
      Status status = Status.fromThrowable(e);
      LOGGER.warn("Error Code : " + status.getCode() + " Description : " + status.getDescription());
      assertEquals(Status.NOT_FOUND.getCode(), status.getCode());
    }

    updateDatasetVersionAttributesRequest =
        UpdateDatasetVersionAttributes.newBuilder()
            .setId(datasetVersion.getId())
            .clearAttribute()
            .build();

    try {
      datasetVersionServiceStub.updateDatasetVersionAttributes(
          updateDatasetVersionAttributesRequest);
      fail();
    } catch (StatusRuntimeException ex) {
      Status status = Status.fromThrowable(ex);
      LOGGER.warn("Error Code : " + status.getCode() + " Description : " + status.getDescription());
      assertEquals(Status.INVALID_ARGUMENT.getCode(), status.getCode());
    }

    DeleteDatasetVersion deleteDatasetVersion =
        DeleteDatasetVersion.newBuilder().setId(datasetVersion.getId()).build();
    DeleteDatasetVersion.Response deleteDatasetVersionResponse =
        datasetVersionServiceStub.deleteDatasetVersion(deleteDatasetVersion);
    LOGGER.info("DatasetVersion deleted successfully");
    LOGGER.info(deleteDatasetVersionResponse.toString());
    assertTrue(deleteDatasetVersionResponse.getStatus());

    DeleteDataset deleteDataset = DeleteDataset.newBuilder().setId(dataset.getId()).build();
    DeleteDataset.Response deleteDatasetResponse = datasetServiceStub.deleteDataset(deleteDataset);
    LOGGER.info("Dataset deleted successfully");
    LOGGER.info(deleteDatasetResponse.toString());
    assertTrue(deleteDatasetResponse.getStatus());

    LOGGER.info(
        "Update DatasetVersion Attributes Negative test stop................................");
  }

  @Test
  public void getDatasetVersionAttributes() {
    LOGGER.info("Get DatasetVersion Attributes test start................................");

    DatasetTest datasetTest = new DatasetTest();

    DatasetVersionServiceGrpc.DatasetVersionServiceBlockingStub datasetVersionServiceStub =
        DatasetVersionServiceGrpc.newBlockingStub(channel);
    DatasetServiceGrpc.DatasetServiceBlockingStub datasetServiceStub =
        DatasetServiceGrpc.newBlockingStub(channel);

    CreateDataset createDatasetRequest =
        datasetTest.getDatasetRequest("rental_TEXT_train_data.csv");
    CreateDataset.Response createDatasetResponse =
        datasetServiceStub.createDataset(createDatasetRequest);
    Dataset dataset = createDatasetResponse.getDataset();
    LOGGER.info("CreateDataset Response : \n" + dataset);
    assertEquals(
        "Dataset name not match with expected dataset name",
        createDatasetRequest.getName(),
        dataset.getName());

    // Create datasetVersion
    CreateDatasetVersion createDatasetVersionRequest = getDatasetVersionRequest(dataset.getId());
    CreateDatasetVersion.Response createDatasetVersionResponse =
        datasetVersionServiceStub.createDatasetVersion(createDatasetVersionRequest);
    DatasetVersion datasetVersion = createDatasetVersionResponse.getDatasetVersion();
    LOGGER.info("DatasetVersion created successfully");
    assertEquals(
        "DatasetVersion version not match with expected datasetVersion version",
        1L,
        datasetVersion.getVersion());

    List<KeyValue> attributes = datasetVersion.getAttributesList();
    LOGGER.info("Attributes size : " + attributes.size());

    if (attributes.size() == 0) {
      LOGGER.warn("DatasetVersion Attributes not found in database ");
      fail();
      return;
    }

    List<String> keys = new ArrayList<>();
    if (attributes.size() > 1) {
      for (int index = 0; index < attributes.size() - 1; index++) {
        KeyValue keyValue = attributes.get(index);
        keys.add(keyValue.getKey());
      }
    } else {
      keys.add(attributes.get(0).getKey());
    }
    LOGGER.info("Attributes key size : " + keys.size());

    GetAttributes getDatasetVersionAttributesRequest =
        GetAttributes.newBuilder().setId(datasetVersion.getId()).addAllAttributeKeys(keys).build();

    GetAttributes.Response response =
        datasetVersionServiceStub.getDatasetVersionAttributes(getDatasetVersionAttributesRequest);
    LOGGER.info(response.getAttributesList().toString());
    assertEquals(keys.size(), response.getAttributesList().size());

    getDatasetVersionAttributesRequest =
        GetAttributes.newBuilder().setId(datasetVersion.getId()).setGetAll(true).build();

    response =
        datasetVersionServiceStub.getDatasetVersionAttributes(getDatasetVersionAttributesRequest);
    LOGGER.info(response.getAttributesList().toString());
    assertEquals(datasetVersion.getAttributesList().size(), response.getAttributesList().size());

    DeleteDatasetVersion deleteDatasetVersion =
        DeleteDatasetVersion.newBuilder().setId(datasetVersion.getId()).build();
    DeleteDatasetVersion.Response deleteDatasetVersionResponse =
        datasetVersionServiceStub.deleteDatasetVersion(deleteDatasetVersion);
    LOGGER.info("DatasetVersion deleted successfully");
    LOGGER.info(deleteDatasetVersionResponse.toString());
    assertTrue(deleteDatasetVersionResponse.getStatus());

    DeleteDataset deleteDataset = DeleteDataset.newBuilder().setId(dataset.getId()).build();
    DeleteDataset.Response deleteDatasetResponse = datasetServiceStub.deleteDataset(deleteDataset);
    LOGGER.info("Dataset deleted successfully");
    LOGGER.info(deleteDatasetResponse.toString());
    assertTrue(deleteDatasetResponse.getStatus());

    LOGGER.info("Get DatasetVersion Attributes test stop................................");
  }

  @Test
  public void getDatasetVersionAttributesNegativeTest() {
    LOGGER.info(
        "Get DatasetVersion Attributes Negative test start................................");

    DatasetVersionServiceGrpc.DatasetVersionServiceBlockingStub datasetVersionServiceStub =
        DatasetVersionServiceGrpc.newBlockingStub(channel);

    GetAttributes getDatasetVersionAttributesRequest = GetAttributes.newBuilder().build();

    try {
      datasetVersionServiceStub.getDatasetVersionAttributes(getDatasetVersionAttributesRequest);
      fail();
    } catch (StatusRuntimeException e) {
      Status status = Status.fromThrowable(e);
      LOGGER.warn("Error Code : " + status.getCode() + " Description : " + status.getDescription());
      assertEquals(Status.INVALID_ARGUMENT.getCode(), status.getCode());
    }

    getDatasetVersionAttributesRequest =
        GetAttributes.newBuilder().setId("jfhdsjfhdsfjk").setGetAll(true).build();
    try {
      datasetVersionServiceStub.getDatasetVersionAttributes(getDatasetVersionAttributesRequest);
      fail();
    } catch (StatusRuntimeException ex) {
      Status status = Status.fromThrowable(ex);
      LOGGER.warn("Error Code : " + status.getCode() + " Description : " + status.getDescription());
      assertTrue(Status.NOT_FOUND.getCode().equals(status.getCode()));
    }

    LOGGER.info("Get DatasetVersion Attributes Negative test stop................................");
  }

  @Test
  public void deleteDatasetVersionAttributesTest() {
    LOGGER.info("Delete DatasetVersion Attributes test start................................");

    DatasetTest datasetTest = new DatasetTest();

    DatasetVersionServiceGrpc.DatasetVersionServiceBlockingStub datasetVersionServiceStub =
        DatasetVersionServiceGrpc.newBlockingStub(channel);
    DatasetServiceGrpc.DatasetServiceBlockingStub datasetServiceStub =
        DatasetServiceGrpc.newBlockingStub(channel);

    CreateDataset createDatasetRequest =
        datasetTest.getDatasetRequest("rental_TEXT_train_data.csv");
    CreateDataset.Response createDatasetResponse =
        datasetServiceStub.createDataset(createDatasetRequest);
    Dataset dataset = createDatasetResponse.getDataset();
    LOGGER.info("CreateDataset Response : \n" + dataset);
    assertEquals(
        "Dataset name not match with expected dataset name",
        createDatasetRequest.getName(),
        dataset.getName());

    // Create datasetVersion
    CreateDatasetVersion createDatasetVersionRequest = getDatasetVersionRequest(dataset.getId());
    CreateDatasetVersion.Response createDatasetVersionResponse =
        datasetVersionServiceStub.createDatasetVersion(createDatasetVersionRequest);
    DatasetVersion datasetVersion = createDatasetVersionResponse.getDatasetVersion();
    assertEquals(
        "DatasetVersion version not match with expected datasetVersion version",
        1L,
        datasetVersion.getVersion());
    LOGGER.info("DatasetVersion created successfully");

    List<KeyValue> attributes = datasetVersion.getAttributesList();
    LOGGER.info("Attributes size : " + attributes.size());
    assertEquals(
        "Attribute list size not match with expected attribute list size", 3, attributes.size());
    List<String> keys = new ArrayList<>();
    if (attributes.size() > 1) {
      for (int index = 0; index < attributes.size() - 1; index++) {
        KeyValue keyValue = attributes.get(index);
        keys.add(keyValue.getKey());
      }
    } else {
      keys.add(attributes.get(0).getKey());
    }
    LOGGER.info("Attributes key size : " + keys.size());

    DeleteDatasetVersionAttributes deleteDatasetVersionAttributesRequest =
        DeleteDatasetVersionAttributes.newBuilder()
            .setId(datasetVersion.getId())
            .addAllAttributeKeys(keys)
            .build();

    DeleteDatasetVersionAttributes.Response response =
        datasetVersionServiceStub.deleteDatasetVersionAttributes(
            deleteDatasetVersionAttributesRequest);
    LOGGER.info("Attributes deleted in server : " + response.getDatasetVersion());
    assertEquals(1, response.getDatasetVersion().getAttributesList().size());
    assertNotEquals(
        "DatasetVersion date_updated field not update on database",
        datasetVersion.getTimeUpdated(),
        response.getDatasetVersion().getTimeUpdated());
    datasetVersion = response.getDatasetVersion();

    if (response.getDatasetVersion().getAttributesList().size() != 0) {
      deleteDatasetVersionAttributesRequest =
          DeleteDatasetVersionAttributes.newBuilder()
              .setId(datasetVersion.getId())
              .setDeleteAll(true)
              .build();
      response =
          datasetVersionServiceStub.deleteDatasetVersionAttributes(
              deleteDatasetVersionAttributesRequest);
      LOGGER.info(
          "All the Attributes deleted from server. Attributes count : "
              + response.getDatasetVersion().getAttributesCount());
      assertEquals(0, response.getDatasetVersion().getAttributesList().size());
      assertNotEquals(
          "DatasetVersion date_updated field not update on database",
          datasetVersion.getTimeUpdated(),
          response.getDatasetVersion().getTimeUpdated());
    }

    // Delete all data related to datasetVersion
    DeleteDatasetVersion deleteDatasetVersion =
        DeleteDatasetVersion.newBuilder().setId(datasetVersion.getId()).build();
    DeleteDatasetVersion.Response deleteDatasetVersionResponse =
        datasetVersionServiceStub.deleteDatasetVersion(deleteDatasetVersion);
    LOGGER.info("DatasetVersion deleted successfully");
    LOGGER.info(deleteDatasetVersionResponse.toString());
    assertTrue(deleteDatasetVersionResponse.getStatus());

    DeleteDataset deleteDataset = DeleteDataset.newBuilder().setId(dataset.getId()).build();
    DeleteDataset.Response deleteDatasetResponse = datasetServiceStub.deleteDataset(deleteDataset);
    LOGGER.info("Dataset deleted successfully");
    LOGGER.info(deleteDatasetResponse.toString());
    assertTrue(deleteDatasetResponse.getStatus());

    LOGGER.info("Delete DatasetVersion Attributes test stop................................");
  }

  @Test
  public void deleteDatasetVersionAttributesNegativeTest() {
    LOGGER.info(
        "Delete DatasetVersion Attributes Negative test start................................");

    DatasetTest datasetTest = new DatasetTest();

    DatasetVersionServiceGrpc.DatasetVersionServiceBlockingStub datasetVersionServiceStub =
        DatasetVersionServiceGrpc.newBlockingStub(channel);
    DatasetServiceGrpc.DatasetServiceBlockingStub datasetServiceStub =
        DatasetServiceGrpc.newBlockingStub(channel);

    CreateDataset createDatasetRequest =
        datasetTest.getDatasetRequest("rental_TEXT_train_data.csv");
    CreateDataset.Response createDatasetResponse =
        datasetServiceStub.createDataset(createDatasetRequest);
    Dataset dataset = createDatasetResponse.getDataset();
    LOGGER.info("CreateDataset Response : \n" + dataset);
    assertEquals(
        "Dataset name not match with expected dataset name",
        createDatasetRequest.getName(),
        dataset.getName());

    DeleteDatasetVersionAttributes deleteDatasetVersionAttributesRequest =
        DeleteDatasetVersionAttributes.newBuilder().build();

    try {
      datasetVersionServiceStub.deleteDatasetVersionAttributes(
          deleteDatasetVersionAttributesRequest);
      fail();
    } catch (StatusRuntimeException ex) {
      Status status = Status.fromThrowable(ex);
      LOGGER.warn("Error Code : " + status.getCode() + " Description : " + status.getDescription());
      assertEquals(Status.INVALID_ARGUMENT.getCode(), status.getCode());
    }

    // Create datasetVersion
    CreateDatasetVersion createDatasetVersionRequest = getDatasetVersionRequest(dataset.getId());
    CreateDatasetVersion.Response createDatasetVersionResponse =
        datasetVersionServiceStub.createDatasetVersion(createDatasetVersionRequest);
    DatasetVersion datasetVersion = createDatasetVersionResponse.getDatasetVersion();
    LOGGER.info("DatasetVersion created successfully");
    assertEquals(
        "DatasetVersion version not match with expected datasetVersion version",
        1L,
        datasetVersion.getVersion());

    deleteDatasetVersionAttributesRequest =
        DeleteDatasetVersionAttributes.newBuilder()
            .setId(datasetVersion.getId())
            .setDeleteAll(true)
            .build();
    DeleteDatasetVersionAttributes.Response response =
        datasetVersionServiceStub.deleteDatasetVersionAttributes(
            deleteDatasetVersionAttributesRequest);
    LOGGER.info(
        "All the Attributes deleted from server. Attributes count : "
            + response.getDatasetVersion().getAttributesCount());
    assertEquals(0, response.getDatasetVersion().getAttributesList().size());

    DeleteDatasetVersion deleteDatasetVersion =
        DeleteDatasetVersion.newBuilder().setId(datasetVersion.getId()).build();
    DeleteDatasetVersion.Response deleteDatasetVersionResponse =
        datasetVersionServiceStub.deleteDatasetVersion(deleteDatasetVersion);
    LOGGER.info("DatasetVersion deleted successfully");
    LOGGER.info(deleteDatasetVersionResponse.toString());
    assertTrue(deleteDatasetVersionResponse.getStatus());

    DeleteDataset deleteDataset = DeleteDataset.newBuilder().setId(dataset.getId()).build();
    DeleteDataset.Response deleteDatasetResponse = datasetServiceStub.deleteDataset(deleteDataset);
    LOGGER.info("Dataset deleted successfully");
    LOGGER.info(deleteDatasetResponse.toString());
    assertTrue(deleteDatasetResponse.getStatus());

    LOGGER.info(
        "Delete DatasetVersion Attributes Negative test stop................................");
  }

  @Test
  public void setDatasetVersionVisibility() {
    LOGGER.info("Set DatasetVersion visibility test start................................");

    DatasetTest datasetTest = new DatasetTest();

    DatasetVersionServiceGrpc.DatasetVersionServiceBlockingStub datasetVersionServiceStub =
        DatasetVersionServiceGrpc.newBlockingStub(channel);
    DatasetServiceGrpc.DatasetServiceBlockingStub datasetServiceStub =
        DatasetServiceGrpc.newBlockingStub(channel);

    CreateDataset createDatasetRequest =
        datasetTest.getDatasetRequest("rental_TEXT_train_data.csv");
    CreateDataset.Response createDatasetResponse =
        datasetServiceStub.createDataset(createDatasetRequest);
    Dataset dataset = createDatasetResponse.getDataset();
    LOGGER.info("CreateDataset Response : \n" + dataset);
    assertEquals(
        "Dataset name not match with expected dataset name",
        createDatasetRequest.getName(),
        dataset.getName());

    // Create public datasetVersion
    // Public datasetVersion 1
    CreateDatasetVersion createDatasetVersionRequest = getDatasetVersionRequest(dataset.getId());
    createDatasetVersionRequest =
        createDatasetVersionRequest
            .toBuilder()
            .setDatasetVersionVisibility(DatasetVisibility.PUBLIC)
            .build();
    CreateDatasetVersion.Response createDatasetVersionResponse =
        datasetVersionServiceStub.createDatasetVersion(createDatasetVersionRequest);
    DatasetVersion datasetVersion = createDatasetVersionResponse.getDatasetVersion();
    assertEquals(
        "DatasetVersion version not match with expected datasetVersion version",
        1L,
        datasetVersion.getVersion());
    assertEquals(
        "DatasetVersion visibility not match with expected datasetVersion visibility",
        DatasetVisibility.PUBLIC,
        datasetVersion.getDatasetVersionVisibility());
    LOGGER.info("DatasetVersion created successfully");

    SetDatasetVersionVisibilty setDatasetVersionVisibilty =
        SetDatasetVersionVisibilty.newBuilder()
            .setId(datasetVersion.getId())
            .setDatasetVersionVisibility(DatasetVisibility.PRIVATE)
            .build();
    SetDatasetVersionVisibilty.Response response =
        datasetVersionServiceStub.setDatasetVersionVisibility(setDatasetVersionVisibilty);
    DatasetVersion visibilityDatasetVersion = response.getDatasetVersion();
    assertEquals(
        "DatasetVersion version not match with expected datasetVersion version",
        datasetVersion.getVersion(),
        visibilityDatasetVersion.getVersion());
    assertEquals(
        "DatasetVersion visibility not match with updated datasetVersion visibility",
        DatasetVisibility.PRIVATE,
        visibilityDatasetVersion.getDatasetVersionVisibility());
    LOGGER.info("Set datasetVersion visibility successfully");
    assertNotEquals(
        "DatasetVersion date_updated field not update on database",
        datasetVersion.getTimeUpdated(),
        response.getDatasetVersion().getTimeUpdated());

    DeleteDatasetVersion deleteDatasetVersion =
        DeleteDatasetVersion.newBuilder().setId(datasetVersion.getId()).build();
    DeleteDatasetVersion.Response deleteDatasetVersionResponse =
        datasetVersionServiceStub.deleteDatasetVersion(deleteDatasetVersion);
    LOGGER.info("DatasetVersion deleted successfully");
    LOGGER.info(deleteDatasetVersionResponse.toString());
    assertTrue(deleteDatasetVersionResponse.getStatus());

    DeleteDataset deleteDataset = DeleteDataset.newBuilder().setId(dataset.getId()).build();
    DeleteDataset.Response deleteDatasetResponse = datasetServiceStub.deleteDataset(deleteDataset);
    LOGGER.info("Dataset deleted successfully");
    LOGGER.info(deleteDatasetResponse.toString());
    assertTrue(deleteDatasetResponse.getStatus());

    LOGGER.info("Set DatasetVersion visibility test stop................................");
  }

  @Test
  public void batchDeleteDatasetVersionTest() {
    LOGGER.info("batch delete DatasetVersion test start................................");
    DatasetTest datasetTest = new DatasetTest();

    DatasetVersionServiceGrpc.DatasetVersionServiceBlockingStub datasetVersionServiceStub =
        DatasetVersionServiceGrpc.newBlockingStub(channel);
    DatasetServiceGrpc.DatasetServiceBlockingStub datasetServiceStub =
        DatasetServiceGrpc.newBlockingStub(channel);

    CreateDataset createDatasetRequest =
        datasetTest.getDatasetRequest("rental_TEXT_train_data.csv");
    CreateDataset.Response createDatasetResponse =
        datasetServiceStub.createDataset(createDatasetRequest);
    Dataset dataset = createDatasetResponse.getDataset();
    LOGGER.info("CreateDataset Response : \n" + dataset);
    assertEquals(
        "Dataset name not match with expected dataset name",
        createDatasetRequest.getName(),
        dataset.getName());

    long version = 1L;
    CreateDatasetVersion createDatasetVersionRequest = getDatasetVersionRequest(dataset.getId());
    CreateDatasetVersion.Response createDatasetVersionResponse =
        datasetVersionServiceStub.createDatasetVersion(createDatasetVersionRequest);
    DatasetVersion datasetVersion1 = createDatasetVersionResponse.getDatasetVersion();
    LOGGER.info("CreateDatasetVersion Response : \n" + datasetVersion1);
    assertEquals(
        "DatasetVersion datsetId not match with expected DatasetVersion datsetId",
        dataset.getId(),
        datasetVersion1.getDatasetId());
    assertEquals(
        "DatasetVersion version not match with expected DatasetVersion version",
        version,
        datasetVersion1.getVersion());

    createDatasetVersionRequest = getDatasetVersionRequest(dataset.getId());
    createDatasetVersionRequest =
        createDatasetVersionRequest
            .toBuilder()
            .setRawDatasetVersionInfo(
                RawDatasetVersionInfo.newBuilder().setSize(1).setNumRecords(1).build())
            .setDatasetType(DatasetTypeEnum.DatasetType.RAW)
            .build();
    createDatasetVersionResponse =
        datasetVersionServiceStub.createDatasetVersion(createDatasetVersionRequest);
    DatasetVersion datasetVersion2 = createDatasetVersionResponse.getDatasetVersion();
    LOGGER.info("CreateDatasetVersion Response : \n" + datasetVersion2);
    assertEquals(
        "DatasetVersion datsetId not match with expected DatasetVersion datsetId",
        dataset.getId(),
        datasetVersion2.getDatasetId());
    assertEquals(
        "DatasetVersion version not match with expected DatasetVersion version",
        ++version,
        datasetVersion2.getVersion());

    List<String> datasetVersionIds = new ArrayList<>();
    datasetVersionIds.add(datasetVersion1.getId());
    datasetVersionIds.add(datasetVersion2.getId());

    DeleteDatasetVersions deleteDatasetVersionsRequest =
        DeleteDatasetVersions.newBuilder().addAllIds(datasetVersionIds).build();
    DeleteDatasetVersions.Response deleteDatasetVersionsResponse =
        datasetVersionServiceStub.deleteDatasetVersions(deleteDatasetVersionsRequest);
    LOGGER.info("DeleteDatasetVersion deleted successfully");
    LOGGER.info(deleteDatasetVersionsResponse.toString());
    assertTrue(deleteDatasetVersionsResponse.getStatus());

    DeleteDataset deleteDataset = DeleteDataset.newBuilder().setId(dataset.getId()).build();
    DeleteDataset.Response deleteDatasetResponse = datasetServiceStub.deleteDataset(deleteDataset);
    LOGGER.info("Dataset deleted successfully");
    LOGGER.info(deleteDatasetResponse.toString());
    assertTrue(deleteDatasetResponse.getStatus());
    LOGGER.info("batch delete DatasetVersion test stop................................");
  }

  @Test
  public void deleteDatasetVersionTest() {
    LOGGER.info(
        "delete DatasetVersion by parent entities owner test start................................");
    DatasetTest datasetTest = new DatasetTest();

    DatasetVersionServiceGrpc.DatasetVersionServiceBlockingStub datasetVersionServiceStub =
        DatasetVersionServiceGrpc.newBlockingStub(channel);
    DatasetServiceGrpc.DatasetServiceBlockingStub datasetServiceStub =
        DatasetServiceGrpc.newBlockingStub(channel);
    DatasetVersionServiceGrpc.DatasetVersionServiceBlockingStub datasetVersionServiceStubClient2 =
        DatasetVersionServiceGrpc.newBlockingStub(client2Channel);

    CreateDataset createDatasetRequest =
        datasetTest.getDatasetRequest("rental_TEXT_train_data.csv");
    CreateDataset.Response createDatasetResponse =
        datasetServiceStub.createDataset(createDatasetRequest);
    Dataset dataset = createDatasetResponse.getDataset();
    LOGGER.info("CreateDataset Response : \n" + dataset);

    if (app.getAuthServerHost() != null && app.getAuthServerPort() != null) {
      AddCollaboratorRequest addCollaboratorRequest =
          addCollaboratorRequestUser(
              dataset.getId(),
              authClientInterceptor.getClient2Email(),
              CollaboratorTypeEnum.CollaboratorType.READ_ONLY,
              "Please refer shared dataset for your invention");

      CollaboratorServiceGrpc.CollaboratorServiceBlockingStub collaboratorServiceStub =
          CollaboratorServiceGrpc.newBlockingStub(authServiceChannel);

      AddCollaboratorRequest.Response addCollaboratorResponse =
          collaboratorServiceStub.addOrUpdateDatasetCollaborator(addCollaboratorRequest);
      LOGGER.info("Collaborator added in server : " + addCollaboratorResponse.getStatus());
      assertTrue(addCollaboratorResponse.getStatus());
    }

    CreateDatasetVersion createDatasetVersionRequest = getDatasetVersionRequest(dataset.getId());
    CreateDatasetVersion.Response createDatasetVersionResponse =
        datasetVersionServiceStub.createDatasetVersion(createDatasetVersionRequest);
    DatasetVersion datasetVersion1 = createDatasetVersionResponse.getDatasetVersion();
    LOGGER.info("CreateDatasetVersion Response : \n" + datasetVersion1);

    createDatasetVersionRequest = getDatasetVersionRequest(dataset.getId());
    createDatasetVersionRequest =
        createDatasetVersionRequest
            .toBuilder()
            .setRawDatasetVersionInfo(
                RawDatasetVersionInfo.newBuilder().setSize(1).setNumRecords(1).build())
            .setDatasetType(DatasetTypeEnum.DatasetType.RAW)
            .build();
    createDatasetVersionResponse =
        datasetVersionServiceStub.createDatasetVersion(createDatasetVersionRequest);
    DatasetVersion datasetVersion2 = createDatasetVersionResponse.getDatasetVersion();
    LOGGER.info("CreateDatasetVersion Response : \n" + datasetVersion2);

    List<String> datasetVersionIds = new ArrayList<>();
    datasetVersionIds.add(datasetVersion1.getId());
    datasetVersionIds.add(datasetVersion2.getId());

    DeleteDatasetVersions deleteDatasetVersionsRequest =
        DeleteDatasetVersions.newBuilder().addAllIds(datasetVersionIds).build();

    if (app.getAuthServerHost() != null && app.getAuthServerPort() != null) {
      CollaboratorServiceGrpc.CollaboratorServiceBlockingStub collaboratorServiceStub =
          CollaboratorServiceGrpc.newBlockingStub(authServiceChannel);
      try {
        datasetVersionServiceStubClient2.deleteDatasetVersions(deleteDatasetVersionsRequest);
      } catch (StatusRuntimeException e) {
        Status status = Status.fromThrowable(e);
        LOGGER.warn(
            "Error Code : " + status.getCode() + " Description : " + status.getDescription());
        assertEquals(Status.PERMISSION_DENIED.getCode(), status.getCode());
      }

      AddCollaboratorRequest addCollaboratorRequest =
          addCollaboratorRequestUser(
              dataset.getId(),
              authClientInterceptor.getClient2Email(),
              CollaboratorTypeEnum.CollaboratorType.READ_WRITE,
              "Please refer shared dataset for your invention");

      AddCollaboratorRequest.Response addCollaboratorResponse =
          collaboratorServiceStub.addOrUpdateDatasetCollaborator(addCollaboratorRequest);
      LOGGER.info("Collaborator added in server : " + addCollaboratorResponse.getStatus());
      assertTrue(addCollaboratorResponse.getStatus());

      try {
        datasetVersionServiceStubClient2.deleteDatasetVersions(deleteDatasetVersionsRequest);
      } catch (StatusRuntimeException e) {
        Status status = Status.fromThrowable(e);
        LOGGER.warn(
            "Error Code : " + status.getCode() + " Description : " + status.getDescription());
        assertEquals(Status.PERMISSION_DENIED.getCode(), status.getCode());
      }
    } else {
      DeleteDatasetVersions.Response deleteDatasetVersionsResponse =
          datasetVersionServiceStub.deleteDatasetVersions(deleteDatasetVersionsRequest);
      LOGGER.info("DeleteDatasetVersion deleted successfully");
      LOGGER.info(deleteDatasetVersionsResponse.toString());
      assertTrue(deleteDatasetVersionsResponse.getStatus());
    }

    DeleteDataset deleteDataset = DeleteDataset.newBuilder().setId(dataset.getId()).build();
    DeleteDataset.Response deleteDatasetResponse = datasetServiceStub.deleteDataset(deleteDataset);
    LOGGER.info("Dataset deleted successfully");
    LOGGER.info(deleteDatasetResponse.toString());
    assertTrue(deleteDatasetResponse.getStatus());
    LOGGER.info(
        "delete DatasetVersion by parent entities owner test stop................................");
  }
}<|MERGE_RESOLUTION|>--- conflicted
+++ resolved
@@ -296,8 +296,6 @@
         createDatasetRequest.getName(),
         dataset.getName());
 
-<<<<<<< HEAD
-=======
     GetBranchRequest getBranchRequest =
         GetBranchRequest.newBuilder()
             .setRepositoryId(
@@ -309,7 +307,6 @@
     GetBranchRequest.Response getBranchResponse =
         versioningServiceBlockingStub.getBranch(getBranchRequest);
 
->>>>>>> 5b853442
     GetAllDatasetVersionsByDatasetId getAllDatasetVersionsByDatasetIdRequest =
         GetAllDatasetVersionsByDatasetId.newBuilder().setDatasetId(dataset.getId()).build();
 
@@ -339,11 +336,8 @@
         datasetVersion1.getDatasetId());
 
     createDatasetVersionRequest = getDatasetVersionRequest(dataset.getId());
-<<<<<<< HEAD
-=======
     createDatasetVersionRequest =
         createDatasetVersionRequest.toBuilder().setParentId(datasetVersion1.getId()).build();
->>>>>>> 5b853442
     createDatasetVersionResponse =
         datasetVersionServiceStub.createDatasetVersion(createDatasetVersionRequest);
     DatasetVersion datasetVersion2 = createDatasetVersionResponse.getDatasetVersion();
