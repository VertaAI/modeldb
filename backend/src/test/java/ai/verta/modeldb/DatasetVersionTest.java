--- conflicted
+++ resolved
@@ -17,13 +17,10 @@
 import ai.verta.modeldb.cron_jobs.CronJobUtils;
 import ai.verta.modeldb.cron_jobs.DeleteEntitiesCron;
 import ai.verta.modeldb.utils.ModelDBUtils;
-<<<<<<< HEAD
-=======
 import ai.verta.modeldb.versioning.DatasetBlob;
 import ai.verta.modeldb.versioning.PathDatasetComponentBlob;
 import ai.verta.modeldb.versioning.S3DatasetBlob;
 import ai.verta.modeldb.versioning.S3DatasetComponentBlob;
->>>>>>> 2a7424f1
 import ai.verta.uac.AddCollaboratorRequest;
 import ai.verta.uac.CollaboratorServiceGrpc;
 import com.google.protobuf.ListValue;
@@ -575,7 +572,6 @@
   }
 
   @Test
-  @Ignore
   public void updateDatasetVersionDescription() {
     LOGGER.info("Update DatasetVersion Description test start................................");
 
@@ -1636,10 +1632,7 @@
     datasetVersionIds.add(datasetVersion2.getId());
 
     DeleteDatasetVersions deleteDatasetVersionsRequest =
-        DeleteDatasetVersions.newBuilder()
-            .setDatasetId(dataset.getId())
-            .addAllIds(datasetVersionIds)
-            .build();
+        DeleteDatasetVersions.newBuilder().addAllIds(datasetVersionIds).build();
     DeleteDatasetVersions.Response deleteDatasetVersionsResponse =
         datasetVersionServiceStub.deleteDatasetVersions(deleteDatasetVersionsRequest);
     LOGGER.info("DeleteDatasetVersion deleted successfully");
@@ -1707,10 +1700,7 @@
     datasetVersionIds.add(datasetVersion2.getId());
 
     DeleteDatasetVersions deleteDatasetVersionsRequest =
-        DeleteDatasetVersions.newBuilder()
-            .setDatasetId(dataset.getId())
-            .addAllIds(datasetVersionIds)
-            .build();
+        DeleteDatasetVersions.newBuilder().addAllIds(datasetVersionIds).build();
 
     if (app.getAuthServerHost() != null && app.getAuthServerPort() != null) {
       CollaboratorServiceGrpc.CollaboratorServiceBlockingStub collaboratorServiceStub =
