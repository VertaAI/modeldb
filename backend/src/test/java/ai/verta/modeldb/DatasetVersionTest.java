--- conflicted
+++ resolved
@@ -8,11 +8,6 @@
 import ai.verta.common.KeyValue;
 import ai.verta.common.ValueTypeEnum.ValueType;
 import ai.verta.modeldb.authservice.*;
-<<<<<<< HEAD
-import ai.verta.modeldb.config.Config;
-import ai.verta.modeldb.cron_jobs.DeleteEntitiesCron;
-=======
->>>>>>> aca8008e
 import ai.verta.modeldb.versioning.DatasetBlob;
 import ai.verta.modeldb.versioning.PathDatasetComponentBlob;
 import ai.verta.modeldb.versioning.S3DatasetBlob;
@@ -48,27 +43,6 @@
 public class DatasetVersionTest extends TestsInit {
 
   private static final Logger LOGGER = LogManager.getLogger(DatasetVersionTest.class);
-<<<<<<< HEAD
-  private static String serverName = InProcessServerBuilder.generateName();
-  private static InProcessServerBuilder serverBuilder =
-      InProcessServerBuilder.forName(serverName).directExecutor();
-  private static InProcessChannelBuilder channelBuilder =
-      InProcessChannelBuilder.forName(serverName).directExecutor();
-  private static InProcessChannelBuilder client2ChannelBuilder =
-      InProcessChannelBuilder.forName(serverName).directExecutor();
-  private static AuthClientInterceptor authClientInterceptor;
-  private static Config config;
-  private static DeleteEntitiesCron deleteEntitiesCron;
-
-  // all service stubs
-  private static DatasetServiceGrpc.DatasetServiceBlockingStub datasetServiceStub;
-  private static DatasetVersionServiceGrpc.DatasetVersionServiceBlockingStub
-      datasetVersionServiceStub;
-  private static DatasetVersionServiceGrpc.DatasetVersionServiceBlockingStub
-      datasetVersionServiceStubClient2;
-  private static CollaboratorServiceGrpc.CollaboratorServiceBlockingStub collaboratorServiceStub;
-=======
->>>>>>> aca8008e
 
   // Dataset Entities
   private static Dataset dataset;
@@ -78,59 +52,6 @@
   private static DatasetVersion datasetVersion3;
   private static Map<String, DatasetVersion> datasetVersionMap = new HashMap<>();
 
-<<<<<<< HEAD
-  @SuppressWarnings("unchecked")
-  @BeforeClass
-  public static void setServerAndService() throws Exception {
-    config = Config.getInstance();
-    // Initialize services that we depend on
-    ServiceSet services = ServiceSet.fromConfig(config);
-    // Initialize data access
-    DAOSet daos = DAOSet.fromServices(services);
-    App.migrate(config);
-
-    App.initializeBackendServices(serverBuilder, services, daos);
-    serverBuilder.intercept(new AuthInterceptor());
-
-    if (config.test != null) {
-      authClientInterceptor = new AuthClientInterceptor(config.test);
-      channelBuilder.intercept(authClientInterceptor.getClient1AuthInterceptor());
-      client2ChannelBuilder.intercept(authClientInterceptor.getClient2AuthInterceptor());
-    }
-
-    if (config.hasAuth()) {
-      ManagedChannel authServiceChannelClient1 =
-          ManagedChannelBuilder.forTarget(config.authService.host + ":" + config.authService.port)
-              .usePlaintext()
-              .intercept(authClientInterceptor.getClient1AuthInterceptor())
-              .build();
-      collaboratorServiceStub = CollaboratorServiceGrpc.newBlockingStub(authServiceChannelClient1);
-    }
-
-    ManagedChannel channel = channelBuilder.maxInboundMessageSize(1024).build();
-    ManagedChannel client2Channel = client2ChannelBuilder.maxInboundMessageSize(1024).build();
-    deleteEntitiesCron = new DeleteEntitiesCron(services.authService, services.roleService, 1000);
-
-    serverBuilder.build().start();
-    // Create all service blocking stub
-    datasetServiceStub = DatasetServiceGrpc.newBlockingStub(channel);
-    datasetVersionServiceStubClient2 = DatasetVersionServiceGrpc.newBlockingStub(client2Channel);
-    datasetVersionServiceStub = DatasetVersionServiceGrpc.newBlockingStub(channel);
-  }
-
-  @AfterClass
-  public static void removeServerAndService() {
-    App.initiateShutdown(0);
-
-    // Delete entities by cron job
-    deleteEntitiesCron.run();
-
-    // shutdown test server
-    serverBuilder.build().shutdownNow();
-  }
-
-=======
->>>>>>> aca8008e
   @Before
   public void createEntities() {
     // Create all entities
