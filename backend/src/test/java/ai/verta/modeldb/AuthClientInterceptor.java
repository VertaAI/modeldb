--- conflicted
+++ resolved
@@ -9,16 +9,11 @@
 import lombok.Setter;
 
 @Getter
-<<<<<<< HEAD
-@Setter(AccessLevel.PRIVATE)
-=======
 @Setter(AccessLevel.NONE)
->>>>>>> b1c01068
 @SuppressWarnings("unchecked")
 public class AuthClientInterceptor {
 
   @JsonProperty private String client1Email;
-<<<<<<< HEAD
   @JsonProperty private String client1UserName;
   @JsonProperty private long client1WorkspaceId;
   @JsonProperty private String client1DevKey;
@@ -27,10 +22,6 @@
   @JsonProperty private String client2UserName;
   @JsonProperty private long client2WorkspaceId;
   @JsonProperty private String client2DevKey;
-=======
-  @JsonProperty private String client2Email;
-  @JsonProperty private final ClientAuthInterceptor serviceAccountClientAuthInterceptor;
->>>>>>> b1c01068
   @JsonProperty private final Client1AuthInterceptor client1AuthInterceptor;
   @JsonProperty private final Client2AuthInterceptor client2AuthInterceptor;
 
