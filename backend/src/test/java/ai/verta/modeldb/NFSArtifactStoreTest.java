--- conflicted
+++ resolved
@@ -6,11 +6,6 @@
 import ai.verta.common.Artifact;
 import ai.verta.common.ArtifactTypeEnum.ArtifactType;
 import ai.verta.modeldb.authservice.*;
-<<<<<<< HEAD
-import ai.verta.modeldb.config.Config;
-import ai.verta.modeldb.cron_jobs.DeleteEntitiesCron;
-=======
->>>>>>> aca8008e
 import com.google.api.client.util.IOUtils;
 import io.grpc.Status;
 import io.grpc.StatusRuntimeException;
@@ -48,44 +43,8 @@
   // ExperimentRun Entity
   private static ExperimentRun experimentRun;
 
-<<<<<<< HEAD
-  // all service stubs
-  private static ProjectServiceGrpc.ProjectServiceBlockingStub projectServiceStub;
-  private static ExperimentServiceGrpc.ExperimentServiceBlockingStub experimentServiceStub;
-  private static ExperimentRunServiceGrpc.ExperimentRunServiceBlockingStub experimentRunServiceStub;
-  private static DeleteEntitiesCron deleteEntitiesCron;
-
-  @SuppressWarnings("unchecked")
-  @BeforeClass
-  public static void setServerAndService() throws Exception {
-    Config config = Config.getInstance();
-    // Initialize services that we depend on
-    ServiceSet services = ServiceSet.fromConfig(config);
-    // Initialize data access
-    DAOSet daos = DAOSet.fromServices(services);
-    App.migrate(config);
-
-    App.initializeBackendServices(serverBuilder, services, daos);
-    serverBuilder.intercept(new AuthInterceptor());
-
-    if (config.test != null) {
-      AuthClientInterceptor authClientInterceptor = new AuthClientInterceptor(config.test);
-      channelBuilder.intercept(authClientInterceptor.getClient1AuthInterceptor());
-    }
-
-    serverBuilder.build().start();
-    ManagedChannel channel = channelBuilder.maxInboundMessageSize(1024).build();
-    deleteEntitiesCron = new DeleteEntitiesCron(services.authService, services.roleService, 1000);
-
-    // Create all service blocking stub
-    projectServiceStub = ProjectServiceGrpc.newBlockingStub(channel);
-    experimentServiceStub = ExperimentServiceGrpc.newBlockingStub(channel);
-    experimentRunServiceStub = ExperimentRunServiceGrpc.newBlockingStub(channel);
-
-=======
   @Before
   public void createEntities() {
->>>>>>> aca8008e
     // Create all entities
     createProjectEntities();
     createExperimentEntities();
