--- conflicted
+++ resolved
@@ -1,11 +1,6 @@
 package ai.verta.modeldb;
 
 import ai.verta.modeldb.authservice.*;
-<<<<<<< HEAD
-import ai.verta.modeldb.config.Config;
-import ai.verta.modeldb.cron_jobs.DeleteEntitiesCron;
-=======
->>>>>>> aca8008e
 import ai.verta.modeldb.versioning.Blob;
 import ai.verta.modeldb.versioning.BlobExpanded;
 import ai.verta.modeldb.versioning.CodeBlob;
@@ -83,52 +78,8 @@
     this.blobType = blobType;
   }
 
-<<<<<<< HEAD
-  @SuppressWarnings("unchecked")
-  @BeforeClass
-  public static void setServerAndService() throws Exception {
-    Config config = Config.getInstance();
-    // Initialize services that we depend on
-    ServiceSet services = ServiceSet.fromConfig(config);
-    // Initialize data access
-    DAOSet daos = DAOSet.fromServices(services);
-    App.migrate(config);
-
-    App.initializeBackendServices(serverBuilder, services, daos);
-    serverBuilder.intercept(new AuthInterceptor());
-    serverBuilder.build().start();
-
-    if (config.test != null) {
-      AuthClientInterceptor authClientInterceptor = new AuthClientInterceptor(config.test);
-      channelBuilder.intercept(authClientInterceptor.getClient1AuthInterceptor());
-    }
-
-    ManagedChannel channel = channelBuilder.maxInboundMessageSize(1024).build();
-    deleteEntitiesCron = new DeleteEntitiesCron(services.authService, services.roleService, 1000);
-
-    // Create all service blocking stub
-    versioningServiceBlockingStub = VersioningServiceGrpc.newBlockingStub(channel);
-
-    createEntities();
-  }
-
-  @AfterClass
-  public static void removeServerAndService() {
-    App.initiateShutdown(0);
-
-    removeEntities();
-    // Delete entities by cron job
-    deleteEntitiesCron.run();
-
-    // shutdown test server
-    serverBuilder.build().shutdownNow();
-  }
-
-  public static void createEntities() {
-=======
   @Before
   public void createEntities() {
->>>>>>> aca8008e
     // Create all entities
     createRepositoryEntities();
   }
