--- conflicted
+++ resolved
@@ -7,11 +7,6 @@
 import ai.verta.common.KeyValue;
 import ai.verta.common.ValueTypeEnum.ValueType;
 import ai.verta.modeldb.authservice.*;
-<<<<<<< HEAD
-import ai.verta.modeldb.config.Config;
-import ai.verta.modeldb.cron_jobs.DeleteEntitiesCron;
-=======
->>>>>>> aca8008e
 import com.google.protobuf.ListValue;
 import com.google.protobuf.Value;
 import io.grpc.Status;
@@ -37,18 +32,6 @@
 public class ExperimentTest extends TestsInit {
 
   public static final Logger LOGGER = LogManager.getLogger(ExperimentTest.class);
-<<<<<<< HEAD
-  private static String serverName = InProcessServerBuilder.generateName();
-  private static InProcessServerBuilder serverBuilder =
-      InProcessServerBuilder.forName(serverName).directExecutor();
-  private static InProcessChannelBuilder channelBuilder =
-      InProcessChannelBuilder.forName(serverName).directExecutor();
-  private static AuthClientInterceptor authClientInterceptor;
-
-  private static Config config;
-  private static DeleteEntitiesCron deleteEntitiesCron;
-=======
->>>>>>> aca8008e
 
   // Project Entities
   private static Project project;
@@ -56,55 +39,6 @@
   // Experiment Entities
   private static Experiment experiment;
 
-<<<<<<< HEAD
-  // all service stubs
-  private static ProjectServiceBlockingStub projectServiceStub;
-  private static ExperimentServiceBlockingStub experimentServiceStub;
-  private static ExperimentRunServiceBlockingStub experimentRunServiceStub;
-  private static CommentServiceBlockingStub commentServiceBlockingStub;
-
-  @SuppressWarnings("unchecked")
-  @BeforeClass
-  public static void setServerAndService() throws Exception {
-    config = Config.getInstance();
-    // Initialize services that we depend on
-    ServiceSet services = ServiceSet.fromConfig(config);
-    // Initialize data access
-    DAOSet daos = DAOSet.fromServices(services);
-    App.migrate(config);
-
-    App.initializeBackendServices(serverBuilder, services, daos);
-    serverBuilder.intercept(new AuthInterceptor());
-
-    if (config.test != null) {
-      authClientInterceptor = new AuthClientInterceptor(config.test);
-      channelBuilder.intercept(authClientInterceptor.getClient1AuthInterceptor());
-    }
-
-    serverBuilder.build().start();
-    ManagedChannel channel = channelBuilder.maxInboundMessageSize(1024).build();
-    deleteEntitiesCron = new DeleteEntitiesCron(services.authService, services.roleService, 100);
-
-    // Create all service blocking stub
-    projectServiceStub = ProjectServiceGrpc.newBlockingStub(channel);
-    experimentServiceStub = ExperimentServiceGrpc.newBlockingStub(channel);
-    experimentRunServiceStub = ExperimentRunServiceGrpc.newBlockingStub(channel);
-    commentServiceBlockingStub = CommentServiceGrpc.newBlockingStub(channel);
-  }
-
-  @AfterClass
-  public static void removeServerAndService() {
-    App.initiateShutdown(0);
-
-    // Delete entities by cron job
-    deleteEntitiesCron.run();
-
-    // shutdown test server
-    serverBuilder.build().shutdownNow();
-  }
-
-=======
->>>>>>> aca8008e
   @Before
   public void createEntities() {
     // Create all entities
