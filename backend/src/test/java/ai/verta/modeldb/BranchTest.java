package ai.verta.modeldb;

import static ai.verta.modeldb.CommitTest.getDatasetBlobFromPath;
import static org.junit.Assert.assertEquals;
import static org.junit.Assert.assertTrue;

import ai.verta.modeldb.authservice.*;
<<<<<<< HEAD
import ai.verta.modeldb.config.Config;
import ai.verta.modeldb.cron_jobs.DeleteEntitiesCron;
=======
>>>>>>> aca8008e
import ai.verta.modeldb.versioning.Blob;
import ai.verta.modeldb.versioning.BlobExpanded;
import ai.verta.modeldb.versioning.Commit;
import ai.verta.modeldb.versioning.CreateCommitRequest;
import ai.verta.modeldb.versioning.DatasetBlob;
import ai.verta.modeldb.versioning.DeleteBranchRequest;
import ai.verta.modeldb.versioning.DeleteCommitRequest;
import ai.verta.modeldb.versioning.DeleteRepositoryRequest;
import ai.verta.modeldb.versioning.DeleteTagRequest;
import ai.verta.modeldb.versioning.GetBranchRequest;
import ai.verta.modeldb.versioning.GetTagRequest;
import ai.verta.modeldb.versioning.ListBranchesRequest;
import ai.verta.modeldb.versioning.ListCommitsLogRequest;
import ai.verta.modeldb.versioning.ListTagsRequest;
import ai.verta.modeldb.versioning.PathDatasetBlob;
import ai.verta.modeldb.versioning.PathDatasetComponentBlob;
import ai.verta.modeldb.versioning.Repository;
import ai.verta.modeldb.versioning.RepositoryIdentification;
import ai.verta.modeldb.versioning.SetBranchRequest;
import ai.verta.modeldb.versioning.SetRepository;
import ai.verta.modeldb.versioning.SetTagRequest;
import io.grpc.Status.Code;
import io.grpc.StatusRuntimeException;
import java.util.ArrayList;
import java.util.Calendar;
import java.util.Date;
import java.util.LinkedList;
import java.util.List;
import org.apache.logging.log4j.LogManager;
import org.apache.logging.log4j.Logger;
import org.junit.After;
import org.junit.Assert;
import org.junit.Before;
import org.junit.FixMethodOrder;
import org.junit.Test;
import org.junit.runner.RunWith;
import org.junit.runners.JUnit4;
import org.junit.runners.MethodSorters;

@RunWith(JUnit4.class)
@FixMethodOrder(MethodSorters.NAME_ASCENDING)
public class BranchTest extends TestsInit {

  private static final Logger LOGGER = LogManager.getLogger(BranchTest.class);
  private static Repository repository;
  private static Commit parentCommit;

<<<<<<< HEAD
  @SuppressWarnings("unchecked")
  @BeforeClass
  public static void setServerAndService() throws Exception {
    Config config = Config.getInstance();
    // Initialize services that we depend on
    ServiceSet services = ServiceSet.fromConfig(config);
    // Initialize data access
    DAOSet daos = DAOSet.fromServices(services);
    App.migrate(config);

    App.initializeBackendServices(serverBuilder, services, daos);
    serverBuilder.intercept(new AuthInterceptor());

    if (config.test != null) {
      AuthClientInterceptor authClientInterceptor = new AuthClientInterceptor(config.test);
      client1ChannelBuilder.intercept(authClientInterceptor.getClient1AuthInterceptor());
    }

    serverBuilder.build().start();
    ManagedChannel channel = client1ChannelBuilder.maxInboundMessageSize(1024).build();
    deleteEntitiesCron = new DeleteEntitiesCron(services.authService, services.roleService, 100);

    // Create all service blocking stub
    versioningServiceBlockingStub = VersioningServiceGrpc.newBlockingStub(channel);

=======
  @Before
  public void createEntities() {
>>>>>>> aca8008e
    // Create all entities
    createRepositoryEntities();
  }

  @After
  public void removeEntities() {
    if (repository != null) {
      DeleteRepositoryRequest deleteRepository =
          DeleteRepositoryRequest.newBuilder()
              .setRepositoryId(RepositoryIdentification.newBuilder().setRepoId(repository.getId()))
              .build();
      DeleteRepositoryRequest.Response response =
          versioningServiceBlockingStub.deleteRepository(deleteRepository);
      assertTrue("Repository not delete", response.getStatus());
      repository = null;
      parentCommit = null;
    }
  }

  private static void createRepositoryEntities() {
    String repoName = "Repo-" + new Date().getTime();
    repository = createRepository(repoName);
    LOGGER.info("Repository created successfully");
    assertEquals(
        "Repository name not match with expected Repository name", repoName, repository.getName());

    GetBranchRequest getBranchRequest =
        GetBranchRequest.newBuilder()
            .setRepositoryId(
                RepositoryIdentification.newBuilder().setRepoId(repository.getId()).build())
            .setBranch(ModelDBConstants.MASTER_BRANCH)
            .build();
    GetBranchRequest.Response getBranchResponse =
        versioningServiceBlockingStub.getBranch(getBranchRequest);
    parentCommit = getBranchResponse.getCommit();
  }

  public static Repository createRepository(String repoName) {
    SetRepository setRepository = RepositoryTest.getSetRepositoryRequest(repoName);
    SetRepository.Response result = versioningServiceBlockingStub.createRepository(setRepository);
    return result.getRepository();
  }

  @Test
  public void addTagTest() {
    LOGGER.info("Add tags test start................................");
    CreateCommitRequest createCommitRequest =
        CreateCommitRequest.newBuilder()
            .setRepositoryId(
                RepositoryIdentification.newBuilder().setRepoId(repository.getId()).build())
            .setCommit(
                Commit.newBuilder()
                    .setMessage("this is the test commit message")
                    .setDateCreated(Calendar.getInstance().getTimeInMillis())
                    .addParentShas(parentCommit.getCommitSha())
                    .build())
            .addBlobs(
                BlobExpanded.newBuilder()
                    .setBlob(
                        Blob.newBuilder()
                            .setDataset(
                                DatasetBlob.newBuilder()
                                    .setPath(
                                        PathDatasetBlob.newBuilder()
                                            .addComponents(
                                                PathDatasetComponentBlob.newBuilder()
                                                    .setPath("/public/versioning.proto")
                                                    .setSize(2)
                                                    .setLastModifiedAtSource(
                                                        Calendar.getInstance().getTimeInMillis())
                                                    .build())
                                            .build())
                                    .build())
                            .build())
                    .addLocation("public")
                    .build())
            .build();

    CreateCommitRequest.Response commitResponse =
        versioningServiceBlockingStub.createCommit(createCommitRequest);

    String tagName = "backend-commit-tag-1-" + new Date().getTime();
    SetTagRequest setTagRequest =
        SetTagRequest.newBuilder()
            .setRepositoryId(
                RepositoryIdentification.newBuilder().setRepoId(repository.getId()).build())
            .setCommitSha(commitResponse.getCommit().getCommitSha())
            .setTag(tagName)
            .build();

    versioningServiceBlockingStub.setTag(setTagRequest);

    GetTagRequest getTagRequest =
        GetTagRequest.newBuilder()
            .setRepositoryId(
                RepositoryIdentification.newBuilder().setRepoId(repository.getId()).build())
            .setTag(tagName)
            .build();
    GetTagRequest.Response getTagResponse = versioningServiceBlockingStub.getTag(getTagRequest);

    assertEquals(
        "Expected tag not found in response",
        commitResponse.getCommit(),
        getTagResponse.getCommit());

    ListTagsRequest listTagsRequest =
        ListTagsRequest.newBuilder()
            .setRepositoryId(
                RepositoryIdentification.newBuilder().setRepoId(repository.getId()).build())
            .build();
    ListTagsRequest.Response listTagsResponse =
        versioningServiceBlockingStub.listTags(listTagsRequest);
    assertEquals(
        "Tag count not match with expected tag count", 1, listTagsResponse.getTotalRecords());
    assertTrue(
        "Expected tag not found in the response", listTagsResponse.getTagsList().contains(tagName));

    setTagRequest =
        SetTagRequest.newBuilder()
            .setRepositoryId(
                RepositoryIdentification.newBuilder().setRepoId(repository.getId()).build())
            .setCommitSha(commitResponse.getCommit().getCommitSha())
            .setTag(tagName)
            .build();

    try {
      versioningServiceBlockingStub.setTag(setTagRequest);
      Assert.fail();
    } catch (StatusRuntimeException e) {
      Assert.assertEquals(Code.NOT_FOUND, e.getStatus().getCode());
    }

    DeleteTagRequest deleteTagRequest =
        DeleteTagRequest.newBuilder()
            .setRepositoryId(
                RepositoryIdentification.newBuilder().setRepoId(repository.getId()).build())
            .setTag(tagName)
            .build();
    versioningServiceBlockingStub.deleteTag(deleteTagRequest);

    deleteTagRequest =
        DeleteTagRequest.newBuilder()
            .setRepositoryId(
                RepositoryIdentification.newBuilder().setRepoId(repository.getId()).build())
            .setTag(tagName)
            .build();
    try {
      versioningServiceBlockingStub.deleteTag(deleteTagRequest);
      Assert.fail();
    } catch (StatusRuntimeException e) {
      Assert.assertEquals(Code.NOT_FOUND, e.getStatus().getCode());
    }

    listTagsRequest =
        ListTagsRequest.newBuilder()
            .setRepositoryId(
                RepositoryIdentification.newBuilder().setRepoId(repository.getId()).build())
            .build();
    listTagsResponse = versioningServiceBlockingStub.listTags(listTagsRequest);
    assertEquals(
        "Tag count not match with expected tag count", 0, listTagsResponse.getTotalRecords());

    LOGGER.info("Add tag test end................................");
  }

  @Test
  public void createGetListDeleteBranchTest() {
    LOGGER.info("branch test start................................");
    List<Commit> commitShaList = new LinkedList<>();
    String branchName2 = "branch-commits-label-2-" + new Date().getTime();
    Commit commit3 = null;
    try {
      String path1 = "/protos/proto/public/versioning/versioning.proto";
      List<String> location1 = new ArrayList<>();
      location1.add("modeldb");
      location1.add("environment");
      location1.add("march");
      location1.add("train.json"); // file
      BlobExpanded blobExpanded1 =
          BlobExpanded.newBuilder()
              .setBlob(getDatasetBlobFromPath(path1))
              .addAllLocation(location1)
              .build();

      String path2 = "/protos/proto/public/test.txt";
      List<String> location2 = new ArrayList<>();
      location2.add("modeldb");
      location2.add("environment");
      location2.add("environment.json");
      BlobExpanded blobExpanded2 =
          BlobExpanded.newBuilder()
              .setBlob(getDatasetBlobFromPath(path2))
              .addAllLocation(location2)
              .build();

      String path3 = "/protos/proto/public/test2.txt";
      List<String> location3 = new ArrayList<>();
      location3.add("modeldb");
      location3.add("dataset");
      location3.add("march");
      location3.add("dataset.json");
      BlobExpanded blobExpanded3 =
          BlobExpanded.newBuilder()
              .setBlob(getDatasetBlobFromPath(path3))
              .addAllLocation(location3)
              .build();

      String path4 = "xyz.txt";
      List<String> location4 = new ArrayList<>();
      location4.add("modeldb.json");
      BlobExpanded blobExpanded4 =
          BlobExpanded.newBuilder()
              .setBlob(getDatasetBlobFromPath(path4))
              .addAllLocation(location4)
              .build();

      CreateCommitRequest createCommitRequest =
          CreateCommitRequest.newBuilder()
              .setRepositoryId(
                  RepositoryIdentification.newBuilder().setRepoId(repository.getId()).build())
              .setCommit(
                  Commit.newBuilder()
                      .setMessage("this is the test commit message")
                      .setDateCreated(Calendar.getInstance().getTimeInMillis())
                      .addParentShas(parentCommit.getCommitSha())
                      .build())
              .addBlobs(blobExpanded1)
              .build();

      CreateCommitRequest.Response commitResponse =
          versioningServiceBlockingStub.createCommit(createCommitRequest);
      Commit commit1 = commitResponse.getCommit();

      createCommitRequest =
          CreateCommitRequest.newBuilder()
              .setRepositoryId(
                  RepositoryIdentification.newBuilder().setRepoId(repository.getId()).build())
              .setCommit(
                  Commit.newBuilder()
                      .setMessage("this is the test commit message")
                      .setDateCreated(Calendar.getInstance().getTimeInMillis())
                      .addParentShas(commitResponse.getCommit().getCommitSha())
                      .build())
              .addBlobs(blobExpanded2)
              .build();

      commitResponse = versioningServiceBlockingStub.createCommit(createCommitRequest);
      Commit commit2 = commitResponse.getCommit();

      createCommitRequest =
          CreateCommitRequest.newBuilder()
              .setRepositoryId(
                  RepositoryIdentification.newBuilder().setRepoId(repository.getId()).build())
              .setCommit(
                  Commit.newBuilder()
                      .setMessage("this is the test commit message")
                      .setDateCreated(Calendar.getInstance().getTimeInMillis())
                      .addParentShas(commitResponse.getCommit().getCommitSha())
                      .build())
              .addBlobs(blobExpanded3)
              .build();

      commitResponse = versioningServiceBlockingStub.createCommit(createCommitRequest);
      commit3 = commitResponse.getCommit();

      createCommitRequest =
          CreateCommitRequest.newBuilder()
              .setRepositoryId(
                  RepositoryIdentification.newBuilder().setRepoId(repository.getId()).build())
              .setCommit(
                  Commit.newBuilder()
                      .setMessage("this is the test commit message")
                      .setDateCreated(Calendar.getInstance().getTimeInMillis())
                      .addParentShas(commitResponse.getCommit().getCommitSha())
                      .build())
              .addBlobs(blobExpanded4)
              .build();

      commitResponse = versioningServiceBlockingStub.createCommit(createCommitRequest);
      Commit commit4 = commitResponse.getCommit();

      commitShaList.add(commit4);
      commitShaList.add(commit3);
      commitShaList.add(commit2);
      commitShaList.add(commit1);

      String branchName1 = "branch-commits-label-1-" + new Date().getTime();
      SetBranchRequest setBranchRequest =
          SetBranchRequest.newBuilder()
              .setRepositoryId(
                  RepositoryIdentification.newBuilder().setRepoId(repository.getId()).build())
              .setBranch(branchName1)
              .setCommitSha(commit4.getCommitSha())
              .build();
      versioningServiceBlockingStub.setBranch(setBranchRequest);

      setBranchRequest =
          SetBranchRequest.newBuilder()
              .setRepositoryId(
                  RepositoryIdentification.newBuilder().setRepoId(repository.getId()).build())
              .setBranch(branchName2)
              .setCommitSha(commit3.getCommitSha())
              .build();
      versioningServiceBlockingStub.setBranch(setBranchRequest);

      GetBranchRequest getBranchRequest =
          GetBranchRequest.newBuilder()
              .setRepositoryId(
                  RepositoryIdentification.newBuilder().setRepoId(repository.getId()).build())
              .setBranch(branchName1)
              .build();
      GetBranchRequest.Response getBranchResponse =
          versioningServiceBlockingStub.getBranch(getBranchRequest);
      Commit branchRootCommit = getBranchResponse.getCommit();
      Assert.assertEquals(
          "Expected commit not found in the response",
          commit4.getCommitSha(),
          branchRootCommit.getCommitSha());

      ListBranchesRequest listBranchesRequest =
          ListBranchesRequest.newBuilder()
              .setRepositoryId(
                  RepositoryIdentification.newBuilder().setRepoId(repository.getId()).build())
              .build();
      ListBranchesRequest.Response listBranchesResponse =
          versioningServiceBlockingStub.listBranches(listBranchesRequest);
      Assert.assertEquals(
          "Branches count not match with expected branches count",
          4,
          listBranchesResponse.getBranchesCount());
      Assert.assertTrue(
          "Expected branch name not found in the response",
          listBranchesResponse.getBranchesList().contains(branchName1));
      Assert.assertTrue(
          "Expected branch name not found in the response",
          listBranchesResponse.getBranchesList().contains(branchName2));

      DeleteBranchRequest deleteBranchRequest =
          DeleteBranchRequest.newBuilder()
              .setRepositoryId(
                  RepositoryIdentification.newBuilder().setRepoId(repository.getId()).build())
              .setBranch(branchName1)
              .build();
      versioningServiceBlockingStub.deleteBranch(deleteBranchRequest);

      getBranchRequest =
          GetBranchRequest.newBuilder()
              .setRepositoryId(
                  RepositoryIdentification.newBuilder().setRepoId(repository.getId()).build())
              .setBranch(branchName1)
              .build();
      try {
        versioningServiceBlockingStub.getBranch(getBranchRequest);
        Assert.fail();
      } catch (StatusRuntimeException e) {
        Assert.assertEquals(Code.NOT_FOUND, e.getStatus().getCode());
        e.printStackTrace();
      }

    } finally {
      Commit commit3Final = commit3;
      commitShaList.forEach(
          commit -> {
            DeleteCommitRequest deleteCommitRequest =
                DeleteCommitRequest.newBuilder()
                    .setRepositoryId(
                        RepositoryIdentification.newBuilder().setRepoId(repository.getId()).build())
                    .setCommitSha(commit.getCommitSha())
                    .build();
            if (commit3Final != null && commit.getCommitSha().equals(commit3Final.getCommitSha())) {
              try {
                versioningServiceBlockingStub.deleteCommit(deleteCommitRequest);
              } catch (StatusRuntimeException e) {
                Assert.assertEquals(Code.FAILED_PRECONDITION, e.getStatus().getCode());
                e.printStackTrace();

                DeleteBranchRequest deleteBranchRequest1 =
                    DeleteBranchRequest.newBuilder()
                        .setRepositoryId(
                            RepositoryIdentification.newBuilder()
                                .setRepoId(repository.getId())
                                .build())
                        .setBranch(branchName2)
                        .build();
                versioningServiceBlockingStub.deleteBranch(deleteBranchRequest1);
                versioningServiceBlockingStub.deleteCommit(deleteCommitRequest);
              }
            } else {
              versioningServiceBlockingStub.deleteCommit(deleteCommitRequest);
            }
          });
    }
    LOGGER.info("Branch test end................................");
  }

  /**
   * Prevent deletion of commit if referred to by branch or tag. if commit associated with branch or
   * tag ModelDb throws the error with status code FAILED_PRECONDITION
   */
  @Test
  public void branchTest() {
    LOGGER.info("branch test start................................");
    List<String> commitShaList = new ArrayList<>();
    try {
      String path1 = "/protos/proto/public/versioning/versioning.proto";
      List<String> location1 = new ArrayList<>();
      location1.add("modeldb");
      location1.add("environment");
      location1.add("march");
      location1.add("train.json"); // file
      BlobExpanded blobExpanded1 =
          BlobExpanded.newBuilder()
              .setBlob(getDatasetBlobFromPath(path1))
              .addAllLocation(location1)
              .build();

      String path2 = "/protos/proto/public/test.txt";
      List<String> location2 = new ArrayList<>();
      location2.add("modeldb");
      location2.add("environment");
      location2.add("environment.json");
      BlobExpanded blobExpanded2 =
          BlobExpanded.newBuilder()
              .setBlob(getDatasetBlobFromPath(path2))
              .addAllLocation(location2)
              .build();

      String path3 = "/protos/proto/public/test2.txt";
      List<String> location3 = new ArrayList<>();
      location3.add("modeldb");
      location3.add("dataset");
      location3.add("march");
      location3.add("dataset.json");
      BlobExpanded blobExpanded3 =
          BlobExpanded.newBuilder()
              .setBlob(getDatasetBlobFromPath(path3))
              .addAllLocation(location3)
              .build();

      String path4 = "xyz.txt";
      List<String> location4 = new ArrayList<>();
      location4.add("modeldb.json");
      BlobExpanded blobExpanded4 =
          BlobExpanded.newBuilder()
              .setBlob(getDatasetBlobFromPath(path4))
              .addAllLocation(location4)
              .build();

      CreateCommitRequest createCommitRequest =
          CreateCommitRequest.newBuilder()
              .setRepositoryId(
                  RepositoryIdentification.newBuilder().setRepoId(repository.getId()).build())
              .setCommit(
                  Commit.newBuilder()
                      .setMessage("this is the test commit message")
                      .setDateCreated(Calendar.getInstance().getTimeInMillis())
                      .addParentShas(parentCommit.getCommitSha())
                      .build())
              .addBlobs(blobExpanded1)
              .build();

      CreateCommitRequest.Response commitResponse =
          versioningServiceBlockingStub.createCommit(createCommitRequest);
      Commit commit1 = commitResponse.getCommit();

      createCommitRequest =
          CreateCommitRequest.newBuilder()
              .setRepositoryId(
                  RepositoryIdentification.newBuilder().setRepoId(repository.getId()).build())
              .setCommit(
                  Commit.newBuilder()
                      .setMessage("this is the test commit message")
                      .setDateCreated(Calendar.getInstance().getTimeInMillis())
                      .addParentShas(commit1.getCommitSha())
                      .build())
              .addBlobs(blobExpanded2)
              .build();

      commitResponse = versioningServiceBlockingStub.createCommit(createCommitRequest);
      Commit commit2 = commitResponse.getCommit();

      createCommitRequest =
          CreateCommitRequest.newBuilder()
              .setRepositoryId(
                  RepositoryIdentification.newBuilder().setRepoId(repository.getId()).build())
              .setCommit(
                  Commit.newBuilder()
                      .setMessage("this is the test commit message")
                      .setDateCreated(Calendar.getInstance().getTimeInMillis())
                      .addParentShas(commit2.getCommitSha())
                      .build())
              .addBlobs(blobExpanded3)
              .build();

      commitResponse = versioningServiceBlockingStub.createCommit(createCommitRequest);
      Commit commit3 = commitResponse.getCommit();

      createCommitRequest =
          CreateCommitRequest.newBuilder()
              .setRepositoryId(
                  RepositoryIdentification.newBuilder().setRepoId(repository.getId()).build())
              .setCommit(
                  Commit.newBuilder()
                      .setMessage("this is the test commit message")
                      .setDateCreated(Calendar.getInstance().getTimeInMillis())
                      .addParentShas(commit3.getCommitSha())
                      .build())
              .addBlobs(blobExpanded4)
              .build();

      commitResponse = versioningServiceBlockingStub.createCommit(createCommitRequest);
      Commit commit4 = commitResponse.getCommit();

      commitShaList.add(commit4.getCommitSha());
      commitShaList.add(commit3.getCommitSha());
      commitShaList.add(commit2.getCommitSha());
      commitShaList.add(commit1.getCommitSha());

      String branchName = "get-list-branch-commits-" + new Date().getTime();
      SetBranchRequest setBranchRequest =
          SetBranchRequest.newBuilder()
              .setRepositoryId(
                  RepositoryIdentification.newBuilder().setRepoId(repository.getId()).build())
              .setBranch(branchName)
              .setCommitSha(commitShaList.get(3))
              .build();
      versioningServiceBlockingStub.setBranch(setBranchRequest);

      GetBranchRequest getBranchRequest =
          GetBranchRequest.newBuilder()
              .setRepositoryId(
                  RepositoryIdentification.newBuilder().setRepoId(repository.getId()).build())
              .setBranch(branchName)
              .build();
      GetBranchRequest.Response getBranchResponse =
          versioningServiceBlockingStub.getBranch(getBranchRequest);
      Commit branchRootCommit = getBranchResponse.getCommit();
      Assert.assertEquals(
          "Expected commit not found in the response",
          commitShaList.get(3),
          branchRootCommit.getCommitSha());

      ListCommitsLogRequest listCommitsLogRequest =
          ListCommitsLogRequest.newBuilder()
              .setRepositoryId(
                  RepositoryIdentification.newBuilder().setRepoId(repository.getId()).build())
              .setBranch(branchName)
              .build();
      ListCommitsLogRequest.Response listBranchCommitsResponse =
          versioningServiceBlockingStub.listCommitsLog(listCommitsLogRequest);
      Assert.assertEquals(
          "Commit count not match with expected commit count",
          2,
          listBranchCommitsResponse.getCommitsCount());
    } finally {
      commitShaList.forEach(
          commitSha -> {
            DeleteCommitRequest deleteCommitRequest =
                DeleteCommitRequest.newBuilder()
                    .setRepositoryId(
                        RepositoryIdentification.newBuilder().setRepoId(repository.getId()).build())
                    .setCommitSha(commitSha)
                    .build();
            if (commitShaList.get(3).equals(commitSha)) {
              try {
                versioningServiceBlockingStub.deleteCommit(deleteCommitRequest);
              } catch (StatusRuntimeException e) {
                Assert.assertEquals(Code.FAILED_PRECONDITION, e.getStatus().getCode());
                e.printStackTrace();
              }
            } else {
              versioningServiceBlockingStub.deleteCommit(deleteCommitRequest);
            }
          });
    }
    LOGGER.info("Branch test end................................");
  }
}<|MERGE_RESOLUTION|>--- conflicted
+++ resolved
@@ -5,11 +5,6 @@
 import static org.junit.Assert.assertTrue;
 
 import ai.verta.modeldb.authservice.*;
-<<<<<<< HEAD
-import ai.verta.modeldb.config.Config;
-import ai.verta.modeldb.cron_jobs.DeleteEntitiesCron;
-=======
->>>>>>> aca8008e
 import ai.verta.modeldb.versioning.Blob;
 import ai.verta.modeldb.versioning.BlobExpanded;
 import ai.verta.modeldb.versioning.Commit;
@@ -57,36 +52,8 @@
   private static Repository repository;
   private static Commit parentCommit;
 
-<<<<<<< HEAD
-  @SuppressWarnings("unchecked")
-  @BeforeClass
-  public static void setServerAndService() throws Exception {
-    Config config = Config.getInstance();
-    // Initialize services that we depend on
-    ServiceSet services = ServiceSet.fromConfig(config);
-    // Initialize data access
-    DAOSet daos = DAOSet.fromServices(services);
-    App.migrate(config);
-
-    App.initializeBackendServices(serverBuilder, services, daos);
-    serverBuilder.intercept(new AuthInterceptor());
-
-    if (config.test != null) {
-      AuthClientInterceptor authClientInterceptor = new AuthClientInterceptor(config.test);
-      client1ChannelBuilder.intercept(authClientInterceptor.getClient1AuthInterceptor());
-    }
-
-    serverBuilder.build().start();
-    ManagedChannel channel = client1ChannelBuilder.maxInboundMessageSize(1024).build();
-    deleteEntitiesCron = new DeleteEntitiesCron(services.authService, services.roleService, 100);
-
-    // Create all service blocking stub
-    versioningServiceBlockingStub = VersioningServiceGrpc.newBlockingStub(channel);
-
-=======
   @Before
   public void createEntities() {
->>>>>>> aca8008e
     // Create all entities
     createRepositoryEntities();
   }
