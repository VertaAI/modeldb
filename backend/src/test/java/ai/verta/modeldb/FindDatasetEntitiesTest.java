package ai.verta.modeldb;

import static ai.verta.modeldb.RepositoryTest.NAME;
import static org.junit.Assert.*;

import ai.verta.common.KeyValue;
import ai.verta.common.KeyValueQuery;
import ai.verta.common.OperatorEnum;
import ai.verta.modeldb.DatasetServiceGrpc.DatasetServiceBlockingStub;
import ai.verta.modeldb.DatasetVersionServiceGrpc.DatasetVersionServiceBlockingStub;
import ai.verta.modeldb.DatasetVisibilityEnum.DatasetVisibility;
import ai.verta.modeldb.authservice.AuthService;
import ai.verta.modeldb.authservice.AuthServiceUtils;
import ai.verta.modeldb.authservice.PublicAuthServiceUtils;
import ai.verta.modeldb.authservice.PublicRoleServiceUtils;
import ai.verta.modeldb.authservice.RoleService;
import ai.verta.modeldb.authservice.RoleServiceUtils;
import ai.verta.modeldb.cron_jobs.CronJobUtils;
import ai.verta.modeldb.cron_jobs.DeleteEntitiesCron;
import ai.verta.modeldb.utils.ModelDBUtils;
import ai.verta.modeldb.versioning.DeleteRepositoryRequest;
import ai.verta.modeldb.versioning.RepositoryIdentification;
import ai.verta.modeldb.versioning.VersioningServiceGrpc;
import ai.verta.uac.GetUser;
import ai.verta.uac.UACServiceGrpc;
import ai.verta.uac.UserInfo;
import com.google.protobuf.Struct;
import com.google.protobuf.Value;
import io.grpc.ManagedChannel;
import io.grpc.ManagedChannelBuilder;
import io.grpc.Status;
import io.grpc.StatusRuntimeException;
import io.grpc.inprocess.InProcessChannelBuilder;
import io.grpc.inprocess.InProcessServerBuilder;
import java.util.ArrayList;
import java.util.HashMap;
import java.util.List;
import java.util.Map;
import org.apache.logging.log4j.LogManager;
import org.apache.logging.log4j.Logger;
import org.junit.AfterClass;
import org.junit.Assert;
import org.junit.BeforeClass;
import org.junit.FixMethodOrder;
import org.junit.Ignore;
import org.junit.Test;
import org.junit.runner.RunWith;
import org.junit.runners.JUnit4;
import org.junit.runners.MethodSorters;

@RunWith(JUnit4.class)
@FixMethodOrder(MethodSorters.NAME_ASCENDING)
public class FindDatasetEntitiesTest {

  private static final Logger LOGGER = LogManager.getLogger(FindDatasetEntitiesTest.class);

  private static String serverName = InProcessServerBuilder.generateName();
  private static InProcessServerBuilder serverBuilder =
      InProcessServerBuilder.forName(serverName).directExecutor();
  private static InProcessChannelBuilder channelBuilder =
      InProcessChannelBuilder.forName(serverName).directExecutor();
  private static AuthClientInterceptor authClientInterceptor;
  private static App app;

  // all service stubs
  private static UACServiceGrpc.UACServiceBlockingStub uacServiceStub;
  private static DatasetServiceBlockingStub datasetServiceStub;
  private static DatasetVersionServiceBlockingStub datasetVersionServiceStub;
  private static VersioningServiceGrpc.VersioningServiceBlockingStub versioningServiceBlockingStub;

  // Dataset Entities
  private static Dataset dataset1;
  private static Dataset dataset2;
  private static Dataset dataset3;
  private static Dataset dataset4;
  private static Map<String, Dataset> datasetMap = new HashMap<>();

  // DatasetVersion Entities
  private static DatasetVersion datasetVersion1;
  private static DatasetVersion datasetVersion2;
  private static DatasetVersion datasetVersion3;
  private static DatasetVersion datasetVersion4;
  private static Map<String, DatasetVersion> datasetVersionMap = new HashMap<>();
  private static DeleteEntitiesCron deleteEntitiesCron;

  @SuppressWarnings("unchecked")
  @BeforeClass
  public static void setServerAndService() throws Exception {

    Map<String, Object> propertiesMap =
        ModelDBUtils.readYamlProperties(System.getenv(ModelDBConstants.VERTA_MODELDB_CONFIG));
    Map<String, Object> testPropMap = (Map<String, Object>) propertiesMap.get("test");
    Map<String, Object> databasePropMap = (Map<String, Object>) testPropMap.get("test-database");

    app = App.getInstance();
    AuthService authService = new PublicAuthServiceUtils();
    RoleService roleService = new PublicRoleServiceUtils(authService);

    Map<String, Object> authServicePropMap =
        (Map<String, Object>) propertiesMap.get(ModelDBConstants.AUTH_SERVICE);
    if (authServicePropMap != null) {
      String authServiceHost = (String) authServicePropMap.get(ModelDBConstants.HOST);
      Integer authServicePort = (Integer) authServicePropMap.get(ModelDBConstants.PORT);
      app.setAuthServerHost(authServiceHost);
      app.setAuthServerPort(authServicePort);

      authService = new AuthServiceUtils();
      roleService = new RoleServiceUtils(authService);
    }

    App.initializeServicesBaseOnDataBase(
        serverBuilder, databasePropMap, propertiesMap, authService, roleService);
    serverBuilder.intercept(new ModelDBAuthInterceptor());

    Map<String, Object> testUerPropMap = (Map<String, Object>) testPropMap.get("testUsers");
    if (testUerPropMap != null && testUerPropMap.size() > 0) {
      authClientInterceptor = new AuthClientInterceptor(testPropMap);
      channelBuilder.intercept(authClientInterceptor.getClient1AuthInterceptor());
    }

    serverBuilder.build().start();
    ManagedChannel channel = channelBuilder.maxInboundMessageSize(1024).build();
    if (app.getAuthServerHost() != null && app.getAuthServerPort() != null) {
      ManagedChannel authServiceChannel =
          ManagedChannelBuilder.forTarget(app.getAuthServerHost() + ":" + app.getAuthServerPort())
              .usePlaintext()
              .intercept(authClientInterceptor.getClient1AuthInterceptor())
              .build();
      uacServiceStub = UACServiceGrpc.newBlockingStub(authServiceChannel);
    }
    deleteEntitiesCron =
        new DeleteEntitiesCron(authService, roleService, CronJobUtils.deleteEntitiesFrequency);

    // Create all service blocking stub
    datasetServiceStub = DatasetServiceGrpc.newBlockingStub(channel);
    datasetVersionServiceStub = DatasetVersionServiceGrpc.newBlockingStub(channel);
    versioningServiceBlockingStub = VersioningServiceGrpc.newBlockingStub(channel);

    // Create all entities
    createDatasetEntities();
    createDatasetVersionEntities();
  }

  @AfterClass
  public static void removeServerAndService() {
    App.initiateShutdown(0);

    // Remove all entities
    removeEntities();
    // Delete entities by cron job
    deleteEntitiesCron.run();

    // shutdown test server
    serverBuilder.build().shutdownNow();
  }

  private static void createDatasetEntities() {
    DatasetTest datasetTest = new DatasetTest();

    // Create two dataset of above dataset
    CreateDataset createDatasetRequest = datasetTest.getDatasetRequest("Dataset_1");
    KeyValue attribute1 =
        KeyValue.newBuilder()
            .setKey("attribute_1")
            .setValue(Value.newBuilder().setNumberValue(0.012).build())
            .build();
    KeyValue attribute2 =
        KeyValue.newBuilder()
            .setKey("attribute_2")
            .setValue(Value.newBuilder().setNumberValue(0.99).build())
            .build();
    createDatasetRequest =
        createDatasetRequest
            .toBuilder()
            .addAttributes(attribute1)
            .addAttributes(attribute2)
            .addTags("A1")
            .addTags("A2")
            .build();
    CreateDataset.Response createDatasetResponse =
        datasetServiceStub.createDataset(createDatasetRequest);
    dataset1 = createDatasetResponse.getDataset();
    LOGGER.info("Dataset created successfully");
    assertEquals(
        "Dataset name not match with expected Dataset name",
        createDatasetRequest.getName(),
        dataset1.getName());

    // dataset2 of above dataset
    createDatasetRequest = datasetTest.getDatasetRequest("Dataset_2");
    attribute1 =
        KeyValue.newBuilder()
            .setKey("attribute_1")
            .setValue(Value.newBuilder().setNumberValue(0.31).build())
            .build();
    attribute2 =
        KeyValue.newBuilder()
            .setKey("attribute_2")
            .setValue(Value.newBuilder().setNumberValue(0.31).build())
            .build();
    createDatasetRequest =
        createDatasetRequest
            .toBuilder()
            .addAttributes(attribute1)
            .addAttributes(attribute2)
            .addTags("A1")
            .addTags("A3")
            .addTags("A4")
            .build();
    createDatasetResponse = datasetServiceStub.createDataset(createDatasetRequest);
    dataset2 = createDatasetResponse.getDataset();
    LOGGER.info("Dataset created successfully");
    assertEquals(
        "Dataset name not match with expected Dataset name",
        createDatasetRequest.getName(),
        dataset2.getName());

    // dataset3 of above dataset
    createDatasetRequest = datasetTest.getDatasetRequest("Dataset_3");
    attribute1 =
        KeyValue.newBuilder()
            .setKey("attribute_1")
            .setValue(Value.newBuilder().setNumberValue(0.6543210).build())
            .build();
    attribute2 =
        KeyValue.newBuilder()
            .setKey("attribute_2")
            .setValue(Value.newBuilder().setNumberValue(0.6543210).build())
            .build();
    createDatasetRequest =
        createDatasetRequest
            .toBuilder()
            .addAttributes(attribute1)
            .addAttributes(attribute2)
<<<<<<< HEAD
            .addTags("A1")
            .addTags("A5")
            .addTags("A6")
=======
>>>>>>> 2a7424f1
            .build();
    createDatasetResponse = datasetServiceStub.createDataset(createDatasetRequest);
    dataset3 = createDatasetResponse.getDataset();
    LOGGER.info("Dataset created successfully");
    assertEquals(
        "Dataset name not match with expected Dataset name",
        createDatasetRequest.getName(),
        dataset3.getName());

    // dataset4 of above dataset
    createDatasetRequest = datasetTest.getDatasetRequest("Dataset_4");
    attribute1 =
        KeyValue.newBuilder()
            .setKey("attribute_1")
            .setValue(Value.newBuilder().setNumberValue(1.00).build())
            .build();
    attribute2 =
        KeyValue.newBuilder()
            .setKey("attribute_2")
            .setValue(Value.newBuilder().setNumberValue(0.001212).build())
            .build();
    createDatasetRequest =
        createDatasetRequest
            .toBuilder()
            .addAttributes(attribute1)
            .addAttributes(attribute2)
            .addTags("A5")
            .addTags("A7")
            .addTags("A8")
            .setDatasetVisibility(DatasetVisibility.PUBLIC)
            .build();
    createDatasetResponse = datasetServiceStub.createDataset(createDatasetRequest);
    dataset4 = createDatasetResponse.getDataset();
    LOGGER.info("Dataset created successfully");
    assertEquals(
        "Dataset name not match with expected Dataset name",
        createDatasetRequest.getName(),
        dataset4.getName());

    datasetMap.put(dataset1.getId(), dataset1);
    datasetMap.put(dataset2.getId(), dataset2);
    datasetMap.put(dataset3.getId(), dataset3);
    datasetMap.put(dataset4.getId(), dataset4);
  }

  private static void createDatasetVersionEntities() {
    DatasetVersionTest datasetVersionTest = new DatasetVersionTest();

    // Create two datasetVersion of above dataset
    CreateDatasetVersion createDatasetVersionRequest =
        datasetVersionTest.getDatasetVersionRequest(dataset1.getId());
    KeyValue attribute1 =
        KeyValue.newBuilder()
            .setKey("attribute_1")
            .setValue(Value.newBuilder().setStringValue("0.012").build())
            .build();
    KeyValue attribute2 =
        KeyValue.newBuilder()
            .setKey("attribute_2")
            .setValue(Value.newBuilder().setStringValue("0.99").build())
            .build();
    createDatasetVersionRequest =
        createDatasetVersionRequest
            .toBuilder()
            .addAttributes(attribute1)
            .addAttributes(attribute2)
            .addTags("A1")
            .addTags("A2")
            .build();
    CreateDatasetVersion.Response createDatasetVersionResponse =
        datasetVersionServiceStub.createDatasetVersion(createDatasetVersionRequest);
    datasetVersion1 = createDatasetVersionResponse.getDatasetVersion();
    LOGGER.info("DatasetVersion created successfully");

    // datasetVersion2 of above dataset
    createDatasetVersionRequest = datasetVersionTest.getDatasetVersionRequest(dataset1.getId());
    attribute1 =
        KeyValue.newBuilder()
            .setKey("attribute_1")
            .setValue(Value.newBuilder().setStringValue("0.31").build())
            .build();
    attribute2 =
        KeyValue.newBuilder()
            .setKey("attribute_2")
            .setValue(Value.newBuilder().setStringValue("0.31").build())
            .build();
    createDatasetVersionRequest =
        createDatasetVersionRequest
            .toBuilder()
            .addAttributes(attribute1)
            .addAttributes(attribute2)
            .addTags("A1")
            .addTags("A3")
            .addTags("A4")
            .build();
    createDatasetVersionResponse =
        datasetVersionServiceStub.createDatasetVersion(createDatasetVersionRequest);
    datasetVersion2 = createDatasetVersionResponse.getDatasetVersion();
    LOGGER.info("DatasetVersion created successfully");

    // datasetVersion3 of above dataset
    createDatasetVersionRequest = datasetVersionTest.getDatasetVersionRequest(dataset1.getId());
    attribute1 =
        KeyValue.newBuilder()
            .setKey("attribute_1")
            .setValue(Value.newBuilder().setStringValue("0.6543210").build())
            .build();
    attribute2 =
        KeyValue.newBuilder()
            .setKey("attribute_2")
            .setValue(Value.newBuilder().setStringValue("0.6543210").build())
            .build();
    createDatasetVersionRequest =
        createDatasetVersionRequest
            .toBuilder()
            .addAttributes(attribute1)
            .addAttributes(attribute2)
            .addTags("A1")
            .addTags("A5")
            .addTags("A6")
            .build();
    createDatasetVersionResponse =
        datasetVersionServiceStub.createDatasetVersion(createDatasetVersionRequest);
    datasetVersion3 = createDatasetVersionResponse.getDatasetVersion();
    LOGGER.info("DatasetVersion created successfully");

    // datasetVersion4 of above dataset
    createDatasetVersionRequest = datasetVersionTest.getDatasetVersionRequest(dataset1.getId());
    attribute1 =
        KeyValue.newBuilder()
            .setKey("attribute_1")
            .setValue(Value.newBuilder().setStringValue("1.00").build())
            .build();
    attribute2 =
        KeyValue.newBuilder()
            .setKey("attribute_2")
            .setValue(Value.newBuilder().setStringValue("0.001212").build())
            .build();
    createDatasetVersionRequest =
        createDatasetVersionRequest
            .toBuilder()
            .addAttributes(attribute1)
            .addAttributes(attribute2)
            .addTags("A5")
            .addTags("A7")
            .addTags("A8")
            .setDatasetVersionVisibility(DatasetVisibilityEnum.DatasetVisibility.PUBLIC)
            .build();
    createDatasetVersionResponse =
        datasetVersionServiceStub.createDatasetVersion(createDatasetVersionRequest);
    datasetVersion4 = createDatasetVersionResponse.getDatasetVersion();
    LOGGER.info("DatasetVersion created successfully");

    datasetVersionMap.put(datasetVersion1.getId(), datasetVersion1);
    datasetVersionMap.put(datasetVersion2.getId(), datasetVersion2);
    datasetVersionMap.put(datasetVersion3.getId(), datasetVersion3);
    datasetVersionMap.put(datasetVersion4.getId(), datasetVersion4);
  }

  private static void removeEntities() {
    for (String datasetId : datasetMap.keySet()) {
      DeleteDataset deleteDataset = DeleteDataset.newBuilder().setId(datasetId).build();
      DeleteDataset.Response deleteDatasetResponse =
          datasetServiceStub.deleteDataset(deleteDataset);
      LOGGER.info("Dataset deleted successfully");
      LOGGER.info(deleteDatasetResponse.toString());
      assertTrue(deleteDatasetResponse.getStatus());
    }
  }

  private void checkEqualsAssert(StatusRuntimeException e) {
    Status status = Status.fromThrowable(e);
    LOGGER.warn("Error Code : " + status.getCode() + " Description : " + status.getDescription());
    if (app.getAuthServerHost() != null && app.getAuthServerPort() != null) {
      assertEquals(Status.PERMISSION_DENIED.getCode(), status.getCode());
    } else {
      assertEquals(Status.NOT_FOUND.getCode(), status.getCode());
    }
  }

  /** Validation check for the predicate value with empty string which is not valid */
  @Test
  public void findDatasetPredicateValueEmptyNegativeTest() {
    LOGGER.info("FindDatasets predicate value is empty negative test start.........");

    DatasetTest datasetTest = new DatasetTest();

    // Validate check for predicate value not empty
    List<KeyValueQuery> predicates = new ArrayList<>();
    Value stringValueType = Value.newBuilder().setStringValue("").build();

    KeyValueQuery keyValueQuery =
        KeyValueQuery.newBuilder()
            .setKey("attributes.attribute_1")
            .setValue(stringValueType)
            .setOperator(OperatorEnum.Operator.LTE)
            .build();
    predicates.add(keyValueQuery);

    FindDatasets findDatasets =
        FindDatasets.newBuilder()
            .addDatasetIds(dataset1.getId())
            .addAllPredicates(predicates)
            // .setIdsOnly(true)
            .build();
    try {
      datasetServiceStub.findDatasets(findDatasets);
      fail();
    } catch (StatusRuntimeException exc) {
      Status status = Status.fromThrowable(exc);
      assertEquals(Status.INVALID_ARGUMENT.getCode(), status.getCode());
    }

    // If key is not set in predicate
    findDatasets =
        FindDatasets.newBuilder()
            .addDatasetIds(dataset1.getId())
            .addPredicates(
                KeyValueQuery.newBuilder()
                    .setValue(Value.newBuilder().setNumberValue(11).build())
                    .build())
            .build();

    try {
      datasetServiceStub.findDatasets(findDatasets);
      fail();
    } catch (StatusRuntimeException exc) {
      Status status = Status.fromThrowable(exc);
      assertEquals(Status.INVALID_ARGUMENT.getCode(), status.getCode());
    }

    LOGGER.info("FindDatasets predicate value is empty negative test start.........");
  }

  /** Validate check for protobuf struct type in KeyValueQuery not implemented */
  @Test
  public void findDatasetStructTypeNotImplemented() {
    LOGGER.info(
        "check for protobuf struct type in KeyValueQuery not implemented test start........");

    DatasetTest datasetTest = new DatasetTest();

    // Validate check for struct Type not implemented
    Value numValue = Value.newBuilder().setNumberValue(17.1716586149719).build();

    Struct.Builder struct = Struct.newBuilder();
    struct.putFields("number_value", numValue);
    struct.build();
    Value structValue = Value.newBuilder().setStructValue(struct).build();

    KeyValueQuery keyValueQuery =
        KeyValueQuery.newBuilder()
            .setKey("attributes.attribute_1")
            .setValue(structValue)
            .setOperator(OperatorEnum.Operator.LTE)
            .build();

    FindDatasets findDatasets =
        FindDatasets.newBuilder()
            .addDatasetIds(dataset1.getId())
            .addPredicates(keyValueQuery)
            .build();

    try {
      datasetServiceStub.findDatasets(findDatasets);
      fail();
    } catch (StatusRuntimeException exc) {
      Status status = Status.fromThrowable(exc);
      assertEquals(Status.UNIMPLEMENTED.getCode(), status.getCode());
    }

    LOGGER.info(
        "check for protobuf struct type in KeyValueQuery not implemented test start........");
  }

  /** Find dataset with value of attributes.attribute_1 <= 0.6543210 */
  @Test
  public void findDatasetsByAttributesTest() {
    LOGGER.info("FindDatasets by attribute test start................................");

    DatasetTest datasetTest = new DatasetTest();

    // get dataset with value of attributes.attribute_1 <= 0.6543210
    Value numValue = Value.newBuilder().setNumberValue(0.6543210).build();
    KeyValueQuery keyValueQuery =
        KeyValueQuery.newBuilder()
            .setKey("attributes.attribute_1")
            .setValue(numValue)
            .setOperator(OperatorEnum.Operator.LTE)
            .build();

    FindDatasets findDatasets = FindDatasets.newBuilder().addPredicates(keyValueQuery).build();

    FindDatasets.Response response = datasetServiceStub.findDatasets(findDatasets);
    LOGGER.info("FindDatasets Response : " + response.getDatasetsList());
    assertEquals(
        "Dataset count not match with expected dataset count",
        3,
        response.getDatasetsList().size());

    assertEquals(
        "Total records count not matched with expected records count",
        3,
        response.getTotalRecords());

    for (Dataset fetchedDataset : response.getDatasetsList()) {
      boolean doesAttributeExist = false;
      for (KeyValue fetchedAttribute : fetchedDataset.getAttributesList()) {
        if (fetchedAttribute.getKey().equals("attribute_1")) {
          doesAttributeExist = true;
          assertTrue(
              "Dataset attributes.attribute_1 not match with expected dataset attributes.attribute_1",
              fetchedAttribute.getValue().getNumberValue() <= 0.6543210);
        }
      }
      if (!doesAttributeExist) {
        fail("Expected attribute not found in fetched attributes");
      }
    }

    LOGGER.info("FindDatasets by attribute test start................................");
  }

  /**
   * Find dataset with value of attributes.attribute_1 <= 0.6543210 & attributes.attribute_2 == 0.31
   */
  @Test
  public void findDatasetsByMultipleAttributeTest() {
    LOGGER.info("FindDatasets by multiple attribute condition test start..................");

    DatasetTest datasetTest = new DatasetTest();

    List<KeyValueQuery> predicates = new ArrayList<>();
    Value numValue = Value.newBuilder().setNumberValue(0.6543210).build();
    KeyValueQuery keyValueQuery =
        KeyValueQuery.newBuilder()
            .setKey("attributes.attribute_1")
            .setValue(numValue)
            .setOperator(OperatorEnum.Operator.LTE)
            .build();
    predicates.add(keyValueQuery);

    numValue = Value.newBuilder().setNumberValue(0.31).build();
    KeyValueQuery keyValueQuery2 =
        KeyValueQuery.newBuilder()
            .setKey("attributes.attribute_2")
            .setValue(numValue)
            .setOperator(OperatorEnum.Operator.EQ)
            .build();
    predicates.add(keyValueQuery2);

    FindDatasets findDatasets =
        FindDatasets.newBuilder()
            .addAllDatasetIds(datasetMap.keySet())
            .addAllPredicates(predicates)
            .setIdsOnly(true)
            .build();

    FindDatasets.Response response = datasetServiceStub.findDatasets(findDatasets);
    LOGGER.info("FindDatasets Response : " + response.getDatasetsCount());
    assertEquals(
        "Dataset count not match with expected dataset count", 1, response.getDatasetsCount());
    assertEquals(
        "Dataset not match with expected dataset",
        dataset2.getId(),
        response.getDatasetsList().get(0).getId());
    assertEquals(
        "Dataset not match with expected dataset", dataset2, response.getDatasetsList().get(0));
    assertEquals(
        "Total records count not matched with expected records count",
        1,
        response.getTotalRecords());

    LOGGER.info("FindDatasets by multiple attribute condition test stop..................");
  }

  /** Find dataset with value of metrics.accuracy >= 0.6543210 & tags == A7 */
  @Test
  public void findDatasetsByMetricsAndTagsTest() {
    LOGGER.info("FindDatasets by metrics and tags test start................................");

    List<KeyValueQuery> predicates = new ArrayList<>();
    Value stringValue = Value.newBuilder().setStringValue("A7").build();
    KeyValueQuery keyValueQuery =
        KeyValueQuery.newBuilder()
            .setKey("tags")
            .setValue(stringValue)
            .setOperator(OperatorEnum.Operator.EQ)
            .build();
    predicates.add(keyValueQuery);

    Value numValue = Value.newBuilder().setNumberValue(0.6543210).build();
    KeyValueQuery keyValueQuery2 =
        KeyValueQuery.newBuilder()
            .setKey("attributes.attribute_1")
            .setValue(numValue)
            .setOperator(OperatorEnum.Operator.GTE)
            .build();
    predicates.add(keyValueQuery2);

    FindDatasets findDatasets =
        FindDatasets.newBuilder()
            .addAllDatasetIds(datasetMap.keySet())
            .addAllPredicates(predicates)
            .build();

    FindDatasets.Response response = datasetServiceStub.findDatasets(findDatasets);
    LOGGER.info("FindDatasets Response : " + response.getDatasetsCount());
    assertEquals(
        "Dataset count not match with expected dataset count", 1, response.getDatasetsCount());
    assertEquals(
        "Dataset not match with expected dataset",
        dataset4.getId(),
        response.getDatasetsList().get(0).getId());
    assertEquals(
        "Total records count not matched with expected records count",
        1,
        response.getTotalRecords());

    LOGGER.info("FindDatasets by metrics and tags test stop................................");
  }

  /** Find dataset with value of endTime */
  @Test
  public void findDatasetsByDatasetEndTimeTest() {
    LOGGER.info("FindDatasets By Dataset EndTime test start................................");

    DatasetTest datasetTest = new DatasetTest();

    Value stringValue =
        Value.newBuilder().setStringValue(String.valueOf(dataset4.getTimeUpdated())).build();
    KeyValueQuery keyValueQuery =
        KeyValueQuery.newBuilder()
            .setKey(ModelDBConstants.TIME_UPDATED)
            .setValue(stringValue)
            .setOperator(OperatorEnum.Operator.EQ)
            .build();

    FindDatasets findDatasets =
        FindDatasets.newBuilder()
            .addAllDatasetIds(datasetMap.keySet())
            .addPredicates(keyValueQuery)
            .build();

    FindDatasets.Response response = datasetServiceStub.findDatasets(findDatasets);
    LOGGER.info("FindDatasets Response : " + response.getDatasetsCount());
    assertEquals(
        "Dataset count not match with expected dataset count", 1, response.getDatasetsCount());
    assertEquals(
        "DatasetRun not match with expected datasetRun",
        dataset4.getId(),
        response.getDatasetsList().get(0).getId());
    assertEquals(
        "Total records count not matched with expected records count",
        1,
        response.getTotalRecords());

    LOGGER.info("FindDatasets By Dataset EndTime test stop................................");
  }

  /** FInd Datasets by attribute with pagination */
  @Test
  public void findDatasetsByAttributeWithPaginationTest() {
    LOGGER.info(
        "FindDatasets by attribute with pagination test start................................");

    DatasetTest datasetTest = new DatasetTest();

    Value numValue = Value.newBuilder().setNumberValue(0.6543210).build();
    KeyValueQuery keyValueQuery2 =
        KeyValueQuery.newBuilder()
            .setKey("attributes.attribute_1")
            .setValue(numValue)
            .setOperator(OperatorEnum.Operator.LTE)
            .build();

    int pageLimit = 2;
    int count = 0;
    boolean isExpectedResultFound = false;
    for (int pageNumber = 1; pageNumber < 100; pageNumber++) {
      FindDatasets findDatasets =
          FindDatasets.newBuilder()
              .addAllDatasetIds(datasetMap.keySet())
              .addPredicates(keyValueQuery2)
              .setPageLimit(pageLimit)
              .setPageNumber(pageNumber)
              .setAscending(true)
              .setSortKey("name")
              .build();

      FindDatasets.Response response = datasetServiceStub.findDatasets(findDatasets);

      assertEquals(
          "Total records count not matched with expected records count",
          3,
          response.getTotalRecords());

      if (response.getDatasetsList() != null && response.getDatasetsList().size() > 0) {
        isExpectedResultFound = true;
        for (Dataset dataset : response.getDatasetsList()) {
          assertTrue(
              "Dataset not match with expected dataset", datasetMap.containsKey(dataset.getId()));

          if (count == 0) {
            assertEquals(
                "Dataset name not match with expected dataset name",
                dataset1.getName(),
                dataset.getName());
          } else if (count == 1) {
            assertEquals(
                "Dataset name not match with expected dataset name",
                dataset2.getName(),
                dataset.getName());
          } else if (count == 2) {
            assertEquals(
                "Dataset name not match with expected dataset name",
                dataset3.getName(),
                dataset.getName());
          }
          count++;
        }
      } else {
        if (isExpectedResultFound) {
          LOGGER.warn("More Dataset not found in database");
          assertTrue(true);
        } else {
          fail("Expected dataset not found in response");
        }
        break;
      }
    }

    LOGGER.info(
        "FindDatasets by attribute with pagination test start................................");
  }

  /** Check observations.attributes not support */
  @Test
  public void findDatasetsNotSupportObservationsAttributesTest() {
    LOGGER.info("FindDatasets not support the observation.attributes test start............");

    DatasetTest datasetTest = new DatasetTest();

    Value numValue = Value.newBuilder().setNumberValue(0.31).build();
    KeyValueQuery keyValueQuery2 =
        KeyValueQuery.newBuilder()
            .setKey("attributes.attribute_2")
            .setValue(numValue)
            .setOperator(OperatorEnum.Operator.EQ)
            .build();
    FindDatasets findDatasets =
        FindDatasets.newBuilder()
            .addAllDatasetIds(datasetMap.keySet())
            .addPredicates(keyValueQuery2)
            .setAscending(false)
            .setSortKey("observations.attribute.attr_1")
            .build();

    try {
      datasetServiceStub.findDatasets(findDatasets);
      fail();
    } catch (StatusRuntimeException e) {
      Status status = Status.fromThrowable(e);
      LOGGER.warn("Error Code : " + status.getCode() + " Description : " + status.getDescription());
      assertEquals(Status.UNIMPLEMENTED.getCode(), status.getCode());
    }

    LOGGER.info("FindDatasets not support the observation.attributes test stop............");
  }

  /** Find datasets with value of tags */
  @Test
  public void findDatasetsByTagsTest() {
    LOGGER.info("FindDatasets by tags test start................................");

    DatasetTest datasetTest = new DatasetTest();

    // get dataset with value of tags == test_tag_123
    Value stringValue1 = Value.newBuilder().setStringValue("A1").build();
    KeyValueQuery keyValueQueryTag1 =
        KeyValueQuery.newBuilder()
            .setKey("tags")
            .setValue(stringValue1)
            .setOperator(OperatorEnum.Operator.EQ)
            .build();
    // get datasetRun with value of tags == test_tag_456
<<<<<<< HEAD
    Value stringValue2 = Value.newBuilder().setStringValue("A5").build();
=======
    Value stringValue2 = Value.newBuilder().setStringValue("A4").build();
>>>>>>> 2a7424f1
    KeyValueQuery keyValueQueryTag2 =
        KeyValueQuery.newBuilder()
            .setKey("tags")
            .setValue(stringValue2)
            .setOperator(OperatorEnum.Operator.EQ)
            .build();

    FindDatasets findDatasets =
        FindDatasets.newBuilder()
            .addAllDatasetIds(datasetMap.keySet())
            .addPredicates(keyValueQueryTag1)
            .addPredicates(keyValueQueryTag2)
            .build();

    FindDatasets.Response response = datasetServiceStub.findDatasets(findDatasets);
    LOGGER.info("FindDatasets Response : " + response.getDatasetsCount());
    assertEquals(
        "Dataset count not match with expected dataset count", 1, response.getDatasetsCount());
    assertEquals(
        "Dataset not match with expected dataset",
        dataset2.getId(),
        response.getDatasetsList().get(0).getId());
    assertEquals(
        "Total records count not matched with expected records count",
        1,
        response.getTotalRecords());

    LOGGER.info("FindDatasets by tags test start................................");
  }

  /** Find datasets with attribute predicates and sort by attribute key */
  @Test
  public void findAndSortDatasetsByAttributeTest() {
    LOGGER.info("Find and sort Datasets by attributes test start................................");

    Value numValueLoss = Value.newBuilder().setNumberValue(0.6543210).build();
    KeyValueQuery keyValueQueryAttribute_1 =
        KeyValueQuery.newBuilder()
            .setKey("attributes.attribute_1")
            .setValue(numValueLoss)
            .setOperator(OperatorEnum.Operator.LTE)
            .build();

    FindDatasets findDatasets =
        FindDatasets.newBuilder()
            .addAllDatasetIds(datasetMap.keySet())
            .addPredicates(keyValueQueryAttribute_1)
            .setAscending(false)
            .setSortKey("attributes.attribute_1")
            .build();

    FindDatasets.Response response = datasetServiceStub.findDatasets(findDatasets);

    assertEquals(
        "Total records count not matched with expected records count",
        3,
        response.getTotalRecords());
    assertEquals(
        "Dataset count not match with expected dataset count", 3, response.getDatasetsCount());

    KeyValueQuery keyValueQueryAccuracy =
        KeyValueQuery.newBuilder()
            .setKey("attributes.attribute_2")
            .setValue(Value.newBuilder().setNumberValue(0.654321).build())
            .setOperator(OperatorEnum.Operator.LTE)
            .build();
    findDatasets =
        FindDatasets.newBuilder()
            .addAllDatasetIds(datasetMap.keySet())
            .addPredicates(keyValueQueryAttribute_1)
            .addPredicates(keyValueQueryAccuracy)
            .setAscending(false)
            .setSortKey("attributes.attribute_1")
            .build();
    response = datasetServiceStub.findDatasets(findDatasets);

    assertEquals(
        "Total records count not matched with expected records count",
        2,
        response.getTotalRecords());
    assertEquals(
        "Dataset count not match with expected dataset count", 2, response.getDatasetsCount());

    numValueLoss = Value.newBuilder().setNumberValue(0.6543210).build();
    keyValueQueryAttribute_1 =
        KeyValueQuery.newBuilder()
            .setKey("attributes.attribute_1")
            .setValue(numValueLoss)
            .setOperator(OperatorEnum.Operator.LTE)
            .build();

    findDatasets =
        FindDatasets.newBuilder()
            .addAllDatasetIds(datasetMap.keySet())
            .addPredicates(keyValueQueryAttribute_1)
            .setAscending(false)
            .setIdsOnly(true)
            .setSortKey("attributes.attribute_1")
            .build();

    response = datasetServiceStub.findDatasets(findDatasets);

    assertEquals(
        "Total records count not matched with expected records count",
        3,
        response.getTotalRecords());
    assertEquals(
        "Dataset count not match with expected dataset count", 3, response.getDatasetsCount());

    for (int index = 0; index < response.getDatasetsCount(); index++) {
      Dataset dataset = response.getDatasetsList().get(index);
      if (index == 0) {
        assertEquals("Dataset not match with expected dataset", dataset3, dataset);
        assertEquals(
            "Dataset Id not match with expected dataset Id", dataset3.getId(), dataset.getId());
      } else if (index == 1) {
        assertEquals("Dataset not match with expected dataset", dataset2, dataset);
        assertEquals(
            "Dataset Id not match with expected dataset Id", dataset2.getId(), dataset.getId());
      } else if (index == 2) {
        assertEquals("Dataset not match with expected dataset", dataset1, dataset);
        assertEquals(
            "Dataset Id not match with expected dataset Id", dataset1.getId(), dataset.getId());
      }
    }

    LOGGER.info("Find and sort Datasets by attributes test start................................");
  }

  /** Find public datasets sort by name */
  @Test
  public void findPublicDatasetsSortingByNameTest() {
    LOGGER.info(
        "Find public Datasets with sorting by name test start................................");

    KeyValueQuery keyValueQuery =
        KeyValueQuery.newBuilder()
            .setKey(ModelDBConstants.DATASET_VISIBILITY)
            .setValue(Value.newBuilder().setStringValue("PUBLIC").build())
            .setOperator(OperatorEnum.Operator.EQ)
            .build();
    FindDatasets findDatasets =
        FindDatasets.newBuilder()
            .addPredicates(keyValueQuery)
            .setAscending(false)
            .setIdsOnly(false)
            .setSortKey("name")
            .build();

    FindDatasets.Response response = datasetServiceStub.findDatasets(findDatasets);
    assertEquals(
        "Total records count not matched with expected records count",
        1,
        response.getTotalRecords());
    assertEquals(
        "Dataset count not match with expected dataset count", 1, response.getDatasetsCount());
    assertEquals(
        "Dataset Id not match with expected dataset Id",
        dataset4.getId(),
        response.getDatasets(0).getId());

    keyValueQuery =
        KeyValueQuery.newBuilder()
            .setKey(ModelDBConstants.DATASET_VISIBILITY)
            .setValue(Value.newBuilder().setStringValue("PUBLIC").build())
            .setOperator(OperatorEnum.Operator.NE)
            .build();
    findDatasets =
        FindDatasets.newBuilder().addPredicates(keyValueQuery).setSortKey("name").build();

    response = datasetServiceStub.findDatasets(findDatasets);
    assertEquals(
        "Total records count not matched with expected records count",
        3,
        response.getTotalRecords());
    assertEquals(
        "Dataset count not match with expected dataset count", 3, response.getDatasetsCount());
    assertEquals(
        "Dataset Id not match with expected dataset Id",
        dataset3.getId(),
        response.getDatasets(0).getId());

    findDatasets =
        FindDatasets.newBuilder()
            .addPredicates(keyValueQuery)
            .setAscending(true)
            .setSortKey("name")
            .build();

    response = datasetServiceStub.findDatasets(findDatasets);
    assertEquals(
        "Total records count not matched with expected records count",
        3,
        response.getTotalRecords());
    assertEquals(
        "Dataset count not match with expected dataset count", 3, response.getDatasetsCount());
    assertEquals(
        "Dataset Id not match with expected dataset Id",
        dataset1.getId(),
        response.getDatasets(0).getId());

    LOGGER.info(
        "Find public Datasets with sorting by name test start................................");
  }

  /** Validation check for the predicate value with empty string which is not valid */
  @Test
  public void findDatasetVersionsPredicateValueEmptyNegativeTest() {
    LOGGER.info("DatasetVersions predicate value is empty negative test start.........");

    // Validate check for predicate value not empty
    List<KeyValueQuery> predicates = new ArrayList<>();
    Value stringValueType = Value.newBuilder().setStringValue("").build();

    KeyValueQuery keyValueQuery =
        KeyValueQuery.newBuilder()
            .setKey("attributes.attribute_1")
            .setValue(stringValueType)
            .setOperator(OperatorEnum.Operator.LTE)
            .build();
    predicates.add(keyValueQuery);

    FindDatasetVersions findDatasetVersions =
        FindDatasetVersions.newBuilder()
            .setDatasetId(dataset1.getId())
            .addDatasetVersionIds(datasetVersion1.getId())
            .addAllPredicates(predicates)
            // .setIdsOnly(true)
            .build();
    try {
      datasetVersionServiceStub.findDatasetVersions(findDatasetVersions);
      fail();
    } catch (StatusRuntimeException exc) {
      Status status = Status.fromThrowable(exc);
      assertEquals(Status.INVALID_ARGUMENT.getCode(), status.getCode());
    }

    // If key is not set in predicate
    findDatasetVersions =
        FindDatasetVersions.newBuilder()
            .setDatasetId(dataset1.getId())
            .addDatasetVersionIds(datasetVersion1.getId())
            .addPredicates(
                KeyValueQuery.newBuilder()
                    .setValue(Value.newBuilder().setNumberValue(11).build())
                    .build())
            .build();

    try {
      datasetVersionServiceStub.findDatasetVersions(findDatasetVersions);
      fail();
    } catch (StatusRuntimeException exc) {
      Status status = Status.fromThrowable(exc);
      assertEquals(Status.INVALID_ARGUMENT.getCode(), status.getCode());
    }

    LOGGER.info("DatasetVersions predicate value is empty negative test stop..............");
  }

  /** Validate check for protobuf struct type in KeyValueQuery not implemented */
  @Test
  public void findDatasetVersionStructTypeNotImplemented() {
    LOGGER.info(
        "Check for protobuf struct type in KeyValueQuery not implemented test start........");

    // Validate check for struct Type not implemented
    Value numValue = Value.newBuilder().setNumberValue(17.1716586149719).build();

    Struct.Builder struct = Struct.newBuilder();
    struct.putFields("number_value", numValue);
    struct.build();
    Value structValue = Value.newBuilder().setStructValue(struct).build();

    KeyValueQuery keyValueQuery =
        KeyValueQuery.newBuilder()
            .setKey("attributes.attribute_1")
            .setValue(structValue)
            .setOperator(OperatorEnum.Operator.LTE)
            .build();

    FindDatasetVersions findDatasetVersions =
        FindDatasetVersions.newBuilder()
            .setDatasetId(dataset1.getId())
            .addDatasetVersionIds(datasetVersion1.getId())
            .addPredicates(keyValueQuery)
            .build();

    try {
      datasetVersionServiceStub.findDatasetVersions(findDatasetVersions);
      fail();
    } catch (StatusRuntimeException exc) {
      Status status = Status.fromThrowable(exc);
      assertEquals(Status.UNIMPLEMENTED.getCode(), status.getCode());
    }

    LOGGER.info(
        "Check for protobuf struct type in KeyValueQuery not implemented test stop........");
  }

  /** Find datasetVersion with value of attributes.attribute_1 <= 0.6543210 */
  @Test
  public void findDatasetVersionsByAttributeTest() {
    LOGGER.info("FindDatasetVersions by attribute test start................................");

    // get datasetVersion with value of attributes.attribute_1 <= 0.6543210
    Value numValue = Value.newBuilder().setStringValue("0.6543210").build();
    KeyValueQuery keyValueQuery =
        KeyValueQuery.newBuilder()
            .setKey("attributes.attribute_1")
            .setValue(numValue)
            .setOperator(OperatorEnum.Operator.LTE)
            .build();

    FindDatasetVersions findDatasetVersions =
        FindDatasetVersions.newBuilder()
            .setDatasetId(dataset1.getId())
            .addPredicates(keyValueQuery)
            .build();

    FindDatasetVersions.Response response =
        datasetVersionServiceStub.findDatasetVersions(findDatasetVersions);
    LOGGER.info("FindDatasetVersions Response : " + response.getDatasetVersionsList());
    assertEquals(
        "DatasetVersion count not match with expected datasetVersion count",
        3,
        response.getDatasetVersionsList().size());

    assertEquals(
        "Total records count not matched with expected records count",
        3,
        response.getTotalRecords());

    numValue = Value.newBuilder().setStringValue("0.6543210").build();
    keyValueQuery =
        KeyValueQuery.newBuilder()
            .setKey("attributes.attribute_1")
            .setValue(numValue)
            .setOperator(OperatorEnum.Operator.NE)
            .build();

    findDatasetVersions =
        FindDatasetVersions.newBuilder()
            .setDatasetId(dataset1.getId())
            .addPredicates(keyValueQuery)
            .build();

    response = datasetVersionServiceStub.findDatasetVersions(findDatasetVersions);
    LOGGER.info("FindDatasetVersions Response : " + response.getDatasetVersionsList());
    assertEquals(
        "DatasetVersion count not match with expected datasetVersion count",
        3,
        response.getDatasetVersionsList().size());

    assertEquals(
        "Total records count not matched with expected records count",
        3,
        response.getTotalRecords());

    LOGGER.info("FindDatasetVersions by attribute test stop................................");
  }

  /**
   * Find datasetVersion with value of attributes.attribute_1 <= 0.6543210 & attributes.attribute_2
   * == 0.31
   */
  @Test
  public void findDatasetVersionsByMultipleAttributeTest() {
    LOGGER.info("FindDatasetVersions by multiple attribute condition test start..............");

    List<KeyValueQuery> predicates = new ArrayList<>();
    Value numValue = Value.newBuilder().setStringValue("0.6543210").build();
    KeyValueQuery keyValueQuery =
        KeyValueQuery.newBuilder()
            .setKey("attributes.attribute_1")
            .setValue(numValue)
            .setOperator(OperatorEnum.Operator.LTE)
            .build();
    predicates.add(keyValueQuery);

    numValue = Value.newBuilder().setStringValue("0.31").build();
    KeyValueQuery keyValueQuery2 =
        KeyValueQuery.newBuilder()
            .setKey("attributes.attribute_2")
            .setValue(numValue)
            .setOperator(OperatorEnum.Operator.EQ)
            .build();
    predicates.add(keyValueQuery2);

    FindDatasetVersions findDatasetVersions =
        FindDatasetVersions.newBuilder()
            .setDatasetId(dataset1.getId())
            .addAllDatasetVersionIds(datasetVersionMap.keySet())
            .addAllPredicates(predicates)
            .setIdsOnly(true)
            .build();

    FindDatasetVersions.Response response =
        datasetVersionServiceStub.findDatasetVersions(findDatasetVersions);
    LOGGER.info("FindDatasetVersions Response : " + response.getDatasetVersionsCount());
    assertEquals(
        "DatasetVersion count not match with expected datasetVersion count",
        1,
        response.getDatasetVersionsCount());
    assertEquals(
        "DatasetVersion not match with expected datasetVersion",
        datasetVersion2.getId(),
        response.getDatasetVersionsList().get(0).getId());
    assertEquals(
        "DatasetVersion not match with expected datasetVersion",
        datasetVersion2,
        response.getDatasetVersionsList().get(0));
    assertEquals(
        "Total records count not matched with expected records count",
        1,
        response.getTotalRecords());

    LOGGER.info("FindDatasetVersions by multiple attribute condition test stop..............");
  }

  /** Find datasetVersion with value of metrics.accuracy >= 0.6543210 & tags == A7 */
  @Test
  public void findDatasetVersionsByMetricsAndTagsTest() {
    LOGGER.info("FindDatasetVersions by metrics and tags test start.........");

    List<KeyValueQuery> predicates = new ArrayList<>();
    Value stringValue = Value.newBuilder().setStringValue("A7").build();
    KeyValueQuery keyValueQuery =
        KeyValueQuery.newBuilder()
            .setKey("tags")
            .setValue(stringValue)
            .setOperator(OperatorEnum.Operator.EQ)
            .build();
    predicates.add(keyValueQuery);

    Value numValue = Value.newBuilder().setStringValue("0.6543210").build();
    KeyValueQuery keyValueQuery2 =
        KeyValueQuery.newBuilder()
            .setKey("attributes.attribute_1")
            .setValue(numValue)
            .setOperator(OperatorEnum.Operator.GTE)
            .build();
    predicates.add(keyValueQuery2);

    FindDatasetVersions findDatasetVersions =
        FindDatasetVersions.newBuilder()
            .setDatasetId(dataset1.getId())
            .addAllDatasetVersionIds(datasetVersionMap.keySet())
            .addAllPredicates(predicates)
            .build();

    FindDatasetVersions.Response response =
        datasetVersionServiceStub.findDatasetVersions(findDatasetVersions);
    LOGGER.info("FindDatasetVersions Response : " + response.getDatasetVersionsCount());
    assertEquals(
        "DatasetVersion count not match with expected datasetVersion count",
        1,
        response.getDatasetVersionsCount());
    assertEquals(
        "DatasetVersion not match with expected datasetVersion",
        datasetVersion4.getId(),
        response.getDatasetVersionsList().get(0).getId());
    assertEquals(
        "Total records count not matched with expected records count",
        1,
        response.getTotalRecords());

    LOGGER.info("FindDatasetVersions by metrics and tags test stop.........");
  }

  /** Find datasetVersion with value of endTime */
  @Test
  @Ignore
  public void findDatasetVersionsByEndTimeTest() {
    LOGGER.info("FindDatasetVersions by datasetVersion EndTime test start..........");

    Value stringValue =
        Value.newBuilder().setStringValue(String.valueOf(datasetVersion4.getTimeUpdated())).build();
    KeyValueQuery keyValueQuery =
        KeyValueQuery.newBuilder()
            .setKey(ModelDBConstants.DATE_UPDATED)
            .setValue(stringValue)
            .setOperator(OperatorEnum.Operator.EQ)
            .build();

    FindDatasetVersions findDatasetVersions =
        FindDatasetVersions.newBuilder()
            .setDatasetId(dataset1.getId())
            .addAllDatasetVersionIds(datasetVersionMap.keySet())
            .addPredicates(keyValueQuery)
            .build();

    FindDatasetVersions.Response response =
        datasetVersionServiceStub.findDatasetVersions(findDatasetVersions);
    LOGGER.info("FindDatasetVersions Response : " + response.getDatasetVersionsCount());
    assertEquals(
        "DatasetVersion count not match with expected datasetVersion count",
        1,
        response.getDatasetVersionsCount());
    assertEquals(
        "DatasetVersionRun not match with expected datasetVersionRun",
        datasetVersion4.getId(),
        response.getDatasetVersionsList().get(0).getId());
    assertEquals(
        "Total records count not matched with expected records count",
        1,
        response.getTotalRecords());

    LOGGER.info("FindDatasetVersions by datasetVersion EndTime test stop..........");
  }

  /** Find DatasetVersion by attribute with pagination */
  @Test
  public void findDatasetVersionsByAtrributeWithPaginationTest() {
    LOGGER.info("FindDatasetVersions by attribute with pagination test start...........");

    Value numValue = Value.newBuilder().setStringValue("0.6543210").build();
    KeyValueQuery keyValueQuery2 =
        KeyValueQuery.newBuilder()
            .setKey("attributes.attribute_1")
            .setValue(numValue)
            .setOperator(OperatorEnum.Operator.LTE)
            .build();

    int pageLimit = 2;
    boolean isExpectedResultFound = false;
    for (int pageNumber = 1; pageNumber < 100; pageNumber++) {
      FindDatasetVersions findDatasetVersions =
          FindDatasetVersions.newBuilder()
              .setDatasetId(dataset1.getId())
              .addAllDatasetVersionIds(datasetVersionMap.keySet())
              .addPredicates(keyValueQuery2)
              .setPageLimit(pageLimit)
              .setPageNumber(pageNumber)
              .setAscending(true)
              .setSortKey("version")
              .build();

      FindDatasetVersions.Response response =
          datasetVersionServiceStub.findDatasetVersions(findDatasetVersions);

      assertEquals(
          "Total records count not matched with expected records count",
          3,
          response.getTotalRecords());

      if (response.getDatasetVersionsList() != null
          && response.getDatasetVersionsList().size() > 0) {
        isExpectedResultFound = true;
        for (DatasetVersion datasetVersion : response.getDatasetVersionsList()) {
          assertEquals(
              "DatasetVersion not match with expected datasetVersion",
              datasetVersionMap.get(datasetVersion.getId()),
              datasetVersion);
        }
      } else {
        if (isExpectedResultFound) {
          LOGGER.warn("More DatasetVersion not found in database");
          assertTrue(true);
        } else {
          fail("Expected datasetVersion not found in response");
        }
        break;
      }
    }

    LOGGER.info("FindDatasetVersions by attribute with pagination test stop...........");
  }

  /** Check observations.attributes not support */
  @Test
  @Ignore
  public void findDatasetVersionsNotSupportObservationsAttributesTest() {
    LOGGER.info("FindDatasetVersions not support the observation.attributes test start........");

    Value numValue = Value.newBuilder().setStringValue("0.31").build();
    KeyValueQuery keyValueQuery2 =
        KeyValueQuery.newBuilder()
            .setKey("attributes.attribute_2")
            .setValue(numValue)
            .setOperator(OperatorEnum.Operator.EQ)
            .build();

    FindDatasetVersions findDatasetVersions =
        FindDatasetVersions.newBuilder()
            .setDatasetId(dataset1.getId())
            .addAllDatasetVersionIds(datasetVersionMap.keySet())
            .addPredicates(keyValueQuery2)
            .setAscending(false)
            .setSortKey("observations.attribute.attr_1")
            .build();

    try {
      datasetVersionServiceStub.findDatasetVersions(findDatasetVersions);
      fail();
    } catch (StatusRuntimeException e) {
      Status status = Status.fromThrowable(e);
      LOGGER.warn("Error Code : " + status.getCode() + " Description : " + status.getDescription());
      assertEquals(Status.UNIMPLEMENTED.getCode(), status.getCode());
    }

    LOGGER.info("FindDatasetVersions not support the observation.attributes test stop........");
  }

  /** Find datasetVersion with value of tags */
  @Test
  public void findDatasetVersionsByTagsTest() {
    LOGGER.info("FindDatasetVersions by tags test start................................");

    Value stringValue1 = Value.newBuilder().setStringValue("A1").build();
    KeyValueQuery keyValueQueryTag1 =
        KeyValueQuery.newBuilder()
            .setKey("tags")
            .setValue(stringValue1)
            .setOperator(OperatorEnum.Operator.EQ)
            .build();
    // get datasetVersionRun with value of tags == test_tag_456
    Value stringValue2 = Value.newBuilder().setStringValue("A5").build();
    KeyValueQuery keyValueQueryTag2 =
        KeyValueQuery.newBuilder()
            .setKey("tags")
            .setValue(stringValue2)
            .setOperator(OperatorEnum.Operator.EQ)
            .build();

    FindDatasetVersions findDatasetVersions =
        FindDatasetVersions.newBuilder()
            .setDatasetId(dataset1.getId())
            .addAllDatasetVersionIds(datasetVersionMap.keySet())
            .addPredicates(keyValueQueryTag1)
            .addPredicates(keyValueQueryTag2)
            .build();

    FindDatasetVersions.Response response =
        datasetVersionServiceStub.findDatasetVersions(findDatasetVersions);
    LOGGER.info("FindDatasetVersions Response : " + response.getDatasetVersionsCount());
    assertEquals(
        "DatasetVersion count not match with expected datasetVersion count",
        1,
        response.getDatasetVersionsCount());
    assertEquals(
        "DatasetVersion not match with expected datasetVersion",
        datasetVersion3.getId(),
        response.getDatasetVersionsList().get(0).getId());
    assertEquals(
        "Total records count not matched with expected records count",
        1,
        response.getTotalRecords());

    stringValue1 = Value.newBuilder().setStringValue("A11111").build();
    keyValueQueryTag1 =
        KeyValueQuery.newBuilder()
            .setKey("tags")
            .setValue(stringValue1)
            .setOperator(OperatorEnum.Operator.EQ)
            .build();

    findDatasetVersions =
        FindDatasetVersions.newBuilder()
            .setDatasetId(dataset1.getId())
            .addAllDatasetVersionIds(datasetVersionMap.keySet())
            .addPredicates(keyValueQueryTag1)
            .build();

    response = datasetVersionServiceStub.findDatasetVersions(findDatasetVersions);
    LOGGER.info("FindDatasetVersions Response : " + response.getDatasetVersionsCount());
    assertEquals(
        "DatasetVersion count not match with expected datasetVersion count",
        0,
        response.getDatasetVersionsCount());
    assertEquals(
        "Total records count not matched with expected records count",
        0,
        response.getTotalRecords());

    stringValue1 = Value.newBuilder().setStringValue("A2").build();
    keyValueQueryTag1 =
        KeyValueQuery.newBuilder()
            .setKey("tags")
            .setValue(stringValue1)
            .setOperator(OperatorEnum.Operator.NE)
            .build();

    findDatasetVersions =
        FindDatasetVersions.newBuilder()
            .setDatasetId(dataset1.getId())
            .addAllDatasetVersionIds(datasetVersionMap.keySet())
            .addPredicates(keyValueQueryTag1)
            .build();

    response = datasetVersionServiceStub.findDatasetVersions(findDatasetVersions);
    LOGGER.info("FindDatasetVersions Response : " + response.getDatasetVersionsCount());
    assertEquals(
        "DatasetVersion count not match with expected datasetVersion count",
        3,
        response.getDatasetVersionsCount());
    assertEquals(
        "Total records count not matched with expected records count",
        3,
        response.getTotalRecords());

    stringValue1 = Value.newBuilder().setStringValue("A2").build();
    keyValueQueryTag1 =
        KeyValueQuery.newBuilder()
            .setKey("tags")
            .setValue(stringValue1)
            .setOperator(OperatorEnum.Operator.NOT_CONTAIN)
            .build();

    findDatasetVersions =
        FindDatasetVersions.newBuilder()
            .setDatasetId(dataset1.getId())
            .addAllDatasetVersionIds(datasetVersionMap.keySet())
            .addPredicates(keyValueQueryTag1)
            .build();

    response = datasetVersionServiceStub.findDatasetVersions(findDatasetVersions);
    LOGGER.info("FindDatasetVersions Response : " + response.getDatasetVersionsCount());
    assertEquals(
        "DatasetVersion count not match with expected datasetVersion count",
        3,
        response.getDatasetVersionsCount());
    assertEquals(
        "Total records count not matched with expected records count",
        3,
        response.getTotalRecords());

    LOGGER.info("FindDatasetVersions by tags test stop................................");
  }

  /** Find datasetVersions with attribute predicates and sort by attribute key */
  @Test
  public void findAndSortDatasetVersionsByAttributeTest() {
    LOGGER.info("Find and Sort DatasetVersions By attribute test start................");

    Value numValueLoss = Value.newBuilder().setStringValue("0.6543210").build();
    KeyValueQuery keyValueQueryAttribute_1 =
        KeyValueQuery.newBuilder()
            .setKey("attributes.attribute_1")
            .setValue(numValueLoss)
            .setOperator(OperatorEnum.Operator.LTE)
            .build();

    FindDatasetVersions findDatasetVersions =
        FindDatasetVersions.newBuilder()
            .setDatasetId(dataset1.getId())
            .addAllDatasetVersionIds(datasetVersionMap.keySet())
            .addPredicates(keyValueQueryAttribute_1)
            .setAscending(false)
            .setSortKey("attributes.attribute_1")
            .build();

    FindDatasetVersions.Response response =
        datasetVersionServiceStub.findDatasetVersions(findDatasetVersions);

    assertEquals(
        "Total records count not matched with expected records count",
        3,
        response.getTotalRecords());
    assertEquals(
        "DatasetVersion count not match with expected datasetVersion count",
        3,
        response.getDatasetVersionsCount());

    KeyValueQuery keyValueQueryAccuracy =
        KeyValueQuery.newBuilder()
            .setKey("attributes.attribute_2")
            .setValue(Value.newBuilder().setStringValue("0.6543210").build())
            .setOperator(OperatorEnum.Operator.LTE)
            .build();
    findDatasetVersions =
        FindDatasetVersions.newBuilder()
            .setDatasetId(dataset1.getId())
            .addAllDatasetVersionIds(datasetVersionMap.keySet())
            .addPredicates(keyValueQueryAttribute_1)
            .addPredicates(keyValueQueryAccuracy)
            .setAscending(false)
            .setSortKey("attributes.attribute_1")
            .build();
    response = datasetVersionServiceStub.findDatasetVersions(findDatasetVersions);

    assertEquals(
        "Total records count not matched with expected records count",
        2,
        response.getTotalRecords());
    assertEquals(
        "DatasetVersion count not match with expected datasetVersion count",
        2,
        response.getDatasetVersionsCount());

    numValueLoss = Value.newBuilder().setStringValue("0.6543210").build();
    keyValueQueryAttribute_1 =
        KeyValueQuery.newBuilder()
            .setKey("attributes.attribute_1")
            .setValue(numValueLoss)
            .setOperator(OperatorEnum.Operator.LTE)
            .build();

    findDatasetVersions =
        FindDatasetVersions.newBuilder()
            .setDatasetId(dataset1.getId())
            .addAllDatasetVersionIds(datasetVersionMap.keySet())
            .addPredicates(keyValueQueryAttribute_1)
            .setAscending(false)
            .setIdsOnly(true)
            .setSortKey("attributes.attribute_1")
            .build();

    response = datasetVersionServiceStub.findDatasetVersions(findDatasetVersions);

    assertEquals(
        "Total records count not matched with expected records count",
        3,
        response.getTotalRecords());
    assertEquals(
        "DatasetVersion count not match with expected datasetVersion count",
        3,
        response.getDatasetVersionsCount());

    for (int index = 0; index < response.getDatasetVersionsCount(); index++) {
      DatasetVersion datasetVersion = response.getDatasetVersionsList().get(index);
      if (index == 0) {
        assertEquals(
            "DatasetVersion not match with expected datasetVersion",
            datasetVersion3,
            datasetVersion);
        assertEquals(
            "DatasetVersion Id not match with expected datasetVersion Id",
            datasetVersion3.getId(),
            datasetVersion.getId());
      } else if (index == 1) {
        assertEquals(
            "DatasetVersion not match with expected datasetVersion",
            datasetVersion2,
            datasetVersion);
        assertEquals(
            "DatasetVersion Id not match with expected datasetVersion Id",
            datasetVersion2.getId(),
            datasetVersion.getId());
      } else if (index == 2) {
        assertEquals(
            "DatasetVersion not match with expected datasetVersion",
            datasetVersion1,
            datasetVersion);
        assertEquals(
            "DatasetVersion Id not match with expected datasetVersion Id",
            datasetVersion1.getId(),
            datasetVersion.getId());
      }
    }

    LOGGER.info("Find and Sort DatasetVersions By attribute test stop................");
  }

  /** Find public visibility datasetVersions */
  @Test
  @Ignore
  public void findPublicDatasetVersionsTest() {
    LOGGER.info("Find Public DatasetVersions test start................................");

    KeyValueQuery keyValueQuery =
        KeyValueQuery.newBuilder()
            .setKey(ModelDBConstants.DATASET_VERSION_VISIBILITY)
            .setValue(Value.newBuilder().setStringValue("PUBLIC").build())
            .setOperator(OperatorEnum.Operator.EQ)
            .build();
    FindDatasetVersions findDatasetVersions =
        FindDatasetVersions.newBuilder()
            .setDatasetId(dataset1.getId())
            .addPredicates(keyValueQuery)
            .setAscending(false)
            .setIdsOnly(false)
            .setSortKey("version")
            .build();

    FindDatasetVersions.Response response =
        datasetVersionServiceStub.findDatasetVersions(findDatasetVersions);
    assertEquals(
        "Total records count not matched with expected records count",
        1,
        response.getTotalRecords());
    assertEquals(
        "DatasetVersion count not match with expected datasetVersion count",
        1,
        response.getDatasetVersionsCount());
    assertEquals(
        "DatasetVersion Id not match with expected datasetVersion Id",
        datasetVersion4.getId(),
        response.getDatasetVersions(0).getId());

    LOGGER.info("Find Public DatasetVersions test stop................................");
  }

  /** Find datasetVersions by workspace */
  @Test
  public void findDatasetVersionsByWorkspaceTest() {
    LOGGER.info("FindDatasetVersions by workspace test start................................");

    FindDatasetVersions findDatasetVersions =
        FindDatasetVersions.newBuilder().setDatasetId(dataset1.getId()).build();

    FindDatasetVersions.Response response =
        datasetVersionServiceStub.findDatasetVersions(findDatasetVersions);
    LOGGER.info("FindDatasetVersions Response : " + response.getDatasetVersionsCount());
    assertEquals(
        "DatasetVersion count not match with expected datasetVersion count",
        datasetVersionMap.size(),
        response.getDatasetVersionsCount());
    assertEquals(
        "Total records count not matched with expected records count",
        datasetVersionMap.size(),
        response.getTotalRecords());

    findDatasetVersions =
        FindDatasetVersions.newBuilder()
            .setDatasetId(dataset1.getId())
            .addDatasetVersionIds(datasetVersion1.getId())
            .build();

    response = datasetVersionServiceStub.findDatasetVersions(findDatasetVersions);
    LOGGER.info("FindDatasetVersions Response : " + response.getDatasetVersionsCount());
    assertEquals(
        "DatasetVersion count not match with expected datasetVersion count",
        1,
        response.getDatasetVersionsCount());
    assertEquals(
        "Total records count not matched with expected records count",
        1,
        response.getTotalRecords());

    LOGGER.info("FindDatasetVersions by workspace test stop................................");
  }

  @Test
  public void findDatasetsWithMarkedAsProtectedRepositoryTest() {
    LOGGER.info("FindDatasets test start................................");

    long id = RepositoryTest.createRepository(versioningServiceBlockingStub, NAME);

    FindDatasets findDatasets = FindDatasets.newBuilder().build();

    FindDatasets.Response response = datasetServiceStub.findDatasets(findDatasets);
    LOGGER.info("FindDatasets Response : " + response.getDatasetsCount());
    assertEquals(
        "Total records count not matched with expected records count",
        datasetVersionMap.size(),
        response.getTotalRecords());

    response
        .getDatasetsList()
        .forEach(
            dataset -> {
              if (dataset.getId().equals(String.valueOf(id))) {
                fail("Regular repository should not visible in protected repository list");
              }
            });

    DeleteRepositoryRequest deleteRepository =
        DeleteRepositoryRequest.newBuilder()
            .setRepositoryId(RepositoryIdentification.newBuilder().setRepoId(id))
            .build();
    DeleteRepositoryRequest.Response deleteResult =
        versioningServiceBlockingStub.deleteRepository(deleteRepository);
    Assert.assertTrue(deleteResult.getStatus());

    LOGGER.info("FindDatasets test stop................................");
  }

  @Test
  public void findDatasetVersionsByFuzzyOwnerTest() {
    LOGGER.info(
        "FindDatasetVersions by owner fuzzy search test start................................");
    if (app.getAuthServerHost() == null || app.getAuthServerPort() == null) {
      assertTrue(true);
      return;
    }
    GetUser getUserRequest =
        GetUser.newBuilder().setEmail(authClientInterceptor.getClient1Email()).build();
    // Get the user info by vertaId form the AuthService
    UserInfo testUser1 = uacServiceStub.getUser(getUserRequest);
    String testUser1UserName = testUser1.getVertaInfo().getUsername();

    // get datasetVersion with value of attributes.attribute_1 <= 0.6543210
    Value stringValue =
        Value.newBuilder().setStringValue(testUser1UserName.substring(0, 2)).build();
    KeyValueQuery keyValueQuery =
        KeyValueQuery.newBuilder()
            .setKey("commit.author")
            .setValue(stringValue)
            .setOperator(OperatorEnum.Operator.CONTAIN)
            .build();

    FindDatasetVersions findDatasetVersions =
        FindDatasetVersions.newBuilder()
            .setDatasetId(dataset1.getId())
            .addPredicates(keyValueQuery)
            .build();

    FindDatasetVersions.Response response =
        datasetVersionServiceStub.findDatasetVersions(findDatasetVersions);
    LOGGER.info("FindDatasetVersions Response : " + response.getDatasetVersionsList());
    assertEquals(
        "DatasetVersion count not match with expected datasetVersion count",
        4,
        response.getDatasetVersionsList().size());

    assertEquals(
        "Total records count not matched with expected records count",
        4,
        response.getTotalRecords());

    keyValueQuery =
        KeyValueQuery.newBuilder()
            .setKey("commit.author")
            .setValue(stringValue)
            .setOperator(OperatorEnum.Operator.NOT_CONTAIN)
            .build();
    findDatasetVersions =
        FindDatasetVersions.newBuilder()
            .setDatasetId(dataset1.getId())
            .addPredicates(keyValueQuery)
            .build();

    response = datasetVersionServiceStub.findDatasetVersions(findDatasetVersions);
    assertEquals(
        "Total records count not matched with expected records count",
        0,
        response.getTotalRecords());
    assertEquals(
        "DatasetVersion count not match with expected datasetVersion count",
        0,
        response.getDatasetVersionsCount());

    stringValue = Value.newBuilder().setStringValue("asdasdasd").build();
    keyValueQuery =
        KeyValueQuery.newBuilder()
            .setKey("commit.author")
            .setValue(stringValue)
            .setOperator(OperatorEnum.Operator.CONTAIN)
            .build();

    findDatasetVersions =
        FindDatasetVersions.newBuilder()
            .setDatasetId(dataset1.getId())
            .addPredicates(keyValueQuery)
            .build();

    response = datasetVersionServiceStub.findDatasetVersions(findDatasetVersions);
    LOGGER.info("FindDatasetVersions Response : " + response.getDatasetVersionsList());
    assertEquals(
        "DatasetVersion count not match with expected datasetVersion count",
        0,
        response.getDatasetVersionsList().size());

    stringValue = Value.newBuilder().setStringValue(dataset1.getOwner()).build();
    keyValueQuery =
        KeyValueQuery.newBuilder()
            .setKey("commit.author")
            .setValue(stringValue)
            .setOperator(OperatorEnum.Operator.EQ)
            .build();
    findDatasetVersions =
        FindDatasetVersions.newBuilder()
            .setDatasetId(dataset1.getId())
            .addPredicates(keyValueQuery)
            .build();

    response = datasetVersionServiceStub.findDatasetVersions(findDatasetVersions);
    assertEquals(
        "Total records count not matched with expected records count",
        4,
        response.getTotalRecords());
    assertEquals(
        "DatasetVersion count not match with expected datasetVersion count",
        4,
        response.getDatasetVersionsCount());

    LOGGER.info(
        "FindDatasetVersions by owner fuzzy search test stop ................................");
  }
}<|MERGE_RESOLUTION|>--- conflicted
+++ resolved
@@ -232,12 +232,6 @@
             .toBuilder()
             .addAttributes(attribute1)
             .addAttributes(attribute2)
-<<<<<<< HEAD
-            .addTags("A1")
-            .addTags("A5")
-            .addTags("A6")
-=======
->>>>>>> 2a7424f1
             .build();
     createDatasetResponse = datasetServiceStub.createDataset(createDatasetRequest);
     dataset3 = createDatasetResponse.getDataset();
@@ -824,11 +818,7 @@
             .setOperator(OperatorEnum.Operator.EQ)
             .build();
     // get datasetRun with value of tags == test_tag_456
-<<<<<<< HEAD
-    Value stringValue2 = Value.newBuilder().setStringValue("A5").build();
-=======
     Value stringValue2 = Value.newBuilder().setStringValue("A4").build();
->>>>>>> 2a7424f1
     KeyValueQuery keyValueQueryTag2 =
         KeyValueQuery.newBuilder()
             .setKey("tags")
