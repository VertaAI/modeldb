--- conflicted
+++ resolved
@@ -1486,173 +1486,6 @@
     LOGGER.info("FindDatasetVersions by tags test stop................................");
   }
 
-<<<<<<< HEAD
-  /** Find datasetVersions with attribute predicates and sort by attribute key */
-  @Test
-  @Ignore
-  public void findAndSortDatasetVersionsByAttributeTest() {
-    LOGGER.info("Find and Sort DatasetVersions By attribute test start................");
-
-    Value numValueLoss = Value.newBuilder().setStringValue("0.6543210").build();
-    KeyValueQuery keyValueQueryAttribute_1 =
-        KeyValueQuery.newBuilder()
-            .setKey("attributes.attribute_1")
-            .setValue(numValueLoss)
-            .setOperator(OperatorEnum.Operator.LTE)
-            .build();
-
-    FindDatasetVersions findDatasetVersions =
-        FindDatasetVersions.newBuilder()
-            .setDatasetId(dataset1.getId())
-            .addAllDatasetVersionIds(datasetVersionMap.keySet())
-            .addPredicates(keyValueQueryAttribute_1)
-            .setAscending(false)
-            .setSortKey("attributes.attribute_1")
-            .build();
-
-    FindDatasetVersions.Response response =
-        datasetVersionServiceStub.findDatasetVersions(findDatasetVersions);
-
-    assertEquals(
-        "Total records count not matched with expected records count",
-        3,
-        response.getTotalRecords());
-    assertEquals(
-        "DatasetVersion count not match with expected datasetVersion count",
-        3,
-        response.getDatasetVersionsCount());
-
-    KeyValueQuery keyValueQueryAccuracy =
-        KeyValueQuery.newBuilder()
-            .setKey("attributes.attribute_2")
-            .setValue(Value.newBuilder().setStringValue("0.6543210").build())
-            .setOperator(OperatorEnum.Operator.LTE)
-            .build();
-    findDatasetVersions =
-        FindDatasetVersions.newBuilder()
-            .setDatasetId(dataset1.getId())
-            .addAllDatasetVersionIds(datasetVersionMap.keySet())
-            .addPredicates(keyValueQueryAttribute_1)
-            .addPredicates(keyValueQueryAccuracy)
-            .setAscending(false)
-            .setSortKey("attributes.attribute_1")
-            .build();
-    response = datasetVersionServiceStub.findDatasetVersions(findDatasetVersions);
-
-    assertEquals(
-        "Total records count not matched with expected records count",
-        2,
-        response.getTotalRecords());
-    assertEquals(
-        "DatasetVersion count not match with expected datasetVersion count",
-        2,
-        response.getDatasetVersionsCount());
-
-    numValueLoss = Value.newBuilder().setStringValue("0.6543210").build();
-    keyValueQueryAttribute_1 =
-        KeyValueQuery.newBuilder()
-            .setKey("attributes.attribute_1")
-            .setValue(numValueLoss)
-            .setOperator(OperatorEnum.Operator.LTE)
-            .build();
-
-    findDatasetVersions =
-        FindDatasetVersions.newBuilder()
-            .setDatasetId(dataset1.getId())
-            .addAllDatasetVersionIds(datasetVersionMap.keySet())
-            .addPredicates(keyValueQueryAttribute_1)
-            .setAscending(false)
-            .setIdsOnly(true)
-            .setSortKey("attributes.attribute_1")
-            .build();
-
-    response = datasetVersionServiceStub.findDatasetVersions(findDatasetVersions);
-
-    assertEquals(
-        "Total records count not matched with expected records count",
-        3,
-        response.getTotalRecords());
-    assertEquals(
-        "DatasetVersion count not match with expected datasetVersion count",
-        3,
-        response.getDatasetVersionsCount());
-
-    for (int index = 0; index < response.getDatasetVersionsCount(); index++) {
-      DatasetVersion datasetVersion = response.getDatasetVersionsList().get(index);
-      if (index == 0) {
-        assertEquals(
-            "DatasetVersion not match with expected datasetVersion",
-            datasetVersion3,
-            datasetVersion);
-        assertEquals(
-            "DatasetVersion Id not match with expected datasetVersion Id",
-            datasetVersion3.getId(),
-            datasetVersion.getId());
-      } else if (index == 1) {
-        assertEquals(
-            "DatasetVersion not match with expected datasetVersion",
-            datasetVersion2,
-            datasetVersion);
-        assertEquals(
-            "DatasetVersion Id not match with expected datasetVersion Id",
-            datasetVersion2.getId(),
-            datasetVersion.getId());
-      } else if (index == 2) {
-        assertEquals(
-            "DatasetVersion not match with expected datasetVersion",
-            datasetVersion1,
-            datasetVersion);
-        assertEquals(
-            "DatasetVersion Id not match with expected datasetVersion Id",
-            datasetVersion1.getId(),
-            datasetVersion.getId());
-      }
-    }
-
-    LOGGER.info("Find and Sort DatasetVersions By attribute test stop................");
-  }
-
-  /** Find public visibility datasetVersions */
-  @Test
-  @Ignore
-  public void findPublicDatasetVersionsTest() {
-    LOGGER.info("Find Public DatasetVersions test start................................");
-
-    KeyValueQuery keyValueQuery =
-        KeyValueQuery.newBuilder()
-            .setKey(ModelDBConstants.DATASET_VERSION_VISIBILITY)
-            .setValue(Value.newBuilder().setStringValue("PUBLIC").build())
-            .setOperator(OperatorEnum.Operator.EQ)
-            .build();
-    FindDatasetVersions findDatasetVersions =
-        FindDatasetVersions.newBuilder()
-            .setDatasetId(dataset1.getId())
-            .addPredicates(keyValueQuery)
-            .setAscending(false)
-            .setIdsOnly(false)
-            .setSortKey("version")
-            .build();
-
-    FindDatasetVersions.Response response =
-        datasetVersionServiceStub.findDatasetVersions(findDatasetVersions);
-    assertEquals(
-        "Total records count not matched with expected records count",
-        1,
-        response.getTotalRecords());
-    assertEquals(
-        "DatasetVersion count not match with expected datasetVersion count",
-        1,
-        response.getDatasetVersionsCount());
-    assertEquals(
-        "DatasetVersion Id not match with expected datasetVersion Id",
-        datasetVersion4.getId(),
-        response.getDatasetVersions(0).getId());
-
-    LOGGER.info("Find Public DatasetVersions test stop................................");
-  }
-
-=======
->>>>>>> 1010dbc9
   /** Find datasetVersions by workspace */
   @Test
   public void findDatasetVersionsByWorkspaceTest() {
