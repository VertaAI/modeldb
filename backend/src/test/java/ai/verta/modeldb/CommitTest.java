--- conflicted
+++ resolved
@@ -1,10 +1,7 @@
 package ai.verta.modeldb;
 
-import static ai.verta.modeldb.RepositoryTest.NAME;
 import static ai.verta.modeldb.RepositoryTest.createRepository;
-import static org.junit.Assert.assertEquals;
-import static org.junit.Assert.assertTrue;
-import static org.junit.Assert.fail;
+import static org.junit.Assert.*;
 
 import ai.verta.modeldb.authservice.AuthService;
 import ai.verta.modeldb.authservice.AuthServiceUtils;
@@ -790,11 +787,7 @@
     VersioningServiceBlockingStub versioningServiceBlockingStub =
         VersioningServiceGrpc.newBlockingStub(channel);
 
-<<<<<<< HEAD
-    long id = createRepository(versioningServiceBlockingStub, NAME);
-=======
     long id = createRepository(versioningServiceBlockingStub, RepositoryTest.NAME);
->>>>>>> de793c46
 
     GetBranchRequest getBranchRequest =
         GetBranchRequest.newBuilder()
