package ai.verta.modeldb;

import static ai.verta.modeldb.RepositoryTest.createRepository;
import static org.junit.Assert.*;

import ai.verta.common.ArtifactPart;
import ai.verta.common.KeyValueQuery;
import ai.verta.common.Pagination;
import ai.verta.modeldb.authservice.*;
<<<<<<< HEAD
import ai.verta.modeldb.config.Config;
import ai.verta.modeldb.cron_jobs.DeleteEntitiesCron;
=======
>>>>>>> aca8008e
import ai.verta.modeldb.exceptions.ModelDBException;
import ai.verta.modeldb.metadata.AddLabelsRequest;
import ai.verta.modeldb.metadata.DeleteLabelsRequest;
import ai.verta.modeldb.metadata.IDTypeEnum;
import ai.verta.modeldb.metadata.IdentificationType;
<<<<<<< HEAD
import ai.verta.modeldb.metadata.MetadataServiceGrpc;
=======
>>>>>>> aca8008e
import ai.verta.modeldb.versioning.Blob;
import ai.verta.modeldb.versioning.BlobDiff;
import ai.verta.modeldb.versioning.BlobDiff.ContentCase;
import ai.verta.modeldb.versioning.BlobExpanded;
import ai.verta.modeldb.versioning.BlobType;
import ai.verta.modeldb.versioning.CodeBlob;
import ai.verta.modeldb.versioning.Commit;
import ai.verta.modeldb.versioning.CommitMultipartVersionedBlobArtifact;
import ai.verta.modeldb.versioning.CommitVersionedBlobArtifactPart;
import ai.verta.modeldb.versioning.ConfigBlob;
import ai.verta.modeldb.versioning.ContinuousHyperparameterSetConfigBlob;
import ai.verta.modeldb.versioning.CreateCommitRequest;
import ai.verta.modeldb.versioning.DatasetBlob;
import ai.verta.modeldb.versioning.DeleteCommitRequest;
import ai.verta.modeldb.versioning.DeleteRepositoryRequest;
import ai.verta.modeldb.versioning.DeleteTagRequest;
import ai.verta.modeldb.versioning.DiffStatusEnum.DiffStatus;
import ai.verta.modeldb.versioning.DockerEnvironmentBlob;
import ai.verta.modeldb.versioning.EnvironmentBlob;
import ai.verta.modeldb.versioning.FileHasher;
import ai.verta.modeldb.versioning.FindRepositoriesBlobs;
import ai.verta.modeldb.versioning.GetBranchRequest;
import ai.verta.modeldb.versioning.GetCommitComponentRequest;
import ai.verta.modeldb.versioning.GetCommitRequest;
import ai.verta.modeldb.versioning.GetCommittedVersionedBlobArtifactParts;
import ai.verta.modeldb.versioning.GetUrlForBlobVersioned;
import ai.verta.modeldb.versioning.GitCodeBlob;
import ai.verta.modeldb.versioning.HyperparameterConfigBlob;
import ai.verta.modeldb.versioning.HyperparameterSetConfigBlob;
import ai.verta.modeldb.versioning.HyperparameterValuesConfigBlob;
import ai.verta.modeldb.versioning.ListCommitBlobsRequest;
import ai.verta.modeldb.versioning.ListCommitsRequest;
import ai.verta.modeldb.versioning.MergeRepositoryCommitsRequest;
import ai.verta.modeldb.versioning.NotebookCodeBlob;
import ai.verta.modeldb.versioning.PathDatasetBlob;
import ai.verta.modeldb.versioning.PathDatasetComponentBlob;
import ai.verta.modeldb.versioning.PathDatasetComponentDiff;
import ai.verta.modeldb.versioning.PathDatasetDiff;
import ai.verta.modeldb.versioning.PythonEnvironmentBlob;
import ai.verta.modeldb.versioning.PythonEnvironmentDiff;
import ai.verta.modeldb.versioning.PythonRequirementEnvironmentBlob;
import ai.verta.modeldb.versioning.PythonRequirementEnvironmentDiff;
import ai.verta.modeldb.versioning.QueryDatasetBlob;
import ai.verta.modeldb.versioning.QueryDatasetComponentBlob;
import ai.verta.modeldb.versioning.Repository;
import ai.verta.modeldb.versioning.RepositoryIdentification;
import ai.verta.modeldb.versioning.RevertRepositoryCommitsRequest;
import ai.verta.modeldb.versioning.S3DatasetBlob;
import ai.verta.modeldb.versioning.S3DatasetComponentBlob;
import ai.verta.modeldb.versioning.SetBranchRequest;
import ai.verta.modeldb.versioning.SetRepository;
import ai.verta.modeldb.versioning.SetTagRequest;
import ai.verta.modeldb.versioning.VersionEnvironmentBlob;
import ai.verta.modeldb.versioning.VersioningUtils;
import com.google.protobuf.Value;
import io.grpc.Status;
import io.grpc.Status.Code;
import io.grpc.StatusRuntimeException;
import java.io.IOException;
import java.io.OutputStreamWriter;
import java.net.HttpURLConnection;
import java.net.URL;
import java.security.NoSuchAlgorithmException;
import java.util.ArrayList;
import java.util.Arrays;
import java.util.Calendar;
import java.util.Date;
import java.util.HashSet;
import java.util.LinkedList;
import java.util.List;
import org.apache.logging.log4j.LogManager;
import org.apache.logging.log4j.Logger;
import org.junit.After;
import org.junit.Assert;
import org.junit.Before;
import org.junit.FixMethodOrder;
import org.junit.Ignore;
import org.junit.Test;
import org.junit.runner.RunWith;
import org.junit.runners.JUnit4;
import org.junit.runners.MethodSorters;

@RunWith(JUnit4.class)
@FixMethodOrder(MethodSorters.NAME_ASCENDING)
public class CommitTest extends TestsInit {

  private static final Logger LOGGER = LogManager.getLogger(CommitTest.class);
<<<<<<< HEAD
  private static String serverName = InProcessServerBuilder.generateName();
  private static InProcessServerBuilder serverBuilder =
      InProcessServerBuilder.forName(serverName).directExecutor();
  private static InProcessChannelBuilder channelBuilder =
      InProcessChannelBuilder.forName(serverName).directExecutor();
  private static InProcessChannelBuilder client2ChannelBuilder =
      InProcessChannelBuilder.forName(serverName).directExecutor();
  private static AuthClientInterceptor authClientInterceptor;
  private static Config config;
  private static DeleteEntitiesCron deleteEntitiesCron;

=======
>>>>>>> aca8008e
  private static long time = Calendar.getInstance().getTimeInMillis();
  private static Repository repository;
  private static Commit initialCommit;

<<<<<<< HEAD
  @SuppressWarnings("unchecked")
  @BeforeClass
  public static void setServerAndService() throws Exception {
    config = Config.getInstance();
    // Initialize services that we depend on
    ServiceSet services = ServiceSet.fromConfig(config);
    // Initialize data access
    DAOSet daos = DAOSet.fromServices(services);
    App.migrate(config);

    App.initializeBackendServices(serverBuilder, services, daos);
    serverBuilder.intercept(new AuthInterceptor());

    if (config.test != null) {
      authClientInterceptor = new AuthClientInterceptor(config.test);
      channelBuilder.intercept(authClientInterceptor.getClient1AuthInterceptor());
      client2ChannelBuilder.intercept(authClientInterceptor.getClient2AuthInterceptor());
    }

    if (config.hasAuth()) {
      ManagedChannel authServiceChannelClient1 =
          ManagedChannelBuilder.forTarget(config.authService.host + ":" + config.authService.port)
              .usePlaintext()
              .intercept(authClientInterceptor.getClient1AuthInterceptor())
              .build();

      uacServiceStub = UACServiceGrpc.newBlockingStub(authServiceChannelClient1);
      collaboratorServiceBlockingStub =
          CollaboratorServiceGrpc.newBlockingStub(authServiceChannelClient1);
    }

    ManagedChannel channel = channelBuilder.maxInboundMessageSize(1024).build();
    ManagedChannel client2Channel = client2ChannelBuilder.maxInboundMessageSize(1024).build();
    deleteEntitiesCron = new DeleteEntitiesCron(services.authService, services.roleService, 1000);

    serverBuilder.build().start();
    // Create all service blocking stub
    versioningServiceBlockingStub = VersioningServiceGrpc.newBlockingStub(channel);
    versioningServiceBlockingStubClient2 = VersioningServiceGrpc.newBlockingStub(client2Channel);
    metadataServiceBlockingStub = MetadataServiceGrpc.newBlockingStub(channel);
    datasetServiceStub = DatasetServiceGrpc.newBlockingStub(channel);
  }

  @AfterClass
  public static void removeServerAndService() {
    App.initiateShutdown(0);

    // Delete entities by cron job
    deleteEntitiesCron.run();

    // shutdown test server
    serverBuilder.build().shutdownNow();
  }

=======
>>>>>>> aca8008e
  @Before
  public void createEntities() {
    // Create all entities
    createRepositoryEntities();
  }

  private static void createRepositoryEntities() {
    String repoName = "Repo-" + new Date().getTime();
    SetRepository setRepository = RepositoryTest.getSetRepositoryRequest(repoName);
    SetRepository.Response result = versioningServiceBlockingStub.createRepository(setRepository);
    repository = result.getRepository();
    LOGGER.info("Repository created successfully");
    assertEquals(
        "Repository name not match with expected Repository name", repoName, repository.getName());

    GetBranchRequest getBranchRequest =
        GetBranchRequest.newBuilder()
            .setRepositoryId(
                RepositoryIdentification.newBuilder().setRepoId(repository.getId()).build())
            .setBranch(ModelDBConstants.MASTER_BRANCH)
            .build();
    GetBranchRequest.Response getBranchResponse =
        versioningServiceBlockingStub.getBranch(getBranchRequest);
    assertEquals(
        "Initial commit parameters not match with expected parameters",
        ModelDBConstants.INITIAL_COMMIT_MESSAGE,
        getBranchResponse.getCommit().getMessage());
    initialCommit = getBranchResponse.getCommit();
  }

  @After
  public void removeEntities() {
    for (Repository repo : new Repository[] {repository}) {
      DeleteRepositoryRequest deleteRepository =
          DeleteRepositoryRequest.newBuilder()
              .setRepositoryId(RepositoryIdentification.newBuilder().setRepoId(repo.getId()))
              .build();
      DeleteRepositoryRequest.Response response =
          versioningServiceBlockingStub.deleteRepository(deleteRepository);
      assertTrue("Repository not delete", response.getStatus());
    }
    repository = null;
    initialCommit = null;
  }

  private static PathDatasetComponentBlob getPathDatasetComponentBlob(String blobLocation) {
    return PathDatasetComponentBlob.newBuilder()
        .setPath(blobLocation)
        .setSize(2)
        .setLastModifiedAtSource(Calendar.getInstance().getTimeInMillis())
        .build();
  }

  private static PathDatasetBlob getPathDatasetBlob() {
    return PathDatasetBlob.newBuilder()
        .addComponents(
            getPathDatasetComponentBlob("/protos/proto/public/versioning/versioning.proto"))
        .build();
  }

  private Blob getPythonBlobFromRequirement(PythonRequirementEnvironmentBlob requirement) {
    return Blob.newBuilder()
        .setEnvironment(
            EnvironmentBlob.newBuilder()
                .setPython(
                    PythonEnvironmentBlob.newBuilder()
                        .setVersion(
                            VersionEnvironmentBlob.newBuilder().setMajor(3).setMinor(7).setPatch(5))
                        .addRequirements(requirement)
                        .addRequirements(
                            PythonRequirementEnvironmentBlob.newBuilder()
                                .setLibrary("verta")
                                .setConstraint("==")
                                .setVersion(
                                    VersionEnvironmentBlob.newBuilder().setMajor(14).setMinor(9)))))
        .build();
  }

  static Blob getBlob(Blob.ContentCase contentCase)
      throws ModelDBException, NoSuchAlgorithmException {
    switch (contentCase) {
      case DATASET:
        DatasetBlob datasetBlob = DatasetBlob.newBuilder().setPath(getPathDatasetBlob()).build();
        return Blob.newBuilder().setDataset(datasetBlob).build();
      case CODE:
        return getCodeBlobFromPath("abc");
      case ENVIRONMENT:
        break;
      case CONFIG:
        List<HyperparameterConfigBlob> hyperparameterConfigBlobs = getHyperparameterConfigList();
        List<HyperparameterSetConfigBlob> setConfigBlobs = getContinuesList();
        ConfigBlob configBlob =
            ConfigBlob.newBuilder()
                .addAllHyperparameters(hyperparameterConfigBlobs)
                .addAllHyperparameterSet(setConfigBlobs)
                .build();
        return Blob.newBuilder().setConfig(configBlob).build();
      case CONTENT_NOT_SET:
      default:
        throw new ModelDBException("Invalid blob type found", Status.Code.INVALID_ARGUMENT);
    }
    throw new ModelDBException("Invalid blob type found", Status.Code.INVALID_ARGUMENT);
  }

  public static Blob getHyperparameterConfigBlob(float value1, float value2) {
    List<HyperparameterConfigBlob> hyperparameterConfigBlobs = new ArrayList<>();
    hyperparameterConfigBlobs.add(
        HyperparameterConfigBlob.newBuilder()
            .setName("train")
            .setValue(HyperparameterValuesConfigBlob.newBuilder().setFloatValue(value1).build())
            .build());
    hyperparameterConfigBlobs.add(
        HyperparameterConfigBlob.newBuilder()
            .setName("tuning-blob")
            .setValue(HyperparameterValuesConfigBlob.newBuilder().setFloatValue(value2).build())
            .build());

    ConfigBlob configBlob =
        ConfigBlob.newBuilder().addAllHyperparameters(hyperparameterConfigBlobs).build();
    return Blob.newBuilder().setConfig(configBlob).build();
  }

  static List<HyperparameterConfigBlob> getHyperparameterConfigList() {
    List<HyperparameterConfigBlob> hyperparameterConfigBlobs = new ArrayList<>();
    hyperparameterConfigBlobs.add(
        HyperparameterConfigBlob.newBuilder()
            .setName("train")
            .setValue(HyperparameterValuesConfigBlob.newBuilder().setFloatValue(0.12F).build())
            .build());
    hyperparameterConfigBlobs.add(
        HyperparameterConfigBlob.newBuilder()
            .setName("tuning")
            .setValue(HyperparameterValuesConfigBlob.newBuilder().setFloatValue(0.9F).build())
            .build());
    return hyperparameterConfigBlobs;
  }

  static List<HyperparameterSetConfigBlob> getContinuesList() {
    List<HyperparameterSetConfigBlob> setConfigBlobs = new ArrayList<>();
    setConfigBlobs.add(
        HyperparameterSetConfigBlob.newBuilder()
            .setName("continues-hyperparameter-1")
            .setContinuous(
                ContinuousHyperparameterSetConfigBlob.newBuilder()
                    .setIntervalBegin(
                        HyperparameterValuesConfigBlob.newBuilder().setIntValue(2).build())
                    .setIntervalStep(
                        HyperparameterValuesConfigBlob.newBuilder().setIntValue(2).build())
                    .setIntervalEnd(
                        HyperparameterValuesConfigBlob.newBuilder().setIntValue(10).build())
                    .build())
            .build());
    setConfigBlobs.add(
        HyperparameterSetConfigBlob.newBuilder()
            .setName("continues-hyperparameter-2")
            .setContinuous(
                ContinuousHyperparameterSetConfigBlob.newBuilder()
                    .setIntervalBegin(
                        HyperparameterValuesConfigBlob.newBuilder().setIntValue(1).build())
                    .setIntervalStep(
                        HyperparameterValuesConfigBlob.newBuilder().setIntValue(1).build())
                    .setIntervalEnd(
                        HyperparameterValuesConfigBlob.newBuilder().setIntValue(10).build())
                    .build())
            .build());
    return setConfigBlobs;
  }

  public static CreateCommitRequest getCreateCommitRequest(
      Long repoId, long commitTime, Commit parentCommit, Blob.ContentCase contentCase)
      throws ModelDBException, NoSuchAlgorithmException {

    Commit commit =
        Commit.newBuilder()
            .setMessage("this is the test commit message")
            .setDateCreated(commitTime)
            .addParentShas(parentCommit.getCommitSha())
            .build();
    CreateCommitRequest createCommitRequest =
        CreateCommitRequest.newBuilder()
            .setRepositoryId(RepositoryIdentification.newBuilder().setRepoId(repoId).build())
            .setCommit(commit)
            .addBlobs(
                BlobExpanded.newBuilder().setBlob(getBlob(contentCase)).addLocation("/").build())
            .build();

    return createCommitRequest;
  }

  @Test
  public void initialCommitTest() {
    LOGGER.info("initial commit test start................................");
    long id = createRepository(versioningServiceBlockingStub, "Repo-" + new Date().getTime());
    try {
      GetBranchRequest getBranchRequest =
          GetBranchRequest.newBuilder()
              .setRepositoryId(RepositoryIdentification.newBuilder().setRepoId(id).build())
              .setBranch(ModelDBConstants.MASTER_BRANCH)
              .build();
      GetBranchRequest.Response getBranchResponse =
          versioningServiceBlockingStub.getBranch(getBranchRequest);
      assertEquals(
          "Initial commit parameters not match with expected parameters",
          ModelDBConstants.INITIAL_COMMIT_MESSAGE,
          initialCommit.getMessage());
    } finally {
      DeleteRepositoryRequest deleteRepository =
          DeleteRepositoryRequest.newBuilder()
              .setRepositoryId(RepositoryIdentification.newBuilder().setRepoId(id))
              .build();
      DeleteRepositoryRequest.Response deleteResult =
          versioningServiceBlockingStub.deleteRepository(deleteRepository);
      Assert.assertTrue(deleteResult.getStatus());
    }
    LOGGER.info("Initial commit test end................................");
  }

  @Test
  public void createDeleteCommitTest() throws ModelDBException, NoSuchAlgorithmException {
    LOGGER.info("Create & Delete of commit test start................................");

    CreateCommitRequest createCommitRequest =
        getCreateCommitRequest(repository.getId(), 111, initialCommit, Blob.ContentCase.DATASET);

    CreateCommitRequest.Response commitResponse =
        versioningServiceBlockingStub.createCommit(createCommitRequest);
    assertTrue("Commit not found in response", commitResponse.hasCommit());

    DeleteCommitRequest deleteCommitRequest =
        DeleteCommitRequest.newBuilder()
            .setRepositoryId(
                RepositoryIdentification.newBuilder().setRepoId(repository.getId()).build())
            .setCommitSha(commitResponse.getCommit().getCommitSha())
            .build();
    versioningServiceBlockingStub.deleteCommit(deleteCommitRequest);

    GetCommitRequest getCommitRequest =
        GetCommitRequest.newBuilder()
            .setRepositoryId(
                RepositoryIdentification.newBuilder().setRepoId(repository.getId()).build())
            .setCommitSha(commitResponse.getCommit().getCommitSha())
            .build();
    try {
      versioningServiceBlockingStub.getCommit(getCommitRequest);
      fail();
    } catch (StatusRuntimeException ex) {
      Status status = Status.fromThrowable(ex);
      LOGGER.warn("Error Code : " + status.getCode() + " Description : " + status.getDescription());
      assertEquals(Status.NOT_FOUND.getCode(), status.getCode());
    }
    LOGGER.info("Create & Delete of commit test end................................");
  }

  @Test
  public void listCommitsTest() throws ModelDBException, NoSuchAlgorithmException {
    LOGGER.info("List of commits test start................................");

    CreateCommitRequest createCommitRequest =
        getCreateCommitRequest(
            repository.getId(),
            Calendar.getInstance().getTimeInMillis(),
            initialCommit,
            Blob.ContentCase.DATASET);
    CreateCommitRequest.Response commitResponse =
        versioningServiceBlockingStub.createCommit(createCommitRequest);
    Commit commit1 = commitResponse.getCommit();
    createCommitRequest =
        getCreateCommitRequest(
            repository.getId(),
            Calendar.getInstance().getTimeInMillis(),
            commitResponse.getCommit(),
            Blob.ContentCase.CONFIG);
    commitResponse = versioningServiceBlockingStub.createCommit(createCommitRequest);
    Commit commit2 = commitResponse.getCommit();
    createCommitRequest =
        getCreateCommitRequest(
            repository.getId(),
            Calendar.getInstance().getTimeInMillis(),
            commitResponse.getCommit(),
            Blob.ContentCase.DATASET);
    commitResponse = versioningServiceBlockingStub.createCommit(createCommitRequest);
    Commit commit3 = commitResponse.getCommit();
    createCommitRequest =
        getCreateCommitRequest(
            repository.getId(),
            Calendar.getInstance().getTimeInMillis(),
            commitResponse.getCommit(),
            Blob.ContentCase.DATASET);
    commitResponse = versioningServiceBlockingStub.createCommit(createCommitRequest);
    Commit commit4 = commitResponse.getCommit();
    List<Commit> commitList = new LinkedList<>();
    commitList.add(commit4);
    commitList.add(commit3);
    commitList.add(commit2);
    commitList.add(commit1);
    commitList.add(initialCommit);

    // Fetch all commits of repository
    ListCommitsRequest listCommitsRequest =
        ListCommitsRequest.newBuilder()
            .setRepositoryId(
                RepositoryIdentification.newBuilder().setRepoId(repository.getId()).build())
            .build();
    ListCommitsRequest.Response listCommitsResponse =
        versioningServiceBlockingStub.listCommits(listCommitsRequest);
    Assert.assertEquals(
        "Commit count not match with the expected count", 5, listCommitsResponse.getCommitsCount());
    Assert.assertEquals(
        "Commit list not match with expected commit list",
        commitList,
        listCommitsResponse.getCommitsList());
    Assert.assertEquals(
        "Commit list not match with expected commit list",
        commitList.get(1),
        listCommitsResponse.getCommits(1));

    // fetch all commits from base commit
    listCommitsRequest =
        ListCommitsRequest.newBuilder()
            .setRepositoryId(
                RepositoryIdentification.newBuilder().setRepoId(repository.getId()).build())
            .setCommitBase(commitList.get(2).getCommitSha())
            .build();
    listCommitsResponse = versioningServiceBlockingStub.listCommits(listCommitsRequest);
    Assert.assertEquals(
        "Commit count not match with the expected count", 3, listCommitsResponse.getCommitsCount());
    Assert.assertEquals(
        "Commit list not match with expected commit list",
        commitList.subList(0, 3),
        listCommitsResponse.getCommitsList());
    Assert.assertEquals(
        "Commit list not match with expected commit list",
        commitList.get(1),
        listCommitsResponse.getCommits(1));

    // fetch all commits from provided base commit to head commit
    listCommitsRequest =
        ListCommitsRequest.newBuilder()
            .setRepositoryId(
                RepositoryIdentification.newBuilder().setRepoId(repository.getId()).build())
            .setCommitBase(commitList.get(2).getCommitSha())
            .setCommitHead(commitList.get(1).getCommitSha())
            .build();
    listCommitsResponse = versioningServiceBlockingStub.listCommits(listCommitsRequest);
    Assert.assertEquals(
        "Commit count not match with the expected count", 2, listCommitsResponse.getCommitsCount());
    Assert.assertEquals(
        "Commit list not match with expected commit list",
        commitList.subList(1, 3),
        listCommitsResponse.getCommitsList());
    Assert.assertEquals(
        "Commit list not match with expected commit list",
        commitList.get(1),
        listCommitsResponse.getCommits(0));

    // Fetch commits by pagination
    listCommitsRequest =
        ListCommitsRequest.newBuilder()
            .setRepositoryId(
                RepositoryIdentification.newBuilder().setRepoId(repository.getId()).build())
            .setPagination(Pagination.newBuilder().setPageNumber(1).setPageLimit(2).build())
            .build();
    listCommitsResponse = versioningServiceBlockingStub.listCommits(listCommitsRequest);
    Assert.assertEquals(
        "Commit count not match with the expected count", 5, listCommitsResponse.getTotalRecords());
    Assert.assertEquals(
        "Commit list count not match with expected commit list count",
        2,
        listCommitsResponse.getCommitsCount());
    Assert.assertEquals(
        "Commit list not match with expected commit list",
        commitList.get(0),
        listCommitsResponse.getCommits(0));

    for (Commit cm : new Commit[] {commit4, commit3, commit2, commit1}) {
      DeleteCommitRequest deleteCommitRequest =
          DeleteCommitRequest.newBuilder()
              .setRepositoryId(
                  RepositoryIdentification.newBuilder().setRepoId(repository.getId()).build())
              .setCommitSha(cm.getCommitSha())
              .build();
      versioningServiceBlockingStub.deleteCommit(deleteCommitRequest);
    }

    LOGGER.info("List of commits test end................................");
  }

  @Test
  public void getCommitsTest() throws ModelDBException, NoSuchAlgorithmException {
    LOGGER.info("Get commits test start................................");

    CreateCommitRequest createCommitRequest =
        getCreateCommitRequest(repository.getId(), 111, initialCommit, Blob.ContentCase.DATASET);
    CreateCommitRequest.Response commitResponse =
        versioningServiceBlockingStub.createCommit(createCommitRequest);
    Commit commit1 = commitResponse.getCommit();

    GetCommitRequest getCommitRequest =
        GetCommitRequest.newBuilder()
            .setRepositoryId(
                RepositoryIdentification.newBuilder().setRepoId(repository.getId()).build())
            .setCommitSha(commit1.getCommitSha())
            .build();
    GetCommitRequest.Response getCommitResponse =
        versioningServiceBlockingStub.getCommit(getCommitRequest);
    assertEquals(
        "Commit not match with the expected commit", commit1, getCommitResponse.getCommit());

    DeleteCommitRequest deleteCommitRequest =
        DeleteCommitRequest.newBuilder()
            .setRepositoryId(
                RepositoryIdentification.newBuilder().setRepoId(repository.getId()).build())
            .setCommitSha(getCommitResponse.getCommit().getCommitSha())
            .build();
    versioningServiceBlockingStub.deleteCommit(deleteCommitRequest);

    LOGGER.info("Get commits test end................................");
  }

  @Test
  public void configHyperparameterTest() throws ModelDBException, NoSuchAlgorithmException {
    LOGGER.info("Hyperparameter config test start................................");
    CreateCommitRequest createCommitRequest =
        getCreateCommitRequest(repository.getId(), 111, initialCommit, Blob.ContentCase.CONFIG);
    CreateCommitRequest.Response commitResponse =
        versioningServiceBlockingStub.createCommit(createCommitRequest);

    ListCommitBlobsRequest listCommitBlobsRequest =
        ListCommitBlobsRequest.newBuilder()
            .setCommitSha(commitResponse.getCommit().getCommitSha())
            .setRepositoryId(
                RepositoryIdentification.newBuilder().setRepoId(repository.getId()).build())
            .build();

    ListCommitBlobsRequest.Response listCommitBlobsResponse =
        versioningServiceBlockingStub.listCommitBlobs(listCommitBlobsRequest);
    Assert.assertEquals(
        "blob count not match with expected blob count",
        1,
        listCommitBlobsResponse.getBlobsCount());
    Assert.assertEquals(
        "blob count not match with expected blob count",
        2,
        listCommitBlobsResponse.getBlobs(0).getBlob().getConfig().getHyperparameterSetCount());
    Assert.assertEquals(
        "blob count not match with expected blob count",
        2,
        listCommitBlobsResponse.getBlobs(0).getBlob().getConfig().getHyperparametersCount());

    try {
      DeleteCommitRequest deleteCommitRequest =
          DeleteCommitRequest.newBuilder()
              .setRepositoryId(
                  RepositoryIdentification.newBuilder().setRepoId(repository.getId()).build())
              .setCommitSha(initialCommit.getCommitSha())
              .build();
      versioningServiceBlockingStub.deleteCommit(deleteCommitRequest);
      fail();
    } catch (StatusRuntimeException ex) {
      Status status = Status.fromThrowable(ex);
      LOGGER.warn("Error Code : " + status.getCode() + " Description : " + status.getDescription());
      assertEquals(Status.FAILED_PRECONDITION.getCode(), status.getCode());
    }
    DeleteCommitRequest deleteCommitRequest =
        DeleteCommitRequest.newBuilder()
            .setRepositoryId(
                RepositoryIdentification.newBuilder().setRepoId(repository.getId()).build())
            .setCommitSha(commitResponse.getCommit().getCommitSha())
            .build();
    versioningServiceBlockingStub.deleteCommit(deleteCommitRequest);

    LOGGER.info("Hyperparameter config test end................................");
  }

  @Test
  public void getCommitComponentTest() {
    LOGGER.info("Get commit component test start................................");

    String path = "/protos/proto/public/versioning/versioning.proto";
    List<String> location = new ArrayList<>();
    location.add("modeldb");
    location.add("environment");
    location.add("train");
    Blob blob = getDatasetBlobFromPath(path);

    Commit.Builder commitBuilder =
        Commit.newBuilder()
            .setMessage("this is the test commit message")
            .setDateCreated(Calendar.getInstance().getTimeInMillis())
            .addParentShas(initialCommit.getCommitSha());
    if (config.hasAuth()) {
      commitBuilder.setAuthor(authClientInterceptor.getClient1Email());
    }

    CreateCommitRequest createCommitRequest =
        CreateCommitRequest.newBuilder()
            .setRepositoryId(
                RepositoryIdentification.newBuilder().setRepoId(repository.getId()).build())
            .setCommit(commitBuilder.build())
            .addBlobs(BlobExpanded.newBuilder().setBlob(blob).addAllLocation(location).build())
            .build();

    CreateCommitRequest.Response commitResponse =
        versioningServiceBlockingStub.createCommit(createCommitRequest);

    GetCommitComponentRequest getCommitBlobRequest =
        GetCommitComponentRequest.newBuilder()
            .setRepositoryId(
                RepositoryIdentification.newBuilder().setRepoId(repository.getId()).build())
            .setCommitSha(commitResponse.getCommit().getCommitSha())
            .addAllLocation(location)
            .build();
    GetCommitComponentRequest.Response getCommitBlobResponse =
        versioningServiceBlockingStub.getCommitComponent(getCommitBlobRequest);
    assertEquals(
        "Blob path not match with expected blob path",
        path,
        getCommitBlobResponse.getBlob().getDataset().getPath().getComponents(0).getPath());

    location.add("xyz");
    getCommitBlobRequest =
        GetCommitComponentRequest.newBuilder()
            .setRepositoryId(
                RepositoryIdentification.newBuilder().setRepoId(repository.getId()).build())
            .setCommitSha(commitResponse.getCommit().getCommitSha())
            .addAllLocation(location)
            .build();
    try {
      versioningServiceBlockingStub.getCommitComponent(getCommitBlobRequest);
      Assert.fail();
    } catch (StatusRuntimeException e) {
      Assert.assertEquals(Code.NOT_FOUND, e.getStatus().getCode());
      e.printStackTrace();
    }

    DeleteCommitRequest deleteCommitRequest =
        DeleteCommitRequest.newBuilder()
            .setRepositoryId(
                RepositoryIdentification.newBuilder().setRepoId(repository.getId()).build())
            .setCommitSha(commitResponse.getCommit().getCommitSha())
            .build();
    versioningServiceBlockingStub.deleteCommit(deleteCommitRequest);

    LOGGER.info("Get commit blob test end................................");
  }

  static Blob getDatasetBlobFromPath(String path) {
    return Blob.newBuilder()
        .setDataset(
            DatasetBlob.newBuilder()
                .setPath(
                    PathDatasetBlob.newBuilder()
                        .addComponents(
                            PathDatasetComponentBlob.newBuilder()
                                .setPath(path)
                                .setSize(2)
                                .setLastModifiedAtSource(time)
                                .build())
                        .build())
                .build())
        .build();
  }

  static Blob getS3DatasetBlobFromPath(String path) {
    return Blob.newBuilder()
        .setDataset(
            DatasetBlob.newBuilder()
                .setS3(
                    S3DatasetBlob.newBuilder()
                        .addComponents(
                            S3DatasetComponentBlob.newBuilder()
                                .setPath(
                                    PathDatasetComponentBlob.newBuilder()
                                        .setPath(path)
                                        .setSize(2)
                                        .setLastModifiedAtSource(time)))))
        .build();
  }

  static Blob getCodeBlobFromPath(String branch) throws NoSuchAlgorithmException {
    GitCodeBlob gitCodeBlob =
        GitCodeBlob.newBuilder()
            .setBranch(branch)
            .setRepo("Repo-" + new Date().getTime())
            .setHash(FileHasher.getSha(""))
            .setIsDirty(false)
            .setTag("Tag-" + Calendar.getInstance().getTimeInMillis())
            .build();
    String path = "/protos/proto/public/versioning/versioning.proto";
    NotebookCodeBlob notebookCodeBlob =
        NotebookCodeBlob.newBuilder()
            .setGitRepo(gitCodeBlob)
            .setPath(
                PathDatasetComponentBlob.newBuilder()
                    .setPath(path)
                    .setSize(2)
                    .setLastModifiedAtSource(time)
                    .build())
            .build();
    return Blob.newBuilder()
        .setCode(CodeBlob.newBuilder().setNotebook(notebookCodeBlob).build())
        .build();
  }

  static Blob getEnvironmentBlobFromPath() throws NoSuchAlgorithmException {
    return Blob.newBuilder()
        .setEnvironment(
            EnvironmentBlob.newBuilder()
                .addCommandLine("docker pull vertaaiofficial/modeldb-backend:latest")
                .setDocker(
                    DockerEnvironmentBlob.newBuilder()
                        .setRepository("Repo-" + new Date().getTime())
                        .setSha(FileHasher.getSha(""))
                        .setTag("Tag-" + Calendar.getInstance().getTimeInMillis())
                        .build())
                .setPython(
                    PythonEnvironmentBlob.newBuilder()
                        .setVersion(
                            VersionEnvironmentBlob.newBuilder()
                                .setMajor(10)
                                .setMinor(1)
                                .setPatch(2)
                                .build())
                        .addConstraints(
                            PythonRequirementEnvironmentBlob.newBuilder()
                                .setVersion(
                                    VersionEnvironmentBlob.newBuilder()
                                        .setMajor(10)
                                        .setMinor(1)
                                        .setPatch(2)
                                        .build())
                                .setLibrary("logs")
                                .setConstraint("constraint-1")
                                .build())
                        .build())
                .build())
        .build();
  }

  @Test
  public void createCommitWith2SameBlobTest() {
    LOGGER.info("List commit blob test start................................");
    String path1 = "/protos/proto/public/versioning/versioning.proto";
    List<String> location1 = new ArrayList<>();
    location1.add("modeldb");
    location1.add("environment");
    location1.add("train.json"); // file
    BlobExpanded blobExpanded1 =
        BlobExpanded.newBuilder()
            .setBlob(getDatasetBlobFromPath(path1))
            .addAllLocation(location1)
            .build();

    String path2 = "/protos/proto/public/test.txt";
    List<String> location2 = new ArrayList<>();
    location2.add("modeldb");
    location2.add("environment.json");
    BlobExpanded blobExpanded2 =
        BlobExpanded.newBuilder()
            .setBlob(getDatasetBlobFromPath(path2))
            .addAllLocation(location2)
            .build();

    List<String> location3 = new ArrayList<>();
    location3.add("modeldb.json");
    BlobExpanded blobExpanded3 =
        BlobExpanded.newBuilder()
            .setBlob(getDatasetBlobFromPath(path2))
            .addAllLocation(location3)
            .build();

    Commit.Builder commitBuilder =
        Commit.newBuilder()
            .setMessage("this is the test commit message")
            .setDateCreated(Calendar.getInstance().getTimeInMillis())
            .addParentShas(initialCommit.getCommitSha());
    if (config.hasAuth()) {
      commitBuilder.setAuthor(authClientInterceptor.getClient1Email());
    }
    CreateCommitRequest createCommitRequest =
        CreateCommitRequest.newBuilder()
            .setRepositoryId(
                RepositoryIdentification.newBuilder().setRepoId(repository.getId()).build())
            .setCommit(commitBuilder.build())
            .addBlobs(blobExpanded1)
            .addBlobs(blobExpanded2)
            .addBlobs(blobExpanded3)
            .build();

    CreateCommitRequest.Response commitResponse =
        versioningServiceBlockingStub.createCommit(createCommitRequest);

    ListCommitBlobsRequest listCommitBlobsRequest =
        ListCommitBlobsRequest.newBuilder()
            .setCommitSha(commitResponse.getCommit().getCommitSha())
            .setRepositoryId(
                RepositoryIdentification.newBuilder().setRepoId(repository.getId()).build())
            .build();

    ListCommitBlobsRequest.Response listCommitBlobsResponse =
        versioningServiceBlockingStub.listCommitBlobs(listCommitBlobsRequest);
    Assert.assertEquals(
        "blob count not match with expected blob count",
        3,
        listCommitBlobsResponse.getBlobsCount());
    Assert.assertEquals(
        "blob data not match with expected blob data",
        new HashSet<>(Arrays.asList(blobExpanded1, blobExpanded2, blobExpanded3)),
        new HashSet<>(listCommitBlobsResponse.getBlobsList()));

    DeleteCommitRequest deleteCommitRequest =
        DeleteCommitRequest.newBuilder()
            .setRepositoryId(
                RepositoryIdentification.newBuilder().setRepoId(repository.getId()).build())
            .setCommitSha(commitResponse.getCommit().getCommitSha())
            .build();
    versioningServiceBlockingStub.deleteCommit(deleteCommitRequest);

    LOGGER.info("List commit blob test end................................");
  }

  @Test
  public void createCommitWithNoBlobTest() {
    LOGGER.info("createCommitWithNoBlobTest test start................................");

    Commit.Builder commitBuilder =
        Commit.newBuilder()
            .setMessage("this is the test commit message")
            .setDateCreated(Calendar.getInstance().getTimeInMillis())
            .addParentShas(initialCommit.getCommitSha());
    if (config.hasAuth()) {
      commitBuilder.setAuthor(authClientInterceptor.getClient1Email());
    }
    CreateCommitRequest createCommitRequest =
        CreateCommitRequest.newBuilder()
            .setRepositoryId(
                RepositoryIdentification.newBuilder().setRepoId(repository.getId()).build())
            .setCommit(commitBuilder.build())
            .build();

    CreateCommitRequest.Response commitResponse =
        versioningServiceBlockingStub.createCommit(createCommitRequest);

    ListCommitBlobsRequest listCommitBlobsRequest =
        ListCommitBlobsRequest.newBuilder()
            .setCommitSha(commitResponse.getCommit().getCommitSha())
            .setRepositoryId(
                RepositoryIdentification.newBuilder().setRepoId(repository.getId()).build())
            .build();

    ListCommitBlobsRequest.Response listCommitBlobsResponse =
        versioningServiceBlockingStub.listCommitBlobs(listCommitBlobsRequest);
    Assert.assertEquals(
        "blob count not match with expected blob count",
        0,
        listCommitBlobsResponse.getBlobsCount());

    DeleteCommitRequest deleteCommitRequest =
        DeleteCommitRequest.newBuilder()
            .setRepositoryId(
                RepositoryIdentification.newBuilder().setRepoId(repository.getId()).build())
            .setCommitSha(commitResponse.getCommit().getCommitSha())
            .build();
    versioningServiceBlockingStub.deleteCommit(deleteCommitRequest);

    LOGGER.info("List commit blob test end................................");
  }

  @Test
  public void getCommitBlobListTest() {
    LOGGER.info("List commit blob test start................................");

    String path1 = "/protos/proto/public/versioning/versioning.proto";
    List<String> location1 = new ArrayList<>();
    location1.add("modeldb");
    location1.add("environment");
    location1.add("train.json"); // file
    BlobExpanded blobExpanded1 =
        BlobExpanded.newBuilder()
            .setBlob(getDatasetBlobFromPath(path1))
            .addAllLocation(location1)
            .build();

    String path2 = "/protos/proto/public/test.txt";
    List<String> location2 = new ArrayList<>();
    location2.add("modeldb");
    location2.add("environment.json");
    BlobExpanded blobExpanded2 =
        BlobExpanded.newBuilder()
            .setBlob(getDatasetBlobFromPath(path2))
            .addAllLocation(location2)
            .build();

    String path3 = "xyz.txt";
    List<String> location3 = new ArrayList<>();
    location3.add("modeldb.json");
    BlobExpanded blobExpanded3 =
        BlobExpanded.newBuilder()
            .setBlob(getDatasetBlobFromPath(path3))
            .addAllLocation(location3)
            .build();

    Commit.Builder commitBuilder =
        Commit.newBuilder()
            .setMessage("this is the test commit message")
            .setDateCreated(Calendar.getInstance().getTimeInMillis())
            .addParentShas(initialCommit.getCommitSha());
    if (config.hasAuth()) {
      commitBuilder.setAuthor(authClientInterceptor.getClient1Email());
    }
    CreateCommitRequest createCommitRequest =
        CreateCommitRequest.newBuilder()
            .setRepositoryId(
                RepositoryIdentification.newBuilder().setRepoId(repository.getId()).build())
            .setCommit(commitBuilder.build())
            .addBlobs(blobExpanded1)
            .addBlobs(blobExpanded2)
            .addBlobs(blobExpanded3)
            .build();

    CreateCommitRequest.Response commitResponse =
        versioningServiceBlockingStub.createCommit(createCommitRequest);

    ListCommitBlobsRequest listCommitBlobsRequest =
        ListCommitBlobsRequest.newBuilder()
            .setCommitSha(commitResponse.getCommit().getCommitSha())
            .setRepositoryId(
                RepositoryIdentification.newBuilder().setRepoId(repository.getId()).build())
            .addLocationPrefix("modeldb")
            .build();

    ListCommitBlobsRequest.Response listCommitBlobsResponse =
        versioningServiceBlockingStub.listCommitBlobs(listCommitBlobsRequest);
    Assert.assertEquals(
        "blob count not match with expected blob count",
        2,
        listCommitBlobsResponse.getBlobsCount());
    Assert.assertEquals(
        "blob data not match with expected blob data",
        new HashSet<>(Arrays.asList(blobExpanded1, blobExpanded2)),
        new HashSet<>(listCommitBlobsResponse.getBlobsList()));

    listCommitBlobsRequest =
        ListCommitBlobsRequest.newBuilder()
            .setCommitSha(commitResponse.getCommit().getCommitSha())
            .setRepositoryId(
                RepositoryIdentification.newBuilder().setRepoId(repository.getId()).build())
            .addLocationPrefix("modeldb.json")
            .build();

    listCommitBlobsResponse = versioningServiceBlockingStub.listCommitBlobs(listCommitBlobsRequest);
    Assert.assertEquals(
        "blob count not match with expected blob count",
        1,
        listCommitBlobsResponse.getBlobsCount());
    Assert.assertEquals(
        "blob data not match with expected blob data",
        blobExpanded3,
        listCommitBlobsResponse.getBlobs(0));

    DeleteCommitRequest deleteCommitRequest =
        DeleteCommitRequest.newBuilder()
            .setRepositoryId(
                RepositoryIdentification.newBuilder().setRepoId(repository.getId()).build())
            .setCommitSha(commitResponse.getCommit().getCommitSha())
            .build();
    versioningServiceBlockingStub.deleteCommit(deleteCommitRequest);

    LOGGER.info("List commit blob test end................................");
  }

  @Test
  public void getCommitBlobListUsecase2Test() {
    LOGGER.info("List commit blob test start................................");

    String path1 = "/protos/proto/public/versioning/versioning.proto";
    List<String> location1 = new ArrayList<>();
    location1.add("modeldb");
    location1.add("environment");
    location1.add("march");
    location1.add("train.json"); // file
    BlobExpanded blobExpanded1 =
        BlobExpanded.newBuilder()
            .setBlob(getDatasetBlobFromPath(path1))
            .addAllLocation(location1)
            .build();

    String path2 = "/protos/proto/public/test.txt";
    List<String> location2 = new ArrayList<>();
    location2.add("modeldb");
    location2.add("environment");
    location2.add("environment.json");
    BlobExpanded blobExpanded2 =
        BlobExpanded.newBuilder()
            .setBlob(getDatasetBlobFromPath(path2))
            .addAllLocation(location2)
            .build();

    String path3 = "/protos/proto/public/test2.txt";
    List<String> location3 = new ArrayList<>();
    location3.add("modeldb");
    location3.add("dataset");
    location3.add("march");
    location3.add("dataset.json");
    BlobExpanded blobExpanded3 =
        BlobExpanded.newBuilder()
            .setBlob(getDatasetBlobFromPath(path3))
            .addAllLocation(location3)
            .build();

    String path4 = "xyz.txt";
    List<String> location4 = new ArrayList<>();
    location4.add("modeldb.json");
    BlobExpanded blobExpanded4 =
        BlobExpanded.newBuilder()
            .setBlob(getDatasetBlobFromPath(path4))
            .addAllLocation(location4)
            .build();

    String path5 = "versioned_modeldb.txt";
    List<String> location5 = new ArrayList<>();
    location5.add("versioned");
    location5.add("modeldb.json");
    BlobExpanded blobExpanded5 =
        BlobExpanded.newBuilder()
            .setBlob(getDatasetBlobFromPath(path5))
            .addAllLocation(location5)
            .build();

    Commit.Builder commitBuilder =
        Commit.newBuilder()
            .setMessage("this is the test commit message")
            .setDateCreated(Calendar.getInstance().getTimeInMillis())
            .addParentShas(initialCommit.getCommitSha());
    if (config.hasAuth()) {
      commitBuilder.setAuthor(authClientInterceptor.getClient1Email());
    }

    CreateCommitRequest createCommitRequest =
        CreateCommitRequest.newBuilder()
            .setRepositoryId(
                RepositoryIdentification.newBuilder().setRepoId(repository.getId()).build())
            .setCommit(commitBuilder.build())
            .addBlobs(blobExpanded1)
            .addBlobs(blobExpanded2)
            .addBlobs(blobExpanded3)
            .addBlobs(blobExpanded4)
            .addBlobs(blobExpanded5)
            .build();

    CreateCommitRequest.Response commitResponse =
        versioningServiceBlockingStub.createCommit(createCommitRequest);

    ListCommitBlobsRequest listCommitBlobsRequest =
        ListCommitBlobsRequest.newBuilder()
            .setCommitSha(commitResponse.getCommit().getCommitSha())
            .setRepositoryId(
                RepositoryIdentification.newBuilder().setRepoId(repository.getId()).build())
            .addLocationPrefix("modeldb")
            .addLocationPrefix("environment")
            .build();

    ListCommitBlobsRequest.Response listCommitBlobsResponse =
        versioningServiceBlockingStub.listCommitBlobs(listCommitBlobsRequest);
    Assert.assertEquals(
        "blob count not match with expected blob count",
        2,
        listCommitBlobsResponse.getBlobsCount());
    assertTrue(
        "blob data not match with expected blob data",
        listCommitBlobsResponse.getBlobsList().contains(blobExpanded1));
    assertTrue(
        "blob data not match with expected blob data",
        listCommitBlobsResponse.getBlobsList().contains(blobExpanded2));

    listCommitBlobsRequest =
        ListCommitBlobsRequest.newBuilder()
            .setCommitSha(commitResponse.getCommit().getCommitSha())
            .setRepositoryId(
                RepositoryIdentification.newBuilder().setRepoId(repository.getId()).build())
            .addLocationPrefix("modeldb")
            .addLocationPrefix("dataset")
            .build();

    listCommitBlobsResponse = versioningServiceBlockingStub.listCommitBlobs(listCommitBlobsRequest);
    Assert.assertEquals(
        "blob count not match with expected blob count",
        1,
        listCommitBlobsResponse.getBlobsCount());
    Assert.assertEquals(
        "blob data not match with expected blob data",
        blobExpanded3,
        listCommitBlobsResponse.getBlobs(0));

    listCommitBlobsRequest =
        ListCommitBlobsRequest.newBuilder()
            .setCommitSha(commitResponse.getCommit().getCommitSha())
            .setRepositoryId(
                RepositoryIdentification.newBuilder().setRepoId(repository.getId()).build())
            .addLocationPrefix("modeldb")
            .addLocationPrefix("march")
            .addLocationPrefix("dataset")
            .build();

    listCommitBlobsResponse = versioningServiceBlockingStub.listCommitBlobs(listCommitBlobsRequest);
    Assert.assertEquals(
        "blob count not match with expected blob count",
        0,
        listCommitBlobsResponse.getBlobsCount());

    listCommitBlobsRequest =
        ListCommitBlobsRequest.newBuilder()
            .setCommitSha(commitResponse.getCommit().getCommitSha())
            .setRepositoryId(
                RepositoryIdentification.newBuilder().setRepoId(repository.getId()).build())
            .addLocationPrefix("modeldb")
            .addLocationPrefix("dataset")
            .addLocationPrefix("march")
            .build();

    listCommitBlobsResponse = versioningServiceBlockingStub.listCommitBlobs(listCommitBlobsRequest);
    Assert.assertEquals(
        "blob count not match with expected blob count",
        1,
        listCommitBlobsResponse.getBlobsCount());
    Assert.assertEquals(
        "blob data not match with expected blob data",
        blobExpanded3,
        listCommitBlobsResponse.getBlobs(0));

    listCommitBlobsRequest =
        ListCommitBlobsRequest.newBuilder()
            .setCommitSha(commitResponse.getCommit().getCommitSha())
            .setRepositoryId(
                RepositoryIdentification.newBuilder().setRepoId(repository.getId()).build())
            .addLocationPrefix("modeldb")
            .build();

    listCommitBlobsResponse = versioningServiceBlockingStub.listCommitBlobs(listCommitBlobsRequest);
    Assert.assertEquals(
        "blob count not match with expected blob count",
        3,
        listCommitBlobsResponse.getBlobsCount());
    assertTrue(
        "blob data not match with expected blob data",
        listCommitBlobsResponse.getBlobsList().contains(blobExpanded1));
    assertTrue(
        "blob data not match with expected blob data",
        listCommitBlobsResponse.getBlobsList().contains(blobExpanded3));

    listCommitBlobsRequest =
        ListCommitBlobsRequest.newBuilder()
            .setCommitSha(commitResponse.getCommit().getCommitSha())
            .setRepositoryId(
                RepositoryIdentification.newBuilder().setRepoId(repository.getId()).build())
            .addLocationPrefix("dataset.json")
            .build();

    try {
      versioningServiceBlockingStub.listCommitBlobs(listCommitBlobsRequest);
      Assert.fail();
    } catch (StatusRuntimeException e) {
      Assert.assertEquals(Code.NOT_FOUND, e.getStatus().getCode());
      e.printStackTrace();
    }

    listCommitBlobsRequest =
        ListCommitBlobsRequest.newBuilder()
            .setCommitSha(commitResponse.getCommit().getCommitSha())
            .setRepositoryId(
                RepositoryIdentification.newBuilder().setRepoId(repository.getId()).build())
            .addAllLocationPrefix(location5)
            .build();

    listCommitBlobsResponse = versioningServiceBlockingStub.listCommitBlobs(listCommitBlobsRequest);
    Assert.assertEquals(
        "blob count not match with expected blob count",
        1,
        listCommitBlobsResponse.getBlobsCount());

    DeleteCommitRequest deleteCommitRequest =
        DeleteCommitRequest.newBuilder()
            .setRepositoryId(
                RepositoryIdentification.newBuilder().setRepoId(repository.getId()).build())
            .setCommitSha(commitResponse.getCommit().getCommitSha())
            .build();
    versioningServiceBlockingStub.deleteCommit(deleteCommitRequest);

    LOGGER.info("List commit blob test end................................");
  }

  @Test
  public void getCommitCodeBlobListTest() throws NoSuchAlgorithmException {
    LOGGER.info("List commit code blob test start................................");

    String branch1 = "branch-1";
    List<String> location1 = new ArrayList<>();
    location1.add("modeldb");
    location1.add("environment");
    location1.add("march");
    location1.add("train.json"); // file
    BlobExpanded blobExpanded1 =
        BlobExpanded.newBuilder()
            .setBlob(getCodeBlobFromPath(branch1))
            .addAllLocation(location1)
            .build();

    List<String> location2 = new ArrayList<>();
    location2.add("modeldb");
    location2.add("environment");
    location2.add("environment.json");
    BlobExpanded blobExpanded2 =
        BlobExpanded.newBuilder()
            .setBlob(getCodeBlobFromPath(branch1))
            .addAllLocation(location2)
            .build();

    List<String> location3 = new ArrayList<>();
    location3.add("modeldb");
    location3.add("dataset");
    location3.add("march");
    location3.add("dataset.json");
    BlobExpanded blobExpanded3 =
        BlobExpanded.newBuilder()
            .setBlob(getCodeBlobFromPath(branch1))
            .addAllLocation(location3)
            .build();

    List<String> location4 = new ArrayList<>();
    location4.add("modeldb.json");
    BlobExpanded blobExpanded4 =
        BlobExpanded.newBuilder()
            .setBlob(getCodeBlobFromPath(branch1))
            .addAllLocation(location4)
            .build();

    Commit.Builder commitBuilder =
        Commit.newBuilder()
            .setMessage("this is the test commit message")
            .setDateCreated(Calendar.getInstance().getTimeInMillis())
            .addParentShas(initialCommit.getCommitSha());
    if (config.hasAuth()) {
      commitBuilder.setAuthor(authClientInterceptor.getClient1Email());
    }

    CreateCommitRequest createCommitRequest =
        CreateCommitRequest.newBuilder()
            .setRepositoryId(
                RepositoryIdentification.newBuilder().setRepoId(repository.getId()).build())
            .setCommit(commitBuilder.build())
            .addBlobs(blobExpanded1)
            .addBlobs(blobExpanded2)
            .addBlobs(blobExpanded3)
            .addBlobs(blobExpanded4)
            .build();

    CreateCommitRequest.Response commitResponse =
        versioningServiceBlockingStub.createCommit(createCommitRequest);

    ListCommitBlobsRequest listCommitBlobsRequest =
        ListCommitBlobsRequest.newBuilder()
            .setCommitSha(commitResponse.getCommit().getCommitSha())
            .setRepositoryId(
                RepositoryIdentification.newBuilder().setRepoId(repository.getId()).build())
            .addLocationPrefix("modeldb")
            .addLocationPrefix("environment")
            .build();

    ListCommitBlobsRequest.Response listCommitBlobsResponse =
        versioningServiceBlockingStub.listCommitBlobs(listCommitBlobsRequest);
    Assert.assertEquals(
        "blob count not match with expected blob count",
        2,
        listCommitBlobsResponse.getBlobsCount());
    assertTrue(
        "blob data not match with expected blob data",
        listCommitBlobsResponse.getBlobsList().contains(blobExpanded1));
    assertTrue(
        "blob data not match with expected blob data",
        listCommitBlobsResponse.getBlobsList().contains(blobExpanded2));

    listCommitBlobsRequest =
        ListCommitBlobsRequest.newBuilder()
            .setCommitSha(commitResponse.getCommit().getCommitSha())
            .setRepositoryId(
                RepositoryIdentification.newBuilder().setRepoId(repository.getId()).build())
            .addLocationPrefix("modeldb")
            .addLocationPrefix("dataset")
            .build();

    listCommitBlobsResponse = versioningServiceBlockingStub.listCommitBlobs(listCommitBlobsRequest);
    Assert.assertEquals(
        "blob count not match with expected blob count",
        1,
        listCommitBlobsResponse.getBlobsCount());
    Assert.assertEquals(
        "blob data not match with expected blob data",
        blobExpanded3,
        listCommitBlobsResponse.getBlobs(0));

    listCommitBlobsRequest =
        ListCommitBlobsRequest.newBuilder()
            .setCommitSha(commitResponse.getCommit().getCommitSha())
            .setRepositoryId(
                RepositoryIdentification.newBuilder().setRepoId(repository.getId()).build())
            .addLocationPrefix("modeldb")
            .addLocationPrefix("march")
            .addLocationPrefix("dataset")
            .build();

    listCommitBlobsResponse = versioningServiceBlockingStub.listCommitBlobs(listCommitBlobsRequest);
    Assert.assertEquals(
        "blob count not match with expected blob count",
        0,
        listCommitBlobsResponse.getBlobsCount());

    listCommitBlobsRequest =
        ListCommitBlobsRequest.newBuilder()
            .setCommitSha(commitResponse.getCommit().getCommitSha())
            .setRepositoryId(
                RepositoryIdentification.newBuilder().setRepoId(repository.getId()).build())
            .addLocationPrefix("modeldb")
            .addLocationPrefix("dataset")
            .addLocationPrefix("march")
            .build();

    listCommitBlobsResponse = versioningServiceBlockingStub.listCommitBlobs(listCommitBlobsRequest);
    Assert.assertEquals(
        "blob count not match with expected blob count",
        1,
        listCommitBlobsResponse.getBlobsCount());
    Assert.assertEquals(
        "blob data not match with expected blob data",
        blobExpanded3,
        listCommitBlobsResponse.getBlobs(0));

    listCommitBlobsRequest =
        ListCommitBlobsRequest.newBuilder()
            .setCommitSha(commitResponse.getCommit().getCommitSha())
            .setRepositoryId(
                RepositoryIdentification.newBuilder().setRepoId(repository.getId()).build())
            .addLocationPrefix("modeldb")
            .build();

    listCommitBlobsResponse = versioningServiceBlockingStub.listCommitBlobs(listCommitBlobsRequest);
    Assert.assertEquals(
        "blob count not match with expected blob count",
        3,
        listCommitBlobsResponse.getBlobsCount());
    assertTrue(
        "blob data not match with expected blob data",
        listCommitBlobsResponse.getBlobsList().contains(blobExpanded1));
    assertTrue(
        "blob data not match with expected blob data",
        listCommitBlobsResponse.getBlobsList().contains(blobExpanded3));

    listCommitBlobsRequest =
        ListCommitBlobsRequest.newBuilder()
            .setCommitSha(commitResponse.getCommit().getCommitSha())
            .setRepositoryId(
                RepositoryIdentification.newBuilder().setRepoId(repository.getId()).build())
            .addLocationPrefix("dataset.json")
            .build();

    try {
      versioningServiceBlockingStub.listCommitBlobs(listCommitBlobsRequest);
      Assert.fail();
    } catch (StatusRuntimeException e) {
      Assert.assertEquals(Code.NOT_FOUND, e.getStatus().getCode());
      e.printStackTrace();
    }

    DeleteCommitRequest deleteCommitRequest =
        DeleteCommitRequest.newBuilder()
            .setRepositoryId(
                RepositoryIdentification.newBuilder().setRepoId(repository.getId()).build())
            .setCommitSha(commitResponse.getCommit().getCommitSha())
            .build();
    versioningServiceBlockingStub.deleteCommit(deleteCommitRequest);

    LOGGER.info("List commit code blob test end................................");
  }

  @Test
  public void getCommitEnvironmentBlobListTest() throws NoSuchAlgorithmException {
    LOGGER.info("List commit environment blob test start................................");

    String branch1 = "branch-1";
    List<String> location1 = new ArrayList<>();
    location1.add("modeldb");
    location1.add("environment");
    location1.add("march");
    location1.add("train.json"); // file
    BlobExpanded blobExpanded1 =
        BlobExpanded.newBuilder()
            .setBlob(getEnvironmentBlobFromPath())
            .addAllLocation(location1)
            .build();

    List<String> location2 = new ArrayList<>();
    location2.add("modeldb");
    location2.add("environment");
    location2.add("environment.json");
    BlobExpanded blobExpanded2 =
        BlobExpanded.newBuilder()
            .setBlob(getEnvironmentBlobFromPath())
            .addAllLocation(location2)
            .build();

    List<String> location3 = new ArrayList<>();
    location3.add("modeldb");
    location3.add("dataset");
    location3.add("march");
    location3.add("dataset.json");
    BlobExpanded blobExpanded3 =
        BlobExpanded.newBuilder()
            .setBlob(getEnvironmentBlobFromPath())
            .addAllLocation(location3)
            .build();

    List<String> location4 = new ArrayList<>();
    location4.add("modeldb.json");
    BlobExpanded blobExpanded4 =
        BlobExpanded.newBuilder()
            .setBlob(getEnvironmentBlobFromPath())
            .addAllLocation(location4)
            .build();

    Commit.Builder commitBuilder =
        Commit.newBuilder()
            .setMessage("this is the test commit message")
            .setDateCreated(Calendar.getInstance().getTimeInMillis())
            .addParentShas(initialCommit.getCommitSha());
    if (config.hasAuth()) {
      commitBuilder.setAuthor(authClientInterceptor.getClient1Email());
    }

    CreateCommitRequest createCommitRequest =
        CreateCommitRequest.newBuilder()
            .setRepositoryId(
                RepositoryIdentification.newBuilder().setRepoId(repository.getId()).build())
            .setCommit(commitBuilder.build())
            .addBlobs(blobExpanded1)
            .addBlobs(blobExpanded2)
            .addBlobs(blobExpanded3)
            .addBlobs(blobExpanded4)
            .build();

    CreateCommitRequest.Response commitResponse =
        versioningServiceBlockingStub.createCommit(createCommitRequest);

    ListCommitBlobsRequest listCommitBlobsRequest =
        ListCommitBlobsRequest.newBuilder()
            .setCommitSha(commitResponse.getCommit().getCommitSha())
            .setRepositoryId(
                RepositoryIdentification.newBuilder().setRepoId(repository.getId()).build())
            .addLocationPrefix("modeldb")
            .addLocationPrefix("environment")
            .build();

    ListCommitBlobsRequest.Response listCommitBlobsResponse =
        versioningServiceBlockingStub.listCommitBlobs(listCommitBlobsRequest);
    Assert.assertEquals(
        "blob count not match with expected blob count",
        2,
        listCommitBlobsResponse.getBlobsCount());
    assertTrue(
        "blob data not match with expected blob data",
        listCommitBlobsResponse.getBlobsList().contains(blobExpanded1));
    assertTrue(
        "blob data not match with expected blob data",
        listCommitBlobsResponse.getBlobsList().contains(blobExpanded2));

    listCommitBlobsRequest =
        ListCommitBlobsRequest.newBuilder()
            .setCommitSha(commitResponse.getCommit().getCommitSha())
            .setRepositoryId(
                RepositoryIdentification.newBuilder().setRepoId(repository.getId()).build())
            .addLocationPrefix("modeldb")
            .addLocationPrefix("dataset")
            .build();

    listCommitBlobsResponse = versioningServiceBlockingStub.listCommitBlobs(listCommitBlobsRequest);
    Assert.assertEquals(
        "blob count not match with expected blob count",
        1,
        listCommitBlobsResponse.getBlobsCount());
    Assert.assertEquals(
        "blob data not match with expected blob data",
        blobExpanded3,
        listCommitBlobsResponse.getBlobs(0));

    listCommitBlobsRequest =
        ListCommitBlobsRequest.newBuilder()
            .setCommitSha(commitResponse.getCommit().getCommitSha())
            .setRepositoryId(
                RepositoryIdentification.newBuilder().setRepoId(repository.getId()).build())
            .addLocationPrefix("modeldb")
            .addLocationPrefix("march")
            .addLocationPrefix("dataset")
            .build();

    listCommitBlobsResponse = versioningServiceBlockingStub.listCommitBlobs(listCommitBlobsRequest);
    Assert.assertEquals(
        "blob count not match with expected blob count",
        0,
        listCommitBlobsResponse.getBlobsCount());

    listCommitBlobsRequest =
        ListCommitBlobsRequest.newBuilder()
            .setCommitSha(commitResponse.getCommit().getCommitSha())
            .setRepositoryId(
                RepositoryIdentification.newBuilder().setRepoId(repository.getId()).build())
            .addLocationPrefix("modeldb")
            .addLocationPrefix("dataset")
            .addLocationPrefix("march")
            .build();

    listCommitBlobsResponse = versioningServiceBlockingStub.listCommitBlobs(listCommitBlobsRequest);
    Assert.assertEquals(
        "blob count not match with expected blob count",
        1,
        listCommitBlobsResponse.getBlobsCount());
    Assert.assertEquals(
        "blob data not match with expected blob data",
        blobExpanded3,
        listCommitBlobsResponse.getBlobs(0));

    listCommitBlobsRequest =
        ListCommitBlobsRequest.newBuilder()
            .setCommitSha(commitResponse.getCommit().getCommitSha())
            .setRepositoryId(
                RepositoryIdentification.newBuilder().setRepoId(repository.getId()).build())
            .addLocationPrefix("modeldb")
            .build();

    listCommitBlobsResponse = versioningServiceBlockingStub.listCommitBlobs(listCommitBlobsRequest);
    Assert.assertEquals(
        "blob count not match with expected blob count",
        3,
        listCommitBlobsResponse.getBlobsCount());
    assertTrue(
        "blob data not match with expected blob data",
        listCommitBlobsResponse.getBlobsList().contains(blobExpanded1));
    assertTrue(
        "blob data not match with expected blob data",
        listCommitBlobsResponse.getBlobsList().contains(blobExpanded3));

    listCommitBlobsRequest =
        ListCommitBlobsRequest.newBuilder()
            .setCommitSha(commitResponse.getCommit().getCommitSha())
            .setRepositoryId(
                RepositoryIdentification.newBuilder().setRepoId(repository.getId()).build())
            .addLocationPrefix("dataset.json")
            .build();

    try {
      versioningServiceBlockingStub.listCommitBlobs(listCommitBlobsRequest);
      Assert.fail();
    } catch (StatusRuntimeException e) {
      Assert.assertEquals(Code.NOT_FOUND, e.getStatus().getCode());
      e.printStackTrace();
    }

    DeleteCommitRequest deleteCommitRequest =
        DeleteCommitRequest.newBuilder()
            .setRepositoryId(
                RepositoryIdentification.newBuilder().setRepoId(repository.getId()).build())
            .setCommitSha(commitResponse.getCommit().getCommitSha())
            .build();
    versioningServiceBlockingStub.deleteCommit(deleteCommitRequest);

    LOGGER.info("List commit environment blob test end................................");
  }

  /**
   * Check parent commits exists or not when creating new commit. if parent commit not exists then
   * ModelDB throw the error with INVALID_ARGUMENT
   *
   * @throws ModelDBException modelDBException
   */
  @Test
  public void createDeleteCommitWithParentCommitExistsTest()
      throws ModelDBException, NoSuchAlgorithmException {
    LOGGER.info("Check parent commits exists of commit test start................................");

    CreateCommitRequest createCommitRequest =
        getCreateCommitRequest(repository.getId(), 111, initialCommit, Blob.ContentCase.DATASET);

    CreateCommitRequest createCommitRequest1 = createCommitRequest.toBuilder().build();
    Commit commit =
        createCommitRequest1.toBuilder().getCommit().toBuilder().addParentShas("abc").build();
    createCommitRequest1 = createCommitRequest1.toBuilder().setCommit(commit).build();

    try {
      CreateCommitRequest.Response commitResponse =
          versioningServiceBlockingStub.createCommit(createCommitRequest1);
      assertTrue("Commit not found in response", commitResponse.hasCommit());
    } catch (StatusRuntimeException e) {
      Assert.assertEquals(Code.INVALID_ARGUMENT, e.getStatus().getCode());
      e.printStackTrace();
    }
    CreateCommitRequest.Response commitResponse =
        versioningServiceBlockingStub.createCommit(createCommitRequest);
    assertTrue("Commit not found in response", commitResponse.hasCommit());

    DeleteCommitRequest deleteCommitRequest =
        DeleteCommitRequest.newBuilder()
            .setRepositoryId(
                RepositoryIdentification.newBuilder().setRepoId(repository.getId()).build())
            .setCommitSha(commitResponse.getCommit().getCommitSha())
            .build();
    versioningServiceBlockingStub.deleteCommit(deleteCommitRequest);

    LOGGER.info("Check parent commits exists of commit test end................................");
  }

  /**
   * When create and delete the commit we should have to update Repository 'updated_time' so this
   * test case check the repository 'updated_time' updated or not
   *
   * @throws ModelDBException modelDBException
   */
  @Test
  public void checkRepoUpdatedTimeWithCreateDeleteCommitTest()
      throws ModelDBException, NoSuchAlgorithmException {
    LOGGER.info("Check repo updated time with Create & Delete of commit test start.....");

    CreateCommitRequest createCommitRequest =
        getCreateCommitRequest(repository.getId(), 111, initialCommit, Blob.ContentCase.DATASET);

    CreateCommitRequest.Response commitResponse =
        versioningServiceBlockingStub.createCommit(createCommitRequest);
    assertTrue("Commit not found in response", commitResponse.hasCommit());

    DeleteCommitRequest deleteCommitRequest =
        DeleteCommitRequest.newBuilder()
            .setRepositoryId(
                RepositoryIdentification.newBuilder().setRepoId(repository.getId()).build())
            .setCommitSha(commitResponse.getCommit().getCommitSha())
            .build();
    versioningServiceBlockingStub.deleteCommit(deleteCommitRequest);

    GetCommitRequest getCommitRequest =
        GetCommitRequest.newBuilder()
            .setRepositoryId(
                RepositoryIdentification.newBuilder().setRepoId(repository.getId()).build())
            .setCommitSha(commitResponse.getCommit().getCommitSha())
            .build();
    try {
      versioningServiceBlockingStub.getCommit(getCommitRequest);
      fail();
    } catch (StatusRuntimeException ex) {
      Status status = Status.fromThrowable(ex);
      LOGGER.warn("Error Code : " + status.getCode() + " Description : " + status.getDescription());
      assertEquals(Status.NOT_FOUND.getCode(), status.getCode());
    }

    LOGGER.info("Check repo updated time with Create & Delete of commit test end....");
  }

  @Test
  public void deleteCommitHasHeadOfTwoBranchesTest()
      throws ModelDBException, NoSuchAlgorithmException {
    LOGGER.info("branch test start................................");

    CreateCommitRequest createCommitRequest =
        getCreateCommitRequest(repository.getId(), 111, initialCommit, Blob.ContentCase.DATASET);

    CreateCommitRequest.Response commitResponse =
        versioningServiceBlockingStub.createCommit(createCommitRequest);
    Commit commit1 = commitResponse.getCommit();

    createCommitRequest =
        getCreateCommitRequest(repository.getId(), 111, initialCommit, Blob.ContentCase.DATASET);

    commitResponse = versioningServiceBlockingStub.createCommit(createCommitRequest);
    Commit commit2 = commitResponse.getCommit();

    List<Commit> commitShaList = new LinkedList<>();
    commitShaList.add(commit2);
    commitShaList.add(commit1);

    String branchName1 = "branch-commits-label-1";
    SetBranchRequest setBranchRequest =
        SetBranchRequest.newBuilder()
            .setRepositoryId(
                RepositoryIdentification.newBuilder().setRepoId(repository.getId()).build())
            .setBranch(branchName1)
            .setCommitSha(commit1.getCommitSha())
            .build();
    versioningServiceBlockingStub.setBranch(setBranchRequest);

    String branchName2 = "branch-commits-label-2";
    setBranchRequest =
        SetBranchRequest.newBuilder()
            .setRepositoryId(
                RepositoryIdentification.newBuilder().setRepoId(repository.getId()).build())
            .setBranch(branchName2)
            .setCommitSha(commit1.getCommitSha())
            .build();
    versioningServiceBlockingStub.setBranch(setBranchRequest);

    DeleteCommitRequest deleteCommitRequest =
        DeleteCommitRequest.newBuilder()
            .setRepositoryId(
                RepositoryIdentification.newBuilder().setRepoId(repository.getId()).build())
            .setCommitSha(commit1.getCommitSha())
            .build();
    try {
      versioningServiceBlockingStub.deleteCommit(deleteCommitRequest);
      fail();
    } catch (StatusRuntimeException e) {
      Assert.assertEquals(Code.FAILED_PRECONDITION, e.getStatus().getCode());
      e.printStackTrace();
    }

    LOGGER.info("Branch test end................................");
  }

  /**
   * create repo creates the inti commit commit A is child of init commit B is child of A commit C
   * is child of B commit D is child of C
   *
   * <p>we revert commit B and base it on B we revert commit C and base it on A
   *
   * @throws ModelDBException
   * @throws NoSuchAlgorithmException
   */
  @Test
  public void revertCommitTest() throws ModelDBException, NoSuchAlgorithmException {
    LOGGER.info("Revert commit test start................................");

    CreateCommitRequest createCommitRequestCommitA =
        getCreateCommitRequest(repository.getId(), 111, initialCommit, Blob.ContentCase.CONFIG);

    CreateCommitRequest.Response commitResponse =
        versioningServiceBlockingStub.createCommit(createCommitRequestCommitA);
    assertTrue("Commit not found in response", commitResponse.hasCommit());
    Commit commitA = commitResponse.getCommit();

    CreateCommitRequest createCommitRequestCommitB =
        getCreateCommitRequest(repository.getId(), 112, commitA, Blob.ContentCase.DATASET);
    commitResponse = versioningServiceBlockingStub.createCommit(createCommitRequestCommitB);
    assertTrue("Commit not found in response", commitResponse.hasCommit());
    Commit commitB = commitResponse.getCommit();

    CreateCommitRequest createCommitRequestCommitC =
        getCreateCommitRequest(repository.getId(), 113, commitB, Blob.ContentCase.DATASET);
    commitResponse = versioningServiceBlockingStub.createCommit(createCommitRequestCommitC);
    assertTrue("Commit not found in response", commitResponse.hasCommit());
    Commit commitC = commitResponse.getCommit();

    CreateCommitRequest createCommitRequestCommitD =
        getCreateCommitRequest(repository.getId(), 114, commitC, Blob.ContentCase.CONFIG);
    commitResponse = versioningServiceBlockingStub.createCommit(createCommitRequestCommitD);
    assertTrue("Commit not found in response", commitResponse.hasCommit());
    Commit commitD = commitResponse.getCommit();

    RevertRepositoryCommitsRequest revertRepositoryCommitsRequest =
        RevertRepositoryCommitsRequest.newBuilder()
            .setRepositoryId(
                RepositoryIdentification.newBuilder().setRepoId(repository.getId()).build())
            .setCommitToRevertSha(commitB.getCommitSha())
            .setBaseCommitSha(commitB.getCommitSha())
            .build();
    RevertRepositoryCommitsRequest.Response revertCommitResponse =
        versioningServiceBlockingStub.revertRepositoryCommits(revertRepositoryCommitsRequest);
    assertTrue("Commit not found in response", commitResponse.hasCommit());
    Commit revertedCommit1 = revertCommitResponse.getCommit();
    assertEquals(
        "Revert message not match with expected message",
        VersioningUtils.revertCommitMessage(commitB),
        revertedCommit1.getMessage());

    ListCommitBlobsRequest listCommitBlobsRequest =
        ListCommitBlobsRequest.newBuilder()
            .setCommitSha(revertedCommit1.getCommitSha())
            .setRepositoryId(
                RepositoryIdentification.newBuilder().setRepoId(repository.getId()).build())
            .build();

    ListCommitBlobsRequest.Response listCommitBlobsResponse =
        versioningServiceBlockingStub.listCommitBlobs(listCommitBlobsRequest);
    Assert.assertEquals(
        "blob count not match with expected blob count",
        createCommitRequestCommitB.getBlobsCount(),
        listCommitBlobsResponse.getBlobsCount());
    Assert.assertEquals(
        "blob count not match with expected blob count",
        createCommitRequestCommitB.getBlobsList(),
        listCommitBlobsResponse.getBlobsList());

    revertRepositoryCommitsRequest =
        RevertRepositoryCommitsRequest.newBuilder()
            .setRepositoryId(
                RepositoryIdentification.newBuilder().setRepoId(repository.getId()).build())
            .setCommitToRevertSha(commitC.getCommitSha())
            .setBaseCommitSha(commitA.getCommitSha())
            .build();
    revertCommitResponse =
        versioningServiceBlockingStub.revertRepositoryCommits(revertRepositoryCommitsRequest);
    assertTrue("Commit not found in response", commitResponse.hasCommit());
    Commit revertedCommit2 = revertCommitResponse.getCommit();
    assertEquals(
        "Revert message not match with expected message",
        VersioningUtils.revertCommitMessage(commitC),
        revertedCommit2.getMessage());

    listCommitBlobsRequest =
        ListCommitBlobsRequest.newBuilder()
            .setCommitSha(revertedCommit2.getCommitSha())
            .setRepositoryId(
                RepositoryIdentification.newBuilder().setRepoId(repository.getId()).build())
            .build();

    listCommitBlobsResponse = versioningServiceBlockingStub.listCommitBlobs(listCommitBlobsRequest);
    Assert.assertEquals(
        "blob count not match with expected blob count",
        createCommitRequestCommitA.getBlobsCount(),
        listCommitBlobsResponse.getBlobsCount());
    Assert.assertEquals(
        "blob count not match with expected blob count",
        2,
        listCommitBlobsResponse.getBlobs(0).getBlob().getConfig().getHyperparameterSetCount());
    Assert.assertEquals(
        "blob count not match with expected blob count",
        2,
        listCommitBlobsResponse.getBlobs(0).getBlob().getConfig().getHyperparametersCount());

    for (Commit deleteCommit :
        new Commit[] {revertedCommit2, revertedCommit1, commitD, commitC, commitB, commitA}) {
      DeleteCommitRequest deleteCommitRequest =
          DeleteCommitRequest.newBuilder()
              .setRepositoryId(
                  RepositoryIdentification.newBuilder().setRepoId(repository.getId()).build())
              .setCommitSha(deleteCommit.getCommitSha())
              .build();
      versioningServiceBlockingStub.deleteCommit(deleteCommitRequest);
    }

    LOGGER.info("Revert commit test end................................");
  }

  @Test
  public void revertToMasterCommitNoBlobTest() throws ModelDBException, NoSuchAlgorithmException {
    LOGGER.info("Revert commit test start................................");

    CreateCommitRequest createCommitRequestCommitA =
        getCreateCommitRequest(repository.getId(), 111, initialCommit, Blob.ContentCase.CONFIG);

    CreateCommitRequest.Response commitResponse =
        versioningServiceBlockingStub.createCommit(createCommitRequestCommitA);
    assertTrue("Commit not found in response", commitResponse.hasCommit());
    Commit commitA = commitResponse.getCommit();

    RevertRepositoryCommitsRequest revertRepositoryCommitsRequest =
        RevertRepositoryCommitsRequest.newBuilder()
            .setRepositoryId(
                RepositoryIdentification.newBuilder().setRepoId(repository.getId()).build())
            .setCommitToRevertSha(commitA.getCommitSha())
            .setBaseCommitSha(initialCommit.getCommitSha())
            .build();
    RevertRepositoryCommitsRequest.Response revertCommitResponse =
        versioningServiceBlockingStub.revertRepositoryCommits(revertRepositoryCommitsRequest);
    assertTrue("Commit not found in response", commitResponse.hasCommit());
    Commit revertedCommit1 = revertCommitResponse.getCommit();
    assertEquals(
        "Revert message not match with expected message",
        VersioningUtils.revertCommitMessage(commitA),
        revertedCommit1.getMessage());

    for (Commit deleteCommit : new Commit[] {revertedCommit1, commitA}) {
      DeleteCommitRequest deleteCommitRequest =
          DeleteCommitRequest.newBuilder()
              .setRepositoryId(
                  RepositoryIdentification.newBuilder().setRepoId(repository.getId()).build())
              .setCommitSha(deleteCommit.getCommitSha())
              .build();
      versioningServiceBlockingStub.deleteCommit(deleteCommitRequest);
    }

    LOGGER.info("Revert commit test end................................");
  }

  @Test
  public void FindRepositoryBlobsTest() throws ModelDBException, NoSuchAlgorithmException {
    LOGGER.info("Find repository blobs test start................................");

    List<IdentificationType> labelIds = new ArrayList<>();
    CreateCommitRequest createCommitRequest =
        getCreateCommitRequest(repository.getId(), 111, initialCommit, Blob.ContentCase.CONFIG);
    CreateCommitRequest.Response commitResponse =
        versioningServiceBlockingStub.createCommit(createCommitRequest);
    Commit configCommit = commitResponse.getCommit();

    try {
      FindRepositoriesBlobs findRepositoriesBlobs =
          FindRepositoriesBlobs.newBuilder()
              .addCommits(commitResponse.getCommit().getCommitSha())
              .build();

      FindRepositoriesBlobs.Response listCommitBlobsResponse =
          versioningServiceBlockingStub.findRepositoriesBlobs(findRepositoriesBlobs);
      Assert.assertEquals(
          "blob count not match with expected blob count",
          1,
          listCommitBlobsResponse.getBlobsCount());
      Assert.assertEquals(
          "blob count not match with expected blob count",
          2,
          listCommitBlobsResponse.getBlobs(0).getBlob().getConfig().getHyperparameterSetCount());
      Assert.assertEquals(
          "blob count not match with expected blob count",
          2,
          listCommitBlobsResponse.getBlobs(0).getBlob().getConfig().getHyperparametersCount());

      Commit commit =
          Commit.newBuilder()
              .setMessage("this is the test commit message")
              .setDateCreated(112)
              .addParentShas(commitResponse.getCommit().getCommitSha())
              .build();
      Location location = Location.newBuilder().addLocation("dataset").addLocation("test").build();
      Blob datasetBlob = getBlob(Blob.ContentCase.DATASET);
      createCommitRequest =
          CreateCommitRequest.newBuilder()
              .setRepositoryId(
                  RepositoryIdentification.newBuilder().setRepoId(repository.getId()).build())
              .setCommit(commit)
              .addBlobs(
                  BlobExpanded.newBuilder()
                      .setBlob(datasetBlob)
                      .addAllLocation(location.getLocationList())
                      .build())
              .build();

      commitResponse = versioningServiceBlockingStub.createCommit(createCommitRequest);
      Commit datasetCommit = commitResponse.getCommit();

      findRepositoriesBlobs =
          FindRepositoriesBlobs.newBuilder()
              .addCommits(configCommit.getCommitSha())
              .addBlobType(BlobType.CONFIG_BLOB)
              .addBlobType(BlobType.DATASET_BLOB)
              .build();

      listCommitBlobsResponse =
          versioningServiceBlockingStub.findRepositoriesBlobs(findRepositoriesBlobs);
      Assert.assertEquals(
          "blob count not match with expected blob count",
          1,
          listCommitBlobsResponse.getBlobsCount());
      Assert.assertEquals(
          "blob count not match with expected blob count",
          2,
          listCommitBlobsResponse.getBlobs(0).getBlob().getConfig().getHyperparameterSetCount());

      IdentificationType commitLabelId =
          IdentificationType.newBuilder()
              .setIdType(IDTypeEnum.IDType.VERSIONING_REPO_COMMIT)
              .setStringId(datasetCommit.getCommitSha())
              .build();
      labelIds.add(commitLabelId);
      AddLabelsRequest addLabelsRequest =
          AddLabelsRequest.newBuilder()
              .setId(commitLabelId)
              .addLabels("Backend")
              .addLabels("Frontend")
              .build();
      metadataServiceBlockingStub.addLabels(addLabelsRequest);

      findRepositoriesBlobs =
          FindRepositoriesBlobs.newBuilder()
              .addPredicates(
                  KeyValueQuery.newBuilder()
                      .setKey(ModelDBConstants.COMMIT + "." + "labels")
                      .setValue(
                          Value.newBuilder().setStringValue(addLabelsRequest.getLabels(0)).build())
                      .build())
              .build();

      listCommitBlobsResponse =
          versioningServiceBlockingStub.findRepositoriesBlobs(findRepositoriesBlobs);
      Assert.assertEquals(
          "blob count not match with expected blob count",
          1,
          listCommitBlobsResponse.getBlobsCount());

      List<String> locations = new ArrayList<>();
      locations.add("modeldb");
      locations.add("test.txt");
      String compositeId =
          VersioningUtils.getVersioningCompositeId(
              repository.getId(), datasetCommit.getCommitSha(), locations);
      IdentificationType repoCommitBlobLabelId =
          IdentificationType.newBuilder()
              .setIdType(IDTypeEnum.IDType.VERSIONING_REPO_COMMIT_BLOB)
              .setStringId(compositeId)
              .build();
      labelIds.add(repoCommitBlobLabelId);
      addLabelsRequest =
          AddLabelsRequest.newBuilder()
              .setId(repoCommitBlobLabelId)
              .addLabels("Backend")
              .addLabels("Frontend")
              .build();
      metadataServiceBlockingStub.addLabels(addLabelsRequest);

      findRepositoriesBlobs =
          FindRepositoriesBlobs.newBuilder()
              .addPredicates(
                  KeyValueQuery.newBuilder()
                      .setKey("blob.labels")
                      .setValue(
                          Value.newBuilder().setStringValue(addLabelsRequest.getLabels(0)).build())
                      .build())
              .build();

      listCommitBlobsResponse =
          versioningServiceBlockingStub.findRepositoriesBlobs(findRepositoriesBlobs);
      Assert.assertEquals(
          "blob count not match with expected blob count",
          1,
          listCommitBlobsResponse.getBlobsCount());
      Assert.assertEquals(
          "blob count not match with expected blob count",
          datasetBlob.toBuilder().build(),
          listCommitBlobsResponse.getBlobsList().get(0).getBlob());

      if (config.hasAuth()) {
        findRepositoriesBlobs =
            FindRepositoriesBlobs.newBuilder()
                .addPredicates(
                    KeyValueQuery.newBuilder()
                        .setKey("commit.author")
                        .setValue(
                            Value.newBuilder().setStringValue(datasetCommit.getAuthor()).build())
                        .build())
                .build();

        listCommitBlobsResponse =
            versioningServiceBlockingStub.findRepositoriesBlobs(findRepositoriesBlobs);
        Assert.assertEquals(
            "blob count not match with expected blob count",
            2,
            listCommitBlobsResponse.getBlobsCount());
        boolean match = false;
        for (BlobExpanded blobExpanded : listCommitBlobsResponse.getBlobsList()) {
          if (datasetBlob.equals(blobExpanded.getBlob())) {
            match = true;
          }
        }
        Assert.assertTrue("blob count not match with expected blob count", match);
      }

    } finally {
      for (IdentificationType labelsId : labelIds) {
        DeleteLabelsRequest deleteLabelsRequest =
            DeleteLabelsRequest.newBuilder()
                .setId(labelsId)
                .addLabels("Backend")
                .addLabels("Frontend")
                .build();
        DeleteLabelsRequest.Response deleteLabelsResponse =
            metadataServiceBlockingStub.deleteLabels(deleteLabelsRequest);
        assertTrue(deleteLabelsResponse.getStatus());
      }
      try {
        DeleteCommitRequest deleteCommitRequest =
            DeleteCommitRequest.newBuilder()
                .setRepositoryId(
                    RepositoryIdentification.newBuilder().setRepoId(repository.getId()).build())
                .setCommitSha(initialCommit.getCommitSha())
                .build();
        versioningServiceBlockingStub.deleteCommit(deleteCommitRequest);
        fail();
      } catch (StatusRuntimeException ex) {
        Status status = Status.fromThrowable(ex);
        LOGGER.warn(
            "Error Code : " + status.getCode() + " Description : " + status.getDescription());
        assertEquals(Status.FAILED_PRECONDITION.getCode(), status.getCode());
      }
      DeleteCommitRequest deleteCommitRequest =
          DeleteCommitRequest.newBuilder()
              .setRepositoryId(
                  RepositoryIdentification.newBuilder().setRepoId(repository.getId()).build())
              .setCommitSha(commitResponse.getCommit().getCommitSha())
              .build();
      versioningServiceBlockingStub.deleteCommit(deleteCommitRequest);
    }

    LOGGER.info("Find repository blobs test end................................");
  }

  @Test
  public void checkDuplicateLocationPathWhenSingleBlobTest() {
    LOGGER.info(
        "Check duplication when log single blob test start................................");

    String path1 = "xyz.txt";
    List<String> location1 = new ArrayList<>();
    location1.add("modeldb.json");
    BlobExpanded blobExpanded1 =
        BlobExpanded.newBuilder()
            .setBlob(getDatasetBlobFromPath(path1))
            .addAllLocation(location1)
            .build();

    Commit.Builder commitBuilder =
        Commit.newBuilder()
            .setMessage("this is the test commit message")
            .setDateCreated(Calendar.getInstance().getTimeInMillis())
            .addParentShas(initialCommit.getCommitSha());
    if (config.hasAuth()) {
      commitBuilder.setAuthor(authClientInterceptor.getClient1Email());
    }
    CreateCommitRequest createCommitRequest =
        CreateCommitRequest.newBuilder()
            .setRepositoryId(
                RepositoryIdentification.newBuilder().setRepoId(repository.getId()).build())
            .setCommit(commitBuilder.build())
            .addBlobs(blobExpanded1)
            .build();

    CreateCommitRequest.Response commitResponse =
        versioningServiceBlockingStub.createCommit(createCommitRequest);

    ListCommitBlobsRequest listCommitBlobsRequest =
        ListCommitBlobsRequest.newBuilder()
            .setCommitSha(commitResponse.getCommit().getCommitSha())
            .setRepositoryId(
                RepositoryIdentification.newBuilder().setRepoId(repository.getId()).build())
            .addLocationPrefix("modeldb.json")
            .build();

    ListCommitBlobsRequest.Response listCommitBlobsResponse =
        versioningServiceBlockingStub.listCommitBlobs(listCommitBlobsRequest);
    Assert.assertEquals(
        "blob count not match with expected blob count",
        1,
        listCommitBlobsResponse.getBlobsCount());
    Assert.assertEquals(
        "blob data not match with expected blob data",
        blobExpanded1,
        listCommitBlobsResponse.getBlobs(0));
    assertEquals(
        "Multiple location found for single commit blob",
        1,
        listCommitBlobsResponse.getBlobs(0).getLocationCount());

    DeleteCommitRequest deleteCommitRequest =
        DeleteCommitRequest.newBuilder()
            .setRepositoryId(
                RepositoryIdentification.newBuilder().setRepoId(repository.getId()).build())
            .setCommitSha(commitResponse.getCommit().getCommitSha())
            .build();
    versioningServiceBlockingStub.deleteCommit(deleteCommitRequest);

    LOGGER.info("Check duplication when log single blob test end................................");
  }

  @Test
  public void deleteCommitWithTagsTest() throws NoSuchAlgorithmException, ModelDBException {
    LOGGER.info("Delete commit with tags test start................................");

    CreateCommitRequest createCommitRequest =
        CommitTest.getCreateCommitRequest(
            repository.getId(), 111, initialCommit, Blob.ContentCase.DATASET);

    CreateCommitRequest.Response commitResponse =
        versioningServiceBlockingStub.createCommit(createCommitRequest);
    assertTrue("Commit not found in response", commitResponse.hasCommit());

    String tag = "v1.0";
    SetTagRequest setTagRequest =
        SetTagRequest.newBuilder()
            .setTag(tag)
            .setCommitSha(commitResponse.getCommit().getCommitSha())
            .setRepositoryId(
                RepositoryIdentification.newBuilder().setRepoId(repository.getId()).build())
            .build();
    versioningServiceBlockingStub.setTag(setTagRequest);

    DeleteCommitRequest deleteCommitRequest =
        DeleteCommitRequest.newBuilder()
            .setRepositoryId(
                RepositoryIdentification.newBuilder().setRepoId(repository.getId()).build())
            .setCommitSha(commitResponse.getCommit().getCommitSha())
            .build();
    try {
      versioningServiceBlockingStub.deleteCommit(deleteCommitRequest);
    } catch (StatusRuntimeException ex) {
      Status status = Status.fromThrowable(ex);
      LOGGER.warn("Error Code : " + status.getCode() + " Description : " + status.getDescription());
      assertEquals(Status.FAILED_PRECONDITION.getCode(), status.getCode());
    }

    DeleteTagRequest deleteTagRequest =
        DeleteTagRequest.newBuilder()
            .setTag(tag)
            .setRepositoryId(
                RepositoryIdentification.newBuilder().setRepoId(repository.getId()).build())
            .build();
    versioningServiceBlockingStub.deleteTag(deleteTagRequest);

    versioningServiceBlockingStub.deleteCommit(deleteCommitRequest);
    LOGGER.info("Delete commit with tags test end................................");
  }

  @Test
  public void createBlobWithAttributeTest() throws ModelDBException, NoSuchAlgorithmException {
    LOGGER.info("Create blob with attributes test start................................");

    CreateCommitRequest createCommitRequest =
        getCreateCommitRequest(repository.getId(), 111, initialCommit, Blob.ContentCase.DATASET);

    CreateCommitRequest.Response commitResponse =
        versioningServiceBlockingStub.createCommit(createCommitRequest);
    assertTrue("Commit not found in response", commitResponse.hasCommit());

    ListCommitBlobsRequest listCommitBlobsRequest =
        ListCommitBlobsRequest.newBuilder()
            .setCommitSha(commitResponse.getCommit().getCommitSha())
            .setRepositoryId(
                RepositoryIdentification.newBuilder().setRepoId(repository.getId()).build())
            .build();

    ListCommitBlobsRequest.Response listCommitBlobsResponse =
        versioningServiceBlockingStub.listCommitBlobs(listCommitBlobsRequest);
    Assert.assertEquals(
        "blob count not match with expected blob count",
        1,
        listCommitBlobsResponse.getBlobsCount());
    Assert.assertEquals(
        "blob attributes count not match with expected blob attributes count",
        createCommitRequest.getBlobs(0).getAttributesList(),
        listCommitBlobsResponse.getBlobs(0).getAttributesList());
    LOGGER.info("Create blob with attributes test end................................");
  }

  @Test
  @Ignore
  public void getURLForVersionedBlob() throws IOException {
    LOGGER.info("Get Url for VersionedBlob test start................................");

    String path1 = "verta/test/test1.txt";
    String path2 = "verta/test/test2.txt";
    String internalPath1 = "test/internalBlobPaths/blobs/test1.txt";
    String internalPath2 = "test/internalBlobPaths/blobs/test2.txt";
    List<String> location = new ArrayList<>();
    location.add("versioned");
    location.add("s3_versioned");
    // location.add("test.txt");
    Blob blob =
        Blob.newBuilder()
            .setDataset(
                DatasetBlob.newBuilder()
                    .setS3(
                        S3DatasetBlob.newBuilder()
                            .addComponents(
                                S3DatasetComponentBlob.newBuilder()
                                    .setS3VersionId("1.0")
                                    .setPath(
                                        PathDatasetComponentBlob.newBuilder()
                                            .setPath(path1)
                                            .setSize(2)
                                            .setLastModifiedAtSource(time)
                                            .setInternalVersionedPath(internalPath1)
                                            .build())
                                    .build())
                            .addComponents(
                                S3DatasetComponentBlob.newBuilder()
                                    .setS3VersionId("1.0")
                                    .setPath(
                                        PathDatasetComponentBlob.newBuilder()
                                            .setPath(path2)
                                            .setSize(2)
                                            .setLastModifiedAtSource(time)
                                            .setInternalVersionedPath(internalPath2)
                                            .build())
                                    .build())
                            .build())
                    .build())
            .build();
    BlobExpanded blobExpanded =
        BlobExpanded.newBuilder().setBlob(blob).addAllLocation(location).build();
    Commit.Builder commitBuilder =
        Commit.newBuilder()
            .setMessage("this is the test commit message")
            .setDateCreated(Calendar.getInstance().getTimeInMillis())
            .addParentShas(initialCommit.getCommitSha());
    if (config.hasAuth()) {
      commitBuilder.setAuthor(authClientInterceptor.getClient1Email());
    }
    CreateCommitRequest createCommitRequest =
        CreateCommitRequest.newBuilder()
            .setRepositoryId(
                RepositoryIdentification.newBuilder().setRepoId(repository.getId()).build())
            .setCommit(commitBuilder.build())
            .addBlobs(blobExpanded)
            .build();
    CreateCommitRequest.Response commitResponse =
        versioningServiceBlockingStub.createCommit(createCommitRequest);
    try {
      GetUrlForBlobVersioned getUrlForVersionedBlob =
          GetUrlForBlobVersioned.newBuilder()
              .setRepositoryId(
                  RepositoryIdentification.newBuilder().setRepoId(repository.getId()).build())
              .setCommitSha(commitResponse.getCommit().getCommitSha())
              .addAllLocation(location)
              .setPathDatasetComponentBlobPath(path1)
              .setMethod(ModelDBConstants.PUT)
              .setPartNumber(1)
              .build();
      GetUrlForBlobVersioned.Response getUrlForVersionedBlobResponse =
          versioningServiceBlockingStub.getUrlForBlobVersioned(getUrlForVersionedBlob);
      String presignedUrl1 = getUrlForVersionedBlobResponse.getUrl();
      assertNotNull("Presigned url not match with expected presigned url", presignedUrl1);
      getUrlForVersionedBlob = getUrlForVersionedBlob.toBuilder().setPartNumber(2).build();
      getUrlForVersionedBlobResponse =
          versioningServiceBlockingStub.getUrlForBlobVersioned(getUrlForVersionedBlob);
      String presignedUrl2 = getUrlForVersionedBlobResponse.getUrl();
      assertNotNull("Presigned url not match with expected presigned url", presignedUrl2);
      // Create the connection and use it to upload the new object using the pre-signed URL.
      HttpURLConnection connection = (HttpURLConnection) new URL(presignedUrl1).openConnection();
      connection.setDoOutput(true);
      connection.setRequestMethod("PUT");
      OutputStreamWriter out = new OutputStreamWriter(connection.getOutputStream());
      for (int i = 0; i < 130000; ++i) {
        out.write("This text uploaded as an object via presigned URL.");
      }
      out.close();
      // Check the HTTP response code. To complete the upload and make the object available,
      // you must interact with the connection object in some way.
      connection.getResponseCode();
      String etag1 = connection.getHeaderField("ETag");
      connection = (HttpURLConnection) new URL(presignedUrl2).openConnection();
      connection.setDoOutput(true);
      connection.setRequestMethod("PUT");
      out = new OutputStreamWriter(connection.getOutputStream());
      for (int i = 0; i < 120000; ++i) {
        out.write("This text uploaded as an object via presigned URL2.");
      }
      out.close();
      // Check the HTTP response code. To complete the upload and make the object available,
      // you must interact with the connection object in some way.
      connection.getResponseCode();
      String etag2 = connection.getHeaderField("ETag");
      CommitVersionedBlobArtifactPart.Response p1 =
          versioningServiceBlockingStub.commitVersionedBlobArtifactPart(
              CommitVersionedBlobArtifactPart.newBuilder()
                  .setRepositoryId(
                      RepositoryIdentification.newBuilder().setRepoId(repository.getId()).build())
                  .setCommitSha(commitResponse.getCommit().getCommitSha())
                  .addAllLocation(location)
                  .setPathDatasetComponentBlobPath(path1)
                  .setArtifactPart(
                      ArtifactPart.newBuilder()
                          .setEtag(etag1.replaceAll("\"", ""))
                          .setPartNumber(1))
                  .build());
      CommitVersionedBlobArtifactPart.Response p2 =
          versioningServiceBlockingStub.commitVersionedBlobArtifactPart(
              CommitVersionedBlobArtifactPart.newBuilder()
                  .setRepositoryId(
                      RepositoryIdentification.newBuilder().setRepoId(repository.getId()).build())
                  .setCommitSha(commitResponse.getCommit().getCommitSha())
                  .addAllLocation(location)
                  .setPathDatasetComponentBlobPath(path1)
                  .setArtifactPart(
                      ArtifactPart.newBuilder()
                          .setEtag(etag2.replaceAll("\"", ""))
                          .setPartNumber(2))
                  .build());
      GetCommittedVersionedBlobArtifactParts.Response committedArtifactParts =
          versioningServiceBlockingStub.getCommittedVersionedBlobArtifactParts(
              GetCommittedVersionedBlobArtifactParts.newBuilder()
                  .setRepositoryId(
                      RepositoryIdentification.newBuilder().setRepoId(repository.getId()).build())
                  .setCommitSha(commitResponse.getCommit().getCommitSha())
                  .addAllLocation(location)
                  .setPathDatasetComponentBlobPath(path1)
                  .build());
      CommitMultipartVersionedBlobArtifact.Response commitMultipartArtifact =
          versioningServiceBlockingStub.commitMultipartVersionedBlobArtifact(
              CommitMultipartVersionedBlobArtifact.newBuilder()
                  .setRepositoryId(
                      RepositoryIdentification.newBuilder().setRepoId(repository.getId()).build())
                  .setCommitSha(commitResponse.getCommit().getCommitSha())
                  .addAllLocation(location)
                  .setPathDatasetComponentBlobPath(path1)
                  .build());
      GetCommittedVersionedBlobArtifactParts.Response committedVersionedBlobArtifactParts =
          versioningServiceBlockingStub.getCommittedVersionedBlobArtifactParts(
              GetCommittedVersionedBlobArtifactParts.newBuilder()
                  .setRepositoryId(
                      RepositoryIdentification.newBuilder().setRepoId(repository.getId()).build())
                  .setCommitSha(commitResponse.getCommit().getCommitSha())
                  .addAllLocation(location)
                  .setPathDatasetComponentBlobPath(path1)
                  .build());
    } finally {
      DeleteCommitRequest deleteCommitRequest =
          DeleteCommitRequest.newBuilder()
              .setRepositoryId(
                  RepositoryIdentification.newBuilder().setRepoId(repository.getId()).build())
              .setCommitSha(commitResponse.getCommit().getCommitSha())
              .build();
      versioningServiceBlockingStub.deleteCommit(deleteCommitRequest);
    }
    LOGGER.info("Get Url for VersionedBlob test stop................................");
  }

  @Test
  public void mergeConflictTest() {
    LOGGER.info("merge Conflict test start................................");

    String path1 = "s3://verta-scala-demo-super-big";
    List<String> location1 = new ArrayList<>();
    location1.add("blob");
    BlobExpanded blobExpanded1 =
        BlobExpanded.newBuilder()
            .setBlob(getS3DatasetBlobFromPath(path1))
            .addAllLocation(location1)
            .build();

    String path2 = "testdir/testsubdir/testfile2";
    List<String> location2 = new ArrayList<>();
    location2.add("blob");
    BlobExpanded blobExpanded2 =
        BlobExpanded.newBuilder()
            .setBlob(getDatasetBlobFromPath(path2))
            .addAllLocation(location2)
            .build();

    Commit.Builder commitBuilder =
        Commit.newBuilder()
            .setMessage("s3blob")
            .setDateCreated(Calendar.getInstance().getTimeInMillis())
            .addParentShas(initialCommit.getCommitSha());

    if (config.hasAuth()) {
      commitBuilder.setAuthor(authClientInterceptor.getClient1Email());
    }
    CreateCommitRequest createCommitRequest =
        CreateCommitRequest.newBuilder()
            .setRepositoryId(
                RepositoryIdentification.newBuilder().setRepoId(repository.getId()).build())
            .setCommit(commitBuilder.build())
            .addBlobs(blobExpanded1)
            .build();

    CreateCommitRequest.Response commitResponse1 =
        versioningServiceBlockingStub.createCommit(createCommitRequest);

    createCommitRequest =
        CreateCommitRequest.newBuilder()
            .setRepositoryId(
                RepositoryIdentification.newBuilder().setRepoId(repository.getId()).build())
            .setCommit(commitBuilder.setMessage("pathblob").build())
            .addBlobs(blobExpanded2)
            .build();
    CreateCommitRequest.Response commitResponse2 =
        versioningServiceBlockingStub.createCommit(createCommitRequest);

    MergeRepositoryCommitsRequest repositoryMergeRequest =
        MergeRepositoryCommitsRequest.newBuilder()
            .setRepositoryId(
                RepositoryIdentification.newBuilder().setRepoId(repository.getId()).build())
            .setCommitShaA(commitResponse1.getCommit().getCommitSha())
            .setCommitShaB(commitResponse2.getCommit().getCommitSha())
            .build();
    MergeRepositoryCommitsRequest.Response mergeReponse1 =
        versioningServiceBlockingStub.mergeRepositoryCommits(repositoryMergeRequest);

    Assert.assertTrue(
        "there shouldn't be a commit", mergeReponse1.getCommit().getCommitSha() == "");
    Assert.assertTrue("conflicts should be non empty", !mergeReponse1.getConflictsList().isEmpty());
    Assert.assertTrue("there should be 2 conflicts", mergeReponse1.getConflictsList().size() == 2);
    BlobDiff diff = mergeReponse1.getConflictsList().get(0);
    Assert.assertTrue(
        "there should be a dataset diff", diff.getContentCase() == ContentCase.DATASET);
    Assert.assertTrue("diff location should be blob", diff.getLocation(0).equalsIgnoreCase("blob"));
    Assert.assertTrue(
        "diff status should be conflicted", diff.getStatus() == DiffStatus.CONFLICTED);
    if (diff.getDataset().getContentCase().getNumber() != 2) {
      diff = mergeReponse1.getConflictsList().get(1);
    }
    PathDatasetDiff pathDiff = diff.getDataset().getPath();
    Assert.assertTrue("path diff should have one component", pathDiff.getComponentsCount() == 1);
    PathDatasetComponentDiff componentDiff = pathDiff.getComponents(0);
    Assert.assertTrue(
        "component diff does not have a A",
        componentDiff.getA().equals(PathDatasetComponentBlob.getDefaultInstance()));
    Assert.assertTrue(
        "component diff does have a B",
        !componentDiff.getB().equals(PathDatasetComponentBlob.getDefaultInstance()));
    Assert.assertTrue(
        "component diff does have a B", componentDiff.getB().getPath().equalsIgnoreCase(path2));
    Assert.assertTrue(
        "component diff does not have a C",
        componentDiff.getC().equals(PathDatasetComponentBlob.getDefaultInstance()));
    for (Commit commit : new Commit[] {commitResponse1.getCommit(), commitResponse2.getCommit()}) {
      DeleteCommitRequest deleteCommitRequest =
          DeleteCommitRequest.newBuilder()
              .setRepositoryId(
                  RepositoryIdentification.newBuilder().setRepoId(repository.getId()).build())
              .setCommitSha(commit.getCommitSha())
              .build();
      versioningServiceBlockingStub.deleteCommit(deleteCommitRequest);
    }

    LOGGER.info("merge Conflict test end................................");
  }

  @Test
  public void mergeConflictBugTest() {
    LOGGER.info("merge Conflict test start................................");

    Commit.Builder commitBuilder =
        Commit.newBuilder()
            .setMessage("pytest1")
            .setDateCreated(Calendar.getInstance().getTimeInMillis())
            .addParentShas(initialCommit.getCommitSha());

    if (config.hasAuth()) {
      commitBuilder.setAuthor(authClientInterceptor.getClient1Email());
    }

    List<String> location1 = new ArrayList<>();
    location1.add("env");
    PythonRequirementEnvironmentBlob requirement =
        PythonRequirementEnvironmentBlob.newBuilder()
            .setLibrary("pytest")
            .setConstraint("==")
            .setVersion(VersionEnvironmentBlob.newBuilder().setMajor(1))
            .build();
    BlobExpanded blobExpanded1 =
        BlobExpanded.newBuilder()
            .setBlob(getPythonBlobFromRequirement(requirement))
            .addAllLocation(location1)
            .build();

    CreateCommitRequest createCommitRequest =
        CreateCommitRequest.newBuilder()
            .setRepositoryId(
                RepositoryIdentification.newBuilder().setRepoId(repository.getId()).build())
            .setCommit(commitBuilder.build())
            .addBlobs(blobExpanded1)
            .build();

    CreateCommitRequest.Response commitResponse1 =
        versioningServiceBlockingStub.createCommit(createCommitRequest);

    requirement =
        PythonRequirementEnvironmentBlob.newBuilder()
            .setLibrary("pytest")
            .setConstraint("==")
            .setVersion(VersionEnvironmentBlob.newBuilder().setMajor(2))
            .build();
    BlobExpanded blobExpanded2 =
        BlobExpanded.newBuilder()
            .setBlob(getPythonBlobFromRequirement(requirement))
            .addAllLocation(location1)
            .build();

    createCommitRequest =
        CreateCommitRequest.newBuilder()
            .setRepositoryId(
                RepositoryIdentification.newBuilder().setRepoId(repository.getId()).build())
            .setCommit(commitBuilder.setMessage("pytest2").build())
            .addBlobs(blobExpanded2)
            .build();
    CreateCommitRequest.Response commitResponse2 =
        versioningServiceBlockingStub.createCommit(createCommitRequest);

    MergeRepositoryCommitsRequest repositoryMergeRequest =
        MergeRepositoryCommitsRequest.newBuilder()
            .setRepositoryId(
                RepositoryIdentification.newBuilder().setRepoId(repository.getId()).build())
            .setCommitShaA(commitResponse1.getCommit().getCommitSha())
            .setCommitShaB(commitResponse2.getCommit().getCommitSha())
            .build();
    MergeRepositoryCommitsRequest.Response mergeReponse1 =
        versioningServiceBlockingStub.mergeRepositoryCommits(repositoryMergeRequest);

    Assert.assertTrue(
        "there shouldn't be a commit", mergeReponse1.getCommit().getCommitSha() == "");
    Assert.assertTrue("conflicts should be non empty", !mergeReponse1.getConflictsList().isEmpty());
    Assert.assertTrue("there should be 2 conflicts", mergeReponse1.getConflictsList().size() == 1);
    BlobDiff diff = mergeReponse1.getConflictsList().get(0);
    Assert.assertTrue(
        "there should be a environment diff", diff.getContentCase() == ContentCase.ENVIRONMENT);
    Assert.assertTrue("diff location should be env", diff.getLocation(0).equalsIgnoreCase("env"));
    Assert.assertTrue(
        "diff status should be conflicted", diff.getStatus() == DiffStatus.CONFLICTED);

    PythonEnvironmentDiff pythonDiff = diff.getEnvironment().getPython();
    Assert.assertTrue(
        "requirement count should have one element", pythonDiff.getRequirementsCount() == 1);
    PythonRequirementEnvironmentDiff reqDiff = pythonDiff.getRequirements(0);
    Assert.assertTrue(
        "python diff does have a A",
        reqDiff.getA().getLibrary().equals("pytest")
            && reqDiff.getA().getVersion().getMajor() == 1);
    Assert.assertTrue(
        "python diff does have a B",
        reqDiff.getB().getLibrary().equals("pytest")
            && reqDiff.getB().getVersion().getMajor() == 2);
    Assert.assertTrue(
        "python diff does not have a C",
        reqDiff.getC().equals(PythonRequirementEnvironmentBlob.getDefaultInstance()));
    for (Commit commit : new Commit[] {commitResponse1.getCommit(), commitResponse2.getCommit()}) {
      DeleteCommitRequest deleteCommitRequest =
          DeleteCommitRequest.newBuilder()
              .setRepositoryId(
                  RepositoryIdentification.newBuilder().setRepoId(repository.getId()).build())
              .setCommitSha(commit.getCommitSha())
              .build();
      versioningServiceBlockingStub.deleteCommit(deleteCommitRequest);
    }

    LOGGER.info("merge Conflict Bug test end................................");
  }

  @Test
  public void createDeleteQueryDatasetBlobCommitTest() {
    LOGGER.info("Create & Delete query dataset blob commit test start...");
    Commit commit =
        Commit.newBuilder()
            .setMessage("this is the test commit message")
            .setDateCreated(111)
            .addParentShas(initialCommit.getCommitSha())
            .build();
    CreateCommitRequest createCommitRequest =
        CreateCommitRequest.newBuilder()
            .setRepositoryId(
                RepositoryIdentification.newBuilder().setRepoId(repository.getId()).build())
            .setCommit(commit)
            .addBlobs(
                BlobExpanded.newBuilder()
                    .setBlob(
                        Blob.newBuilder()
                            .setDataset(
                                DatasetBlob.newBuilder()
                                    .setQuery(
                                        QueryDatasetBlob.newBuilder()
                                            .addComponents(
                                                QueryDatasetComponentBlob.newBuilder()
                                                    .setQuery("Select * from project")
                                                    .setExecutionTimestamp(123456)
                                                    .setNumRecords(5)
                                                    .setDataSourceUri("local://data/queryData")
                                                    .build())
                                            .build())
                                    .build())
                            .build())
                    .addLocation("/")
                    .build())
            .build();

    CreateCommitRequest.Response commitResponse =
        versioningServiceBlockingStub.createCommit(createCommitRequest);
    assertTrue("Commit not found in response", commitResponse.hasCommit());

    GetCommitComponentRequest getCommitComponentRequest =
        GetCommitComponentRequest.newBuilder()
            .setRepositoryId(
                RepositoryIdentification.newBuilder().setRepoId(repository.getId()).build())
            .setCommitSha(commitResponse.getCommit().getCommitSha())
            .addLocation("/")
            .build();
    GetCommitComponentRequest.Response response =
        versioningServiceBlockingStub.getCommitComponent(getCommitComponentRequest);
    assertTrue("Commit blobs not found", response.hasBlob());
    assertEquals(
        "Commit not match with expected commit",
        createCommitRequest.getBlobs(0).getBlob(),
        response.getBlob());

    DeleteCommitRequest deleteCommitRequest =
        DeleteCommitRequest.newBuilder()
            .setRepositoryId(
                RepositoryIdentification.newBuilder().setRepoId(repository.getId()).build())
            .setCommitSha(commitResponse.getCommit().getCommitSha())
            .build();
    versioningServiceBlockingStub.deleteCommit(deleteCommitRequest);

    GetCommitRequest getCommitRequest =
        GetCommitRequest.newBuilder()
            .setRepositoryId(
                RepositoryIdentification.newBuilder().setRepoId(repository.getId()).build())
            .setCommitSha(commitResponse.getCommit().getCommitSha())
            .build();
    try {
      versioningServiceBlockingStub.getCommit(getCommitRequest);
      fail();
    } catch (StatusRuntimeException ex) {
      Status status = Status.fromThrowable(ex);
      LOGGER.warn("Error Code : " + status.getCode() + " Description : " + status.getDescription());
      assertEquals(Status.NOT_FOUND.getCode(), status.getCode());
    }

    LOGGER.info(
        "Create & Delete query dataset blob commit test end................................");
  }
}<|MERGE_RESOLUTION|>--- conflicted
+++ resolved
@@ -7,20 +7,11 @@
 import ai.verta.common.KeyValueQuery;
 import ai.verta.common.Pagination;
 import ai.verta.modeldb.authservice.*;
-<<<<<<< HEAD
-import ai.verta.modeldb.config.Config;
-import ai.verta.modeldb.cron_jobs.DeleteEntitiesCron;
-=======
->>>>>>> aca8008e
 import ai.verta.modeldb.exceptions.ModelDBException;
 import ai.verta.modeldb.metadata.AddLabelsRequest;
 import ai.verta.modeldb.metadata.DeleteLabelsRequest;
 import ai.verta.modeldb.metadata.IDTypeEnum;
 import ai.verta.modeldb.metadata.IdentificationType;
-<<<<<<< HEAD
-import ai.verta.modeldb.metadata.MetadataServiceGrpc;
-=======
->>>>>>> aca8008e
 import ai.verta.modeldb.versioning.Blob;
 import ai.verta.modeldb.versioning.BlobDiff;
 import ai.verta.modeldb.versioning.BlobDiff.ContentCase;
@@ -108,81 +99,10 @@
 public class CommitTest extends TestsInit {
 
   private static final Logger LOGGER = LogManager.getLogger(CommitTest.class);
-<<<<<<< HEAD
-  private static String serverName = InProcessServerBuilder.generateName();
-  private static InProcessServerBuilder serverBuilder =
-      InProcessServerBuilder.forName(serverName).directExecutor();
-  private static InProcessChannelBuilder channelBuilder =
-      InProcessChannelBuilder.forName(serverName).directExecutor();
-  private static InProcessChannelBuilder client2ChannelBuilder =
-      InProcessChannelBuilder.forName(serverName).directExecutor();
-  private static AuthClientInterceptor authClientInterceptor;
-  private static Config config;
-  private static DeleteEntitiesCron deleteEntitiesCron;
-
-=======
->>>>>>> aca8008e
   private static long time = Calendar.getInstance().getTimeInMillis();
   private static Repository repository;
   private static Commit initialCommit;
 
-<<<<<<< HEAD
-  @SuppressWarnings("unchecked")
-  @BeforeClass
-  public static void setServerAndService() throws Exception {
-    config = Config.getInstance();
-    // Initialize services that we depend on
-    ServiceSet services = ServiceSet.fromConfig(config);
-    // Initialize data access
-    DAOSet daos = DAOSet.fromServices(services);
-    App.migrate(config);
-
-    App.initializeBackendServices(serverBuilder, services, daos);
-    serverBuilder.intercept(new AuthInterceptor());
-
-    if (config.test != null) {
-      authClientInterceptor = new AuthClientInterceptor(config.test);
-      channelBuilder.intercept(authClientInterceptor.getClient1AuthInterceptor());
-      client2ChannelBuilder.intercept(authClientInterceptor.getClient2AuthInterceptor());
-    }
-
-    if (config.hasAuth()) {
-      ManagedChannel authServiceChannelClient1 =
-          ManagedChannelBuilder.forTarget(config.authService.host + ":" + config.authService.port)
-              .usePlaintext()
-              .intercept(authClientInterceptor.getClient1AuthInterceptor())
-              .build();
-
-      uacServiceStub = UACServiceGrpc.newBlockingStub(authServiceChannelClient1);
-      collaboratorServiceBlockingStub =
-          CollaboratorServiceGrpc.newBlockingStub(authServiceChannelClient1);
-    }
-
-    ManagedChannel channel = channelBuilder.maxInboundMessageSize(1024).build();
-    ManagedChannel client2Channel = client2ChannelBuilder.maxInboundMessageSize(1024).build();
-    deleteEntitiesCron = new DeleteEntitiesCron(services.authService, services.roleService, 1000);
-
-    serverBuilder.build().start();
-    // Create all service blocking stub
-    versioningServiceBlockingStub = VersioningServiceGrpc.newBlockingStub(channel);
-    versioningServiceBlockingStubClient2 = VersioningServiceGrpc.newBlockingStub(client2Channel);
-    metadataServiceBlockingStub = MetadataServiceGrpc.newBlockingStub(channel);
-    datasetServiceStub = DatasetServiceGrpc.newBlockingStub(channel);
-  }
-
-  @AfterClass
-  public static void removeServerAndService() {
-    App.initiateShutdown(0);
-
-    // Delete entities by cron job
-    deleteEntitiesCron.run();
-
-    // shutdown test server
-    serverBuilder.build().shutdownNow();
-  }
-
-=======
->>>>>>> aca8008e
   @Before
   public void createEntities() {
     // Create all entities
