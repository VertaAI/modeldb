--- conflicted
+++ resolved
@@ -1618,12 +1618,6 @@
     LOGGER.info("List commit environment blob test end................................");
   }
 
-<<<<<<< HEAD
-  @Test
-  public void checkRepoUpdatedTimeWithCeateDeleteCommitTest() throws ModelDBException {
-    LOGGER.info(
-        "Check repo updated time with Create & Delete of commit test start................................");
-=======
   /**
    * Check parent commits exists or not when creating new commit.
    * if parent commit not exists then ModelDB throw the error with INVALID_ARGUMENT
@@ -1632,7 +1626,6 @@
   @Test
   public void createDeleteCommitWithParentCommitExistsTest() throws ModelDBException {
     LOGGER.info("Check parent commits exists of commit test start................................");
->>>>>>> 05c414f9
 
     VersioningServiceBlockingStub versioningServiceBlockingStub =
         VersioningServiceGrpc.newBlockingStub(channel);
@@ -1649,8 +1642,6 @@
     CreateCommitRequest createCommitRequest =
         getCreateCommitRequest(id, 111, getBranchResponse.getCommit(), Blob.ContentCase.DATASET);
 
-<<<<<<< HEAD
-=======
     CreateCommitRequest createCommitRequest1 = createCommitRequest.toBuilder().build();
     Commit commit =
         createCommitRequest1.toBuilder().getCommit().toBuilder().addParentShas("abc").build();
@@ -1664,12 +1655,51 @@
       Assert.assertEquals(Code.INVALID_ARGUMENT, e.getStatus().getCode());
       e.printStackTrace();
     }
->>>>>>> 05c414f9
     CreateCommitRequest.Response commitResponse =
         versioningServiceBlockingStub.createCommit(createCommitRequest);
     assertTrue("Commit not found in response", commitResponse.hasCommit());
 
-<<<<<<< HEAD
+    DeleteCommitRequest deleteCommitRequest =
+        DeleteCommitRequest.newBuilder()
+            .setRepositoryId(RepositoryIdentification.newBuilder().setRepoId(id).build())
+            .setCommitSha(commitResponse.getCommit().getCommitSha())
+            .build();
+    versioningServiceBlockingStub.deleteCommit(deleteCommitRequest);
+
+    DeleteRepositoryRequest deleteRepository =
+        DeleteRepositoryRequest.newBuilder()
+            .setRepositoryId(RepositoryIdentification.newBuilder().setRepoId(id))
+            .build();
+    DeleteRepositoryRequest.Response deleteResult =
+        versioningServiceBlockingStub.deleteRepository(deleteRepository);
+    Assert.assertTrue(deleteResult.getStatus());
+    LOGGER.info("Check parent commits exists of commit test end................................");
+  }
+
+  @Test
+  public void checkRepoUpdatedTimeWithCeateDeleteCommitTest() throws ModelDBException {
+    LOGGER.info(
+        "Check repo updated time with Create & Delete of commit test start................................");
+
+    VersioningServiceBlockingStub versioningServiceBlockingStub =
+        VersioningServiceGrpc.newBlockingStub(channel);
+
+    long id = createRepository(versioningServiceBlockingStub, RepositoryTest.NAME);
+    GetBranchRequest getBranchRequest =
+        GetBranchRequest.newBuilder()
+            .setRepositoryId(RepositoryIdentification.newBuilder().setRepoId(id).build())
+            .setBranch(ModelDBConstants.MASTER_BRANCH)
+            .build();
+    GetBranchRequest.Response getBranchResponse =
+        versioningServiceBlockingStub.getBranch(getBranchRequest);
+
+    CreateCommitRequest createCommitRequest =
+        getCreateCommitRequest(id, 111, getBranchResponse.getCommit(), Blob.ContentCase.DATASET);
+
+    CreateCommitRequest.Response commitResponse =
+        versioningServiceBlockingStub.createCommit(createCommitRequest);
+    assertTrue("Commit not found in response", commitResponse.hasCommit());
+
     GetRepositoryRequest.Response getRepositoryResponse =
         versioningServiceBlockingStub.getRepository(
             GetRepositoryRequest.newBuilder()
@@ -1680,8 +1710,6 @@
         commitResponse.getCommit().getDateCreated(),
         getRepositoryResponse.getRepository().getDateUpdated());
 
-=======
->>>>>>> 05c414f9
     DeleteCommitRequest deleteCommitRequest =
         DeleteCommitRequest.newBuilder()
             .setRepositoryId(RepositoryIdentification.newBuilder().setRepoId(id).build())
@@ -1689,7 +1717,6 @@
             .build();
     versioningServiceBlockingStub.deleteCommit(deleteCommitRequest);
 
-<<<<<<< HEAD
     GetRepositoryRequest.Response getRepositoryResponse2 =
         versioningServiceBlockingStub.getRepository(
             GetRepositoryRequest.newBuilder()
@@ -1714,8 +1741,6 @@
       assertEquals(Status.NOT_FOUND.getCode(), status.getCode());
     }
 
-=======
->>>>>>> 05c414f9
     DeleteRepositoryRequest deleteRepository =
         DeleteRepositoryRequest.newBuilder()
             .setRepositoryId(RepositoryIdentification.newBuilder().setRepoId(id))
@@ -1723,11 +1748,7 @@
     DeleteRepositoryRequest.Response deleteResult =
         versioningServiceBlockingStub.deleteRepository(deleteRepository);
     Assert.assertTrue(deleteResult.getStatus());
-<<<<<<< HEAD
     LOGGER.info(
         "Check repo updated time with Create & Delete of commit test end................................");
-=======
-    LOGGER.info("Check parent commits exists of commit test end................................");
->>>>>>> 05c414f9
   }
 }