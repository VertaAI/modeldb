package ai.verta.modeldb;

import static ai.verta.modeldb.RepositoryTest.NAME;
import static ai.verta.modeldb.RepositoryTest.createRepository;
import static org.junit.Assert.*;

import ai.verta.modeldb.authservice.AuthService;
import ai.verta.modeldb.authservice.AuthServiceUtils;
import ai.verta.modeldb.authservice.PublicAuthServiceUtils;
import ai.verta.modeldb.authservice.PublicRoleServiceUtils;
import ai.verta.modeldb.authservice.RoleService;
import ai.verta.modeldb.authservice.RoleServiceUtils;
import ai.verta.modeldb.utils.ModelDBUtils;
import ai.verta.modeldb.versioning.Blob;
import ai.verta.modeldb.versioning.BlobExpanded;
import ai.verta.modeldb.versioning.CodeBlob;
import ai.verta.modeldb.versioning.Commit;
import ai.verta.modeldb.versioning.ConfigBlob;
import ai.verta.modeldb.versioning.ContinuousHyperparameterSetConfigBlob;
import ai.verta.modeldb.versioning.CreateCommitRequest;
import ai.verta.modeldb.versioning.DatasetBlob;
import ai.verta.modeldb.versioning.DeleteCommitRequest;
import ai.verta.modeldb.versioning.DeleteRepositoryRequest;
import ai.verta.modeldb.versioning.DockerEnvironmentBlob;
import ai.verta.modeldb.versioning.EnvironmentBlob;
import ai.verta.modeldb.versioning.FileHasher;
import ai.verta.modeldb.versioning.GetBranchRequest;
import ai.verta.modeldb.versioning.GetCommitComponentRequest;
import ai.verta.modeldb.versioning.GetCommitRequest;
import ai.verta.modeldb.versioning.GetRepositoryRequest;
import ai.verta.modeldb.versioning.GitCodeBlob;
import ai.verta.modeldb.versioning.HyperparameterConfigBlob;
import ai.verta.modeldb.versioning.HyperparameterSetConfigBlob;
import ai.verta.modeldb.versioning.HyperparameterValuesConfigBlob;
import ai.verta.modeldb.versioning.ListCommitBlobsRequest;
import ai.verta.modeldb.versioning.ListCommitsRequest;
import ai.verta.modeldb.versioning.NotebookCodeBlob;
import ai.verta.modeldb.versioning.Pagination;
import ai.verta.modeldb.versioning.PathDatasetBlob;
import ai.verta.modeldb.versioning.PathDatasetComponentBlob;
import ai.verta.modeldb.versioning.PythonEnvironmentBlob;
import ai.verta.modeldb.versioning.PythonRequirementEnvironmentBlob;
import ai.verta.modeldb.versioning.RepositoryIdentification;
import ai.verta.modeldb.versioning.RevertRepositoryCommitsRequest;
import ai.verta.modeldb.versioning.SetBranchRequest;
import ai.verta.modeldb.versioning.VersionEnvironmentBlob;
import ai.verta.modeldb.versioning.VersioningServiceGrpc;
import ai.verta.modeldb.versioning.VersioningServiceGrpc.VersioningServiceBlockingStub;
import ai.verta.modeldb.versioning.VersioningUtils;
import io.grpc.ManagedChannel;
import io.grpc.ManagedChannelBuilder;
import io.grpc.Status;
import io.grpc.Status.Code;
import io.grpc.StatusRuntimeException;
import io.grpc.inprocess.InProcessChannelBuilder;
import io.grpc.inprocess.InProcessServerBuilder;
import io.grpc.testing.GrpcCleanupRule;
import java.io.IOException;
import java.security.NoSuchAlgorithmException;
import java.util.ArrayList;
import java.util.Arrays;
import java.util.Calendar;
import java.util.HashSet;
import java.util.LinkedList;
import java.util.List;
import java.util.Map;
import org.apache.logging.log4j.LogManager;
import org.apache.logging.log4j.Logger;
import org.junit.After;
import org.junit.AfterClass;
import org.junit.Assert;
import org.junit.Before;
import org.junit.BeforeClass;
import org.junit.FixMethodOrder;
import org.junit.Rule;
import org.junit.Test;
import org.junit.runner.RunWith;
import org.junit.runners.JUnit4;
import org.junit.runners.MethodSorters;

@RunWith(JUnit4.class)
@FixMethodOrder(MethodSorters.NAME_ASCENDING)
public class CommitTest {

  private static final Logger LOGGER = LogManager.getLogger(CommitTest.class);
  /**
   * This rule manages automatic graceful shutdown for the registered servers and channels at the
   * end of test.
   */
  @Rule public final GrpcCleanupRule grpcCleanup = new GrpcCleanupRule();

  private ManagedChannel channel = null;
  private ManagedChannel client2Channel = null;
  private ManagedChannel authServiceChannel = null;
  private static String serverName = InProcessServerBuilder.generateName();
  private static InProcessServerBuilder serverBuilder =
      InProcessServerBuilder.forName(serverName).directExecutor();
  private static InProcessChannelBuilder channelBuilder =
      InProcessChannelBuilder.forName(serverName).directExecutor();
  private static InProcessChannelBuilder client2ChannelBuilder =
      InProcessChannelBuilder.forName(serverName).directExecutor();
  private static AuthClientInterceptor authClientInterceptor;
  private static App app;

  private static long time = Calendar.getInstance().getTimeInMillis();

  @SuppressWarnings("unchecked")
  @BeforeClass
  public static void setServerAndService() throws Exception {

    Map<String, Object> propertiesMap =
        ModelDBUtils.readYamlProperties(System.getenv(ModelDBConstants.VERTA_MODELDB_CONFIG));
    Map<String, Object> testPropMap = (Map<String, Object>) propertiesMap.get("test");
    Map<String, Object> databasePropMap = (Map<String, Object>) testPropMap.get("test-database");

    app = App.getInstance();
    AuthService authService = new PublicAuthServiceUtils();
    RoleService roleService = new PublicRoleServiceUtils(authService);

    Map<String, Object> authServicePropMap =
        (Map<String, Object>) propertiesMap.get(ModelDBConstants.AUTH_SERVICE);
    if (authServicePropMap != null) {
      String authServiceHost = (String) authServicePropMap.get(ModelDBConstants.HOST);
      Integer authServicePort = (Integer) authServicePropMap.get(ModelDBConstants.PORT);
      app.setAuthServerHost(authServiceHost);
      app.setAuthServerPort(authServicePort);

      authService = new AuthServiceUtils();
      roleService = new RoleServiceUtils(authService);
    }

    App.initializeServicesBaseOnDataBase(
        serverBuilder, databasePropMap, propertiesMap, authService, roleService);
    serverBuilder.intercept(new ModelDBAuthInterceptor());

    Map<String, Object> testUerPropMap = (Map<String, Object>) testPropMap.get("testUsers");
    if (testUerPropMap != null && testUerPropMap.size() > 0) {
      authClientInterceptor = new AuthClientInterceptor(testPropMap);
      channelBuilder.intercept(authClientInterceptor.getClient1AuthInterceptor());
      client2ChannelBuilder.intercept(authClientInterceptor.getClient2AuthInterceptor());
    }
  }

  @AfterClass
  public static void removeServerAndService() {
    App.initiateShutdown(0);
  }

  @After
  public void clientClose() {
    if (!channel.isShutdown()) {
      channel.shutdownNow();
    }
    if (!client2Channel.isShutdown()) {
      client2Channel.shutdownNow();
    }

    if (app.getAuthServerHost() != null && app.getAuthServerPort() != null) {
      if (!authServiceChannel.isShutdown()) {
        authServiceChannel.shutdownNow();
      }
    }
  }

  @Before
  public void initializeChannel() throws IOException {
    grpcCleanup.register(serverBuilder.build().start());
    channel = grpcCleanup.register(channelBuilder.maxInboundMessageSize(1024).build());
    client2Channel =
        grpcCleanup.register(client2ChannelBuilder.maxInboundMessageSize(1024).build());
    if (app.getAuthServerHost() != null && app.getAuthServerPort() != null) {
      authServiceChannel =
          ManagedChannelBuilder.forTarget(app.getAuthServerHost() + ":" + app.getAuthServerPort())
              .usePlaintext()
              .intercept(authClientInterceptor.getClient1AuthInterceptor())
              .build();
    }
  }

  private static PathDatasetComponentBlob getPathDatasetComponentBlob(String blobLocation) {
    return PathDatasetComponentBlob.newBuilder()
        .setPath(blobLocation)
        .setSize(2)
        .setLastModifiedAtSource(Calendar.getInstance().getTimeInMillis())
        .build();
  }

  private static PathDatasetBlob getPathDatasetBlob(String name) {
    return PathDatasetBlob.newBuilder()
        .addComponents(
            getPathDatasetComponentBlob("/protos/proto/public/versioning/versioning.proto" + name))
        .build();
  }

<<<<<<< HEAD
  static Blob getBlob(Blob.ContentCase contentCase) throws ModelDBException {
    return getBlob(contentCase, "");
  }

  static Blob getBlob(Blob.ContentCase contentCase, String name) throws ModelDBException {
=======
  static Blob getBlob(Blob.ContentCase contentCase)
      throws ModelDBException, NoSuchAlgorithmException {
>>>>>>> ad072ed2
    switch (contentCase) {
      case DATASET:
        DatasetBlob datasetBlob =
            DatasetBlob.newBuilder().setPath(getPathDatasetBlob(name)).build();
        return Blob.newBuilder().setDataset(datasetBlob).build();
      case CODE:
        return getCodeBlobFromPath("abc");
      case ENVIRONMENT:
        break;
      case CONFIG:
        List<HyperparameterConfigBlob> hyperparameterConfigBlobs = getHyperparameterConfigList();
        List<HyperparameterSetConfigBlob> setConfigBlobs = getContinuesList();
        ConfigBlob configBlob =
            ConfigBlob.newBuilder()
                .addAllHyperparameters(hyperparameterConfigBlobs)
                .addAllHyperparameterSet(setConfigBlobs)
                .build();
        return Blob.newBuilder().setConfig(configBlob).build();
      case CONTENT_NOT_SET:
      default:
        throw new ModelDBException("Invalid blob type found", Status.Code.INVALID_ARGUMENT);
    }
    throw new ModelDBException("Invalid blob type found", Status.Code.INVALID_ARGUMENT);
  }

  public static Blob getHyperparameterConfigBlob() {
    List<HyperparameterConfigBlob> hyperparameterConfigBlobs = new ArrayList<>();
    hyperparameterConfigBlobs.add(
        HyperparameterConfigBlob.newBuilder()
            .setName("train-blob")
            .setValue(HyperparameterValuesConfigBlob.newBuilder().setFloatValue(0.14F).build())
            .build());
    hyperparameterConfigBlobs.add(
        HyperparameterConfigBlob.newBuilder()
            .setName("tuning-blob")
            .setValue(HyperparameterValuesConfigBlob.newBuilder().setFloatValue(0.10F).build())
            .build());

    ConfigBlob configBlob =
        ConfigBlob.newBuilder().addAllHyperparameters(hyperparameterConfigBlobs).build();
    return Blob.newBuilder().setConfig(configBlob).build();
  }

  static List<HyperparameterConfigBlob> getHyperparameterConfigList() {
    List<HyperparameterConfigBlob> hyperparameterConfigBlobs = new ArrayList<>();
    hyperparameterConfigBlobs.add(
        HyperparameterConfigBlob.newBuilder()
            .setName("train")
            .setValue(HyperparameterValuesConfigBlob.newBuilder().setFloatValue(0.12F).build())
            .build());
    hyperparameterConfigBlobs.add(
        HyperparameterConfigBlob.newBuilder()
            .setName("tuning")
            .setValue(HyperparameterValuesConfigBlob.newBuilder().setFloatValue(0.9F).build())
            .build());
    return hyperparameterConfigBlobs;
  }

  static List<HyperparameterSetConfigBlob> getContinuesList() {
    List<HyperparameterSetConfigBlob> setConfigBlobs = new ArrayList<>();
    setConfigBlobs.add(
        HyperparameterSetConfigBlob.newBuilder()
            .setName("continues-hyperparameter-1")
            .setContinuous(
                ContinuousHyperparameterSetConfigBlob.newBuilder()
                    .setIntervalBegin(
                        HyperparameterValuesConfigBlob.newBuilder().setIntValue(2).build())
                    .setIntervalStep(
                        HyperparameterValuesConfigBlob.newBuilder().setIntValue(2).build())
                    .setIntervalEnd(
                        HyperparameterValuesConfigBlob.newBuilder().setIntValue(10).build())
                    .build())
            .build());
    setConfigBlobs.add(
        HyperparameterSetConfigBlob.newBuilder()
            .setName("continues-hyperparameter-2")
            .setContinuous(
                ContinuousHyperparameterSetConfigBlob.newBuilder()
                    .setIntervalBegin(
                        HyperparameterValuesConfigBlob.newBuilder().setIntValue(1).build())
                    .setIntervalStep(
                        HyperparameterValuesConfigBlob.newBuilder().setIntValue(1).build())
                    .setIntervalEnd(
                        HyperparameterValuesConfigBlob.newBuilder().setIntValue(10).build())
                    .build())
            .build());
    return setConfigBlobs;
  }

  public static CreateCommitRequest getCreateCommitRequest(
      Long repoId, long commitTime, Commit parentCommit, Blob.ContentCase contentCase)
<<<<<<< HEAD
      throws ModelDBException {
    return getCreateCommitRequest(repoId, commitTime, parentCommit, contentCase, "");
  }

  public static CreateCommitRequest getCreateCommitRequest(
      Long repoId, long commitTime, Commit parentCommit, Blob.ContentCase contentCase, String name)
      throws ModelDBException {
=======
      throws ModelDBException, NoSuchAlgorithmException {
>>>>>>> ad072ed2

    Commit commit =
        Commit.newBuilder()
            .setMessage("this is the test commit message")
            .setDateCreated(commitTime)
            .addParentShas(parentCommit.getCommitSha())
            .build();
    List<String> locations = new LinkedList<>();
    locations.add("/");
    if (!name.isEmpty()) {
      locations.add(name);
    }
    CreateCommitRequest createCommitRequest =
        CreateCommitRequest.newBuilder()
            .setRepositoryId(RepositoryIdentification.newBuilder().setRepoId(repoId).build())
            .setCommit(commit)
            .addBlobs(
                BlobExpanded.newBuilder()
                    .setBlob(getBlob(contentCase, name))
                    .addAllLocation(locations)
                    .build())
            .build();

    return createCommitRequest;
  }

  @Test
  public void initialCommitTest() {
    LOGGER.info("initial commit test start................................");

    VersioningServiceBlockingStub versioningServiceBlockingStub =
        VersioningServiceGrpc.newBlockingStub(channel);

    long id = createRepository(versioningServiceBlockingStub, RepositoryTest.NAME);
    GetBranchRequest getBranchRequest =
        GetBranchRequest.newBuilder()
            .setRepositoryId(RepositoryIdentification.newBuilder().setRepoId(id).build())
            .setBranch(ModelDBConstants.MASTER_BRANCH)
            .build();
    GetBranchRequest.Response getBranchResponse =
        versioningServiceBlockingStub.getBranch(getBranchRequest);
    assertEquals(
        "Initial commit parameters not match with expected parameters",
        ModelDBConstants.INITIAL_COMMIT_MESSAGE,
        getBranchResponse.getCommit().getMessage());

    DeleteRepositoryRequest deleteRepository =
        DeleteRepositoryRequest.newBuilder()
            .setRepositoryId(RepositoryIdentification.newBuilder().setRepoId(id))
            .build();
    DeleteRepositoryRequest.Response deleteResult =
        versioningServiceBlockingStub.deleteRepository(deleteRepository);
    Assert.assertTrue(deleteResult.getStatus());
    LOGGER.info("Initial commit test end................................");
  }

  @Test
  public void createDeleteCommitTest() throws ModelDBException, NoSuchAlgorithmException {
    LOGGER.info("Create & Delete of commit test start................................");

    VersioningServiceBlockingStub versioningServiceBlockingStub =
        VersioningServiceGrpc.newBlockingStub(channel);

    long id = createRepository(versioningServiceBlockingStub, RepositoryTest.NAME);
    GetBranchRequest getBranchRequest =
        GetBranchRequest.newBuilder()
            .setRepositoryId(RepositoryIdentification.newBuilder().setRepoId(id).build())
            .setBranch(ModelDBConstants.MASTER_BRANCH)
            .build();
    GetBranchRequest.Response getBranchResponse =
        versioningServiceBlockingStub.getBranch(getBranchRequest);

    CreateCommitRequest createCommitRequest =
        getCreateCommitRequest(id, 111, getBranchResponse.getCommit(), Blob.ContentCase.DATASET);

    CreateCommitRequest.Response commitResponse =
        versioningServiceBlockingStub.createCommit(createCommitRequest);
    assertTrue("Commit not found in response", commitResponse.hasCommit());

    DeleteCommitRequest deleteCommitRequest =
        DeleteCommitRequest.newBuilder()
            .setRepositoryId(RepositoryIdentification.newBuilder().setRepoId(id).build())
            .setCommitSha(commitResponse.getCommit().getCommitSha())
            .build();
    versioningServiceBlockingStub.deleteCommit(deleteCommitRequest);

    GetCommitRequest getCommitRequest =
        GetCommitRequest.newBuilder()
            .setRepositoryId(RepositoryIdentification.newBuilder().setRepoId(id).build())
            .setCommitSha(commitResponse.getCommit().getCommitSha())
            .build();
    try {
      versioningServiceBlockingStub.getCommit(getCommitRequest);
      fail();
    } catch (StatusRuntimeException ex) {
      Status status = Status.fromThrowable(ex);
      LOGGER.warn("Error Code : " + status.getCode() + " Description : " + status.getDescription());
      assertEquals(Status.NOT_FOUND.getCode(), status.getCode());
    }

    DeleteRepositoryRequest deleteRepository =
        DeleteRepositoryRequest.newBuilder()
            .setRepositoryId(RepositoryIdentification.newBuilder().setRepoId(id))
            .build();
    DeleteRepositoryRequest.Response deleteResult =
        versioningServiceBlockingStub.deleteRepository(deleteRepository);
    Assert.assertTrue(deleteResult.getStatus());
    LOGGER.info("Create & Delete of commit test end................................");
  }

  @Test
  public void listCommitsTest() throws ModelDBException, NoSuchAlgorithmException {
    LOGGER.info("List of commits test start................................");

    VersioningServiceBlockingStub versioningServiceBlockingStub =
        VersioningServiceGrpc.newBlockingStub(channel);

    long id = createRepository(versioningServiceBlockingStub, RepositoryTest.NAME);
    GetBranchRequest getBranchRequest =
        GetBranchRequest.newBuilder()
            .setRepositoryId(RepositoryIdentification.newBuilder().setRepoId(id).build())
            .setBranch(ModelDBConstants.MASTER_BRANCH)
            .build();
    GetBranchRequest.Response getBranchResponse =
        versioningServiceBlockingStub.getBranch(getBranchRequest);
    Commit parentCommit = getBranchResponse.getCommit();

    CreateCommitRequest createCommitRequest =
        getCreateCommitRequest(id, 111, getBranchResponse.getCommit(), Blob.ContentCase.DATASET);
    CreateCommitRequest.Response commitResponse =
        versioningServiceBlockingStub.createCommit(createCommitRequest);
    Commit commit1 = commitResponse.getCommit();
    createCommitRequest =
        getCreateCommitRequest(id, 123, commitResponse.getCommit(), Blob.ContentCase.CONFIG);
    commitResponse = versioningServiceBlockingStub.createCommit(createCommitRequest);
    Commit commit2 = commitResponse.getCommit();
    createCommitRequest =
        getCreateCommitRequest(id, 450, commitResponse.getCommit(), Blob.ContentCase.DATASET);
    commitResponse = versioningServiceBlockingStub.createCommit(createCommitRequest);
    Commit commit3 = commitResponse.getCommit();
    createCommitRequest =
        getCreateCommitRequest(id, 500, commitResponse.getCommit(), Blob.ContentCase.DATASET);
    commitResponse = versioningServiceBlockingStub.createCommit(createCommitRequest);
    Commit commit4 = commitResponse.getCommit();
    List<Commit> commitList = new LinkedList<>();
    commitList.add(commit4);
    commitList.add(commit3);
    commitList.add(commit2);
    commitList.add(commit1);
    commitList.add(parentCommit);

    // Fetch all commits of repository
    ListCommitsRequest listCommitsRequest =
        ListCommitsRequest.newBuilder()
            .setRepositoryId(RepositoryIdentification.newBuilder().setRepoId(id).build())
            .build();
    ListCommitsRequest.Response listCommitsResponse =
        versioningServiceBlockingStub.listCommits(listCommitsRequest);
    Assert.assertEquals(
        "Commit count not match with the expected count", 5, listCommitsResponse.getCommitsCount());
    Assert.assertEquals(
        "Commit list not match with expected commit list",
        commitList,
        listCommitsResponse.getCommitsList());
    Assert.assertEquals(
        "Commit list not match with expected commit list",
        commitList.get(1),
        listCommitsResponse.getCommits(1));

    // fetch all commits from base commit
    listCommitsRequest =
        ListCommitsRequest.newBuilder()
            .setRepositoryId(RepositoryIdentification.newBuilder().setRepoId(id).build())
            .setCommitBase(commitList.get(2).getCommitSha())
            .build();
    listCommitsResponse = versioningServiceBlockingStub.listCommits(listCommitsRequest);
    Assert.assertEquals(
        "Commit count not match with the expected count", 3, listCommitsResponse.getCommitsCount());
    Assert.assertEquals(
        "Commit list not match with expected commit list",
        commitList.subList(0, 3),
        listCommitsResponse.getCommitsList());
    Assert.assertEquals(
        "Commit list not match with expected commit list",
        commitList.get(1),
        listCommitsResponse.getCommits(1));

    // fetch all commits from provided base commit to head commit
    listCommitsRequest =
        ListCommitsRequest.newBuilder()
            .setRepositoryId(RepositoryIdentification.newBuilder().setRepoId(id).build())
            .setCommitBase(commitList.get(2).getCommitSha())
            .setCommitHead(commitList.get(1).getCommitSha())
            .build();
    listCommitsResponse = versioningServiceBlockingStub.listCommits(listCommitsRequest);
    Assert.assertEquals(
        "Commit count not match with the expected count", 2, listCommitsResponse.getCommitsCount());
    Assert.assertEquals(
        "Commit list not match with expected commit list",
        commitList.subList(1, 3),
        listCommitsResponse.getCommitsList());
    Assert.assertEquals(
        "Commit list not match with expected commit list",
        commitList.get(1),
        listCommitsResponse.getCommits(0));

    // Fetch commits by pagination
    listCommitsRequest =
        ListCommitsRequest.newBuilder()
            .setRepositoryId(RepositoryIdentification.newBuilder().setRepoId(id).build())
            .setPagination(Pagination.newBuilder().setPageNumber(1).setPageLimit(2).build())
            .build();
    listCommitsResponse = versioningServiceBlockingStub.listCommits(listCommitsRequest);
    Assert.assertEquals(
        "Commit count not match with the expected count", 5, listCommitsResponse.getTotalRecords());
    Assert.assertEquals(
        "Commit list count not match with expected commit list count",
        2,
        listCommitsResponse.getCommitsCount());
    Assert.assertEquals(
        "Commit list not match with expected commit list",
        commitList.get(0),
        listCommitsResponse.getCommits(0));

    DeleteCommitRequest deleteCommitRequest =
        DeleteCommitRequest.newBuilder()
            .setRepositoryId(RepositoryIdentification.newBuilder().setRepoId(id).build())
            .setCommitSha(commitResponse.getCommit().getCommitSha())
            .build();
    versioningServiceBlockingStub.deleteCommit(deleteCommitRequest);

    DeleteRepositoryRequest deleteRepository =
        DeleteRepositoryRequest.newBuilder()
            .setRepositoryId(RepositoryIdentification.newBuilder().setRepoId(id))
            .build();
    DeleteRepositoryRequest.Response deleteResult =
        versioningServiceBlockingStub.deleteRepository(deleteRepository);
    Assert.assertTrue(deleteResult.getStatus());

    LOGGER.info("List of commits test end................................");
  }

  @Test
  public void getCommitsTest() throws ModelDBException, NoSuchAlgorithmException {
    LOGGER.info("Get commits test start................................");

    VersioningServiceBlockingStub versioningServiceBlockingStub =
        VersioningServiceGrpc.newBlockingStub(channel);

    long id = createRepository(versioningServiceBlockingStub, RepositoryTest.NAME);
    GetBranchRequest getBranchRequest =
        GetBranchRequest.newBuilder()
            .setRepositoryId(RepositoryIdentification.newBuilder().setRepoId(id).build())
            .setBranch(ModelDBConstants.MASTER_BRANCH)
            .build();
    GetBranchRequest.Response getBranchResponse =
        versioningServiceBlockingStub.getBranch(getBranchRequest);
    Commit parentCommit = getBranchResponse.getCommit();

    CreateCommitRequest createCommitRequest =
        getCreateCommitRequest(id, 111, parentCommit, Blob.ContentCase.DATASET);
    CreateCommitRequest.Response commitResponse =
        versioningServiceBlockingStub.createCommit(createCommitRequest);
    Commit commit1 = commitResponse.getCommit();

    GetCommitRequest getCommitRequest =
        GetCommitRequest.newBuilder()
            .setRepositoryId(RepositoryIdentification.newBuilder().setRepoId(id).build())
            .setCommitSha(commit1.getCommitSha())
            .build();
    GetCommitRequest.Response getCommitResponse =
        versioningServiceBlockingStub.getCommit(getCommitRequest);
    assertEquals(
        "Commit not match with the expected commit", commit1, getCommitResponse.getCommit());

    DeleteCommitRequest deleteCommitRequest =
        DeleteCommitRequest.newBuilder()
            .setRepositoryId(RepositoryIdentification.newBuilder().setRepoId(id).build())
            .setCommitSha(getCommitResponse.getCommit().getCommitSha())
            .build();
    versioningServiceBlockingStub.deleteCommit(deleteCommitRequest);

    DeleteRepositoryRequest deleteRepository =
        DeleteRepositoryRequest.newBuilder()
            .setRepositoryId(RepositoryIdentification.newBuilder().setRepoId(id))
            .build();
    DeleteRepositoryRequest.Response deleteResult =
        versioningServiceBlockingStub.deleteRepository(deleteRepository);
    Assert.assertTrue(deleteResult.getStatus());

    LOGGER.info("Get commits test end................................");
  }

  @Test
  public void configHyperparameterTest() throws ModelDBException, NoSuchAlgorithmException {
    LOGGER.info("Hyperparameter config test start................................");

    VersioningServiceBlockingStub versioningServiceBlockingStub =
        VersioningServiceGrpc.newBlockingStub(channel);

    long id = createRepository(versioningServiceBlockingStub, RepositoryTest.NAME);
    GetBranchRequest getBranchRequest =
        GetBranchRequest.newBuilder()
            .setRepositoryId(RepositoryIdentification.newBuilder().setRepoId(id).build())
            .setBranch(ModelDBConstants.MASTER_BRANCH)
            .build();
    GetBranchRequest.Response getBranchResponse =
        versioningServiceBlockingStub.getBranch(getBranchRequest);

    CreateCommitRequest createCommitRequest =
        getCreateCommitRequest(id, 111, getBranchResponse.getCommit(), Blob.ContentCase.CONFIG);
    CreateCommitRequest.Response commitResponse =
        versioningServiceBlockingStub.createCommit(createCommitRequest);

    ListCommitBlobsRequest listCommitBlobsRequest =
        ListCommitBlobsRequest.newBuilder()
            .setCommitSha(commitResponse.getCommit().getCommitSha())
            .setRepositoryId(RepositoryIdentification.newBuilder().setRepoId(id).build())
            .build();

    ListCommitBlobsRequest.Response listCommitBlobsResponse =
        versioningServiceBlockingStub.listCommitBlobs(listCommitBlobsRequest);
    Assert.assertEquals(
        "blob count not match with expected blob count",
        1,
        listCommitBlobsResponse.getBlobsCount());
    Assert.assertEquals(
        "blob count not match with expected blob count",
        2,
        listCommitBlobsResponse.getBlobs(0).getBlob().getConfig().getHyperparameterSetCount());
    Assert.assertEquals(
        "blob count not match with expected blob count",
        2,
        listCommitBlobsResponse.getBlobs(0).getBlob().getConfig().getHyperparametersCount());

    try {
      DeleteCommitRequest deleteCommitRequest =
          DeleteCommitRequest.newBuilder()
              .setRepositoryId(RepositoryIdentification.newBuilder().setRepoId(id).build())
              .setCommitSha(getBranchResponse.getCommit().getCommitSha())
              .build();
      versioningServiceBlockingStub.deleteCommit(deleteCommitRequest);
      fail();
    } catch (StatusRuntimeException ex) {
      Status status = Status.fromThrowable(ex);
      LOGGER.warn("Error Code : " + status.getCode() + " Description : " + status.getDescription());
      assertEquals(Status.FAILED_PRECONDITION.getCode(), status.getCode());
    }
    DeleteCommitRequest deleteCommitRequest =
        DeleteCommitRequest.newBuilder()
            .setRepositoryId(RepositoryIdentification.newBuilder().setRepoId(id).build())
            .setCommitSha(commitResponse.getCommit().getCommitSha())
            .build();
    versioningServiceBlockingStub.deleteCommit(deleteCommitRequest);

    DeleteRepositoryRequest deleteRepository =
        DeleteRepositoryRequest.newBuilder()
            .setRepositoryId(RepositoryIdentification.newBuilder().setRepoId(id))
            .build();
    DeleteRepositoryRequest.Response deleteResult =
        versioningServiceBlockingStub.deleteRepository(deleteRepository);
    Assert.assertTrue(deleteResult.getStatus());

    LOGGER.info("Hyperparameter config test end................................");
  }

  @Test
  public void getCommitComponentTest() {
    LOGGER.info("Get commit component test start................................");

    VersioningServiceBlockingStub versioningServiceBlockingStub =
        VersioningServiceGrpc.newBlockingStub(channel);

    long id = createRepository(versioningServiceBlockingStub, RepositoryTest.NAME);

    GetBranchRequest getBranchRequest =
        GetBranchRequest.newBuilder()
            .setRepositoryId(RepositoryIdentification.newBuilder().setRepoId(id).build())
            .setBranch(ModelDBConstants.MASTER_BRANCH)
            .build();
    GetBranchRequest.Response getBranchResponse =
        versioningServiceBlockingStub.getBranch(getBranchRequest);

    String path = "/protos/proto/public/versioning/versioning.proto";
    List<String> location = new ArrayList<>();
    location.add("modeldb");
    location.add("environment");
    location.add("train");
    Blob blob = getDatasetBlobFromPath(path);

    Commit.Builder commitBuilder =
        Commit.newBuilder()
            .setMessage("this is the test commit message")
            .setDateCreated(Calendar.getInstance().getTimeInMillis())
            .addParentShas(getBranchResponse.getCommit().getCommitSha());
    if (app.getAuthServerHost() != null && app.getAuthServerPort() != null) {
      commitBuilder.setAuthor(authClientInterceptor.getClient1Email());
    }

    CreateCommitRequest createCommitRequest =
        CreateCommitRequest.newBuilder()
            .setRepositoryId(RepositoryIdentification.newBuilder().setRepoId(id).build())
            .setCommit(commitBuilder.build())
            .addBlobs(BlobExpanded.newBuilder().setBlob(blob).addAllLocation(location).build())
            .build();

    CreateCommitRequest.Response commitResponse =
        versioningServiceBlockingStub.createCommit(createCommitRequest);

    GetCommitComponentRequest getCommitBlobRequest =
        GetCommitComponentRequest.newBuilder()
            .setRepositoryId(RepositoryIdentification.newBuilder().setRepoId(id).build())
            .setCommitSha(commitResponse.getCommit().getCommitSha())
            .addAllLocation(location)
            .build();
    GetCommitComponentRequest.Response getCommitBlobResponse =
        versioningServiceBlockingStub.getCommitComponent(getCommitBlobRequest);
    assertEquals(
        "Blob path not match with expected blob path",
        path,
        getCommitBlobResponse.getBlob().getDataset().getPath().getComponents(0).getPath());

    location.add("xyz");
    getCommitBlobRequest =
        GetCommitComponentRequest.newBuilder()
            .setRepositoryId(RepositoryIdentification.newBuilder().setRepoId(id).build())
            .setCommitSha(commitResponse.getCommit().getCommitSha())
            .addAllLocation(location)
            .build();
    try {
      versioningServiceBlockingStub.getCommitComponent(getCommitBlobRequest);
      Assert.fail();
    } catch (StatusRuntimeException e) {
      Assert.assertEquals(Code.NOT_FOUND, e.getStatus().getCode());
      e.printStackTrace();
    }

    DeleteCommitRequest deleteCommitRequest =
        DeleteCommitRequest.newBuilder()
            .setRepositoryId(RepositoryIdentification.newBuilder().setRepoId(id).build())
            .setCommitSha(commitResponse.getCommit().getCommitSha())
            .build();
    versioningServiceBlockingStub.deleteCommit(deleteCommitRequest);

    DeleteRepositoryRequest deleteRepository =
        DeleteRepositoryRequest.newBuilder()
            .setRepositoryId(RepositoryIdentification.newBuilder().setRepoId(id))
            .build();
    DeleteRepositoryRequest.Response deleteResult =
        versioningServiceBlockingStub.deleteRepository(deleteRepository);
    Assert.assertTrue(deleteResult.getStatus());

    LOGGER.info("Get commit blob test end................................");
  }

  static Blob getDatasetBlobFromPath(String path) {
    return Blob.newBuilder()
        .setDataset(
            DatasetBlob.newBuilder()
                .setPath(
                    PathDatasetBlob.newBuilder()
                        .addComponents(
                            PathDatasetComponentBlob.newBuilder()
                                .setPath(path)
                                .setSize(2)
                                .setLastModifiedAtSource(time)
                                .build())
                        .build())
                .build())
        .build();
  }

  static Blob getCodeBlobFromPath(String branch) throws NoSuchAlgorithmException {
    GitCodeBlob gitCodeBlob =
        GitCodeBlob.newBuilder()
            .setBranch(branch)
            .setRepo(RepositoryTest.NAME)
            .setHash(FileHasher.getSha(""))
            .setIsDirty(false)
            .setTag("Tag-" + Calendar.getInstance().getTimeInMillis())
            .build();
    String path = "/protos/proto/public/versioning/versioning.proto";
    NotebookCodeBlob notebookCodeBlob =
        NotebookCodeBlob.newBuilder()
            .setGitRepo(gitCodeBlob)
            .setPath(
                PathDatasetComponentBlob.newBuilder()
                    .setPath(path)
                    .setSize(2)
                    .setLastModifiedAtSource(time)
                    .build())
            .build();
    return Blob.newBuilder()
        .setCode(CodeBlob.newBuilder().setNotebook(notebookCodeBlob).build())
        .build();
  }

  static Blob getEnvironmentBlobFromPath() throws NoSuchAlgorithmException {
    return Blob.newBuilder()
        .setEnvironment(
            EnvironmentBlob.newBuilder()
                .addCommandLine("docker pull vertaaiofficial/modeldb-backend:latest")
                .setDocker(
                    DockerEnvironmentBlob.newBuilder()
                        .setRepository(RepositoryTest.NAME)
                        .setSha(FileHasher.getSha(""))
                        .setTag("Tag-" + Calendar.getInstance().getTimeInMillis())
                        .build())
                .setPython(
                    PythonEnvironmentBlob.newBuilder()
                        .setVersion(
                            VersionEnvironmentBlob.newBuilder()
                                .setMajor(10)
                                .setMinor(1)
                                .setPatch(2)
                                .build())
                        .addConstraints(
                            PythonRequirementEnvironmentBlob.newBuilder()
                                .setVersion(
                                    VersionEnvironmentBlob.newBuilder()
                                        .setMajor(10)
                                        .setMinor(1)
                                        .setPatch(2)
                                        .build())
                                .setLibrary("logs")
                                .setConstraint("constraint-1")
                                .build())
                        .build())
                .build())
        .build();
  }

  @Test
  public void createCommitWith2SameBlobTest() {
    LOGGER.info("List commit blob test start................................");

    VersioningServiceBlockingStub versioningServiceBlockingStub =
        VersioningServiceGrpc.newBlockingStub(channel);

    long id = createRepository(versioningServiceBlockingStub, RepositoryTest.NAME);

    GetBranchRequest getBranchRequest =
        GetBranchRequest.newBuilder()
            .setRepositoryId(RepositoryIdentification.newBuilder().setRepoId(id).build())
            .setBranch(ModelDBConstants.MASTER_BRANCH)
            .build();
    GetBranchRequest.Response getBranchResponse =
        versioningServiceBlockingStub.getBranch(getBranchRequest);

    String path1 = "/protos/proto/public/versioning/versioning.proto";
    List<String> location1 = new ArrayList<>();
    location1.add("modeldb");
    location1.add("environment");
    location1.add("train.json"); // file
    BlobExpanded blobExpanded1 =
        BlobExpanded.newBuilder()
            .setBlob(getDatasetBlobFromPath(path1))
            .addAllLocation(location1)
            .build();

    String path2 = "/protos/proto/public/test.txt";
    List<String> location2 = new ArrayList<>();
    location2.add("modeldb");
    location2.add("environment.json");
    BlobExpanded blobExpanded2 =
        BlobExpanded.newBuilder()
            .setBlob(getDatasetBlobFromPath(path2))
            .addAllLocation(location2)
            .build();

    List<String> location3 = new ArrayList<>();
    location3.add("modeldb.json");
    BlobExpanded blobExpanded3 =
        BlobExpanded.newBuilder()
            .setBlob(getDatasetBlobFromPath(path2))
            .addAllLocation(location3)
            .build();

    Commit.Builder commitBuilder =
        Commit.newBuilder()
            .setMessage("this is the test commit message")
            .setDateCreated(Calendar.getInstance().getTimeInMillis())
            .addParentShas(getBranchResponse.getCommit().getCommitSha());
    if (app.getAuthServerHost() != null && app.getAuthServerPort() != null) {
      commitBuilder.setAuthor(authClientInterceptor.getClient1Email());
    }
    CreateCommitRequest createCommitRequest =
        CreateCommitRequest.newBuilder()
            .setRepositoryId(RepositoryIdentification.newBuilder().setRepoId(id).build())
            .setCommit(commitBuilder.build())
            .addBlobs(blobExpanded1)
            .addBlobs(blobExpanded2)
            .addBlobs(blobExpanded3)
            .build();

    CreateCommitRequest.Response commitResponse =
        versioningServiceBlockingStub.createCommit(createCommitRequest);

    ListCommitBlobsRequest listCommitBlobsRequest =
        ListCommitBlobsRequest.newBuilder()
            .setCommitSha(commitResponse.getCommit().getCommitSha())
            .setRepositoryId(RepositoryIdentification.newBuilder().setRepoId(id).build())
            .build();

    ListCommitBlobsRequest.Response listCommitBlobsResponse =
        versioningServiceBlockingStub.listCommitBlobs(listCommitBlobsRequest);
    Assert.assertEquals(
        "blob count not match with expected blob count",
        3,
        listCommitBlobsResponse.getBlobsCount());
    Assert.assertEquals(
        "blob data not match with expected blob data",
        new HashSet<>(Arrays.asList(blobExpanded1, blobExpanded2, blobExpanded3)),
        new HashSet<>(listCommitBlobsResponse.getBlobsList()));

    DeleteCommitRequest deleteCommitRequest =
        DeleteCommitRequest.newBuilder()
            .setRepositoryId(RepositoryIdentification.newBuilder().setRepoId(id).build())
            .setCommitSha(commitResponse.getCommit().getCommitSha())
            .build();
    versioningServiceBlockingStub.deleteCommit(deleteCommitRequest);

    DeleteRepositoryRequest deleteRepository =
        DeleteRepositoryRequest.newBuilder()
            .setRepositoryId(RepositoryIdentification.newBuilder().setRepoId(id))
            .build();
    DeleteRepositoryRequest.Response deleteResult =
        versioningServiceBlockingStub.deleteRepository(deleteRepository);
    Assert.assertTrue(deleteResult.getStatus());

    LOGGER.info("List commit blob test end................................");
  }

  @Test
  public void getCommitBlobListTest() {
    LOGGER.info("List commit blob test start................................");

    VersioningServiceBlockingStub versioningServiceBlockingStub =
        VersioningServiceGrpc.newBlockingStub(channel);

    long id = createRepository(versioningServiceBlockingStub, RepositoryTest.NAME);

    GetBranchRequest getBranchRequest =
        GetBranchRequest.newBuilder()
            .setRepositoryId(RepositoryIdentification.newBuilder().setRepoId(id).build())
            .setBranch(ModelDBConstants.MASTER_BRANCH)
            .build();
    GetBranchRequest.Response getBranchResponse =
        versioningServiceBlockingStub.getBranch(getBranchRequest);

    String path1 = "/protos/proto/public/versioning/versioning.proto";
    List<String> location1 = new ArrayList<>();
    location1.add("modeldb");
    location1.add("environment");
    location1.add("train.json"); // file
    BlobExpanded blobExpanded1 =
        BlobExpanded.newBuilder()
            .setBlob(getDatasetBlobFromPath(path1))
            .addAllLocation(location1)
            .build();

    String path2 = "/protos/proto/public/test.txt";
    List<String> location2 = new ArrayList<>();
    location2.add("modeldb");
    location2.add("environment.json");
    BlobExpanded blobExpanded2 =
        BlobExpanded.newBuilder()
            .setBlob(getDatasetBlobFromPath(path2))
            .addAllLocation(location2)
            .build();

    String path3 = "xyz.txt";
    List<String> location3 = new ArrayList<>();
    location3.add("modeldb.json");
    BlobExpanded blobExpanded3 =
        BlobExpanded.newBuilder()
            .setBlob(getDatasetBlobFromPath(path3))
            .addAllLocation(location3)
            .build();

    Commit.Builder commitBuilder =
        Commit.newBuilder()
            .setMessage("this is the test commit message")
            .setDateCreated(Calendar.getInstance().getTimeInMillis())
            .addParentShas(getBranchResponse.getCommit().getCommitSha());
    if (app.getAuthServerHost() != null && app.getAuthServerPort() != null) {
      commitBuilder.setAuthor(authClientInterceptor.getClient1Email());
    }
    CreateCommitRequest createCommitRequest =
        CreateCommitRequest.newBuilder()
            .setRepositoryId(RepositoryIdentification.newBuilder().setRepoId(id).build())
            .setCommit(commitBuilder.build())
            .addBlobs(blobExpanded1)
            .addBlobs(blobExpanded2)
            .addBlobs(blobExpanded3)
            .build();

    CreateCommitRequest.Response commitResponse =
        versioningServiceBlockingStub.createCommit(createCommitRequest);

    ListCommitBlobsRequest listCommitBlobsRequest =
        ListCommitBlobsRequest.newBuilder()
            .setCommitSha(commitResponse.getCommit().getCommitSha())
            .setRepositoryId(RepositoryIdentification.newBuilder().setRepoId(id).build())
            .addLocationPrefix("modeldb")
            .build();

    ListCommitBlobsRequest.Response listCommitBlobsResponse =
        versioningServiceBlockingStub.listCommitBlobs(listCommitBlobsRequest);
    Assert.assertEquals(
        "blob count not match with expected blob count",
        2,
        listCommitBlobsResponse.getBlobsCount());
    Assert.assertEquals(
        "blob data not match with expected blob data",
        new HashSet<>(Arrays.asList(blobExpanded1, blobExpanded2)),
        new HashSet<>(listCommitBlobsResponse.getBlobsList()));

    listCommitBlobsRequest =
        ListCommitBlobsRequest.newBuilder()
            .setCommitSha(commitResponse.getCommit().getCommitSha())
            .setRepositoryId(RepositoryIdentification.newBuilder().setRepoId(id).build())
            .addLocationPrefix("modeldb.json")
            .build();

    listCommitBlobsResponse = versioningServiceBlockingStub.listCommitBlobs(listCommitBlobsRequest);
    Assert.assertEquals(
        "blob count not match with expected blob count",
        1,
        listCommitBlobsResponse.getBlobsCount());
    Assert.assertEquals(
        "blob data not match with expected blob data",
        blobExpanded3,
        listCommitBlobsResponse.getBlobs(0));

    DeleteCommitRequest deleteCommitRequest =
        DeleteCommitRequest.newBuilder()
            .setRepositoryId(RepositoryIdentification.newBuilder().setRepoId(id).build())
            .setCommitSha(commitResponse.getCommit().getCommitSha())
            .build();
    versioningServiceBlockingStub.deleteCommit(deleteCommitRequest);

    DeleteRepositoryRequest deleteRepository =
        DeleteRepositoryRequest.newBuilder()
            .setRepositoryId(RepositoryIdentification.newBuilder().setRepoId(id))
            .build();
    DeleteRepositoryRequest.Response deleteResult =
        versioningServiceBlockingStub.deleteRepository(deleteRepository);
    Assert.assertTrue(deleteResult.getStatus());

    LOGGER.info("List commit blob test end................................");
  }

  @Test
  public void getCommitBlobListUsecase2Test() {
    LOGGER.info("List commit blob test start................................");

    VersioningServiceBlockingStub versioningServiceBlockingStub =
        VersioningServiceGrpc.newBlockingStub(channel);

    long id = createRepository(versioningServiceBlockingStub, RepositoryTest.NAME);
    GetBranchRequest getBranchRequest =
        GetBranchRequest.newBuilder()
            .setRepositoryId(RepositoryIdentification.newBuilder().setRepoId(id).build())
            .setBranch(ModelDBConstants.MASTER_BRANCH)
            .build();
    GetBranchRequest.Response getBranchResponse =
        versioningServiceBlockingStub.getBranch(getBranchRequest);

    String path1 = "/protos/proto/public/versioning/versioning.proto";
    List<String> location1 = new ArrayList<>();
    location1.add("modeldb");
    location1.add("environment");
    location1.add("march");
    location1.add("train.json"); // file
    BlobExpanded blobExpanded1 =
        BlobExpanded.newBuilder()
            .setBlob(getDatasetBlobFromPath(path1))
            .addAllLocation(location1)
            .build();

    String path2 = "/protos/proto/public/test.txt";
    List<String> location2 = new ArrayList<>();
    location2.add("modeldb");
    location2.add("environment");
    location2.add("environment.json");
    BlobExpanded blobExpanded2 =
        BlobExpanded.newBuilder()
            .setBlob(getDatasetBlobFromPath(path2))
            .addAllLocation(location2)
            .build();

    String path3 = "/protos/proto/public/test2.txt";
    List<String> location3 = new ArrayList<>();
    location3.add("modeldb");
    location3.add("dataset");
    location3.add("march");
    location3.add("dataset.json");
    BlobExpanded blobExpanded3 =
        BlobExpanded.newBuilder()
            .setBlob(getDatasetBlobFromPath(path3))
            .addAllLocation(location3)
            .build();

    String path4 = "xyz.txt";
    List<String> location4 = new ArrayList<>();
    location4.add("modeldb.json");
    BlobExpanded blobExpanded4 =
        BlobExpanded.newBuilder()
            .setBlob(getDatasetBlobFromPath(path4))
            .addAllLocation(location4)
            .build();

    Commit.Builder commitBuilder =
        Commit.newBuilder()
            .setMessage("this is the test commit message")
            .setDateCreated(Calendar.getInstance().getTimeInMillis())
            .addParentShas(getBranchResponse.getCommit().getCommitSha());
    if (app.getAuthServerHost() != null && app.getAuthServerPort() != null) {
      commitBuilder.setAuthor(authClientInterceptor.getClient1Email());
    }

    CreateCommitRequest createCommitRequest =
        CreateCommitRequest.newBuilder()
            .setRepositoryId(RepositoryIdentification.newBuilder().setRepoId(id).build())
            .setCommit(commitBuilder.build())
            .addBlobs(blobExpanded1)
            .addBlobs(blobExpanded2)
            .addBlobs(blobExpanded3)
            .addBlobs(blobExpanded4)
            .build();

    CreateCommitRequest.Response commitResponse =
        versioningServiceBlockingStub.createCommit(createCommitRequest);

    ListCommitBlobsRequest listCommitBlobsRequest =
        ListCommitBlobsRequest.newBuilder()
            .setCommitSha(commitResponse.getCommit().getCommitSha())
            .setRepositoryId(RepositoryIdentification.newBuilder().setRepoId(id).build())
            .addLocationPrefix("modeldb")
            .addLocationPrefix("environment")
            .build();

    ListCommitBlobsRequest.Response listCommitBlobsResponse =
        versioningServiceBlockingStub.listCommitBlobs(listCommitBlobsRequest);
    Assert.assertEquals(
        "blob count not match with expected blob count",
        2,
        listCommitBlobsResponse.getBlobsCount());
    assertTrue(
        "blob data not match with expected blob data",
        listCommitBlobsResponse.getBlobsList().contains(blobExpanded1));
    assertTrue(
        "blob data not match with expected blob data",
        listCommitBlobsResponse.getBlobsList().contains(blobExpanded2));

    listCommitBlobsRequest =
        ListCommitBlobsRequest.newBuilder()
            .setCommitSha(commitResponse.getCommit().getCommitSha())
            .setRepositoryId(RepositoryIdentification.newBuilder().setRepoId(id).build())
            .addLocationPrefix("modeldb")
            .addLocationPrefix("dataset")
            .build();

    listCommitBlobsResponse = versioningServiceBlockingStub.listCommitBlobs(listCommitBlobsRequest);
    Assert.assertEquals(
        "blob count not match with expected blob count",
        1,
        listCommitBlobsResponse.getBlobsCount());
    Assert.assertEquals(
        "blob data not match with expected blob data",
        blobExpanded3,
        listCommitBlobsResponse.getBlobs(0));

    listCommitBlobsRequest =
        ListCommitBlobsRequest.newBuilder()
            .setCommitSha(commitResponse.getCommit().getCommitSha())
            .setRepositoryId(RepositoryIdentification.newBuilder().setRepoId(id).build())
            .addLocationPrefix("modeldb")
            .addLocationPrefix("march")
            .addLocationPrefix("dataset")
            .build();

    listCommitBlobsResponse = versioningServiceBlockingStub.listCommitBlobs(listCommitBlobsRequest);
    Assert.assertEquals(
        "blob count not match with expected blob count",
        0,
        listCommitBlobsResponse.getBlobsCount());

    listCommitBlobsRequest =
        ListCommitBlobsRequest.newBuilder()
            .setCommitSha(commitResponse.getCommit().getCommitSha())
            .setRepositoryId(RepositoryIdentification.newBuilder().setRepoId(id).build())
            .addLocationPrefix("modeldb")
            .addLocationPrefix("dataset")
            .addLocationPrefix("march")
            .build();

    listCommitBlobsResponse = versioningServiceBlockingStub.listCommitBlobs(listCommitBlobsRequest);
    Assert.assertEquals(
        "blob count not match with expected blob count",
        1,
        listCommitBlobsResponse.getBlobsCount());
    Assert.assertEquals(
        "blob data not match with expected blob data",
        blobExpanded3,
        listCommitBlobsResponse.getBlobs(0));

    listCommitBlobsRequest =
        ListCommitBlobsRequest.newBuilder()
            .setCommitSha(commitResponse.getCommit().getCommitSha())
            .setRepositoryId(RepositoryIdentification.newBuilder().setRepoId(id).build())
            .addLocationPrefix("modeldb")
            .build();

    listCommitBlobsResponse = versioningServiceBlockingStub.listCommitBlobs(listCommitBlobsRequest);
    Assert.assertEquals(
        "blob count not match with expected blob count",
        3,
        listCommitBlobsResponse.getBlobsCount());
    assertTrue(
        "blob data not match with expected blob data",
        listCommitBlobsResponse.getBlobsList().contains(blobExpanded1));
    assertTrue(
        "blob data not match with expected blob data",
        listCommitBlobsResponse.getBlobsList().contains(blobExpanded3));

    listCommitBlobsRequest =
        ListCommitBlobsRequest.newBuilder()
            .setCommitSha(commitResponse.getCommit().getCommitSha())
            .setRepositoryId(RepositoryIdentification.newBuilder().setRepoId(id).build())
            .addLocationPrefix("dataset.json")
            .build();

    try {
      versioningServiceBlockingStub.listCommitBlobs(listCommitBlobsRequest);
      Assert.fail();
    } catch (StatusRuntimeException e) {
      Assert.assertEquals(Code.NOT_FOUND, e.getStatus().getCode());
      e.printStackTrace();
    }

    DeleteCommitRequest deleteCommitRequest =
        DeleteCommitRequest.newBuilder()
            .setRepositoryId(RepositoryIdentification.newBuilder().setRepoId(id).build())
            .setCommitSha(commitResponse.getCommit().getCommitSha())
            .build();
    versioningServiceBlockingStub.deleteCommit(deleteCommitRequest);

    DeleteRepositoryRequest deleteRepository =
        DeleteRepositoryRequest.newBuilder()
            .setRepositoryId(RepositoryIdentification.newBuilder().setRepoId(id))
            .build();
    DeleteRepositoryRequest.Response deleteResult =
        versioningServiceBlockingStub.deleteRepository(deleteRepository);
    Assert.assertTrue(deleteResult.getStatus());

    LOGGER.info("List commit blob test end................................");
  }

  @Test
  public void getCommitCodeBlobListTest() throws NoSuchAlgorithmException {
    LOGGER.info("List commit code blob test start................................");

    VersioningServiceBlockingStub versioningServiceBlockingStub =
        VersioningServiceGrpc.newBlockingStub(channel);

    long id = createRepository(versioningServiceBlockingStub, RepositoryTest.NAME);
    GetBranchRequest getBranchRequest =
        GetBranchRequest.newBuilder()
            .setRepositoryId(RepositoryIdentification.newBuilder().setRepoId(id).build())
            .setBranch(ModelDBConstants.MASTER_BRANCH)
            .build();
    GetBranchRequest.Response getBranchResponse =
        versioningServiceBlockingStub.getBranch(getBranchRequest);

    String branch1 = "branch-1";
    List<String> location1 = new ArrayList<>();
    location1.add("modeldb");
    location1.add("environment");
    location1.add("march");
    location1.add("train.json"); // file
    BlobExpanded blobExpanded1 =
        BlobExpanded.newBuilder()
            .setBlob(getCodeBlobFromPath(branch1))
            .addAllLocation(location1)
            .build();

    List<String> location2 = new ArrayList<>();
    location2.add("modeldb");
    location2.add("environment");
    location2.add("environment.json");
    BlobExpanded blobExpanded2 =
        BlobExpanded.newBuilder()
            .setBlob(getCodeBlobFromPath(branch1))
            .addAllLocation(location2)
            .build();

    List<String> location3 = new ArrayList<>();
    location3.add("modeldb");
    location3.add("dataset");
    location3.add("march");
    location3.add("dataset.json");
    BlobExpanded blobExpanded3 =
        BlobExpanded.newBuilder()
            .setBlob(getCodeBlobFromPath(branch1))
            .addAllLocation(location3)
            .build();

    List<String> location4 = new ArrayList<>();
    location4.add("modeldb.json");
    BlobExpanded blobExpanded4 =
        BlobExpanded.newBuilder()
            .setBlob(getCodeBlobFromPath(branch1))
            .addAllLocation(location4)
            .build();

    Commit.Builder commitBuilder =
        Commit.newBuilder()
            .setMessage("this is the test commit message")
            .setDateCreated(Calendar.getInstance().getTimeInMillis())
            .addParentShas(getBranchResponse.getCommit().getCommitSha());
    if (app.getAuthServerHost() != null && app.getAuthServerPort() != null) {
      commitBuilder.setAuthor(authClientInterceptor.getClient1Email());
    }

    CreateCommitRequest createCommitRequest =
        CreateCommitRequest.newBuilder()
            .setRepositoryId(RepositoryIdentification.newBuilder().setRepoId(id).build())
            .setCommit(commitBuilder.build())
            .addBlobs(blobExpanded1)
            .addBlobs(blobExpanded2)
            .addBlobs(blobExpanded3)
            .addBlobs(blobExpanded4)
            .build();

    CreateCommitRequest.Response commitResponse =
        versioningServiceBlockingStub.createCommit(createCommitRequest);

    ListCommitBlobsRequest listCommitBlobsRequest =
        ListCommitBlobsRequest.newBuilder()
            .setCommitSha(commitResponse.getCommit().getCommitSha())
            .setRepositoryId(RepositoryIdentification.newBuilder().setRepoId(id).build())
            .addLocationPrefix("modeldb")
            .addLocationPrefix("environment")
            .build();

    ListCommitBlobsRequest.Response listCommitBlobsResponse =
        versioningServiceBlockingStub.listCommitBlobs(listCommitBlobsRequest);
    Assert.assertEquals(
        "blob count not match with expected blob count",
        2,
        listCommitBlobsResponse.getBlobsCount());
    assertTrue(
        "blob data not match with expected blob data",
        listCommitBlobsResponse.getBlobsList().contains(blobExpanded1));
    assertTrue(
        "blob data not match with expected blob data",
        listCommitBlobsResponse.getBlobsList().contains(blobExpanded2));

    listCommitBlobsRequest =
        ListCommitBlobsRequest.newBuilder()
            .setCommitSha(commitResponse.getCommit().getCommitSha())
            .setRepositoryId(RepositoryIdentification.newBuilder().setRepoId(id).build())
            .addLocationPrefix("modeldb")
            .addLocationPrefix("dataset")
            .build();

    listCommitBlobsResponse = versioningServiceBlockingStub.listCommitBlobs(listCommitBlobsRequest);
    Assert.assertEquals(
        "blob count not match with expected blob count",
        1,
        listCommitBlobsResponse.getBlobsCount());
    Assert.assertEquals(
        "blob data not match with expected blob data",
        blobExpanded3,
        listCommitBlobsResponse.getBlobs(0));

    listCommitBlobsRequest =
        ListCommitBlobsRequest.newBuilder()
            .setCommitSha(commitResponse.getCommit().getCommitSha())
            .setRepositoryId(RepositoryIdentification.newBuilder().setRepoId(id).build())
            .addLocationPrefix("modeldb")
            .addLocationPrefix("march")
            .addLocationPrefix("dataset")
            .build();

    listCommitBlobsResponse = versioningServiceBlockingStub.listCommitBlobs(listCommitBlobsRequest);
    Assert.assertEquals(
        "blob count not match with expected blob count",
        0,
        listCommitBlobsResponse.getBlobsCount());

    listCommitBlobsRequest =
        ListCommitBlobsRequest.newBuilder()
            .setCommitSha(commitResponse.getCommit().getCommitSha())
            .setRepositoryId(RepositoryIdentification.newBuilder().setRepoId(id).build())
            .addLocationPrefix("modeldb")
            .addLocationPrefix("dataset")
            .addLocationPrefix("march")
            .build();

    listCommitBlobsResponse = versioningServiceBlockingStub.listCommitBlobs(listCommitBlobsRequest);
    Assert.assertEquals(
        "blob count not match with expected blob count",
        1,
        listCommitBlobsResponse.getBlobsCount());
    Assert.assertEquals(
        "blob data not match with expected blob data",
        blobExpanded3,
        listCommitBlobsResponse.getBlobs(0));

    listCommitBlobsRequest =
        ListCommitBlobsRequest.newBuilder()
            .setCommitSha(commitResponse.getCommit().getCommitSha())
            .setRepositoryId(RepositoryIdentification.newBuilder().setRepoId(id).build())
            .addLocationPrefix("modeldb")
            .build();

    listCommitBlobsResponse = versioningServiceBlockingStub.listCommitBlobs(listCommitBlobsRequest);
    Assert.assertEquals(
        "blob count not match with expected blob count",
        3,
        listCommitBlobsResponse.getBlobsCount());
    assertTrue(
        "blob data not match with expected blob data",
        listCommitBlobsResponse.getBlobsList().contains(blobExpanded1));
    assertTrue(
        "blob data not match with expected blob data",
        listCommitBlobsResponse.getBlobsList().contains(blobExpanded3));

    listCommitBlobsRequest =
        ListCommitBlobsRequest.newBuilder()
            .setCommitSha(commitResponse.getCommit().getCommitSha())
            .setRepositoryId(RepositoryIdentification.newBuilder().setRepoId(id).build())
            .addLocationPrefix("dataset.json")
            .build();

    try {
      versioningServiceBlockingStub.listCommitBlobs(listCommitBlobsRequest);
      Assert.fail();
    } catch (StatusRuntimeException e) {
      Assert.assertEquals(Code.NOT_FOUND, e.getStatus().getCode());
      e.printStackTrace();
    }

    DeleteCommitRequest deleteCommitRequest =
        DeleteCommitRequest.newBuilder()
            .setRepositoryId(RepositoryIdentification.newBuilder().setRepoId(id).build())
            .setCommitSha(commitResponse.getCommit().getCommitSha())
            .build();
    versioningServiceBlockingStub.deleteCommit(deleteCommitRequest);

    DeleteRepositoryRequest deleteRepository =
        DeleteRepositoryRequest.newBuilder()
            .setRepositoryId(RepositoryIdentification.newBuilder().setRepoId(id))
            .build();
    DeleteRepositoryRequest.Response deleteResult =
        versioningServiceBlockingStub.deleteRepository(deleteRepository);
    Assert.assertTrue(deleteResult.getStatus());

    LOGGER.info("List commit code blob test end................................");
  }

  @Test
  public void getCommitEnvironmentBlobListTest() throws NoSuchAlgorithmException {
    LOGGER.info("List commit environment blob test start................................");

    VersioningServiceBlockingStub versioningServiceBlockingStub =
        VersioningServiceGrpc.newBlockingStub(channel);

    long id = createRepository(versioningServiceBlockingStub, RepositoryTest.NAME);
    GetBranchRequest getBranchRequest =
        GetBranchRequest.newBuilder()
            .setRepositoryId(RepositoryIdentification.newBuilder().setRepoId(id).build())
            .setBranch(ModelDBConstants.MASTER_BRANCH)
            .build();
    GetBranchRequest.Response getBranchResponse =
        versioningServiceBlockingStub.getBranch(getBranchRequest);

    String branch1 = "branch-1";
    List<String> location1 = new ArrayList<>();
    location1.add("modeldb");
    location1.add("environment");
    location1.add("march");
    location1.add("train.json"); // file
    BlobExpanded blobExpanded1 =
        BlobExpanded.newBuilder()
            .setBlob(getEnvironmentBlobFromPath())
            .addAllLocation(location1)
            .build();

    List<String> location2 = new ArrayList<>();
    location2.add("modeldb");
    location2.add("environment");
    location2.add("environment.json");
    BlobExpanded blobExpanded2 =
        BlobExpanded.newBuilder()
            .setBlob(getEnvironmentBlobFromPath())
            .addAllLocation(location2)
            .build();

    List<String> location3 = new ArrayList<>();
    location3.add("modeldb");
    location3.add("dataset");
    location3.add("march");
    location3.add("dataset.json");
    BlobExpanded blobExpanded3 =
        BlobExpanded.newBuilder()
            .setBlob(getEnvironmentBlobFromPath())
            .addAllLocation(location3)
            .build();

    List<String> location4 = new ArrayList<>();
    location4.add("modeldb.json");
    BlobExpanded blobExpanded4 =
        BlobExpanded.newBuilder()
            .setBlob(getEnvironmentBlobFromPath())
            .addAllLocation(location4)
            .build();

    Commit.Builder commitBuilder =
        Commit.newBuilder()
            .setMessage("this is the test commit message")
            .setDateCreated(Calendar.getInstance().getTimeInMillis())
            .addParentShas(getBranchResponse.getCommit().getCommitSha());
    if (app.getAuthServerHost() != null && app.getAuthServerPort() != null) {
      commitBuilder.setAuthor(authClientInterceptor.getClient1Email());
    }

    CreateCommitRequest createCommitRequest =
        CreateCommitRequest.newBuilder()
            .setRepositoryId(RepositoryIdentification.newBuilder().setRepoId(id).build())
            .setCommit(commitBuilder.build())
            .addBlobs(blobExpanded1)
            .addBlobs(blobExpanded2)
            .addBlobs(blobExpanded3)
            .addBlobs(blobExpanded4)
            .build();

    CreateCommitRequest.Response commitResponse =
        versioningServiceBlockingStub.createCommit(createCommitRequest);

    ListCommitBlobsRequest listCommitBlobsRequest =
        ListCommitBlobsRequest.newBuilder()
            .setCommitSha(commitResponse.getCommit().getCommitSha())
            .setRepositoryId(RepositoryIdentification.newBuilder().setRepoId(id).build())
            .addLocationPrefix("modeldb")
            .addLocationPrefix("environment")
            .build();

    ListCommitBlobsRequest.Response listCommitBlobsResponse =
        versioningServiceBlockingStub.listCommitBlobs(listCommitBlobsRequest);
    Assert.assertEquals(
        "blob count not match with expected blob count",
        2,
        listCommitBlobsResponse.getBlobsCount());
    assertTrue(
        "blob data not match with expected blob data",
        listCommitBlobsResponse.getBlobsList().contains(blobExpanded1));
    assertTrue(
        "blob data not match with expected blob data",
        listCommitBlobsResponse.getBlobsList().contains(blobExpanded2));

    listCommitBlobsRequest =
        ListCommitBlobsRequest.newBuilder()
            .setCommitSha(commitResponse.getCommit().getCommitSha())
            .setRepositoryId(RepositoryIdentification.newBuilder().setRepoId(id).build())
            .addLocationPrefix("modeldb")
            .addLocationPrefix("dataset")
            .build();

    listCommitBlobsResponse = versioningServiceBlockingStub.listCommitBlobs(listCommitBlobsRequest);
    Assert.assertEquals(
        "blob count not match with expected blob count",
        1,
        listCommitBlobsResponse.getBlobsCount());
    Assert.assertEquals(
        "blob data not match with expected blob data",
        blobExpanded3,
        listCommitBlobsResponse.getBlobs(0));

    listCommitBlobsRequest =
        ListCommitBlobsRequest.newBuilder()
            .setCommitSha(commitResponse.getCommit().getCommitSha())
            .setRepositoryId(RepositoryIdentification.newBuilder().setRepoId(id).build())
            .addLocationPrefix("modeldb")
            .addLocationPrefix("march")
            .addLocationPrefix("dataset")
            .build();

    listCommitBlobsResponse = versioningServiceBlockingStub.listCommitBlobs(listCommitBlobsRequest);
    Assert.assertEquals(
        "blob count not match with expected blob count",
        0,
        listCommitBlobsResponse.getBlobsCount());

    listCommitBlobsRequest =
        ListCommitBlobsRequest.newBuilder()
            .setCommitSha(commitResponse.getCommit().getCommitSha())
            .setRepositoryId(RepositoryIdentification.newBuilder().setRepoId(id).build())
            .addLocationPrefix("modeldb")
            .addLocationPrefix("dataset")
            .addLocationPrefix("march")
            .build();

    listCommitBlobsResponse = versioningServiceBlockingStub.listCommitBlobs(listCommitBlobsRequest);
    Assert.assertEquals(
        "blob count not match with expected blob count",
        1,
        listCommitBlobsResponse.getBlobsCount());
    Assert.assertEquals(
        "blob data not match with expected blob data",
        blobExpanded3,
        listCommitBlobsResponse.getBlobs(0));

    listCommitBlobsRequest =
        ListCommitBlobsRequest.newBuilder()
            .setCommitSha(commitResponse.getCommit().getCommitSha())
            .setRepositoryId(RepositoryIdentification.newBuilder().setRepoId(id).build())
            .addLocationPrefix("modeldb")
            .build();

    listCommitBlobsResponse = versioningServiceBlockingStub.listCommitBlobs(listCommitBlobsRequest);
    Assert.assertEquals(
        "blob count not match with expected blob count",
        3,
        listCommitBlobsResponse.getBlobsCount());
    assertTrue(
        "blob data not match with expected blob data",
        listCommitBlobsResponse.getBlobsList().contains(blobExpanded1));
    assertTrue(
        "blob data not match with expected blob data",
        listCommitBlobsResponse.getBlobsList().contains(blobExpanded3));

    listCommitBlobsRequest =
        ListCommitBlobsRequest.newBuilder()
            .setCommitSha(commitResponse.getCommit().getCommitSha())
            .setRepositoryId(RepositoryIdentification.newBuilder().setRepoId(id).build())
            .addLocationPrefix("dataset.json")
            .build();

    try {
      versioningServiceBlockingStub.listCommitBlobs(listCommitBlobsRequest);
      Assert.fail();
    } catch (StatusRuntimeException e) {
      Assert.assertEquals(Code.NOT_FOUND, e.getStatus().getCode());
      e.printStackTrace();
    }

    DeleteCommitRequest deleteCommitRequest =
        DeleteCommitRequest.newBuilder()
            .setRepositoryId(RepositoryIdentification.newBuilder().setRepoId(id).build())
            .setCommitSha(commitResponse.getCommit().getCommitSha())
            .build();
    versioningServiceBlockingStub.deleteCommit(deleteCommitRequest);

    DeleteRepositoryRequest deleteRepository =
        DeleteRepositoryRequest.newBuilder()
            .setRepositoryId(RepositoryIdentification.newBuilder().setRepoId(id))
            .build();
    DeleteRepositoryRequest.Response deleteResult =
        versioningServiceBlockingStub.deleteRepository(deleteRepository);
    Assert.assertTrue(deleteResult.getStatus());

    LOGGER.info("List commit environment blob test end................................");
  }

  /**
   * Check parent commits exists or not when creating new commit. if parent commit not exists then
   * ModelDB throw the error with INVALID_ARGUMENT
   *
   * @throws ModelDBException modelDBException
   */
  @Test
  public void createDeleteCommitWithParentCommitExistsTest()
      throws ModelDBException, NoSuchAlgorithmException {
    LOGGER.info("Check parent commits exists of commit test start................................");

    VersioningServiceBlockingStub versioningServiceBlockingStub =
        VersioningServiceGrpc.newBlockingStub(channel);

    long id = createRepository(versioningServiceBlockingStub, RepositoryTest.NAME);
    GetBranchRequest getBranchRequest =
        GetBranchRequest.newBuilder()
            .setRepositoryId(RepositoryIdentification.newBuilder().setRepoId(id).build())
            .setBranch(ModelDBConstants.MASTER_BRANCH)
            .build();
    GetBranchRequest.Response getBranchResponse =
        versioningServiceBlockingStub.getBranch(getBranchRequest);

    CreateCommitRequest createCommitRequest =
        getCreateCommitRequest(id, 111, getBranchResponse.getCommit(), Blob.ContentCase.DATASET);

    CreateCommitRequest createCommitRequest1 = createCommitRequest.toBuilder().build();
    Commit commit =
        createCommitRequest1.toBuilder().getCommit().toBuilder().addParentShas("abc").build();
    createCommitRequest1 = createCommitRequest1.toBuilder().setCommit(commit).build();

    try {
      CreateCommitRequest.Response commitResponse =
          versioningServiceBlockingStub.createCommit(createCommitRequest1);
      assertTrue("Commit not found in response", commitResponse.hasCommit());
    } catch (StatusRuntimeException e) {
      Assert.assertEquals(Code.INVALID_ARGUMENT, e.getStatus().getCode());
      e.printStackTrace();
    }
    CreateCommitRequest.Response commitResponse =
        versioningServiceBlockingStub.createCommit(createCommitRequest);
    assertTrue("Commit not found in response", commitResponse.hasCommit());

    DeleteCommitRequest deleteCommitRequest =
        DeleteCommitRequest.newBuilder()
            .setRepositoryId(RepositoryIdentification.newBuilder().setRepoId(id).build())
            .setCommitSha(commitResponse.getCommit().getCommitSha())
            .build();
    versioningServiceBlockingStub.deleteCommit(deleteCommitRequest);

    DeleteRepositoryRequest deleteRepository =
        DeleteRepositoryRequest.newBuilder()
            .setRepositoryId(RepositoryIdentification.newBuilder().setRepoId(id))
            .build();
    DeleteRepositoryRequest.Response deleteResult =
        versioningServiceBlockingStub.deleteRepository(deleteRepository);
    Assert.assertTrue(deleteResult.getStatus());
    LOGGER.info("Check parent commits exists of commit test end................................");
  }

  /**
   * When create and delete the commit we should have to update Repository 'updated_time' so this
   * test case check the repository 'updated_time' updated or not
   *
   * @throws ModelDBException modelDBException
   */
  @Test
  public void checkRepoUpdatedTimeWithCreateDeleteCommitTest()
      throws ModelDBException, NoSuchAlgorithmException {
    LOGGER.info(
        "Check repo updated time with Create & Delete of commit test start................................");

    VersioningServiceBlockingStub versioningServiceBlockingStub =
        VersioningServiceGrpc.newBlockingStub(channel);

    long id = createRepository(versioningServiceBlockingStub, RepositoryTest.NAME);
    GetBranchRequest getBranchRequest =
        GetBranchRequest.newBuilder()
            .setRepositoryId(RepositoryIdentification.newBuilder().setRepoId(id).build())
            .setBranch(ModelDBConstants.MASTER_BRANCH)
            .build();
    GetBranchRequest.Response getBranchResponse =
        versioningServiceBlockingStub.getBranch(getBranchRequest);

    CreateCommitRequest createCommitRequest =
        getCreateCommitRequest(id, 111, getBranchResponse.getCommit(), Blob.ContentCase.DATASET);

    CreateCommitRequest.Response commitResponse =
        versioningServiceBlockingStub.createCommit(createCommitRequest);
    assertTrue("Commit not found in response", commitResponse.hasCommit());

    GetRepositoryRequest.Response getRepositoryResponse =
        versioningServiceBlockingStub.getRepository(
            GetRepositoryRequest.newBuilder()
                .setId(RepositoryIdentification.newBuilder().setRepoId(id).build())
                .build());
    assertEquals(
        "Repository updated date not match with expected date",
        commitResponse.getCommit().getDateCreated(),
        getRepositoryResponse.getRepository().getDateUpdated());

    DeleteCommitRequest deleteCommitRequest =
        DeleteCommitRequest.newBuilder()
            .setRepositoryId(RepositoryIdentification.newBuilder().setRepoId(id).build())
            .setCommitSha(commitResponse.getCommit().getCommitSha())
            .build();
    versioningServiceBlockingStub.deleteCommit(deleteCommitRequest);

    GetRepositoryRequest.Response getRepositoryResponse2 =
        versioningServiceBlockingStub.getRepository(
            GetRepositoryRequest.newBuilder()
                .setId(RepositoryIdentification.newBuilder().setRepoId(id).build())
                .build());
    assertNotEquals(
        "Repository updated date not match with expected date",
        getRepositoryResponse.getRepository().getDateUpdated(),
        getRepositoryResponse2.getRepository().getDateUpdated());

    GetCommitRequest getCommitRequest =
        GetCommitRequest.newBuilder()
            .setRepositoryId(RepositoryIdentification.newBuilder().setRepoId(id).build())
            .setCommitSha(commitResponse.getCommit().getCommitSha())
            .build();
    try {
      versioningServiceBlockingStub.getCommit(getCommitRequest);
      fail();
    } catch (StatusRuntimeException ex) {
      Status status = Status.fromThrowable(ex);
      LOGGER.warn("Error Code : " + status.getCode() + " Description : " + status.getDescription());
      assertEquals(Status.NOT_FOUND.getCode(), status.getCode());
    }

    DeleteRepositoryRequest deleteRepository =
        DeleteRepositoryRequest.newBuilder()
            .setRepositoryId(RepositoryIdentification.newBuilder().setRepoId(id))
            .build();
    DeleteRepositoryRequest.Response deleteResult =
        versioningServiceBlockingStub.deleteRepository(deleteRepository);
    Assert.assertTrue(deleteResult.getStatus());
    LOGGER.info(
        "Check repo updated time with Create & Delete of commit test end................................");
  }

  @Test
  public void deleteCommitHasHeadOfTwoBranchesTest()
      throws ModelDBException, NoSuchAlgorithmException {
    LOGGER.info("branch test start................................");

    VersioningServiceBlockingStub versioningServiceBlockingStub =
        VersioningServiceGrpc.newBlockingStub(channel);

    long id = createRepository(versioningServiceBlockingStub, NAME);
    GetBranchRequest getBranchRequest =
        GetBranchRequest.newBuilder()
            .setRepositoryId(RepositoryIdentification.newBuilder().setRepoId(id).build())
            .setBranch(ModelDBConstants.MASTER_BRANCH)
            .build();
    GetBranchRequest.Response getBranchResponse =
        versioningServiceBlockingStub.getBranch(getBranchRequest);

    CreateCommitRequest createCommitRequest =
        getCreateCommitRequest(id, 111, getBranchResponse.getCommit(), Blob.ContentCase.DATASET);

    CreateCommitRequest.Response commitResponse =
        versioningServiceBlockingStub.createCommit(createCommitRequest);
    Commit commit1 = commitResponse.getCommit();

    createCommitRequest =
        getCreateCommitRequest(id, 111, getBranchResponse.getCommit(), Blob.ContentCase.DATASET);

    commitResponse = versioningServiceBlockingStub.createCommit(createCommitRequest);
    Commit commit2 = commitResponse.getCommit();

    List<Commit> commitShaList = new LinkedList<>();
    commitShaList.add(commit2);
    commitShaList.add(commit1);

    String branchName1 = "branch-commits-label-1";
    SetBranchRequest setBranchRequest =
        SetBranchRequest.newBuilder()
            .setRepositoryId(RepositoryIdentification.newBuilder().setRepoId(id).build())
            .setBranch(branchName1)
            .setCommitSha(commit1.getCommitSha())
            .build();
    versioningServiceBlockingStub.setBranch(setBranchRequest);

    String branchName2 = "branch-commits-label-2";
    setBranchRequest =
        SetBranchRequest.newBuilder()
            .setRepositoryId(RepositoryIdentification.newBuilder().setRepoId(id).build())
            .setBranch(branchName2)
            .setCommitSha(commit1.getCommitSha())
            .build();
    versioningServiceBlockingStub.setBranch(setBranchRequest);

    DeleteCommitRequest deleteCommitRequest =
        DeleteCommitRequest.newBuilder()
            .setRepositoryId(RepositoryIdentification.newBuilder().setRepoId(id).build())
            .setCommitSha(commit1.getCommitSha())
            .build();
    try {
      versioningServiceBlockingStub.deleteCommit(deleteCommitRequest);
      fail();
    } catch (StatusRuntimeException e) {
      Assert.assertEquals(Code.FAILED_PRECONDITION, e.getStatus().getCode());
      e.printStackTrace();
    }

    DeleteRepositoryRequest deleteRepository =
        DeleteRepositoryRequest.newBuilder()
            .setRepositoryId(RepositoryIdentification.newBuilder().setRepoId(id))
            .build();
    DeleteRepositoryRequest.Response deleteResult =
        versioningServiceBlockingStub.deleteRepository(deleteRepository);
    Assert.assertTrue(deleteResult.getStatus());

    LOGGER.info("Branch test end................................");
  }

  @Test
  public void revertCommitTest() throws ModelDBException, NoSuchAlgorithmException {
    LOGGER.info("Revert commit test start................................");

    VersioningServiceBlockingStub versioningServiceBlockingStub =
        VersioningServiceGrpc.newBlockingStub(channel);

    long id = createRepository(versioningServiceBlockingStub, RepositoryTest.NAME);
    GetBranchRequest getBranchRequest =
        GetBranchRequest.newBuilder()
            .setRepositoryId(RepositoryIdentification.newBuilder().setRepoId(id).build())
            .setBranch(ModelDBConstants.MASTER_BRANCH)
            .build();
    GetBranchRequest.Response getBranchResponse =
        versioningServiceBlockingStub.getBranch(getBranchRequest);

    CreateCommitRequest createCommitRequestCommitA =
        getCreateCommitRequest(id, 111, getBranchResponse.getCommit(), Blob.ContentCase.CONFIG);

    CreateCommitRequest.Response commitResponse =
        versioningServiceBlockingStub.createCommit(createCommitRequestCommitA);
    assertTrue("Commit not found in response", commitResponse.hasCommit());
    Commit commitA = commitResponse.getCommit();

    CreateCommitRequest createCommitRequestCommitB =
        getCreateCommitRequest(id, 112, commitA, Blob.ContentCase.DATASET);
    commitResponse = versioningServiceBlockingStub.createCommit(createCommitRequestCommitB);
    assertTrue("Commit not found in response", commitResponse.hasCommit());
    Commit commitB = commitResponse.getCommit();

    CreateCommitRequest createCommitRequestCommitC =
        getCreateCommitRequest(id, 113, commitB, Blob.ContentCase.DATASET);
    commitResponse = versioningServiceBlockingStub.createCommit(createCommitRequestCommitC);
    assertTrue("Commit not found in response", commitResponse.hasCommit());
    Commit commitC = commitResponse.getCommit();

    CreateCommitRequest createCommitRequestCommitD =
        getCreateCommitRequest(id, 114, commitC, Blob.ContentCase.CONFIG);
    commitResponse = versioningServiceBlockingStub.createCommit(createCommitRequestCommitD);
    assertTrue("Commit not found in response", commitResponse.hasCommit());
    Commit commitD = commitResponse.getCommit();

    RevertRepositoryCommitsRequest revertRepositoryCommitsRequest =
        RevertRepositoryCommitsRequest.newBuilder()
            .setRepositoryId(RepositoryIdentification.newBuilder().setRepoId(id).build())
            .setCommitToRevertSha(commitB.getCommitSha())
            .setBaseCommitSha(commitB.getCommitSha())
            .build();
    RevertRepositoryCommitsRequest.Response revertCommitResponse =
        versioningServiceBlockingStub.revertRepositoryCommits(revertRepositoryCommitsRequest);
    assertTrue("Commit not found in response", commitResponse.hasCommit());
    Commit revertedCommit1 = revertCommitResponse.getCommit();
    assertEquals(
        "Revert message not match with expected message",
        VersioningUtils.revertCommitMessage(commitB),
        revertedCommit1.getMessage());

    ListCommitBlobsRequest listCommitBlobsRequest =
        ListCommitBlobsRequest.newBuilder()
            .setCommitSha(revertedCommit1.getCommitSha())
            .setRepositoryId(RepositoryIdentification.newBuilder().setRepoId(id).build())
            .build();

    ListCommitBlobsRequest.Response listCommitBlobsResponse =
        versioningServiceBlockingStub.listCommitBlobs(listCommitBlobsRequest);
    Assert.assertEquals(
        "blob count not match with expected blob count",
        createCommitRequestCommitB.getBlobsCount(),
        listCommitBlobsResponse.getBlobsCount());
    Assert.assertEquals(
        "blob count not match with expected blob count",
        createCommitRequestCommitB.getBlobsList(),
        listCommitBlobsResponse.getBlobsList());

    revertRepositoryCommitsRequest =
        RevertRepositoryCommitsRequest.newBuilder()
            .setRepositoryId(RepositoryIdentification.newBuilder().setRepoId(id).build())
            .setCommitToRevertSha(commitC.getCommitSha())
            .setBaseCommitSha(commitA.getCommitSha())
            .build();
    revertCommitResponse =
        versioningServiceBlockingStub.revertRepositoryCommits(revertRepositoryCommitsRequest);
    assertTrue("Commit not found in response", commitResponse.hasCommit());
    Commit revertedCommit2 = revertCommitResponse.getCommit();
    assertEquals(
        "Revert message not match with expected message",
        VersioningUtils.revertCommitMessage(commitC),
        revertedCommit2.getMessage());

    listCommitBlobsRequest =
        ListCommitBlobsRequest.newBuilder()
            .setCommitSha(revertedCommit2.getCommitSha())
            .setRepositoryId(RepositoryIdentification.newBuilder().setRepoId(id).build())
            .build();

    listCommitBlobsResponse = versioningServiceBlockingStub.listCommitBlobs(listCommitBlobsRequest);
    Assert.assertEquals(
        "blob count not match with expected blob count",
        createCommitRequestCommitA.getBlobsCount(),
        listCommitBlobsResponse.getBlobsCount());
    Assert.assertEquals(
        "blob count not match with expected blob count",
        2,
        listCommitBlobsResponse.getBlobs(0).getBlob().getConfig().getHyperparameterSetCount());
    Assert.assertEquals(
        "blob count not match with expected blob count",
        2,
        listCommitBlobsResponse.getBlobs(0).getBlob().getConfig().getHyperparametersCount());

    for (Commit deleteCommit :
        new Commit[] {revertedCommit2, revertedCommit1, commitD, commitC, commitB, commitA}) {
      DeleteCommitRequest deleteCommitRequest =
          DeleteCommitRequest.newBuilder()
              .setRepositoryId(RepositoryIdentification.newBuilder().setRepoId(id).build())
              .setCommitSha(deleteCommit.getCommitSha())
              .build();
      versioningServiceBlockingStub.deleteCommit(deleteCommitRequest);
    }

    DeleteRepositoryRequest deleteRepository =
        DeleteRepositoryRequest.newBuilder()
            .setRepositoryId(RepositoryIdentification.newBuilder().setRepoId(id))
            .build();
    DeleteRepositoryRequest.Response deleteResult =
        versioningServiceBlockingStub.deleteRepository(deleteRepository);
    Assert.assertTrue(deleteResult.getStatus());
    LOGGER.info("Revert commit test end................................");
  }

  @Test
  public void revertToMasterCommitNoBlobTest() throws ModelDBException, NoSuchAlgorithmException {
    LOGGER.info("Revert commit test start................................");

    VersioningServiceBlockingStub versioningServiceBlockingStub =
        VersioningServiceGrpc.newBlockingStub(channel);

    long id = createRepository(versioningServiceBlockingStub, RepositoryTest.NAME);
    GetBranchRequest getBranchRequest =
        GetBranchRequest.newBuilder()
            .setRepositoryId(RepositoryIdentification.newBuilder().setRepoId(id).build())
            .setBranch(ModelDBConstants.MASTER_BRANCH)
            .build();
    GetBranchRequest.Response getBranchResponse =
        versioningServiceBlockingStub.getBranch(getBranchRequest);

    CreateCommitRequest createCommitRequestCommitA =
        getCreateCommitRequest(id, 111, getBranchResponse.getCommit(), Blob.ContentCase.CONFIG);

    CreateCommitRequest.Response commitResponse =
        versioningServiceBlockingStub.createCommit(createCommitRequestCommitA);
    assertTrue("Commit not found in response", commitResponse.hasCommit());
    Commit commitA = commitResponse.getCommit();

    RevertRepositoryCommitsRequest revertRepositoryCommitsRequest =
        RevertRepositoryCommitsRequest.newBuilder()
            .setRepositoryId(RepositoryIdentification.newBuilder().setRepoId(id).build())
            .setCommitToRevertSha(commitA.getCommitSha())
            .setBaseCommitSha(getBranchResponse.getCommit().getCommitSha())
            .build();
    RevertRepositoryCommitsRequest.Response revertCommitResponse =
        versioningServiceBlockingStub.revertRepositoryCommits(revertRepositoryCommitsRequest);
    assertTrue("Commit not found in response", commitResponse.hasCommit());
    Commit revertedCommit1 = revertCommitResponse.getCommit();
    assertEquals(
        "Revert message not match with expected message",
        VersioningUtils.revertCommitMessage(commitA),
        revertedCommit1.getMessage());

    for (Commit deleteCommit : new Commit[] {revertedCommit1, commitA}) {
      DeleteCommitRequest deleteCommitRequest =
          DeleteCommitRequest.newBuilder()
              .setRepositoryId(RepositoryIdentification.newBuilder().setRepoId(id).build())
              .setCommitSha(deleteCommit.getCommitSha())
              .build();
      versioningServiceBlockingStub.deleteCommit(deleteCommitRequest);
    }

    DeleteRepositoryRequest deleteRepository =
        DeleteRepositoryRequest.newBuilder()
            .setRepositoryId(RepositoryIdentification.newBuilder().setRepoId(id))
            .build();
    DeleteRepositoryRequest.Response deleteResult =
        versioningServiceBlockingStub.deleteRepository(deleteRepository);
    Assert.assertTrue(deleteResult.getStatus());
    LOGGER.info("Revert commit test end................................");
  }
}<|MERGE_RESOLUTION|>--- conflicted
+++ resolved
@@ -192,16 +192,11 @@
         .build();
   }
 
-<<<<<<< HEAD
-  static Blob getBlob(Blob.ContentCase contentCase) throws ModelDBException {
+  static Blob getBlob(Blob.ContentCase contentCase) throws ModelDBException, NoSuchAlgorithmException {
     return getBlob(contentCase, "");
   }
 
-  static Blob getBlob(Blob.ContentCase contentCase, String name) throws ModelDBException {
-=======
-  static Blob getBlob(Blob.ContentCase contentCase)
-      throws ModelDBException, NoSuchAlgorithmException {
->>>>>>> ad072ed2
+  static Blob getBlob(Blob.ContentCase contentCase, String name) throws ModelDBException, NoSuchAlgorithmException {
     switch (contentCase) {
       case DATASET:
         DatasetBlob datasetBlob =
@@ -293,17 +288,13 @@
 
   public static CreateCommitRequest getCreateCommitRequest(
       Long repoId, long commitTime, Commit parentCommit, Blob.ContentCase contentCase)
-<<<<<<< HEAD
-      throws ModelDBException {
+      throws ModelDBException, NoSuchAlgorithmException {
     return getCreateCommitRequest(repoId, commitTime, parentCommit, contentCase, "");
   }
 
   public static CreateCommitRequest getCreateCommitRequest(
       Long repoId, long commitTime, Commit parentCommit, Blob.ContentCase contentCase, String name)
-      throws ModelDBException {
-=======
       throws ModelDBException, NoSuchAlgorithmException {
->>>>>>> ad072ed2
 
     Commit commit =
         Commit.newBuilder()
