--- conflicted
+++ resolved
@@ -83,13 +83,8 @@
     ServiceSet services = ServiceSet.fromConfig(config);
     authService = services.authService;
     // Initialize data access
-<<<<<<< HEAD
-    DAOSet daos = DAOSet.fromServices(services, config.getJdbi(), handleExecutor, config);
-    App.migrate(config);
-=======
-    DAOSet daos = DAOSet.fromServices(services, config.getTestJdbi(), handleExecutor);
+    DAOSet daos = DAOSet.fromServices(services, config.getTestJdbi(), handleExecutor, config);
     App.migrate(config.test.database, config.migrations);
->>>>>>> 37b2f67c
 
     App.initializeBackendServices(serverBuilder, services, daos, handleExecutor);
     serverBuilder.intercept(new MetadataForwarder());
