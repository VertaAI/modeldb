package ai.verta.modeldb;

import static org.junit.Assert.*;

import ai.verta.common.Artifact;
import ai.verta.common.ArtifactTypeEnum.ArtifactType;
import ai.verta.common.CollaboratorTypeEnum.CollaboratorType;
import ai.verta.common.KeyValue;
import ai.verta.common.ValueTypeEnum.ValueType;
import ai.verta.modeldb.utils.ModelDBUtils;
import ai.verta.uac.*;
import com.google.protobuf.ListValue;
import com.google.protobuf.Value;
import io.grpc.Status;
import io.grpc.StatusRuntimeException;
import java.io.BufferedWriter;
import java.io.IOException;
import java.nio.file.Files;
import java.nio.file.Path;
import java.nio.file.Paths;
import java.util.ArrayList;
import java.util.Calendar;
import java.util.Date;
import java.util.HashMap;
import java.util.HashSet;
import java.util.List;
import java.util.Map;
import java.util.Set;
import org.apache.logging.log4j.LogManager;
import org.apache.logging.log4j.Logger;
import org.junit.After;
<<<<<<< HEAD
import org.junit.AfterClass;
=======
import org.junit.Assert;
>>>>>>> a1908230
import org.junit.Before;
import org.junit.FixMethodOrder;
import org.junit.Test;
import org.junit.runner.RunWith;
import org.junit.runners.JUnit4;
import org.junit.runners.MethodSorters;

@RunWith(JUnit4.class)
@FixMethodOrder(MethodSorters.NAME_ASCENDING)
public class ProjectTest extends TestsInit {

  private static final Logger LOGGER = LogManager.getLogger(ProjectTest.class);

  // Project Entities
  private static Project project;
  private static Project project2;
  private static Project project3;
  private static Map<String, Project> projectMap = new HashMap<>();

  // Experiment Entities
  private static Experiment experiment;

  // ExperimentRun Entities
  private static ExperimentRun experimentRun;

  @Before
  public void createEntities() {
    // Create all entities
    createProjectEntities();
    createExperimentEntities();
    createExperimentRunEntities();
  }

  @After
  public void removeEntities() {
    for (String projectId : projectMap.keySet()) {
      DeleteProject deleteProject = DeleteProject.newBuilder().setId(projectId).build();
      DeleteProject.Response deleteProjectResponse =
          projectServiceStub.deleteProject(deleteProject);
      LOGGER.info("Project deleted successfully");
      LOGGER.info(deleteProjectResponse.toString());
      assertTrue(deleteProjectResponse.getStatus());
    }
    project = null;
    project2 = null;
    project3 = null;

    // Experiment Entities
    experiment = null;

    // ExperimentRun Entities
    experimentRun = null;

    projectMap = new HashMap<>();
  }

  private static void createProjectEntities() {
    ProjectTest projectTest = new ProjectTest();

    // Create two project of above project
    CreateProject createProjectRequest =
        projectTest.getCreateProjectRequest("project-" + new Date().getTime());
    CreateProject.Response createProjectResponse =
        projectServiceStub.createProject(createProjectRequest);
    project = createProjectResponse.getProject();
    projectMap.put(project.getId(), project);
    LOGGER.info("Project created successfully");
    assertEquals(
        "Project name not match with expected Project name",
        createProjectRequest.getName(),
        project.getName());

    // Create project2
    createProjectRequest = projectTest.getCreateProjectRequest("project-" + new Date().getTime());
    createProjectResponse = projectServiceStub.createProject(createProjectRequest);
    project2 = createProjectResponse.getProject();
    projectMap.put(project2.getId(), project2);
    LOGGER.info("Project created successfully");
    assertEquals(
        "Project name not match with expected project name",
        createProjectRequest.getName(),
        project2.getName());

    // Create project3
    createProjectRequest = projectTest.getCreateProjectRequest("project-" + new Date().getTime());
    createProjectResponse = projectServiceStub.createProject(createProjectRequest);
    project3 = createProjectResponse.getProject();
    projectMap.put(project3.getId(), project3);
    LOGGER.info("Project created successfully");
    assertEquals(
        "Project name not match with expected project name",
        createProjectRequest.getName(),
        project3.getName());
  }

  private static void createExperimentEntities() {

    // Create two experiment of above project
    CreateExperiment createExperimentRequest =
        ExperimentTest.getCreateExperimentRequest(project.getId(), "Experiment_1");
    KeyValue attribute1 =
        KeyValue.newBuilder()
            .setKey("attribute_1")
            .setValue(Value.newBuilder().setNumberValue(0.012).build())
            .build();
    KeyValue attribute2 =
        KeyValue.newBuilder()
            .setKey("attribute_2")
            .setValue(Value.newBuilder().setNumberValue(0.99).build())
            .build();
    createExperimentRequest =
        createExperimentRequest
            .toBuilder()
            .addAttributes(attribute1)
            .addAttributes(attribute2)
            .addTags("Tag_1")
            .addTags("Tag_2")
            .build();
    CreateExperiment.Response createExperimentResponse =
        experimentServiceStub.createExperiment(createExperimentRequest);
    experiment = createExperimentResponse.getExperiment();
    LOGGER.info("Experiment created successfully");
    assertEquals(
        "Experiment name not match with expected Experiment name",
        createExperimentRequest.getName(),
        experiment.getName());
  }

  private static void createExperimentRunEntities() {
    ExperimentRunTest experimentRunTest = new ExperimentRunTest();

    CreateExperimentRun createExperimentRunRequest =
        experimentRunTest.getCreateExperimentRunRequest(
            project.getId(), experiment.getId(), "ExperimentRun_sprt_1");
    KeyValue metric1 =
        KeyValue.newBuilder()
            .setKey("loss")
            .setValue(Value.newBuilder().setNumberValue(0.012).build())
            .build();
    KeyValue metric2 =
        KeyValue.newBuilder()
            .setKey("accuracy")
            .setValue(Value.newBuilder().setNumberValue(0.99).build())
            .build();
    KeyValue hyperparameter1 =
        KeyValue.newBuilder()
            .setKey("tuning")
            .setValue(Value.newBuilder().setNumberValue(9).build())
            .build();
    createExperimentRunRequest =
        createExperimentRunRequest
            .toBuilder()
            .setCodeVersion("4.0")
            .addMetrics(metric1)
            .addMetrics(metric2)
            .addHyperparameters(hyperparameter1)
            .build();
    CreateExperimentRun.Response createExperimentRunResponse =
        experimentRunServiceStub.createExperimentRun(createExperimentRunRequest);
    experimentRun = createExperimentRunResponse.getExperimentRun();
    LOGGER.info("ExperimentRun created successfully");
    assertEquals(
        "ExperimentRun name not match with expected ExperimentRun name",
        createExperimentRunRequest.getName(),
        experimentRun.getName());
  }

  private void checkEqualsAssert(StatusRuntimeException e) {
    Status status = Status.fromThrowable(e);
    LOGGER.warn("Error Code : " + status.getCode() + " Description : " + status.getDescription());
    if (config.hasAuth()) {
      assertTrue(
          Status.PERMISSION_DENIED.getCode() == status.getCode()
              || Status.NOT_FOUND.getCode()
                  == status.getCode()); // because of shadow delete the response could be 403 or 404
    } else {
      assertEquals(Status.NOT_FOUND.getCode(), status.getCode());
    }
  }

  @Test
  public void a_aVerifyConnection() {
    LOGGER.info("Verify connection test start................................");

    VerifyConnectionResponse response =
        projectServiceStub.verifyConnection(Empty.newBuilder().build());
    assertTrue(response.getStatus());
    LOGGER.info("Verify connection Successfully..");

    LOGGER.info("Verify connection test stop................................");
  }

  public static CreateProject getCreateProjectRequest(String projectName) {
    List<KeyValue> metadataList = new ArrayList<>();
    Value stringValue =
        Value.newBuilder()
            .setStringValue("attribute_" + Calendar.getInstance().getTimeInMillis() + "_value")
            .build();
    KeyValue keyValue =
        KeyValue.newBuilder()
            .setKey("attribute_1_" + Calendar.getInstance().getTimeInMillis())
            .setValue(stringValue)
            .build();
    metadataList.add(keyValue);

    Value intValue = Value.newBuilder().setNumberValue(12345).build();
    keyValue =
        KeyValue.newBuilder()
            .setKey("attribute_2_" + Calendar.getInstance().getTimeInMillis())
            .setValue(intValue)
            .setValueType(ValueType.NUMBER)
            .build();
    metadataList.add(keyValue);

    Value listValue =
        Value.newBuilder()
            .setListValue(ListValue.newBuilder().addValues(intValue).addValues(stringValue).build())
            .build();
    keyValue =
        KeyValue.newBuilder()
            .setKey("attribute_3_" + Calendar.getInstance().getTimeInMillis())
            .setValue(listValue)
            .setValueType(ValueType.LIST)
            .build();
    metadataList.add(keyValue);

    List<Artifact> artifactList = new ArrayList<>();
    artifactList.add(
        Artifact.newBuilder()
            .setKey("Google developer Artifact")
            .setPath(
                "https://www.google.co.in/imgres?imgurl=https%3A%2F%2Flh3.googleusercontent.com%2FFyZA5SbKPJA7Y3XCeb9-uGwow8pugxj77Z1xvs8vFS6EI3FABZDCDtA9ScqzHKjhU8av_Ck95ET-P_rPJCbC2v_OswCN8A%3Ds688&imgrefurl=https%3A%2F%2Fdevelopers.google.com%2F&docid=1MVaWrOPIjYeJM&tbnid=I7xZkRN5m6_z-M%3A&vet=10ahUKEwjr1OiS0ufeAhWNbX0KHXpFAmQQMwhyKAMwAw..i&w=688&h=387&bih=657&biw=1366&q=google&ved=0ahUKEwjr1OiS0ufeAhWNbX0KHXpFAmQQMwhyKAMwAw&iact=mrc&uact=8")
            .setArtifactType(ArtifactType.BLOB)
            .build());
    artifactList.add(
        Artifact.newBuilder()
            .setKey("Google Pay Artifact")
            .setPath(
                "https://www.google.co.in/imgres?imgurl=https%3A%2F%2Fpay.google.com%2Fabout%2Fstatic%2Fimages%2Fsocial%2Fknowledge_graph_logo.png&imgrefurl=https%3A%2F%2Fpay.google.com%2Fabout%2F&docid=zmoE9BrSKYr4xM&tbnid=eCL1Y6f9xrPtDM%3A&vet=10ahUKEwjr1OiS0ufeAhWNbX0KHXpFAmQQMwhwKAIwAg..i&w=1200&h=630&bih=657&biw=1366&q=google&ved=0ahUKEwjr1OiS0ufeAhWNbX0KHXpFAmQQMwhwKAIwAg&iact=mrc&uact=8")
            .setArtifactType(ArtifactType.IMAGE)
            .build());

    return CreateProject.newBuilder()
        .setName(projectName)
        .setDescription("This is a project description.")
        .addTags("tag_x")
        .addTags("tag_y")
        .addAllAttributes(metadataList)
        .addAllArtifacts(artifactList)
        .build();
  }

  @Test
  public void a_projectCreateTest() {
    LOGGER.info("Create Project test start................................");

    CreateProject createProjectRequest = getCreateProjectRequest(project.getName());

    try {
      projectServiceStub.createProject(createProjectRequest);
      fail();
    } catch (StatusRuntimeException e) {
      Status status = Status.fromThrowable(e);
      LOGGER.warn("Error Code : " + status.getCode() + " Description : " + status.getDescription());
      assertEquals(Status.ALREADY_EXISTS.getCode(), status.getCode());
    }

    try {
      createProjectRequest = createProjectRequest.toBuilder().addTags("").build();
      projectServiceStub.createProject(createProjectRequest);
      fail();
    } catch (StatusRuntimeException e) {
      Status status = Status.fromThrowable(e);
      LOGGER.warn("Error Code : " + status.getCode() + " Description : " + status.getDescription());
      assertEquals(Status.INVALID_ARGUMENT.getCode(), status.getCode());
    }

    try {
      String tag52 = "Human Activity Recognition using Smartphone Dataset";
      createProjectRequest = createProjectRequest.toBuilder().addTags(tag52).build();
      projectServiceStub.createProject(createProjectRequest);
      fail();
    } catch (StatusRuntimeException e) {
      Status status = Status.fromThrowable(e);
      LOGGER.warn("Error Code : " + status.getCode() + " Description : " + status.getDescription());
      assertEquals(Status.INVALID_ARGUMENT.getCode(), status.getCode());
    }

    try {
      String name259 =
          "Human Activity Recognition using Smartphone Dataset Human Activity Recognition using Smartphone Dataset Human Activity Recognition using Smartphone Dataset Human Activity Recognition using Smartphone Dataset Human Activity Recognition using Smartphone Dataset";
      createProjectRequest = getCreateProjectRequest(name259);
      projectServiceStub.createProject(createProjectRequest);
      fail();
    } catch (StatusRuntimeException ex) {
      Status status = Status.fromThrowable(ex);
      LOGGER.warn("Error Code : " + status.getCode() + " Description : " + status.getDescription());
      assertEquals(Status.INVALID_ARGUMENT.getCode(), status.getCode());
    }

    LOGGER.info("Create Project test stop................................");
  }

  @Test
  public void a_projectCreateWithMd5LogicTest() {
    LOGGER.info("Create Project with MD5 logic test start................................");

    List<Project> projects = new ArrayList<>();
    try {
      String projectName = "project_1234567890";
      CreateProject createProjectRequest = getCreateProjectRequest(projectName);
      createProjectRequest = createProjectRequest.toBuilder().build();

      CreateProject.Response response = projectServiceStub.createProject(createProjectRequest);
      assertEquals(projectName, response.getProject().getName());
      assertEquals(projectName, response.getProject().getShortName());
      LOGGER.info("Project Created Successfully");
      projects.add(response.getProject());

      projectName = "project_01234567891234567891234567891234567";
      createProjectRequest = getCreateProjectRequest(projectName);
      createProjectRequest = createProjectRequest.toBuilder().build();
      response = projectServiceStub.createProject(createProjectRequest);
      String projectShortName = projectName;
      projectShortName = ModelDBUtils.convertToProjectShortName(projectShortName);
      assertEquals(projectName, response.getProject().getName());
      assertEquals(projectShortName, response.getProject().getShortName());
      LOGGER.info("Project Created Successfully");
      projects.add(response.getProject());

      projectName = "project URLEncoder 01234567891234567891234567891234567";
      createProjectRequest = getCreateProjectRequest(projectName);
      createProjectRequest = createProjectRequest.toBuilder().build();
      response = projectServiceStub.createProject(createProjectRequest);
      projectShortName = projectName;
      projectShortName = ModelDBUtils.convertToProjectShortName(projectShortName);
      assertEquals(projectName, response.getProject().getName());
      assertEquals(projectShortName, response.getProject().getShortName());
      LOGGER.info("Project Created Successfully");
      projects.add(response.getProject());

      projectName = "Code Ver##_ver-1.1 (((none; git--child)";
      createProjectRequest = getCreateProjectRequest(projectName);
      createProjectRequest = createProjectRequest.toBuilder().build();
      response = projectServiceStub.createProject(createProjectRequest);
      assertEquals(projectName, response.getProject().getName());
      assertEquals("Code-Ver-_ver-1.1-none-git--child-", response.getProject().getShortName());
      LOGGER.info("Project Created Successfully");
      projects.add(response.getProject());

      projectName = "Code Versioning_ver-1.1 (none; git children)";
      createProjectRequest = getCreateProjectRequest(projectName);
      createProjectRequest = createProjectRequest.toBuilder().build();
      response = projectServiceStub.createProject(createProjectRequest);
      projectShortName = projectName;
      projectShortName = ModelDBUtils.convertToProjectShortName(projectShortName);
      assertEquals(projectName, response.getProject().getName());
      assertEquals(projectShortName, response.getProject().getShortName());
      LOGGER.info("Project Created Successfully");
      projects.add(response.getProject());

      projectName = "";
      createProjectRequest = getCreateProjectRequest(projectName);
      createProjectRequest = createProjectRequest.toBuilder().build();
      response = projectServiceStub.createProject(createProjectRequest);
      projectShortName = projectName;
      projectShortName = ModelDBUtils.convertToProjectShortName(projectShortName);
      assertFalse(response.getProject().getName().isEmpty());
      assertFalse(response.getProject().getShortName().isEmpty());
      LOGGER.info("Project Created Successfully");
      projects.add(response.getProject());

    } finally {
      for (Project project : projects) {
        // Delete all data related to project
        DeleteProject deleteProject = DeleteProject.newBuilder().setId(project.getId()).build();
        DeleteProject.Response deleteProjectResponse =
            projectServiceStub.deleteProject(deleteProject);
        LOGGER.info("Project delete successfully. Status : {}", deleteProjectResponse.toString());
        assertTrue(deleteProjectResponse.getStatus());
      }
    }

    LOGGER.info("Create Project with MD5 logic test stop................................");
  }

  @Test
  public void c_updateProjectName() {
    LOGGER.info("Update Project Name test start................................");

    UpdateProjectName updateProjectNameRequest =
        UpdateProjectName.newBuilder()
            .setId(project.getId())
            .setName("Project Name Update 1")
            .build();

    UpdateProjectName.Response response =
        projectServiceStub.updateProjectName(updateProjectNameRequest);
    LOGGER.info("UpdateProjectName Response : " + response.getProject());
    assertEquals(
        "Project name not match with expected project name",
        updateProjectNameRequest.getName(),
        response.getProject().getName());
    assertNotEquals(
        "Project date_updated field not update on database",
        project.getDateUpdated(),
        response.getProject().getDateUpdated());
    project = response.getProject();
    projectMap.put(project.getId(), project);

    updateProjectNameRequest =
        UpdateProjectName.newBuilder()
            .setId(project.getId())
            .setName("Project Name Update 2")
            .build();

    response = projectServiceStub.updateProjectName(updateProjectNameRequest);
    LOGGER.info("UpdateProjectName Response : " + response.getProject());
    assertEquals(
        "Project name not match with expected project name",
        updateProjectNameRequest.getName(),
        response.getProject().getName());
    project = response.getProject();
    projectMap.put(project.getId(), project);

    LOGGER.info("Update Project Name test stop................................");
  }

  @Test
  public void cc_updateProjectNameNegativeTest() {
    LOGGER.info("Update Project Name Negative test start................................");

    UpdateProjectName updateProjectNameRequest =
        UpdateProjectName.newBuilder().setName("Update Project Name 1 ").build();

    try {
      projectServiceStub.updateProjectName(updateProjectNameRequest);
      fail();
    } catch (StatusRuntimeException e) {
      Status status = Status.fromThrowable(e);
      LOGGER.warn("Error Code : " + status.getCode() + " Description : " + status.getDescription());
      assertEquals(Status.INVALID_ARGUMENT.getCode(), status.getCode());
    }

    LOGGER.info("Project Id : " + project.getId());
    updateProjectNameRequest =
        UpdateProjectName.newBuilder().setId(project.getId()).setName(project.getName()).build();
    try {
      projectServiceStub.updateProjectName(updateProjectNameRequest);
      fail();
    } catch (StatusRuntimeException ex) {
      Status status = Status.fromThrowable(ex);
      LOGGER.warn("Error Code : " + status.getCode() + " Description : " + status.getDescription());
      assertEquals(Status.ALREADY_EXISTS.getCode(), status.getCode());
    }

    LOGGER.info("Update Project Name test stop................................");
  }

  @Test
  public void d_updateProjectDescription() {
    LOGGER.info("Update Project Description test start................................");

    UpdateProjectDescription updateDescriptionRequest =
        UpdateProjectDescription.newBuilder()
            .setId(project.getId())
            .setDescription("Project Description Update 1")
            .build();

    UpdateProjectDescription.Response response =
        projectServiceStub.updateProjectDescription(updateDescriptionRequest);
    LOGGER.info("UpdateProjectDescription Response : " + response.getProject());
    assertEquals(
        "Project description not match with expected project description",
        updateDescriptionRequest.getDescription(),
        response.getProject().getDescription());
    assertNotEquals(
        "Project date_updated field not update on database",
        project.getDateUpdated(),
        response.getProject().getDateUpdated());
    project = response.getProject();
    projectMap.put(project.getId(), project);

    updateDescriptionRequest =
        UpdateProjectDescription.newBuilder()
            .setId(project.getId())
            .setDescription("Project Description Update 2")
            .build();

    response = projectServiceStub.updateProjectDescription(updateDescriptionRequest);
    LOGGER.info("UpdateProjectDescription Response : " + response.getProject());
    assertEquals(
        "Project description not match with expected project description",
        updateDescriptionRequest.getDescription(),
        response.getProject().getDescription());
    assertNotEquals(
        "Project date_updated field not update on database",
        project.getDateUpdated(),
        response.getProject().getDateUpdated());
    project = response.getProject();
    projectMap.put(project.getId(), project);

    LOGGER.info("Update Project Description test stop................................");
  }

  @Test
  public void dd_updateProjectDescriptionNegativeTest() {
    LOGGER.info("Update Project Description Negative test start................................");

    UpdateProjectDescription updateDescriptionRequest =
        UpdateProjectDescription.newBuilder()
            .setDescription(
                "This is update from UpdateProjectDescription."
                    + Calendar.getInstance().getTimeInMillis())
            .build();

    try {
      projectServiceStub.updateProjectDescription(updateDescriptionRequest);
      fail();
    } catch (StatusRuntimeException e) {
      Status status = Status.fromThrowable(e);
      LOGGER.warn("Error Code : " + status.getCode() + " Description : " + status.getDescription());
      assertEquals(Status.INVALID_ARGUMENT.getCode(), status.getCode());
    }

    LOGGER.info("Update Project Description test stop................................");
  }

  @Test
  public void e_addProjectAttributes() {
    LOGGER.info("Add Project Attributes test start................................");

    List<KeyValue> attributeList = new ArrayList<>();
    Value intValue = Value.newBuilder().setNumberValue(1.1).build();
    attributeList.add(
        KeyValue.newBuilder()
            .setKey("attribute_1" + Calendar.getInstance().getTimeInMillis())
            .setValue(intValue)
            .setValueType(ValueType.NUMBER)
            .build());
    Value stringValue =
        Value.newBuilder()
            .setStringValue("attributes_value_" + Calendar.getInstance().getTimeInMillis())
            .build();
    attributeList.add(
        KeyValue.newBuilder()
            .setKey("attribute_2" + Calendar.getInstance().getTimeInMillis())
            .setValue(stringValue)
            .setValueType(ValueType.BLOB)
            .build());

    AddProjectAttributes addProjectAttributesRequest =
        AddProjectAttributes.newBuilder()
            .setId(project.getId())
            .addAllAttributes(attributeList)
            .build();

    AddProjectAttributes.Response response =
        projectServiceStub.addProjectAttributes(addProjectAttributesRequest);
    LOGGER.info("Added Project Attributes: \n" + response.getProject());
    assertTrue(response.getProject().getAttributesList().containsAll(attributeList));
    assertNotEquals(
        "Project date_updated field not update on database",
        project.getDateUpdated(),
        response.getProject().getDateUpdated());
    project = response.getProject();
    projectMap.put(project.getId(), project);

    LOGGER.info("Add Project Attributes test stop................................");
  }

  @Test
  public void e_addProjectAttributesNegativeTest() {
    LOGGER.info("Add Project Attributes Negative test start................................");

    List<KeyValue> attributeList = new ArrayList<>();
    Value intValue = Value.newBuilder().setNumberValue(1.1).build();
    attributeList.add(
        KeyValue.newBuilder()
            .setKey("attribute_" + Calendar.getInstance().getTimeInMillis())
            .setValue(intValue)
            .setValueType(ValueType.NUMBER)
            .build());
    Value stringValue =
        Value.newBuilder()
            .setStringValue("attributes_value_" + Calendar.getInstance().getTimeInMillis())
            .build();
    attributeList.add(
        KeyValue.newBuilder()
            .setKey("attribute_" + Calendar.getInstance().getTimeInMillis())
            .setValue(stringValue)
            .setValueType(ValueType.BLOB)
            .build());

    AddProjectAttributes addProjectAttributesRequest =
        AddProjectAttributes.newBuilder().addAllAttributes(attributeList).build();

    try {
      projectServiceStub.addProjectAttributes(addProjectAttributesRequest);
      fail();
    } catch (StatusRuntimeException e) {
      Status status = Status.fromThrowable(e);
      LOGGER.warn("Error Code : " + status.getCode() + " Description : " + status.getDescription());
      assertEquals(Status.INVALID_ARGUMENT.getCode(), status.getCode());
    }

    LOGGER.info("Add Project Attributes Negative test stop................................");
  }

  @Test
  public void e_updateProjectAttributes() {
    LOGGER.info("Update Project Attributes test start................................");

    List<KeyValue> attributes = project.getAttributesList();
    Value stringValue =
        Value.newBuilder()
            .setStringValue(
                "attribute_1542193772147_updated_test_value"
                    + Calendar.getInstance().getTimeInMillis())
            .build();
    KeyValue keyValue =
        KeyValue.newBuilder()
            .setKey(attributes.get(1).getKey())
            .setValue(stringValue)
            .setValueType(ValueType.STRING)
            .build();
    UpdateProjectAttributes updateProjectAttributesRequest =
        UpdateProjectAttributes.newBuilder().setId(project.getId()).setAttribute(keyValue).build();

    UpdateProjectAttributes.Response response =
        projectServiceStub.updateProjectAttributes(updateProjectAttributesRequest);
    LOGGER.info("Updated Project : \n" + response.getProject());
    assertTrue(response.getProject().getAttributesList().contains(keyValue));
    assertNotEquals(
        "Project date_updated field not update on database",
        project.getDateUpdated(),
        response.getProject().getDateUpdated());
    project = response.getProject();
    projectMap.put(project.getId(), project);

    Value intValue =
        Value.newBuilder().setNumberValue(Calendar.getInstance().getTimeInMillis()).build();
    keyValue =
        KeyValue.newBuilder()
            .setKey(attributes.get(1).getKey())
            .setValue(intValue)
            .setValueType(ValueType.NUMBER)
            .build();
    updateProjectAttributesRequest =
        UpdateProjectAttributes.newBuilder().setId(project.getId()).setAttribute(keyValue).build();

    response = projectServiceStub.updateProjectAttributes(updateProjectAttributesRequest);
    LOGGER.info("Updated Project : \n" + response.getProject());
    assertTrue(response.getProject().getAttributesList().contains(keyValue));
    assertNotEquals(
        "Project date_updated field not update on database",
        project.getDateUpdated(),
        response.getProject().getDateUpdated());
    project = response.getProject();
    projectMap.put(project.getId(), project);

    Value listValue =
        Value.newBuilder()
            .setListValue(ListValue.newBuilder().addValues(intValue).addValues(stringValue).build())
            .build();
    keyValue =
        KeyValue.newBuilder()
            .setKey(attributes.get(0).getKey())
            .setValue(listValue)
            .setValueType(ValueType.LIST)
            .build();
    updateProjectAttributesRequest =
        UpdateProjectAttributes.newBuilder().setId(project.getId()).setAttribute(keyValue).build();

    response = projectServiceStub.updateProjectAttributes(updateProjectAttributesRequest);
    LOGGER.info("Updated Project : \n" + response.getProject());
    assertTrue(response.getProject().getAttributesList().contains(keyValue));
    assertNotEquals(
        "Project date_updated field not update on database",
        project.getDateUpdated(),
        response.getProject().getDateUpdated());
    project = response.getProject();
    projectMap.put(project.getId(), project);

    LOGGER.info("Update Project Attributes test stop................................");
  }

  @Test
  public void e_updateProjectAttributesNegativeTest() {
    LOGGER.info("Update Project Attributes Negative test start................................");

    List<KeyValue> attributes = project.getAttributesList();
    Value stringValue = Value.newBuilder().setStringValue("attribute_updated_test_value").build();
    KeyValue keyValue =
        KeyValue.newBuilder()
            .setKey(attributes.get(0).getKey())
            .setValue(stringValue)
            .setValueType(ValueType.STRING)
            .build();
    UpdateProjectAttributes updateProjectAttributesRequest =
        UpdateProjectAttributes.newBuilder().setAttribute(keyValue).build();

    try {
      projectServiceStub.updateProjectAttributes(updateProjectAttributesRequest);
      fail();
    } catch (StatusRuntimeException ex) {
      Status status = Status.fromThrowable(ex);
      LOGGER.warn("Error Code : " + status.getCode() + " Description : " + status.getDescription());
      assertEquals(Status.INVALID_ARGUMENT.getCode(), status.getCode());
    }

    updateProjectAttributesRequest =
        UpdateProjectAttributes.newBuilder()
            .setId("sfds")
            .setAttribute(project.getAttributesList().get(0))
            .build();
    try {
      projectServiceStub.updateProjectAttributes(updateProjectAttributesRequest);
      fail();
    } catch (StatusRuntimeException e) {
      checkEqualsAssert(e);
    }

    updateProjectAttributesRequest =
        UpdateProjectAttributes.newBuilder().setId(project.getId()).clearAttribute().build();

    try {
      projectServiceStub.updateProjectAttributes(updateProjectAttributesRequest);
      fail();
    } catch (StatusRuntimeException ex) {
      Status status = Status.fromThrowable(ex);
      LOGGER.warn("Error Code : " + status.getCode() + " Description : " + status.getDescription());
      assertEquals(Status.INVALID_ARGUMENT.getCode(), status.getCode());
    }

    LOGGER.info("Update Project Attributes Negative test stop................................");
  }

  @Test
  public void f_addProjectTags() {
    LOGGER.info("Add Project Tags test start................................");

    List<String> tagsList = new ArrayList<>();
    tagsList.add("Add Test Tag1");
    tagsList.add("Add Test Tag2");
    AddProjectTags addProjectTagsRequest =
        AddProjectTags.newBuilder().setId(project.getId()).addAllTags(tagsList).build();

    AddProjectTags.Response response = projectServiceStub.addProjectTags(addProjectTagsRequest);

    Project checkProject = response.getProject();
    assertEquals(4, checkProject.getTagsCount());
    assertEquals(4, checkProject.getTagsList().size());
    assertNotEquals(
        "Project date_updated field not update on database",
        project.getDateUpdated(),
        checkProject.getDateUpdated());

    tagsList = new ArrayList<>();
    tagsList.add("Add Test Tag3");
    tagsList.add("Add Test Tag2");
    addProjectTagsRequest =
        AddProjectTags.newBuilder().setId(project.getId()).addAllTags(tagsList).build();

    response = projectServiceStub.addProjectTags(addProjectTagsRequest);

    assertNotEquals(
        "Project date_updated field not update on database",
        checkProject.getDateUpdated(),
        response.getProject().getDateUpdated());

    checkProject = response.getProject();
    assertEquals(5, checkProject.getTagsCount());
    assertEquals(5, checkProject.getTagsList().size());
    project = response.getProject();
    projectMap.put(project.getId(), project);

    try {
      String tag52 = "Human Activity Recognition using Smartphone Dataset";
      addProjectTagsRequest =
          AddProjectTags.newBuilder().setId(project.getId()).addTags(tag52).build();
      projectServiceStub.addProjectTags(addProjectTagsRequest);
      fail();
    } catch (StatusRuntimeException e) {
      Status status = Status.fromThrowable(e);
      LOGGER.warn("Error Code : " + status.getCode() + " Description : " + status.getDescription());
      assertEquals(Status.INVALID_ARGUMENT.getCode(), status.getCode());
    }

    LOGGER.info("Add Project tags test stop................................");
  }

  @Test
  public void ff_addProjectNegativeTags() {
    LOGGER.info("Add Project Tags Negative test start................................");

    List<String> tagsList = new ArrayList<>();
    tagsList.add("Add Test Tag " + Calendar.getInstance().getTimeInMillis());
    tagsList.add("Add Test Tag 2 " + Calendar.getInstance().getTimeInMillis());
    AddProjectTags addProjectTagsRequest = AddProjectTags.newBuilder().addAllTags(tagsList).build();

    try {
      projectServiceStub.addProjectTags(addProjectTagsRequest);
      fail();
    } catch (StatusRuntimeException ex) {
      Status status = Status.fromThrowable(ex);
      LOGGER.warn("Error Code : " + status.getCode() + " Description : " + status.getDescription());
      assertEquals(Status.INVALID_ARGUMENT.getCode(), status.getCode());
    }

    addProjectTagsRequest =
        AddProjectTags.newBuilder().setId("sdasd").addAllTags(project.getTagsList()).build();

    try {
      projectServiceStub.addProjectTags(addProjectTagsRequest);
      fail();
    } catch (StatusRuntimeException e) {
      checkEqualsAssert(e);
    }

    LOGGER.info("Add Project tags Negative test stop................................");
  }

  @Test
  public void fff_addProjectTag() {
    LOGGER.info("Add Project Tag test start................................");

    AddProjectTag addProjectTagRequest =
        AddProjectTag.newBuilder().setId(project.getId()).setTag("New added tag").build();

    AddProjectTag.Response response = projectServiceStub.addProjectTag(addProjectTagRequest);

    Project checkProject = response.getProject();
    assertEquals(project.getTagsCount() + 1, checkProject.getTagsCount());
    assertNotEquals(
        "Project date_updated field not update on database",
        project.getDateUpdated(),
        checkProject.getDateUpdated());
    project = response.getProject();
    projectMap.put(project.getId(), project);

    try {
      String tag52 = "Human Activity Recognition using Smartphone Dataset";
      addProjectTagRequest =
          AddProjectTag.newBuilder().setId(project.getId()).setTag(tag52).build();
      projectServiceStub.addProjectTag(addProjectTagRequest);
      fail();
    } catch (StatusRuntimeException e) {
      Status status = Status.fromThrowable(e);
      LOGGER.warn("Error Code : " + status.getCode() + " Description : " + status.getDescription());
      assertEquals(Status.INVALID_ARGUMENT.getCode(), status.getCode());
    }

    LOGGER.info("Add Project tags test stop................................");
  }

  @Test
  public void ffff_addProjectTagNegativeTest() {
    LOGGER.info("Add Project Tag negative test start................................");

    try {
      AddProjectTag addProjectTagRequest =
          AddProjectTag.newBuilder().setTag("New added tag").build();
      projectServiceStub.addProjectTag(addProjectTagRequest);
      fail();
    } catch (StatusRuntimeException ex) {
      Status status = Status.fromThrowable(ex);
      LOGGER.warn("Error Code : " + status.getCode() + " Description : " + status.getDescription());
      assertEquals(Status.INVALID_ARGUMENT.getCode(), status.getCode());
    }

    try {
      AddProjectTag addProjectTagRequest = AddProjectTag.newBuilder().setId("xzy").build();
      projectServiceStub.addProjectTag(addProjectTagRequest);
      fail();
    } catch (StatusRuntimeException ex) {
      Status status = Status.fromThrowable(ex);
      LOGGER.warn("Error Code : " + status.getCode() + " Description : " + status.getDescription());
      assertEquals(Status.INVALID_ARGUMENT.getCode(), status.getCode());
    }

    LOGGER.info("Add Project tags negative test stop................................");
  }

  @Test
  public void g_getProjectTags() {
    LOGGER.info("Get Project Tags test start................................");

    GetTags deleteProjectTagsRequest = GetTags.newBuilder().setId(project.getId()).build();
    GetTags.Response response = projectServiceStub.getProjectTags(deleteProjectTagsRequest);
    LOGGER.info("Tags deleted in server : " + response.getTagsList());
    assertTrue(project.getTagsList().containsAll(response.getTagsList()));

    LOGGER.info("Get Project tags test stop................................");
  }

  @Test
  public void gg_getProjectTagsNegativeTest() {
    LOGGER.info("Get Project Tags Negative test start................................");

    GetTags deleteProjectTagsRequest = GetTags.newBuilder().build();

    try {
      projectServiceStub.getProjectTags(deleteProjectTagsRequest);
      fail();
    } catch (StatusRuntimeException e) {
      Status status = Status.fromThrowable(e);
      LOGGER.warn("Error Code : " + status.getCode() + " Description : " + status.getDescription());
      assertEquals(Status.INVALID_ARGUMENT.getCode(), status.getCode());
    }

    LOGGER.info("Get Project tags Negative test stop................................");
  }

  @Test
  public void h_deleteProjectTags() {
    LOGGER.info("Delete Project Tags test start................................");

    try {
      List<String> removableTags = project.getTagsList();
      if (removableTags.size() == 0) {
        LOGGER.info("Project Tags not found in database ");
        fail();
        return;
      }
      if (project.getTagsList().size() > 1) {
        removableTags = project.getTagsList().subList(0, project.getTagsList().size() - 1);
      }
      DeleteProjectTags deleteProjectTagsRequest =
          DeleteProjectTags.newBuilder().setId(project.getId()).addAllTags(removableTags).build();

      DeleteProjectTags.Response response =
          projectServiceStub.deleteProjectTags(deleteProjectTagsRequest);
      LOGGER.info("Tags deleted in server : " + response.getProject().getTagsList());
      assertTrue(response.getProject().getTagsList().size() <= 1);
      assertNotEquals(
          "Project date_updated field not update on database",
          project.getDateUpdated(),
          response.getProject().getDateUpdated());
      project = response.getProject();
      projectMap.put(project.getId(), project);

      if (response.getProject().getTagsList().size() > 0) {
        deleteProjectTagsRequest =
            DeleteProjectTags.newBuilder().setId(project.getId()).setDeleteAll(true).build();

        response = projectServiceStub.deleteProjectTags(deleteProjectTagsRequest);
        LOGGER.info("Tags deleted in server : " + response.getProject().getTagsList());
        assertEquals(0, response.getProject().getTagsList().size());
        assertNotEquals(
            "Project date_updated field not update on database",
            project.getDateUpdated(),
            response.getProject().getDateUpdated());
        project = response.getProject();
        projectMap.put(project.getId(), project);
      }
    } catch (StatusRuntimeException ex) {
      Status status = Status.fromThrowable(ex);
      LOGGER.warn("Error Code : " + status.getCode() + " Description : " + status.getDescription());
      fail();
    }

    LOGGER.info("Delete Project tags test stop................................");
  }

  @Test
  public void h_deleteProjectTagsNegativeTest() {
    LOGGER.info("Delete Project Tags Negative test start................................");

    DeleteProjectTags deleteProjectTagsRequest = DeleteProjectTags.newBuilder().build();

    try {
      projectServiceStub.deleteProjectTags(deleteProjectTagsRequest);
      fail();
    } catch (StatusRuntimeException ex) {
      Status status = Status.fromThrowable(ex);
      LOGGER.warn("Error Code : " + status.getCode() + " Description : " + status.getDescription());
      assertEquals(Status.INVALID_ARGUMENT.getCode(), status.getCode());
    }

    deleteProjectTagsRequest =
        DeleteProjectTags.newBuilder().setId(project.getId()).setDeleteAll(true).build();

    DeleteProjectTags.Response response =
        projectServiceStub.deleteProjectTags(deleteProjectTagsRequest);
    LOGGER.info("Tags deleted in server : " + response.getProject().getTagsList());
    assertEquals(0, response.getProject().getTagsList().size());

    LOGGER.info("Delete Project tags Negative test stop................................");
  }

  @Test
  public void hhh_deleteProjectTag() {
    LOGGER.info("Delete Project Tag test start................................");

    DeleteProjectTag deleteProjectTagRequest =
        DeleteProjectTag.newBuilder()
            .setId(project.getId())
            .setTag(project.getTagsList().get(0))
            .build();

    DeleteProjectTag.Response response =
        projectServiceStub.deleteProjectTag(deleteProjectTagRequest);
    LOGGER.info("Tag deleted in server : " + response.getProject().getTagsList());
    assertEquals(project.getTagsCount() - 1, response.getProject().getTagsList().size());
    assertNotEquals(
        "Project date_updated field not update on database",
        project.getDateUpdated(),
        response.getProject().getDateUpdated());
    project = response.getProject();
    projectMap.put(project.getId(), project);

    LOGGER.info("Delete Project tag test stop................................");
  }

  @Test
  public void hhhh_deleteProjectTagNegativeTest() {
    LOGGER.info("Delete Project Tag negative test start................................");

    try {
      DeleteProjectTag deleteProjectTagRequest =
          DeleteProjectTag.newBuilder().setTag("Tag 1").build();
      projectServiceStub.deleteProjectTag(deleteProjectTagRequest);
      fail();
    } catch (StatusRuntimeException ex) {
      Status status = Status.fromThrowable(ex);
      LOGGER.warn("Error Code : " + status.getCode() + " Description : " + status.getDescription());
      assertEquals(Status.INVALID_ARGUMENT.getCode(), status.getCode());
    }

    try {
      DeleteProjectTag deleteProjectTagRequest = DeleteProjectTag.newBuilder().setId("xyz").build();
      projectServiceStub.deleteProjectTag(deleteProjectTagRequest);
      fail();
    } catch (StatusRuntimeException ex) {
      Status status = Status.fromThrowable(ex);
      LOGGER.warn("Error Code : " + status.getCode() + " Description : " + status.getDescription());
      assertEquals(Status.INVALID_ARGUMENT.getCode(), status.getCode());
    }

    LOGGER.info("Delete Project tag negative test stop................................");
  }

  @Test
  public void i_getProjectAttributes() {
    LOGGER.info("Get Project Attributes test start................................");

    List<KeyValue> attributes = project.getAttributesList();
    LOGGER.info("Attributes size : " + attributes.size());

    if (attributes.size() == 0) {
      LOGGER.warn("Project Attributes not found in database ");
      fail();
      return;
    }

    List<String> keys = new ArrayList<>();
    if (attributes.size() > 1) {
      for (int index = 0; index < attributes.size() - 1; index++) {
        KeyValue keyValue = attributes.get(index);
        keys.add(keyValue.getKey());
      }
    } else {
      keys.add(attributes.get(0).getKey());
    }
    LOGGER.info("Attributes key size : " + keys.size());

    GetAttributes getProjectAttributesRequest =
        GetAttributes.newBuilder().setId(project.getId()).addAllAttributeKeys(keys).build();

    GetAttributes.Response response =
        projectServiceStub.getProjectAttributes(getProjectAttributesRequest);
    LOGGER.info(response.getAttributesList().toString());
    assertEquals(keys.size(), response.getAttributesList().size());

    getProjectAttributesRequest =
        GetAttributes.newBuilder().setId(project.getId()).setGetAll(true).build();

    response = projectServiceStub.getProjectAttributes(getProjectAttributesRequest);
    LOGGER.info(response.getAttributesList().toString());
    assertEquals(project.getAttributesList().size(), response.getAttributesList().size());

    LOGGER.info("Get Project Attributes test stop................................");
  }

  @Test
  public void i_getProjectAttributesNegativeTest() {
    LOGGER.info("Get Project Attributes Negative test start................................");

    GetAttributes getProjectAttributesRequest = GetAttributes.newBuilder().build();

    try {
      projectServiceStub.getProjectAttributes(getProjectAttributesRequest);
      fail();
    } catch (StatusRuntimeException e) {
      Status status = Status.fromThrowable(e);
      LOGGER.warn("Error Code : " + status.getCode() + " Description : " + status.getDescription());
      assertEquals(Status.INVALID_ARGUMENT.getCode(), status.getCode());
    }

    getProjectAttributesRequest =
        GetAttributes.newBuilder().setId("jfhdsjfhdsfjk").setGetAll(true).build();
    try {
      projectServiceStub.getProjectAttributes(getProjectAttributesRequest);
      fail();
    } catch (StatusRuntimeException ex) {
      checkEqualsAssert(ex);
    }

    LOGGER.info("Get Project Attributes Negative test stop................................");
  }

  @Test
  public void iii_deleteProjectAttributesTest() {
    LOGGER.info("Delete Project Attributes test start................................");

    List<KeyValue> attributes = project.getAttributesList();
    LOGGER.info("Attributes size : " + attributes.size());
    assertEquals(
        "Attribute list size not match with expected attribute list size", 3, attributes.size());
    List<String> keys = new ArrayList<>();
    if (attributes.size() > 1) {
      for (int index = 0; index < attributes.size() - 1; index++) {
        KeyValue keyValue = attributes.get(index);
        keys.add(keyValue.getKey());
      }
    } else {
      keys.add(attributes.get(0).getKey());
    }
    LOGGER.info("Attributes key size : " + keys.size());

    DeleteProjectAttributes deleteProjectAttributesRequest =
        DeleteProjectAttributes.newBuilder()
            .setId(project.getId())
            .addAllAttributeKeys(keys)
            .build();

    DeleteProjectAttributes.Response response =
        projectServiceStub.deleteProjectAttributes(deleteProjectAttributesRequest);
    LOGGER.info("Attributes deleted in server : " + response.getProject());
    assertEquals(1, response.getProject().getAttributesList().size());
    assertNotEquals(
        "Project date_updated field not update on database",
        project.getDateUpdated(),
        response.getProject().getDateUpdated());
    project = response.getProject();
    projectMap.put(project.getId(), project);

    if (response.getProject().getAttributesList().size() != 0) {
      deleteProjectAttributesRequest =
          DeleteProjectAttributes.newBuilder().setId(project.getId()).setDeleteAll(true).build();
      response = projectServiceStub.deleteProjectAttributes(deleteProjectAttributesRequest);
      LOGGER.info(
          "All the Attributes deleted from server. Attributes count : "
              + response.getProject().getAttributesCount());
      assertEquals(0, response.getProject().getAttributesList().size());
      assertNotEquals(
          "Project date_updated field not update on database",
          project.getDateUpdated(),
          response.getProject().getDateUpdated());
      project = response.getProject();
      projectMap.put(project.getId(), project);
    }

    LOGGER.info("Delete Project Attributes test stop................................");
  }

  @Test
  public void iii_deleteProjectAttributesNegativeTest() {
    LOGGER.info("Delete Project Attributes Negative test start................................");

    DeleteProjectAttributes deleteProjectAttributesRequest =
        DeleteProjectAttributes.newBuilder().build();

    try {
      projectServiceStub.deleteProjectAttributes(deleteProjectAttributesRequest);
      fail();
    } catch (StatusRuntimeException ex) {
      Status status = Status.fromThrowable(ex);
      LOGGER.warn("Error Code : " + status.getCode() + " Description : " + status.getDescription());
      assertEquals(Status.INVALID_ARGUMENT.getCode(), status.getCode());
    }

    LOGGER.info("Delete Project Attributes Negative test stop................................");
  }

  @Test
  public void j_getProjectById() {
    LOGGER.info("Get Project by ID test start................................");

    GetProjectById getProject = GetProjectById.newBuilder().setId(project.getId()).build();
    GetProjectById.Response response = projectServiceStub.getProjectById(getProject);
    LOGGER.info("Response List : " + response.getProject());
    assertEquals(
        "Project not match with expected project", project.getId(), response.getProject().getId());

    LOGGER.info("Get project by ID test stop................................");
  }

  @Test
  public void j_getProjectByIdNegativeTest() {
    LOGGER.info("Get Project by ID negative test start................................");

    try {
      GetProjectById getProject = GetProjectById.newBuilder().build();
      projectServiceStub.getProjectById(getProject);
      fail();
    } catch (StatusRuntimeException e) {
      Status status = Status.fromThrowable(e);
      LOGGER.warn("Error Code : " + status.getCode() + " Description : " + status.getDescription());
      assertEquals(Status.INVALID_ARGUMENT.getCode(), status.getCode());
    }

    try {
      GetProjectById getProject = GetProjectById.newBuilder().setId("xyz").build();
      projectServiceStub.getProjectById(getProject);
      fail();
    } catch (StatusRuntimeException e) {
      checkEqualsAssert(e);
    }

    LOGGER.info("Get project by ID negative test stop................................");
  }

  @Test
  public void k_getProjectByName() {
    LOGGER.info("Get Project by name test start................................");

    Project project = null;
    try {
      // Create project
      CreateProject createProjectRequest =
          getCreateProjectRequest("project-" + new Date().getTime());
      CreateProject.Response createProjectResponse =
          client2ProjectServiceStub.createProject(createProjectRequest);
      project = createProjectResponse.getProject();
      LOGGER.info("Project created successfully");
      assertEquals(
          "Project name not match with expected project name",
          createProjectRequest.getName(),
          project.getName());

      GetProjectByName getProject =
          GetProjectByName.newBuilder().setName(project.getName()).build();

      GetProjectByName.Response response = client2ProjectServiceStub.getProjectByName(getProject);
      LOGGER.info("Response ProjectByUser of Project : " + response.getProjectByUser());
      LOGGER.info("Response SharedProjectsList of Projects : " + response.getSharedProjectsList());
      assertEquals(
          "Project name not match", project.getName(), response.getProjectByUser().getName());
      for (Project sharedProject : response.getSharedProjectsList()) {
        assertEquals("Shared project name not match", project.getName(), sharedProject.getName());
      }

      if (config.hasAuth()) {
        AddCollaboratorRequest addCollaboratorRequest =
            CollaboratorTest.addCollaboratorRequestProject(
                project, authClientInterceptor.getClient1Email(), CollaboratorType.READ_WRITE);

        AddCollaboratorRequest.Response addOrUpdateProjectCollaboratorResponse =
            collaboratorServiceStubClient2.addOrUpdateProjectCollaborator(addCollaboratorRequest);
        LOGGER.info(
            "Collaborator added in server : " + addOrUpdateProjectCollaboratorResponse.getStatus());
        assertTrue(addOrUpdateProjectCollaboratorResponse.getStatus());

        GetProjectByName.Response getProjectByNameResponse =
            projectServiceStub.getProjectByName(getProject);
        LOGGER.info(
            "Response ProjectByUser of Project : " + getProjectByNameResponse.getProjectByUser());
        LOGGER.info(
            "Response SharedProjectsList of Projects : "
                + getProjectByNameResponse.getSharedProjectsList());
        assertTrue(
            "Project name not match",
            getProjectByNameResponse.getProjectByUser() == null
                || getProjectByNameResponse.getProjectByUser().getId().isEmpty());
        for (Project sharedProject : getProjectByNameResponse.getSharedProjectsList()) {
          assertEquals("Shared project name not match", project.getName(), sharedProject.getName());
        }

        Project selfProject = null;
        try {
          // Create project
          createProjectRequest = getCreateProjectRequest("project-" + new Date().getTime());
          createProjectResponse = projectServiceStub.createProject(createProjectRequest);
          selfProject = createProjectResponse.getProject();
          LOGGER.info("Project created successfully");
          assertEquals(
              "Project name not match with expected project name",
              createProjectRequest.getName(),
              selfProject.getName());

          getProject = GetProjectByName.newBuilder().setName(selfProject.getName()).build();
          getProjectByNameResponse = projectServiceStub.getProjectByName(getProject);
          LOGGER.info(
              "Response ProjectByUser of Project : " + getProjectByNameResponse.getProjectByUser());
          LOGGER.info(
              "Response SharedProjectsList of Projects : "
                  + getProjectByNameResponse.getSharedProjectsList());
          assertEquals(
              "Project name not match",
              selfProject.getName(),
              getProjectByNameResponse.getProjectByUser().getName());
          for (Project sharedProject : getProjectByNameResponse.getSharedProjectsList()) {
            assertEquals(
                "Shared project name not match", selfProject.getName(), sharedProject.getName());
          }

        } finally {
          if (selfProject != null) {
            DeleteProject deleteProject =
                DeleteProject.newBuilder().setId(selfProject.getId()).build();
            DeleteProject.Response deleteProjectResponse =
                projectServiceStub.deleteProject(deleteProject);
            LOGGER.info("Project deleted successfully");
            LOGGER.info(deleteProjectResponse.toString());
            assertTrue(deleteProjectResponse.getStatus());
          }
        }
      }

    } finally {
      if (project != null) {
        DeleteProject deleteProject = DeleteProject.newBuilder().setId(project.getId()).build();
        DeleteProject.Response deleteProjectResponse =
            client2ProjectServiceStub.deleteProject(deleteProject);
        LOGGER.info("Project deleted successfully");
        LOGGER.info(deleteProjectResponse.toString());
        assertTrue(deleteProjectResponse.getStatus());
      }
    }

    LOGGER.info("Get project by name test stop................................");
  }

  @Test
  public void k_getProjectByNameWithWorkspace() {
    LOGGER.info("Get Project by name with workspace test start................................");
    if (!config.hasAuth()) {
      assertTrue(true);
      return;
    }

    Project selfProject = null;
    Project project = null;
    try {
      GetUser getUserRequest =
          GetUser.newBuilder().setEmail(authClientInterceptor.getClient2Email()).build();
      // Get the user info by vertaId form the AuthService
      UserInfo secondUserInfo = uacServiceStub.getUser(getUserRequest);

      getUserRequest =
          GetUser.newBuilder().setEmail(authClientInterceptor.getClient1Email()).build();

      // Create project
      CreateProject createProjectRequest =
          getCreateProjectRequest("project-" + new Date().getTime());
      createProjectRequest =
          createProjectRequest
              .toBuilder()
              .setWorkspaceName(secondUserInfo.getVertaInfo().getUsername())
              .build();
      CreateProject.Response createProjectResponse =
          client2ProjectServiceStub.createProject(createProjectRequest);
      project = createProjectResponse.getProject();
      LOGGER.info("Project created successfully");
      assertEquals(
          "Project name not match with expected project name",
          createProjectRequest.getName(),
          project.getName());

      AddCollaboratorRequest addCollaboratorRequest =
          CollaboratorTest.addCollaboratorRequestProject(
              project, authClientInterceptor.getClient1Email(), CollaboratorType.READ_WRITE);

      AddCollaboratorRequest.Response addOrUpdateProjectCollaboratorResponse =
          collaboratorServiceStubClient2.addOrUpdateProjectCollaborator(addCollaboratorRequest);
      LOGGER.info(
          "Collaborator added in server : " + addOrUpdateProjectCollaboratorResponse.getStatus());
      assertTrue(addOrUpdateProjectCollaboratorResponse.getStatus());

      // Create project
      createProjectRequest = getCreateProjectRequest(project.getName());
      createProjectResponse = projectServiceStub.createProject(createProjectRequest);
      selfProject = createProjectResponse.getProject();
      LOGGER.info("Project created successfully");
      assertEquals(
          "Project name not match with expected project name",
          createProjectRequest.getName(),
          selfProject.getName());

      GetProjectByName getProject =
          GetProjectByName.newBuilder()
              .setName(selfProject.getName())
              .setWorkspaceName(secondUserInfo.getVertaInfo().getUsername())
              .build();
      GetProjectByName.Response getProjectByNameResponse =
          projectServiceStub.getProjectByName(getProject);
      LOGGER.info(
          "Response ProjectByUser of Project : " + getProjectByNameResponse.getProjectByUser());
      LOGGER.info(
          "Response SharedProjectsList of Projects : "
              + getProjectByNameResponse.getSharedProjectsList());
      assertTrue(
          "Project name not match",
          getProjectByNameResponse.getProjectByUser() == null
              || getProjectByNameResponse.getProjectByUser().getId().isEmpty());
      for (Project sharedProject : getProjectByNameResponse.getSharedProjectsList()) {
        assertEquals("Shared project name not match", project.getName(), sharedProject.getName());
      }
    } finally {
      if (selfProject != null) {
        DeleteProject deleteProject = DeleteProject.newBuilder().setId(selfProject.getId()).build();
        DeleteProject.Response deleteProjectResponse =
            projectServiceStub.deleteProject(deleteProject);
        LOGGER.info("Project deleted successfully");
        LOGGER.info(deleteProjectResponse.toString());
        assertTrue(deleteProjectResponse.getStatus());
      }

      if (project != null) {
        DeleteProject deleteProject = DeleteProject.newBuilder().setId(project.getId()).build();
        DeleteProject.Response deleteProjectResponse =
            client2ProjectServiceStub.deleteProject(deleteProject);
        LOGGER.info("Project deleted successfully");
        LOGGER.info(deleteProjectResponse.toString());
        assertTrue(deleteProjectResponse.getStatus());
      }
    }

    LOGGER.info(
        "Get project by name with Email or Username test stop................................");
  }

  @Test
  public void k_getProjectByNameNegativeTest() {
    LOGGER.info("Get Project by name negative test start................................");

    try {
      GetProjectByName getProject = GetProjectByName.newBuilder().build();
      projectServiceStub.getProjectByName(getProject);
      fail();
    } catch (StatusRuntimeException e) {
      Status status = Status.fromThrowable(e);
      LOGGER.warn("Error Code : " + status.getCode() + " Description : " + status.getDescription());
      assertEquals(Status.INVALID_ARGUMENT.getCode(), status.getCode());
    }

    LOGGER.info("Get project by name negative test stop................................");
  }

  @Test
  public void k_getProjectByNameNotFoundTest() {
    LOGGER.info("Get Project by name NOT_FOUND test start................................");

    try {
      GetProjectByName getProject = GetProjectByName.newBuilder().setName("test").build();
      projectServiceStub.getProjectByName(getProject);
      fail();
    } catch (StatusRuntimeException e) {
      Status status = Status.fromThrowable(e);
      LOGGER.warn("Error Code : " + status.getCode() + " Description : " + status.getDescription());
      assertEquals(Status.NOT_FOUND.getCode(), status.getCode());
    }

    LOGGER.info("Get project by name NOT_FOUND test stop................................");
  }

  @Test
  public void l_getProjects() {
    LOGGER.info("Get Project test start................................");

    GetProjects getProjects = GetProjects.newBuilder().build();
    GetProjects.Response response = projectServiceStub.getProjects(getProjects);
    long alreadyExistsProjCount = response.getTotalRecords();

    Map<String, Project> projectsMap = new HashMap<>();
    // Create project1
    CreateProject createProjectRequest = getCreateProjectRequest("project-" + new Date().getTime());
    CreateProject.Response createProjectResponse =
        projectServiceStub.createProject(createProjectRequest);
    Project project1 = createProjectResponse.getProject();
    projectsMap.put(project1.getId(), project1);
    LOGGER.info("Project created successfully");
    assertEquals(
        "Project name not match with expected project name",
        createProjectRequest.getName(),
        project1.getName());

    // Create project2
    createProjectRequest = getCreateProjectRequest("project-" + new Date().getTime());
    createProjectResponse = projectServiceStub.createProject(createProjectRequest);
    Project project2 = createProjectResponse.getProject();
    projectsMap.put(project2.getId(), project2);
    LOGGER.info("Project created successfully");
    assertEquals(
        "Project name not match with expected project name",
        createProjectRequest.getName(),
        project2.getName());

    getProjects = GetProjects.newBuilder().build();
    response = projectServiceStub.getProjects(getProjects);
    List<Project> responseList = new ArrayList<>();
    for (Project project : response.getProjectsList()) {
      if (projectsMap.containsKey(project.getId())) {
        responseList.add(project);
      }
    }
    LOGGER.info("GetProjects Count : " + responseList.size());
    assertEquals(
        "Projects count not match with expected projects count",
        projectsMap.size(),
        responseList.size());

    for (String projectId : projectsMap.keySet()) {
      DeleteProject deleteProject = DeleteProject.newBuilder().setId(projectId).build();
      DeleteProject.Response deleteProjectResponse =
          projectServiceStub.deleteProject(deleteProject);
      LOGGER.info("Project deleted successfully");
      LOGGER.info(deleteProjectResponse.toString());
      assertTrue(deleteProjectResponse.getStatus());
    }

    LOGGER.info("Get project test stop................................");
  }

  @Test
  public void getProjectsOnDescendingOrder() {
    LOGGER.info("Get Project on descending order test start................................");

    Map<String, Project> projectsMap = new HashMap<>();
    // Create project1
    CreateProject createProjectRequest = getCreateProjectRequest("project-" + new Date().getTime());
    CreateProject.Response createProjectResponse =
        projectServiceStub.createProject(createProjectRequest);
    Project project1 = createProjectResponse.getProject();
    projectsMap.put(project1.getId(), project1);
    LOGGER.info("Project created successfully");
    assertEquals(
        "Project name not match with expected project name",
        createProjectRequest.getName(),
        project1.getName());

    // Create project2
    createProjectRequest = getCreateProjectRequest("project-" + new Date().getTime());
    createProjectResponse = projectServiceStub.createProject(createProjectRequest);
    Project project2 = createProjectResponse.getProject();
    projectsMap.put(project2.getId(), project2);
    LOGGER.info("Project created successfully");
    assertEquals(
        "Project name not match with expected project name",
        createProjectRequest.getName(),
        project2.getName());

    GetProjects getProjects = GetProjects.newBuilder().build();
    GetProjects.Response response = projectServiceStub.getProjects(getProjects);
    LOGGER.info("GetProjects Count : " + response.getProjectsCount());
    List<Project> responseList = new ArrayList<>();
    for (Project project : response.getProjectsList()) {
      if (projectsMap.containsKey(project.getId())) {
        responseList.add(project);
      }
    }

    assertEquals(
        "Projects count not match with expected projects count",
        projectsMap.size(),
        responseList.size());

    assertEquals(
        "Projects order not match with expected projects order", project2, responseList.get(0));

    assertEquals(
        "Projects order not match with expected projects order", project1, responseList.get(1));

    for (String projectId : projectsMap.keySet()) {
      DeleteProject deleteProject = DeleteProject.newBuilder().setId(projectId).build();
      DeleteProject.Response deleteProjectResponse =
          projectServiceStub.deleteProject(deleteProject);
      LOGGER.info("Project deleted successfully");
      LOGGER.info(deleteProjectResponse.toString());
      assertTrue(deleteProjectResponse.getStatus());
    }
    LOGGER.info("Get project on descending order test stop................................");
  }

  @Test
  public void m_getProjectSummary() throws IOException {
    LOGGER.info("Get Project summary test start................................");

    GetSummary getSummaryRequest = GetSummary.newBuilder().setEntityId(project.getId()).build();
    GetSummary.Response response = projectServiceStub.getSummary(getSummaryRequest);
    LOGGER.info("Response Project Summary : " + ModelDBUtils.getStringFromProtoObject(response));

    GetExperimentsInProject getExperiment =
        GetExperimentsInProject.newBuilder().setProjectId(project.getId()).build();
    GetExperimentsInProject.Response experimentResponse =
        experimentServiceStub.getExperimentsInProject(getExperiment);
    long existingExperimentCount = (long) experimentResponse.getExperimentsList().size();

    GetExperimentRunsInProject getExperimentRun =
        GetExperimentRunsInProject.newBuilder().setProjectId(project.getId()).build();

    GetExperimentRunsInProject.Response experimentRunResponse =
        experimentRunServiceStub.getExperimentRunsInProject(getExperimentRun);
    long existingExperimentRunCount = (long) experimentRunResponse.getExperimentRunsList().size();

    // In double[], Index 0 = minValue, Index 1 = maxValue
    Map<String, Double[]> minMaxMetricsValueMap = new HashMap<>();
    ExperimentRun lastModifiedExperimentRun = null;
    Set<String> keySet = new HashSet<>();
    for (ExperimentRun experimentRunOfSummary : experimentRunResponse.getExperimentRunsList()) {
      if (lastModifiedExperimentRun == null
          || lastModifiedExperimentRun.getDateUpdated() < experimentRunOfSummary.getDateUpdated()) {
        lastModifiedExperimentRun = experimentRunOfSummary;
      }
      for (KeyValue keyValue : experimentRunOfSummary.getMetricsList()) {
        keySet.add(keyValue.getKey());
        minMaxMetricsValueMap = getMinMaxMetricsValueMap(minMaxMetricsValueMap, keyValue);
      }
    }

    if (lastModifiedExperimentRun != null) {
      LastModifiedExperimentRunSummary lastModifiedExperimentRunSummary =
          response.getLastModifiedExperimentRunSummary();
      assertEquals("Project name does not match", project.getName(), response.getName());
      assertEquals(
          "Experiment count does not match",
          existingExperimentCount,
          response.getTotalExperiment());
      assertEquals(
          "Experiment count does not match",
          existingExperimentRunCount,
          response.getTotalExperimentRuns());

      assertEquals(
          "ExperimentRun does not match with expected experimentRun",
          lastModifiedExperimentRun,
          experimentRun);

      assertTrue(
          "last modified experimentRun summary does not match",
          lastModifiedExperimentRun.getName().equals(lastModifiedExperimentRunSummary.getName())
              && lastModifiedExperimentRun.getDateUpdated()
                  == lastModifiedExperimentRunSummary.getLastUpdatedTime());
      assertEquals("Total metrics does not match", keySet.size(), response.getMetricsCount());
    }

    for (MetricsSummary metricsSummary : response.getMetricsList()) {
      // In double[], Index 0 = minValue, Index 1 = maxValue
      Double[] minMaxValueArray = minMaxMetricsValueMap.get(metricsSummary.getKey());
      assertEquals(
          "Metrics minimum value does not match, Key : " + metricsSummary.getKey(),
          minMaxValueArray[0],
          (Double) metricsSummary.getMinValue());
      assertEquals(
          "Metrics maximum value does not match, Key : " + metricsSummary.getKey(),
          minMaxValueArray[1],
          (Double) metricsSummary.getMaxValue());
    }
    LOGGER.info("Get project summary test stop................................");
  }

  private Map<String, Double[]> getMinMaxMetricsValueMap(
      Map<String, Double[]> minMaxMetricsValueMap, KeyValue keyValue) {
    Double value = keyValue.getValue().getNumberValue();
    Double[] minMaxValueArray = minMaxMetricsValueMap.get(keyValue.getKey());
    if (minMaxValueArray == null) {
      minMaxValueArray = new Double[2]; // Index 0 = minValue, Index 1 = maxValue
    }
    if (minMaxValueArray[0] == null || minMaxValueArray[0] > value) {
      minMaxValueArray[0] = value;
    }
    if (minMaxValueArray[1] == null || minMaxValueArray[1] < value) {
      minMaxValueArray[1] = value;
    }
    minMaxMetricsValueMap.put(keyValue.getKey(), minMaxValueArray);
    return minMaxMetricsValueMap;
  }

  @Test
  public void m_getProjectSummaryNegativeTest() {
    LOGGER.info("Get Project summary Negative test start................................");

    try {
      GetSummary getSummaryRequest = GetSummary.newBuilder().build();
      projectServiceStub.getSummary(getSummaryRequest);
      fail();
    } catch (StatusRuntimeException ex) {
      Status status = Status.fromThrowable(ex);
      LOGGER.warn("Error Code : " + status.getCode() + " Description : " + status.getDescription());
      assertEquals(Status.INVALID_ARGUMENT.getCode(), status.getCode());
    }
    LOGGER.info("Get project summary Negative test stop................................");
  }

  @Test
  public void n_setProjectReadMeTest() throws IOException {
    LOGGER.info("Set Project ReadMe test start................................");
    try {
      String rootPath = System.getProperty("user.dir");
      rootPath = rootPath + "/src/test/java/ai/verta/modeldb/setProjectReadMe.md";
      String readMeText = ModelDBTestUtils.readFile(rootPath);
      SetProjectReadme setProjectReadMe =
          SetProjectReadme.newBuilder().setId(project.getId()).setReadmeText(readMeText).build();
      SetProjectReadme.Response response = projectServiceStub.setProjectReadme(setProjectReadMe);
      assertEquals(
          "Project ID not match with expected project ID",
          project.getId(),
          response.getProject().getId());
      assertEquals(
          "Project ReadMe text not match with expected ReadMe text",
          readMeText,
          response.getProject().getReadmeText());
      assertNotEquals(
          "Project date_updated field not update on database",
          project.getDateUpdated(),
          response.getProject().getDateUpdated());
      project = response.getProject();
      projectMap.put(project.getId(), project);
    } catch (StatusRuntimeException e) {
      Status status2 = Status.fromThrowable(e);
      fail();
      LOGGER.info("Error Code : " + status2.getCode() + " Error : " + status2.getDescription());
    }

    LOGGER.info("Set Project ReadMe test stop................................");
  }

  @Test
  public void nn_updateProjectReadMeTest() throws IOException {
    LOGGER.info("Update Project ReadMe test start................................");
    try {
      String rootPath = System.getProperty("user.dir");
      rootPath = rootPath + "/src/test/java/ai/verta/modeldb/setProjectReadMe.md";
      String readMeText = ModelDBTestUtils.readFile(rootPath);
      SetProjectReadme setProjectReadMe =
          SetProjectReadme.newBuilder().setId(project.getId()).setReadmeText(readMeText).build();
      SetProjectReadme.Response response = projectServiceStub.setProjectReadme(setProjectReadMe);
      assertEquals(
          "Project ID not match with expected project ID",
          project.getId(),
          response.getProject().getId());
      assertEquals(
          "Project ReadMe text not match with expected setProjectReadMe.md file text",
          readMeText,
          response.getProject().getReadmeText());
      assertNotEquals(
          "Project date_updated field not update on database",
          project.getDateUpdated(),
          response.getProject().getDateUpdated());
      project = response.getProject();
      projectMap.put(project.getId(), project);

      rootPath = System.getProperty("user.dir");
      rootPath = rootPath + "/src/test/java/ai/verta/modeldb/updateProjectReadMe.md";
      readMeText = ModelDBTestUtils.readFile(rootPath);
      setProjectReadMe =
          SetProjectReadme.newBuilder().setId(project.getId()).setReadmeText(readMeText).build();
      response = projectServiceStub.setProjectReadme(setProjectReadMe);
      assertEquals(
          "Project ID not match with expected project ID",
          project.getId(),
          response.getProject().getId());
      assertEquals(
          "Project ReadMe text not match with expected updateProjectReadMe.md file text",
          readMeText,
          response.getProject().getReadmeText());
      assertNotEquals(
          "Project date_updated field not update on database",
          project.getDateUpdated(),
          response.getProject().getDateUpdated());
      project = response.getProject();
      projectMap.put(project.getId(), project);
    } catch (StatusRuntimeException e) {
      Status status2 = Status.fromThrowable(e);
      fail();
      LOGGER.info("Error Code : " + status2.getCode() + " Error : " + status2.getDescription());
    }

    LOGGER.info("Update Project ReadMe test stop................................");
  }

  @Test
  public void nnn_getProjectReadMeTest() throws IOException {
    LOGGER.info("Get Project ReadMe test start................................");
    try {
      String rootPath = System.getProperty("user.dir");
      rootPath = rootPath + "/src/test/java/ai/verta/modeldb/setProjectReadMe.md";
      String readMeText = ModelDBTestUtils.readFile(rootPath);
      SetProjectReadme setProjectReadMe =
          SetProjectReadme.newBuilder().setId(project.getId()).setReadmeText(readMeText).build();
      SetProjectReadme.Response response = projectServiceStub.setProjectReadme(setProjectReadMe);
      assertEquals(
          "Project ID not match with expected project ID",
          project.getId(),
          response.getProject().getId());
      assertEquals(
          "Project ReadMe text not match with expected setProjectReadMe.md file text",
          readMeText,
          response.getProject().getReadmeText());

      GetProjectReadme getProjectReadMe =
          GetProjectReadme.newBuilder().setId(project.getId()).build();
      GetProjectReadme.Response getProjectReadMeResponse =
          projectServiceStub.getProjectReadme(getProjectReadMe);
      assertEquals(
          "Project ReadMe text not match with expected setProjectReadMe.md file text",
          readMeText,
          getProjectReadMeResponse.getReadmeText());

      // Get the file reference
      Path path = Paths.get("target/outputProjectReadMe.md");
      try (BufferedWriter writer = Files.newBufferedWriter(path)) {
        writer.write(getProjectReadMeResponse.getReadmeText());
      }
    } catch (StatusRuntimeException e) {
      Status status2 = Status.fromThrowable(e);
      fail();
      LOGGER.info("Error Code : " + status2.getCode() + " Error : " + status2.getDescription());
    }

    LOGGER.info("Get Project ReadMe test stop................................");
  }

  @Test
  public void nnnn_setEmptyProjectReadMeTest() throws IOException {
    LOGGER.info("Get Project ReadMe test start................................");
    try {
      String readMeText = "";
      SetProjectReadme setProjectReadMe =
          SetProjectReadme.newBuilder().setId(project.getId()).setReadmeText(readMeText).build();
      SetProjectReadme.Response response = projectServiceStub.setProjectReadme(setProjectReadMe);
      assertEquals(
          "Project ID not match with expected project ID",
          project.getId(),
          response.getProject().getId());
      assertEquals(
          "Project ReadMe text not match with expected setProjectReadMe.md file text",
          readMeText,
          response.getProject().getReadmeText());
      assertNotEquals(
          "Project date_updated field not update on database",
          project.getDateUpdated(),
          response.getProject().getDateUpdated());

      GetProjectReadme getProjectReadMe =
          GetProjectReadme.newBuilder().setId(project.getId()).build();
      GetProjectReadme.Response getProjectReadMeResponse =
          projectServiceStub.getProjectReadme(getProjectReadMe);
      assertEquals(
          "Project ReadMe text not match with expected setProjectReadMe.md file text",
          readMeText,
          getProjectReadMeResponse.getReadmeText());
      project = response.getProject();
      projectMap.put(project.getId(), project);

      // Get the file reference
      Path path = Paths.get("target/outputProjectReadMe.md");
      try (BufferedWriter writer = Files.newBufferedWriter(path)) {
        writer.write(getProjectReadMeResponse.getReadmeText());
      }

    } catch (StatusRuntimeException e) {
      Status status2 = Status.fromThrowable(e);
      fail();
      LOGGER.info("Error Code : " + status2.getCode() + " Error : " + status2.getDescription());
    }

    LOGGER.info("Get Project ReadMe test stop................................");
  }

  @Test
  public void q_setProjectShortNameTest() {
    LOGGER.info("Set Project short name test start................................");
    try {
      try {
        SetProjectShortName setProjectShortName =
            SetProjectShortName.newBuilder()
                .setShortName("project xyz")
                .setId(project.getId())
                .build();
        projectServiceStub.setProjectShortName(setProjectShortName);
        fail();
      } catch (StatusRuntimeException e) {
        Status status = Status.fromThrowable(e);
        LOGGER.info("Error Code : " + status.getCode() + " Error : " + status.getDescription());
        assertEquals(Status.INTERNAL.getCode(), status.getCode());
      }

      String shortName = "project-sprt_app";
      SetProjectShortName setProjectShortName =
          SetProjectShortName.newBuilder().setShortName(shortName).setId(project.getId()).build();
      SetProjectShortName.Response response =
          projectServiceStub.setProjectShortName(setProjectShortName);
      assertEquals(
          "Project ID not match with expected project ID",
          project.getId(),
          response.getProject().getId());
      assertEquals(
          "Project short name not match with expected short name",
          shortName,
          response.getProject().getShortName());
      assertNotEquals(
          "Project date_updated field not update on database",
          project.getDateUpdated(),
          response.getProject().getDateUpdated());
      project = response.getProject();
      projectMap.put(project.getId(), project);

      try {
        setProjectShortName =
            SetProjectShortName.newBuilder().setShortName(shortName).setId(project.getId()).build();
        projectServiceStub.setProjectShortName(setProjectShortName);
        fail();
      } catch (StatusRuntimeException e) {
        Status status = Status.fromThrowable(e);
        LOGGER.info("Error Code : " + status.getCode() + " Error : " + status.getDescription());
        assertEquals(Status.ALREADY_EXISTS.getCode(), status.getCode());
      }
    } catch (StatusRuntimeException e) {
      Status status2 = Status.fromThrowable(e);
      fail();
      LOGGER.error("Error Code : " + status2.getCode() + " Error : " + status2.getDescription());
    }

    LOGGER.info("Set Project short name test stop................................");
  }

  @Test
  public void qq_setProjectShortNameNegativeTest() {
    LOGGER.info("Set Project short name negative test start................................");
    try {
      SetProjectShortName setProjectShortName =
          SetProjectShortName.newBuilder().setShortName("project xyz").build();
      projectServiceStub.setProjectShortName(setProjectShortName);
      fail();
    } catch (StatusRuntimeException e) {
      Status status = Status.fromThrowable(e);
      LOGGER.info("Error Code : " + status.getCode() + " Error : " + status.getDescription());
      assertEquals(Status.INVALID_ARGUMENT.getCode(), status.getCode());
    }

    try {
      SetProjectShortName setProjectShortName =
          SetProjectShortName.newBuilder().setId("abc").build();
      projectServiceStub.setProjectShortName(setProjectShortName);
      fail();
    } catch (StatusRuntimeException e) {
      Status status = Status.fromThrowable(e);
      LOGGER.info("Error Code : " + status.getCode() + " Error : " + status.getDescription());
      assertEquals(Status.INVALID_ARGUMENT.getCode(), status.getCode());
    }
    LOGGER.info("Set Project short name negative test stop................................");
  }

  @Test
  public void qqq_getProjectShortNameTest() {
    LOGGER.info("Get Project short name test start................................");
    Project project = null;
    try {
      // Create project
      String shortName = "project-sprt_app";
      CreateProject createProjectRequest = getCreateProjectRequest(shortName);
      CreateProject.Response createProjectResponse =
          projectServiceStub.createProject(createProjectRequest);
      project = createProjectResponse.getProject();
      LOGGER.info("Project created successfully");
      assertEquals(
          "Project name not match with expected project name",
          createProjectRequest.getName(),
          project.getName());

      GetProjectShortName setProjectShortName =
          GetProjectShortName.newBuilder().setId(project.getId()).build();
      GetProjectShortName.Response response =
          projectServiceStub.getProjectShortName(setProjectShortName);
      assertEquals(
          "Project short name not match with expected short name",
          shortName,
          response.getShortName());
    } catch (StatusRuntimeException e) {
      Status status = Status.fromThrowable(e);
      fail();
      LOGGER.error("Error Code : " + status.getCode() + " Error : " + status.getDescription());
    } finally {
      if (project != null) {
        DeleteProject deleteProject = DeleteProject.newBuilder().setId(project.getId()).build();
        DeleteProject.Response deleteProjectResponse =
            projectServiceStub.deleteProject(deleteProject);
        LOGGER.info("Project deleted successfully");
        LOGGER.info(deleteProjectResponse.toString());
        assertTrue(deleteProjectResponse.getStatus());
      }
    }

    LOGGER.info("Get Project short name test stop................................");
  }

  @Test
  public void qqqq_getProjectShortNameNegativeTest() {
    LOGGER.info("Get Project short name Negative test start................................");
    try {
      GetProjectShortName setProjectShortName = GetProjectShortName.newBuilder().build();
      projectServiceStub.getProjectShortName(setProjectShortName);
      fail();
    } catch (StatusRuntimeException e) {
      Status status = Status.fromThrowable(e);
      LOGGER.info("Error Code : " + status.getCode() + " Error : " + status.getDescription());
      assertEquals(Status.INVALID_ARGUMENT.getCode(), status.getCode());
    }
    LOGGER.info("Get Project short name Negative test stop................................");
  }

  @Test
  public void x_projectDeleteNegativeTest() {
    LOGGER.info("Project delete Negative test start................................");

    DeleteProject deleteProject = DeleteProject.newBuilder().build();
    try {
      projectServiceStub.deleteProject(deleteProject);
      fail();
    } catch (StatusRuntimeException e) {
      Status status = Status.fromThrowable(e);
      LOGGER.info("Error Code : " + status.getCode() + " Error : " + status.getDescription());
      assertEquals(Status.INVALID_ARGUMENT.getCode(), status.getCode());
    }

    LOGGER.info("Project delete Negative test stop................................");
  }

  @Test
  public void y_projectCascadeDeleteTest() {
    LOGGER.info("Project delete with cascading test start................................");
    try {
      deleteEntitiesCron.run();

      ExperimentRunTest experimentRunTest = new ExperimentRunTest();

      Project project = null;
      ExperimentRun experimentRun1;
      ExperimentRun experimentRun3;
      try {
        // Create project
        CreateProject createProjectRequest =
            getCreateProjectRequest("project-" + new Date().getTime());
        CreateProject.Response createProjectResponse =
            projectServiceStub.createProject(createProjectRequest);
        project = createProjectResponse.getProject();
        LOGGER.info("\n Project created successfully \n");

        // Create two experiment of above project
        CreateExperiment request =
            ExperimentTest.getCreateExperimentRequest(
                project.getId(), "Experiment-1-" + new Date().getTime());
        CreateExperiment.Response response = experimentServiceStub.createExperiment(request);
        Experiment experiment1 = response.getExperiment();
        LOGGER.info("\n Experiment1 created successfully \n");
        request =
            ExperimentTest.getCreateExperimentRequest(
                project.getId(), "Experiment-2-" + new Date().getTime());
        response = experimentServiceStub.createExperiment(request);
        Experiment experiment2 = response.getExperiment();
        LOGGER.info("\n Experiment2 created successfully \n");

        // Create four ExperimentRun of above two experiment, each experiment has two experimentRun
        // For ExperiemntRun of Experiment1
        CreateExperimentRun createExperimentRunRequest =
            experimentRunTest.getCreateExperimentRunRequest(
                project.getId(), experiment1.getId(), "ExperiemntRun-1-" + new Date().getTime());
        CreateExperimentRun.Response createExperimentRunResponse =
            experimentRunServiceStub.createExperimentRun(createExperimentRunRequest);
        experimentRun1 = createExperimentRunResponse.getExperimentRun();
        LOGGER.info("\n ExperimentRun1 created successfully \n");
        createExperimentRunRequest =
            experimentRunTest.getCreateExperimentRunRequest(
                project.getId(), experiment1.getId(), "ExperiemntRun-2-" + new Date().getTime());
        experimentRunServiceStub.createExperimentRun(createExperimentRunRequest);
        LOGGER.info("\n ExperimentRun2 created successfully \n");

        // For ExperiemntRun of Experiment2
        createExperimentRunRequest =
            experimentRunTest.getCreateExperimentRunRequest(
                project.getId(), experiment2.getId(), "ExperiemntRun-3-" + new Date().getTime());
        createExperimentRunResponse =
            experimentRunServiceStub.createExperimentRun(createExperimentRunRequest);
        experimentRun3 = createExperimentRunResponse.getExperimentRun();
        LOGGER.info("\n ExperimentRun3 created successfully \n");
        createExperimentRunRequest =
            experimentRunTest.getCreateExperimentRunRequest(
                project.getId(), experiment2.getId(), "ExperimentRun-4-" + new Date().getTime());
        experimentRunServiceStub.createExperimentRun(createExperimentRunRequest);
        LOGGER.info("\n ExperimentRun4 created successfully \n");

        // Create comment for above experimentRun1 & experimentRun3
        // comment for experiment1
        AddComment addCommentRequest =
            AddComment.newBuilder()
                .setEntityId(experimentRun1.getId())
                .setMessage(
                    "Hello, this project is intreasting."
                        + Calendar.getInstance().getTimeInMillis())
                .build();
        commentServiceBlockingStub.addExperimentRunComment(addCommentRequest);
        LOGGER.info("\n Comment added successfully for ExperimentRun1 \n");
        // comment for experimentRun3
        addCommentRequest =
            AddComment.newBuilder()
                .setEntityId(experimentRun3.getId())
                .setMessage(
                    "Hello, this project is intreasting."
                        + Calendar.getInstance().getTimeInMillis())
                .build();
        commentServiceBlockingStub.addExperimentRunComment(addCommentRequest);
        LOGGER.info("\n Comment added successfully for ExperimentRun3 \n");

        // Create two collaborator for above project
        // For Collaborator1
        if (config.hasAuth()) {
          AddCollaboratorRequest addCollaboratorRequest =
              CollaboratorTest.addCollaboratorRequestProjectInterceptor(
                  project, CollaboratorType.READ_WRITE, authClientInterceptor);
          collaboratorServiceStubClient1.addOrUpdateProjectCollaborator(addCollaboratorRequest);
          LOGGER.info("\n Collaborator1 added successfully \n");
        }
      } finally {
        if (project != null) {
          // Delete all data related to project
          DeleteProject deleteProject = DeleteProject.newBuilder().setId(project.getId()).build();
          DeleteProject.Response deleteProjectResponse =
              projectServiceStub.deleteProject(deleteProject);
          LOGGER.info("Project deleted successfully");
          LOGGER.info(deleteProjectResponse.toString());
          assertTrue(deleteProjectResponse.getStatus());
        }
      }

      // Delete entities by cron job
      // 3 calls to ensure all P, E and ER are deleted.
      deleteEntitiesCron.run();
      deleteEntitiesCron.run();
      deleteEntitiesCron.run();

      // Start cross-checking of deleted the project all data from DB from here.
      try {
        GetProjectById getProject = GetProjectById.newBuilder().setId(project.getId()).build();
        projectServiceStub.getProjectById(getProject);
        fail();
      } catch (StatusRuntimeException e) {
        checkEqualsAssert(e);
      }

      // Start cross-checking for experiment

      try {
        GetExperimentsInProject getExperiment =
            GetExperimentsInProject.newBuilder().setProjectId(project.getId()).build();
        experimentServiceStub.getExperimentsInProject(getExperiment);
        if (config.hasAuth()) {
          fail();
        }
      } catch (StatusRuntimeException ex) {
        checkEqualsAssert(ex);
      }

      // Start cross-checking for experimentRun
      try {
        GetExperimentRunsInProject getExperimentRuns =
            GetExperimentRunsInProject.newBuilder().setProjectId(project.getId()).build();
        GetExperimentRunsInProject.Response runResponse =
            experimentRunServiceStub.getExperimentRunsInProject(getExperimentRuns);
        if (config.hasAuth()) {
          assertEquals(0, runResponse.getExperimentRunsCount());
          assertEquals(0, runResponse.getTotalRecords());
        }
      } catch (StatusRuntimeException e) {
        checkEqualsAssert(e);
      }

      // Start cross-checking for comment of experimentRun
      // For experimentRun1
      GetComments getCommentsRequest =
          GetComments.newBuilder().setEntityId(experimentRun1.getId()).build();
      GetComments.Response getCommentsResponse;
      try {
        commentServiceBlockingStub.getExperimentRunComments(getCommentsRequest);
        if (config.hasAuth()) {
          fail();
        }
      } catch (StatusRuntimeException e) {
        checkEqualsAssert(e);
      }
      // For experimentRun3
      getCommentsRequest = GetComments.newBuilder().setEntityId(experimentRun3.getId()).build();
      try {
        getCommentsResponse =
            commentServiceBlockingStub.getExperimentRunComments(getCommentsRequest);
        assertTrue(getCommentsResponse.getCommentsList().isEmpty());
      } catch (StatusRuntimeException e) {
        checkEqualsAssert(e);
      }

      // Start cross-checking for project collaborator
      if (config.hasAuth()) {
        GetCollaborator getCollaboratorRequest =
            GetCollaborator.newBuilder().setEntityId(project.getId()).build();
        try {
          collaboratorServiceStubClient1.getProjectCollaborators(getCollaboratorRequest);
          fail();
        } catch (StatusRuntimeException e) {
          checkEqualsAssert(e);
        }
      }

      List<String> projectIds = new ArrayList<>();
      try {
        for (int count = 0; count < 5; count++) {
          // Create project
          CreateProject createProjectRequest =
              getCreateProjectRequest("project-" + new Date().getTime() + "-" + count);
          CreateProject.Response createProjectResponse =
              projectServiceStub.createProject(createProjectRequest);
          projectIds.add(createProjectResponse.getProject().getId());
          project = createProjectResponse.getProject();
          LOGGER.info("\n Project created successfully \n");

          // Create two experiment of above project
          CreateExperiment request =
              ExperimentTest.getCreateExperimentRequest(project.getId(), "Experiment1_" + count);
          CreateExperiment.Response response = experimentServiceStub.createExperiment(request);
          Experiment experiment1 = response.getExperiment();
          LOGGER.info("\n Experiment1 created successfully \n");
          request =
              ExperimentTest.getCreateExperimentRequest(project.getId(), "Experiment2_" + count);
          response = experimentServiceStub.createExperiment(request);
          Experiment experiment2 = response.getExperiment();
          LOGGER.info("\n Experiment2 created successfully \n");

          // Create four ExperimentRun of above two experiment, each experiment has two
          // experimentRun
          // For ExperiemntRun of Experiment1
          CreateExperimentRun createExperimentRunRequest =
              experimentRunTest.getCreateExperimentRunRequest(
                  project.getId(), experiment1.getId(), "ExperiemntRun1_" + count);
          CreateExperimentRun.Response createExperimentRunResponse =
              experimentRunServiceStub.createExperimentRun(createExperimentRunRequest);
          experimentRun1 = createExperimentRunResponse.getExperimentRun();
          LOGGER.info("\n ExperimentRun1 created successfully \n");
          createExperimentRunRequest =
              experimentRunTest.getCreateExperimentRunRequest(
                  project.getId(), experiment1.getId(), "ExperiemntRun2_" + count);
          experimentRunServiceStub.createExperimentRun(createExperimentRunRequest);
          LOGGER.info("\n ExperimentRun2 created successfully \n");

          // For ExperiemntRun of Experiment2
          createExperimentRunRequest =
              experimentRunTest.getCreateExperimentRunRequest(
                  project.getId(), experiment2.getId(), "ExperiemntRun3_" + count);
          createExperimentRunResponse =
              experimentRunServiceStub.createExperimentRun(createExperimentRunRequest);
          experimentRun3 = createExperimentRunResponse.getExperimentRun();
          LOGGER.info("\n ExperimentRun3 created successfully \n");
          createExperimentRunRequest =
              experimentRunTest.getCreateExperimentRunRequest(
                  project.getId(), experiment2.getId(), "ExperimentRun4_" + count);
          experimentRunServiceStub.createExperimentRun(createExperimentRunRequest);
          LOGGER.info("\n ExperimentRun4 created successfully \n");

          // Create comment for above experimentRun1 & experimentRun3
          // comment for experiment1
          AddComment addCommentRequest =
              AddComment.newBuilder()
                  .setEntityId(experimentRun1.getId())
                  .setMessage(
                      "Hello, this project is intreasting."
                          + Calendar.getInstance().getTimeInMillis())
                  .build();
          commentServiceBlockingStub.addExperimentRunComment(addCommentRequest);
          LOGGER.info("\n Comment added successfully for ExperimentRun1 \n");
          // comment for experimentRun3
          addCommentRequest =
              AddComment.newBuilder()
                  .setEntityId(experimentRun3.getId())
                  .setMessage(
                      "Hello, this project is intreasting."
                          + Calendar.getInstance().getTimeInMillis())
                  .build();
          commentServiceBlockingStub.addExperimentRunComment(addCommentRequest);
          LOGGER.info("\n Comment added successfully for ExperimentRun3 \n");

          // Create two collaborator for above project
          // For Collaborator1
          if (config.hasAuth()) {
            AddCollaboratorRequest addCollaboratorRequest =
                CollaboratorTest.addCollaboratorRequestProjectInterceptor(
                    project, CollaboratorType.READ_WRITE, authClientInterceptor);
            collaboratorServiceStubClient1.addOrUpdateProjectCollaborator(addCollaboratorRequest);
            LOGGER.info("\n Collaborator1 added successfully \n");
          }
        }
      } finally {
        // Delete all data related to project
        DeleteProjects deleteProjects = DeleteProjects.newBuilder().addAllIds(projectIds).build();
        DeleteProjects.Response deleteProjectsResponse =
            projectServiceStub.deleteProjects(deleteProjects);
        LOGGER.info("Project deleted successfully");
        LOGGER.info(deleteProjectsResponse.toString());
        assertTrue(deleteProjectsResponse.getStatus());
      }

      // Delete entities by cron job
      deleteEntitiesCron.run();
      deleteEntitiesCron.run();
      deleteEntitiesCron.run();

      for (String projectId : projectIds) {
        // Start cross-checking of deleted the project all data from DB from here.
        try {
          GetProjectById getProject = GetProjectById.newBuilder().setId(projectId).build();
          projectServiceStub.getProjectById(getProject);
          fail();
        } catch (StatusRuntimeException e) {
          Status status = Status.fromThrowable(e);
          LOGGER.info("Error Code : " + status.getCode() + " Error : " + status.getDescription());
          checkEqualsAssert(e);
        }

        // Start cross-checking for experiment
        try {
          GetExperimentsInProject getExperiment =
              GetExperimentsInProject.newBuilder().setProjectId(project.getId()).build();
          experimentServiceStub.getExperimentsInProject(getExperiment);
          if (config.hasAuth()) {
            fail();
          }
        } catch (StatusRuntimeException ex) {
          checkEqualsAssert(ex);
        }

        // Start cross-checking for experimentRun
        try {
          GetExperimentRunsInProject getExperimentRuns =
              GetExperimentRunsInProject.newBuilder().setProjectId(project.getId()).build();
          GetExperimentRunsInProject.Response getResponse =
              experimentRunServiceStub.getExperimentRunsInProject(getExperimentRuns);
          if (config.hasAuth() && getResponse.getExperimentRunsCount() > 0) {
            fail();
          }
        } catch (StatusRuntimeException e) {
          checkEqualsAssert(e);
        }

        // Start cross-checking for comment of experimentRun
        // For experimentRun1
        getCommentsRequest = GetComments.newBuilder().setEntityId(experimentRun1.getId()).build();
        try {
          commentServiceBlockingStub.getExperimentRunComments(getCommentsRequest);
          if (config.hasAuth()) {
            fail();
          }
        } catch (StatusRuntimeException e) {
          checkEqualsAssert(e);
        }

        // For experimentRun3
        getCommentsRequest = GetComments.newBuilder().setEntityId(experimentRun3.getId()).build();
        try {
          commentServiceBlockingStub.getExperimentRunComments(getCommentsRequest);
          if (config.hasAuth()) {
            fail();
          }
        } catch (StatusRuntimeException e) {
          checkEqualsAssert(e);
        }

        // Start cross-checking for project collaborator
        if (config.hasAuth()) {
          GetCollaborator getCollaboratorRequest =
              GetCollaborator.newBuilder().setEntityId(project.getId()).build();
          try {
            GetCollaborator.Response getCollaboratorResponse =
                collaboratorServiceStubClient1.getProjectCollaborators(getCollaboratorRequest);
            assertTrue(getCollaboratorResponse.getSharedUsersList().isEmpty());
            fail();
          } catch (StatusRuntimeException e) {
            checkEqualsAssert(e);
          }
        }
      }

    } catch (StatusRuntimeException e) {
      Status status = Status.fromThrowable(e);
      LOGGER.info("Error Code : " + status.getCode() + " Error : " + status.getDescription());
      fail();
    }

    LOGGER.info("Project delete with cascading test stop................................");
  }

  @Test
  public void getProjectsByPagination() {
    LOGGER.info("Get Project by pagination test start................................");

    GetProjects getProjects = GetProjects.newBuilder().build();
    GetProjects.Response response = projectServiceStub.getProjects(getProjects);
    long alreadyExistsProjCount = response.getTotalRecords();

    Map<String, Project> projectsMap = new HashMap<>();
    // Create project1
    CreateProject createProjectRequest = getCreateProjectRequest("project-" + new Date().getTime());
    CreateProject.Response createProjectResponse =
        projectServiceStub.createProject(createProjectRequest);
    Project project1 = createProjectResponse.getProject();
    projectsMap.put(project1.getId(), project1);
    LOGGER.info("Project created successfully");
    assertEquals(
        "Project name not match with expected project name",
        createProjectRequest.getName(),
        project1.getName());

    // Create project2
    createProjectRequest = getCreateProjectRequest("project-" + new Date().getTime());
    createProjectResponse = projectServiceStub.createProject(createProjectRequest);
    Project project2 = createProjectResponse.getProject();
    projectsMap.put(project2.getId(), project2);
    LOGGER.info("Project created successfully");
    assertEquals(
        "Project name not match with expected project name",
        createProjectRequest.getName(),
        project2.getName());

    // Create project3
    createProjectRequest = getCreateProjectRequest("project-" + new Date().getTime());
    createProjectResponse = projectServiceStub.createProject(createProjectRequest);
    Project project3 = createProjectResponse.getProject();
    projectsMap.put(project3.getId(), project3);
    LOGGER.info("Project created successfully");
    assertEquals(
        "Project name not match with expected project name",
        createProjectRequest.getName(),
        project3.getName());

    getProjects = GetProjects.newBuilder().build();
    response = projectServiceStub.getProjects(getProjects);
    List<Project> responseList = new ArrayList<>();
    for (Project project : response.getProjectsList()) {
      if (projectsMap.containsKey(project.getId())) {
        responseList.add(project);
      }
    }
    LOGGER.info("GetProjects Count : " + responseList.size());
    assertEquals(
        "Projects count not match with expected projects count",
        projectsMap.size(),
        responseList.size());
    assertEquals(
        "Projects count not match with expected projects count",
        projectsMap.size(),
        response.getTotalRecords() - alreadyExistsProjCount);

    int pageLimit = 1;
    boolean isExpectedResultFound = false;
    for (int pageNumber = 1; pageNumber < 100; pageNumber++) {
      getProjects =
          GetProjects.newBuilder()
              .setPageNumber(pageNumber)
              .setPageLimit(pageLimit)
              .setAscending(false)
              .setSortKey(ModelDBConstants.NAME)
              .build();

      GetProjects.Response projectResponse = projectServiceStub.getProjects(getProjects);
      responseList = new ArrayList<>();
      for (Project project : projectResponse.getProjectsList()) {
        if (projectsMap.containsKey(project.getId())) {
          responseList.add(project);
        }
      }
      if (responseList.size() == 0) {
        continue;
      }

      assertEquals(
          "Total records count not matched with expected records count",
          3,
          projectResponse.getTotalRecords() - alreadyExistsProjCount);

      if (responseList.size() > 0) {
        isExpectedResultFound = true;
        LOGGER.info("GetProjects Response : " + (responseList.size() - alreadyExistsProjCount));
        for (Project project : responseList) {
          assertEquals(
              "Project not match with expected Project",
              projectsMap.get(project.getId()).getName(),
              project.getName());
        }

        if (pageNumber == 1) {
          assertEquals(
              "Project not match with expected Project",
              projectsMap.get(responseList.get(0).getId()),
              project3);
        } else if (pageNumber == 3) {
          assertEquals(
              "Project not match with expected Project",
              projectsMap.get(responseList.get(0).getId()),
              project1);
        }

      } else {
        if (isExpectedResultFound) {
          LOGGER.warn("More Project not found in database");
          assertTrue(true);
        } else {
          fail("Expected project not found in response");
        }
        break;
      }
    }

    for (String projectId : projectsMap.keySet()) {
      DeleteProject deleteProject = DeleteProject.newBuilder().setId(projectId).build();
      DeleteProject.Response deleteProjectResponse =
          projectServiceStub.deleteProject(deleteProject);
      LOGGER.info("Project deleted successfully");
      LOGGER.info(deleteProjectResponse.toString());
      assertTrue(deleteProjectResponse.getStatus());
    }

    LOGGER.info("Get project by pagination test stop................................");
  }

  @Test
  public void logProjectCodeVersionTest() {
    LOGGER.info("Log Project code version test start................................");

    Project project = null;
    try {
      // Create project
      CreateProject createProjectRequest =
          getCreateProjectRequest("project-" + new Date().getTime());
      CreateProject.Response createProjectResponse =
          projectServiceStub.createProject(createProjectRequest);
      project = createProjectResponse.getProject();
      LOGGER.info("Project created successfully");
      assertEquals(
          "Project name not match with expected project name",
          createProjectRequest.getName(),
          project.getName());

      LogProjectCodeVersion logProjectCodeVersionRequest =
          LogProjectCodeVersion.newBuilder()
              .setId(project.getId())
              .setCodeVersion(
                  CodeVersion.newBuilder()
                      .setCodeArchive(
                          Artifact.newBuilder()
                              .setKey("code_version_image")
                              .setPath("https://xyz_path_string.com/image.png")
                              .setArtifactType(ArtifactType.CODE)
                              .build())
                      .build())
              .build();
      LogProjectCodeVersion.Response logProjectCodeVersionResponse =
          projectServiceStub.logProjectCodeVersion(logProjectCodeVersionRequest);
      CodeVersion codeVersion = logProjectCodeVersionResponse.getProject().getCodeVersionSnapshot();
      assertEquals(
          "Project codeVersion not match with expected project codeVersion",
          logProjectCodeVersionRequest.getCodeVersion(),
          codeVersion);
      project = logProjectCodeVersionResponse.getProject();

      try {
        logProjectCodeVersionRequest =
            LogProjectCodeVersion.newBuilder()
                .setId(project.getId())
                .setCodeVersion(
                    CodeVersion.newBuilder()
                        .setCodeArchive(
                            Artifact.newBuilder()
                                .setKey("code_version_image")
                                .setPath("https://xyz_path_string.com/image.png")
                                .setArtifactType(ArtifactType.CODE)
                                .build())
                        .build())
                .build();
        logProjectCodeVersionResponse =
            projectServiceStub.logProjectCodeVersion(logProjectCodeVersionRequest);
        fail();
      } catch (StatusRuntimeException e) {
        Status status = Status.fromThrowable(e);
        LOGGER.warn(
            "Error Code : " + status.getCode() + " Description : " + status.getDescription());
        assertEquals(Status.ALREADY_EXISTS.getCode(), status.getCode());
      }
    } finally {
      if (project != null) {
        DeleteProject deleteProject = DeleteProject.newBuilder().setId(project.getId()).build();
        DeleteProject.Response deleteProjectResponse =
            projectServiceStub.deleteProject(deleteProject);
        LOGGER.info("Project deleted successfully");
        LOGGER.info(deleteProjectResponse.toString());
        assertTrue(deleteProjectResponse.getStatus());
      }
    }

    LOGGER.info("Log Project code version test stop................................");
  }

  @Test
  public void getProjectCodeVersionTest() {
    LOGGER.info("Get Project code version test start................................");
    LogProjectCodeVersion logProjectCodeVersionRequest =
        LogProjectCodeVersion.newBuilder()
            .setId(project.getId())
            .setCodeVersion(
                CodeVersion.newBuilder()
                    .setCodeArchive(
                        Artifact.newBuilder()
                            .setKey("code_version_image")
                            .setPath("https://xyz_path_string.com/image.png")
                            .setArtifactType(ArtifactType.CODE)
                            .build())
                    .build())
            .build();
    LogProjectCodeVersion.Response logProjectCodeVersionResponse =
        projectServiceStub.logProjectCodeVersion(logProjectCodeVersionRequest);
    project = logProjectCodeVersionResponse.getProject();
    assertEquals(
        "Project codeVersion not match with expected project codeVersion",
        logProjectCodeVersionRequest.getCodeVersion(),
        project.getCodeVersionSnapshot());
    project = logProjectCodeVersionResponse.getProject();
    projectMap.put(project.getId(), project);

    GetProjectCodeVersion getProjectCodeVersionRequest =
        GetProjectCodeVersion.newBuilder().setId(project.getId()).build();
    GetProjectCodeVersion.Response getProjectCodeVersionResponse =
        projectServiceStub.getProjectCodeVersion(getProjectCodeVersionRequest);
    CodeVersion codeVersion = getProjectCodeVersionResponse.getCodeVersion();
    assertEquals(
        "Project codeVersion not match with expected project codeVersion",
        project.getCodeVersionSnapshot(),
        codeVersion);

    LOGGER.info("Get Project code version test stop................................");
  }

  @Test
  public void logArtifactsTest() {
    LOGGER.info(" Log Artifacts in Project test start................................");

    List<Artifact> artifacts = new ArrayList<>();
    Artifact artifact1 =
        Artifact.newBuilder()
            .setKey("Google Pay Artifact " + Calendar.getInstance().getTimeInMillis())
            .setPath("This is new added data artifact type in Google Pay artifact")
            .setArtifactType(ArtifactType.MODEL)
            .build();
    artifacts.add(artifact1);
    Artifact artifact2 =
        Artifact.newBuilder()
            .setKey("Google Pay Artifact " + Calendar.getInstance().getTimeInMillis())
            .setPath("This is new added data artifact type in Google Pay artifact")
            .setArtifactType(ArtifactType.DATA)
            .build();
    artifacts.add(artifact2);

    LogProjectArtifacts logArtifactRequest =
        LogProjectArtifacts.newBuilder().setId(project.getId()).addAllArtifacts(artifacts).build();

    LogProjectArtifacts.Response response = projectServiceStub.logArtifacts(logArtifactRequest);

    LOGGER.info("LogArtifact Response : \n" + response.getProject());
    assertEquals(
        "Project artifacts not match with expected artifacts",
        (project.getArtifactsCount() + artifacts.size()),
        response.getProject().getArtifactsList().size());

    assertNotEquals(
        "Project date_updated field not update on database",
        project.getDateUpdated(),
        response.getProject().getDateUpdated());
    project = response.getProject();
    projectMap.put(project.getId(), project);

    LOGGER.info("Log Artifacts in Project tags test stop................................");
  }

  @Test
  public void logArtifactsNegativeTest() {
    LOGGER.info(" Log Artifacts in Project Negative test start................................");

    List<Artifact> artifacts = new ArrayList<>();
    Artifact artifact1 =
        Artifact.newBuilder()
            .setKey("Google Pay Artifact " + Calendar.getInstance().getTimeInMillis())
            .setPath("This is new added data artifact type in Google Pay artifact")
            .setArtifactType(ArtifactType.MODEL)
            .build();
    artifacts.add(artifact1);
    Artifact artifact2 =
        Artifact.newBuilder()
            .setKey("Google Pay Artifact " + Calendar.getInstance().getTimeInMillis())
            .setPath("This is new added data artifact type in Google Pay artifact")
            .setArtifactType(ArtifactType.DATA)
            .build();
    artifacts.add(artifact2);

    LogProjectArtifacts logArtifactRequest =
        LogProjectArtifacts.newBuilder().addAllArtifacts(artifacts).build();
    try {
      projectServiceStub.logArtifacts(logArtifactRequest);
      fail();
    } catch (StatusRuntimeException ex) {
      Status status = Status.fromThrowable(ex);
      LOGGER.warn("Error Code : " + status.getCode() + " Description : " + status.getDescription());
      assertEquals(Status.INVALID_ARGUMENT.getCode(), status.getCode());
    }

    logArtifactRequest =
        LogProjectArtifacts.newBuilder().setId("asda").addAllArtifacts(artifacts).build();
    try {
      projectServiceStub.logArtifacts(logArtifactRequest);
      fail();
    } catch (StatusRuntimeException ex) {
      checkEqualsAssert(ex);
    }

    logArtifactRequest =
        LogProjectArtifacts.newBuilder()
            .setId(project.getId())
            .addAllArtifacts(project.getArtifactsList())
            .build();
    try {
      projectServiceStub.logArtifacts(logArtifactRequest);
      fail();
    } catch (StatusRuntimeException ex) {
      Status status = Status.fromThrowable(ex);
      LOGGER.warn("Error Code : " + status.getCode() + " Description : " + status.getDescription());
      assertEquals(Status.ALREADY_EXISTS.getCode(), status.getCode());
    }

    LOGGER.info("Log Artifacts in Project tags Negative test stop................................");
  }

  @Test
  public void getArtifactsTest() {
    LOGGER.info("Get Artifacts from Project test start................................");

    GetArtifacts getArtifactsRequest = GetArtifacts.newBuilder().setId(project.getId()).build();

    GetArtifacts.Response response = projectServiceStub.getArtifacts(getArtifactsRequest);

    LOGGER.info("GetArtifacts Response : " + response.getArtifactsCount());
    assertEquals(
        "Project artifacts not matched with expected artifacts",
        project.getArtifactsList(),
        response.getArtifactsList());

    LOGGER.info("Get Artifacts from Project tags test stop................................");
  }

  @Test
  public void n_getArtifactsNegativeTest() {
    LOGGER.info("Get Artifacts from Project Negative test start................................");

    GetArtifacts getArtifactsRequest = GetArtifacts.newBuilder().build();

    try {
      projectServiceStub.getArtifacts(getArtifactsRequest);
      fail();
    } catch (StatusRuntimeException ex) {
      Status status = Status.fromThrowable(ex);
      LOGGER.warn("Error Code : " + status.getCode() + " Description : " + status.getDescription());
      assertEquals(Status.INVALID_ARGUMENT.getCode(), status.getCode());
    }

    getArtifactsRequest = GetArtifacts.newBuilder().setId("dssaa").build();

    try {
      projectServiceStub.getArtifacts(getArtifactsRequest);
      fail();
    } catch (StatusRuntimeException ex) {
      checkEqualsAssert(ex);
    }

    LOGGER.info(
        "Get Artifacts from Project Negative tags test stop................................");
  }

  @Test
  public void deleteProjectArtifacts() {
    LOGGER.info("Delete Project Artifacts test start................................");

    List<Artifact> artifacts = project.getArtifactsList();
    LOGGER.info("Artifacts size : " + artifacts.size());
    if (artifacts.isEmpty()) {
      fail("Artifacts not found");
    }

    DeleteProjectArtifact request =
        DeleteProjectArtifact.newBuilder()
            .setId(project.getId())
            .setKey(artifacts.get(0).getKey())
            .build();

    DeleteProjectArtifact.Response response = projectServiceStub.deleteArtifact(request);
    LOGGER.info("DeleteProjectArtifacts Response : \n" + response.getProject().getArtifactsList());
    assertFalse(response.getProject().getArtifactsList().contains(artifacts.get(0)));

    assertNotEquals(
        "Project date_updated field not update on database",
        project.getDateUpdated(),
        response.getProject().getDateUpdated());
    project = response.getProject();
    projectMap.put(project.getId(), project);

    LOGGER.info("Delete Project Artifacts test stop................................");
  }
<<<<<<< HEAD
=======

  @Test
  public void createProjectWithGlobalSharingOrganization() {
    LOGGER.info("Global organization Project test start................................");

    if (!config.hasAuth()) {
      Assert.assertTrue(true);
      return;
    }

    String orgName = "Org-test-verta";
    SetOrganization setOrganization =
        SetOrganization.newBuilder()
            .setOrganization(
                Organization.newBuilder()
                    .setName(orgName)
                    .setDescription("This is the verta test organization")
                    .build())
            .build();
    SetOrganization.Response orgResponse =
        organizationServiceBlockingStub.setOrganization(setOrganization);
    Organization organization = orgResponse.getOrganization();
    assertEquals(
        "Organization name not matched with expected organization name",
        orgName,
        organization.getName());

    String orgRoleName = "O_" + organization.getId() + "_GLOBAL_SHARING";
    GetRoleByName getRoleByName =
        GetRoleByName.newBuilder()
            .setName(orgRoleName)
            .setScope(RoleScope.newBuilder().setOrgId(organization.getId()).build())
            .build();
    GetRoleByName.Response getRoleByNameResponse =
        roleServiceBlockingStub.getRoleByName(getRoleByName);
    assertEquals(
        "Expected role name not found in DB",
        orgRoleName,
        getRoleByNameResponse.getRole().getName());

    Project orgProject = null;
    try {
      // Create project
      CreateProject createProjectRequest =
          getCreateProjectRequest("project-" + new Date().getTime());
      createProjectRequest =
          createProjectRequest
              .toBuilder()
              .setWorkspaceName(organization.getName())
              .setVisibility(ResourceVisibility.ORG_DEFAULT)
              .build();
      CreateProject.Response createProjectResponse =
          projectServiceStub.createProject(createProjectRequest);
      orgProject = createProjectResponse.getProject();
      LOGGER.info("Project created successfully");
    } finally {
      if (orgProject != null) {
        DeleteProject deleteProject = DeleteProject.newBuilder().setId(orgProject.getId()).build();
        DeleteProject.Response deleteProjectResponse =
            projectServiceStub.deleteProject(deleteProject);
        LOGGER.info("Project deleted successfully");
        LOGGER.info(deleteProjectResponse.toString());
        assertTrue(deleteProjectResponse.getStatus());
      }
    }

    DeleteOrganization.Response deleteOrganization =
        organizationServiceBlockingStub.deleteOrganization(
            DeleteOrganization.newBuilder().setOrgId(organization.getId()).build());
    assertTrue(deleteOrganization.getStatus());

    LOGGER.info("Global organization Project test stop................................");
  }
>>>>>>> a1908230
}<|MERGE_RESOLUTION|>--- conflicted
+++ resolved
@@ -29,11 +29,8 @@
 import org.apache.logging.log4j.LogManager;
 import org.apache.logging.log4j.Logger;
 import org.junit.After;
-<<<<<<< HEAD
 import org.junit.AfterClass;
-=======
 import org.junit.Assert;
->>>>>>> a1908230
 import org.junit.Before;
 import org.junit.FixMethodOrder;
 import org.junit.Test;
@@ -2854,80 +2851,4 @@
 
     LOGGER.info("Delete Project Artifacts test stop................................");
   }
-<<<<<<< HEAD
-=======
-
-  @Test
-  public void createProjectWithGlobalSharingOrganization() {
-    LOGGER.info("Global organization Project test start................................");
-
-    if (!config.hasAuth()) {
-      Assert.assertTrue(true);
-      return;
-    }
-
-    String orgName = "Org-test-verta";
-    SetOrganization setOrganization =
-        SetOrganization.newBuilder()
-            .setOrganization(
-                Organization.newBuilder()
-                    .setName(orgName)
-                    .setDescription("This is the verta test organization")
-                    .build())
-            .build();
-    SetOrganization.Response orgResponse =
-        organizationServiceBlockingStub.setOrganization(setOrganization);
-    Organization organization = orgResponse.getOrganization();
-    assertEquals(
-        "Organization name not matched with expected organization name",
-        orgName,
-        organization.getName());
-
-    String orgRoleName = "O_" + organization.getId() + "_GLOBAL_SHARING";
-    GetRoleByName getRoleByName =
-        GetRoleByName.newBuilder()
-            .setName(orgRoleName)
-            .setScope(RoleScope.newBuilder().setOrgId(organization.getId()).build())
-            .build();
-    GetRoleByName.Response getRoleByNameResponse =
-        roleServiceBlockingStub.getRoleByName(getRoleByName);
-    assertEquals(
-        "Expected role name not found in DB",
-        orgRoleName,
-        getRoleByNameResponse.getRole().getName());
-
-    Project orgProject = null;
-    try {
-      // Create project
-      CreateProject createProjectRequest =
-          getCreateProjectRequest("project-" + new Date().getTime());
-      createProjectRequest =
-          createProjectRequest
-              .toBuilder()
-              .setWorkspaceName(organization.getName())
-              .setVisibility(ResourceVisibility.ORG_DEFAULT)
-              .build();
-      CreateProject.Response createProjectResponse =
-          projectServiceStub.createProject(createProjectRequest);
-      orgProject = createProjectResponse.getProject();
-      LOGGER.info("Project created successfully");
-    } finally {
-      if (orgProject != null) {
-        DeleteProject deleteProject = DeleteProject.newBuilder().setId(orgProject.getId()).build();
-        DeleteProject.Response deleteProjectResponse =
-            projectServiceStub.deleteProject(deleteProject);
-        LOGGER.info("Project deleted successfully");
-        LOGGER.info(deleteProjectResponse.toString());
-        assertTrue(deleteProjectResponse.getStatus());
-      }
-    }
-
-    DeleteOrganization.Response deleteOrganization =
-        organizationServiceBlockingStub.deleteOrganization(
-            DeleteOrganization.newBuilder().setOrgId(organization.getId()).build());
-    assertTrue(deleteOrganization.getStatus());
-
-    LOGGER.info("Global organization Project test stop................................");
-  }
->>>>>>> a1908230
 }