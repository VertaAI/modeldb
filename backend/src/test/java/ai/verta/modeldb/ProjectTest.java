package ai.verta.modeldb;

import static org.junit.Assert.*;

import ai.verta.common.Artifact;
import ai.verta.common.ArtifactTypeEnum.ArtifactType;
import ai.verta.common.CollaboratorTypeEnum.CollaboratorType;
import ai.verta.common.KeyValue;
import ai.verta.common.ValueTypeEnum.ValueType;
import ai.verta.common.VisibilityEnum;
import ai.verta.modeldb.CommentServiceGrpc.CommentServiceBlockingStub;
import ai.verta.modeldb.ExperimentRunServiceGrpc.ExperimentRunServiceBlockingStub;
import ai.verta.modeldb.ExperimentServiceGrpc.ExperimentServiceBlockingStub;
import ai.verta.modeldb.ProjectServiceGrpc.ProjectServiceBlockingStub;
import ai.verta.modeldb.authservice.*;
import ai.verta.modeldb.cron_jobs.DeleteEntitiesCron;
import ai.verta.modeldb.utils.ModelDBHibernateUtil;
import ai.verta.modeldb.utils.ModelDBUtils;
import ai.verta.uac.*;
import ai.verta.uac.CollaboratorServiceGrpc.CollaboratorServiceBlockingStub;
import com.google.protobuf.ListValue;
import com.google.protobuf.Value;
import io.grpc.ManagedChannel;
import io.grpc.ManagedChannelBuilder;
import io.grpc.Status;
import io.grpc.StatusRuntimeException;
import io.grpc.inprocess.InProcessChannelBuilder;
import io.grpc.inprocess.InProcessServerBuilder;
import java.io.BufferedWriter;
import java.io.IOException;
import java.nio.file.Files;
import java.nio.file.Path;
import java.nio.file.Paths;
import java.util.ArrayList;
import java.util.Calendar;
import java.util.Date;
import java.util.HashMap;
import java.util.HashSet;
import java.util.List;
import java.util.Map;
import java.util.Set;
import org.apache.logging.log4j.LogManager;
import org.apache.logging.log4j.Logger;
import org.junit.After;
import org.junit.AfterClass;
import org.junit.Assert;
import org.junit.Before;
import org.junit.BeforeClass;
import org.junit.FixMethodOrder;
import org.junit.Test;
import org.junit.runner.RunWith;
import org.junit.runners.JUnit4;
import org.junit.runners.MethodSorters;

@RunWith(JUnit4.class)
@FixMethodOrder(MethodSorters.NAME_ASCENDING)
public class ProjectTest {

  private static final Logger LOGGER = LogManager.getLogger(ProjectTest.class);

  private static String serverName = InProcessServerBuilder.generateName();
  private static InProcessServerBuilder serverBuilder =
      InProcessServerBuilder.forName(serverName).directExecutor();
  private static InProcessChannelBuilder client1ChannelBuilder =
      InProcessChannelBuilder.forName(serverName).directExecutor();
  private static InProcessChannelBuilder client2ChannelBuilder =
      InProcessChannelBuilder.forName(serverName).directExecutor();
  private static AuthClientInterceptor authClientInterceptor;

  private static App app;
  private static DeleteEntitiesCron deleteEntitiesCron;

  // Project Entities
  private static Project project;
  private static Project project2;
  private static Project project3;
  private static Map<String, Project> projectMap = new HashMap<>();

  // Experiment Entities
  private static Experiment experiment;

  // ExperimentRun Entities
  private static ExperimentRun experimentRun;

  // all service stubs
  private static UACServiceGrpc.UACServiceBlockingStub uacServiceStub;
  private static CollaboratorServiceBlockingStub collaboratorServiceStubClient1;
  private static CollaboratorServiceBlockingStub collaboratorServiceStub;
  private static ProjectServiceBlockingStub projectServiceStub;
  private static ProjectServiceBlockingStub client2ProjectServiceStub;
  private static ExperimentServiceBlockingStub experimentServiceStub;
  private static ExperimentRunServiceBlockingStub experimentRunServiceStub;
  private static CommentServiceBlockingStub commentServiceBlockingStub;
  private static OrganizationServiceGrpc.OrganizationServiceBlockingStub
      organizationServiceBlockingStub;
  private static RoleServiceGrpc.RoleServiceBlockingStub roleServiceBlockingStub;

  @SuppressWarnings("unchecked")
  @BeforeClass
  public static void setServerAndService() throws Exception {

    Map<String, Object> propertiesMap =
        ModelDBUtils.readYamlProperties(System.getenv(ModelDBConstants.VERTA_MODELDB_CONFIG));
    Map<String, Object> testPropMap = (Map<String, Object>) propertiesMap.get("test");
    Map<String, Object> databasePropMap = (Map<String, Object>) testPropMap.get("test-database");

    app = App.getInstance();
    AuthService authService = new PublicAuthServiceUtils();
    RoleService roleService = new PublicRoleServiceUtils(authService);

    Map<String, Object> authServicePropMap =
        (Map<String, Object>) propertiesMap.get(ModelDBConstants.AUTH_SERVICE);
    if (authServicePropMap != null) {
      String authServiceHost = (String) authServicePropMap.get(ModelDBConstants.HOST);
      Integer authServicePort = (Integer) authServicePropMap.get(ModelDBConstants.PORT);
      app.setAuthServerHost(authServiceHost);
      app.setAuthServerPort(authServicePort);

      authService = new AuthServiceUtils();
      roleService = new RoleServiceUtils(authService);
    }

    ModelDBHibernateUtil.runLiquibaseMigration(databasePropMap);
    App.initializeServicesBaseOnDataBase(
        serverBuilder, databasePropMap, propertiesMap, authService, roleService);
    serverBuilder.intercept(new AuthInterceptor());

    Map<String, Object> testUerPropMap = (Map<String, Object>) testPropMap.get("testUsers");
    if (testUerPropMap != null && testUerPropMap.size() > 0) {
      authClientInterceptor = new AuthClientInterceptor(testPropMap);
      client1ChannelBuilder.intercept(authClientInterceptor.getClient1AuthInterceptor());
      client2ChannelBuilder.intercept(authClientInterceptor.getClient2AuthInterceptor());
    }

    if (app.getAuthServerHost() != null && app.getAuthServerPort() != null) {
      ManagedChannel authServiceChannel =
          ManagedChannelBuilder.forTarget(app.getAuthServerHost() + ":" + app.getAuthServerPort())
              .usePlaintext()
              .intercept(authClientInterceptor.getClient1AuthInterceptor())
              .build();
      uacServiceStub = UACServiceGrpc.newBlockingStub(authServiceChannel);
      organizationServiceBlockingStub = OrganizationServiceGrpc.newBlockingStub(authServiceChannel);
      roleServiceBlockingStub = RoleServiceGrpc.newBlockingStub(authServiceChannel);
      collaboratorServiceStubClient1 = CollaboratorServiceGrpc.newBlockingStub(authServiceChannel);

      ManagedChannel authServiceChannelClient2 =
          ManagedChannelBuilder.forTarget(app.getAuthServerHost() + ":" + app.getAuthServerPort())
              .usePlaintext()
              .intercept(authClientInterceptor.getClient2AuthInterceptor())
              .build();
      collaboratorServiceStub = CollaboratorServiceGrpc.newBlockingStub(authServiceChannelClient2);
    }

    serverBuilder.build().start();
    ManagedChannel channel = client1ChannelBuilder.maxInboundMessageSize(1024).build();
    ManagedChannel client2Channel = client2ChannelBuilder.maxInboundMessageSize(1024).build();
    deleteEntitiesCron = new DeleteEntitiesCron(authService, roleService, 100);

    // Create all service blocking stub
    projectServiceStub = ProjectServiceGrpc.newBlockingStub(channel);
    client2ProjectServiceStub = ProjectServiceGrpc.newBlockingStub(client2Channel);
    experimentServiceStub = ExperimentServiceGrpc.newBlockingStub(channel);
    experimentRunServiceStub = ExperimentRunServiceGrpc.newBlockingStub(channel);
    commentServiceBlockingStub = CommentServiceGrpc.newBlockingStub(channel);
  }

  @AfterClass
  public static void removeServerAndService() {
    App.initiateShutdown(0);

    // Remove all entities
    // removeEntities();
    // Delete entities by cron job
    deleteEntitiesCron.run();

    // shutdown test server
    serverBuilder.build().shutdownNow();
  }

  @Before
  public void createEntities() {
    // Create all entities
    createProjectEntities();
    createExperimentEntities();
    createExperimentRunEntities();
  }

  @After
  public void removeEntities() {
    for (String projectId : projectMap.keySet()) {
      DeleteProject deleteProject = DeleteProject.newBuilder().setId(projectId).build();
      DeleteProject.Response deleteProjectResponse =
          projectServiceStub.deleteProject(deleteProject);
      LOGGER.info("Project deleted successfully");
      LOGGER.info(deleteProjectResponse.toString());
      assertTrue(deleteProjectResponse.getStatus());
    }
    project = null;
    project2 = null;
    project3 = null;

    // Experiment Entities
    experiment = null;

    // ExperimentRun Entities
    experimentRun = null;

    projectMap = new HashMap<>();
  }

  private static void createProjectEntities() {
    ProjectTest projectTest = new ProjectTest();

    // Create two project of above project
    CreateProject createProjectRequest =
        projectTest.getCreateProjectRequest("project-" + new Date().getTime());
    CreateProject.Response createProjectResponse =
        projectServiceStub.createProject(createProjectRequest);
    project = createProjectResponse.getProject();
    projectMap.put(project.getId(), project);
    LOGGER.info("Project created successfully");
    assertEquals(
        "Project name not match with expected Project name",
        createProjectRequest.getName(),
        project.getName());

    // Create project2
    createProjectRequest = projectTest.getCreateProjectRequest("project-" + new Date().getTime());
    createProjectResponse = projectServiceStub.createProject(createProjectRequest);
    project2 = createProjectResponse.getProject();
    projectMap.put(project2.getId(), project2);
    LOGGER.info("Project created successfully");
    assertEquals(
        "Project name not match with expected project name",
        createProjectRequest.getName(),
        project2.getName());

    // Create project3
    createProjectRequest = projectTest.getCreateProjectRequest("project-" + new Date().getTime());
    createProjectResponse = projectServiceStub.createProject(createProjectRequest);
    project3 = createProjectResponse.getProject();
    projectMap.put(project3.getId(), project3);
    LOGGER.info("Project created successfully");
    assertEquals(
        "Project name not match with expected project name",
        createProjectRequest.getName(),
        project3.getName());
  }

  private static void createExperimentEntities() {

    // Create two experiment of above project
    CreateExperiment createExperimentRequest =
        ExperimentTest.getCreateExperimentRequest(project.getId(), "Experiment_1");
    KeyValue attribute1 =
        KeyValue.newBuilder()
            .setKey("attribute_1")
            .setValue(Value.newBuilder().setNumberValue(0.012).build())
            .build();
    KeyValue attribute2 =
        KeyValue.newBuilder()
            .setKey("attribute_2")
            .setValue(Value.newBuilder().setNumberValue(0.99).build())
            .build();
    createExperimentRequest =
        createExperimentRequest
            .toBuilder()
            .addAttributes(attribute1)
            .addAttributes(attribute2)
            .addTags("Tag_1")
            .addTags("Tag_2")
            .build();
    CreateExperiment.Response createExperimentResponse =
        experimentServiceStub.createExperiment(createExperimentRequest);
    experiment = createExperimentResponse.getExperiment();
    LOGGER.info("Experiment created successfully");
    assertEquals(
        "Experiment name not match with expected Experiment name",
        createExperimentRequest.getName(),
        experiment.getName());
  }

  private static void createExperimentRunEntities() {
    ExperimentRunTest experimentRunTest = new ExperimentRunTest();

    CreateExperimentRun createExperimentRunRequest =
        experimentRunTest.getCreateExperimentRunRequest(
            project.getId(), experiment.getId(), "ExperimentRun_sprt_1");
    KeyValue metric1 =
        KeyValue.newBuilder()
            .setKey("loss")
            .setValue(Value.newBuilder().setNumberValue(0.012).build())
            .build();
    KeyValue metric2 =
        KeyValue.newBuilder()
            .setKey("accuracy")
            .setValue(Value.newBuilder().setNumberValue(0.99).build())
            .build();
    KeyValue hyperparameter1 =
        KeyValue.newBuilder()
            .setKey("tuning")
            .setValue(Value.newBuilder().setNumberValue(9).build())
            .build();
    createExperimentRunRequest =
        createExperimentRunRequest
            .toBuilder()
            .setCodeVersion("4.0")
            .addMetrics(metric1)
            .addMetrics(metric2)
            .addHyperparameters(hyperparameter1)
            .build();
    CreateExperimentRun.Response createExperimentRunResponse =
        experimentRunServiceStub.createExperimentRun(createExperimentRunRequest);
    experimentRun = createExperimentRunResponse.getExperimentRun();
    LOGGER.info("ExperimentRun created successfully");
    assertEquals(
        "ExperimentRun name not match with expected ExperimentRun name",
        createExperimentRunRequest.getName(),
        experimentRun.getName());
  }

  private void checkEqualsAssert(StatusRuntimeException e) {
    Status status = Status.fromThrowable(e);
    LOGGER.warn("Error Code : " + status.getCode() + " Description : " + status.getDescription());
    if (app.getAuthServerHost() != null && app.getAuthServerPort() != null) {
      assertTrue(
          Status.PERMISSION_DENIED.getCode() == status.getCode()
              || Status.NOT_FOUND.getCode()
                  == status.getCode()); // because of shadow delete the response could be 403 or 404
    } else {
      assertEquals(Status.NOT_FOUND.getCode(), status.getCode());
    }
  }

  @Test
  public void a_aVerifyConnection() {
    LOGGER.info("Verify connection test start................................");

    VerifyConnectionResponse response =
        projectServiceStub.verifyConnection(Empty.newBuilder().build());
    assertTrue(response.getStatus());
    LOGGER.info("Verify connection Successfully..");

    LOGGER.info("Verify connection test stop................................");
  }

  public CreateProject getCreateProjectRequest(String projectName) {
    List<KeyValue> metadataList = new ArrayList<>();
    Value stringValue =
        Value.newBuilder()
            .setStringValue("attribute_" + Calendar.getInstance().getTimeInMillis() + "_value")
            .build();
    KeyValue keyValue =
        KeyValue.newBuilder()
            .setKey("attribute_1_" + Calendar.getInstance().getTimeInMillis())
            .setValue(stringValue)
            .build();
    metadataList.add(keyValue);

    Value intValue = Value.newBuilder().setNumberValue(12345).build();
    keyValue =
        KeyValue.newBuilder()
            .setKey("attribute_2_" + Calendar.getInstance().getTimeInMillis())
            .setValue(intValue)
            .setValueType(ValueType.NUMBER)
            .build();
    metadataList.add(keyValue);

    Value listValue =
        Value.newBuilder()
            .setListValue(ListValue.newBuilder().addValues(intValue).addValues(stringValue).build())
            .build();
    keyValue =
        KeyValue.newBuilder()
            .setKey("attribute_3_" + Calendar.getInstance().getTimeInMillis())
            .setValue(listValue)
            .setValueType(ValueType.LIST)
            .build();
    metadataList.add(keyValue);

    List<Artifact> artifactList = new ArrayList<>();
    artifactList.add(
        Artifact.newBuilder()
            .setKey("Google developer Artifact")
            .setPath(
                "https://www.google.co.in/imgres?imgurl=https%3A%2F%2Flh3.googleusercontent.com%2FFyZA5SbKPJA7Y3XCeb9-uGwow8pugxj77Z1xvs8vFS6EI3FABZDCDtA9ScqzHKjhU8av_Ck95ET-P_rPJCbC2v_OswCN8A%3Ds688&imgrefurl=https%3A%2F%2Fdevelopers.google.com%2F&docid=1MVaWrOPIjYeJM&tbnid=I7xZkRN5m6_z-M%3A&vet=10ahUKEwjr1OiS0ufeAhWNbX0KHXpFAmQQMwhyKAMwAw..i&w=688&h=387&bih=657&biw=1366&q=google&ved=0ahUKEwjr1OiS0ufeAhWNbX0KHXpFAmQQMwhyKAMwAw&iact=mrc&uact=8")
            .setArtifactType(ArtifactType.BLOB)
            .build());
    artifactList.add(
        Artifact.newBuilder()
            .setKey("Google Pay Artifact")
            .setPath(
                "https://www.google.co.in/imgres?imgurl=https%3A%2F%2Fpay.google.com%2Fabout%2Fstatic%2Fimages%2Fsocial%2Fknowledge_graph_logo.png&imgrefurl=https%3A%2F%2Fpay.google.com%2Fabout%2F&docid=zmoE9BrSKYr4xM&tbnid=eCL1Y6f9xrPtDM%3A&vet=10ahUKEwjr1OiS0ufeAhWNbX0KHXpFAmQQMwhwKAIwAg..i&w=1200&h=630&bih=657&biw=1366&q=google&ved=0ahUKEwjr1OiS0ufeAhWNbX0KHXpFAmQQMwhwKAIwAg&iact=mrc&uact=8")
            .setArtifactType(ArtifactType.IMAGE)
            .build());

    return CreateProject.newBuilder()
        .setName(projectName)
        .setDescription("This is a project description.")
        .addTags("tag_x")
        .addTags("tag_y")
        .addAllAttributes(metadataList)
        .addAllArtifacts(artifactList)
        .build();
  }

  @Test
  public void a_projectCreateTest() {
    LOGGER.info("Create Project test start................................");

    CreateProject createProjectRequest = getCreateProjectRequest(project.getName());

    try {
      projectServiceStub.createProject(createProjectRequest);
      fail();
    } catch (StatusRuntimeException e) {
      Status status = Status.fromThrowable(e);
      LOGGER.warn("Error Code : " + status.getCode() + " Description : " + status.getDescription());
      assertEquals(Status.ALREADY_EXISTS.getCode(), status.getCode());
    }

    try {
      createProjectRequest = createProjectRequest.toBuilder().addTags("").build();
      projectServiceStub.createProject(createProjectRequest);
      fail();
    } catch (StatusRuntimeException e) {
      Status status = Status.fromThrowable(e);
      LOGGER.warn("Error Code : " + status.getCode() + " Description : " + status.getDescription());
      assertEquals(Status.INVALID_ARGUMENT.getCode(), status.getCode());
    }

    try {
      String tag52 = "Human Activity Recognition using Smartphone Dataset";
      createProjectRequest = createProjectRequest.toBuilder().addTags(tag52).build();
      projectServiceStub.createProject(createProjectRequest);
      fail();
    } catch (StatusRuntimeException e) {
      Status status = Status.fromThrowable(e);
      LOGGER.warn("Error Code : " + status.getCode() + " Description : " + status.getDescription());
      assertEquals(Status.INVALID_ARGUMENT.getCode(), status.getCode());
    }

    try {
      String name259 =
          "Human Activity Recognition using Smartphone Dataset Human Activity Recognition using Smartphone Dataset Human Activity Recognition using Smartphone Dataset Human Activity Recognition using Smartphone Dataset Human Activity Recognition using Smartphone Dataset";
      createProjectRequest = getCreateProjectRequest(name259);
      projectServiceStub.createProject(createProjectRequest);
      fail();
    } catch (StatusRuntimeException ex) {
      Status status = Status.fromThrowable(ex);
      LOGGER.warn("Error Code : " + status.getCode() + " Description : " + status.getDescription());
      assertEquals(Status.INVALID_ARGUMENT.getCode(), status.getCode());
    }

    LOGGER.info("Create Project test stop................................");
  }

  @Test
  public void a_projectCreateWithMd5LogicTest() {
    LOGGER.info("Create Project with MD5 logic test start................................");

    List<Project> projects = new ArrayList<>();
    try {
      String projectName = "project_1234567890";
      CreateProject createProjectRequest = getCreateProjectRequest(projectName);
      createProjectRequest = createProjectRequest.toBuilder().build();

      CreateProject.Response response = projectServiceStub.createProject(createProjectRequest);
      assertEquals(projectName, response.getProject().getName());
      assertEquals(projectName, response.getProject().getShortName());
      LOGGER.info("Project Created Successfully");
      projects.add(response.getProject());

      projectName = "project_01234567891234567891234567891234567";
      createProjectRequest = getCreateProjectRequest(projectName);
      createProjectRequest = createProjectRequest.toBuilder().build();
      response = projectServiceStub.createProject(createProjectRequest);
      String projectShortName = projectName;
      projectShortName = ModelDBUtils.convertToProjectShortName(projectShortName);
      assertEquals(projectName, response.getProject().getName());
      assertEquals(projectShortName, response.getProject().getShortName());
      LOGGER.info("Project Created Successfully");
      projects.add(response.getProject());

      projectName = "project URLEncoder 01234567891234567891234567891234567";
      createProjectRequest = getCreateProjectRequest(projectName);
      createProjectRequest = createProjectRequest.toBuilder().build();
      response = projectServiceStub.createProject(createProjectRequest);
      projectShortName = projectName;
      projectShortName = ModelDBUtils.convertToProjectShortName(projectShortName);
      assertEquals(projectName, response.getProject().getName());
      assertEquals(projectShortName, response.getProject().getShortName());
      LOGGER.info("Project Created Successfully");
      projects.add(response.getProject());

      projectName = "Code Ver##_ver-1.1 (((none; git--child)";
      createProjectRequest = getCreateProjectRequest(projectName);
      createProjectRequest = createProjectRequest.toBuilder().build();
      response = projectServiceStub.createProject(createProjectRequest);
      assertEquals(projectName, response.getProject().getName());
      assertEquals("Code-Ver-_ver-1.1-none-git--child-", response.getProject().getShortName());
      LOGGER.info("Project Created Successfully");
      projects.add(response.getProject());

      projectName = "Code Versioning_ver-1.1 (none; git children)";
      createProjectRequest = getCreateProjectRequest(projectName);
      createProjectRequest = createProjectRequest.toBuilder().build();
      response = projectServiceStub.createProject(createProjectRequest);
      projectShortName = projectName;
      projectShortName = ModelDBUtils.convertToProjectShortName(projectShortName);
      assertEquals(projectName, response.getProject().getName());
      assertEquals(projectShortName, response.getProject().getShortName());
      LOGGER.info("Project Created Successfully");
      projects.add(response.getProject());

      projectName = "";
      createProjectRequest = getCreateProjectRequest(projectName);
      createProjectRequest = createProjectRequest.toBuilder().build();
      response = projectServiceStub.createProject(createProjectRequest);
      projectShortName = projectName;
      projectShortName = ModelDBUtils.convertToProjectShortName(projectShortName);
      assertFalse(response.getProject().getName().isEmpty());
      assertFalse(response.getProject().getShortName().isEmpty());
      LOGGER.info("Project Created Successfully");
      projects.add(response.getProject());

    } finally {
      for (Project project : projects) {
        // Delete all data related to project
        DeleteProject deleteProject = DeleteProject.newBuilder().setId(project.getId()).build();
        DeleteProject.Response deleteProjectResponse =
            projectServiceStub.deleteProject(deleteProject);
        LOGGER.info("Project delete successfully. Status : {}", deleteProjectResponse.toString());
        assertTrue(deleteProjectResponse.getStatus());
      }
    }

    LOGGER.info("Create Project with MD5 logic test stop................................");
  }

  @Test
  public void c_updateProjectName() {
    LOGGER.info("Update Project Name test start................................");

    UpdateProjectName updateProjectNameRequest =
        UpdateProjectName.newBuilder()
            .setId(project.getId())
            .setName("Project Name Update 1")
            .build();

    UpdateProjectName.Response response =
        projectServiceStub.updateProjectName(updateProjectNameRequest);
    LOGGER.info("UpdateProjectName Response : " + response.getProject());
    assertEquals(
        "Project name not match with expected project name",
        updateProjectNameRequest.getName(),
        response.getProject().getName());
    assertNotEquals(
        "Project date_updated field not update on database",
        project.getDateUpdated(),
        response.getProject().getDateUpdated());
    project = response.getProject();
    projectMap.put(project.getId(), project);

    updateProjectNameRequest =
        UpdateProjectName.newBuilder()
            .setId(project.getId())
            .setName("Project Name Update 2")
            .build();

    response = projectServiceStub.updateProjectName(updateProjectNameRequest);
    LOGGER.info("UpdateProjectName Response : " + response.getProject());
    assertEquals(
        "Project name not match with expected project name",
        updateProjectNameRequest.getName(),
        response.getProject().getName());
    project = response.getProject();
    projectMap.put(project.getId(), project);

    LOGGER.info("Update Project Name test stop................................");
  }

  @Test
  public void cc_updateProjectNameNegativeTest() {
    LOGGER.info("Update Project Name Negative test start................................");

    UpdateProjectName updateProjectNameRequest =
        UpdateProjectName.newBuilder().setName("Update Project Name 1 ").build();

    try {
      projectServiceStub.updateProjectName(updateProjectNameRequest);
      fail();
    } catch (StatusRuntimeException e) {
      Status status = Status.fromThrowable(e);
      LOGGER.warn("Error Code : " + status.getCode() + " Description : " + status.getDescription());
      assertEquals(Status.INVALID_ARGUMENT.getCode(), status.getCode());
    }

    LOGGER.info("Project Id : " + project.getId());
    updateProjectNameRequest =
        UpdateProjectName.newBuilder().setId(project.getId()).setName(project.getName()).build();
    try {
      projectServiceStub.updateProjectName(updateProjectNameRequest);
      fail();
    } catch (StatusRuntimeException ex) {
      Status status = Status.fromThrowable(ex);
      LOGGER.warn("Error Code : " + status.getCode() + " Description : " + status.getDescription());
      assertEquals(Status.ALREADY_EXISTS.getCode(), status.getCode());
    }

    LOGGER.info("Update Project Name test stop................................");
  }

  @Test
  public void d_updateProjectDescription() {
    LOGGER.info("Update Project Description test start................................");

    UpdateProjectDescription updateDescriptionRequest =
        UpdateProjectDescription.newBuilder()
            .setId(project.getId())
            .setDescription("Project Description Update 1")
            .build();

    UpdateProjectDescription.Response response =
        projectServiceStub.updateProjectDescription(updateDescriptionRequest);
    LOGGER.info("UpdateProjectDescription Response : " + response.getProject());
    assertEquals(
        "Project description not match with expected project description",
        updateDescriptionRequest.getDescription(),
        response.getProject().getDescription());
    assertNotEquals(
        "Project date_updated field not update on database",
        project.getDateUpdated(),
        response.getProject().getDateUpdated());
    project = response.getProject();
    projectMap.put(project.getId(), project);

    updateDescriptionRequest =
        UpdateProjectDescription.newBuilder()
            .setId(project.getId())
            .setDescription("Project Description Update 2")
            .build();

    response = projectServiceStub.updateProjectDescription(updateDescriptionRequest);
    LOGGER.info("UpdateProjectDescription Response : " + response.getProject());
    assertEquals(
        "Project description not match with expected project description",
        updateDescriptionRequest.getDescription(),
        response.getProject().getDescription());
    assertNotEquals(
        "Project date_updated field not update on database",
        project.getDateUpdated(),
        response.getProject().getDateUpdated());
    project = response.getProject();
    projectMap.put(project.getId(), project);

    LOGGER.info("Update Project Description test stop................................");
  }

  @Test
  public void dd_updateProjectDescriptionNegativeTest() {
    LOGGER.info("Update Project Description Negative test start................................");

    UpdateProjectDescription updateDescriptionRequest =
        UpdateProjectDescription.newBuilder()
            .setDescription(
                "This is update from UpdateProjectDescription."
                    + Calendar.getInstance().getTimeInMillis())
            .build();

    try {
      projectServiceStub.updateProjectDescription(updateDescriptionRequest);
      fail();
    } catch (StatusRuntimeException e) {
      Status status = Status.fromThrowable(e);
      LOGGER.warn("Error Code : " + status.getCode() + " Description : " + status.getDescription());
      assertEquals(Status.INVALID_ARGUMENT.getCode(), status.getCode());
    }

    LOGGER.info("Update Project Description test stop................................");
  }

  @Test
  public void e_addProjectAttributes() {
    LOGGER.info("Add Project Attributes test start................................");

    List<KeyValue> attributeList = new ArrayList<>();
    Value intValue = Value.newBuilder().setNumberValue(1.1).build();
    attributeList.add(
        KeyValue.newBuilder()
            .setKey("attribute_1" + Calendar.getInstance().getTimeInMillis())
            .setValue(intValue)
            .setValueType(ValueType.NUMBER)
            .build());
    Value stringValue =
        Value.newBuilder()
            .setStringValue("attributes_value_" + Calendar.getInstance().getTimeInMillis())
            .build();
    attributeList.add(
        KeyValue.newBuilder()
            .setKey("attribute_2" + Calendar.getInstance().getTimeInMillis())
            .setValue(stringValue)
            .setValueType(ValueType.BLOB)
            .build());

    AddProjectAttributes addProjectAttributesRequest =
        AddProjectAttributes.newBuilder()
            .setId(project.getId())
            .addAllAttributes(attributeList)
            .build();

    AddProjectAttributes.Response response =
        projectServiceStub.addProjectAttributes(addProjectAttributesRequest);
    LOGGER.info("Added Project Attributes: \n" + response.getProject());
    assertTrue(response.getProject().getAttributesList().containsAll(attributeList));
    assertNotEquals(
        "Project date_updated field not update on database",
        project.getDateUpdated(),
        response.getProject().getDateUpdated());
    project = response.getProject();
    projectMap.put(project.getId(), project);

    LOGGER.info("Add Project Attributes test stop................................");
  }

  @Test
  public void e_addProjectAttributesNegativeTest() {
    LOGGER.info("Add Project Attributes Negative test start................................");

    List<KeyValue> attributeList = new ArrayList<>();
    Value intValue = Value.newBuilder().setNumberValue(1.1).build();
    attributeList.add(
        KeyValue.newBuilder()
            .setKey("attribute_" + Calendar.getInstance().getTimeInMillis())
            .setValue(intValue)
            .setValueType(ValueType.NUMBER)
            .build());
    Value stringValue =
        Value.newBuilder()
            .setStringValue("attributes_value_" + Calendar.getInstance().getTimeInMillis())
            .build();
    attributeList.add(
        KeyValue.newBuilder()
            .setKey("attribute_" + Calendar.getInstance().getTimeInMillis())
            .setValue(stringValue)
            .setValueType(ValueType.BLOB)
            .build());

    AddProjectAttributes addProjectAttributesRequest =
        AddProjectAttributes.newBuilder().addAllAttributes(attributeList).build();

    try {
      projectServiceStub.addProjectAttributes(addProjectAttributesRequest);
      fail();
    } catch (StatusRuntimeException e) {
      Status status = Status.fromThrowable(e);
      LOGGER.warn("Error Code : " + status.getCode() + " Description : " + status.getDescription());
      assertEquals(Status.INVALID_ARGUMENT.getCode(), status.getCode());
    }

    LOGGER.info("Add Project Attributes Negative test stop................................");
  }

  @Test
  public void e_updateProjectAttributes() {
    LOGGER.info("Update Project Attributes test start................................");

    List<KeyValue> attributes = project.getAttributesList();
    Value stringValue =
        Value.newBuilder()
            .setStringValue(
                "attribute_1542193772147_updated_test_value"
                    + Calendar.getInstance().getTimeInMillis())
            .build();
    KeyValue keyValue =
        KeyValue.newBuilder()
            .setKey(attributes.get(1).getKey())
            .setValue(stringValue)
            .setValueType(ValueType.STRING)
            .build();
    UpdateProjectAttributes updateProjectAttributesRequest =
        UpdateProjectAttributes.newBuilder().setId(project.getId()).setAttribute(keyValue).build();

    UpdateProjectAttributes.Response response =
        projectServiceStub.updateProjectAttributes(updateProjectAttributesRequest);
    LOGGER.info("Updated Project : \n" + response.getProject());
    assertTrue(response.getProject().getAttributesList().contains(keyValue));
    assertNotEquals(
        "Project date_updated field not update on database",
        project.getDateUpdated(),
        response.getProject().getDateUpdated());
    project = response.getProject();
    projectMap.put(project.getId(), project);

    Value intValue =
        Value.newBuilder().setNumberValue(Calendar.getInstance().getTimeInMillis()).build();
    keyValue =
        KeyValue.newBuilder()
            .setKey(attributes.get(1).getKey())
            .setValue(intValue)
            .setValueType(ValueType.NUMBER)
            .build();
    updateProjectAttributesRequest =
        UpdateProjectAttributes.newBuilder().setId(project.getId()).setAttribute(keyValue).build();

    response = projectServiceStub.updateProjectAttributes(updateProjectAttributesRequest);
    LOGGER.info("Updated Project : \n" + response.getProject());
    assertTrue(response.getProject().getAttributesList().contains(keyValue));
    assertNotEquals(
        "Project date_updated field not update on database",
        project.getDateUpdated(),
        response.getProject().getDateUpdated());
    project = response.getProject();
    projectMap.put(project.getId(), project);

    Value listValue =
        Value.newBuilder()
            .setListValue(ListValue.newBuilder().addValues(intValue).addValues(stringValue).build())
            .build();
    keyValue =
        KeyValue.newBuilder()
            .setKey(attributes.get(0).getKey())
            .setValue(listValue)
            .setValueType(ValueType.LIST)
            .build();
    updateProjectAttributesRequest =
        UpdateProjectAttributes.newBuilder().setId(project.getId()).setAttribute(keyValue).build();

    response = projectServiceStub.updateProjectAttributes(updateProjectAttributesRequest);
    LOGGER.info("Updated Project : \n" + response.getProject());
    assertTrue(response.getProject().getAttributesList().contains(keyValue));
    assertNotEquals(
        "Project date_updated field not update on database",
        project.getDateUpdated(),
        response.getProject().getDateUpdated());
    project = response.getProject();
    projectMap.put(project.getId(), project);

    LOGGER.info("Update Project Attributes test stop................................");
  }

  @Test
  public void e_updateProjectAttributesNegativeTest() {
    LOGGER.info("Update Project Attributes Negative test start................................");

    List<KeyValue> attributes = project.getAttributesList();
    Value stringValue = Value.newBuilder().setStringValue("attribute_updated_test_value").build();
    KeyValue keyValue =
        KeyValue.newBuilder()
            .setKey(attributes.get(0).getKey())
            .setValue(stringValue)
            .setValueType(ValueType.STRING)
            .build();
    UpdateProjectAttributes updateProjectAttributesRequest =
        UpdateProjectAttributes.newBuilder().setAttribute(keyValue).build();

    try {
      projectServiceStub.updateProjectAttributes(updateProjectAttributesRequest);
      fail();
    } catch (StatusRuntimeException ex) {
      Status status = Status.fromThrowable(ex);
      LOGGER.warn("Error Code : " + status.getCode() + " Description : " + status.getDescription());
      assertEquals(Status.INVALID_ARGUMENT.getCode(), status.getCode());
    }

    updateProjectAttributesRequest =
        UpdateProjectAttributes.newBuilder()
            .setId("sfds")
            .setAttribute(project.getAttributesList().get(0))
            .build();
    try {
      projectServiceStub.updateProjectAttributes(updateProjectAttributesRequest);
      fail();
    } catch (StatusRuntimeException e) {
      checkEqualsAssert(e);
    }

    updateProjectAttributesRequest =
        UpdateProjectAttributes.newBuilder().setId(project.getId()).clearAttribute().build();

    try {
      projectServiceStub.updateProjectAttributes(updateProjectAttributesRequest);
      fail();
    } catch (StatusRuntimeException ex) {
      Status status = Status.fromThrowable(ex);
      LOGGER.warn("Error Code : " + status.getCode() + " Description : " + status.getDescription());
      assertEquals(Status.INVALID_ARGUMENT.getCode(), status.getCode());
    }

    LOGGER.info("Update Project Attributes Negative test stop................................");
  }

  @Test
  public void f_addProjectTags() {
    LOGGER.info("Add Project Tags test start................................");

    List<String> tagsList = new ArrayList<>();
    tagsList.add("Add Test Tag1");
    tagsList.add("Add Test Tag2");
    AddProjectTags addProjectTagsRequest =
        AddProjectTags.newBuilder().setId(project.getId()).addAllTags(tagsList).build();

    AddProjectTags.Response response = projectServiceStub.addProjectTags(addProjectTagsRequest);

    Project checkProject = response.getProject();
    assertEquals(4, checkProject.getTagsCount());
    assertEquals(4, checkProject.getTagsList().size());
    assertNotEquals(
        "Project date_updated field not update on database",
        project.getDateUpdated(),
        checkProject.getDateUpdated());

    tagsList = new ArrayList<>();
    tagsList.add("Add Test Tag3");
    tagsList.add("Add Test Tag2");
    addProjectTagsRequest =
        AddProjectTags.newBuilder().setId(project.getId()).addAllTags(tagsList).build();

    response = projectServiceStub.addProjectTags(addProjectTagsRequest);

    assertNotEquals(
        "Project date_updated field not update on database",
        checkProject.getDateUpdated(),
        response.getProject().getDateUpdated());

    checkProject = response.getProject();
    assertEquals(5, checkProject.getTagsCount());
    assertEquals(5, checkProject.getTagsList().size());
    project = response.getProject();
    projectMap.put(project.getId(), project);

    try {
      String tag52 = "Human Activity Recognition using Smartphone Dataset";
      addProjectTagsRequest =
          AddProjectTags.newBuilder().setId(project.getId()).addTags(tag52).build();
      projectServiceStub.addProjectTags(addProjectTagsRequest);
      fail();
    } catch (StatusRuntimeException e) {
      Status status = Status.fromThrowable(e);
      LOGGER.warn("Error Code : " + status.getCode() + " Description : " + status.getDescription());
      assertEquals(Status.INVALID_ARGUMENT.getCode(), status.getCode());
    }

    LOGGER.info("Add Project tags test stop................................");
  }

  @Test
  public void ff_addProjectNegativeTags() {
    LOGGER.info("Add Project Tags Negative test start................................");

    List<String> tagsList = new ArrayList<>();
    tagsList.add("Add Test Tag " + Calendar.getInstance().getTimeInMillis());
    tagsList.add("Add Test Tag 2 " + Calendar.getInstance().getTimeInMillis());
    AddProjectTags addProjectTagsRequest = AddProjectTags.newBuilder().addAllTags(tagsList).build();

    try {
      projectServiceStub.addProjectTags(addProjectTagsRequest);
      fail();
    } catch (StatusRuntimeException ex) {
      Status status = Status.fromThrowable(ex);
      LOGGER.warn("Error Code : " + status.getCode() + " Description : " + status.getDescription());
      assertEquals(Status.INVALID_ARGUMENT.getCode(), status.getCode());
    }

    addProjectTagsRequest =
        AddProjectTags.newBuilder().setId("sdasd").addAllTags(project.getTagsList()).build();

    try {
      projectServiceStub.addProjectTags(addProjectTagsRequest);
      fail();
    } catch (StatusRuntimeException e) {
      checkEqualsAssert(e);
    }

    LOGGER.info("Add Project tags Negative test stop................................");
  }

  @Test
  public void fff_addProjectTag() {
    LOGGER.info("Add Project Tag test start................................");

    AddProjectTag addProjectTagRequest =
        AddProjectTag.newBuilder().setId(project.getId()).setTag("New added tag").build();

    AddProjectTag.Response response = projectServiceStub.addProjectTag(addProjectTagRequest);

    Project checkProject = response.getProject();
    assertEquals(project.getTagsCount() + 1, checkProject.getTagsCount());
    assertNotEquals(
        "Project date_updated field not update on database",
        project.getDateUpdated(),
        checkProject.getDateUpdated());
    project = response.getProject();
    projectMap.put(project.getId(), project);

    try {
      String tag52 = "Human Activity Recognition using Smartphone Dataset";
      addProjectTagRequest =
          AddProjectTag.newBuilder().setId(project.getId()).setTag(tag52).build();
      projectServiceStub.addProjectTag(addProjectTagRequest);
      fail();
    } catch (StatusRuntimeException e) {
      Status status = Status.fromThrowable(e);
      LOGGER.warn("Error Code : " + status.getCode() + " Description : " + status.getDescription());
      assertEquals(Status.INVALID_ARGUMENT.getCode(), status.getCode());
    }

    LOGGER.info("Add Project tags test stop................................");
  }

  @Test
  public void ffff_addProjectTagNegativeTest() {
    LOGGER.info("Add Project Tag negative test start................................");

    try {
      AddProjectTag addProjectTagRequest =
          AddProjectTag.newBuilder().setTag("New added tag").build();
      projectServiceStub.addProjectTag(addProjectTagRequest);
      fail();
    } catch (StatusRuntimeException ex) {
      Status status = Status.fromThrowable(ex);
      LOGGER.warn("Error Code : " + status.getCode() + " Description : " + status.getDescription());
      assertEquals(Status.INVALID_ARGUMENT.getCode(), status.getCode());
    }

    try {
      AddProjectTag addProjectTagRequest = AddProjectTag.newBuilder().setId("xzy").build();
      projectServiceStub.addProjectTag(addProjectTagRequest);
      fail();
    } catch (StatusRuntimeException ex) {
      Status status = Status.fromThrowable(ex);
      LOGGER.warn("Error Code : " + status.getCode() + " Description : " + status.getDescription());
      assertEquals(Status.INVALID_ARGUMENT.getCode(), status.getCode());
    }

    LOGGER.info("Add Project tags negative test stop................................");
  }

  @Test
  public void g_getProjectTags() {
    LOGGER.info("Get Project Tags test start................................");

    GetTags deleteProjectTagsRequest = GetTags.newBuilder().setId(project.getId()).build();
    GetTags.Response response = projectServiceStub.getProjectTags(deleteProjectTagsRequest);
    LOGGER.info("Tags deleted in server : " + response.getTagsList());
    assertTrue(project.getTagsList().containsAll(response.getTagsList()));

    LOGGER.info("Get Project tags test stop................................");
  }

  @Test
  public void gg_getProjectTagsNegativeTest() {
    LOGGER.info("Get Project Tags Negative test start................................");

    GetTags deleteProjectTagsRequest = GetTags.newBuilder().build();

    try {
      projectServiceStub.getProjectTags(deleteProjectTagsRequest);
      fail();
    } catch (StatusRuntimeException e) {
      Status status = Status.fromThrowable(e);
      LOGGER.warn("Error Code : " + status.getCode() + " Description : " + status.getDescription());
      assertEquals(Status.INVALID_ARGUMENT.getCode(), status.getCode());
    }

    LOGGER.info("Get Project tags Negative test stop................................");
  }

  @Test
  public void h_deleteProjectTags() {
    LOGGER.info("Delete Project Tags test start................................");

    try {
      List<String> removableTags = project.getTagsList();
      if (removableTags.size() == 0) {
        LOGGER.info("Project Tags not found in database ");
        fail();
        return;
      }
      if (project.getTagsList().size() > 1) {
        removableTags = project.getTagsList().subList(0, project.getTagsList().size() - 1);
      }
      DeleteProjectTags deleteProjectTagsRequest =
          DeleteProjectTags.newBuilder().setId(project.getId()).addAllTags(removableTags).build();

      DeleteProjectTags.Response response =
          projectServiceStub.deleteProjectTags(deleteProjectTagsRequest);
      LOGGER.info("Tags deleted in server : " + response.getProject().getTagsList());
      assertTrue(response.getProject().getTagsList().size() <= 1);
      assertNotEquals(
          "Project date_updated field not update on database",
          project.getDateUpdated(),
          response.getProject().getDateUpdated());
      project = response.getProject();
      projectMap.put(project.getId(), project);

      if (response.getProject().getTagsList().size() > 0) {
        deleteProjectTagsRequest =
            DeleteProjectTags.newBuilder().setId(project.getId()).setDeleteAll(true).build();

        response = projectServiceStub.deleteProjectTags(deleteProjectTagsRequest);
        LOGGER.info("Tags deleted in server : " + response.getProject().getTagsList());
        assertEquals(0, response.getProject().getTagsList().size());
        assertNotEquals(
            "Project date_updated field not update on database",
            project.getDateUpdated(),
            response.getProject().getDateUpdated());
        project = response.getProject();
        projectMap.put(project.getId(), project);
      }
    } catch (StatusRuntimeException ex) {
      Status status = Status.fromThrowable(ex);
      LOGGER.warn("Error Code : " + status.getCode() + " Description : " + status.getDescription());
      fail();
    }

    LOGGER.info("Delete Project tags test stop................................");
  }

  @Test
  public void h_deleteProjectTagsNegativeTest() {
    LOGGER.info("Delete Project Tags Negative test start................................");

    DeleteProjectTags deleteProjectTagsRequest = DeleteProjectTags.newBuilder().build();

    try {
      projectServiceStub.deleteProjectTags(deleteProjectTagsRequest);
      fail();
    } catch (StatusRuntimeException ex) {
      Status status = Status.fromThrowable(ex);
      LOGGER.warn("Error Code : " + status.getCode() + " Description : " + status.getDescription());
      assertEquals(Status.INVALID_ARGUMENT.getCode(), status.getCode());
    }

    deleteProjectTagsRequest =
        DeleteProjectTags.newBuilder().setId(project.getId()).setDeleteAll(true).build();

    DeleteProjectTags.Response response =
        projectServiceStub.deleteProjectTags(deleteProjectTagsRequest);
    LOGGER.info("Tags deleted in server : " + response.getProject().getTagsList());
    assertEquals(0, response.getProject().getTagsList().size());

    LOGGER.info("Delete Project tags Negative test stop................................");
  }

  @Test
  public void hhh_deleteProjectTag() {
    LOGGER.info("Delete Project Tag test start................................");

    DeleteProjectTag deleteProjectTagRequest =
        DeleteProjectTag.newBuilder()
            .setId(project.getId())
            .setTag(project.getTagsList().get(0))
            .build();

    DeleteProjectTag.Response response =
        projectServiceStub.deleteProjectTag(deleteProjectTagRequest);
    LOGGER.info("Tag deleted in server : " + response.getProject().getTagsList());
    assertEquals(project.getTagsCount() - 1, response.getProject().getTagsList().size());
    assertNotEquals(
        "Project date_updated field not update on database",
        project.getDateUpdated(),
        response.getProject().getDateUpdated());
    project = response.getProject();
    projectMap.put(project.getId(), project);

    LOGGER.info("Delete Project tag test stop................................");
  }

  @Test
  public void hhhh_deleteProjectTagNegativeTest() {
    LOGGER.info("Delete Project Tag negative test start................................");

    try {
      DeleteProjectTag deleteProjectTagRequest =
          DeleteProjectTag.newBuilder().setTag("Tag 1").build();
      projectServiceStub.deleteProjectTag(deleteProjectTagRequest);
      fail();
    } catch (StatusRuntimeException ex) {
      Status status = Status.fromThrowable(ex);
      LOGGER.warn("Error Code : " + status.getCode() + " Description : " + status.getDescription());
      assertEquals(Status.INVALID_ARGUMENT.getCode(), status.getCode());
    }

    try {
      DeleteProjectTag deleteProjectTagRequest = DeleteProjectTag.newBuilder().setId("xyz").build();
      projectServiceStub.deleteProjectTag(deleteProjectTagRequest);
      fail();
    } catch (StatusRuntimeException ex) {
      Status status = Status.fromThrowable(ex);
      LOGGER.warn("Error Code : " + status.getCode() + " Description : " + status.getDescription());
      assertEquals(Status.INVALID_ARGUMENT.getCode(), status.getCode());
    }

    LOGGER.info("Delete Project tag negative test stop................................");
  }

  @Test
  public void i_getProjectAttributes() {
    LOGGER.info("Get Project Attributes test start................................");

    List<KeyValue> attributes = project.getAttributesList();
    LOGGER.info("Attributes size : " + attributes.size());

    if (attributes.size() == 0) {
      LOGGER.warn("Project Attributes not found in database ");
      fail();
      return;
    }

    List<String> keys = new ArrayList<>();
    if (attributes.size() > 1) {
      for (int index = 0; index < attributes.size() - 1; index++) {
        KeyValue keyValue = attributes.get(index);
        keys.add(keyValue.getKey());
      }
    } else {
      keys.add(attributes.get(0).getKey());
    }
    LOGGER.info("Attributes key size : " + keys.size());

    GetAttributes getProjectAttributesRequest =
        GetAttributes.newBuilder().setId(project.getId()).addAllAttributeKeys(keys).build();

    GetAttributes.Response response =
        projectServiceStub.getProjectAttributes(getProjectAttributesRequest);
    LOGGER.info(response.getAttributesList().toString());
    assertEquals(keys.size(), response.getAttributesList().size());

    getProjectAttributesRequest =
        GetAttributes.newBuilder().setId(project.getId()).setGetAll(true).build();

    response = projectServiceStub.getProjectAttributes(getProjectAttributesRequest);
    LOGGER.info(response.getAttributesList().toString());
    assertEquals(project.getAttributesList().size(), response.getAttributesList().size());

    LOGGER.info("Get Project Attributes test stop................................");
  }

  @Test
  public void i_getProjectAttributesNegativeTest() {
    LOGGER.info("Get Project Attributes Negative test start................................");

    GetAttributes getProjectAttributesRequest = GetAttributes.newBuilder().build();

    try {
      projectServiceStub.getProjectAttributes(getProjectAttributesRequest);
      fail();
    } catch (StatusRuntimeException e) {
      Status status = Status.fromThrowable(e);
      LOGGER.warn("Error Code : " + status.getCode() + " Description : " + status.getDescription());
      assertEquals(Status.INVALID_ARGUMENT.getCode(), status.getCode());
    }

    getProjectAttributesRequest =
        GetAttributes.newBuilder().setId("jfhdsjfhdsfjk").setGetAll(true).build();
    try {
      projectServiceStub.getProjectAttributes(getProjectAttributesRequest);
      fail();
    } catch (StatusRuntimeException ex) {
      checkEqualsAssert(ex);
    }

    LOGGER.info("Get Project Attributes Negative test stop................................");
  }

  @Test
  public void iii_deleteProjectAttributesTest() {
    LOGGER.info("Delete Project Attributes test start................................");

    List<KeyValue> attributes = project.getAttributesList();
    LOGGER.info("Attributes size : " + attributes.size());
    assertEquals(
        "Attribute list size not match with expected attribute list size", 3, attributes.size());
    List<String> keys = new ArrayList<>();
    if (attributes.size() > 1) {
      for (int index = 0; index < attributes.size() - 1; index++) {
        KeyValue keyValue = attributes.get(index);
        keys.add(keyValue.getKey());
      }
    } else {
      keys.add(attributes.get(0).getKey());
    }
    LOGGER.info("Attributes key size : " + keys.size());

    DeleteProjectAttributes deleteProjectAttributesRequest =
        DeleteProjectAttributes.newBuilder()
            .setId(project.getId())
            .addAllAttributeKeys(keys)
            .build();

    DeleteProjectAttributes.Response response =
        projectServiceStub.deleteProjectAttributes(deleteProjectAttributesRequest);
    LOGGER.info("Attributes deleted in server : " + response.getProject());
    assertEquals(1, response.getProject().getAttributesList().size());
    assertNotEquals(
        "Project date_updated field not update on database",
        project.getDateUpdated(),
        response.getProject().getDateUpdated());
    project = response.getProject();
    projectMap.put(project.getId(), project);

    if (response.getProject().getAttributesList().size() != 0) {
      deleteProjectAttributesRequest =
          DeleteProjectAttributes.newBuilder().setId(project.getId()).setDeleteAll(true).build();
      response = projectServiceStub.deleteProjectAttributes(deleteProjectAttributesRequest);
      LOGGER.info(
          "All the Attributes deleted from server. Attributes count : "
              + response.getProject().getAttributesCount());
      assertEquals(0, response.getProject().getAttributesList().size());
      assertNotEquals(
          "Project date_updated field not update on database",
          project.getDateUpdated(),
          response.getProject().getDateUpdated());
      project = response.getProject();
      projectMap.put(project.getId(), project);
    }

    LOGGER.info("Delete Project Attributes test stop................................");
  }

  @Test
  public void iii_deleteProjectAttributesNegativeTest() {
    LOGGER.info("Delete Project Attributes Negative test start................................");

    DeleteProjectAttributes deleteProjectAttributesRequest =
        DeleteProjectAttributes.newBuilder().build();

    try {
      projectServiceStub.deleteProjectAttributes(deleteProjectAttributesRequest);
      fail();
    } catch (StatusRuntimeException ex) {
      Status status = Status.fromThrowable(ex);
      LOGGER.warn("Error Code : " + status.getCode() + " Description : " + status.getDescription());
      assertEquals(Status.INVALID_ARGUMENT.getCode(), status.getCode());
    }

    LOGGER.info("Delete Project Attributes Negative test stop................................");
  }

  @Test
  public void j_getProjectById() {
    LOGGER.info("Get Project by ID test start................................");

    GetProjectById getProject = GetProjectById.newBuilder().setId(project.getId()).build();
    GetProjectById.Response response = projectServiceStub.getProjectById(getProject);
    LOGGER.info("Response List : " + response.getProject());
    assertEquals(
        "Project not match with expected project", project.getId(), response.getProject().getId());

    LOGGER.info("Get project by ID test stop................................");
  }

  @Test
  public void j_getProjectByIdNegativeTest() {
    LOGGER.info("Get Project by ID negative test start................................");

    try {
      GetProjectById getProject = GetProjectById.newBuilder().build();
      projectServiceStub.getProjectById(getProject);
      fail();
    } catch (StatusRuntimeException e) {
      Status status = Status.fromThrowable(e);
      LOGGER.warn("Error Code : " + status.getCode() + " Description : " + status.getDescription());
      assertEquals(Status.INVALID_ARGUMENT.getCode(), status.getCode());
    }

    try {
      GetProjectById getProject = GetProjectById.newBuilder().setId("xyz").build();
      projectServiceStub.getProjectById(getProject);
      fail();
    } catch (StatusRuntimeException e) {
      checkEqualsAssert(e);
    }

    LOGGER.info("Get project by ID negative test stop................................");
  }

  @Test
  public void k_getProjectByName() {
    LOGGER.info("Get Project by name test start................................");

    Project project = null;
    try {
      // Create project
      CreateProject createProjectRequest =
          getCreateProjectRequest("project-" + new Date().getTime());
      CreateProject.Response createProjectResponse =
          client2ProjectServiceStub.createProject(createProjectRequest);
      project = createProjectResponse.getProject();
      LOGGER.info("Project created successfully");
      assertEquals(
          "Project name not match with expected project name",
          createProjectRequest.getName(),
          project.getName());

      GetProjectByName getProject =
          GetProjectByName.newBuilder().setName(project.getName()).build();

      GetProjectByName.Response response = client2ProjectServiceStub.getProjectByName(getProject);
      LOGGER.info("Response ProjectByUser of Project : " + response.getProjectByUser());
      LOGGER.info("Response SharedProjectsList of Projects : " + response.getSharedProjectsList());
      assertEquals(
          "Project name not match", project.getName(), response.getProjectByUser().getName());
      for (Project sharedProject : response.getSharedProjectsList()) {
        assertEquals("Shared project name not match", project.getName(), sharedProject.getName());
      }

      if (app.getAuthServerHost() != null && app.getAuthServerPort() != null) {
        AddCollaboratorRequest addCollaboratorRequest =
            CollaboratorTest.addCollaboratorRequestProject(
                project, authClientInterceptor.getClient1Email(), CollaboratorType.READ_WRITE);

        AddCollaboratorRequest.Response addOrUpdateProjectCollaboratorResponse =
            collaboratorServiceStub.addOrUpdateProjectCollaborator(addCollaboratorRequest);
        LOGGER.info(
            "Collaborator added in server : " + addOrUpdateProjectCollaboratorResponse.getStatus());
        assertTrue(addOrUpdateProjectCollaboratorResponse.getStatus());

        GetProjectByName.Response getProjectByNameResponse =
            projectServiceStub.getProjectByName(getProject);
        LOGGER.info(
            "Response ProjectByUser of Project : " + getProjectByNameResponse.getProjectByUser());
        LOGGER.info(
            "Response SharedProjectsList of Projects : "
                + getProjectByNameResponse.getSharedProjectsList());
        assertTrue(
            "Project name not match",
            getProjectByNameResponse.getProjectByUser() == null
                || getProjectByNameResponse.getProjectByUser().getId().isEmpty());
        for (Project sharedProject : getProjectByNameResponse.getSharedProjectsList()) {
          assertEquals("Shared project name not match", project.getName(), sharedProject.getName());
        }

        Project selfProject = null;
        try {
          // Create project
          createProjectRequest = getCreateProjectRequest("project-" + new Date().getTime());
          createProjectResponse = projectServiceStub.createProject(createProjectRequest);
          selfProject = createProjectResponse.getProject();
          LOGGER.info("Project created successfully");
          assertEquals(
              "Project name not match with expected project name",
              createProjectRequest.getName(),
              selfProject.getName());

          getProject = GetProjectByName.newBuilder().setName(selfProject.getName()).build();
          getProjectByNameResponse = projectServiceStub.getProjectByName(getProject);
          LOGGER.info(
              "Response ProjectByUser of Project : " + getProjectByNameResponse.getProjectByUser());
          LOGGER.info(
              "Response SharedProjectsList of Projects : "
                  + getProjectByNameResponse.getSharedProjectsList());
          assertEquals(
              "Project name not match",
              selfProject.getName(),
              getProjectByNameResponse.getProjectByUser().getName());
          for (Project sharedProject : getProjectByNameResponse.getSharedProjectsList()) {
            assertEquals(
                "Shared project name not match", selfProject.getName(), sharedProject.getName());
          }

        } finally {
          if (selfProject != null) {
            DeleteProject deleteProject =
                DeleteProject.newBuilder().setId(selfProject.getId()).build();
            DeleteProject.Response deleteProjectResponse =
                projectServiceStub.deleteProject(deleteProject);
            LOGGER.info("Project deleted successfully");
            LOGGER.info(deleteProjectResponse.toString());
            assertTrue(deleteProjectResponse.getStatus());
          }
        }
      }

    } finally {
      DeleteProject deleteProject = DeleteProject.newBuilder().setId(project.getId()).build();
      DeleteProject.Response deleteProjectResponse =
          client2ProjectServiceStub.deleteProject(deleteProject);
      LOGGER.info("Project deleted successfully");
      LOGGER.info(deleteProjectResponse.toString());
      assertTrue(deleteProjectResponse.getStatus());
    }

    LOGGER.info("Get project by name test stop................................");
  }

  @Test
  public void k_getProjectByNameWithWorkspace() {
    LOGGER.info("Get Project by name with workspace test start................................");
    if (app.getAuthServerHost() == null || app.getAuthServerPort() == null) {
      assertTrue(true);
      return;
    }

    Project selfProject = null;
    Project project = null;
    try {
      GetUser getUserRequest =
          GetUser.newBuilder().setEmail(authClientInterceptor.getClient2Email()).build();
      // Get the user info by vertaId form the AuthService
      UserInfo secondUserInfo = uacServiceStub.getUser(getUserRequest);

      getUserRequest =
          GetUser.newBuilder().setEmail(authClientInterceptor.getClient1Email()).build();

      // Create project
      CreateProject createProjectRequest =
          getCreateProjectRequest("project-" + new Date().getTime());
      createProjectRequest =
          createProjectRequest
              .toBuilder()
              .setWorkspaceName(secondUserInfo.getVertaInfo().getUsername())
              .build();
      CreateProject.Response createProjectResponse =
          client2ProjectServiceStub.createProject(createProjectRequest);
      project = createProjectResponse.getProject();
      LOGGER.info("Project created successfully");
      assertEquals(
          "Project name not match with expected project name",
          createProjectRequest.getName(),
          project.getName());

      AddCollaboratorRequest addCollaboratorRequest =
          CollaboratorTest.addCollaboratorRequestProject(
              project, authClientInterceptor.getClient1Email(), CollaboratorType.READ_WRITE);

      AddCollaboratorRequest.Response addOrUpdateProjectCollaboratorResponse =
          collaboratorServiceStub.addOrUpdateProjectCollaborator(addCollaboratorRequest);
      LOGGER.info(
          "Collaborator added in server : " + addOrUpdateProjectCollaboratorResponse.getStatus());
      assertTrue(addOrUpdateProjectCollaboratorResponse.getStatus());

      // Create project
      createProjectRequest = getCreateProjectRequest(project.getName());
      createProjectResponse = projectServiceStub.createProject(createProjectRequest);
      selfProject = createProjectResponse.getProject();
      LOGGER.info("Project created successfully");
      assertEquals(
          "Project name not match with expected project name",
          createProjectRequest.getName(),
          selfProject.getName());

      GetProjectByName getProject =
          GetProjectByName.newBuilder()
              .setName(selfProject.getName())
              .setWorkspaceName(secondUserInfo.getVertaInfo().getUsername())
              .build();
      GetProjectByName.Response getProjectByNameResponse =
          projectServiceStub.getProjectByName(getProject);
      LOGGER.info(
          "Response ProjectByUser of Project : " + getProjectByNameResponse.getProjectByUser());
      LOGGER.info(
          "Response SharedProjectsList of Projects : "
              + getProjectByNameResponse.getSharedProjectsList());
      assertTrue(
          "Project name not match",
          getProjectByNameResponse.getProjectByUser() == null
              || getProjectByNameResponse.getProjectByUser().getId().isEmpty());
      for (Project sharedProject : getProjectByNameResponse.getSharedProjectsList()) {
        assertEquals("Shared project name not match", project.getName(), sharedProject.getName());
      }
    } finally {
      if (selfProject != null) {
        DeleteProject deleteProject = DeleteProject.newBuilder().setId(selfProject.getId()).build();
        DeleteProject.Response deleteProjectResponse =
            projectServiceStub.deleteProject(deleteProject);
        LOGGER.info("Project deleted successfully");
        LOGGER.info(deleteProjectResponse.toString());
        assertTrue(deleteProjectResponse.getStatus());
      }

      if (project != null) {
        DeleteProject deleteProject = DeleteProject.newBuilder().setId(project.getId()).build();
        DeleteProject.Response deleteProjectResponse =
            client2ProjectServiceStub.deleteProject(deleteProject);
        LOGGER.info("Project deleted successfully");
        LOGGER.info(deleteProjectResponse.toString());
        assertTrue(deleteProjectResponse.getStatus());
      }
    }

    LOGGER.info(
        "Get project by name with Email or Username test stop................................");
  }

  @Test
  public void k_getProjectByNameNegativeTest() {
    LOGGER.info("Get Project by name negative test start................................");

    try {
      GetProjectByName getProject = GetProjectByName.newBuilder().build();
      projectServiceStub.getProjectByName(getProject);
      fail();
    } catch (StatusRuntimeException e) {
      Status status = Status.fromThrowable(e);
      LOGGER.warn("Error Code : " + status.getCode() + " Description : " + status.getDescription());
      assertEquals(Status.INVALID_ARGUMENT.getCode(), status.getCode());
    }

    LOGGER.info("Get project by name negative test stop................................");
  }

  @Test
  public void k_getProjectByNameNotFoundTest() {
    LOGGER.info("Get Project by name NOT_FOUND test start................................");

    try {
      GetProjectByName getProject = GetProjectByName.newBuilder().setName("test").build();
      projectServiceStub.getProjectByName(getProject);
      fail();
    } catch (StatusRuntimeException e) {
      Status status = Status.fromThrowable(e);
      LOGGER.warn("Error Code : " + status.getCode() + " Description : " + status.getDescription());
      assertEquals(Status.NOT_FOUND.getCode(), status.getCode());
    }

    LOGGER.info("Get project by name NOT_FOUND test stop................................");
  }

  @Test
  public void l_getProjects() {
    LOGGER.info("Get Project test start................................");

    GetProjects getProjects = GetProjects.newBuilder().build();
    GetProjects.Response response = projectServiceStub.getProjects(getProjects);
    long alreadyExistsProjCount = response.getTotalRecords();

    Map<String, Project> projectsMap = new HashMap<>();
    // Create project1
    CreateProject createProjectRequest = getCreateProjectRequest("project-" + new Date().getTime());
    CreateProject.Response createProjectResponse =
        projectServiceStub.createProject(createProjectRequest);
    Project project1 = createProjectResponse.getProject();
    projectsMap.put(project1.getId(), project1);
    LOGGER.info("Project created successfully");
    assertEquals(
        "Project name not match with expected project name",
        createProjectRequest.getName(),
        project1.getName());

    // Create project2
    createProjectRequest = getCreateProjectRequest("project-" + new Date().getTime());
    createProjectResponse = projectServiceStub.createProject(createProjectRequest);
    Project project2 = createProjectResponse.getProject();
    projectsMap.put(project2.getId(), project2);
    LOGGER.info("Project created successfully");
    assertEquals(
        "Project name not match with expected project name",
        createProjectRequest.getName(),
        project2.getName());

    getProjects = GetProjects.newBuilder().build();
    response = projectServiceStub.getProjects(getProjects);
    List<Project> responseList = new ArrayList<>();
    for (Project project : response.getProjectsList()) {
      if (projectsMap.containsKey(project.getId())) {
        responseList.add(project);
      }
    }
    LOGGER.info("GetProjects Count : " + responseList.size());
    assertEquals(
        "Projects count not match with expected projects count",
        projectsMap.size(),
        responseList.size());

    for (String projectId : projectsMap.keySet()) {
      DeleteProject deleteProject = DeleteProject.newBuilder().setId(projectId).build();
      DeleteProject.Response deleteProjectResponse =
          projectServiceStub.deleteProject(deleteProject);
      LOGGER.info("Project deleted successfully");
      LOGGER.info(deleteProjectResponse.toString());
      assertTrue(deleteProjectResponse.getStatus());
    }

    LOGGER.info("Get project test stop................................");
  }

  @Test
  public void getProjectsOnDescendingOrder() {
    LOGGER.info("Get Project on descending order test start................................");

    Map<String, Project> projectsMap = new HashMap<>();
    // Create project1
    CreateProject createProjectRequest = getCreateProjectRequest("project-" + new Date().getTime());
    CreateProject.Response createProjectResponse =
        projectServiceStub.createProject(createProjectRequest);
    Project project1 = createProjectResponse.getProject();
    projectsMap.put(project1.getId(), project1);
    LOGGER.info("Project created successfully");
    assertEquals(
        "Project name not match with expected project name",
        createProjectRequest.getName(),
        project1.getName());

    // Create project2
    createProjectRequest = getCreateProjectRequest("project-" + new Date().getTime());
    createProjectResponse = projectServiceStub.createProject(createProjectRequest);
    Project project2 = createProjectResponse.getProject();
    projectsMap.put(project2.getId(), project2);
    LOGGER.info("Project created successfully");
    assertEquals(
        "Project name not match with expected project name",
        createProjectRequest.getName(),
        project2.getName());

    GetProjects getProjects = GetProjects.newBuilder().build();
    GetProjects.Response response = projectServiceStub.getProjects(getProjects);
    LOGGER.info("GetProjects Count : " + response.getProjectsCount());
    List<Project> responseList = new ArrayList<>();
    for (Project project : response.getProjectsList()) {
      if (projectsMap.containsKey(project.getId())) {
        responseList.add(project);
      }
    }

    assertEquals(
        "Projects count not match with expected projects count",
        projectsMap.size(),
        responseList.size());

    assertEquals(
        "Projects order not match with expected projects order", project2, responseList.get(0));

    assertEquals(
        "Projects order not match with expected projects order", project1, responseList.get(1));

    for (String projectId : projectsMap.keySet()) {
      DeleteProject deleteProject = DeleteProject.newBuilder().setId(projectId).build();
      DeleteProject.Response deleteProjectResponse =
          projectServiceStub.deleteProject(deleteProject);
      LOGGER.info("Project deleted successfully");
      LOGGER.info(deleteProjectResponse.toString());
      assertTrue(deleteProjectResponse.getStatus());
    }
    LOGGER.info("Get project on descending order test stop................................");
  }

  @Test
  public void m_getProjectSummary() throws IOException {
    LOGGER.info("Get Project summary test start................................");

    GetSummary getSummaryRequest = GetSummary.newBuilder().setEntityId(project.getId()).build();
    GetSummary.Response response = projectServiceStub.getSummary(getSummaryRequest);
    LOGGER.info("Response Project Summary : " + ModelDBUtils.getStringFromProtoObject(response));

    GetExperimentsInProject getExperiment =
        GetExperimentsInProject.newBuilder().setProjectId(project.getId()).build();
    GetExperimentsInProject.Response experimentResponse =
        experimentServiceStub.getExperimentsInProject(getExperiment);
    long existingExperimentCount = (long) experimentResponse.getExperimentsList().size();

    GetExperimentRunsInProject getExperimentRun =
        GetExperimentRunsInProject.newBuilder().setProjectId(project.getId()).build();

    GetExperimentRunsInProject.Response experimentRunResponse =
        experimentRunServiceStub.getExperimentRunsInProject(getExperimentRun);
    long existingExperimentRunCount = (long) experimentRunResponse.getExperimentRunsList().size();

    // In double[], Index 0 = minValue, Index 1 = maxValue
    Map<String, Double[]> minMaxMetricsValueMap = new HashMap<>();
    ExperimentRun lastModifiedExperimentRun = null;
    Set<String> keySet = new HashSet<>();
    for (ExperimentRun experimentRunOfSummary : experimentRunResponse.getExperimentRunsList()) {
      if (lastModifiedExperimentRun == null
          || lastModifiedExperimentRun.getDateUpdated() < experimentRunOfSummary.getDateUpdated()) {
        lastModifiedExperimentRun = experimentRunOfSummary;
      }
      for (KeyValue keyValue : experimentRunOfSummary.getMetricsList()) {
        keySet.add(keyValue.getKey());
        minMaxMetricsValueMap = getMinMaxMetricsValueMap(minMaxMetricsValueMap, keyValue);
      }
    }

    if (lastModifiedExperimentRun != null) {
      LastModifiedExperimentRunSummary lastModifiedExperimentRunSummary =
          response.getLastModifiedExperimentRunSummary();
      assertEquals("Project name does not match", project.getName(), response.getName());
      assertEquals(
          "Experiment count does not match",
          existingExperimentCount,
          response.getTotalExperiment());
      assertEquals(
          "Experiment count does not match",
          existingExperimentRunCount,
          response.getTotalExperimentRuns());

      assertEquals(
          "ExperimentRun does not match with expected experimentRun",
          lastModifiedExperimentRun,
          experimentRun);

      assertTrue(
          "last modified experimentRun summary does not match",
          lastModifiedExperimentRun.getName().equals(lastModifiedExperimentRunSummary.getName())
              && lastModifiedExperimentRun.getDateUpdated()
                  == lastModifiedExperimentRunSummary.getLastUpdatedTime());
      assertEquals("Total metrics does not match", keySet.size(), response.getMetricsCount());
    }

    for (MetricsSummary metricsSummary : response.getMetricsList()) {
      // In double[], Index 0 = minValue, Index 1 = maxValue
      Double[] minMaxValueArray = minMaxMetricsValueMap.get(metricsSummary.getKey());
      assertEquals(
          "Metrics minimum value does not match, Key : " + metricsSummary.getKey(),
          minMaxValueArray[0],
          (Double) metricsSummary.getMinValue());
      assertEquals(
          "Metrics maximum value does not match, Key : " + metricsSummary.getKey(),
          minMaxValueArray[1],
          (Double) metricsSummary.getMaxValue());
    }
    LOGGER.info("Get project summary test stop................................");
  }

  private Map<String, Double[]> getMinMaxMetricsValueMap(
      Map<String, Double[]> minMaxMetricsValueMap, KeyValue keyValue) {
    Double value = keyValue.getValue().getNumberValue();
    Double[] minMaxValueArray = minMaxMetricsValueMap.get(keyValue.getKey());
    if (minMaxValueArray == null) {
      minMaxValueArray = new Double[2]; // Index 0 = minValue, Index 1 = maxValue
    }
    if (minMaxValueArray[0] == null || minMaxValueArray[0] > value) {
      minMaxValueArray[0] = value;
    }
    if (minMaxValueArray[1] == null || minMaxValueArray[1] < value) {
      minMaxValueArray[1] = value;
    }
    minMaxMetricsValueMap.put(keyValue.getKey(), minMaxValueArray);
    return minMaxMetricsValueMap;
  }

  @Test
  public void m_getProjectSummaryNegativeTest() {
    LOGGER.info("Get Project summary Negative test start................................");

    try {
      GetSummary getSummaryRequest = GetSummary.newBuilder().build();
      projectServiceStub.getSummary(getSummaryRequest);
      fail();
    } catch (StatusRuntimeException ex) {
      Status status = Status.fromThrowable(ex);
      LOGGER.warn("Error Code : " + status.getCode() + " Description : " + status.getDescription());
      assertEquals(Status.INVALID_ARGUMENT.getCode(), status.getCode());
    }
    LOGGER.info("Get project summary Negative test stop................................");
  }

  @Test
  public void n_setProjectReadMeTest() throws IOException {
    LOGGER.info("Set Project ReadMe test start................................");
    try {
      String rootPath = System.getProperty("user.dir");
      rootPath = rootPath + "/src/test/java/ai/verta/modeldb/setProjectReadMe.md";
      String readMeText = ModelDBTestUtils.readFile(rootPath);
      SetProjectReadme setProjectReadMe =
          SetProjectReadme.newBuilder().setId(project.getId()).setReadmeText(readMeText).build();
      SetProjectReadme.Response response = projectServiceStub.setProjectReadme(setProjectReadMe);
      assertEquals(
          "Project ID not match with expected project ID",
          project.getId(),
          response.getProject().getId());
      assertEquals(
          "Project ReadMe text not match with expected ReadMe text",
          readMeText,
          response.getProject().getReadmeText());
      assertNotEquals(
          "Project date_updated field not update on database",
          project.getDateUpdated(),
          response.getProject().getDateUpdated());
      project = response.getProject();
      projectMap.put(project.getId(), project);
    } catch (StatusRuntimeException e) {
      Status status2 = Status.fromThrowable(e);
      fail();
      LOGGER.info("Error Code : " + status2.getCode() + " Error : " + status2.getDescription());
    }

    LOGGER.info("Set Project ReadMe test stop................................");
  }

  @Test
  public void nn_updateProjectReadMeTest() throws IOException {
    LOGGER.info("Update Project ReadMe test start................................");
    try {
      String rootPath = System.getProperty("user.dir");
      rootPath = rootPath + "/src/test/java/ai/verta/modeldb/setProjectReadMe.md";
      String readMeText = ModelDBTestUtils.readFile(rootPath);
      SetProjectReadme setProjectReadMe =
          SetProjectReadme.newBuilder().setId(project.getId()).setReadmeText(readMeText).build();
      SetProjectReadme.Response response = projectServiceStub.setProjectReadme(setProjectReadMe);
      assertEquals(
          "Project ID not match with expected project ID",
          project.getId(),
          response.getProject().getId());
      assertEquals(
          "Project ReadMe text not match with expected setProjectReadMe.md file text",
          readMeText,
          response.getProject().getReadmeText());
      assertNotEquals(
          "Project date_updated field not update on database",
          project.getDateUpdated(),
          response.getProject().getDateUpdated());
      project = response.getProject();
      projectMap.put(project.getId(), project);

      rootPath = System.getProperty("user.dir");
      rootPath = rootPath + "/src/test/java/ai/verta/modeldb/updateProjectReadMe.md";
      readMeText = ModelDBTestUtils.readFile(rootPath);
      setProjectReadMe =
          SetProjectReadme.newBuilder().setId(project.getId()).setReadmeText(readMeText).build();
      response = projectServiceStub.setProjectReadme(setProjectReadMe);
      assertEquals(
          "Project ID not match with expected project ID",
          project.getId(),
          response.getProject().getId());
      assertEquals(
          "Project ReadMe text not match with expected updateProjectReadMe.md file text",
          readMeText,
          response.getProject().getReadmeText());
      assertNotEquals(
          "Project date_updated field not update on database",
          project.getDateUpdated(),
          response.getProject().getDateUpdated());
      project = response.getProject();
      projectMap.put(project.getId(), project);
    } catch (StatusRuntimeException e) {
      Status status2 = Status.fromThrowable(e);
      fail();
      LOGGER.info("Error Code : " + status2.getCode() + " Error : " + status2.getDescription());
    }

    LOGGER.info("Update Project ReadMe test stop................................");
  }

  @Test
  public void nnn_getProjectReadMeTest() throws IOException {
    LOGGER.info("Get Project ReadMe test start................................");
    try {
      String rootPath = System.getProperty("user.dir");
      rootPath = rootPath + "/src/test/java/ai/verta/modeldb/setProjectReadMe.md";
      String readMeText = ModelDBTestUtils.readFile(rootPath);
      SetProjectReadme setProjectReadMe =
          SetProjectReadme.newBuilder().setId(project.getId()).setReadmeText(readMeText).build();
      SetProjectReadme.Response response = projectServiceStub.setProjectReadme(setProjectReadMe);
      assertEquals(
          "Project ID not match with expected project ID",
          project.getId(),
          response.getProject().getId());
      assertEquals(
          "Project ReadMe text not match with expected setProjectReadMe.md file text",
          readMeText,
          response.getProject().getReadmeText());

      GetProjectReadme getProjectReadMe =
          GetProjectReadme.newBuilder().setId(project.getId()).build();
      GetProjectReadme.Response getProjectReadMeResponse =
          projectServiceStub.getProjectReadme(getProjectReadMe);
      assertEquals(
          "Project ReadMe text not match with expected setProjectReadMe.md file text",
          readMeText,
          getProjectReadMeResponse.getReadmeText());

      // Get the file reference
      Path path = Paths.get("target/outputProjectReadMe.md");
      try (BufferedWriter writer = Files.newBufferedWriter(path)) {
        writer.write(getProjectReadMeResponse.getReadmeText());
      }
    } catch (StatusRuntimeException e) {
      Status status2 = Status.fromThrowable(e);
      fail();
      LOGGER.info("Error Code : " + status2.getCode() + " Error : " + status2.getDescription());
    }

    LOGGER.info("Get Project ReadMe test stop................................");
  }

  @Test
  public void nnnn_setEmptyProjectReadMeTest() throws IOException {
    LOGGER.info("Get Project ReadMe test start................................");
    try {
      String readMeText = "";
      SetProjectReadme setProjectReadMe =
          SetProjectReadme.newBuilder().setId(project.getId()).setReadmeText(readMeText).build();
      SetProjectReadme.Response response = projectServiceStub.setProjectReadme(setProjectReadMe);
      assertEquals(
          "Project ID not match with expected project ID",
          project.getId(),
          response.getProject().getId());
      assertEquals(
          "Project ReadMe text not match with expected setProjectReadMe.md file text",
          readMeText,
          response.getProject().getReadmeText());
      assertNotEquals(
          "Project date_updated field not update on database",
          project.getDateUpdated(),
          response.getProject().getDateUpdated());

      GetProjectReadme getProjectReadMe =
          GetProjectReadme.newBuilder().setId(project.getId()).build();
      GetProjectReadme.Response getProjectReadMeResponse =
          projectServiceStub.getProjectReadme(getProjectReadMe);
      assertEquals(
          "Project ReadMe text not match with expected setProjectReadMe.md file text",
          readMeText,
          getProjectReadMeResponse.getReadmeText());
      project = response.getProject();
      projectMap.put(project.getId(), project);

      // Get the file reference
      Path path = Paths.get("target/outputProjectReadMe.md");
      try (BufferedWriter writer = Files.newBufferedWriter(path)) {
        writer.write(getProjectReadMeResponse.getReadmeText());
      }

    } catch (StatusRuntimeException e) {
      Status status2 = Status.fromThrowable(e);
      fail();
      LOGGER.info("Error Code : " + status2.getCode() + " Error : " + status2.getDescription());
    }

    LOGGER.info("Get Project ReadMe test stop................................");
  }

  @Test
<<<<<<< HEAD
  public void p_SetProjectVisibility() {
    LOGGER.info("Set Project visibility test start................................");

    Project project = null;
    try {
      // Create public project
      // Public project 1
      CreateProject createProjectRequest =
          getCreateProjectRequest("project-" + new Date().getTime());
      createProjectRequest =
          createProjectRequest.toBuilder().setVisibility(VisibilityEnum.Visibility.PUBLIC).build();
      CreateProject.Response createProjectResponse =
          projectServiceStub.createProject(createProjectRequest);
      project = createProjectResponse.getProject();
      assertEquals(
          "Project name not match with expected project name",
          createProjectRequest.getName(),
          project.getName());
      assertEquals(
          "Project visibility not match with expected project visibility",
          VisibilityEnum.Visibility.PUBLIC,
          project.getVisibility());
      LOGGER.info("Project created successfully");

      SetProjectVisibility setProjectVisibilty =
          SetProjectVisibility.newBuilder()
              .setId(project.getId())
              .setVisibility(VisibilityEnum.Visibility.PRIVATE)
              .build();
      SetProjectVisibility.Response response =
          projectServiceStub.setProjectVisibility(setProjectVisibilty);
      Project visibilityProject = response.getProject();
      assertEquals(
          "Project name not match with expected project name",
          project.getName(),
          visibilityProject.getName());
      assertEquals(
          "Project visibility not match with updated project visibility",
          VisibilityEnum.Visibility.PRIVATE,
          visibilityProject.getVisibility());
      LOGGER.info("Set project visibility successfully");
      assertEquals(
          "Project date_updated field was updated in the database",
          project.getDateUpdated(),
          response.getProject().getDateUpdated());
      project = response.getProject();
    } finally {
      if (project != null) {
        DeleteProject deleteProject = DeleteProject.newBuilder().setId(project.getId()).build();
        DeleteProject.Response deleteProjectResponse =
            projectServiceStub.deleteProject(deleteProject);
        LOGGER.info("Project deleted successfully");
        LOGGER.info(deleteProjectResponse.toString());
        assertTrue(deleteProjectResponse.getStatus());
      }
    }

    LOGGER.info("Set Project visibility test stop................................");
  }

  @Test
=======
>>>>>>> 8a84a029
  public void q_setProjectShortNameTest() {
    LOGGER.info("Set Project short name test start................................");
    try {
      try {
        SetProjectShortName setProjectShortName =
            SetProjectShortName.newBuilder()
                .setShortName("project xyz")
                .setId(project.getId())
                .build();
        projectServiceStub.setProjectShortName(setProjectShortName);
        fail();
      } catch (StatusRuntimeException e) {
        Status status = Status.fromThrowable(e);
        LOGGER.info("Error Code : " + status.getCode() + " Error : " + status.getDescription());
        assertEquals(Status.ABORTED.getCode(), status.getCode());
      }

      String shortName = "project-sprt_app";
      SetProjectShortName setProjectShortName =
          SetProjectShortName.newBuilder().setShortName(shortName).setId(project.getId()).build();
      SetProjectShortName.Response response =
          projectServiceStub.setProjectShortName(setProjectShortName);
      assertEquals(
          "Project ID not match with expected project ID",
          project.getId(),
          response.getProject().getId());
      assertEquals(
          "Project short name not match with expected short name",
          shortName,
          response.getProject().getShortName());
      assertNotEquals(
          "Project date_updated field not update on database",
          project.getDateUpdated(),
          response.getProject().getDateUpdated());
      project = response.getProject();
      projectMap.put(project.getId(), project);

      try {
        setProjectShortName =
            SetProjectShortName.newBuilder().setShortName(shortName).setId(project.getId()).build();
        projectServiceStub.setProjectShortName(setProjectShortName);
        fail();
      } catch (StatusRuntimeException e) {
        Status status = Status.fromThrowable(e);
        LOGGER.info("Error Code : " + status.getCode() + " Error : " + status.getDescription());
        assertEquals(Status.ALREADY_EXISTS.getCode(), status.getCode());
      }
    } catch (StatusRuntimeException e) {
      Status status2 = Status.fromThrowable(e);
      fail();
      LOGGER.error("Error Code : " + status2.getCode() + " Error : " + status2.getDescription());
    }

    LOGGER.info("Set Project short name test stop................................");
  }

  @Test
  public void qq_setProjectShortNameNegativeTest() {
    LOGGER.info("Set Project short name negative test start................................");
    try {
      SetProjectShortName setProjectShortName =
          SetProjectShortName.newBuilder().setShortName("project xyz").build();
      projectServiceStub.setProjectShortName(setProjectShortName);
      fail();
    } catch (StatusRuntimeException e) {
      Status status = Status.fromThrowable(e);
      LOGGER.info("Error Code : " + status.getCode() + " Error : " + status.getDescription());
      assertEquals(Status.INVALID_ARGUMENT.getCode(), status.getCode());
    }

    try {
      SetProjectShortName setProjectShortName =
          SetProjectShortName.newBuilder().setId("abc").build();
      projectServiceStub.setProjectShortName(setProjectShortName);
      fail();
    } catch (StatusRuntimeException e) {
      Status status = Status.fromThrowable(e);
      LOGGER.info("Error Code : " + status.getCode() + " Error : " + status.getDescription());
      assertEquals(Status.INVALID_ARGUMENT.getCode(), status.getCode());
    }
    LOGGER.info("Set Project short name negative test stop................................");
  }

  @Test
  public void qqq_getProjectShortNameTest() {
    LOGGER.info("Get Project short name test start................................");
    Project project = null;
    try {
      // Create project
      String shortName = "project-sprt_app";
      CreateProject createProjectRequest = getCreateProjectRequest(shortName);
      CreateProject.Response createProjectResponse =
          projectServiceStub.createProject(createProjectRequest);
      project = createProjectResponse.getProject();
      LOGGER.info("Project created successfully");
      assertEquals(
          "Project name not match with expected project name",
          createProjectRequest.getName(),
          project.getName());

      GetProjectShortName setProjectShortName =
          GetProjectShortName.newBuilder().setId(project.getId()).build();
      GetProjectShortName.Response response =
          projectServiceStub.getProjectShortName(setProjectShortName);
      assertEquals(
          "Project short name not match with expected short name",
          shortName,
          response.getShortName());
    } catch (StatusRuntimeException e) {
      Status status = Status.fromThrowable(e);
      fail();
      LOGGER.error("Error Code : " + status.getCode() + " Error : " + status.getDescription());
    } finally {
      if (project != null) {
        DeleteProject deleteProject = DeleteProject.newBuilder().setId(project.getId()).build();
        DeleteProject.Response deleteProjectResponse =
            projectServiceStub.deleteProject(deleteProject);
        LOGGER.info("Project deleted successfully");
        LOGGER.info(deleteProjectResponse.toString());
        assertTrue(deleteProjectResponse.getStatus());
      }
    }

    LOGGER.info("Get Project short name test stop................................");
  }

  @Test
  public void qqqq_getProjectShortNameNegativeTest() {
    LOGGER.info("Get Project short name Negative test start................................");
    try {
      GetProjectShortName setProjectShortName = GetProjectShortName.newBuilder().build();
      projectServiceStub.getProjectShortName(setProjectShortName);
      fail();
    } catch (StatusRuntimeException e) {
      Status status = Status.fromThrowable(e);
      LOGGER.info("Error Code : " + status.getCode() + " Error : " + status.getDescription());
      assertEquals(Status.INVALID_ARGUMENT.getCode(), status.getCode());
    }
    LOGGER.info("Get Project short name Negative test stop................................");
  }

  @Test
  public void x_projectDeleteNegativeTest() {
    LOGGER.info("Project delete Negative test start................................");

    DeleteProject deleteProject = DeleteProject.newBuilder().build();
    try {
      projectServiceStub.deleteProject(deleteProject);
      fail();
    } catch (StatusRuntimeException e) {
      Status status = Status.fromThrowable(e);
      LOGGER.info("Error Code : " + status.getCode() + " Error : " + status.getDescription());
      assertEquals(Status.INVALID_ARGUMENT.getCode(), status.getCode());
    }

    LOGGER.info("Project delete Negative test stop................................");
  }

  @Test
  public void y_projectCascadeDeleteTest() {
    LOGGER.info("Project delete with cascading test start................................");
    try {
      deleteEntitiesCron.run();

      ExperimentRunTest experimentRunTest = new ExperimentRunTest();

      Project project = null;
      ExperimentRun experimentRun1;
      ExperimentRun experimentRun3;
      try {
        // Create project
        CreateProject createProjectRequest =
            getCreateProjectRequest("project-" + new Date().getTime());
        CreateProject.Response createProjectResponse =
            projectServiceStub.createProject(createProjectRequest);
        project = createProjectResponse.getProject();
        LOGGER.info("\n Project created successfully \n");

        // Create two experiment of above project
        CreateExperiment request =
            ExperimentTest.getCreateExperimentRequest(
                project.getId(), "Experiment-1-" + new Date().getTime());
        CreateExperiment.Response response = experimentServiceStub.createExperiment(request);
        Experiment experiment1 = response.getExperiment();
        LOGGER.info("\n Experiment1 created successfully \n");
        request =
            ExperimentTest.getCreateExperimentRequest(
                project.getId(), "Experiment-2-" + new Date().getTime());
        response = experimentServiceStub.createExperiment(request);
        Experiment experiment2 = response.getExperiment();
        LOGGER.info("\n Experiment2 created successfully \n");

        // Create four ExperimentRun of above two experiment, each experiment has two experimentRun
        // For ExperiemntRun of Experiment1
        CreateExperimentRun createExperimentRunRequest =
            experimentRunTest.getCreateExperimentRunRequest(
                project.getId(), experiment1.getId(), "ExperiemntRun-1-" + new Date().getTime());
        CreateExperimentRun.Response createExperimentRunResponse =
            experimentRunServiceStub.createExperimentRun(createExperimentRunRequest);
        experimentRun1 = createExperimentRunResponse.getExperimentRun();
        LOGGER.info("\n ExperimentRun1 created successfully \n");
        createExperimentRunRequest =
            experimentRunTest.getCreateExperimentRunRequest(
                project.getId(), experiment1.getId(), "ExperiemntRun-2-" + new Date().getTime());
        experimentRunServiceStub.createExperimentRun(createExperimentRunRequest);
        LOGGER.info("\n ExperimentRun2 created successfully \n");

        // For ExperiemntRun of Experiment2
        createExperimentRunRequest =
            experimentRunTest.getCreateExperimentRunRequest(
                project.getId(), experiment2.getId(), "ExperiemntRun-3-" + new Date().getTime());
        createExperimentRunResponse =
            experimentRunServiceStub.createExperimentRun(createExperimentRunRequest);
        experimentRun3 = createExperimentRunResponse.getExperimentRun();
        LOGGER.info("\n ExperimentRun3 created successfully \n");
        createExperimentRunRequest =
            experimentRunTest.getCreateExperimentRunRequest(
                project.getId(), experiment2.getId(), "ExperimentRun-4-" + new Date().getTime());
        experimentRunServiceStub.createExperimentRun(createExperimentRunRequest);
        LOGGER.info("\n ExperimentRun4 created successfully \n");

        // Create comment for above experimentRun1 & experimentRun3
        // comment for experiment1
        AddComment addCommentRequest =
            AddComment.newBuilder()
                .setEntityId(experimentRun1.getId())
                .setMessage(
                    "Hello, this project is intreasting."
                        + Calendar.getInstance().getTimeInMillis())
                .build();
        commentServiceBlockingStub.addExperimentRunComment(addCommentRequest);
        LOGGER.info("\n Comment added successfully for ExperimentRun1 \n");
        // comment for experimentRun3
        addCommentRequest =
            AddComment.newBuilder()
                .setEntityId(experimentRun3.getId())
                .setMessage(
                    "Hello, this project is intreasting."
                        + Calendar.getInstance().getTimeInMillis())
                .build();
        commentServiceBlockingStub.addExperimentRunComment(addCommentRequest);
        LOGGER.info("\n Comment added successfully for ExperimentRun3 \n");

        // Create two collaborator for above project
        // For Collaborator1
        if (app.getAuthServerHost() != null && app.getAuthServerPort() != null) {
          AddCollaboratorRequest addCollaboratorRequest =
              CollaboratorTest.addCollaboratorRequestProjectInterceptor(
                  project, CollaboratorType.READ_WRITE, authClientInterceptor);
          collaboratorServiceStubClient1.addOrUpdateProjectCollaborator(addCollaboratorRequest);
          LOGGER.info("\n Collaborator1 added successfully \n");
        }
      } finally {
        if (project != null) {
          // Delete all data related to project
          DeleteProject deleteProject = DeleteProject.newBuilder().setId(project.getId()).build();
          DeleteProject.Response deleteProjectResponse =
              projectServiceStub.deleteProject(deleteProject);
          LOGGER.info("Project deleted successfully");
          LOGGER.info(deleteProjectResponse.toString());
          assertTrue(deleteProjectResponse.getStatus());
        }
      }

      // Delete entities by cron job
      // 3 calls to ensure all P, E and ER are deleted.
      deleteEntitiesCron.run();
      deleteEntitiesCron.run();
      deleteEntitiesCron.run();

      // Start cross-checking of deleted the project all data from DB from here.
      try {
        GetProjectById getProject = GetProjectById.newBuilder().setId(project.getId()).build();
        projectServiceStub.getProjectById(getProject);
        fail();
      } catch (StatusRuntimeException e) {
        checkEqualsAssert(e);
      }

      // Start cross-checking for experiment

      try {
        GetExperimentsInProject getExperiment =
            GetExperimentsInProject.newBuilder().setProjectId(project.getId()).build();
        experimentServiceStub.getExperimentsInProject(getExperiment);
        if (app.getAuthServerHost() != null && app.getAuthServerPort() != null) {
          fail();
        }
      } catch (StatusRuntimeException ex) {
        checkEqualsAssert(ex);
      }

      // Start cross-checking for experimentRun
      try {
        GetExperimentRunsInProject getExperimentRuns =
            GetExperimentRunsInProject.newBuilder().setProjectId(project.getId()).build();
        GetExperimentRunsInProject.Response runResponse =
            experimentRunServiceStub.getExperimentRunsInProject(getExperimentRuns);
        if (app.getAuthServerHost() != null && app.getAuthServerPort() != null) {
          assertEquals(0, runResponse.getExperimentRunsCount());
          assertEquals(0, runResponse.getTotalRecords());
        }
      } catch (StatusRuntimeException e) {
        checkEqualsAssert(e);
      }

      // Start cross-checking for comment of experimentRun
      // For experimentRun1
      GetComments getCommentsRequest =
          GetComments.newBuilder().setEntityId(experimentRun1.getId()).build();
      GetComments.Response getCommentsResponse;
      try {
        commentServiceBlockingStub.getExperimentRunComments(getCommentsRequest);
        if (app.getAuthServerHost() != null && app.getAuthServerPort() != null) {
          fail();
        }
      } catch (StatusRuntimeException e) {
        checkEqualsAssert(e);
      }
      // For experimentRun3
      getCommentsRequest = GetComments.newBuilder().setEntityId(experimentRun3.getId()).build();
      try {
        getCommentsResponse =
            commentServiceBlockingStub.getExperimentRunComments(getCommentsRequest);
        assertTrue(getCommentsResponse.getCommentsList().isEmpty());
      } catch (StatusRuntimeException e) {
        checkEqualsAssert(e);
      }

      // Start cross-checking for project collaborator
      if (app.getAuthServerHost() != null && app.getAuthServerPort() != null) {
        GetCollaborator getCollaboratorRequest =
            GetCollaborator.newBuilder().setEntityId(project.getId()).build();
        try {
          collaboratorServiceStubClient1.getProjectCollaborators(getCollaboratorRequest);
          fail();
        } catch (StatusRuntimeException e) {
          checkEqualsAssert(e);
        }
      }

      List<String> projectIds = new ArrayList<>();
      try {
        for (int count = 0; count < 5; count++) {
          // Create project
          CreateProject createProjectRequest =
              getCreateProjectRequest("project-" + new Date().getTime() + "-" + count);
          CreateProject.Response createProjectResponse =
              projectServiceStub.createProject(createProjectRequest);
          projectIds.add(createProjectResponse.getProject().getId());
          project = createProjectResponse.getProject();
          LOGGER.info("\n Project created successfully \n");

          // Create two experiment of above project
          CreateExperiment request =
              ExperimentTest.getCreateExperimentRequest(project.getId(), "Experiment1_" + count);
          CreateExperiment.Response response = experimentServiceStub.createExperiment(request);
          Experiment experiment1 = response.getExperiment();
          LOGGER.info("\n Experiment1 created successfully \n");
          request =
              ExperimentTest.getCreateExperimentRequest(project.getId(), "Experiment2_" + count);
          response = experimentServiceStub.createExperiment(request);
          Experiment experiment2 = response.getExperiment();
          LOGGER.info("\n Experiment2 created successfully \n");

          // Create four ExperimentRun of above two experiment, each experiment has two
          // experimentRun
          // For ExperiemntRun of Experiment1
          CreateExperimentRun createExperimentRunRequest =
              experimentRunTest.getCreateExperimentRunRequest(
                  project.getId(), experiment1.getId(), "ExperiemntRun1_" + count);
          CreateExperimentRun.Response createExperimentRunResponse =
              experimentRunServiceStub.createExperimentRun(createExperimentRunRequest);
          experimentRun1 = createExperimentRunResponse.getExperimentRun();
          LOGGER.info("\n ExperimentRun1 created successfully \n");
          createExperimentRunRequest =
              experimentRunTest.getCreateExperimentRunRequest(
                  project.getId(), experiment1.getId(), "ExperiemntRun2_" + count);
          experimentRunServiceStub.createExperimentRun(createExperimentRunRequest);
          LOGGER.info("\n ExperimentRun2 created successfully \n");

          // For ExperiemntRun of Experiment2
          createExperimentRunRequest =
              experimentRunTest.getCreateExperimentRunRequest(
                  project.getId(), experiment2.getId(), "ExperiemntRun3_" + count);
          createExperimentRunResponse =
              experimentRunServiceStub.createExperimentRun(createExperimentRunRequest);
          experimentRun3 = createExperimentRunResponse.getExperimentRun();
          LOGGER.info("\n ExperimentRun3 created successfully \n");
          createExperimentRunRequest =
              experimentRunTest.getCreateExperimentRunRequest(
                  project.getId(), experiment2.getId(), "ExperimentRun4_" + count);
          experimentRunServiceStub.createExperimentRun(createExperimentRunRequest);
          LOGGER.info("\n ExperimentRun4 created successfully \n");

          // Create comment for above experimentRun1 & experimentRun3
          // comment for experiment1
          AddComment addCommentRequest =
              AddComment.newBuilder()
                  .setEntityId(experimentRun1.getId())
                  .setMessage(
                      "Hello, this project is intreasting."
                          + Calendar.getInstance().getTimeInMillis())
                  .build();
          commentServiceBlockingStub.addExperimentRunComment(addCommentRequest);
          LOGGER.info("\n Comment added successfully for ExperimentRun1 \n");
          // comment for experimentRun3
          addCommentRequest =
              AddComment.newBuilder()
                  .setEntityId(experimentRun3.getId())
                  .setMessage(
                      "Hello, this project is intreasting."
                          + Calendar.getInstance().getTimeInMillis())
                  .build();
          commentServiceBlockingStub.addExperimentRunComment(addCommentRequest);
          LOGGER.info("\n Comment added successfully for ExperimentRun3 \n");

          // Create two collaborator for above project
          // For Collaborator1
          if (app.getAuthServerHost() != null && app.getAuthServerPort() != null) {
            AddCollaboratorRequest addCollaboratorRequest =
                CollaboratorTest.addCollaboratorRequestProjectInterceptor(
                    project, CollaboratorType.READ_WRITE, authClientInterceptor);
            collaboratorServiceStubClient1.addOrUpdateProjectCollaborator(addCollaboratorRequest);
            LOGGER.info("\n Collaborator1 added successfully \n");
          }
        }
      } finally {
        // Delete all data related to project
        DeleteProjects deleteProjects = DeleteProjects.newBuilder().addAllIds(projectIds).build();
        DeleteProjects.Response deleteProjectsResponse =
            projectServiceStub.deleteProjects(deleteProjects);
        LOGGER.info("Project deleted successfully");
        LOGGER.info(deleteProjectsResponse.toString());
        assertTrue(deleteProjectsResponse.getStatus());
      }

      // Delete entities by cron job
      deleteEntitiesCron.run();
      deleteEntitiesCron.run();
      deleteEntitiesCron.run();

      for (String projectId : projectIds) {
        // Start cross-checking of deleted the project all data from DB from here.
        try {
          GetProjectById getProject = GetProjectById.newBuilder().setId(projectId).build();
          projectServiceStub.getProjectById(getProject);
          fail();
        } catch (StatusRuntimeException e) {
          Status status = Status.fromThrowable(e);
          LOGGER.info("Error Code : " + status.getCode() + " Error : " + status.getDescription());
          checkEqualsAssert(e);
        }

        // Start cross-checking for experiment
        try {
          GetExperimentsInProject getExperiment =
              GetExperimentsInProject.newBuilder().setProjectId(project.getId()).build();
          experimentServiceStub.getExperimentsInProject(getExperiment);
          if (app.getAuthServerHost() != null && app.getAuthServerPort() != null) {
            fail();
          }
        } catch (StatusRuntimeException ex) {
          checkEqualsAssert(ex);
        }

        // Start cross-checking for experimentRun
        try {
          GetExperimentRunsInProject getExperimentRuns =
              GetExperimentRunsInProject.newBuilder().setProjectId(project.getId()).build();
          experimentRunServiceStub.getExperimentRunsInProject(getExperimentRuns);
          if (app.getAuthServerHost() != null && app.getAuthServerPort() != null) {
            fail();
          }
        } catch (StatusRuntimeException e) {
          checkEqualsAssert(e);
        }

        // Start cross-checking for comment of experimentRun
        // For experimentRun1
        getCommentsRequest = GetComments.newBuilder().setEntityId(experimentRun1.getId()).build();
        try {
          commentServiceBlockingStub.getExperimentRunComments(getCommentsRequest);
          if (app.getAuthServerHost() != null && app.getAuthServerPort() != null) {
            fail();
          }
        } catch (StatusRuntimeException e) {
          checkEqualsAssert(e);
        }

        // For experimentRun3
        getCommentsRequest = GetComments.newBuilder().setEntityId(experimentRun3.getId()).build();
        try {
          commentServiceBlockingStub.getExperimentRunComments(getCommentsRequest);
          if (app.getAuthServerHost() != null && app.getAuthServerPort() != null) {
            fail();
          }
        } catch (StatusRuntimeException e) {
          checkEqualsAssert(e);
        }

        // Start cross-checking for project collaborator
        if (app.getAuthServerHost() != null && app.getAuthServerPort() != null) {
          GetCollaborator getCollaboratorRequest =
              GetCollaborator.newBuilder().setEntityId(project.getId()).build();
          try {
            GetCollaborator.Response getCollaboratorResponse =
                collaboratorServiceStubClient1.getProjectCollaborators(getCollaboratorRequest);
            assertTrue(getCollaboratorResponse.getSharedUsersList().isEmpty());
            fail();
          } catch (StatusRuntimeException e) {
            checkEqualsAssert(e);
          }
        }
      }

    } catch (StatusRuntimeException e) {
      Status status = Status.fromThrowable(e);
      LOGGER.info("Error Code : " + status.getCode() + " Error : " + status.getDescription());
      fail();
    }

    LOGGER.info("Project delete with cascading test stop................................");
  }

  @Test
  public void getProjectsByPagination() {
    LOGGER.info("Get Project by pagination test start................................");

    GetProjects getProjects = GetProjects.newBuilder().build();
    GetProjects.Response response = projectServiceStub.getProjects(getProjects);
    long alreadyExistsProjCount = response.getTotalRecords();

    Map<String, Project> projectsMap = new HashMap<>();
    // Create project1
    CreateProject createProjectRequest = getCreateProjectRequest("project-" + new Date().getTime());
    CreateProject.Response createProjectResponse =
        projectServiceStub.createProject(createProjectRequest);
    Project project1 = createProjectResponse.getProject();
    projectsMap.put(project1.getId(), project1);
    LOGGER.info("Project created successfully");
    assertEquals(
        "Project name not match with expected project name",
        createProjectRequest.getName(),
        project1.getName());

    // Create project2
    createProjectRequest = getCreateProjectRequest("project-" + new Date().getTime());
    createProjectResponse = projectServiceStub.createProject(createProjectRequest);
    Project project2 = createProjectResponse.getProject();
    projectsMap.put(project2.getId(), project2);
    LOGGER.info("Project created successfully");
    assertEquals(
        "Project name not match with expected project name",
        createProjectRequest.getName(),
        project2.getName());

    // Create project3
    createProjectRequest = getCreateProjectRequest("project-" + new Date().getTime());
    createProjectResponse = projectServiceStub.createProject(createProjectRequest);
    Project project3 = createProjectResponse.getProject();
    projectsMap.put(project3.getId(), project3);
    LOGGER.info("Project created successfully");
    assertEquals(
        "Project name not match with expected project name",
        createProjectRequest.getName(),
        project3.getName());

    getProjects = GetProjects.newBuilder().build();
    response = projectServiceStub.getProjects(getProjects);
    List<Project> responseList = new ArrayList<>();
    for (Project project : response.getProjectsList()) {
      if (projectsMap.containsKey(project.getId())) {
        responseList.add(project);
      }
    }
    LOGGER.info("GetProjects Count : " + responseList.size());
    assertEquals(
        "Projects count not match with expected projects count",
        projectsMap.size(),
        responseList.size());
    assertEquals(
        "Projects count not match with expected projects count",
        projectsMap.size(),
        response.getTotalRecords() - alreadyExistsProjCount);

    int pageLimit = 1;
    boolean isExpectedResultFound = false;
    for (int pageNumber = 1; pageNumber < 100; pageNumber++) {
      getProjects =
          GetProjects.newBuilder()
              .setPageNumber(pageNumber)
              .setPageLimit(pageLimit)
              .setAscending(false)
              .setSortKey(ModelDBConstants.NAME)
              .build();

      GetProjects.Response projectResponse = projectServiceStub.getProjects(getProjects);
      responseList = new ArrayList<>();
      for (Project project : projectResponse.getProjectsList()) {
        if (projectsMap.containsKey(project.getId())) {
          responseList.add(project);
        }
      }
      if (responseList.size() == 0) {
        continue;
      }

      assertEquals(
          "Total records count not matched with expected records count",
          3,
          projectResponse.getTotalRecords() - alreadyExistsProjCount);

      if (responseList.size() > 0) {
        isExpectedResultFound = true;
        LOGGER.info("GetProjects Response : " + (responseList.size() - alreadyExistsProjCount));
        for (Project project : responseList) {
          assertEquals(
              "Project not match with expected Project",
              projectsMap.get(project.getId()).getName(),
              project.getName());
        }

        if (pageNumber == 1) {
          assertEquals(
              "Project not match with expected Project",
              projectsMap.get(responseList.get(0).getId()),
              project3);
        } else if (pageNumber == 3) {
          assertEquals(
              "Project not match with expected Project",
              projectsMap.get(responseList.get(0).getId()),
              project1);
        }

      } else {
        if (isExpectedResultFound) {
          LOGGER.warn("More Project not found in database");
          assertTrue(true);
        } else {
          fail("Expected project not found in response");
        }
        break;
      }
    }

    for (String projectId : projectsMap.keySet()) {
      DeleteProject deleteProject = DeleteProject.newBuilder().setId(projectId).build();
      DeleteProject.Response deleteProjectResponse =
          projectServiceStub.deleteProject(deleteProject);
      LOGGER.info("Project deleted successfully");
      LOGGER.info(deleteProjectResponse.toString());
      assertTrue(deleteProjectResponse.getStatus());
    }

    LOGGER.info("Get project by pagination test stop................................");
  }

  @Test
  public void logProjectCodeVersionTest() {
    LOGGER.info("Log Project code version test start................................");

    Project project = null;
    try {
      // Create project
      CreateProject createProjectRequest =
          getCreateProjectRequest("project-" + new Date().getTime());
      CreateProject.Response createProjectResponse =
          projectServiceStub.createProject(createProjectRequest);
      project = createProjectResponse.getProject();
      LOGGER.info("Project created successfully");
      assertEquals(
          "Project name not match with expected project name",
          createProjectRequest.getName(),
          project.getName());

      LogProjectCodeVersion logProjectCodeVersionRequest =
          LogProjectCodeVersion.newBuilder()
              .setId(project.getId())
              .setCodeVersion(
                  CodeVersion.newBuilder()
                      .setCodeArchive(
                          Artifact.newBuilder()
                              .setKey("code_version_image")
                              .setPath("https://xyz_path_string.com/image.png")
                              .setArtifactType(ArtifactType.CODE)
                              .build())
                      .build())
              .build();
      LogProjectCodeVersion.Response logProjectCodeVersionResponse =
          projectServiceStub.logProjectCodeVersion(logProjectCodeVersionRequest);
      CodeVersion codeVersion = logProjectCodeVersionResponse.getProject().getCodeVersionSnapshot();
      assertEquals(
          "Project codeVersion not match with expected project codeVersion",
          logProjectCodeVersionRequest.getCodeVersion(),
          codeVersion);
      project = logProjectCodeVersionResponse.getProject();

      try {
        logProjectCodeVersionRequest =
            LogProjectCodeVersion.newBuilder()
                .setId(project.getId())
                .setCodeVersion(
                    CodeVersion.newBuilder()
                        .setCodeArchive(
                            Artifact.newBuilder()
                                .setKey("code_version_image")
                                .setPath("https://xyz_path_string.com/image.png")
                                .setArtifactType(ArtifactType.CODE)
                                .build())
                        .build())
                .build();
        logProjectCodeVersionResponse =
            projectServiceStub.logProjectCodeVersion(logProjectCodeVersionRequest);
        fail();
      } catch (StatusRuntimeException e) {
        Status status = Status.fromThrowable(e);
        LOGGER.warn(
            "Error Code : " + status.getCode() + " Description : " + status.getDescription());
        assertEquals(Status.ALREADY_EXISTS.getCode(), status.getCode());
      }
    } finally {
      if (project != null) {
        DeleteProject deleteProject = DeleteProject.newBuilder().setId(project.getId()).build();
        DeleteProject.Response deleteProjectResponse =
            projectServiceStub.deleteProject(deleteProject);
        LOGGER.info("Project deleted successfully");
        LOGGER.info(deleteProjectResponse.toString());
        assertTrue(deleteProjectResponse.getStatus());
      }
    }

    LOGGER.info("Log Project code version test stop................................");
  }

  @Test
  public void getProjectCodeVersionTest() {
    LOGGER.info("Get Project code version test start................................");
    LogProjectCodeVersion logProjectCodeVersionRequest =
        LogProjectCodeVersion.newBuilder()
            .setId(project.getId())
            .setCodeVersion(
                CodeVersion.newBuilder()
                    .setCodeArchive(
                        Artifact.newBuilder()
                            .setKey("code_version_image")
                            .setPath("https://xyz_path_string.com/image.png")
                            .setArtifactType(ArtifactType.CODE)
                            .build())
                    .build())
            .build();
    LogProjectCodeVersion.Response logProjectCodeVersionResponse =
        projectServiceStub.logProjectCodeVersion(logProjectCodeVersionRequest);
    project = logProjectCodeVersionResponse.getProject();
    assertEquals(
        "Project codeVersion not match with expected project codeVersion",
        logProjectCodeVersionRequest.getCodeVersion(),
        project.getCodeVersionSnapshot());
    project = logProjectCodeVersionResponse.getProject();
    projectMap.put(project.getId(), project);

    GetProjectCodeVersion getProjectCodeVersionRequest =
        GetProjectCodeVersion.newBuilder().setId(project.getId()).build();
    GetProjectCodeVersion.Response getProjectCodeVersionResponse =
        projectServiceStub.getProjectCodeVersion(getProjectCodeVersionRequest);
    CodeVersion codeVersion = getProjectCodeVersionResponse.getCodeVersion();
    assertEquals(
        "Project codeVersion not match with expected project codeVersion",
        project.getCodeVersionSnapshot(),
        codeVersion);

    LOGGER.info("Get Project code version test stop................................");
  }

  @Test
  public void logArtifactsTest() {
    LOGGER.info(" Log Artifacts in Project test start................................");

    List<Artifact> artifacts = new ArrayList<>();
    Artifact artifact1 =
        Artifact.newBuilder()
            .setKey("Google Pay Artifact " + Calendar.getInstance().getTimeInMillis())
            .setPath("This is new added data artifact type in Google Pay artifact")
            .setArtifactType(ArtifactType.MODEL)
            .build();
    artifacts.add(artifact1);
    Artifact artifact2 =
        Artifact.newBuilder()
            .setKey("Google Pay Artifact " + Calendar.getInstance().getTimeInMillis())
            .setPath("This is new added data artifact type in Google Pay artifact")
            .setArtifactType(ArtifactType.DATA)
            .build();
    artifacts.add(artifact2);

    LogProjectArtifacts logArtifactRequest =
        LogProjectArtifacts.newBuilder().setId(project.getId()).addAllArtifacts(artifacts).build();

    LogProjectArtifacts.Response response = projectServiceStub.logArtifacts(logArtifactRequest);

    LOGGER.info("LogArtifact Response : \n" + response.getProject());
    assertEquals(
        "Project artifacts not match with expected artifacts",
        (project.getArtifactsCount() + artifacts.size()),
        response.getProject().getArtifactsList().size());

    assertNotEquals(
        "Project date_updated field not update on database",
        project.getDateUpdated(),
        response.getProject().getDateUpdated());
    project = response.getProject();
    projectMap.put(project.getId(), project);

    LOGGER.info("Log Artifacts in Project tags test stop................................");
  }

  @Test
  public void logArtifactsNegativeTest() {
    LOGGER.info(" Log Artifacts in Project Negative test start................................");

    List<Artifact> artifacts = new ArrayList<>();
    Artifact artifact1 =
        Artifact.newBuilder()
            .setKey("Google Pay Artifact " + Calendar.getInstance().getTimeInMillis())
            .setPath("This is new added data artifact type in Google Pay artifact")
            .setArtifactType(ArtifactType.MODEL)
            .build();
    artifacts.add(artifact1);
    Artifact artifact2 =
        Artifact.newBuilder()
            .setKey("Google Pay Artifact " + Calendar.getInstance().getTimeInMillis())
            .setPath("This is new added data artifact type in Google Pay artifact")
            .setArtifactType(ArtifactType.DATA)
            .build();
    artifacts.add(artifact2);

    LogProjectArtifacts logArtifactRequest =
        LogProjectArtifacts.newBuilder().addAllArtifacts(artifacts).build();
    try {
      projectServiceStub.logArtifacts(logArtifactRequest);
      fail();
    } catch (StatusRuntimeException ex) {
      Status status = Status.fromThrowable(ex);
      LOGGER.warn("Error Code : " + status.getCode() + " Description : " + status.getDescription());
      assertEquals(Status.INVALID_ARGUMENT.getCode(), status.getCode());
    }

    logArtifactRequest =
        LogProjectArtifacts.newBuilder().setId("asda").addAllArtifacts(artifacts).build();
    try {
      projectServiceStub.logArtifacts(logArtifactRequest);
      fail();
    } catch (StatusRuntimeException ex) {
      checkEqualsAssert(ex);
    }

    logArtifactRequest =
        LogProjectArtifacts.newBuilder()
            .setId(project.getId())
            .addAllArtifacts(project.getArtifactsList())
            .build();
    try {
      projectServiceStub.logArtifacts(logArtifactRequest);
      fail();
    } catch (StatusRuntimeException ex) {
      Status status = Status.fromThrowable(ex);
      LOGGER.warn("Error Code : " + status.getCode() + " Description : " + status.getDescription());
      assertEquals(Status.ALREADY_EXISTS.getCode(), status.getCode());
    }

    LOGGER.info("Log Artifacts in Project tags Negative test stop................................");
  }

  @Test
  public void getArtifactsTest() {
    LOGGER.info("Get Artifacts from Project test start................................");

    GetArtifacts getArtifactsRequest = GetArtifacts.newBuilder().setId(project.getId()).build();

    GetArtifacts.Response response = projectServiceStub.getArtifacts(getArtifactsRequest);

    LOGGER.info("GetArtifacts Response : " + response.getArtifactsCount());
    assertEquals(
        "Project artifacts not matched with expected artifacts",
        project.getArtifactsList(),
        response.getArtifactsList());

    LOGGER.info("Get Artifacts from Project tags test stop................................");
  }

  @Test
  public void n_getArtifactsNegativeTest() {
    LOGGER.info("Get Artifacts from Project Negative test start................................");

    GetArtifacts getArtifactsRequest = GetArtifacts.newBuilder().build();

    try {
      projectServiceStub.getArtifacts(getArtifactsRequest);
      fail();
    } catch (StatusRuntimeException ex) {
      Status status = Status.fromThrowable(ex);
      LOGGER.warn("Error Code : " + status.getCode() + " Description : " + status.getDescription());
      assertEquals(Status.INVALID_ARGUMENT.getCode(), status.getCode());
    }

    getArtifactsRequest = GetArtifacts.newBuilder().setId("dssaa").build();

    try {
      projectServiceStub.getArtifacts(getArtifactsRequest);
      fail();
    } catch (StatusRuntimeException ex) {
      checkEqualsAssert(ex);
    }

    LOGGER.info(
        "Get Artifacts from Project Negative tags test stop................................");
  }

  @Test
  public void deleteProjectArtifacts() {
    LOGGER.info("Delete Project Artifacts test start................................");

    List<Artifact> artifacts = project.getArtifactsList();
    LOGGER.info("Artifacts size : " + artifacts.size());
    if (artifacts.isEmpty()) {
      fail("Artifacts not found");
    }

    DeleteProjectArtifact request =
        DeleteProjectArtifact.newBuilder()
            .setId(project.getId())
            .setKey(artifacts.get(0).getKey())
            .build();

    DeleteProjectArtifact.Response response = projectServiceStub.deleteArtifact(request);
    LOGGER.info("DeleteProjectArtifacts Response : \n" + response.getProject().getArtifactsList());
    assertFalse(response.getProject().getArtifactsList().contains(artifacts.get(0)));

    assertNotEquals(
        "Project date_updated field not update on database",
        project.getDateUpdated(),
        response.getProject().getDateUpdated());
    project = response.getProject();
    projectMap.put(project.getId(), project);

    LOGGER.info("Delete Project Artifacts test stop................................");
  }

  @Test
  public void createProjectWithGlobalSharingOrganization() {
    LOGGER.info("Global organization Project test start................................");

    if (app.getAuthServerHost() == null || app.getAuthServerPort() == null) {
      Assert.assertTrue(true);
      return;
    }

    String orgName = "Org-test-verta";
    SetOrganization setOrganization =
        SetOrganization.newBuilder()
            .setOrganization(
                Organization.newBuilder()
                    .setName(orgName)
                    .setDescription("This is the verta test organization")
                    .build())
            .build();
    SetOrganization.Response orgResponse =
        organizationServiceBlockingStub.setOrganization(setOrganization);
    Organization organization = orgResponse.getOrganization();
    assertEquals(
        "Organization name not matched with expected organization name",
        orgName,
        organization.getName());

    String orgRoleName = "O_" + organization.getId() + "_GLOBAL_SHARING";
    GetRoleByName getRoleByName =
        GetRoleByName.newBuilder()
            .setName(orgRoleName)
            .setScope(RoleScope.newBuilder().setOrgId(organization.getId()).build())
            .build();
    GetRoleByName.Response getRoleByNameResponse =
        roleServiceBlockingStub.getRoleByName(getRoleByName);
    assertEquals(
        "Expected role name not found in DB",
        orgRoleName,
        getRoleByNameResponse.getRole().getName());

    Project orgProject = null;
    try {
      // Create project
      CreateProject createProjectRequest =
          getCreateProjectRequest("project-" + new Date().getTime());
      createProjectRequest =
          createProjectRequest
              .toBuilder()
              .setWorkspaceName(organization.getName())
<<<<<<< HEAD
              .setVisibility(VisibilityEnum.Visibility.ORG_SCOPED_PUBLIC)
=======
              .setVisibility(ResourceVisibility.ORG_SCOPED_PUBLIC)
>>>>>>> 8a84a029
              .build();
      CreateProject.Response createProjectResponse =
          projectServiceStub.createProject(createProjectRequest);
      orgProject = createProjectResponse.getProject();
      LOGGER.info("Project created successfully");
    } finally {
      if (orgProject != null) {
        DeleteProject deleteProject = DeleteProject.newBuilder().setId(orgProject.getId()).build();
        DeleteProject.Response deleteProjectResponse =
            projectServiceStub.deleteProject(deleteProject);
        LOGGER.info("Project deleted successfully");
        LOGGER.info(deleteProjectResponse.toString());
        assertTrue(deleteProjectResponse.getStatus());
      }
    }

    DeleteOrganization.Response deleteOrganization =
        organizationServiceBlockingStub.deleteOrganization(
            DeleteOrganization.newBuilder().setOrgId(organization.getId()).build());
    assertTrue(deleteOrganization.getStatus());

    LOGGER.info("Global organization Project test stop................................");
  }
}<|MERGE_RESOLUTION|>--- conflicted
+++ resolved
@@ -7,7 +7,6 @@
 import ai.verta.common.CollaboratorTypeEnum.CollaboratorType;
 import ai.verta.common.KeyValue;
 import ai.verta.common.ValueTypeEnum.ValueType;
-import ai.verta.common.VisibilityEnum;
 import ai.verta.modeldb.CommentServiceGrpc.CommentServiceBlockingStub;
 import ai.verta.modeldb.ExperimentRunServiceGrpc.ExperimentRunServiceBlockingStub;
 import ai.verta.modeldb.ExperimentServiceGrpc.ExperimentServiceBlockingStub;
@@ -2023,70 +2022,6 @@
   }
 
   @Test
-<<<<<<< HEAD
-  public void p_SetProjectVisibility() {
-    LOGGER.info("Set Project visibility test start................................");
-
-    Project project = null;
-    try {
-      // Create public project
-      // Public project 1
-      CreateProject createProjectRequest =
-          getCreateProjectRequest("project-" + new Date().getTime());
-      createProjectRequest =
-          createProjectRequest.toBuilder().setVisibility(VisibilityEnum.Visibility.PUBLIC).build();
-      CreateProject.Response createProjectResponse =
-          projectServiceStub.createProject(createProjectRequest);
-      project = createProjectResponse.getProject();
-      assertEquals(
-          "Project name not match with expected project name",
-          createProjectRequest.getName(),
-          project.getName());
-      assertEquals(
-          "Project visibility not match with expected project visibility",
-          VisibilityEnum.Visibility.PUBLIC,
-          project.getVisibility());
-      LOGGER.info("Project created successfully");
-
-      SetProjectVisibility setProjectVisibilty =
-          SetProjectVisibility.newBuilder()
-              .setId(project.getId())
-              .setVisibility(VisibilityEnum.Visibility.PRIVATE)
-              .build();
-      SetProjectVisibility.Response response =
-          projectServiceStub.setProjectVisibility(setProjectVisibilty);
-      Project visibilityProject = response.getProject();
-      assertEquals(
-          "Project name not match with expected project name",
-          project.getName(),
-          visibilityProject.getName());
-      assertEquals(
-          "Project visibility not match with updated project visibility",
-          VisibilityEnum.Visibility.PRIVATE,
-          visibilityProject.getVisibility());
-      LOGGER.info("Set project visibility successfully");
-      assertEquals(
-          "Project date_updated field was updated in the database",
-          project.getDateUpdated(),
-          response.getProject().getDateUpdated());
-      project = response.getProject();
-    } finally {
-      if (project != null) {
-        DeleteProject deleteProject = DeleteProject.newBuilder().setId(project.getId()).build();
-        DeleteProject.Response deleteProjectResponse =
-            projectServiceStub.deleteProject(deleteProject);
-        LOGGER.info("Project deleted successfully");
-        LOGGER.info(deleteProjectResponse.toString());
-        assertTrue(deleteProjectResponse.getStatus());
-      }
-    }
-
-    LOGGER.info("Set Project visibility test stop................................");
-  }
-
-  @Test
-=======
->>>>>>> 8a84a029
   public void q_setProjectShortNameTest() {
     LOGGER.info("Set Project short name test start................................");
     try {
@@ -3082,11 +3017,7 @@
           createProjectRequest
               .toBuilder()
               .setWorkspaceName(organization.getName())
-<<<<<<< HEAD
-              .setVisibility(VisibilityEnum.Visibility.ORG_SCOPED_PUBLIC)
-=======
               .setVisibility(ResourceVisibility.ORG_SCOPED_PUBLIC)
->>>>>>> 8a84a029
               .build();
       CreateProject.Response createProjectResponse =
           projectServiceStub.createProject(createProjectRequest);
