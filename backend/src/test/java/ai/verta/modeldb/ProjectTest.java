package ai.verta.modeldb;

import static org.junit.Assert.*;
import static org.mockito.ArgumentMatchers.any;
import static org.mockito.Mockito.mock;
import static org.mockito.Mockito.when;
import static org.springframework.boot.test.context.SpringBootTest.WebEnvironment.DEFINED_PORT;

import ai.verta.common.Artifact;
import ai.verta.common.ArtifactTypeEnum.ArtifactType;
import ai.verta.common.CodeVersion;
import ai.verta.common.CollaboratorTypeEnum.CollaboratorType;
import ai.verta.common.KeyValue;
import ai.verta.common.ModelDBResourceEnum.ModelDBServiceResourceTypes;
import ai.verta.common.ValueTypeEnum.ValueType;
import ai.verta.modeldb.common.CommonConstants;
import ai.verta.modeldb.common.CommonUtils;
<<<<<<< HEAD
import ai.verta.modeldb.common.exceptions.AlreadyExistsException;
import ai.verta.modeldb.utils.ModelDBUtils;
import ai.verta.uac.*;
=======
import ai.verta.modeldb.common.authservice.AuthServiceChannel;
import ai.verta.modeldb.common.exceptions.AlreadyExistsException;
import ai.verta.modeldb.utils.ModelDBUtils;
import ai.verta.uac.*;
import ai.verta.uac.CollaboratorServiceGrpc.CollaboratorServiceBlockingStub;
>>>>>>> 042329d1
import ai.verta.uac.ModelDBActionEnum.ModelDBServiceActions;
import com.google.common.util.concurrent.Futures;
import com.google.protobuf.ListValue;
import com.google.protobuf.Value;
import io.grpc.Status;
import io.grpc.StatusRuntimeException;
import java.io.BufferedWriter;
import java.io.IOException;
import java.nio.file.Files;
import java.nio.file.Path;
import java.nio.file.Paths;
import java.util.ArrayList;
import java.util.Calendar;
import java.util.Collections;
import java.util.Date;
import java.util.HashMap;
import java.util.HashSet;
import java.util.List;
import java.util.Map;
import java.util.Random;
import java.util.Set;
import java.util.UUID;
import java.util.concurrent.ExecutionException;
import java.util.stream.Collectors;
import org.apache.logging.log4j.LogManager;
import org.apache.logging.log4j.Logger;
import org.junit.After;
import org.junit.Before;
import org.junit.Test;
import org.junit.runner.RunWith;
import org.springframework.boot.test.context.SpringBootTest;
import org.springframework.test.context.ContextConfiguration;
import org.springframework.test.context.junit4.SpringRunner;

@RunWith(SpringRunner.class)
@SpringBootTest(classes = App.class, webEnvironment = DEFINED_PORT)
@ContextConfiguration(classes = {ModeldbTestConfigurationBeans.class})
public class ProjectTest extends ModeldbTestSetup {

  private static final Logger LOGGER = LogManager.getLogger(ProjectTest.class);

  // Project Entities
  private Project project;
  private Project project2;
  private Project project3;
  private final Map<String, Project> projectMap = new HashMap<>();

  // Experiment Entities
  private Experiment experiment;

  // ExperimentRun Entities
  private ExperimentRun experimentRun;

  private Dataset dataset;

  @Before
  public void createEntities() {
<<<<<<< HEAD
    initializedChannelBuilderAndExternalServiceStubs();
=======
    initializeChannelBuilderAndExternalServiceStubs();
>>>>>>> 042329d1

    if (isRunningIsolated()) {
      setupMockUacEndpoints(uac);
    }

    // Create all entities
    createProjectEntities();
    createExperimentEntities();
    createExperimentRunEntities();
  }

  @After
  public void removeEntities() {
    if (!projectMap.isEmpty()) {
      if (isRunningIsolated()) {
<<<<<<< HEAD
        mockGetResourcesForAllProjects(projectMap, testUser1);
        mockGetSelfAllowedResources(
            projectMap.keySet(), ModelDBServiceResourceTypes.PROJECT, ModelDBServiceActions.DELETE);
=======
        mockGetResourcesForAllEntities(projectMap, testUser1);
>>>>>>> 042329d1
      }

      DeleteProjects deleteProjects =
          DeleteProjects.newBuilder().addAllIds(projectMap.keySet()).build();
      DeleteProjects.Response deleteProjectsResponse =
          projectServiceStub.deleteProjects(deleteProjects);
      LOGGER.info("Project deleted successfully");
      LOGGER.info(deleteProjectsResponse.toString());
      assertTrue(deleteProjectsResponse.getStatus());
    }

    if (isRunningIsolated()) {
<<<<<<< HEAD
      /*var authChannelMock = mock(AuthServiceChannel.class);
=======
      var authChannelMock = mock(AuthServiceChannel.class);
>>>>>>> 042329d1
      when(uac.getBlockingAuthServiceChannel()).thenReturn(authChannelMock);
      var collaboratorBlockingMock = mock(CollaboratorServiceBlockingStub.class);
      when(authChannelMock.getCollaboratorServiceBlockingStub())
          .thenReturn(collaboratorBlockingMock);
      var resourcesResponse =
          GetResources.Response.newBuilder()
              .addItem(
                  GetResourcesResponseItem.newBuilder()
                      .setResourceId(dataset.getId())
                      .setWorkspaceId(authClientInterceptor.getClient1WorkspaceId())
                      .build())
              .build();
      when(collaboratorBlockingMock.getResources(any())).thenReturn(resourcesResponse);
      var authzServiceBlockingStub = mock(AuthzServiceGrpc.AuthzServiceBlockingStub.class);
      when(authChannelMock.getAuthzServiceBlockingStub()).thenReturn(authzServiceBlockingStub);
      when(authzServiceBlockingStub.isSelfAllowed(any()))
<<<<<<< HEAD
          .thenReturn(IsSelfAllowed.Response.newBuilder().setAllowed(true).build());*/
      mockGetResourcesForAllDatasets(Map.of(dataset.getId(), dataset), testUser1);
=======
          .thenReturn(IsSelfAllowed.Response.newBuilder().setAllowed(true).build());
>>>>>>> 042329d1
    }

    DeleteDataset deleteDataset = DeleteDataset.newBuilder().setId(dataset.getId()).build();
    DeleteDataset.Response deleteDatasetResponse = datasetServiceStub.deleteDataset(deleteDataset);
    LOGGER.info("Dataset deleted successfully");
    LOGGER.info(deleteDatasetResponse.toString());
    assertTrue(deleteDatasetResponse.getStatus());

    projectMap.clear();
  }

  private void createProjectEntities() {

    // Create two project of above project
    CreateProject createProjectRequest = getCreateProjectRequest();
    CreateProject.Response createProjectResponse =
        projectServiceStub.createProject(createProjectRequest);
    project = createProjectResponse.getProject();
    projectMap.put(project.getId(), project);
    LOGGER.info("Project created successfully");
    assertEquals(
        "Project name not match with expected Project name",
        createProjectRequest.getName(),
        project.getName());

    // Create project2
    createProjectRequest = getCreateProjectRequest();
    createProjectResponse = projectServiceStub.createProject(createProjectRequest);
    project2 = createProjectResponse.getProject();
    projectMap.put(project2.getId(), project2);
    LOGGER.info("Project created successfully");
    assertEquals(
        "Project name not match with expected project name",
        createProjectRequest.getName(),
        project2.getName());

    // Create project3
    createProjectRequest = getCreateProjectRequest();
    createProjectResponse = projectServiceStub.createProject(createProjectRequest);
    project3 = createProjectResponse.getProject();
    projectMap.put(project3.getId(), project3);
    LOGGER.info("Project created successfully");
    assertEquals(
        "Project name not match with expected project name",
        createProjectRequest.getName(),
        project3.getName());

    if (isRunningIsolated()) {
<<<<<<< HEAD
      mockGetResourcesForAllProjects(projectMap, testUser1);
=======
      mockGetResourcesForAllEntities(projectMap, testUser1);
>>>>>>> 042329d1
    }
  }

  private void createExperimentEntities() {

    // Create two experiment of above project
    CreateExperiment createExperimentRequest =
        getCreateExperimentRequest(project.getId(), "Experiment-1-" + random);
    KeyValue attribute1 =
        KeyValue.newBuilder()
            .setKey("attribute_1")
            .setValue(Value.newBuilder().setNumberValue(0.012).build())
            .build();
    KeyValue attribute2 =
        KeyValue.newBuilder()
            .setKey("attribute_2")
            .setValue(Value.newBuilder().setNumberValue(0.99).build())
            .build();
    createExperimentRequest =
        createExperimentRequest
            .toBuilder()
            .addAttributes(attribute1)
            .addAttributes(attribute2)
            .addTags("Tag_1")
            .addTags("Tag_2")
            .build();
    CreateExperiment.Response createExperimentResponse =
        experimentServiceStub.createExperiment(createExperimentRequest);
    experiment = createExperimentResponse.getExperiment();
    LOGGER.info("Experiment created successfully");
    assertEquals(
        "Experiment name not match with expected Experiment name",
        createExperimentRequest.getName(),
        experiment.getName());
  }

  private void createExperimentRunEntities() {
    CreateDataset createDatasetRequest = getDatasetRequest("Dataset-" + new Date().getTime());
    CreateDataset.Response createDatasetResponse =
        datasetServiceStub.createDataset(createDatasetRequest);
    dataset = createDatasetResponse.getDataset();

    if (isRunningIsolated()) {
      mockGetResourcesForAllDatasets(Map.of(dataset.getId(), dataset), testUser1);
    }

    CreateDatasetVersion createDatasetVersionRequest =
        DatasetVersionTest.getDatasetVersionRequest(dataset.getId());
    CreateDatasetVersion.Response createDatasetVersionResponse =
        datasetVersionServiceStub.createDatasetVersion(createDatasetVersionRequest);
    DatasetVersion datasetVersion1 = createDatasetVersionResponse.getDatasetVersion();

    List<Artifact> datasets = new ArrayList<>();
    datasets.add(
        Artifact.newBuilder()
            .setKey("Google developer datasets")
            .setPath("This is data artifact type in Google developer datasets")
            .setArtifactType(ArtifactType.MODEL)
            .setLinkedArtifactId(datasetVersion1.getId())
            .setUploadCompleted(
                !testConfig
                    .getArtifactStoreConfig()
                    .getArtifactStoreType()
                    .equals(CommonConstants.S3))
            .build());
    datasets.add(
        Artifact.newBuilder()
            .setKey("Google Pay datasets")
            .setPath("This is data artifact type in Google Pay datasets")
            .setArtifactType(ArtifactType.DATA)
            .setLinkedArtifactId(datasetVersion1.getId())
            .setUploadCompleted(
                !testConfig
                    .getArtifactStoreConfig()
                    .getArtifactStoreType()
                    .equals(CommonConstants.S3))
            .build());
    CreateExperimentRun createExperimentRunRequest =
        getCreateExperimentRunRequest(project.getId(), experiment.getId(), "ExperimentRun_sprt_1");
    createExperimentRunRequest =
        createExperimentRunRequest.toBuilder().clearDatasets().addAllDatasets(datasets).build();
    KeyValue metric1 =
        KeyValue.newBuilder()
            .setKey("loss")
            .setValue(Value.newBuilder().setNumberValue(0.012).build())
            .build();
    KeyValue metric2 =
        KeyValue.newBuilder()
            .setKey("accuracy")
            .setValue(Value.newBuilder().setNumberValue(0.99).build())
            .build();
    KeyValue hyperparameter1 =
        KeyValue.newBuilder()
            .setKey("tuning")
            .setValue(Value.newBuilder().setNumberValue(9).build())
            .build();
    createExperimentRunRequest =
        createExperimentRunRequest
            .toBuilder()
            .setCodeVersion("4.0")
            .addMetrics(metric1)
            .addMetrics(metric2)
            .addHyperparameters(hyperparameter1)
            .build();
    CreateExperimentRun.Response createExperimentRunResponse =
        experimentRunServiceStub.createExperimentRun(createExperimentRunRequest);
    experimentRun = createExperimentRunResponse.getExperimentRun();
    LOGGER.info("ExperimentRun created successfully");
    assertEquals(
        "ExperimentRun name not match with expected ExperimentRun name",
        createExperimentRunRequest.getName(),
        experimentRun.getName());

    if (isRunningIsolated()) {
      mockGetResourcesForAllProjects(projectMap, testUser1);
    }
  }

  private void checkEqualsAssert(StatusRuntimeException e) {
    Status status = Status.fromThrowable(e);
    LOGGER.warn("Error Code : " + status.getCode() + " Description : " + status.getDescription());
    if (testConfig.hasAuth()) {
      assertTrue(
          Status.PERMISSION_DENIED.getCode() == status.getCode()
              || Status.NOT_FOUND.getCode()
                  == status.getCode()); // because of shadow delete the response could be 403 or 404
    } else {
      assertEquals(Status.NOT_FOUND.getCode(), status.getCode());
    }
  }

  @Test
  public void a_aVerifyConnection() {
    LOGGER.info("Verify connection test start................................");

    VerifyConnectionResponse response =
        projectServiceStub.verifyConnection(Empty.newBuilder().build());
    assertTrue(response.getStatus());
    LOGGER.info("Verify connection Successfully..");

    LOGGER.info("Verify connection test stop................................");
  }

  public static CreateProject getCreateProjectRequest(String projectName) {
    return CreateProject.newBuilder()
        .setName(projectName)
        .setDescription("This is a project description.")
        .addTags("tag_x")
        .addTags("tag_y")
        .build();
  }

  private CreateProject getCreateProjectRequest() {
    List<KeyValue> metadataList = new ArrayList<>();
    Value stringValue =
        Value.newBuilder()
            .setStringValue("attribute_" + Calendar.getInstance().getTimeInMillis() + "_value")
            .build();
    KeyValue keyValue =
        KeyValue.newBuilder()
            .setKey("attribute_1_" + Calendar.getInstance().getTimeInMillis())
            .setValue(stringValue)
            .build();
    metadataList.add(keyValue);

    Value intValue = Value.newBuilder().setNumberValue(12345).build();
    keyValue =
        KeyValue.newBuilder()
            .setKey("attribute_2_" + Calendar.getInstance().getTimeInMillis())
            .setValue(intValue)
            .setValueType(ValueType.NUMBER)
            .build();
    metadataList.add(keyValue);

    Value listValue =
        Value.newBuilder()
            .setListValue(ListValue.newBuilder().addValues(intValue).addValues(stringValue).build())
            .build();
    keyValue =
        KeyValue.newBuilder()
            .setKey("attribute_3_" + Calendar.getInstance().getTimeInMillis())
            .setValue(listValue)
            .setValueType(ValueType.LIST)
            .build();
    metadataList.add(keyValue);

    List<Artifact> artifactList = new ArrayList<>();
    artifactList.add(
        Artifact.newBuilder()
            .setKey("Google developer Artifact")
            .setPath(
                "https://www.google.co.in/imgres?imgurl=https%3A%2F%2Flh3.googleusercontent.com%2FFyZA5SbKPJA7Y3XCeb9-uGwow8pugxj77Z1xvs8vFS6EI3FABZDCDtA9ScqzHKjhU8av_Ck95ET-P_rPJCbC2v_OswCN8A%3Ds688&imgrefurl=https%3A%2F%2Fdevelopers.google.com%2F&docid=1MVaWrOPIjYeJM&tbnid=I7xZkRN5m6_z-M%3A&vet=10ahUKEwjr1OiS0ufeAhWNbX0KHXpFAmQQMwhyKAMwAw..i&w=688&h=387&bih=657&biw=1366&q=google&ved=0ahUKEwjr1OiS0ufeAhWNbX0KHXpFAmQQMwhyKAMwAw&iact=mrc&uact=8")
            .setArtifactType(ArtifactType.BLOB)
            .setUploadCompleted(
                !testConfig
                    .getArtifactStoreConfig()
                    .getArtifactStoreType()
                    .equals(CommonConstants.S3))
            .build());
    artifactList.add(
        Artifact.newBuilder()
            .setKey("Google Pay Artifact")
            .setPath(
                "https://www.google.co.in/imgres?imgurl=https%3A%2F%2Fpay.google.com%2Fabout%2Fstatic%2Fimages%2Fsocial%2Fknowledge_graph_logo.png&imgrefurl=https%3A%2F%2Fpay.google.com%2Fabout%2F&docid=zmoE9BrSKYr4xM&tbnid=eCL1Y6f9xrPtDM%3A&vet=10ahUKEwjr1OiS0ufeAhWNbX0KHXpFAmQQMwhwKAIwAg..i&w=1200&h=630&bih=657&biw=1366&q=google&ved=0ahUKEwjr1OiS0ufeAhWNbX0KHXpFAmQQMwhwKAIwAg&iact=mrc&uact=8")
            .setArtifactType(ArtifactType.IMAGE)
            .setUploadCompleted(
                !testConfig
                    .getArtifactStoreConfig()
                    .getArtifactStoreType()
                    .equals(CommonConstants.S3))
            .build());

    return CreateProject.newBuilder()
        .setName("project-" + new Date().getTime())
        .setDescription("This is a project description.")
        .addTags("tag_x")
        .addTags("tag_y")
        .addAllAttributes(metadataList)
        .addAllArtifacts(artifactList)
        .build();
  }

  private CreateExperiment getCreateExperimentRequest(String projectId, String experimentName) {
    return CreateExperiment.newBuilder()
        .setProjectId(projectId)
        .setName(experimentName)
        .setDescription("This is a experiment description.")
        .setDateCreated(Calendar.getInstance().getTimeInMillis())
        .setDateUpdated(Calendar.getInstance().getTimeInMillis())
        .addTags("tag_x")
        .addTags("tag_y")
        .build();
  }

  private CreateDataset getDatasetRequest(String datasetName) {
    return CreateDataset.newBuilder()
        .setName(datasetName)
        .setVisibility(ResourceVisibility.PRIVATE)
        .addTags("A")
        .addTags("A0")
        .build();
  }

  private CreateExperimentRun getCreateExperimentRunRequest(
      String projectId, String experimentId, String experimentRunName) {

    List<String> tags = new ArrayList<>();
    tags.add("Tag_x");
    tags.add("Tag_y");

    int rangeMax = 20;
    int rangeMin = 1;
    Random randomNum = new Random();

    List<KeyValue> attributeList = new ArrayList<>();
    Value intValue = Value.newBuilder().setNumberValue(1.1).build();
    attributeList.add(
        KeyValue.newBuilder()
            .setKey("attribute_1_" + Calendar.getInstance().getTimeInMillis())
            .setValue(intValue)
            .setValueType(ValueType.NUMBER)
            .build());
    Value stringValue =
        Value.newBuilder()
            .setStringValue("attributes_value_" + Calendar.getInstance().getTimeInMillis())
            .build();
    attributeList.add(
        KeyValue.newBuilder()
            .setKey("attribute_2_" + Calendar.getInstance().getTimeInMillis())
            .setValue(stringValue)
            .setValueType(ValueType.STRING)
            .build());

    double randomValue = rangeMin + (rangeMax - rangeMin) * randomNum.nextDouble();
    List<KeyValue> hyperparameters = new ArrayList<>();
    intValue = Value.newBuilder().setNumberValue(randomValue).build();
    hyperparameters.add(
        KeyValue.newBuilder()
            .setKey("tuning_" + Calendar.getInstance().getTimeInMillis())
            .setValue(intValue)
            .setValueType(ValueType.NUMBER)
            .build());
    stringValue =
        Value.newBuilder()
            .setStringValue("hyperparameters_value_" + Calendar.getInstance().getTimeInMillis())
            .build();
    hyperparameters.add(
        KeyValue.newBuilder()
            .setKey("hyperparameters_" + Calendar.getInstance().getTimeInMillis())
            .setValue(stringValue)
            .setValueType(ValueType.STRING)
            .build());

    List<Artifact> artifactList = new ArrayList<>();
    artifactList.add(
        Artifact.newBuilder()
            .setKey("Google developer Artifact")
            .setPath(
                "https://www.google.co.in/imgres?imgurl=https%3A%2F%2Flh3.googleusercontent.com%2FFyZA5SbKPJA7Y3XCeb9-uGwow8pugxj77Z1xvs8vFS6EI3FABZDCDtA9ScqzHKjhU8av_Ck95ET-P_rPJCbC2v_OswCN8A%3Ds688&imgrefurl=https%3A%2F%2Fdevelopers.google.com%2F&docid=1MVaWrOPIjYeJM&tbnid=I7xZkRN5m6_z-M%3A&vet=10ahUKEwjr1OiS0ufeAhWNbX0KHXpFAmQQMwhyKAMwAw..i&w=688&h=387&bih=657&biw=1366&q=google&ved=0ahUKEwjr1OiS0ufeAhWNbX0KHXpFAmQQMwhyKAMwAw&iact=mrc&uact=8")
            .setArtifactType(ArtifactType.BLOB)
            .setUploadCompleted(
                !testConfig
                    .getArtifactStoreConfig()
                    .getArtifactStoreType()
                    .equals(CommonConstants.S3))
            .build());
    artifactList.add(
        Artifact.newBuilder()
            .setKey("Google Pay Artifact")
            .setPath(
                "https://www.google.co.in/imgres?imgurl=https%3A%2F%2Fpay.google.com%2Fabout%2Fstatic%2Fimages%2Fsocial%2Fknowledge_graph_logo.png&imgrefurl=https%3A%2F%2Fpay.google.com%2Fabout%2F&docid=zmoE9BrSKYr4xM&tbnid=eCL1Y6f9xrPtDM%3A&vet=10ahUKEwjr1OiS0ufeAhWNbX0KHXpFAmQQMwhwKAIwAg..i&w=1200&h=630&bih=657&biw=1366&q=google&ved=0ahUKEwjr1OiS0ufeAhWNbX0KHXpFAmQQMwhwKAIwAg&iact=mrc&uact=8")
            .setArtifactType(ArtifactType.IMAGE)
            .setUploadCompleted(
                !testConfig
                    .getArtifactStoreConfig()
                    .getArtifactStoreType()
                    .equals(CommonConstants.S3))
            .setFilenameExtension("png")
            .build());

    List<Artifact> datasets = new ArrayList<>();
    datasets.add(
        Artifact.newBuilder()
            .setKey("Google developer datasets")
            .setPath("This is data artifact type in Google developer datasets")
            .setArtifactType(ArtifactType.MODEL)
            .setUploadCompleted(
                !testConfig
                    .getArtifactStoreConfig()
                    .getArtifactStoreType()
                    .equals(CommonConstants.S3))
            .setFilenameExtension("pkl")
            .build());
    datasets.add(
        Artifact.newBuilder()
            .setKey("Google Pay datasets")
            .setPath("This is data artifact type in Google Pay datasets")
            .setArtifactType(ArtifactType.DATA)
            .setUploadCompleted(
                !testConfig
                    .getArtifactStoreConfig()
                    .getArtifactStoreType()
                    .equals(CommonConstants.S3))
            .setFilenameExtension("json")
            .build());

    List<KeyValue> metrics = new ArrayList<>();
    randomValue = rangeMin + (rangeMax - rangeMin) * randomNum.nextDouble();
    intValue = Value.newBuilder().setNumberValue(randomValue).build();
    metrics.add(
        KeyValue.newBuilder()
            .setKey("accuracy_" + Calendar.getInstance().getTimeInMillis())
            .setValue(intValue)
            .setValueType(ValueType.NUMBER)
            .build());
    randomValue = rangeMin + (rangeMax - rangeMin) * randomNum.nextDouble();
    intValue = Value.newBuilder().setNumberValue(randomValue).build();
    metrics.add(
        KeyValue.newBuilder()
            .setKey("loss_" + Calendar.getInstance().getTimeInMillis())
            .setValue(intValue)
            .setValueType(ValueType.NUMBER)
            .build());
    randomValue = rangeMin + (rangeMax - rangeMin) * randomNum.nextDouble();
    Value listValue =
        Value.newBuilder()
            .setListValue(
                ListValue.newBuilder()
                    .addValues(intValue)
                    .addValues(Value.newBuilder().setNumberValue(randomValue).build()))
            .build();
    metrics.add(
        KeyValue.newBuilder()
            .setKey("profit_" + Calendar.getInstance().getTimeInMillis())
            .setValue(listValue)
            .setValueType(ValueType.LIST)
            .build());

    List<Observation> observations = new ArrayList<>();
    stringValue =
        Value.newBuilder()
            .setStringValue("Observation_value_" + Calendar.getInstance().getTimeInMillis())
            .build();
    observations.add(
        Observation.newBuilder()
            .setAttribute(
                KeyValue.newBuilder()
                    .setKey("Observation Key " + Calendar.getInstance().getTimeInMillis())
                    .setValue(stringValue)
                    .setValueType(ValueType.STRING))
            .setTimestamp(Calendar.getInstance().getTimeInMillis() + 2)
            .setEpochNumber(Value.newBuilder().setNumberValue(123))
            .build());

    List<Feature> features = new ArrayList<>();
    features.add(Feature.newBuilder().setName("ExperimentRun Test case feature 1").build());
    features.add(Feature.newBuilder().setName("ExperimentRun Test case feature 2").build());

    return CreateExperimentRun.newBuilder()
        .setProjectId(projectId)
        .setExperimentId(experimentId)
        .setName(experimentRunName)
        .setDescription("this is a ExperimentRun description")
        .setDateCreated(Calendar.getInstance().getTimeInMillis())
        .setDateUpdated(Calendar.getInstance().getTimeInMillis())
        .setStartTime(Calendar.getInstance().getTime().getTime())
        .setEndTime(Calendar.getInstance().getTime().getTime())
        .setCodeVersion("1.0")
        .addAllTags(tags)
        .addAllAttributes(attributeList)
        .addAllHyperparameters(hyperparameters)
        .addAllArtifacts(artifactList)
        .addAllDatasets(datasets)
        .addAllMetrics(metrics)
        .addAllObservations(observations)
        .addAllFeatures(features)
        .build();
  }

  @Test
  public void a_projectCreateTest() {
    LOGGER.info("Create Project test start................................");

    CreateProject createProjectRequest = getCreateProjectRequest(project.getName());

    try {
      if (isRunningIsolated()) {
        when(collaboratorMock.setResource(any()))
            .thenThrow(new AlreadyExistsException("Already exists"));
      }
      projectServiceStub.createProject(createProjectRequest);
      fail();
    } catch (StatusRuntimeException e) {
      Status status = Status.fromThrowable(e);
      LOGGER.warn("Error Code : " + status.getCode() + " Description : " + status.getDescription());
      assertEquals(Status.ALREADY_EXISTS.getCode(), status.getCode());
    }

    try {
      createProjectRequest = createProjectRequest.toBuilder().addTags("").build();
      projectServiceStub.createProject(createProjectRequest);
      fail();
    } catch (StatusRuntimeException e) {
      Status status = Status.fromThrowable(e);
      LOGGER.warn("Error Code : " + status.getCode() + " Description : " + status.getDescription());
      assertEquals(Status.INVALID_ARGUMENT.getCode(), status.getCode());
    }

    try {
      String tag52 = "Human Activity Recognition using Smartphone Dataset";
      createProjectRequest = createProjectRequest.toBuilder().addTags(tag52).build();
      projectServiceStub.createProject(createProjectRequest);
      fail();
    } catch (StatusRuntimeException e) {
      Status status = Status.fromThrowable(e);
      LOGGER.warn("Error Code : " + status.getCode() + " Description : " + status.getDescription());
      assertEquals(Status.INVALID_ARGUMENT.getCode(), status.getCode());
    }

    try {
      String name259 =
          "Human Activity Recognition using Smartphone Dataset Human Activity Recognition using Smartphone Dataset Human Activity Recognition using Smartphone Dataset Human Activity Recognition using Smartphone Dataset Human Activity Recognition using Smartphone Dataset";
      createProjectRequest = getCreateProjectRequest(name259);
      projectServiceStub.createProject(createProjectRequest);
      fail();
    } catch (StatusRuntimeException ex) {
      Status status = Status.fromThrowable(ex);
      LOGGER.warn("Error Code : " + status.getCode() + " Description : " + status.getDescription());
      assertEquals(Status.INVALID_ARGUMENT.getCode(), status.getCode());
    }

    LOGGER.info("Create Project test stop................................");
  }

  @Test
  public void a_projectCreateWithMd5LogicTest() {
    LOGGER.info("Create Project with MD5 logic test start................................");

    List<Project> projects = new ArrayList<>();
    try {
      String projectName = "project_1234567890";
      CreateProject createProjectRequest = getCreateProjectRequest(projectName);
      createProjectRequest = createProjectRequest.toBuilder().build();

      CreateProject.Response response = projectServiceStub.createProject(createProjectRequest);
      assertEquals(projectName, response.getProject().getName());
      assertEquals(projectName, response.getProject().getShortName());
      LOGGER.info("Project Created Successfully");
      projects.add(response.getProject());

      projectName = "project_01234567891234567891234567891234567";
      createProjectRequest = getCreateProjectRequest(projectName);
      createProjectRequest = createProjectRequest.toBuilder().build();
      response = projectServiceStub.createProject(createProjectRequest);
      String projectShortName = projectName;
      projectShortName = ModelDBUtils.convertToProjectShortName(projectShortName);
      assertEquals(projectName, response.getProject().getName());
      assertEquals(projectShortName, response.getProject().getShortName());
      LOGGER.info("Project Created Successfully");
      projects.add(response.getProject());

      projectName = "project URLEncoder 01234567891234567891234567891234567";
      createProjectRequest = getCreateProjectRequest(projectName);
      createProjectRequest = createProjectRequest.toBuilder().build();
      response = projectServiceStub.createProject(createProjectRequest);
      projectShortName = projectName;
      projectShortName = ModelDBUtils.convertToProjectShortName(projectShortName);
      assertEquals(projectName, response.getProject().getName());
      assertEquals(projectShortName, response.getProject().getShortName());
      LOGGER.info("Project Created Successfully");
      projects.add(response.getProject());

      projectName = "Code Ver##_ver-1.1 (((none; git--child)";
      createProjectRequest = getCreateProjectRequest(projectName);
      createProjectRequest = createProjectRequest.toBuilder().build();
      response = projectServiceStub.createProject(createProjectRequest);
      assertEquals(projectName, response.getProject().getName());
      assertEquals("Code-Ver-_ver-1.1-none-git--child-", response.getProject().getShortName());
      LOGGER.info("Project Created Successfully");
      projects.add(response.getProject());

      projectName = "Code Versioning_ver-1.1 (none; git children)" + new Date().getTime();
      createProjectRequest = getCreateProjectRequest(projectName);
      createProjectRequest = createProjectRequest.toBuilder().build();
      response = projectServiceStub.createProject(createProjectRequest);
      projectShortName = projectName;
      projectShortName = ModelDBUtils.convertToProjectShortName(projectShortName);
      assertEquals(projectName, response.getProject().getName());
      assertEquals(projectShortName, response.getProject().getShortName());
      LOGGER.info("Project Created Successfully");
      projects.add(response.getProject());

      projectName = "";
      createProjectRequest = getCreateProjectRequest(projectName);
      createProjectRequest = createProjectRequest.toBuilder().build();
      response = projectServiceStub.createProject(createProjectRequest);
      projectShortName = projectName;
      projectShortName = ModelDBUtils.convertToProjectShortName(projectShortName);
      assertFalse(response.getProject().getName().isEmpty());
      assertFalse(response.getProject().getShortName().isEmpty());
      LOGGER.info("Project Created Successfully");
      projects.add(response.getProject());

    } finally {
      var projectIds = projects.stream().map(Project::getId).collect(Collectors.toSet());
      if (isRunningIsolated()) {
        mockGetSelfAllowedResources(
            projectIds, ModelDBServiceResourceTypes.PROJECT, ModelDBServiceActions.DELETE);
      }
      DeleteProjects deleteProjects = DeleteProjects.newBuilder().addAllIds(projectIds).build();
      DeleteProjects.Response deleteProjectsResponse =
          projectServiceStub.deleteProjects(deleteProjects);
      LOGGER.info("Projects deleted successfully");
      LOGGER.info(deleteProjectsResponse.toString());
      assertTrue(deleteProjectsResponse.getStatus());
    }

    LOGGER.info("Create Project with MD5 logic test stop................................");
  }

  @Test
  public void d_updateProjectDescription() {
    LOGGER.info("Update Project Description test start................................");

    UpdateProjectDescription updateDescriptionRequest =
        UpdateProjectDescription.newBuilder()
            .setId(project.getId())
            .setDescription("Project Description Update 1")
            .build();

    UpdateProjectDescription.Response response =
        projectServiceStub.updateProjectDescription(updateDescriptionRequest);
    LOGGER.info("UpdateProjectDescription Response : " + response.getProject());
    assertEquals(
        "Project description not match with expected project description",
        updateDescriptionRequest.getDescription(),
        response.getProject().getDescription());
    assertNotEquals(
        "Project date_updated field not update on database",
        project.getDateUpdated(),
        response.getProject().getDateUpdated());
    project = response.getProject();
    projectMap.put(project.getId(), project);

    updateDescriptionRequest =
        UpdateProjectDescription.newBuilder()
            .setId(project.getId())
            .setDescription("Project Description Update 2")
            .build();

    response = projectServiceStub.updateProjectDescription(updateDescriptionRequest);
    LOGGER.info("UpdateProjectDescription Response : " + response.getProject());
    assertEquals(
        "Project description not match with expected project description",
        updateDescriptionRequest.getDescription(),
        response.getProject().getDescription());
    assertNotEquals(
        "Project date_updated field not update on database",
        project.getDateUpdated(),
        response.getProject().getDateUpdated());
    project = response.getProject();
    projectMap.put(project.getId(), project);

    LOGGER.info("Update Project Description test stop................................");
  }

  @Test
  public void dd_updateProjectDescriptionNegativeTest() {
    LOGGER.info("Update Project Description Negative test start................................");

    UpdateProjectDescription updateDescriptionRequest =
        UpdateProjectDescription.newBuilder()
            .setDescription(
                "This is update from UpdateProjectDescription."
                    + Calendar.getInstance().getTimeInMillis())
            .build();

    try {
      projectServiceStub.updateProjectDescription(updateDescriptionRequest);
      fail();
    } catch (StatusRuntimeException e) {
      Status status = Status.fromThrowable(e);
      LOGGER.warn("Error Code : " + status.getCode() + " Description : " + status.getDescription());
      assertEquals(Status.INVALID_ARGUMENT.getCode(), status.getCode());
    }

    LOGGER.info("Update Project Description test stop................................");
  }

  @Test
  public void e_addProjectAttributes() {
    LOGGER.info("Add Project Attributes test start................................");

    List<KeyValue> attributeList = new ArrayList<>();
    Value intValue = Value.newBuilder().setNumberValue(1.1).build();
    attributeList.add(
        KeyValue.newBuilder()
            .setKey("attribute_1" + Calendar.getInstance().getTimeInMillis())
            .setValue(intValue)
            .setValueType(ValueType.NUMBER)
            .build());
    Value stringValue =
        Value.newBuilder()
            .setStringValue("attributes_value_" + Calendar.getInstance().getTimeInMillis())
            .build();
    attributeList.add(
        KeyValue.newBuilder()
            .setKey("attribute_2" + Calendar.getInstance().getTimeInMillis())
            .setValue(stringValue)
            .setValueType(ValueType.BLOB)
            .build());

    AddProjectAttributes addProjectAttributesRequest =
        AddProjectAttributes.newBuilder()
            .setId(project.getId())
            .addAllAttributes(attributeList)
            .build();

    AddProjectAttributes.Response response =
        projectServiceStub.addProjectAttributes(addProjectAttributesRequest);
    LOGGER.info("Added Project Attributes: \n" + response.getProject());
    assertTrue(response.getProject().getAttributesList().containsAll(attributeList));
    assertNotEquals(
        "Project date_updated field not update on database",
        project.getDateUpdated(),
        response.getProject().getDateUpdated());
    project = response.getProject();
    projectMap.put(project.getId(), project);

    LOGGER.info("Add Project Attributes test stop................................");
  }

  @Test
  public void e_addProjectAttributesNegativeTest() {
    LOGGER.info("Add Project Attributes Negative test start................................");

    List<KeyValue> attributeList = new ArrayList<>();
    Value intValue = Value.newBuilder().setNumberValue(1.1).build();
    attributeList.add(
        KeyValue.newBuilder()
            .setKey("attribute_" + Calendar.getInstance().getTimeInMillis())
            .setValue(intValue)
            .setValueType(ValueType.NUMBER)
            .build());
    Value stringValue =
        Value.newBuilder()
            .setStringValue("attributes_value_" + Calendar.getInstance().getTimeInMillis())
            .build();
    attributeList.add(
        KeyValue.newBuilder()
            .setKey("attribute_" + Calendar.getInstance().getTimeInMillis())
            .setValue(stringValue)
            .setValueType(ValueType.BLOB)
            .build());

    AddProjectAttributes addProjectAttributesRequest =
        AddProjectAttributes.newBuilder().addAllAttributes(attributeList).build();

    try {
      projectServiceStub.addProjectAttributes(addProjectAttributesRequest);
      fail();
    } catch (StatusRuntimeException e) {
      Status status = Status.fromThrowable(e);
      LOGGER.warn("Error Code : " + status.getCode() + " Description : " + status.getDescription());
      assertEquals(Status.INVALID_ARGUMENT.getCode(), status.getCode());
    }

    LOGGER.info("Add Project Attributes Negative test stop................................");
  }

  @Test
  public void e_updateProjectAttributes() {
    LOGGER.info("Update Project Attributes test start................................");

    List<KeyValue> attributes = project.getAttributesList();
    Value stringValue =
        Value.newBuilder()
            .setStringValue(
                "attribute_1542193772147_updated_test_value"
                    + Calendar.getInstance().getTimeInMillis())
            .build();
    KeyValue keyValue =
        KeyValue.newBuilder()
            .setKey(attributes.get(1).getKey())
            .setValue(stringValue)
            .setValueType(ValueType.STRING)
            .build();
    UpdateProjectAttributes updateProjectAttributesRequest =
        UpdateProjectAttributes.newBuilder().setId(project.getId()).setAttribute(keyValue).build();

    UpdateProjectAttributes.Response response =
        projectServiceStub.updateProjectAttributes(updateProjectAttributesRequest);
    LOGGER.info("Updated Project : \n" + response.getProject());
    assertTrue(response.getProject().getAttributesList().contains(keyValue));
    assertNotEquals(
        "Project date_updated field not update on database",
        project.getDateUpdated(),
        response.getProject().getDateUpdated());
    project = response.getProject();
    projectMap.put(project.getId(), project);

    Value intValue =
        Value.newBuilder().setNumberValue(Calendar.getInstance().getTimeInMillis()).build();
    keyValue =
        KeyValue.newBuilder()
            .setKey(attributes.get(1).getKey())
            .setValue(intValue)
            .setValueType(ValueType.NUMBER)
            .build();
    updateProjectAttributesRequest =
        UpdateProjectAttributes.newBuilder().setId(project.getId()).setAttribute(keyValue).build();

    response = projectServiceStub.updateProjectAttributes(updateProjectAttributesRequest);
    LOGGER.info("Updated Project : \n" + response.getProject());
    assertTrue(response.getProject().getAttributesList().contains(keyValue));
    assertNotEquals(
        "Project date_updated field not update on database",
        project.getDateUpdated(),
        response.getProject().getDateUpdated());
    project = response.getProject();
    projectMap.put(project.getId(), project);

    Value listValue =
        Value.newBuilder()
            .setListValue(ListValue.newBuilder().addValues(intValue).addValues(stringValue).build())
            .build();
    keyValue =
        KeyValue.newBuilder()
            .setKey(attributes.get(0).getKey())
            .setValue(listValue)
            .setValueType(ValueType.LIST)
            .build();
    updateProjectAttributesRequest =
        UpdateProjectAttributes.newBuilder().setId(project.getId()).setAttribute(keyValue).build();

    response = projectServiceStub.updateProjectAttributes(updateProjectAttributesRequest);
    LOGGER.info("Updated Project : \n" + response.getProject());
    assertTrue(response.getProject().getAttributesList().contains(keyValue));
    assertNotEquals(
        "Project date_updated field not update on database",
        project.getDateUpdated(),
        response.getProject().getDateUpdated());
    project = response.getProject();
    projectMap.put(project.getId(), project);

    LOGGER.info("Update Project Attributes test stop................................");
  }

  @Test
  public void e_updateProjectAttributesNegativeTest() {
    LOGGER.info("Update Project Attributes Negative test start................................");

    List<KeyValue> attributes = project.getAttributesList();
    Value stringValue = Value.newBuilder().setStringValue("attribute_updated_test_value").build();
    KeyValue keyValue =
        KeyValue.newBuilder()
            .setKey(attributes.get(0).getKey())
            .setValue(stringValue)
            .setValueType(ValueType.STRING)
            .build();
    UpdateProjectAttributes updateProjectAttributesRequest =
        UpdateProjectAttributes.newBuilder().setAttribute(keyValue).build();

    try {
      projectServiceStub.updateProjectAttributes(updateProjectAttributesRequest);
      fail();
    } catch (StatusRuntimeException ex) {
      Status status = Status.fromThrowable(ex);
      LOGGER.warn("Error Code : " + status.getCode() + " Description : " + status.getDescription());
      assertEquals(Status.INVALID_ARGUMENT.getCode(), status.getCode());
    }

    updateProjectAttributesRequest =
        UpdateProjectAttributes.newBuilder()
            .setId("sfds")
            .setAttribute(project.getAttributesList().get(0))
            .build();
    try {
      if (isRunningIsolated()) {
        when(authzMock.isSelfAllowed(any()))
            .thenReturn(
                Futures.immediateFuture(
                    IsSelfAllowed.Response.newBuilder().setAllowed(false).build()));
      }
      projectServiceStub.updateProjectAttributes(updateProjectAttributesRequest);
      fail();
    } catch (StatusRuntimeException e) {
      checkEqualsAssert(e);
    }

    updateProjectAttributesRequest =
        UpdateProjectAttributes.newBuilder().setId(project.getId()).clearAttribute().build();

    try {
      projectServiceStub.updateProjectAttributes(updateProjectAttributesRequest);
      fail();
    } catch (StatusRuntimeException ex) {
      Status status = Status.fromThrowable(ex);
      LOGGER.warn("Error Code : " + status.getCode() + " Description : " + status.getDescription());
      assertEquals(Status.INVALID_ARGUMENT.getCode(), status.getCode());
    }

    LOGGER.info("Update Project Attributes Negative test stop................................");
  }

  @Test
  public void f_addProjectTags() {
    LOGGER.info("Add Project Tags test start................................");

    List<String> tagsList = new ArrayList<>();
    tagsList.add("Add Test Tag1");
    tagsList.add("Add Test Tag2");
    AddProjectTags addProjectTagsRequest =
        AddProjectTags.newBuilder().setId(project.getId()).addAllTags(tagsList).build();

    AddProjectTags.Response response = projectServiceStub.addProjectTags(addProjectTagsRequest);

    Project checkProject = response.getProject();
    assertEquals(4, checkProject.getTagsCount());
    assertEquals(4, checkProject.getTagsList().size());
    assertNotEquals(
        "Project date_updated field not update on database",
        project.getDateUpdated(),
        checkProject.getDateUpdated());

    tagsList = new ArrayList<>();
    tagsList.add("Add Test Tag3");
    tagsList.add("Add Test Tag2");
    addProjectTagsRequest =
        AddProjectTags.newBuilder().setId(project.getId()).addAllTags(tagsList).build();

    response = projectServiceStub.addProjectTags(addProjectTagsRequest);

    assertNotEquals(
        "Project date_updated field not update on database",
        checkProject.getDateUpdated(),
        response.getProject().getDateUpdated());

    checkProject = response.getProject();
    assertEquals(5, checkProject.getTagsCount());
    assertEquals(5, checkProject.getTagsList().size());
    project = response.getProject();
    projectMap.put(project.getId(), project);

    try {
      String tag52 = "Human Activity Recognition using Smartphone Dataset";
      addProjectTagsRequest =
          AddProjectTags.newBuilder().setId(project.getId()).addTags(tag52).build();
      projectServiceStub.addProjectTags(addProjectTagsRequest);
      fail();
    } catch (StatusRuntimeException e) {
      Status status = Status.fromThrowable(e);
      LOGGER.warn("Error Code : " + status.getCode() + " Description : " + status.getDescription());
      assertEquals(Status.INVALID_ARGUMENT.getCode(), status.getCode());
    }

    LOGGER.info("Add Project tags test stop................................");
  }

  @Test
  public void ff_addProjectNegativeTags() {
    LOGGER.info("Add Project Tags Negative test start................................");

    List<String> tagsList = new ArrayList<>();
    tagsList.add("Add Test Tag " + Calendar.getInstance().getTimeInMillis());
    tagsList.add("Add Test Tag 2 " + Calendar.getInstance().getTimeInMillis());
    AddProjectTags addProjectTagsRequest = AddProjectTags.newBuilder().addAllTags(tagsList).build();

    try {
      projectServiceStub.addProjectTags(addProjectTagsRequest);
      fail();
    } catch (StatusRuntimeException ex) {
      Status status = Status.fromThrowable(ex);
      LOGGER.warn("Error Code : " + status.getCode() + " Description : " + status.getDescription());
      assertEquals(Status.INVALID_ARGUMENT.getCode(), status.getCode());
    }

    addProjectTagsRequest =
        AddProjectTags.newBuilder().setId("sdasd").addAllTags(project.getTagsList()).build();

    try {
      if (isRunningIsolated()) {
        when(authzMock.isSelfAllowed(any()))
            .thenReturn(
                Futures.immediateFuture(
                    IsSelfAllowed.Response.newBuilder().setAllowed(false).build()));
      }
      projectServiceStub.addProjectTags(addProjectTagsRequest);
      fail();
    } catch (StatusRuntimeException e) {
      checkEqualsAssert(e);
    }

    LOGGER.info("Add Project tags Negative test stop................................");
  }

  @Test
  public void fff_addProjectTag() {
    LOGGER.info("Add Project Tag test start................................");

    AddProjectTag addProjectTagRequest =
        AddProjectTag.newBuilder().setId(project.getId()).setTag("New added tag").build();

    AddProjectTag.Response response = projectServiceStub.addProjectTag(addProjectTagRequest);

    Project checkProject = response.getProject();
    assertEquals(project.getTagsCount() + 1, checkProject.getTagsCount());
    assertNotEquals(
        "Project date_updated field not update on database",
        project.getDateUpdated(),
        checkProject.getDateUpdated());
    project = response.getProject();
    projectMap.put(project.getId(), project);

    try {
      String tag52 = "Human Activity Recognition using Smartphone Dataset";
      addProjectTagRequest =
          AddProjectTag.newBuilder().setId(project.getId()).setTag(tag52).build();
      projectServiceStub.addProjectTag(addProjectTagRequest);
      fail();
    } catch (StatusRuntimeException e) {
      Status status = Status.fromThrowable(e);
      LOGGER.warn("Error Code : " + status.getCode() + " Description : " + status.getDescription());
      assertEquals(Status.INVALID_ARGUMENT.getCode(), status.getCode());
    }

    LOGGER.info("Add Project tags test stop................................");
  }

  @Test
  public void ffff_addProjectTagNegativeTest() {
    LOGGER.info("Add Project Tag negative test start................................");

    try {
      AddProjectTag addProjectTagRequest =
          AddProjectTag.newBuilder().setTag("New added tag").build();
      projectServiceStub.addProjectTag(addProjectTagRequest);
      fail();
    } catch (StatusRuntimeException ex) {
      Status status = Status.fromThrowable(ex);
      LOGGER.warn("Error Code : " + status.getCode() + " Description : " + status.getDescription());
      assertEquals(Status.INVALID_ARGUMENT.getCode(), status.getCode());
    }

    try {
      if (isRunningIsolated()) {
        when(authzMock.isSelfAllowed(any()))
            .thenReturn(
                Futures.immediateFuture(
                    IsSelfAllowed.Response.newBuilder().setAllowed(false).build()));
      }
      AddProjectTag addProjectTagRequest = AddProjectTag.newBuilder().setId("xzy").build();
      projectServiceStub.addProjectTag(addProjectTagRequest);
      fail();
    } catch (StatusRuntimeException ex) {
      Status status = Status.fromThrowable(ex);
      LOGGER.warn("Error Code : " + status.getCode() + " Description : " + status.getDescription());
      assertEquals(Status.PERMISSION_DENIED.getCode(), status.getCode());
    }

    LOGGER.info("Add Project tags negative test stop................................");
  }

  @Test
  public void g_getProjectTags() {
    LOGGER.info("Get Project Tags test start................................");

    GetTags deleteProjectTagsRequest = GetTags.newBuilder().setId(project.getId()).build();
    GetTags.Response response = projectServiceStub.getProjectTags(deleteProjectTagsRequest);
    LOGGER.info("Tags deleted in server : " + response.getTagsList());
    assertTrue(project.getTagsList().containsAll(response.getTagsList()));

    LOGGER.info("Get Project tags test stop................................");
  }

  @Test
  public void gg_getProjectTagsNegativeTest() {
    LOGGER.info("Get Project Tags Negative test start................................");

    GetTags deleteProjectTagsRequest = GetTags.newBuilder().build();

    try {
      projectServiceStub.getProjectTags(deleteProjectTagsRequest);
      fail();
    } catch (StatusRuntimeException e) {
      Status status = Status.fromThrowable(e);
      LOGGER.warn("Error Code : " + status.getCode() + " Description : " + status.getDescription());
      assertEquals(Status.INVALID_ARGUMENT.getCode(), status.getCode());
    }

    LOGGER.info("Get Project tags Negative test stop................................");
  }

  @Test
  public void h_deleteProjectTags() {
    LOGGER.info("Delete Project Tags test start................................");

    try {
      List<String> removableTags = project.getTagsList();
      if (removableTags.size() == 0) {
        LOGGER.info("Project Tags not found in database ");
        fail();
        return;
      }
      if (project.getTagsList().size() > 1) {
        removableTags = project.getTagsList().subList(0, project.getTagsList().size() - 1);
      }
      DeleteProjectTags deleteProjectTagsRequest =
          DeleteProjectTags.newBuilder().setId(project.getId()).addAllTags(removableTags).build();

      DeleteProjectTags.Response response =
          projectServiceStub.deleteProjectTags(deleteProjectTagsRequest);
      LOGGER.info("Tags deleted in server : " + response.getProject().getTagsList());
      assertTrue(response.getProject().getTagsList().size() <= 1);
      assertNotEquals(
          "Project date_updated field not update on database",
          project.getDateUpdated(),
          response.getProject().getDateUpdated());
      project = response.getProject();
      projectMap.put(project.getId(), project);

      if (response.getProject().getTagsList().size() > 0) {
        deleteProjectTagsRequest =
            DeleteProjectTags.newBuilder().setId(project.getId()).setDeleteAll(true).build();

        response = projectServiceStub.deleteProjectTags(deleteProjectTagsRequest);
        LOGGER.info("Tags deleted in server : " + response.getProject().getTagsList());
        assertEquals(0, response.getProject().getTagsList().size());
        assertNotEquals(
            "Project date_updated field not update on database",
            project.getDateUpdated(),
            response.getProject().getDateUpdated());
        project = response.getProject();
        projectMap.put(project.getId(), project);
      }
    } catch (StatusRuntimeException ex) {
      Status status = Status.fromThrowable(ex);
      LOGGER.warn("Error Code : " + status.getCode() + " Description : " + status.getDescription());
      fail();
    }

    LOGGER.info("Delete Project tags test stop................................");
  }

  @Test
  public void h_deleteProjectTagsNegativeTest() {
    LOGGER.info("Delete Project Tags Negative test start................................");

    DeleteProjectTags deleteProjectTagsRequest = DeleteProjectTags.newBuilder().build();

    try {
      projectServiceStub.deleteProjectTags(deleteProjectTagsRequest);
      fail();
    } catch (StatusRuntimeException ex) {
      Status status = Status.fromThrowable(ex);
      LOGGER.warn("Error Code : " + status.getCode() + " Description : " + status.getDescription());
      assertEquals(Status.INVALID_ARGUMENT.getCode(), status.getCode());
    }

    deleteProjectTagsRequest =
        DeleteProjectTags.newBuilder().setId(project.getId()).setDeleteAll(true).build();

    if (isRunningIsolated()) {
      mockGetResourcesForAllProjects(Map.of(project.getId(), project), testUser1);
    }

    DeleteProjectTags.Response response =
        projectServiceStub.deleteProjectTags(deleteProjectTagsRequest);
    LOGGER.info("Tags deleted in server : " + response.getProject().getTagsList());
    assertEquals(0, response.getProject().getTagsList().size());

    LOGGER.info("Delete Project tags Negative test stop................................");
  }

  @Test
  public void hhh_deleteProjectTag() {
    LOGGER.info("Delete Project Tag test start................................");

    DeleteProjectTag deleteProjectTagRequest =
        DeleteProjectTag.newBuilder()
            .setId(project.getId())
            .setTag(project.getTagsList().get(0))
            .build();

    DeleteProjectTag.Response response =
        projectServiceStub.deleteProjectTag(deleteProjectTagRequest);
    LOGGER.info("Tag deleted in server : " + response.getProject().getTagsList());
    assertEquals(project.getTagsCount() - 1, response.getProject().getTagsList().size());
    assertNotEquals(
        "Project date_updated field not update on database",
        project.getDateUpdated(),
        response.getProject().getDateUpdated());
    project = response.getProject();
    projectMap.put(project.getId(), project);

    LOGGER.info("Delete Project tag test stop................................");
  }

  @Test
  public void hhhh_deleteProjectTagNegativeTest() {
    LOGGER.info("Delete Project Tag negative test start................................");

    try {
      DeleteProjectTag deleteProjectTagRequest =
          DeleteProjectTag.newBuilder().setTag("Tag 1").build();
      projectServiceStub.deleteProjectTag(deleteProjectTagRequest);
      fail();
    } catch (StatusRuntimeException ex) {
      Status status = Status.fromThrowable(ex);
      LOGGER.warn("Error Code : " + status.getCode() + " Description : " + status.getDescription());
      assertEquals(Status.INVALID_ARGUMENT.getCode(), status.getCode());
    }

    try {
      if (isRunningIsolated()) {
        when(authzMock.isSelfAllowed(any()))
            .thenReturn(
                Futures.immediateFuture(
                    IsSelfAllowed.Response.newBuilder().setAllowed(false).build()));
      }
      DeleteProjectTag deleteProjectTagRequest = DeleteProjectTag.newBuilder().setId("xyz").build();
      projectServiceStub.deleteProjectTag(deleteProjectTagRequest);
      fail();
    } catch (StatusRuntimeException ex) {
      Status status = Status.fromThrowable(ex);
      LOGGER.warn("Error Code : " + status.getCode() + " Description : " + status.getDescription());
      assertEquals(Status.PERMISSION_DENIED.getCode(), status.getCode());
    }

    LOGGER.info("Delete Project tag negative test stop................................");
  }

  @Test
  public void i_getProjectAttributes() {
    LOGGER.info("Get Project Attributes test start................................");

    List<KeyValue> attributes = project.getAttributesList();
    LOGGER.info("Attributes size : " + attributes.size());

    if (attributes.size() == 0) {
      LOGGER.warn("Project Attributes not found in database ");
      fail();
      return;
    }

    List<String> keys = new ArrayList<>();
    if (attributes.size() > 1) {
      for (int index = 0; index < attributes.size() - 1; index++) {
        KeyValue keyValue = attributes.get(index);
        keys.add(keyValue.getKey());
      }
    } else {
      keys.add(attributes.get(0).getKey());
    }
    LOGGER.info("Attributes key size : " + keys.size());

    GetAttributes getProjectAttributesRequest =
        GetAttributes.newBuilder().setId(project.getId()).addAllAttributeKeys(keys).build();

    GetAttributes.Response response =
        projectServiceStub.getProjectAttributes(getProjectAttributesRequest);
    LOGGER.info(response.getAttributesList().toString());
    assertEquals(keys.size(), response.getAttributesList().size());

    getProjectAttributesRequest =
        GetAttributes.newBuilder().setId(project.getId()).setGetAll(true).build();

    response = projectServiceStub.getProjectAttributes(getProjectAttributesRequest);
    LOGGER.info(response.getAttributesList().toString());
    assertEquals(project.getAttributesList().size(), response.getAttributesList().size());

    LOGGER.info("Get Project Attributes test stop................................");
  }

  @Test
  public void i_getProjectAttributesNegativeTest() {
    LOGGER.info("Get Project Attributes Negative test start................................");

    GetAttributes getProjectAttributesRequest = GetAttributes.newBuilder().build();

    try {
      projectServiceStub.getProjectAttributes(getProjectAttributesRequest);
      fail();
    } catch (StatusRuntimeException e) {
      Status status = Status.fromThrowable(e);
      LOGGER.warn("Error Code : " + status.getCode() + " Description : " + status.getDescription());
      assertEquals(Status.INVALID_ARGUMENT.getCode(), status.getCode());
    }

    getProjectAttributesRequest =
        GetAttributes.newBuilder().setId("jfhdsjfhdsfjk").setGetAll(true).build();
    try {
      if (isRunningIsolated()) {
        when(authzMock.isSelfAllowed(any()))
            .thenReturn(
                Futures.immediateFuture(
                    IsSelfAllowed.Response.newBuilder().setAllowed(false).build()));
      }
      projectServiceStub.getProjectAttributes(getProjectAttributesRequest);
      fail();
    } catch (StatusRuntimeException ex) {
      checkEqualsAssert(ex);
    }

    LOGGER.info("Get Project Attributes Negative test stop................................");
  }

  @Test
  public void iii_deleteProjectAttributesTest() {
    LOGGER.info("Delete Project Attributes test start................................");

    List<KeyValue> attributes = project.getAttributesList();
    LOGGER.info("Attributes size : " + attributes.size());
    assertEquals(
        "Attribute list size not match with expected attribute list size", 3, attributes.size());
    List<String> keys = new ArrayList<>();
    if (attributes.size() > 1) {
      for (int index = 0; index < attributes.size() - 1; index++) {
        KeyValue keyValue = attributes.get(index);
        keys.add(keyValue.getKey());
      }
    } else {
      keys.add(attributes.get(0).getKey());
    }
    LOGGER.info("Attributes key size : " + keys.size());

    DeleteProjectAttributes deleteProjectAttributesRequest =
        DeleteProjectAttributes.newBuilder()
            .setId(project.getId())
            .addAllAttributeKeys(keys)
            .build();

    DeleteProjectAttributes.Response response =
        projectServiceStub.deleteProjectAttributes(deleteProjectAttributesRequest);
    LOGGER.info("Attributes deleted in server : " + response.getProject());
    assertEquals(1, response.getProject().getAttributesList().size());
    assertNotEquals(
        "Project date_updated field not update on database",
        project.getDateUpdated(),
        response.getProject().getDateUpdated());
    project = response.getProject();
    projectMap.put(project.getId(), project);

    if (response.getProject().getAttributesList().size() != 0) {
      deleteProjectAttributesRequest =
          DeleteProjectAttributes.newBuilder().setId(project.getId()).setDeleteAll(true).build();
      response = projectServiceStub.deleteProjectAttributes(deleteProjectAttributesRequest);
      LOGGER.info(
          "All the Attributes deleted from server. Attributes count : "
              + response.getProject().getAttributesCount());
      assertEquals(0, response.getProject().getAttributesList().size());
      assertNotEquals(
          "Project date_updated field not update on database",
          project.getDateUpdated(),
          response.getProject().getDateUpdated());
      project = response.getProject();
      projectMap.put(project.getId(), project);
    }

    LOGGER.info("Delete Project Attributes test stop................................");
  }

  @Test
  public void iii_deleteProjectAttributesNegativeTest() {
    LOGGER.info("Delete Project Attributes Negative test start................................");

    DeleteProjectAttributes deleteProjectAttributesRequest =
        DeleteProjectAttributes.newBuilder().build();

    try {
      projectServiceStub.deleteProjectAttributes(deleteProjectAttributesRequest);
      fail();
    } catch (StatusRuntimeException ex) {
      Status status = Status.fromThrowable(ex);
      LOGGER.warn("Error Code : " + status.getCode() + " Description : " + status.getDescription());
      assertEquals(Status.INVALID_ARGUMENT.getCode(), status.getCode());
    }

    LOGGER.info("Delete Project Attributes Negative test stop................................");
  }

  @Test
  public void j_getProjectById() {
    LOGGER.info("Get Project by ID test start................................");

    if (isRunningIsolated()) {
<<<<<<< HEAD
      mockGetResourcesForAllProjects(Map.of(project.getId(), project), testUser1);
=======
      mockGetResourcesForAllEntities(Map.of(project.getId(), project), testUser1);
>>>>>>> 042329d1
    }
    GetProjectById getProject = GetProjectById.newBuilder().setId(project.getId()).build();
    GetProjectById.Response response = projectServiceStub.getProjectById(getProject);
    LOGGER.info("Response List : " + response.getProject());
    assertEquals(
        "Project not match with expected project", project.getId(), response.getProject().getId());

    LOGGER.info("Get project by ID test stop................................");
  }

  @Test
  public void j_getProjectByIdNegativeTest() {
    LOGGER.info("Get Project by ID negative test start................................");

    try {
      GetProjectById getProject = GetProjectById.newBuilder().build();
      projectServiceStub.getProjectById(getProject);
      fail();
    } catch (StatusRuntimeException e) {
      Status status = Status.fromThrowable(e);
      LOGGER.warn("Error Code : " + status.getCode() + " Description : " + status.getDescription());
      assertEquals(Status.INVALID_ARGUMENT.getCode(), status.getCode());
    }

    try {
      when(collaboratorMock.getResourcesSpecialPersonalWorkspace(any()))
          .thenReturn(Futures.immediateFuture(GetResources.Response.newBuilder().build()));
      GetProjectById getProject = GetProjectById.newBuilder().setId("xyz").build();
      projectServiceStub.getProjectById(getProject);
      fail();
    } catch (StatusRuntimeException e) {
      checkEqualsAssert(e);
    }

    LOGGER.info("Get project by ID negative test stop................................");
  }

  @Test
  public void k_getProjectByName() throws ExecutionException, InterruptedException {
    LOGGER.info("Get Project by name test start................................");

    if (isRunningIsolated()) {
      when(uacMock.getCurrentUser(any())).thenReturn(Futures.immediateFuture(testUser2));
      when(workspaceMock.getWorkspaceByName(
              GetWorkspaceByName.newBuilder()
                  .setName(testUser2.getVertaInfo().getUsername())
                  .build()))
          .thenReturn(
              Futures.immediateFuture(
                  Workspace.newBuilder()
                      .setId(testUser2.getVertaInfo().getDefaultWorkspaceId())
                      .build()));
      when(workspaceMock.getWorkspaceById(
              GetWorkspaceById.newBuilder()
                  .setId(testUser2.getVertaInfo().getDefaultWorkspaceId())
                  .build()))
          .thenReturn(
              Futures.immediateFuture(
                  Workspace.newBuilder()
                      .setId(testUser2.getVertaInfo().getDefaultWorkspaceId())
                      .build()));
      when(collaboratorMock.getResourcesSpecialPersonalWorkspace(any()))
          .thenReturn(
              Futures.immediateFuture(
                  GetResources.Response.newBuilder()
                      .addItem(
                          GetResourcesResponseItem.newBuilder()
                              .setVisibility(ResourceVisibility.PRIVATE)
                              .setResourceType(
                                  ResourceType.newBuilder()
                                      .setModeldbServiceResourceType(
                                          ModelDBServiceResourceTypes.PROJECT)
                                      .build())
                              .setOwnerId(testUser2.getVertaInfo().getDefaultWorkspaceId())
                              .setWorkspaceId(testUser2.getVertaInfo().getDefaultWorkspaceId())
                              .build())
                      .build()));
    }

    Project project = null;
    try {
      // Create project
      CreateProject createProjectRequest = getCreateProjectRequest();
      CreateProject.Response createProjectResponse =
          client2ProjectServiceStub.createProject(createProjectRequest);
      project = createProjectResponse.getProject();
      LOGGER.info("Project created successfully");
      assertEquals(
          "Project name not match with expected project name",
          createProjectRequest.getName(),
          project.getName());

      if (isRunningIsolated()) {
<<<<<<< HEAD
        mockGetResourcesForAllProjects(Map.of(project.getId(), project), testUser2);
=======
        mockGetResourcesForAllEntities(Map.of(project.getId(), project), testUser2);
>>>>>>> 042329d1
      }

      GetProjectByName getProject =
          GetProjectByName.newBuilder().setName(project.getName()).build();

      GetProjectByName.Response response = client2ProjectServiceStub.getProjectByName(getProject);
      LOGGER.info("Response ProjectByUser of Project : " + response.getProjectByUser());
      LOGGER.info("Response SharedProjectsList of Projects : " + response.getSharedProjectsList());
      assertEquals(
          "Project name not match", project.getName(), response.getProjectByUser().getName());
      for (Project sharedProject : response.getSharedProjectsList()) {
        assertEquals("Shared project name not match", project.getName(), sharedProject.getName());
      }

      if (testConfig.hasAuth()) {
        if (isRunningIsolated()) {
          when(uacMock.getCurrentUser(any())).thenReturn(Futures.immediateFuture(testUser1));
<<<<<<< HEAD
          mockGetResourcesForAllProjects(Map.of(project.getId(), project), testUser1);
=======
          mockGetResourcesForAllEntities(Map.of(project.getId(), project), testUser1);
>>>>>>> 042329d1
          when(collaboratorMock.getResourcesSpecialPersonalWorkspace(any()))
              .thenReturn(
                  Futures.immediateFuture(
                      GetResources.Response.newBuilder()
                          .addItem(
                              GetResourcesResponseItem.newBuilder()
                                  .setVisibility(ResourceVisibility.PRIVATE)
                                  .setResourceType(
                                      ResourceType.newBuilder()
                                          .setModeldbServiceResourceType(
                                              ModelDBServiceResourceTypes.PROJECT)
                                          .build())
                                  .setOwnerId(testUser1.getVertaInfo().getDefaultWorkspaceId())
                                  .setWorkspaceId(testUser1.getVertaInfo().getDefaultWorkspaceId())
                                  .build())
                          .build()));
        } else {
          AddCollaboratorRequest addCollaboratorRequest =
              CollaboratorUtils.addCollaboratorRequestProject(
                  project, authClientInterceptor.getClient1Email(), CollaboratorType.READ_WRITE);

<<<<<<< HEAD
          var collaboratorMock = mock(CollaboratorServiceGrpc.CollaboratorServiceFutureStub.class);
          AddCollaboratorRequest.Response addOrUpdateProjectCollaboratorResponse =
              collaboratorMock.addOrUpdateProjectCollaborator(addCollaboratorRequest).get();
=======
          AddCollaboratorRequest.Response addOrUpdateProjectCollaboratorResponse =
              collaboratorBlockingMock.addOrUpdateProjectCollaborator(addCollaboratorRequest);
>>>>>>> 042329d1
          LOGGER.info(
              "Collaborator added in server : "
                  + addOrUpdateProjectCollaboratorResponse.getStatus());
          assertTrue(addOrUpdateProjectCollaboratorResponse.getStatus());
        }

        GetProjectByName.Response getProjectByNameResponse =
            projectServiceStub.getProjectByName(getProject);
        LOGGER.info(
            "Response ProjectByUser of Project : " + getProjectByNameResponse.getProjectByUser());
        LOGGER.info(
            "Response SharedProjectsList of Projects : "
                + getProjectByNameResponse.getSharedProjectsList());
        assertTrue(
            "Project name not match",
            getProjectByNameResponse.getProjectByUser() == null
                || getProjectByNameResponse.getProjectByUser().getId().isEmpty());
        for (Project sharedProject : getProjectByNameResponse.getSharedProjectsList()) {
          assertEquals("Shared project name not match", project.getName(), sharedProject.getName());
        }

        Project selfProject = null;
        try {
          // Create project
          createProjectRequest = getCreateProjectRequest();
          createProjectResponse = projectServiceStub.createProject(createProjectRequest);
          selfProject = createProjectResponse.getProject();
          LOGGER.info("Project created successfully");
          assertEquals(
              "Project name not match with expected project name",
              createProjectRequest.getName(),
              selfProject.getName());

          if (isRunningIsolated()) {
<<<<<<< HEAD
            mockGetResourcesForAllProjects(Map.of(selfProject.getId(), selfProject), testUser1);
=======
            mockGetResourcesForAllEntities(Map.of(selfProject.getId(), selfProject), testUser1);
>>>>>>> 042329d1
          }

          getProject = GetProjectByName.newBuilder().setName(selfProject.getName()).build();
          getProjectByNameResponse = projectServiceStub.getProjectByName(getProject);
          LOGGER.info(
              "Response ProjectByUser of Project : " + getProjectByNameResponse.getProjectByUser());
          LOGGER.info(
              "Response SharedProjectsList of Projects : "
                  + getProjectByNameResponse.getSharedProjectsList());
          assertEquals(
              "Project name not match",
              selfProject.getName(),
              getProjectByNameResponse.getProjectByUser().getName());
          for (Project sharedProject : getProjectByNameResponse.getSharedProjectsList()) {
            assertEquals(
                "Shared project name not match", selfProject.getName(), sharedProject.getName());
          }

        } finally {
          if (selfProject != null) {
            if (isRunningIsolated()) {
              mockGetSelfAllowedResources(
                  Collections.singleton(selfProject.getId()),
                  ModelDBServiceResourceTypes.PROJECT,
                  ModelDBServiceActions.DELETE);
            }
            DeleteProject deleteProject =
                DeleteProject.newBuilder().setId(selfProject.getId()).build();
            DeleteProject.Response deleteProjectResponse =
                projectServiceStub.deleteProject(deleteProject);
            LOGGER.info("Project deleted successfully");
            LOGGER.info(deleteProjectResponse.toString());
            assertTrue(deleteProjectResponse.getStatus());
          }
        }
      }

    } finally {
      if (project != null) {
        if (isRunningIsolated()) {
          mockGetSelfAllowedResources(
              Collections.singleton(project.getId()),
              ModelDBServiceResourceTypes.PROJECT,
              ModelDBServiceActions.DELETE);
        }
        DeleteProject deleteProject = DeleteProject.newBuilder().setId(project.getId()).build();
        DeleteProject.Response deleteProjectResponse =
            client2ProjectServiceStub.deleteProject(deleteProject);
        LOGGER.info("Project deleted successfully");
        LOGGER.info(deleteProjectResponse.toString());
        assertTrue(deleteProjectResponse.getStatus());
      }
    }

    LOGGER.info("Get project by name test stop................................");
  }

  @Test
  public void k_getProjectByNameWithWorkspace() {
    LOGGER.info("Get Project by name with workspace test start................................");
    if (!testConfig.hasAuth()) {
      assertTrue(true);
      return;
    }

    Project selfProject = null;
    Project project = null;
    try {

      if (isRunningIsolated()) {
<<<<<<< HEAD
        when(uacMock.getCurrentUser(any())).thenReturn(Futures.immediateFuture(testUser2));
=======
>>>>>>> 042329d1
        when(workspaceMock.getWorkspaceByName(
                GetWorkspaceByName.newBuilder()
                    .setName(testUser2.getVertaInfo().getUsername())
                    .build()))
            .thenReturn(
                Futures.immediateFuture(
                    Workspace.newBuilder()
                        .setId(testUser2.getVertaInfo().getDefaultWorkspaceId())
                        .build()));
      }
      // Create project
      CreateProject createProjectRequest = getCreateProjectRequest();
      createProjectRequest =
          createProjectRequest
              .toBuilder()
              .setWorkspaceName(testUser2.getVertaInfo().getUsername())
              .build();
      CreateProject.Response createProjectResponse =
          client2ProjectServiceStub.createProject(createProjectRequest);
      project = createProjectResponse.getProject();
      LOGGER.info("Project created successfully");
      assertEquals(
          "Project name not match with expected project name",
          createProjectRequest.getName(),
          project.getName());

      var projectMap = new HashMap<String, Project>();
      if (isRunningIsolated()) {
        projectMap.put(project.getId(), project);
<<<<<<< HEAD
        mockGetResourcesForAllProjects(projectMap, testUser1);
=======
        mockGetResourcesForAllEntities(projectMap, testUser1);
>>>>>>> 042329d1
      } else {
        AddCollaboratorRequest addCollaboratorRequest =
            CollaboratorUtils.addCollaboratorRequestProject(
                project, authClientInterceptor.getClient1Email(), CollaboratorType.READ_WRITE);

        AddCollaboratorRequest.Response addOrUpdateProjectCollaboratorResponse =
            collaboratorServiceStubClient2.addOrUpdateProjectCollaborator(addCollaboratorRequest);
        LOGGER.info(
            "Collaborator added in server : " + addOrUpdateProjectCollaboratorResponse.getStatus());
        assertTrue(addOrUpdateProjectCollaboratorResponse.getStatus());
      }

      // Create project
      createProjectRequest = getCreateProjectRequest(project.getName());
      createProjectResponse = projectServiceStub.createProject(createProjectRequest);
      selfProject = createProjectResponse.getProject();
      LOGGER.info("Project created successfully");
      assertEquals(
          "Project name not match with expected project name",
          createProjectRequest.getName(),
          selfProject.getName());

      if (isRunningIsolated()) {
        projectMap.put(selfProject.getId(), selfProject);
<<<<<<< HEAD
        mockGetResourcesForAllProjects(Map.of(selfProject.getId(), selfProject), testUser1);
=======
        mockGetResourcesForAllEntities(projectMap, testUser1);
>>>>>>> 042329d1
      }

      GetProjectByName getProject =
          GetProjectByName.newBuilder()
              .setName(selfProject.getName())
              .setWorkspaceName(testUser2.getVertaInfo().getUsername())
              .build();
      GetProjectByName.Response getProjectByNameResponse =
          projectServiceStub.getProjectByName(getProject);
      LOGGER.info(
          "Response ProjectByUser of Project : " + getProjectByNameResponse.getProjectByUser());
      LOGGER.info(
          "Response SharedProjectsList of Projects : "
              + getProjectByNameResponse.getSharedProjectsList());
      assertTrue(
          "Project name not match",
          getProjectByNameResponse.getProjectByUser() == null
              || getProjectByNameResponse.getProjectByUser().getId().isEmpty());
      for (Project sharedProject : getProjectByNameResponse.getSharedProjectsList()) {
        assertEquals("Shared project name not match", project.getName(), sharedProject.getName());
      }
    } finally {
      if (selfProject != null) {
        if (isRunningIsolated()) {
          mockGetSelfAllowedResources(
              Collections.singleton(selfProject.getId()),
              ModelDBServiceResourceTypes.PROJECT,
              ModelDBServiceActions.DELETE);
        }
        DeleteProject deleteProject = DeleteProject.newBuilder().setId(selfProject.getId()).build();
        DeleteProject.Response deleteProjectResponse =
            projectServiceStub.deleteProject(deleteProject);
        LOGGER.info("Project deleted successfully");
        LOGGER.info(deleteProjectResponse.toString());
        assertTrue(deleteProjectResponse.getStatus());
      }

      if (project != null) {
        DeleteProject deleteProject = DeleteProject.newBuilder().setId(project.getId()).build();
        DeleteProject.Response deleteProjectResponse =
            client2ProjectServiceStub.deleteProject(deleteProject);
        LOGGER.info("Project deleted successfully");
        LOGGER.info(deleteProjectResponse.toString());
        assertTrue(deleteProjectResponse.getStatus());
      }
    }

    LOGGER.info(
        "Get project by name with Email or Username test stop................................");
  }

  @Test
  public void k_getProjectByNameNegativeTest() {
    LOGGER.info("Get Project by name negative test start................................");

    try {
      GetProjectByName getProject = GetProjectByName.newBuilder().build();
      projectServiceStub.getProjectByName(getProject);
      fail();
    } catch (StatusRuntimeException e) {
      Status status = Status.fromThrowable(e);
      LOGGER.warn("Error Code : " + status.getCode() + " Description : " + status.getDescription());
      assertEquals(Status.INVALID_ARGUMENT.getCode(), status.getCode());
    }

    LOGGER.info("Get project by name negative test stop................................");
  }

  @Test
  public void k_getProjectByNameNotFoundTest() {
    LOGGER.info("Get Project by name NOT_FOUND test start................................");

    try {
      if (isRunningIsolated()) {
        when(collaboratorMock.getResources(any()))
            .thenReturn(Futures.immediateFuture(GetResources.Response.newBuilder().build()));
      }
      GetProjectByName getProject = GetProjectByName.newBuilder().setName("test").build();
      projectServiceStub.getProjectByName(getProject);
      fail();
    } catch (StatusRuntimeException e) {
      Status status = Status.fromThrowable(e);
      LOGGER.warn("Error Code : " + status.getCode() + " Description : " + status.getDescription());
      assertEquals(Status.NOT_FOUND.getCode(), status.getCode());
    }

    LOGGER.info("Get project by name NOT_FOUND test stop................................");
  }

  @Test
  public void l_getProjects() {
    LOGGER.info("Get Project test start................................");

    GetProjects getProjects = GetProjects.newBuilder().build();
    GetProjects.Response response = projectServiceStub.getProjects(getProjects);
    long alreadyExistsProjCount = response.getTotalRecords();

    Map<String, Project> projectsMap = new HashMap<>();
    // Create project1
    CreateProject createProjectRequest = getCreateProjectRequest();
    CreateProject.Response createProjectResponse =
        projectServiceStub.createProject(createProjectRequest);
    Project project1 = createProjectResponse.getProject();
    projectsMap.put(project1.getId(), project1);
    LOGGER.info("Project created successfully");
    assertEquals(
        "Project name not match with expected project name",
        createProjectRequest.getName(),
        project1.getName());

    // Create project2
    createProjectRequest = getCreateProjectRequest();
    createProjectResponse = projectServiceStub.createProject(createProjectRequest);
    Project project2 = createProjectResponse.getProject();
    projectsMap.put(project2.getId(), project2);
    LOGGER.info("Project created successfully");
    assertEquals(
        "Project name not match with expected project name",
        createProjectRequest.getName(),
        project2.getName());

    if (isRunningIsolated()) {
      projectsMap.putAll(projectMap);
<<<<<<< HEAD
      mockGetResourcesForAllProjects(projectsMap, testUser1);
=======
      mockGetResourcesForAllEntities(projectsMap, testUser1);
>>>>>>> 042329d1
    }

    getProjects = GetProjects.newBuilder().build();
    response = projectServiceStub.getProjects(getProjects);
    List<Project> responseList = new ArrayList<>();
    for (Project project : response.getProjectsList()) {
      if (projectsMap.containsKey(project.getId())) {
        responseList.add(project);
      }
    }
    LOGGER.info("GetProjects Count : " + responseList.size());
    assertEquals(
        "Projects count not match with expected projects count",
        projectsMap.size(),
        responseList.size());

    for (String projectId : projectsMap.keySet()) {
      if (isRunningIsolated()) {
        mockGetSelfAllowedResources(
            Collections.singleton(projectId),
            ModelDBServiceResourceTypes.PROJECT,
            ModelDBServiceActions.DELETE);
      }
      DeleteProject deleteProject = DeleteProject.newBuilder().setId(projectId).build();
      DeleteProject.Response deleteProjectResponse =
          projectServiceStub.deleteProject(deleteProject);
      LOGGER.info("Project deleted successfully");
      LOGGER.info(deleteProjectResponse.toString());
      assertTrue(deleteProjectResponse.getStatus());
    }

    LOGGER.info("Get project test stop................................");
  }

  @Test
  public void getProjectsOnDescendingOrder() {
    LOGGER.info("Get Project on descending order test start................................");

    Map<String, Project> projectsMap = new HashMap<>();
    // Create project1
    CreateProject createProjectRequest = getCreateProjectRequest();
    CreateProject.Response createProjectResponse =
        projectServiceStub.createProject(createProjectRequest);
    Project project1 = createProjectResponse.getProject();
    projectsMap.put(project1.getId(), project1);
    LOGGER.info("Project created successfully");
    assertEquals(
        "Project name not match with expected project name",
        createProjectRequest.getName(),
        project1.getName());

    // Create project2
    createProjectRequest = getCreateProjectRequest();
    createProjectResponse = projectServiceStub.createProject(createProjectRequest);
    Project project2 = createProjectResponse.getProject();
    projectsMap.put(project2.getId(), project2);
    LOGGER.info("Project created successfully");
    assertEquals(
        "Project name not match with expected project name",
        createProjectRequest.getName(),
        project2.getName());

    if (isRunningIsolated()) {
<<<<<<< HEAD
      mockGetResourcesForAllProjects(projectsMap, testUser1);
=======
      mockGetResourcesForAllEntities(projectsMap, testUser1);
>>>>>>> 042329d1
    }

    GetProjects getProjects = GetProjects.newBuilder().build();
    GetProjects.Response response = projectServiceStub.getProjects(getProjects);
    LOGGER.info("GetProjects Count : " + response.getProjectsCount());
    List<Project> responseList = new ArrayList<>();
    for (Project project : response.getProjectsList()) {
      if (projectsMap.containsKey(project.getId())) {
        responseList.add(project);
      }
    }

    assertEquals(
        "Projects count not match with expected projects count",
        projectsMap.size(),
        responseList.size());

    assertEquals(
        "Projects order not match with expected projects order", project2, responseList.get(0));

    assertEquals(
        "Projects order not match with expected projects order", project1, responseList.get(1));

    if (isRunningIsolated()) {
      mockGetSelfAllowedResources(
          projectsMap.keySet(), ModelDBServiceResourceTypes.PROJECT, ModelDBServiceActions.DELETE);
    }
    for (String projectId : projectsMap.keySet()) {
      DeleteProject deleteProject = DeleteProject.newBuilder().setId(projectId).build();
      DeleteProject.Response deleteProjectResponse =
          projectServiceStub.deleteProject(deleteProject);
      LOGGER.info("Project deleted successfully");
      LOGGER.info(deleteProjectResponse.toString());
      assertTrue(deleteProjectResponse.getStatus());
    }
    LOGGER.info("Get project on descending order test stop................................");
  }

  @Test
  public void m_getProjectSummary() throws IOException {
    LOGGER.info("Get Project summary test start................................");

    if (isRunningIsolated()) {
<<<<<<< HEAD
      mockGetResourcesForAllProjects(Map.of(project.getId(), project), testUser1);
=======
      mockGetResourcesForAllEntities(Map.of(project.getId(), project), testUser1);
>>>>>>> 042329d1
      when(authzMock.getSelfAllowedResources(
              GetSelfAllowedResources.newBuilder()
                  .addActions(
                      Action.newBuilder()
                          .setModeldbServiceAction(ModelDBServiceActions.READ)
                          .setService(ServiceEnum.Service.MODELDB_SERVICE))
                  .setService(ServiceEnum.Service.MODELDB_SERVICE)
                  .setResourceType(
                      ResourceType.newBuilder()
                          .setModeldbServiceResourceType(ModelDBServiceResourceTypes.REPOSITORY))
                  .build()))
          .thenReturn(
              Futures.immediateFuture(GetSelfAllowedResources.Response.newBuilder().build()));
    }

    GetSummary getSummaryRequest = GetSummary.newBuilder().setEntityId(project.getId()).build();
    GetSummary.Response response = projectServiceStub.getSummary(getSummaryRequest);
    LOGGER.info("Response Project Summary : " + CommonUtils.getStringFromProtoObject(response));

    GetExperimentsInProject getExperiment =
        GetExperimentsInProject.newBuilder().setProjectId(project.getId()).build();
    GetExperimentsInProject.Response experimentResponse =
        experimentServiceStub.getExperimentsInProject(getExperiment);
    long existingExperimentCount = (long) experimentResponse.getExperimentsList().size();

    GetExperimentRunsInProject getExperimentRun =
        GetExperimentRunsInProject.newBuilder().setProjectId(project.getId()).build();

    GetExperimentRunsInProject.Response experimentRunResponse =
        experimentRunServiceStub.getExperimentRunsInProject(getExperimentRun);
    long existingExperimentRunCount = (long) experimentRunResponse.getExperimentRunsList().size();

    // In double[], Index 0 = minValue, Index 1 = maxValue
    Map<String, Double[]> minMaxMetricsValueMap = new HashMap<>();
    ExperimentRun lastModifiedExperimentRun = null;
    Set<String> keySet = new HashSet<>();
    for (ExperimentRun experimentRunOfSummary : experimentRunResponse.getExperimentRunsList()) {
      if (lastModifiedExperimentRun == null
          || lastModifiedExperimentRun.getDateUpdated() < experimentRunOfSummary.getDateUpdated()) {
        lastModifiedExperimentRun = experimentRunOfSummary;
      }
      for (KeyValue keyValue : experimentRunOfSummary.getMetricsList()) {
        keySet.add(keyValue.getKey());
        minMaxMetricsValueMap = getMinMaxMetricsValueMap(minMaxMetricsValueMap, keyValue);
      }
    }

    if (lastModifiedExperimentRun != null) {
      LastModifiedExperimentRunSummary lastModifiedExperimentRunSummary =
          response.getLastModifiedExperimentRunSummary();
      assertEquals("Project name does not match", project.getName(), response.getName());
      assertEquals(
          "Experiment count does not match",
          existingExperimentCount,
          response.getTotalExperiment());
      assertEquals(
          "Experiment count does not match",
          existingExperimentRunCount,
          response.getTotalExperimentRuns());

      assertEquals(
          "ExperimentRun does not match with expected experimentRun",
          lastModifiedExperimentRun.getId(),
          experimentRun.getId());

      assertTrue(
          "last modified experimentRun summary does not match",
          lastModifiedExperimentRun.getName().equals(lastModifiedExperimentRunSummary.getName())
              && lastModifiedExperimentRun.getDateUpdated()
                  == lastModifiedExperimentRunSummary.getLastUpdatedTime());
      assertEquals("Total metrics does not match", keySet.size(), response.getMetricsCount());
    }

    for (MetricsSummary metricsSummary : response.getMetricsList()) {
      // In double[], Index 0 = minValue, Index 1 = maxValue
      Double[] minMaxValueArray = minMaxMetricsValueMap.get(metricsSummary.getKey());
      assertEquals(
          "Metrics minimum value does not match, Key : " + metricsSummary.getKey(),
          minMaxValueArray[0],
          (Double) metricsSummary.getMinValue());
      assertEquals(
          "Metrics maximum value does not match, Key : " + metricsSummary.getKey(),
          minMaxValueArray[1],
          (Double) metricsSummary.getMaxValue());
    }
    LOGGER.info("Get project summary test stop................................");
  }

  private Map<String, Double[]> getMinMaxMetricsValueMap(
      Map<String, Double[]> minMaxMetricsValueMap, KeyValue keyValue) {
    Double value = keyValue.getValue().getNumberValue();
    Double[] minMaxValueArray = minMaxMetricsValueMap.get(keyValue.getKey());
    if (minMaxValueArray == null) {
      minMaxValueArray = new Double[2]; // Index 0 = minValue, Index 1 = maxValue
    }
    if (minMaxValueArray[0] == null || minMaxValueArray[0] > value) {
      minMaxValueArray[0] = value;
    }
    if (minMaxValueArray[1] == null || minMaxValueArray[1] < value) {
      minMaxValueArray[1] = value;
    }
    minMaxMetricsValueMap.put(keyValue.getKey(), minMaxValueArray);
    return minMaxMetricsValueMap;
  }

  @Test
  public void m_getProjectSummaryNegativeTest() {
    LOGGER.info("Get Project summary Negative test start................................");

    try {
      GetSummary getSummaryRequest = GetSummary.newBuilder().build();
      projectServiceStub.getSummary(getSummaryRequest);
      fail();
    } catch (StatusRuntimeException ex) {
      Status status = Status.fromThrowable(ex);
      LOGGER.warn("Error Code : " + status.getCode() + " Description : " + status.getDescription());
      assertEquals(Status.INVALID_ARGUMENT.getCode(), status.getCode());
    }
    LOGGER.info("Get project summary Negative test stop................................");
  }

  @Test
  public void n_setProjectReadMeTest() throws IOException {
    LOGGER.info("Set Project ReadMe test start................................");
    try {
      String rootPath = System.getProperty("user.dir");
      rootPath = rootPath + "/src/test/java/ai/verta/modeldb/setProjectReadMe.md";
      String readMeText = ModelDBTestUtils.readFile(rootPath);
      SetProjectReadme setProjectReadMe =
          SetProjectReadme.newBuilder().setId(project.getId()).setReadmeText(readMeText).build();
      SetProjectReadme.Response response = projectServiceStub.setProjectReadme(setProjectReadMe);
      assertEquals(
          "Project ID not match with expected project ID",
          project.getId(),
          response.getProject().getId());
      assertEquals(
          "Project ReadMe text not match with expected ReadMe text",
          readMeText,
          response.getProject().getReadmeText());
      assertNotEquals(
          "Project date_updated field not update on database",
          project.getDateUpdated(),
          response.getProject().getDateUpdated());
      project = response.getProject();
      projectMap.put(project.getId(), project);
    } catch (StatusRuntimeException e) {
      Status status2 = Status.fromThrowable(e);
      fail();
      LOGGER.info("Error Code : " + status2.getCode() + " Error : " + status2.getDescription());
    }

    LOGGER.info("Set Project ReadMe test stop................................");
  }

  @Test
  public void nn_updateProjectReadMeTest() throws IOException {
    LOGGER.info("Update Project ReadMe test start................................");
    try {
      String rootPath = System.getProperty("user.dir");
      rootPath = rootPath + "/src/test/java/ai/verta/modeldb/setProjectReadMe.md";
      String readMeText = ModelDBTestUtils.readFile(rootPath);
      SetProjectReadme setProjectReadMe =
          SetProjectReadme.newBuilder().setId(project.getId()).setReadmeText(readMeText).build();
      SetProjectReadme.Response response = projectServiceStub.setProjectReadme(setProjectReadMe);
      assertEquals(
          "Project ID not match with expected project ID",
          project.getId(),
          response.getProject().getId());
      assertEquals(
          "Project ReadMe text not match with expected setProjectReadMe.md file text",
          readMeText,
          response.getProject().getReadmeText());
      assertNotEquals(
          "Project date_updated field not update on database",
          project.getDateUpdated(),
          response.getProject().getDateUpdated());
      project = response.getProject();
      projectMap.put(project.getId(), project);

      rootPath = System.getProperty("user.dir");
      rootPath = rootPath + "/src/test/java/ai/verta/modeldb/updateProjectReadMe.md";
      readMeText = ModelDBTestUtils.readFile(rootPath);
      setProjectReadMe =
          SetProjectReadme.newBuilder().setId(project.getId()).setReadmeText(readMeText).build();
      response = projectServiceStub.setProjectReadme(setProjectReadMe);
      assertEquals(
          "Project ID not match with expected project ID",
          project.getId(),
          response.getProject().getId());
      assertEquals(
          "Project ReadMe text not match with expected updateProjectReadMe.md file text",
          readMeText,
          response.getProject().getReadmeText());
      assertNotEquals(
          "Project date_updated field not update on database",
          project.getDateUpdated(),
          response.getProject().getDateUpdated());
      project = response.getProject();
      projectMap.put(project.getId(), project);
    } catch (StatusRuntimeException e) {
      Status status2 = Status.fromThrowable(e);
      fail();
      LOGGER.info("Error Code : " + status2.getCode() + " Error : " + status2.getDescription());
    }

    LOGGER.info("Update Project ReadMe test stop................................");
  }

  @Test
  public void nnn_getProjectReadMeTest() throws IOException {
    LOGGER.info("Get Project ReadMe test start................................");
    try {
      String rootPath = System.getProperty("user.dir");
      rootPath = rootPath + "/src/test/java/ai/verta/modeldb/setProjectReadMe.md";
      String readMeText = ModelDBTestUtils.readFile(rootPath);
      SetProjectReadme setProjectReadMe =
          SetProjectReadme.newBuilder().setId(project.getId()).setReadmeText(readMeText).build();
      SetProjectReadme.Response response = projectServiceStub.setProjectReadme(setProjectReadMe);
      assertEquals(
          "Project ID not match with expected project ID",
          project.getId(),
          response.getProject().getId());
      assertEquals(
          "Project ReadMe text not match with expected setProjectReadMe.md file text",
          readMeText,
          response.getProject().getReadmeText());

      GetProjectReadme getProjectReadMe =
          GetProjectReadme.newBuilder().setId(project.getId()).build();
      GetProjectReadme.Response getProjectReadMeResponse =
          projectServiceStub.getProjectReadme(getProjectReadMe);
      assertEquals(
          "Project ReadMe text not match with expected setProjectReadMe.md file text",
          readMeText,
          getProjectReadMeResponse.getReadmeText());

      // Get the file reference
      Path path = Paths.get("target/outputProjectReadMe.md");
      try (BufferedWriter writer = Files.newBufferedWriter(path)) {
        writer.write(getProjectReadMeResponse.getReadmeText());
      }
    } catch (StatusRuntimeException e) {
      Status status2 = Status.fromThrowable(e);
      fail();
      LOGGER.info("Error Code : " + status2.getCode() + " Error : " + status2.getDescription());
    }

    LOGGER.info("Get Project ReadMe test stop................................");
  }

  @Test
  public void nnnn_setEmptyProjectReadMeTest() throws IOException {
    LOGGER.info("Get Project ReadMe test start................................");
    try {
      String readMeText = "";
      SetProjectReadme setProjectReadMe =
          SetProjectReadme.newBuilder().setId(project.getId()).setReadmeText(readMeText).build();
      SetProjectReadme.Response response = projectServiceStub.setProjectReadme(setProjectReadMe);
      assertEquals(
          "Project ID not match with expected project ID",
          project.getId(),
          response.getProject().getId());
      assertEquals(
          "Project ReadMe text not match with expected setProjectReadMe.md file text",
          readMeText,
          response.getProject().getReadmeText());
      assertNotEquals(
          "Project date_updated field not update on database",
          project.getDateUpdated(),
          response.getProject().getDateUpdated());

      GetProjectReadme getProjectReadMe =
          GetProjectReadme.newBuilder().setId(project.getId()).build();
      GetProjectReadme.Response getProjectReadMeResponse =
          projectServiceStub.getProjectReadme(getProjectReadMe);
      assertEquals(
          "Project ReadMe text not match with expected setProjectReadMe.md file text",
          readMeText,
          getProjectReadMeResponse.getReadmeText());
      project = response.getProject();
      projectMap.put(project.getId(), project);

      // Get the file reference
      Path path = Paths.get("target/outputProjectReadMe.md");
      try (BufferedWriter writer = Files.newBufferedWriter(path)) {
        writer.write(getProjectReadMeResponse.getReadmeText());
      }

    } catch (StatusRuntimeException e) {
      Status status2 = Status.fromThrowable(e);
      fail();
      LOGGER.info("Error Code : " + status2.getCode() + " Error : " + status2.getDescription());
    }

    LOGGER.info("Get Project ReadMe test stop................................");
  }

  @Test
  public void q_setProjectShortNameTest() {
    LOGGER.info("Set Project short name test start................................");
    try {
      try {
        SetProjectShortName setProjectShortName =
            SetProjectShortName.newBuilder()
                .setShortName("project xyz")
                .setId(project.getId())
                .build();
        projectServiceStub.setProjectShortName(setProjectShortName);
        fail();
      } catch (StatusRuntimeException e) {
        Status status = Status.fromThrowable(e);
        LOGGER.info("Error Code : " + status.getCode() + " Error : " + status.getDescription());
        assertEquals(Status.INTERNAL.getCode(), status.getCode());
      }

      String shortName = ModelDBUtils.convertToProjectShortName(UUID.randomUUID().toString());
      SetProjectShortName setProjectShortName =
          SetProjectShortName.newBuilder().setShortName(shortName).setId(project.getId()).build();
      SetProjectShortName.Response response =
          projectServiceStub.setProjectShortName(setProjectShortName);
      assertEquals(
          "Project ID not match with expected project ID",
          project.getId(),
          response.getProject().getId());
      assertEquals(
          "Project short name not match with expected short name",
          shortName,
          response.getProject().getShortName());
      assertNotEquals(
          "Project date_updated field not update on database",
          project.getDateUpdated(),
          response.getProject().getDateUpdated());
      project = response.getProject();
      projectMap.put(project.getId(), project);

      try {
        setProjectShortName =
            SetProjectShortName.newBuilder().setShortName(shortName).setId(project.getId()).build();
        projectServiceStub.setProjectShortName(setProjectShortName);
        fail();
      } catch (StatusRuntimeException e) {
        Status status = Status.fromThrowable(e);
        LOGGER.info("Error Code : " + status.getCode() + " Error : " + status.getDescription());
        assertEquals(Status.ALREADY_EXISTS.getCode(), status.getCode());
      }
    } catch (StatusRuntimeException e) {
      Status status2 = Status.fromThrowable(e);
      LOGGER.error("Error Code : " + status2.getCode() + " Error : " + status2.getDescription());
      fail(e.getMessage());
    }

    LOGGER.info("Set Project short name test stop................................");
  }

  @Test
  public void qq_setProjectShortNameNegativeTest() {
    LOGGER.info("Set Project short name negative test start................................");
    try {
      SetProjectShortName setProjectShortName =
          SetProjectShortName.newBuilder().setShortName("project xyz").build();
      projectServiceStub.setProjectShortName(setProjectShortName);
      fail();
    } catch (StatusRuntimeException e) {
      Status status = Status.fromThrowable(e);
      LOGGER.info("Error Code : " + status.getCode() + " Error : " + status.getDescription());
      assertEquals(Status.INVALID_ARGUMENT.getCode(), status.getCode());
    }

    try {
      SetProjectShortName setProjectShortName =
          SetProjectShortName.newBuilder().setId("abc").build();
      projectServiceStub.setProjectShortName(setProjectShortName);
      fail();
    } catch (StatusRuntimeException e) {
      Status status = Status.fromThrowable(e);
      LOGGER.info("Error Code : " + status.getCode() + " Error : " + status.getDescription());
      assertEquals(Status.INVALID_ARGUMENT.getCode(), status.getCode());
    }
    LOGGER.info("Set Project short name negative test stop................................");
  }

  @Test
  public void qqq_getProjectShortNameTest() {
    LOGGER.info("Get Project short name test start................................");
    Project project = null;
    try {
      // Create project
      String shortName = "project-sprt_app";
      CreateProject createProjectRequest = getCreateProjectRequest(shortName);
      CreateProject.Response createProjectResponse =
          projectServiceStub.createProject(createProjectRequest);
      project = createProjectResponse.getProject();
      LOGGER.info("Project created successfully");
      assertEquals(
          "Project name not match with expected project name",
          createProjectRequest.getName(),
          project.getName());

      GetProjectShortName setProjectShortName =
          GetProjectShortName.newBuilder().setId(project.getId()).build();
      GetProjectShortName.Response response =
          projectServiceStub.getProjectShortName(setProjectShortName);
      assertEquals(
          "Project short name not match with expected short name",
          shortName,
          response.getShortName());
    } catch (StatusRuntimeException e) {
      Status status = Status.fromThrowable(e);
      fail();
      LOGGER.error("Error Code : " + status.getCode() + " Error : " + status.getDescription());
    } finally {
      if (project != null) {
        if (isRunningIsolated()) {
          mockGetSelfAllowedResources(
              Collections.singleton(project.getId()),
              ModelDBServiceResourceTypes.PROJECT,
              ModelDBServiceActions.DELETE);
        }
        DeleteProject deleteProject = DeleteProject.newBuilder().setId(project.getId()).build();
        DeleteProject.Response deleteProjectResponse =
            projectServiceStub.deleteProject(deleteProject);
        LOGGER.info("Project deleted successfully");
        LOGGER.info(deleteProjectResponse.toString());
        assertTrue(deleteProjectResponse.getStatus());
      }
    }

    LOGGER.info("Get Project short name test stop................................");
  }

  @Test
  public void qqqq_getProjectShortNameNegativeTest() {
    LOGGER.info("Get Project short name Negative test start................................");
    try {
      GetProjectShortName setProjectShortName = GetProjectShortName.newBuilder().build();
      projectServiceStub.getProjectShortName(setProjectShortName);
      fail();
    } catch (StatusRuntimeException e) {
      Status status = Status.fromThrowable(e);
      LOGGER.info("Error Code : " + status.getCode() + " Error : " + status.getDescription());
      assertEquals(Status.INVALID_ARGUMENT.getCode(), status.getCode());
    }
    LOGGER.info("Get Project short name Negative test stop................................");
  }

  @Test
  public void x_projectDeleteNegativeTest() {
    LOGGER.info("Project delete Negative test start................................");

    DeleteProject deleteProject = DeleteProject.newBuilder().build();
    try {
      projectServiceStub.deleteProject(deleteProject);
      fail();
    } catch (StatusRuntimeException e) {
      Status status = Status.fromThrowable(e);
      LOGGER.info("Error Code : " + status.getCode() + " Error : " + status.getDescription());
      assertEquals(Status.INVALID_ARGUMENT.getCode(), status.getCode());
    }

    LOGGER.info("Project delete Negative test stop................................");
  }

  @Test
  public void y_projectCascadeDeleteTest() throws InterruptedException {
    LOGGER.info("Project delete with cascading test start................................");
    if (isRunningIsolated()) {
      when(roleServiceBlockingMock.deleteRoleBindings(any()))
          .thenReturn(DeleteRoleBindings.Response.newBuilder().setStatus(true).build());
    }
    cleanUpResources();

    Project project = null;
    ExperimentRun experimentRun1;
    ExperimentRun experimentRun3;
    try {
      // Create project
      CreateProject createProjectRequest = getCreateProjectRequest();
      CreateProject.Response createProjectResponse =
          projectServiceStub.createProject(createProjectRequest);
      project = createProjectResponse.getProject();
      LOGGER.info("\n Project created successfully \n");

      // Create two experiment of above project
      CreateExperiment request =
          getCreateExperimentRequest(project.getId(), "Experiment-1-" + new Date().getTime());
      CreateExperiment.Response response = experimentServiceStub.createExperiment(request);
      Experiment experiment1 = response.getExperiment();
      LOGGER.info("\n Experiment1 created successfully \n");
      request = getCreateExperimentRequest(project.getId(), "Experiment-2-" + new Date().getTime());
      response = experimentServiceStub.createExperiment(request);
      Experiment experiment2 = response.getExperiment();
      LOGGER.info("\n Experiment2 created successfully \n");

      // Create four ExperimentRun of above two experiment, each experiment has two experimentRun
      // For ExperiemntRun of Experiment1
      CreateExperimentRun createExperimentRunRequest =
          getCreateExperimentRunRequest(
              project.getId(), experiment1.getId(), "ExperiemntRun-1-" + new Date().getTime());
      CreateExperimentRun.Response createExperimentRunResponse =
          experimentRunServiceStub.createExperimentRun(createExperimentRunRequest);
      experimentRun1 = createExperimentRunResponse.getExperimentRun();
      LOGGER.info("\n ExperimentRun1 created successfully \n");
      createExperimentRunRequest =
          getCreateExperimentRunRequest(
              project.getId(), experiment1.getId(), "ExperiemntRun-2-" + new Date().getTime());
      experimentRunServiceStub.createExperimentRun(createExperimentRunRequest);
      LOGGER.info("\n ExperimentRun2 created successfully \n");

      // For ExperiemntRun of Experiment2
      createExperimentRunRequest =
          getCreateExperimentRunRequest(
              project.getId(), experiment2.getId(), "ExperiemntRun-3-" + new Date().getTime());
      createExperimentRunResponse =
          experimentRunServiceStub.createExperimentRun(createExperimentRunRequest);
      experimentRun3 = createExperimentRunResponse.getExperimentRun();
      LOGGER.info("\n ExperimentRun3 created successfully \n");
      createExperimentRunRequest =
          getCreateExperimentRunRequest(
              project.getId(), experiment2.getId(), "ExperimentRun-4-" + new Date().getTime());
      experimentRunServiceStub.createExperimentRun(createExperimentRunRequest);
      LOGGER.info("\n ExperimentRun4 created successfully \n");

      // Create comment for above experimentRun1 & experimentRun3
      // comment for experiment1
      AddComment addCommentRequest =
          AddComment.newBuilder()
              .setEntityId(experimentRun1.getId())
              .setMessage(
                  "Hello, this project is intreasting." + Calendar.getInstance().getTimeInMillis())
              .build();
      commentServiceBlockingStub.addExperimentRunComment(addCommentRequest);
      LOGGER.info("\n Comment added successfully for ExperimentRun1 \n");
      // comment for experimentRun3
      addCommentRequest =
          AddComment.newBuilder()
              .setEntityId(experimentRun3.getId())
              .setMessage(
                  "Hello, this project is intreasting." + Calendar.getInstance().getTimeInMillis())
              .build();
      commentServiceBlockingStub.addExperimentRunComment(addCommentRequest);
      LOGGER.info("\n Comment added successfully for ExperimentRun3 \n");

      // Create two collaborator for above project
      // For Collaborator1
      if (testConfig.hasAuth() && !isRunningIsolated()) {
        AddCollaboratorRequest addCollaboratorRequest =
            CollaboratorUtils.addCollaboratorRequestProjectInterceptor(
                project, CollaboratorType.READ_WRITE, authClientInterceptor);
        collaboratorServiceStubClient1.addOrUpdateProjectCollaborator(addCollaboratorRequest);
        LOGGER.info("\n Collaborator1 added successfully \n");
      }
    } finally {
      if (project != null) {
        if (isRunningIsolated()) {
          mockGetSelfAllowedResources(
              Collections.singleton(project.getId()),
              ModelDBServiceResourceTypes.PROJECT,
              ModelDBServiceActions.DELETE);
        }
        // Delete all data related to project
        DeleteProject deleteProject = DeleteProject.newBuilder().setId(project.getId()).build();
        DeleteProject.Response deleteProjectResponse =
            projectServiceStub.deleteProject(deleteProject);
        LOGGER.info("Project deleted successfully");
        LOGGER.info(deleteProjectResponse.toString());
        assertTrue(deleteProjectResponse.getStatus());
      }
    }

    // Delete entities by cron job
    // 3 calls to ensure all P, E and ER are deleted.
    cleanUpResources();

    // Start cross-checking of deleted the project all data from DB from here.
    try {
      GetProjectById getProject = GetProjectById.newBuilder().setId(project.getId()).build();
      projectServiceStub.getProjectById(getProject);
      fail();
    } catch (StatusRuntimeException e) {
      checkEqualsAssert(e);
    }

    // Start cross-checking for experiment

    try {
      GetExperimentsInProject getExperiment =
          GetExperimentsInProject.newBuilder().setProjectId(project.getId()).build();
      experimentServiceStub.getExperimentsInProject(getExperiment);
      if (testConfig.hasAuth()) {
        fail();
      }
    } catch (StatusRuntimeException ex) {
      checkEqualsAssert(ex);
    }

    // Start cross-checking for experimentRun
    try {
      GetExperimentRunsInProject getExperimentRuns =
          GetExperimentRunsInProject.newBuilder().setProjectId(project.getId()).build();
      GetExperimentRunsInProject.Response runResponse =
          experimentRunServiceStub.getExperimentRunsInProject(getExperimentRuns);
      if (testConfig.hasAuth()) {
        assertEquals(0, runResponse.getExperimentRunsCount());
        assertEquals(0, runResponse.getTotalRecords());
      }
    } catch (StatusRuntimeException e) {
      checkEqualsAssert(e);
    }

    if (!isRunningIsolated()) {
      // Start cross-checking for comment of experimentRun
      // For experimentRun1
      GetComments getCommentsRequest =
          GetComments.newBuilder().setEntityId(experimentRun1.getId()).build();
      GetComments.Response getCommentsResponse;
      try {
        commentServiceBlockingStub.getExperimentRunComments(getCommentsRequest);
        if (testConfig.hasAuth()) {
          fail();
        }
      } catch (StatusRuntimeException e) {
        checkEqualsAssert(e);
      }
      // For experimentRun3
      getCommentsRequest = GetComments.newBuilder().setEntityId(experimentRun3.getId()).build();
      try {
        getCommentsResponse =
            commentServiceBlockingStub.getExperimentRunComments(getCommentsRequest);
        assertTrue(getCommentsResponse.getCommentsList().isEmpty());
      } catch (StatusRuntimeException e) {
        checkEqualsAssert(e);
      }

      // Start cross-checking for project collaborator
      if (testConfig.hasAuth()) {
        GetCollaborator getCollaboratorRequest =
            GetCollaborator.newBuilder().setEntityId(project.getId()).build();
        try {
          collaboratorServiceStubClient1.getProjectCollaborators(getCollaboratorRequest);
          fail();
        } catch (StatusRuntimeException e) {
          checkEqualsAssert(e);
        }
      }
    }

    List<String> projectIds = new ArrayList<>();
    try {
      for (int count = 0; count < 5; count++) {
        // Create project
        CreateProject createProjectRequest = getCreateProjectRequest();
        CreateProject.Response createProjectResponse =
            projectServiceStub.createProject(createProjectRequest);
        projectIds.add(createProjectResponse.getProject().getId());
        project = createProjectResponse.getProject();
        LOGGER.info("\n Project created successfully \n");

        // Create two experiment of above project
        CreateExperiment request =
            getCreateExperimentRequest(project.getId(), "Experiment1_" + count);
        CreateExperiment.Response response = experimentServiceStub.createExperiment(request);
        Experiment experiment1 = response.getExperiment();
        LOGGER.info("\n Experiment1 created successfully \n");
        request = getCreateExperimentRequest(project.getId(), "Experiment2_" + count);
        response = experimentServiceStub.createExperiment(request);
        Experiment experiment2 = response.getExperiment();
        LOGGER.info("\n Experiment2 created successfully \n");

        // Create four ExperimentRun of above two experiment, each experiment has two
        // experimentRun
        // For ExperiemntRun of Experiment1
        CreateExperimentRun createExperimentRunRequest =
            getCreateExperimentRunRequest(
                project.getId(), experiment1.getId(), "ExperiemntRun1_" + count);
        CreateExperimentRun.Response createExperimentRunResponse =
            experimentRunServiceStub.createExperimentRun(createExperimentRunRequest);
        experimentRun1 = createExperimentRunResponse.getExperimentRun();
        LOGGER.info("\n ExperimentRun1 created successfully \n");
        createExperimentRunRequest =
            getCreateExperimentRunRequest(
                project.getId(), experiment1.getId(), "ExperiemntRun2_" + count);
        experimentRunServiceStub.createExperimentRun(createExperimentRunRequest);
        LOGGER.info("\n ExperimentRun2 created successfully \n");

        // For ExperiemntRun of Experiment2
        createExperimentRunRequest =
            getCreateExperimentRunRequest(
                project.getId(), experiment2.getId(), "ExperiemntRun3_" + count);
        createExperimentRunResponse =
            experimentRunServiceStub.createExperimentRun(createExperimentRunRequest);
        experimentRun3 = createExperimentRunResponse.getExperimentRun();
        LOGGER.info("\n ExperimentRun3 created successfully \n");
        createExperimentRunRequest =
            getCreateExperimentRunRequest(
                project.getId(), experiment2.getId(), "ExperimentRun4_" + count);
        experimentRunServiceStub.createExperimentRun(createExperimentRunRequest);
        LOGGER.info("\n ExperimentRun4 created successfully \n");

        // Create comment for above experimentRun1 & experimentRun3
        // comment for experiment1
        AddComment addCommentRequest =
            AddComment.newBuilder()
                .setEntityId(experimentRun1.getId())
                .setMessage(
                    "Hello, this project is intreasting."
                        + Calendar.getInstance().getTimeInMillis())
                .build();
        commentServiceBlockingStub.addExperimentRunComment(addCommentRequest);
        LOGGER.info("\n Comment added successfully for ExperimentRun1 \n");
        // comment for experimentRun3
        addCommentRequest =
            AddComment.newBuilder()
                .setEntityId(experimentRun3.getId())
                .setMessage(
                    "Hello, this project is intreasting."
                        + Calendar.getInstance().getTimeInMillis())
                .build();
        commentServiceBlockingStub.addExperimentRunComment(addCommentRequest);
        LOGGER.info("\n Comment added successfully for ExperimentRun3 \n");

        // Create two collaborator for above project
        // For Collaborator1
        if (testConfig.hasAuth() && !isRunningIsolated()) {
          AddCollaboratorRequest addCollaboratorRequest =
              CollaboratorUtils.addCollaboratorRequestProjectInterceptor(
                  project, CollaboratorType.READ_WRITE, authClientInterceptor);
          collaboratorServiceStubClient1.addOrUpdateProjectCollaborator(addCollaboratorRequest);
          LOGGER.info("\n Collaborator1 added successfully \n");
        }
      }
    } finally {
      // Delete all data related to project
      DeleteProjects deleteProjects = DeleteProjects.newBuilder().addAllIds(projectIds).build();
      DeleteProjects.Response deleteProjectsResponse =
          projectServiceStub.deleteProjects(deleteProjects);
      LOGGER.info("Project deleted successfully");
      LOGGER.info(deleteProjectsResponse.toString());
      assertTrue(deleteProjectsResponse.getStatus());
    }

    // Delete entities by cron job
    cleanUpResources();

    for (String projectId : projectIds) {
      // Start cross-checking of deleted the project all data from DB from here.
      try {
        GetProjectById getProject = GetProjectById.newBuilder().setId(projectId).build();
        projectServiceStub.getProjectById(getProject);
        fail();
      } catch (StatusRuntimeException e) {
        Status status = Status.fromThrowable(e);
        LOGGER.info("Error Code : " + status.getCode() + " Error : " + status.getDescription());
        checkEqualsAssert(e);
      }

      // Start cross-checking for experiment
      try {
        GetExperimentsInProject getExperiment =
            GetExperimentsInProject.newBuilder().setProjectId(project.getId()).build();
        experimentServiceStub.getExperimentsInProject(getExperiment);
        if (testConfig.hasAuth()) {
          fail();
        }
      } catch (StatusRuntimeException ex) {
        checkEqualsAssert(ex);
      }

      // Start cross-checking for experimentRun
      try {
        GetExperimentRunsInProject getExperimentRuns =
            GetExperimentRunsInProject.newBuilder().setProjectId(project.getId()).build();
        GetExperimentRunsInProject.Response getResponse =
            experimentRunServiceStub.getExperimentRunsInProject(getExperimentRuns);
        if (testConfig.hasAuth() && getResponse.getExperimentRunsCount() > 0) {
          fail();
        }
      } catch (StatusRuntimeException e) {
        checkEqualsAssert(e);
      }

      if (!isRunningIsolated()) {
        // Start cross-checking for comment of experimentRun
        // For experimentRun1
        var getCommentsRequest =
            GetComments.newBuilder().setEntityId(experimentRun1.getId()).build();
        try {
          commentServiceBlockingStub.getExperimentRunComments(getCommentsRequest);
          if (testConfig.hasAuth()) {
            fail();
          }
        } catch (StatusRuntimeException e) {
          checkEqualsAssert(e);
        }

        // For experimentRun3
        getCommentsRequest = GetComments.newBuilder().setEntityId(experimentRun3.getId()).build();
        try {
          commentServiceBlockingStub.getExperimentRunComments(getCommentsRequest);
          if (testConfig.hasAuth()) {
            fail();
          }
        } catch (StatusRuntimeException e) {
          checkEqualsAssert(e);
        }

        // Start cross-checking for project collaborator
        if (testConfig.hasAuth()) {
          GetCollaborator getCollaboratorRequest =
              GetCollaborator.newBuilder().setEntityId(project.getId()).build();
          try {
            GetCollaborator.Response getCollaboratorResponse =
                collaboratorServiceStubClient1.getProjectCollaborators(getCollaboratorRequest);
            assertTrue(getCollaboratorResponse.getSharedUsersList().isEmpty());
            fail();
          } catch (StatusRuntimeException e) {
            checkEqualsAssert(e);
          }
        }
      }
    }

    LOGGER.info("Project delete with cascading test stop................................");
  }

  @Test
  public void getProjectsByPagination() {
    LOGGER.info("Get Project by pagination test start................................");

    GetProjects getProjects = GetProjects.newBuilder().build();
    GetProjects.Response response = projectServiceStub.getProjects(getProjects);
    long alreadyExistsProjCount = response.getTotalRecords();

    Map<String, Project> projectsMap = new HashMap<>();
    // Create project1
    CreateProject createProjectRequest = getCreateProjectRequest();
    CreateProject.Response createProjectResponse =
        projectServiceStub.createProject(createProjectRequest);
    Project project1 = createProjectResponse.getProject();
    projectsMap.put(project1.getId(), project1);
    LOGGER.info("Project created successfully");
    assertEquals(
        "Project name not match with expected project name",
        createProjectRequest.getName(),
        project1.getName());

    // Create project2
    createProjectRequest = getCreateProjectRequest();
    createProjectResponse = projectServiceStub.createProject(createProjectRequest);
    Project project2 = createProjectResponse.getProject();
    projectsMap.put(project2.getId(), project2);
    LOGGER.info("Project created successfully");
    assertEquals(
        "Project name not match with expected project name",
        createProjectRequest.getName(),
        project2.getName());

    // Create project3
    createProjectRequest = getCreateProjectRequest();
    createProjectResponse = projectServiceStub.createProject(createProjectRequest);
    Project project3 = createProjectResponse.getProject();
    projectsMap.put(project3.getId(), project3);
    LOGGER.info("Project created successfully");
    assertEquals(
        "Project name not match with expected project name",
        createProjectRequest.getName(),
        project3.getName());

    if (isRunningIsolated()) {
      projectsMap.putAll(projectMap);
<<<<<<< HEAD
      mockGetResourcesForAllProjects(projectsMap, testUser1);
=======
      mockGetResourcesForAllEntities(projectsMap, testUser1);
>>>>>>> 042329d1
    }

    getProjects = GetProjects.newBuilder().build();
    response = projectServiceStub.getProjects(getProjects);
    List<Project> responseList = new ArrayList<>();
    for (Project project : response.getProjectsList()) {
      if (projectsMap.containsKey(project.getId())) {
        responseList.add(project);
      }
    }
    LOGGER.info("GetProjects Count : " + responseList.size());
    assertEquals(
        "Projects count not match with expected projects count",
        projectsMap.size(),
        responseList.size());
    if (isRunningIsolated()) {
      projectMap.forEach((s, project4) -> projectsMap.remove(s));
    }
    assertEquals(
        "Projects count not match with expected projects count",
        projectsMap.size(),
        response.getTotalRecords() - alreadyExistsProjCount);

    int pageLimit = 1;
    boolean isExpectedResultFound = false;
    for (int pageNumber = 1; pageNumber < 100; pageNumber++) {
      getProjects =
          GetProjects.newBuilder()
              .setPageNumber(pageNumber)
              .setPageLimit(pageLimit)
              .setAscending(false)
              .setSortKey(ModelDBConstants.NAME)
              .build();

      GetProjects.Response projectResponse = projectServiceStub.getProjects(getProjects);
      responseList = new ArrayList<>();
      for (Project project : projectResponse.getProjectsList()) {
        if (projectsMap.containsKey(project.getId())) {
          responseList.add(project);
        }
      }
      if (responseList.size() == 0) {
        continue;
      }

      assertEquals(
          "Total records count not matched with expected records count",
          3,
          projectResponse.getTotalRecords() - alreadyExistsProjCount);

      if (responseList.size() > 0) {
        isExpectedResultFound = true;
        LOGGER.info("GetProjects Response : " + (responseList.size() - alreadyExistsProjCount));
        for (Project project : responseList) {
          assertEquals(
              "Project not match with expected Project",
              projectsMap.get(project.getId()).getName(),
              project.getName());
        }

        if (pageNumber == 1) {
          assertEquals(
              "Project not match with expected Project",
              projectsMap.get(project3.getId()),
              project3);
        } else if (pageNumber == 3) {
          assertEquals(
              "Project not match with expected Project",
              projectsMap.get(project1.getId()),
              project1);
        }

      } else {
        if (isExpectedResultFound) {
          LOGGER.warn("More Project not found in database");
          assertTrue(true);
        } else {
          fail("Expected project not found in response");
        }
        break;
      }
    }

    if (isRunningIsolated()) {
      mockGetSelfAllowedResources(
          projectsMap.keySet(), ModelDBServiceResourceTypes.PROJECT, ModelDBServiceActions.DELETE);
    }

    for (String projectId : projectsMap.keySet()) {
      DeleteProject deleteProject = DeleteProject.newBuilder().setId(projectId).build();
      DeleteProject.Response deleteProjectResponse =
          projectServiceStub.deleteProject(deleteProject);
      LOGGER.info("Project deleted successfully");
      LOGGER.info(deleteProjectResponse.toString());
      assertTrue(deleteProjectResponse.getStatus());
    }

    LOGGER.info("Get project by pagination test stop................................");
  }

  @Test
  public void logProjectCodeVersionTest() {
    LOGGER.info("Log Project code version test start................................");

    Project project = null;
    try {
      // Create project
      CreateProject createProjectRequest = getCreateProjectRequest();
      CreateProject.Response createProjectResponse =
          projectServiceStub.createProject(createProjectRequest);
      project = createProjectResponse.getProject();
      LOGGER.info("Project created successfully");
      assertEquals(
          "Project name not match with expected project name",
          createProjectRequest.getName(),
          project.getName());

      if (isRunningIsolated()) {
<<<<<<< HEAD
        mockGetResourcesForAllProjects(Map.of(project.getId(), project), testUser1);
=======
        mockGetResourcesForAllEntities(Map.of(project.getId(), project), testUser1);
>>>>>>> 042329d1
      }

      LogProjectCodeVersion logProjectCodeVersionRequest =
          LogProjectCodeVersion.newBuilder()
              .setId(project.getId())
              .setCodeVersion(
                  CodeVersion.newBuilder()
                      .setCodeArchive(
                          Artifact.newBuilder()
                              .setKey("code_version_image")
                              .setPath("https://xyz_path_string.com/image.png")
                              .setArtifactType(ArtifactType.CODE)
                              .setUploadCompleted(
                                  !testConfig
                                      .getArtifactStoreConfig()
                                      .getArtifactStoreType()
                                      .equals(CommonConstants.S3))
                              .build())
                      .build())
              .build();
      LogProjectCodeVersion.Response logProjectCodeVersionResponse =
          projectServiceStub.logProjectCodeVersion(logProjectCodeVersionRequest);
      CodeVersion codeVersion = logProjectCodeVersionResponse.getProject().getCodeVersionSnapshot();
      assertNotEquals(
          "Project codeVersion not match with expected project codeVersion",
          logProjectCodeVersionRequest.getCodeVersion(),
          codeVersion);

      project = logProjectCodeVersionResponse.getProject();

      try {
        logProjectCodeVersionRequest =
            LogProjectCodeVersion.newBuilder()
                .setId(project.getId())
                .setCodeVersion(
                    CodeVersion.newBuilder()
                        .setCodeArchive(
                            Artifact.newBuilder()
                                .setKey("code_version_image")
                                .setPath("https://xyz_path_string.com/image.png")
                                .setArtifactType(ArtifactType.CODE)
                                .build())
                        .build())
                .build();
        logProjectCodeVersionResponse =
            projectServiceStub.logProjectCodeVersion(logProjectCodeVersionRequest);
        fail();
      } catch (StatusRuntimeException e) {
        Status status = Status.fromThrowable(e);
        LOGGER.warn(
            "Error Code : " + status.getCode() + " Description : " + status.getDescription());
        assertEquals(Status.ALREADY_EXISTS.getCode(), status.getCode());
      }
    } finally {
      if (project != null) {
        if (isRunningIsolated()) {
          mockGetSelfAllowedResources(
              Collections.singleton(project.getId()),
              ModelDBServiceResourceTypes.PROJECT,
              ModelDBServiceActions.DELETE);
        }
        DeleteProject deleteProject = DeleteProject.newBuilder().setId(project.getId()).build();
        DeleteProject.Response deleteProjectResponse =
            projectServiceStub.deleteProject(deleteProject);
        LOGGER.info("Project deleted successfully");
        LOGGER.info(deleteProjectResponse.toString());
        assertTrue(deleteProjectResponse.getStatus());
      }
    }

    LOGGER.info("Log Project code version test stop................................");
  }

  @Test
  public void getProjectCodeVersionTest() {
    LOGGER.info("Get Project code version test start................................");
    LogProjectCodeVersion logProjectCodeVersionRequest =
        LogProjectCodeVersion.newBuilder()
            .setId(project.getId())
            .setCodeVersion(
                CodeVersion.newBuilder()
                    .setCodeArchive(
                        Artifact.newBuilder()
                            .setKey("code_version_image")
                            .setPath("https://xyz_path_string.com/image.png")
                            .setArtifactType(ArtifactType.CODE)
                            .setUploadCompleted(
                                !testConfig
                                    .getArtifactStoreConfig()
                                    .getArtifactStoreType()
                                    .equals(CommonConstants.S3))
                            .build())
                    .build())
            .build();
    LogProjectCodeVersion.Response logProjectCodeVersionResponse =
        projectServiceStub.logProjectCodeVersion(logProjectCodeVersionRequest);
    project = logProjectCodeVersionResponse.getProject();
    assertNotEquals(
        "Project codeVersion not match with expected project codeVersion",
        logProjectCodeVersionRequest.getCodeVersion(),
        project.getCodeVersionSnapshot());

    project = logProjectCodeVersionResponse.getProject();
    projectMap.put(project.getId(), project);

    GetProjectCodeVersion getProjectCodeVersionRequest =
        GetProjectCodeVersion.newBuilder().setId(project.getId()).build();
    GetProjectCodeVersion.Response getProjectCodeVersionResponse =
        projectServiceStub.getProjectCodeVersion(getProjectCodeVersionRequest);
    CodeVersion codeVersion = getProjectCodeVersionResponse.getCodeVersion();
    assertEquals(
        "Project codeVersion not match with expected project codeVersion",
        project.getCodeVersionSnapshot(),
        codeVersion);

    LOGGER.info("Get Project code version test stop................................");
  }

  @Test
  public void logArtifactsTest() {
    LOGGER.info(" Log Artifacts in Project test start................................");

    List<Artifact> artifacts = new ArrayList<>();
    Artifact artifact1 =
        Artifact.newBuilder()
            .setKey("Google Pay Artifact " + Calendar.getInstance().getTimeInMillis())
            .setPath("This is new added data artifact type in Google Pay artifact")
            .setArtifactType(ArtifactType.MODEL)
            .build();
    artifacts.add(artifact1);
    Artifact artifact2 =
        Artifact.newBuilder()
            .setKey("Google Pay Artifact " + Calendar.getInstance().getTimeInMillis())
            .setPath("This is new added data artifact type in Google Pay artifact")
            .setArtifactType(ArtifactType.DATA)
            .build();
    artifacts.add(artifact2);

    LogProjectArtifacts logArtifactRequest =
        LogProjectArtifacts.newBuilder().setId(project.getId()).addAllArtifacts(artifacts).build();

    LogProjectArtifacts.Response response = projectServiceStub.logArtifacts(logArtifactRequest);

    LOGGER.info("LogArtifact Response : \n" + response.getProject());
    assertEquals(
        "Project artifacts not match with expected artifacts",
        (project.getArtifactsCount() + artifacts.size()),
        response.getProject().getArtifactsList().size());

    assertNotEquals(
        "Project date_updated field not update on database",
        project.getDateUpdated(),
        response.getProject().getDateUpdated());
    project = response.getProject();
    projectMap.put(project.getId(), project);

    LOGGER.info("Log Artifacts in Project tags test stop................................");
  }

  @Test
  public void logArtifactsNegativeTest() {
    LOGGER.info(" Log Artifacts in Project Negative test start................................");

    List<Artifact> artifacts = new ArrayList<>();
    Artifact artifact1 =
        Artifact.newBuilder()
            .setKey("Google Pay Artifact " + Calendar.getInstance().getTimeInMillis())
            .setPath("This is new added data artifact type in Google Pay artifact")
            .setArtifactType(ArtifactType.MODEL)
            .build();
    artifacts.add(artifact1);
    Artifact artifact2 =
        Artifact.newBuilder()
            .setKey("Google Pay Artifact " + Calendar.getInstance().getTimeInMillis())
            .setPath("This is new added data artifact type in Google Pay artifact")
            .setArtifactType(ArtifactType.DATA)
            .build();
    artifacts.add(artifact2);

    LogProjectArtifacts logArtifactRequest =
        LogProjectArtifacts.newBuilder().addAllArtifacts(artifacts).build();
    try {
      projectServiceStub.logArtifacts(logArtifactRequest);
      fail();
    } catch (StatusRuntimeException ex) {
      Status status = Status.fromThrowable(ex);
      LOGGER.warn("Error Code : " + status.getCode() + " Description : " + status.getDescription());
      assertEquals(Status.INVALID_ARGUMENT.getCode(), status.getCode());
    }

    if (isRunningIsolated()) {
      when(authzMock.isSelfAllowed(any()))
          .thenReturn(
              Futures.immediateFuture(
                  IsSelfAllowed.Response.newBuilder().setAllowed(false).build()));
    }

    logArtifactRequest =
        LogProjectArtifacts.newBuilder().setId("asda").addAllArtifacts(artifacts).build();
    try {
      projectServiceStub.logArtifacts(logArtifactRequest);
      fail();
    } catch (StatusRuntimeException ex) {
      checkEqualsAssert(ex);
    }

    logArtifactRequest =
        LogProjectArtifacts.newBuilder()
            .setId(project.getId())
            .addAllArtifacts(project.getArtifactsList())
            .build();
    try {
      if (isRunningIsolated()) {
        when(authzMock.isSelfAllowed(any()))
            .thenReturn(
                Futures.immediateFuture(
                    IsSelfAllowed.Response.newBuilder().setAllowed(true).build()));
      }
      projectServiceStub.logArtifacts(logArtifactRequest);
      fail();
    } catch (StatusRuntimeException ex) {
      Status status = Status.fromThrowable(ex);
      LOGGER.warn("Error Code : " + status.getCode() + " Description : " + status.getDescription());
      assertEquals(Status.ALREADY_EXISTS.getCode(), status.getCode());
    }

    LOGGER.info("Log Artifacts in Project tags Negative test stop................................");
  }

  @Test
  public void getArtifactsTest() {
    LOGGER.info("Get Artifacts from Project test start................................");

    GetArtifacts getArtifactsRequest = GetArtifacts.newBuilder().setId(project.getId()).build();

    GetArtifacts.Response response = projectServiceStub.getArtifacts(getArtifactsRequest);

    LOGGER.info("GetArtifacts Response : " + response.getArtifactsCount());
    assertEquals(
        "Project artifacts not matched with expected artifacts",
        project.getArtifactsList(),
        response.getArtifactsList());

    LOGGER.info("Get Artifacts from Project tags test stop................................");
  }

  @Test
  public void n_getArtifactsNegativeTest() {
    LOGGER.info("Get Artifacts from Project Negative test start................................");

    GetArtifacts getArtifactsRequest = GetArtifacts.newBuilder().build();

    try {
      projectServiceStub.getArtifacts(getArtifactsRequest);
      fail();
    } catch (StatusRuntimeException ex) {
      Status status = Status.fromThrowable(ex);
      LOGGER.warn("Error Code : " + status.getCode() + " Description : " + status.getDescription());
      assertEquals(Status.INVALID_ARGUMENT.getCode(), status.getCode());
    }

    getArtifactsRequest = GetArtifacts.newBuilder().setId("dssaa").build();

    try {
      if (isRunningIsolated()) {
        when(authzMock.isSelfAllowed(any()))
            .thenReturn(
                Futures.immediateFuture(
                    IsSelfAllowed.Response.newBuilder().setAllowed(false).build()));
      }
      projectServiceStub.getArtifacts(getArtifactsRequest);
      fail();
    } catch (StatusRuntimeException ex) {
      checkEqualsAssert(ex);
    }

    LOGGER.info(
        "Get Artifacts from Project Negative tags test stop................................");
  }

  @Test
  public void deleteProjectArtifacts() {
    LOGGER.info("Delete Project Artifacts test start................................");

    List<Artifact> artifacts = project.getArtifactsList();
    LOGGER.info("Artifacts size : " + artifacts.size());
    if (artifacts.isEmpty()) {
      fail("Artifacts not found");
    }

    DeleteProjectArtifact request =
        DeleteProjectArtifact.newBuilder()
            .setId(project.getId())
            .setKey(artifacts.get(0).getKey())
            .build();

    DeleteProjectArtifact.Response response = projectServiceStub.deleteArtifact(request);
    LOGGER.info("DeleteProjectArtifacts Response : \n" + response.getProject().getArtifactsList());
    assertFalse(response.getProject().getArtifactsList().contains(artifacts.get(0)));

    assertNotEquals(
        "Project date_updated field not update on database",
        project.getDateUpdated(),
        response.getProject().getDateUpdated());
    project = response.getProject();
    projectMap.put(project.getId(), project);

    LOGGER.info("Delete Project Artifacts test stop................................");
  }

  @Test
  public void createProjectWithDeletedProjectName() {
    CreateProject createProjectRequest = getCreateProjectRequest();
    CreateProject.Response createProjectResponse =
        projectServiceStub.createProject(createProjectRequest);
    Project testProj = createProjectResponse.getProject();
    LOGGER.info("Project created successfully");
    assertEquals(
        "Project name not match with expected Project name",
        createProjectRequest.getName(),
        testProj.getName());

    if (isRunningIsolated()) {
      mockGetSelfAllowedResources(
          Collections.singleton(testProj.getId()),
          ModelDBServiceResourceTypes.PROJECT,
          ModelDBServiceActions.DELETE);
    }

    DeleteProject deleteProject = DeleteProject.newBuilder().setId(testProj.getId()).build();
    DeleteProject.Response deleteProjectResponse = projectServiceStub.deleteProject(deleteProject);
    LOGGER.info("Project delete successfully. Status : {}", deleteProjectResponse.toString());
    assertTrue(deleteProjectResponse.getStatus());

    createProjectRequest = getCreateProjectRequest(testProj.getName());
    createProjectResponse = projectServiceStub.createProject(createProjectRequest);
    testProj = createProjectResponse.getProject();
    LOGGER.info("Project created successfully");
    assertEquals(
        "Project name not match with expected Project name",
        createProjectRequest.getName(),
        testProj.getName());

    if (isRunningIsolated()) {
      mockGetSelfAllowedResources(
          Collections.singleton(testProj.getId()),
          ModelDBServiceResourceTypes.PROJECT,
          ModelDBServiceActions.DELETE);
    }

    deleteProject = DeleteProject.newBuilder().setId(testProj.getId()).build();
    deleteProjectResponse = projectServiceStub.deleteProject(deleteProject);
    LOGGER.info("Project delete successfully. Status : {}", deleteProjectResponse.toString());
    assertTrue(deleteProjectResponse.getStatus());
  }

  @Test
  public void getProjectDatasetCount() {
    GetProjectDatasetCount.Response response =
        projectServiceStub.getProjectDatasetCount(
            GetProjectDatasetCount.newBuilder().setProjectId(project.getId()).build());
    assertEquals(
        "Project dataset count not match with expected Project dataset count",
        1,
        response.getDatasetCount());
  }

  @Test
  public void createAndDeleteProjectUsingServiceAccount() {
    // Create two project of above project
    CreateProject createProjectRequest = getCreateProjectRequest();
    CreateProject.Response createProjectResponse =
        serviceUserProjectServiceStub.createProject(createProjectRequest);
    var project = createProjectResponse.getProject();

    if (isRunningIsolated()) {
      mockGetSelfAllowedResources(
          Collections.singleton(project.getId()),
          ModelDBServiceResourceTypes.PROJECT,
          ModelDBServiceActions.DELETE);
    }

    DeleteProjects deleteProjects = DeleteProjects.newBuilder().addIds(project.getId()).build();
    DeleteProjects.Response deleteProjectsResponse =
        serviceUserProjectServiceStub.deleteProjects(deleteProjects);
    assertTrue(deleteProjectsResponse.getStatus());
  }
}<|MERGE_RESOLUTION|>--- conflicted
+++ resolved
@@ -15,17 +15,9 @@
 import ai.verta.common.ValueTypeEnum.ValueType;
 import ai.verta.modeldb.common.CommonConstants;
 import ai.verta.modeldb.common.CommonUtils;
-<<<<<<< HEAD
 import ai.verta.modeldb.common.exceptions.AlreadyExistsException;
 import ai.verta.modeldb.utils.ModelDBUtils;
 import ai.verta.uac.*;
-=======
-import ai.verta.modeldb.common.authservice.AuthServiceChannel;
-import ai.verta.modeldb.common.exceptions.AlreadyExistsException;
-import ai.verta.modeldb.utils.ModelDBUtils;
-import ai.verta.uac.*;
-import ai.verta.uac.CollaboratorServiceGrpc.CollaboratorServiceBlockingStub;
->>>>>>> 042329d1
 import ai.verta.uac.ModelDBActionEnum.ModelDBServiceActions;
 import com.google.common.util.concurrent.Futures;
 import com.google.protobuf.ListValue;
@@ -83,11 +75,7 @@
 
   @Before
   public void createEntities() {
-<<<<<<< HEAD
-    initializedChannelBuilderAndExternalServiceStubs();
-=======
     initializeChannelBuilderAndExternalServiceStubs();
->>>>>>> 042329d1
 
     if (isRunningIsolated()) {
       setupMockUacEndpoints(uac);
@@ -103,13 +91,9 @@
   public void removeEntities() {
     if (!projectMap.isEmpty()) {
       if (isRunningIsolated()) {
-<<<<<<< HEAD
         mockGetResourcesForAllProjects(projectMap, testUser1);
         mockGetSelfAllowedResources(
             projectMap.keySet(), ModelDBServiceResourceTypes.PROJECT, ModelDBServiceActions.DELETE);
-=======
-        mockGetResourcesForAllEntities(projectMap, testUser1);
->>>>>>> 042329d1
       }
 
       DeleteProjects deleteProjects =
@@ -122,33 +106,7 @@
     }
 
     if (isRunningIsolated()) {
-<<<<<<< HEAD
-      /*var authChannelMock = mock(AuthServiceChannel.class);
-=======
-      var authChannelMock = mock(AuthServiceChannel.class);
->>>>>>> 042329d1
-      when(uac.getBlockingAuthServiceChannel()).thenReturn(authChannelMock);
-      var collaboratorBlockingMock = mock(CollaboratorServiceBlockingStub.class);
-      when(authChannelMock.getCollaboratorServiceBlockingStub())
-          .thenReturn(collaboratorBlockingMock);
-      var resourcesResponse =
-          GetResources.Response.newBuilder()
-              .addItem(
-                  GetResourcesResponseItem.newBuilder()
-                      .setResourceId(dataset.getId())
-                      .setWorkspaceId(authClientInterceptor.getClient1WorkspaceId())
-                      .build())
-              .build();
-      when(collaboratorBlockingMock.getResources(any())).thenReturn(resourcesResponse);
-      var authzServiceBlockingStub = mock(AuthzServiceGrpc.AuthzServiceBlockingStub.class);
-      when(authChannelMock.getAuthzServiceBlockingStub()).thenReturn(authzServiceBlockingStub);
-      when(authzServiceBlockingStub.isSelfAllowed(any()))
-<<<<<<< HEAD
-          .thenReturn(IsSelfAllowed.Response.newBuilder().setAllowed(true).build());*/
       mockGetResourcesForAllDatasets(Map.of(dataset.getId(), dataset), testUser1);
-=======
-          .thenReturn(IsSelfAllowed.Response.newBuilder().setAllowed(true).build());
->>>>>>> 042329d1
     }
 
     DeleteDataset deleteDataset = DeleteDataset.newBuilder().setId(dataset.getId()).build();
@@ -197,11 +155,7 @@
         project3.getName());
 
     if (isRunningIsolated()) {
-<<<<<<< HEAD
       mockGetResourcesForAllProjects(projectMap, testUser1);
-=======
-      mockGetResourcesForAllEntities(projectMap, testUser1);
->>>>>>> 042329d1
     }
   }
 
@@ -1528,11 +1482,7 @@
     LOGGER.info("Get Project by ID test start................................");
 
     if (isRunningIsolated()) {
-<<<<<<< HEAD
       mockGetResourcesForAllProjects(Map.of(project.getId(), project), testUser1);
-=======
-      mockGetResourcesForAllEntities(Map.of(project.getId(), project), testUser1);
->>>>>>> 042329d1
     }
     GetProjectById getProject = GetProjectById.newBuilder().setId(project.getId()).build();
     GetProjectById.Response response = projectServiceStub.getProjectById(getProject);
@@ -1626,11 +1576,7 @@
           project.getName());
 
       if (isRunningIsolated()) {
-<<<<<<< HEAD
         mockGetResourcesForAllProjects(Map.of(project.getId(), project), testUser2);
-=======
-        mockGetResourcesForAllEntities(Map.of(project.getId(), project), testUser2);
->>>>>>> 042329d1
       }
 
       GetProjectByName getProject =
@@ -1648,11 +1594,7 @@
       if (testConfig.hasAuth()) {
         if (isRunningIsolated()) {
           when(uacMock.getCurrentUser(any())).thenReturn(Futures.immediateFuture(testUser1));
-<<<<<<< HEAD
           mockGetResourcesForAllProjects(Map.of(project.getId(), project), testUser1);
-=======
-          mockGetResourcesForAllEntities(Map.of(project.getId(), project), testUser1);
->>>>>>> 042329d1
           when(collaboratorMock.getResourcesSpecialPersonalWorkspace(any()))
               .thenReturn(
                   Futures.immediateFuture(
@@ -1674,14 +1616,9 @@
               CollaboratorUtils.addCollaboratorRequestProject(
                   project, authClientInterceptor.getClient1Email(), CollaboratorType.READ_WRITE);
 
-<<<<<<< HEAD
           var collaboratorMock = mock(CollaboratorServiceGrpc.CollaboratorServiceFutureStub.class);
           AddCollaboratorRequest.Response addOrUpdateProjectCollaboratorResponse =
               collaboratorMock.addOrUpdateProjectCollaborator(addCollaboratorRequest).get();
-=======
-          AddCollaboratorRequest.Response addOrUpdateProjectCollaboratorResponse =
-              collaboratorBlockingMock.addOrUpdateProjectCollaborator(addCollaboratorRequest);
->>>>>>> 042329d1
           LOGGER.info(
               "Collaborator added in server : "
                   + addOrUpdateProjectCollaboratorResponse.getStatus());
@@ -1716,11 +1653,7 @@
               selfProject.getName());
 
           if (isRunningIsolated()) {
-<<<<<<< HEAD
             mockGetResourcesForAllProjects(Map.of(selfProject.getId(), selfProject), testUser1);
-=======
-            mockGetResourcesForAllEntities(Map.of(selfProject.getId(), selfProject), testUser1);
->>>>>>> 042329d1
           }
 
           getProject = GetProjectByName.newBuilder().setName(selfProject.getName()).build();
@@ -1791,10 +1724,7 @@
     try {
 
       if (isRunningIsolated()) {
-<<<<<<< HEAD
         when(uacMock.getCurrentUser(any())).thenReturn(Futures.immediateFuture(testUser2));
-=======
->>>>>>> 042329d1
         when(workspaceMock.getWorkspaceByName(
                 GetWorkspaceByName.newBuilder()
                     .setName(testUser2.getVertaInfo().getUsername())
@@ -1824,11 +1754,7 @@
       var projectMap = new HashMap<String, Project>();
       if (isRunningIsolated()) {
         projectMap.put(project.getId(), project);
-<<<<<<< HEAD
         mockGetResourcesForAllProjects(projectMap, testUser1);
-=======
-        mockGetResourcesForAllEntities(projectMap, testUser1);
->>>>>>> 042329d1
       } else {
         AddCollaboratorRequest addCollaboratorRequest =
             CollaboratorUtils.addCollaboratorRequestProject(
@@ -1853,11 +1779,7 @@
 
       if (isRunningIsolated()) {
         projectMap.put(selfProject.getId(), selfProject);
-<<<<<<< HEAD
         mockGetResourcesForAllProjects(Map.of(selfProject.getId(), selfProject), testUser1);
-=======
-        mockGetResourcesForAllEntities(projectMap, testUser1);
->>>>>>> 042329d1
       }
 
       GetProjectByName getProject =
@@ -1981,11 +1903,7 @@
 
     if (isRunningIsolated()) {
       projectsMap.putAll(projectMap);
-<<<<<<< HEAD
       mockGetResourcesForAllProjects(projectsMap, testUser1);
-=======
-      mockGetResourcesForAllEntities(projectsMap, testUser1);
->>>>>>> 042329d1
     }
 
     getProjects = GetProjects.newBuilder().build();
@@ -2049,11 +1967,7 @@
         project2.getName());
 
     if (isRunningIsolated()) {
-<<<<<<< HEAD
       mockGetResourcesForAllProjects(projectsMap, testUser1);
-=======
-      mockGetResourcesForAllEntities(projectsMap, testUser1);
->>>>>>> 042329d1
     }
 
     GetProjects getProjects = GetProjects.newBuilder().build();
@@ -2097,11 +2011,7 @@
     LOGGER.info("Get Project summary test start................................");
 
     if (isRunningIsolated()) {
-<<<<<<< HEAD
       mockGetResourcesForAllProjects(Map.of(project.getId(), project), testUser1);
-=======
-      mockGetResourcesForAllEntities(Map.of(project.getId(), project), testUser1);
->>>>>>> 042329d1
       when(authzMock.getSelfAllowedResources(
               GetSelfAllowedResources.newBuilder()
                   .addActions(
@@ -2971,11 +2881,7 @@
 
     if (isRunningIsolated()) {
       projectsMap.putAll(projectMap);
-<<<<<<< HEAD
       mockGetResourcesForAllProjects(projectsMap, testUser1);
-=======
-      mockGetResourcesForAllEntities(projectsMap, testUser1);
->>>>>>> 042329d1
     }
 
     getProjects = GetProjects.newBuilder().build();
@@ -3094,11 +3000,7 @@
           project.getName());
 
       if (isRunningIsolated()) {
-<<<<<<< HEAD
         mockGetResourcesForAllProjects(Map.of(project.getId(), project), testUser1);
-=======
-        mockGetResourcesForAllEntities(Map.of(project.getId(), project), testUser1);
->>>>>>> 042329d1
       }
 
       LogProjectCodeVersion logProjectCodeVersionRequest =
