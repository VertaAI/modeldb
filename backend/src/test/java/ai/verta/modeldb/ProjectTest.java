--- conflicted
+++ resolved
@@ -7,7 +7,6 @@
 import ai.verta.common.CollaboratorTypeEnum.CollaboratorType;
 import ai.verta.common.KeyValue;
 import ai.verta.common.ValueTypeEnum.ValueType;
-import ai.verta.common.VisibilityEnum;
 import ai.verta.modeldb.CommentServiceGrpc.CommentServiceBlockingStub;
 import ai.verta.modeldb.ExperimentRunServiceGrpc.ExperimentRunServiceBlockingStub;
 import ai.verta.modeldb.ExperimentServiceGrpc.ExperimentServiceBlockingStub;
@@ -3018,11 +3017,7 @@
           createProjectRequest
               .toBuilder()
               .setWorkspaceName(organization.getName())
-<<<<<<< HEAD
-              .setVisibility(VisibilityEnum.Visibility.ORG_SCOPED_PUBLIC)
-=======
               .setVisibility(ResourceVisibility.ORG_SCOPED_PUBLIC)
->>>>>>> 8a84a029
               .build();
       CreateProject.Response createProjectResponse =
           projectServiceStub.createProject(createProjectRequest);
