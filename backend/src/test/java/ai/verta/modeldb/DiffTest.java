package ai.verta.modeldb;

import static ai.verta.modeldb.CommitTest.getDatasetBlobFromPath;
import static org.junit.Assert.*;

import ai.verta.modeldb.authservice.*;
<<<<<<< HEAD
import ai.verta.modeldb.config.Config;
import ai.verta.modeldb.cron_jobs.DeleteEntitiesCron;
=======
>>>>>>> aca8008e
import ai.verta.modeldb.utils.ModelDBUtils;
import ai.verta.modeldb.versioning.Blob;
import ai.verta.modeldb.versioning.BlobDiff;
import ai.verta.modeldb.versioning.BlobExpanded;
import ai.verta.modeldb.versioning.CodeDiff;
import ai.verta.modeldb.versioning.Commit;
import ai.verta.modeldb.versioning.ComputeRepositoryDiffRequest;
import ai.verta.modeldb.versioning.ConfigDiff;
import ai.verta.modeldb.versioning.ContinuousHyperparameterSetConfigBlob;
import ai.verta.modeldb.versioning.CreateCommitRequest;
import ai.verta.modeldb.versioning.DeleteBranchRequest;
import ai.verta.modeldb.versioning.DeleteCommitRequest;
import ai.verta.modeldb.versioning.DeleteRepositoryRequest;
import ai.verta.modeldb.versioning.DiffStatusEnum.DiffStatus;
import ai.verta.modeldb.versioning.EnvironmentBlob;
import ai.verta.modeldb.versioning.EnvironmentVariablesBlob;
import ai.verta.modeldb.versioning.GetBranchRequest;
import ai.verta.modeldb.versioning.GitCodeBlob;
import ai.verta.modeldb.versioning.GitCodeDiff;
import ai.verta.modeldb.versioning.HyperparameterConfigBlob;
import ai.verta.modeldb.versioning.HyperparameterConfigDiff;
import ai.verta.modeldb.versioning.HyperparameterConfigDiff.Builder;
import ai.verta.modeldb.versioning.HyperparameterSetConfigBlob;
import ai.verta.modeldb.versioning.HyperparameterSetConfigDiff;
import ai.verta.modeldb.versioning.HyperparameterValuesConfigBlob;
import ai.verta.modeldb.versioning.NotebookCodeDiff;
import ai.verta.modeldb.versioning.PathDatasetComponentDiff;
import ai.verta.modeldb.versioning.PythonEnvironmentBlob;
import ai.verta.modeldb.versioning.PythonRequirementEnvironmentBlob;
import ai.verta.modeldb.versioning.Repository;
import ai.verta.modeldb.versioning.RepositoryIdentification;
import ai.verta.modeldb.versioning.SetBranchRequest;
import ai.verta.modeldb.versioning.SetRepository;
import ai.verta.modeldb.versioning.VersionEnvironmentBlob;
import com.google.protobuf.InvalidProtocolBufferException;
import io.grpc.Status;
import io.grpc.StatusRuntimeException;
import java.util.Arrays;
import java.util.Calendar;
import java.util.Collection;
import java.util.Collections;
import java.util.Date;
import java.util.LinkedList;
import java.util.List;
import java.util.Map;
import java.util.stream.Collectors;
import org.apache.logging.log4j.LogManager;
import org.apache.logging.log4j.Logger;
import org.junit.After;
import org.junit.Assert;
import org.junit.Before;
import org.junit.FixMethodOrder;
import org.junit.Test;
import org.junit.runner.RunWith;
import org.junit.runners.MethodSorters;
import org.junit.runners.Parameterized;
import org.junit.runners.Parameterized.Parameters;

/**
 * Tests diffs after commit creation with diff or blob description and checks resulting diff. Tests
 * 2 modified cases: same type and different type.
 */
@RunWith(Parameterized.class)
@FixMethodOrder(MethodSorters.NAME_ASCENDING)
public class DiffTest extends TestsInit {

  private static final Logger LOGGER = LogManager.getLogger(DiffTest.class);
  private static final String FIRST_NAME = "train.json";
  private static final String OTHER_NAME = "environment.json";
  private static final boolean USE_SAME_NAMES = false; // TODO: set to true after fixing VR-3688
  private static final String SECOND_NAME = USE_SAME_NAMES ? FIRST_NAME : OTHER_NAME;

  private static Repository repository;
  private static Commit parentCommit;

  private final int blobType;
  private final int commitType;

  // 1. blob type: 0 -- dataset path, 1 -- config, 2 -- python environment, 3 -- Git Notebook Code
  // 2. commit type -- 0 -- blob, 1 -- diff
  @Parameters
  public static Collection<Object[]> data() {
    return Arrays.asList(new Object[][] {{0, 0}, {1, 1}, {2, 0}, {3, 1}});
  }

  public DiffTest(int blobType, int commitType) {
    this.blobType = blobType;
    this.commitType = commitType;
  }

<<<<<<< HEAD
  @SuppressWarnings("unchecked")
  @BeforeClass
  public static void setServerAndService() throws Exception {
    Config config = Config.getInstance();
    // Initialize services that we depend on
    ServiceSet services = ServiceSet.fromConfig(config);
    // Initialize data access
    DAOSet daos = DAOSet.fromServices(services);
    App.migrate(config);

    App.initializeBackendServices(serverBuilder, services, daos);
    serverBuilder.intercept(new AuthInterceptor());

    if (config.test != null) {
      AuthClientInterceptor authClientInterceptor = new AuthClientInterceptor(config.test);
      channelBuilder.intercept(authClientInterceptor.getClient1AuthInterceptor());
    }

    ManagedChannel channel = channelBuilder.maxInboundMessageSize(1024).build();
    deleteEntitiesCron = new DeleteEntitiesCron(services.authService, services.roleService, 1000);
    serverBuilder.build().start();

    // Create all service blocking stub
    versioningServiceBlockingStub = VersioningServiceGrpc.newBlockingStub(channel);

    createEntities();
  }

  @AfterClass
  public static void removeServerAndService() {
    App.initiateShutdown(0);

    removeEntities();
    // Delete entities by cron job
    deleteEntitiesCron.run();

    // shutdown test server
    serverBuilder.build().shutdownNow();
  }

  public static void createEntities() {
=======
  @Before
  public void createEntities() {
>>>>>>> aca8008e
    // Create all entities
    createRepositoryEntities();
  }

  @After
  public void removeEntities() {
    for (Repository repo : new Repository[] {repository}) {
      DeleteRepositoryRequest deleteRepository =
          DeleteRepositoryRequest.newBuilder()
              .setRepositoryId(RepositoryIdentification.newBuilder().setRepoId(repo.getId()))
              .build();
      DeleteRepositoryRequest.Response response =
          versioningServiceBlockingStub.deleteRepository(deleteRepository);
      assertTrue("Repository not delete", response.getStatus());
    }

    repository = null;
  }

  private static void createRepositoryEntities() {
    String repoName = "Repo-" + new Date().getTime();
    SetRepository setRepository = RepositoryTest.getSetRepositoryRequest(repoName);
    repository = versioningServiceBlockingStub.createRepository(setRepository).getRepository();
    LOGGER.info("Repository created successfully");
    assertEquals(
        "Repository name not match with expected Repository name", repoName, repository.getName());

    GetBranchRequest getBranchRequest =
        GetBranchRequest.newBuilder()
            .setRepositoryId(
                RepositoryIdentification.newBuilder().setRepoId(repository.getId()).build())
            .setBranch(ModelDBConstants.MASTER_BRANCH)
            .build();
    GetBranchRequest.Response getBranchResponse =
        versioningServiceBlockingStub.getBranch(getBranchRequest);
    parentCommit = getBranchResponse.getCommit();
  }

  @Test
  public void computeRepositoryDiffTest() throws InvalidProtocolBufferException {
    LOGGER.info("Compute repository diff test start................................");

    BlobExpanded[] blobExpandedArray;
    BlobDiff[] blobDiffsArray;
    if (commitType == 0) {
      blobExpandedArray = createBlobs(blobType);
      blobDiffsArray = null;
    } else {
      blobExpandedArray = null;
      blobDiffsArray = createDiffs(blobType);
    }

    CreateCommitRequest.Builder createCommitRequestBuilder =
        CreateCommitRequest.newBuilder()
            .setRepositoryId(
                RepositoryIdentification.newBuilder().setRepoId(repository.getId()).build())
            .setCommit(createCommit(parentCommit.getCommitSha()));
    CreateCommitRequest createCommitRequest;
    if (commitType == 0) {
      LinkedList<BlobExpanded> blobsA = new LinkedList<>();
      blobsA.add(blobExpandedArray[0]);
      blobsA.add(blobExpandedArray[1]);
      blobsA.add(blobExpandedArray[2]);
      blobsA.add(blobExpandedArray[3]);
      createCommitRequest = createCommitRequestBuilder.addAllBlobs(blobsA).build();
    } else {
      createCommitRequest =
          createCommitRequestBuilder
              .setCommitBase(parentCommit.getCommitSha())
              .addDiffs(blobDiffsArray[0])
              .addDiffs(blobDiffsArray[1])
              .addDiffs(blobDiffsArray[2])
              .addDiffs(blobDiffsArray[3])
              .build();
    }

    CreateCommitRequest.Response commitResponse =
        versioningServiceBlockingStub.createCommit(createCommitRequest);
    Commit commitA = commitResponse.getCommit();

    createCommitRequestBuilder =
        CreateCommitRequest.newBuilder()
            .setRepositoryId(
                RepositoryIdentification.newBuilder().setRepoId(repository.getId()).build())
            .setCommit(createCommit(commitA.getCommitSha()));
    if (commitType == 0) {
      blobExpandedArray[2] = modifiedBlobExpanded(blobType);
    } else {
      blobDiffsArray[0] = deleteBlobDiff1(blobType);
      blobDiffsArray[3] = deleteBlobDiff4(blobType);
      blobDiffsArray[2] = modifiedBlobDiff(blobType);
    }
    if (commitType == 0) {
      LinkedList<BlobExpanded> blobsB = new LinkedList<>();
      blobsB.add(blobExpandedArray[1]);
      blobsB.add(blobExpandedArray[2]);
      blobsB.add(blobExpandedArray[4]);
      createCommitRequest = createCommitRequestBuilder.addAllBlobs(blobsB).build();
    } else {
      createCommitRequest =
          createCommitRequestBuilder
              .setCommitBase(commitA.getCommitSha())
              .addDiffs(blobDiffsArray[0])
              .addDiffs(blobDiffsArray[2])
              .addDiffs(blobDiffsArray[3])
              .addDiffs(blobDiffsArray[4])
              .build();
    }

    commitResponse = versioningServiceBlockingStub.createCommit(createCommitRequest);
    Commit commitB = commitResponse.getCommit();

    ComputeRepositoryDiffRequest repositoryDiffRequest =
        ComputeRepositoryDiffRequest.newBuilder()
            .setRepositoryId(
                RepositoryIdentification.newBuilder().setRepoId(repository.getId()).build())
            .setCommitA(commitA.getCommitSha())
            .setCommitB(commitB.getCommitSha())
            .build();
    ComputeRepositoryDiffRequest.Response repositoryDiffResponse =
        versioningServiceBlockingStub.computeRepositoryDiff(repositoryDiffRequest);
    LOGGER.info("Diff Response: {}", ModelDBUtils.getStringFromProtoObject(repositoryDiffResponse));
    LOGGER.info("Diff Response: {}", repositoryDiffResponse);
    List<BlobDiff> blobDiffs = repositoryDiffResponse.getDiffsList();
    final boolean differentTypesModified = blobType > 1;
    final int expectedCount = differentTypesModified ? 5 : 4;
    Assert.assertEquals(
        "blob count not match with expected blob count", expectedCount, blobDiffs.size());
    Map<String, BlobDiff> result =
        blobDiffs.stream()
            .collect(
                Collectors.toMap(
                    blobDiff -> String.join("#", blobDiff.getLocationList()) + blobDiff.getStatus(),
                    blobDiff -> blobDiff));
    BlobDiff blobDiff = result.get("maths/algebra" + DiffStatus.ADDED);
    Assert.assertNotNull(blobDiff);
    BlobDiff blobDiff1 = result.get("modeldb.json" + DiffStatus.DELETED);
    Assert.assertNotNull(blobDiff1);
    BlobDiff blobDiff2 = result.get("modeldb#march#environment#train.json" + DiffStatus.DELETED);
    Assert.assertNotNull(blobDiff2);
    final BlobDiff blobDiff3;
    if (differentTypesModified) {
      blobDiff3 = result.get("modeldb#blob#march#blob.json" + DiffStatus.ADDED);
      Assert.assertNotNull(blobDiff3);
      final BlobDiff blobDiff3Deleted =
          result.get("modeldb#blob#march#blob.json" + DiffStatus.DELETED);
      Assert.assertNotNull(blobDiff3Deleted);
    } else {
      blobDiff3 = result.get("modeldb#blob#march#blob.json" + DiffStatus.MODIFIED);
      Assert.assertNotNull(blobDiff3);
    }

    for (Commit commit : new Commit[] {commitB, commitA}) {
      DeleteCommitRequest deleteCommitRequest =
          DeleteCommitRequest.newBuilder()
              .setRepositoryId(
                  RepositoryIdentification.newBuilder().setRepoId(repository.getId()).build())
              .setCommitSha(commit.getCommitSha())
              .build();
      versioningServiceBlockingStub.deleteCommit(deleteCommitRequest);
    }

    LOGGER.info("Compute repository diff test end................................");
  }

  @Test
  public void computeRepositoryDiffWithBranchTest() throws InvalidProtocolBufferException {
    LOGGER.info("Compute repository diff with branch test start................................");

    BlobExpanded[] blobExpandedArray;
    BlobDiff[] blobDiffsArray;
    if (commitType == 0) {
      blobExpandedArray = createBlobs(blobType);
      blobDiffsArray = null;
    } else {
      blobExpandedArray = null;
      blobDiffsArray = createDiffs(blobType);
    }

    CreateCommitRequest.Builder createCommitRequestBuilder =
        CreateCommitRequest.newBuilder()
            .setRepositoryId(
                RepositoryIdentification.newBuilder().setRepoId(repository.getId()).build())
            .setCommit(createCommit(parentCommit.getCommitSha()));
    CreateCommitRequest createCommitRequest;
    if (commitType == 0) {
      LinkedList<BlobExpanded> blobsA = new LinkedList<>();
      blobsA.add(blobExpandedArray[0]);
      blobsA.add(blobExpandedArray[1]);
      blobsA.add(blobExpandedArray[2]);
      blobsA.add(blobExpandedArray[3]);
      createCommitRequest = createCommitRequestBuilder.addAllBlobs(blobsA).build();
    } else {
      createCommitRequest =
          createCommitRequestBuilder
              .setCommitBase(parentCommit.getCommitSha())
              .addDiffs(blobDiffsArray[0])
              .addDiffs(blobDiffsArray[1])
              .addDiffs(blobDiffsArray[2])
              .addDiffs(blobDiffsArray[3])
              .build();
    }

    CreateCommitRequest.Response commitResponse =
        versioningServiceBlockingStub.createCommit(createCommitRequest);
    Commit commitA = commitResponse.getCommit();

    // Create branch 1
    String branchA = "branch-1-" + new Date().getTime();
    createBranch(repository.getId(), branchA, commitA.getCommitSha());

    createCommitRequestBuilder =
        CreateCommitRequest.newBuilder()
            .setRepositoryId(
                RepositoryIdentification.newBuilder().setRepoId(repository.getId()).build())
            .setCommit(createCommit(commitA.getCommitSha()));
    if (commitType == 0) {
      blobExpandedArray[2] = modifiedBlobExpanded(blobType);
    } else {
      blobDiffsArray[0] = deleteBlobDiff1(blobType);
      blobDiffsArray[3] = deleteBlobDiff4(blobType);
      blobDiffsArray[2] = modifiedBlobDiff(blobType);
    }
    if (commitType == 0) {
      LinkedList<BlobExpanded> blobsB = new LinkedList<>();
      blobsB.add(blobExpandedArray[1]);
      blobsB.add(blobExpandedArray[2]);
      blobsB.add(blobExpandedArray[4]);
      createCommitRequest = createCommitRequestBuilder.addAllBlobs(blobsB).build();
    } else {
      createCommitRequest =
          createCommitRequestBuilder
              .setCommitBase(commitA.getCommitSha())
              .addDiffs(blobDiffsArray[0])
              .addDiffs(blobDiffsArray[2])
              .addDiffs(blobDiffsArray[3])
              .addDiffs(blobDiffsArray[4])
              .build();
    }

    commitResponse = versioningServiceBlockingStub.createCommit(createCommitRequest);
    Commit commitB = commitResponse.getCommit();

    // Create branch 2
    String branchB = "branch-2-" + new Date().getTime();
    createBranch(repository.getId(), branchB, commitB.getCommitSha());

    ComputeRepositoryDiffRequest repositoryDiffRequest =
        ComputeRepositoryDiffRequest.newBuilder()
            .setRepositoryId(
                RepositoryIdentification.newBuilder().setRepoId(repository.getId()).build())
            .setBranchA(branchA)
            .setBranchB(branchB)
            .build();
    ComputeRepositoryDiffRequest.Response repositoryDiffResponse =
        versioningServiceBlockingStub.computeRepositoryDiff(repositoryDiffRequest);
    LOGGER.info("Diff Response: {}", ModelDBUtils.getStringFromProtoObject(repositoryDiffResponse));
    LOGGER.info("Diff Response: {}", repositoryDiffResponse);
    List<BlobDiff> blobDiffs = repositoryDiffResponse.getDiffsList();
    final boolean differentTypesModified = blobType > 1;
    final int expectedCount = differentTypesModified ? 5 : 4;
    Assert.assertEquals(
        "blob count not match with expected blob count", expectedCount, blobDiffs.size());
    Map<String, BlobDiff> result =
        blobDiffs.stream()
            .collect(
                Collectors.toMap(
                    blobDiff -> String.join("#", blobDiff.getLocationList()) + blobDiff.getStatus(),
                    blobDiff -> blobDiff));
    BlobDiff blobDiff = result.get("maths/algebra" + DiffStatus.ADDED);
    Assert.assertNotNull(blobDiff);
    BlobDiff blobDiff1 = result.get("modeldb.json" + DiffStatus.DELETED);
    Assert.assertNotNull(blobDiff1);
    BlobDiff blobDiff2 = result.get("modeldb#march#environment#train.json" + DiffStatus.DELETED);
    Assert.assertNotNull(blobDiff2);
    final BlobDiff blobDiff3;
    if (differentTypesModified) {
      blobDiff3 = result.get("modeldb#blob#march#blob.json" + DiffStatus.ADDED);
      Assert.assertNotNull(blobDiff3);
      final BlobDiff blobDiff3Deleted =
          result.get("modeldb#blob#march#blob.json" + DiffStatus.DELETED);
      Assert.assertNotNull(blobDiff3Deleted);
    } else {
      blobDiff3 = result.get("modeldb#blob#march#blob.json" + DiffStatus.MODIFIED);
      Assert.assertNotNull(blobDiff3);
    }

    for (String branch : new String[] {branchA, branchB}) {
      DeleteBranchRequest deleteBranchRequest =
          DeleteBranchRequest.newBuilder()
              .setRepositoryId(
                  RepositoryIdentification.newBuilder().setRepoId(repository.getId()).build())
              .setBranch(branch)
              .build();
      versioningServiceBlockingStub.deleteBranch(deleteBranchRequest);
    }

    for (Commit commit : new Commit[] {commitB, commitA}) {
      DeleteCommitRequest deleteCommitRequest =
          DeleteCommitRequest.newBuilder()
              .setRepositoryId(
                  RepositoryIdentification.newBuilder().setRepoId(repository.getId()).build())
              .setCommitSha(commit.getCommitSha())
              .build();
      versioningServiceBlockingStub.deleteCommit(deleteCommitRequest);
    }

    LOGGER.info("Compute repository diff with branch test end................................");
  }

  @Test
  public void computeRepositoryDiffWithOneBranchOneCommitTest()
      throws InvalidProtocolBufferException {
    LOGGER.info("Compute repository diff with one branch one commit test start...");

    BlobExpanded[] blobExpandedArray;
    BlobDiff[] blobDiffsArray;
    if (commitType == 0) {
      blobExpandedArray = createBlobs(blobType);
      blobDiffsArray = null;
    } else {
      blobExpandedArray = null;
      blobDiffsArray = createDiffs(blobType);
    }

    CreateCommitRequest.Builder createCommitRequestBuilder =
        CreateCommitRequest.newBuilder()
            .setRepositoryId(
                RepositoryIdentification.newBuilder().setRepoId(repository.getId()).build())
            .setCommit(createCommit(parentCommit.getCommitSha()));
    CreateCommitRequest createCommitRequest;
    if (commitType == 0) {
      LinkedList<BlobExpanded> blobsA = new LinkedList<>();
      blobsA.add(blobExpandedArray[0]);
      blobsA.add(blobExpandedArray[1]);
      blobsA.add(blobExpandedArray[2]);
      blobsA.add(blobExpandedArray[3]);
      createCommitRequest = createCommitRequestBuilder.addAllBlobs(blobsA).build();
    } else {
      createCommitRequest =
          createCommitRequestBuilder
              .setCommitBase(parentCommit.getCommitSha())
              .addDiffs(blobDiffsArray[0])
              .addDiffs(blobDiffsArray[1])
              .addDiffs(blobDiffsArray[2])
              .addDiffs(blobDiffsArray[3])
              .build();
    }

    CreateCommitRequest.Response commitResponse =
        versioningServiceBlockingStub.createCommit(createCommitRequest);
    Commit commitA = commitResponse.getCommit();

    // Create branch 1
    String branchA = "branch-1-" + new Date().getTime();
    createBranch(repository.getId(), branchA, commitA.getCommitSha());

    createCommitRequestBuilder =
        CreateCommitRequest.newBuilder()
            .setRepositoryId(
                RepositoryIdentification.newBuilder().setRepoId(repository.getId()).build())
            .setCommit(createCommit(commitA.getCommitSha()));
    if (commitType == 0) {
      blobExpandedArray[2] = modifiedBlobExpanded(blobType);
    } else {
      blobDiffsArray[0] = deleteBlobDiff1(blobType);
      blobDiffsArray[3] = deleteBlobDiff4(blobType);
      blobDiffsArray[2] = modifiedBlobDiff(blobType);
    }
    if (commitType == 0) {
      LinkedList<BlobExpanded> blobsB = new LinkedList<>();
      blobsB.add(blobExpandedArray[1]);
      blobsB.add(blobExpandedArray[2]);
      blobsB.add(blobExpandedArray[4]);
      createCommitRequest = createCommitRequestBuilder.addAllBlobs(blobsB).build();
    } else {
      createCommitRequest =
          createCommitRequestBuilder
              .setCommitBase(commitA.getCommitSha())
              .addDiffs(blobDiffsArray[0])
              .addDiffs(blobDiffsArray[2])
              .addDiffs(blobDiffsArray[3])
              .addDiffs(blobDiffsArray[4])
              .build();
    }

    commitResponse = versioningServiceBlockingStub.createCommit(createCommitRequest);
    Commit commitB = commitResponse.getCommit();

    // Create branch 2
    String branchB = "branch-2-" + new Date().getTime();
    createBranch(repository.getId(), branchB, commitB.getCommitSha());

    // CA - 1, BA - 1, CB - 1, BB - 1
    try {
      ComputeRepositoryDiffRequest repositoryDiffRequest =
          ComputeRepositoryDiffRequest.newBuilder()
              .setRepositoryId(
                  RepositoryIdentification.newBuilder().setRepoId(repository.getId()).build())
              .setCommitA(commitA.getCommitSha())
              .setBranchA(branchA)
              .setCommitB(commitB.getCommitSha())
              .setBranchB(branchB)
              .build();
      versioningServiceBlockingStub.computeRepositoryDiff(repositoryDiffRequest);
      fail();
    } catch (StatusRuntimeException ex) {
      Status status = Status.fromThrowable(ex);
      LOGGER.warn("Error Code : " + status.getCode() + " Description : " + status.getDescription());
      assertEquals(Status.INVALID_ARGUMENT.getCode(), status.getCode());
    }

    // CA - 1, BA - 1, CB - 1, BB - 0
    try {
      ComputeRepositoryDiffRequest repositoryDiffRequest =
          ComputeRepositoryDiffRequest.newBuilder()
              .setRepositoryId(
                  RepositoryIdentification.newBuilder().setRepoId(repository.getId()).build())
              .setCommitA(commitA.getCommitSha())
              .setBranchA(branchA)
              .setCommitB(commitB.getCommitSha())
              .build();
      versioningServiceBlockingStub.computeRepositoryDiff(repositoryDiffRequest);
      fail();
    } catch (StatusRuntimeException ex) {
      Status status = Status.fromThrowable(ex);
      LOGGER.warn("Error Code : " + status.getCode() + " Description : " + status.getDescription());
      assertEquals(Status.INVALID_ARGUMENT.getCode(), status.getCode());
    }

    // CA - 1, BA - 1, CB - 0, BB - 1
    try {
      ComputeRepositoryDiffRequest repositoryDiffRequest =
          ComputeRepositoryDiffRequest.newBuilder()
              .setRepositoryId(
                  RepositoryIdentification.newBuilder().setRepoId(repository.getId()).build())
              .setCommitA(commitA.getCommitSha())
              .setBranchA(branchA)
              .setBranchB(branchB)
              .build();
      versioningServiceBlockingStub.computeRepositoryDiff(repositoryDiffRequest);
      fail();
    } catch (StatusRuntimeException ex) {
      Status status = Status.fromThrowable(ex);
      LOGGER.warn("Error Code : " + status.getCode() + " Description : " + status.getDescription());
      assertEquals(Status.INVALID_ARGUMENT.getCode(), status.getCode());
    }

    // CA - 1, BA - 1, CB - 0, BB - 0
    try {
      ComputeRepositoryDiffRequest repositoryDiffRequest =
          ComputeRepositoryDiffRequest.newBuilder()
              .setRepositoryId(
                  RepositoryIdentification.newBuilder().setRepoId(repository.getId()).build())
              .setCommitA(commitA.getCommitSha())
              .setBranchA(branchA)
              .build();
      versioningServiceBlockingStub.computeRepositoryDiff(repositoryDiffRequest);
      fail();
    } catch (StatusRuntimeException ex) {
      Status status = Status.fromThrowable(ex);
      LOGGER.warn("Error Code : " + status.getCode() + " Description : " + status.getDescription());
      assertEquals(Status.INVALID_ARGUMENT.getCode(), status.getCode());
    }

    // CA - 1, BA - 0, CB - 1, BB - 1
    try {
      ComputeRepositoryDiffRequest repositoryDiffRequest =
          ComputeRepositoryDiffRequest.newBuilder()
              .setRepositoryId(
                  RepositoryIdentification.newBuilder().setRepoId(repository.getId()).build())
              .setCommitA(commitA.getCommitSha())
              .setCommitB(commitB.getCommitSha())
              .setBranchB(branchB)
              .build();
      versioningServiceBlockingStub.computeRepositoryDiff(repositoryDiffRequest);
      fail();
    } catch (StatusRuntimeException ex) {
      Status status = Status.fromThrowable(ex);
      LOGGER.warn("Error Code : " + status.getCode() + " Description : " + status.getDescription());
      assertEquals(Status.INVALID_ARGUMENT.getCode(), status.getCode());
    }

    // CA - 1, BA - 0, CB - 0, BB - 0
    try {
      ComputeRepositoryDiffRequest repositoryDiffRequest =
          ComputeRepositoryDiffRequest.newBuilder()
              .setRepositoryId(
                  RepositoryIdentification.newBuilder().setRepoId(repository.getId()).build())
              .setCommitA(commitA.getCommitSha())
              .build();
      versioningServiceBlockingStub.computeRepositoryDiff(repositoryDiffRequest);
      fail();
    } catch (StatusRuntimeException ex) {
      Status status = Status.fromThrowable(ex);
      LOGGER.warn("Error Code : " + status.getCode() + " Description : " + status.getDescription());
      assertEquals(Status.INVALID_ARGUMENT.getCode(), status.getCode());
    }

    // CA - 0, BA - 1, CB - 1, BB - 1
    try {
      ComputeRepositoryDiffRequest repositoryDiffRequest =
          ComputeRepositoryDiffRequest.newBuilder()
              .setRepositoryId(
                  RepositoryIdentification.newBuilder().setRepoId(repository.getId()).build())
              .setBranchA(branchA)
              .setCommitB(commitB.getCommitSha())
              .setBranchB(branchB)
              .build();
      versioningServiceBlockingStub.computeRepositoryDiff(repositoryDiffRequest);
      fail();
    } catch (StatusRuntimeException ex) {
      Status status = Status.fromThrowable(ex);
      LOGGER.warn("Error Code : " + status.getCode() + " Description : " + status.getDescription());
      assertEquals(Status.INVALID_ARGUMENT.getCode(), status.getCode());
    }

    // CA - 0, BA - 1, CB - 0, BB - 0
    try {
      ComputeRepositoryDiffRequest repositoryDiffRequest =
          ComputeRepositoryDiffRequest.newBuilder()
              .setRepositoryId(
                  RepositoryIdentification.newBuilder().setRepoId(repository.getId()).build())
              .setBranchA(branchA)
              .build();
      versioningServiceBlockingStub.computeRepositoryDiff(repositoryDiffRequest);
      fail();
    } catch (StatusRuntimeException ex) {
      Status status = Status.fromThrowable(ex);
      LOGGER.warn("Error Code : " + status.getCode() + " Description : " + status.getDescription());
      assertEquals(Status.INVALID_ARGUMENT.getCode(), status.getCode());
    }

    // CA - 0, BA - 0, CB - 1, BB - 1
    try {
      ComputeRepositoryDiffRequest repositoryDiffRequest =
          ComputeRepositoryDiffRequest.newBuilder()
              .setRepositoryId(
                  RepositoryIdentification.newBuilder().setRepoId(repository.getId()).build())
              .setCommitB(commitB.getCommitSha())
              .setBranchB(branchB)
              .build();
      versioningServiceBlockingStub.computeRepositoryDiff(repositoryDiffRequest);
      fail();
    } catch (StatusRuntimeException ex) {
      Status status = Status.fromThrowable(ex);
      LOGGER.warn("Error Code : " + status.getCode() + " Description : " + status.getDescription());
      assertEquals(Status.INVALID_ARGUMENT.getCode(), status.getCode());
    }

    // CA - 0, BA - 0, CB - 1, BB - 0
    try {
      ComputeRepositoryDiffRequest repositoryDiffRequest =
          ComputeRepositoryDiffRequest.newBuilder()
              .setRepositoryId(
                  RepositoryIdentification.newBuilder().setRepoId(repository.getId()).build())
              .setCommitB(commitB.getCommitSha())
              .build();
      versioningServiceBlockingStub.computeRepositoryDiff(repositoryDiffRequest);
      fail();
    } catch (StatusRuntimeException ex) {
      Status status = Status.fromThrowable(ex);
      LOGGER.warn("Error Code : " + status.getCode() + " Description : " + status.getDescription());
      assertEquals(Status.INVALID_ARGUMENT.getCode(), status.getCode());
    }

    // CA - 0, BA - 0, CB - 0, BB - 1
    try {
      ComputeRepositoryDiffRequest repositoryDiffRequest =
          ComputeRepositoryDiffRequest.newBuilder()
              .setRepositoryId(
                  RepositoryIdentification.newBuilder().setRepoId(repository.getId()).build())
              .setBranchB(branchB)
              .build();
      versioningServiceBlockingStub.computeRepositoryDiff(repositoryDiffRequest);
      fail();
    } catch (StatusRuntimeException ex) {
      Status status = Status.fromThrowable(ex);
      LOGGER.warn("Error Code : " + status.getCode() + " Description : " + status.getDescription());
      assertEquals(Status.INVALID_ARGUMENT.getCode(), status.getCode());
    }

    // CA - 1, BA - 1, CB - 1, BB - 1
    try {
      ComputeRepositoryDiffRequest repositoryDiffRequest =
          ComputeRepositoryDiffRequest.newBuilder()
              .setRepositoryId(
                  RepositoryIdentification.newBuilder().setRepoId(repository.getId()).build())
              .build();
      versioningServiceBlockingStub.computeRepositoryDiff(repositoryDiffRequest);
      fail();
    } catch (StatusRuntimeException ex) {
      Status status = Status.fromThrowable(ex);
      LOGGER.warn("Error Code : " + status.getCode() + " Description : " + status.getDescription());
      assertEquals(Status.INVALID_ARGUMENT.getCode(), status.getCode());
    }

    // CA - 1, BA - 0, CB - 1, BB - 0
    ComputeRepositoryDiffRequest repositoryDiffRequest =
        ComputeRepositoryDiffRequest.newBuilder()
            .setRepositoryId(
                RepositoryIdentification.newBuilder().setRepoId(repository.getId()).build())
            .setCommitA(commitA.getCommitSha())
            .setCommitB(commitB.getCommitSha())
            .build();
    ComputeRepositoryDiffRequest.Response repositoryDiffResponse =
        versioningServiceBlockingStub.computeRepositoryDiff(repositoryDiffRequest);
    LOGGER.info("Diff Response: {}", ModelDBUtils.getStringFromProtoObject(repositoryDiffResponse));
    LOGGER.info("Diff Response: {}", repositoryDiffResponse);
    List<BlobDiff> blobDiffs = repositoryDiffResponse.getDiffsList();
    boolean differentTypesModified = blobType > 1;
    int expectedCount = differentTypesModified ? 5 : 4;
    Assert.assertEquals(
        "blob count not match with expected blob count", expectedCount, blobDiffs.size());
    Map<String, BlobDiff> result =
        blobDiffs.stream()
            .collect(
                Collectors.toMap(
                    blobDiff -> String.join("#", blobDiff.getLocationList()) + blobDiff.getStatus(),
                    blobDiff -> blobDiff));
    BlobDiff blobDiff = result.get("maths/algebra" + DiffStatus.ADDED);
    Assert.assertNotNull(blobDiff);
    BlobDiff blobDiff1 = result.get("modeldb.json" + DiffStatus.DELETED);
    Assert.assertNotNull(blobDiff1);
    BlobDiff blobDiff2 = result.get("modeldb#march#environment#train.json" + DiffStatus.DELETED);
    Assert.assertNotNull(blobDiff2);
    BlobDiff blobDiff3;
    if (differentTypesModified) {
      blobDiff3 = result.get("modeldb#blob#march#blob.json" + DiffStatus.ADDED);
      Assert.assertNotNull(blobDiff3);
      final BlobDiff blobDiff3Deleted =
          result.get("modeldb#blob#march#blob.json" + DiffStatus.DELETED);
      Assert.assertNotNull(blobDiff3Deleted);
    } else {
      blobDiff3 = result.get("modeldb#blob#march#blob.json" + DiffStatus.MODIFIED);
      Assert.assertNotNull(blobDiff3);
    }

    // CA - 1, BA - 0, CB - 0, BB - 1
    repositoryDiffRequest =
        ComputeRepositoryDiffRequest.newBuilder()
            .setRepositoryId(
                RepositoryIdentification.newBuilder().setRepoId(repository.getId()).build())
            .setCommitA(commitA.getCommitSha())
            .setBranchB(branchB)
            .build();
    repositoryDiffResponse =
        versioningServiceBlockingStub.computeRepositoryDiff(repositoryDiffRequest);
    LOGGER.info("Diff Response: {}", ModelDBUtils.getStringFromProtoObject(repositoryDiffResponse));
    LOGGER.info("Diff Response: {}", repositoryDiffResponse);
    blobDiffs = repositoryDiffResponse.getDiffsList();
    differentTypesModified = blobType > 1;
    expectedCount = differentTypesModified ? 5 : 4;
    Assert.assertEquals(
        "blob count not match with expected blob count", expectedCount, blobDiffs.size());
    result =
        blobDiffs.stream()
            .collect(
                Collectors.toMap(
                    blobDiff111 ->
                        String.join("#", blobDiff111.getLocationList()) + blobDiff111.getStatus(),
                    blobDiff111 -> blobDiff111));
    blobDiff = result.get("maths/algebra" + DiffStatus.ADDED);
    Assert.assertNotNull(blobDiff);
    blobDiff1 = result.get("modeldb.json" + DiffStatus.DELETED);
    Assert.assertNotNull(blobDiff1);
    blobDiff2 = result.get("modeldb#march#environment#train.json" + DiffStatus.DELETED);
    Assert.assertNotNull(blobDiff2);
    if (differentTypesModified) {
      blobDiff3 = result.get("modeldb#blob#march#blob.json" + DiffStatus.ADDED);
      Assert.assertNotNull(blobDiff3);
      final BlobDiff blobDiff3Deleted =
          result.get("modeldb#blob#march#blob.json" + DiffStatus.DELETED);
      Assert.assertNotNull(blobDiff3Deleted);
    } else {
      blobDiff3 = result.get("modeldb#blob#march#blob.json" + DiffStatus.MODIFIED);
      Assert.assertNotNull(blobDiff3);
    }

    // CA - 0, BA - 1, CB - 1, BB - 0
    repositoryDiffRequest =
        ComputeRepositoryDiffRequest.newBuilder()
            .setRepositoryId(
                RepositoryIdentification.newBuilder().setRepoId(repository.getId()).build())
            .setBranchA(branchA)
            .setCommitB(commitB.getCommitSha())
            .build();
    repositoryDiffResponse =
        versioningServiceBlockingStub.computeRepositoryDiff(repositoryDiffRequest);
    LOGGER.info("Diff Response: {}", ModelDBUtils.getStringFromProtoObject(repositoryDiffResponse));
    LOGGER.info("Diff Response: {}", repositoryDiffResponse);
    blobDiffs = repositoryDiffResponse.getDiffsList();
    differentTypesModified = blobType > 1;
    expectedCount = differentTypesModified ? 5 : 4;
    Assert.assertEquals(
        "blob count not match with expected blob count", expectedCount, blobDiffs.size());
    result =
        blobDiffs.stream()
            .collect(
                Collectors.toMap(
                    blobDiff111 ->
                        String.join("#", blobDiff111.getLocationList()) + blobDiff111.getStatus(),
                    blobDiff111 -> blobDiff111));
    blobDiff = result.get("maths/algebra" + DiffStatus.ADDED);
    Assert.assertNotNull(blobDiff);
    blobDiff1 = result.get("modeldb.json" + DiffStatus.DELETED);
    Assert.assertNotNull(blobDiff1);
    blobDiff2 = result.get("modeldb#march#environment#train.json" + DiffStatus.DELETED);
    Assert.assertNotNull(blobDiff2);
    if (differentTypesModified) {
      blobDiff3 = result.get("modeldb#blob#march#blob.json" + DiffStatus.ADDED);
      Assert.assertNotNull(blobDiff3);
      final BlobDiff blobDiff3Deleted =
          result.get("modeldb#blob#march#blob.json" + DiffStatus.DELETED);
      Assert.assertNotNull(blobDiff3Deleted);
    } else {
      blobDiff3 = result.get("modeldb#blob#march#blob.json" + DiffStatus.MODIFIED);
      Assert.assertNotNull(blobDiff3);
    }

    // CA - 0, BA - 1, CB - 0, BB - 1
    repositoryDiffRequest =
        ComputeRepositoryDiffRequest.newBuilder()
            .setRepositoryId(
                RepositoryIdentification.newBuilder().setRepoId(repository.getId()).build())
            .setBranchA(branchA)
            .setBranchB(branchB)
            .build();
    repositoryDiffResponse =
        versioningServiceBlockingStub.computeRepositoryDiff(repositoryDiffRequest);
    LOGGER.info("Diff Response: {}", ModelDBUtils.getStringFromProtoObject(repositoryDiffResponse));
    LOGGER.info("Diff Response: {}", repositoryDiffResponse);
    blobDiffs = repositoryDiffResponse.getDiffsList();
    differentTypesModified = blobType > 1;
    expectedCount = differentTypesModified ? 5 : 4;
    Assert.assertEquals(
        "blob count not match with expected blob count", expectedCount, blobDiffs.size());
    result =
        blobDiffs.stream()
            .collect(
                Collectors.toMap(
                    blobDiff111 ->
                        String.join("#", blobDiff111.getLocationList()) + blobDiff111.getStatus(),
                    blobDiff111 -> blobDiff111));
    blobDiff = result.get("maths/algebra" + DiffStatus.ADDED);
    Assert.assertNotNull(blobDiff);
    blobDiff1 = result.get("modeldb.json" + DiffStatus.DELETED);
    Assert.assertNotNull(blobDiff1);
    blobDiff2 = result.get("modeldb#march#environment#train.json" + DiffStatus.DELETED);
    Assert.assertNotNull(blobDiff2);
    if (differentTypesModified) {
      blobDiff3 = result.get("modeldb#blob#march#blob.json" + DiffStatus.ADDED);
      Assert.assertNotNull(blobDiff3);
      final BlobDiff blobDiff3Deleted =
          result.get("modeldb#blob#march#blob.json" + DiffStatus.DELETED);
      Assert.assertNotNull(blobDiff3Deleted);
    } else {
      blobDiff3 = result.get("modeldb#blob#march#blob.json" + DiffStatus.MODIFIED);
      Assert.assertNotNull(blobDiff3);
    }

    for (String branch : new String[] {branchA, branchB}) {
      DeleteBranchRequest deleteBranchRequest =
          DeleteBranchRequest.newBuilder()
              .setRepositoryId(
                  RepositoryIdentification.newBuilder().setRepoId(repository.getId()).build())
              .setBranch(branch)
              .build();
      versioningServiceBlockingStub.deleteBranch(deleteBranchRequest);
    }

    for (Commit commit : new Commit[] {commitB, commitA}) {
      DeleteCommitRequest deleteCommitRequest =
          DeleteCommitRequest.newBuilder()
              .setRepositoryId(
                  RepositoryIdentification.newBuilder().setRepoId(repository.getId()).build())
              .setCommitSha(commit.getCommitSha())
              .build();
      versioningServiceBlockingStub.deleteCommit(deleteCommitRequest);
    }

    LOGGER.info("Compute repository diff with one branch one commit test end....");
  }

  private void createBranch(Long repoId, String branch, String commitSHA) {
    SetBranchRequest setBranchRequest =
        SetBranchRequest.newBuilder()
            .setRepositoryId(RepositoryIdentification.newBuilder().setRepoId(repoId).build())
            .setBranch(branch)
            .setCommitSha(commitSHA)
            .build();
    versioningServiceBlockingStub.setBranch(setBranchRequest);
  }

  private Commit createCommit(String... parentCommits) {
    return Commit.newBuilder()
        .setMessage("this is the test commit message")
        .setDateCreated(Calendar.getInstance().getTimeInMillis())
        .addAllParentShas(Arrays.asList(parentCommits))
        .build();
  }

  private static List<String> LOCATION1 =
      Arrays.asList("modeldb", "march", "environment", FIRST_NAME);
  private static List<String> LOCATION2 = Arrays.asList("modeldb", "environment", SECOND_NAME);
  private static List<String> LOCATION3 = Arrays.asList("modeldb", "blob", "march", "blob.json");
  private static List<String> LOCATION4 = Collections.singletonList("modeldb.json");
  private static List<String> LOCATION5 = Collections.singletonList("maths/algebra");

  private BlobDiff deleteBlobDiff1(int blobType) {
    switch (blobType) {
      case 1:
        Builder test =
            HyperparameterConfigDiff.newBuilder()
                .setStatus(DiffStatus.DELETED)
                .setA(
                    HyperparameterConfigBlob.newBuilder()
                        .setName("test")
                        .setValue(
                            HyperparameterValuesConfigBlob.newBuilder().setIntValue(7).build())
                        .build());
        BlobDiff blobDiff1 =
            BlobDiff.newBuilder()
                .setStatus(DiffStatus.DELETED)
                .setConfig(ConfigDiff.newBuilder().addHyperparameters(test))
                .addAllLocation(LOCATION1)
                .build();
        return blobDiff1;
      default:
        CodeDiff.Builder builderForValue =
            CodeDiff.newBuilder()
                .setGit(
                    GitCodeDiff.newBuilder()
                        .setStatus(DiffStatus.DELETED)
                        .setA(
                            GitCodeBlob.newBuilder()
                                .setBranch("master")
                                .setRepo("git://github.com/VertaAI")
                                .build()));
        return BlobDiff.newBuilder()
            .setCode(builderForValue)
            .setStatus(DiffStatus.DELETED)
            .addAllLocation(LOCATION1)
            .build();
    }
  }

  private BlobDiff deleteBlobDiff4(int blobType) {
    switch (blobType) {
      case 1:
        return BlobDiff.newBuilder()
            .setStatus(DiffStatus.DELETED)
            .setConfig(
                ConfigDiff.newBuilder()
                    .addHyperparameterSet(
                        HyperparameterSetConfigDiff.newBuilder()
                            .setStatus(DiffStatus.DELETED)
                            .setA(
                                HyperparameterSetConfigBlob.newBuilder()
                                    .setName("name")
                                    .setContinuous(
                                        ContinuousHyperparameterSetConfigBlob.newBuilder()
                                            .setIntervalBegin(
                                                HyperparameterValuesConfigBlob.newBuilder()
                                                    .setFloatValue(5))
                                            .setIntervalEnd(
                                                HyperparameterValuesConfigBlob.newBuilder()
                                                    .setFloatValue(6))
                                            .setIntervalStep(
                                                HyperparameterValuesConfigBlob.newBuilder()
                                                    .setFloatValue(1))))))
            .addAllLocation(LOCATION4)
            .build();
      default:
        CodeDiff.Builder builderForValue =
            CodeDiff.newBuilder()
                .setGit(
                    GitCodeDiff.newBuilder()
                        .setStatus(DiffStatus.DELETED)
                        .setA(
                            GitCodeBlob.newBuilder()
                                .setBranch("master")
                                .setRepo("git://github.com/VertaAI")
                                .build()));
        return BlobDiff.newBuilder()
            .setCode(builderForValue)
            .setStatus(DiffStatus.DELETED)
            .addAllLocation(LOCATION4)
            .build();
    }
  }

  private BlobExpanded modifiedBlobExpanded(int blobType) {
    String path3 = "/protos/proto/public/test22.txt";
    BlobExpanded blobExpanded3 =
        BlobExpanded.newBuilder()
            .setBlob(getDatasetBlobFromPath(path3))
            .addAllLocation(LOCATION3)
            .build();

    return blobExpanded3;
  }

  private BlobDiff modifiedBlobDiff(int blobType) {
    switch (blobType) {
      case 1:
        Builder test =
            HyperparameterConfigDiff.newBuilder()
                .setStatus(DiffStatus.MODIFIED)
                .setA(
                    HyperparameterConfigBlob.newBuilder()
                        .setName("test2")
                        .setValue(HyperparameterValuesConfigBlob.newBuilder().setIntValue(7)))
                .setB(
                    HyperparameterConfigBlob.newBuilder()
                        .setName("test2")
                        .setValue(
                            HyperparameterValuesConfigBlob.newBuilder().setIntValue(5).build())
                        .build());
        return BlobDiff.newBuilder()
            .addAllLocation(LOCATION3)
            .setStatus(DiffStatus.MODIFIED)
            .setConfig(ConfigDiff.newBuilder().addHyperparameters(test))
            .build();
      default:
        CodeDiff.Builder builderForValue =
            CodeDiff.newBuilder()
                .setNotebook(
                    NotebookCodeDiff.newBuilder()
                        .setGitRepo(
                            GitCodeDiff.newBuilder()
                                .setStatus(DiffStatus.ADDED)
                                .setB(
                                    GitCodeBlob.newBuilder()
                                        .setBranch("master")
                                        .setRepo("git://github.com/VertaAI")
                                        .build()))
                        .setPath(
                            PathDatasetComponentDiff.newBuilder()
                                .setStatus(DiffStatus.ADDED)
                                .setB(
                                    getDatasetBlobFromPath("test")
                                        .getDataset()
                                        .getPath()
                                        .getComponents(0))));
        BlobDiff blobDiff =
            BlobDiff.newBuilder()
                .setCode(builderForValue)
                .setStatus(DiffStatus.ADDED)
                .addAllLocation(LOCATION3)
                .build();
        return blobDiff;
    }
  }

  private BlobDiff[] createDiffs(int blobType) {
    final BlobDiff blobDiff1, blobDiff2, blobDiff3, blobDiff4, blobDiff5;
    switch (blobType) {
      case 1:
        Builder test =
            HyperparameterConfigDiff.newBuilder()
                .setStatus(DiffStatus.ADDED)
                .setB(
                    HyperparameterConfigBlob.newBuilder()
                        .setName("test")
                        .setValue(
                            HyperparameterValuesConfigBlob.newBuilder().setIntValue(7).build())
                        .build());
        blobDiff1 =
            BlobDiff.newBuilder()
                .setStatus(DiffStatus.ADDED)
                .setConfig(ConfigDiff.newBuilder().addHyperparameters(test))
                .addAllLocation(LOCATION1)
                .build();

        Builder test2 =
            HyperparameterConfigDiff.newBuilder()
                .setStatus(DiffStatus.ADDED)
                .setB(
                    HyperparameterConfigBlob.newBuilder()
                        .setName("test2")
                        .setValue(
                            HyperparameterValuesConfigBlob.newBuilder().setIntValue(5).build())
                        .build());
        blobDiff2 =
            BlobDiff.newBuilder()
                .setStatus(DiffStatus.ADDED)
                .setConfig(ConfigDiff.newBuilder().addHyperparameters(test2))
                .addAllLocation(LOCATION2)
                .build();

        Builder test3 =
            HyperparameterConfigDiff.newBuilder()
                .setStatus(DiffStatus.ADDED)
                .setB(
                    HyperparameterConfigBlob.newBuilder()
                        .setName("test2")
                        .setValue(
                            HyperparameterValuesConfigBlob.newBuilder().setIntValue(7).build())
                        .build());
        blobDiff3 =
            BlobDiff.newBuilder()
                .setStatus(DiffStatus.ADDED)
                .setConfig(ConfigDiff.newBuilder().addHyperparameters(test3))
                .addAllLocation(LOCATION3)
                .build();

        blobDiff4 =
            BlobDiff.newBuilder()
                .setStatus(DiffStatus.ADDED)
                .setConfig(
                    ConfigDiff.newBuilder()
                        .addHyperparameterSet(
                            HyperparameterSetConfigDiff.newBuilder()
                                .setStatus(DiffStatus.ADDED)
                                .setB(
                                    HyperparameterSetConfigBlob.newBuilder()
                                        .setName("name")
                                        .setContinuous(
                                            ContinuousHyperparameterSetConfigBlob.newBuilder()
                                                .setIntervalBegin(
                                                    HyperparameterValuesConfigBlob.newBuilder()
                                                        .setFloatValue(5))
                                                .setIntervalEnd(
                                                    HyperparameterValuesConfigBlob.newBuilder()
                                                        .setFloatValue(6))
                                                .setIntervalStep(
                                                    HyperparameterValuesConfigBlob.newBuilder()
                                                        .setFloatValue(1))))))
                .addAllLocation(LOCATION4)
                .build();

        Builder test5 =
            HyperparameterConfigDiff.newBuilder()
                .setStatus(DiffStatus.ADDED)
                .setB(
                    HyperparameterConfigBlob.newBuilder()
                        .setName("test")
                        .setValue(
                            HyperparameterValuesConfigBlob.newBuilder().setIntValue(7).build())
                        .build());
        blobDiff5 =
            BlobDiff.newBuilder()
                .setStatus(DiffStatus.ADDED)
                .setConfig(ConfigDiff.newBuilder().addHyperparameters(test5))
                .addAllLocation(LOCATION5)
                .build();
        break;
      default:
        CodeDiff.Builder builderForValue =
            CodeDiff.newBuilder()
                .setGit(
                    GitCodeDiff.newBuilder()
                        .setStatus(DiffStatus.ADDED)
                        .setB(
                            GitCodeBlob.newBuilder()
                                .setBranch("master")
                                .setRepo("git://github.com/VertaAI")
                                .build()));
        blobDiff1 =
            BlobDiff.newBuilder()
                .setCode(builderForValue)
                .setStatus(DiffStatus.ADDED)
                .addAllLocation(LOCATION1)
                .build();
        blobDiff2 =
            BlobDiff.newBuilder()
                .setCode(builderForValue)
                .setStatus(DiffStatus.ADDED)
                .addAllLocation(LOCATION2)
                .build();
        blobDiff3 =
            BlobDiff.newBuilder()
                .setCode(builderForValue)
                .setStatus(DiffStatus.ADDED)
                .addAllLocation(LOCATION3)
                .build();
        blobDiff4 =
            BlobDiff.newBuilder()
                .setCode(builderForValue)
                .setStatus(DiffStatus.ADDED)
                .addAllLocation(LOCATION4)
                .build();
        blobDiff5 =
            BlobDiff.newBuilder()
                .setCode(builderForValue)
                .setStatus(DiffStatus.ADDED)
                .addAllLocation(LOCATION5)
                .build();
    }

    return new BlobDiff[] {blobDiff1, blobDiff2, blobDiff3, blobDiff4, blobDiff5};
  }

  private BlobExpanded[] createBlobs(int blobType) {
    final BlobExpanded blobExpanded1, blobExpanded2, blobExpanded3, blobExpanded4, blobExpanded5;
    switch (blobType) {
      case 0:
        String path1 = "/protos/proto/public/versioning/versioning.proto";
        blobExpanded1 =
            BlobExpanded.newBuilder()
                .setBlob(getDatasetBlobFromPath(path1))
                .addAllLocation(LOCATION1)
                .build();

        blobExpanded2 =
            BlobExpanded.newBuilder()
                .setBlob(getDatasetBlobFromPath(path1))
                .addAllLocation(LOCATION2)
                .build();

        blobExpanded3 =
            BlobExpanded.newBuilder()
                .setBlob(getDatasetBlobFromPath(path1))
                .addAllLocation(LOCATION3)
                .build();

        String path4 = "xyz.txt";
        blobExpanded4 =
            BlobExpanded.newBuilder()
                .setBlob(getDatasetBlobFromPath(path4))
                .addAllLocation(LOCATION4)
                .build();

        String path5 = "/protos/proto/public/algebra.txt";
        blobExpanded5 =
            BlobExpanded.newBuilder()
                .setBlob(getDatasetBlobFromPath(path5))
                .addAllLocation(LOCATION5)
                .build();
        break;
      default:
        PythonEnvironmentBlob.Builder pythonBuilder =
            PythonEnvironmentBlob.newBuilder()
                .addRequirements(
                    PythonRequirementEnvironmentBlob.newBuilder()
                        .setLibrary("numpy")
                        .setConstraint(">=")
                        .setVersion(
                            VersionEnvironmentBlob.newBuilder()
                                .setMajor(1)
                                .setMinor(18)
                                .setPatch(1)))
                .addRequirements(
                    PythonRequirementEnvironmentBlob.newBuilder()
                        .setLibrary("flask")
                        .setVersion(
                            VersionEnvironmentBlob.newBuilder()
                                .setMajor(1)
                                .setMinor(1)
                                .setPatch(1)));

        EnvironmentBlob.Builder builder =
            EnvironmentBlob.newBuilder()
                .addAllCommandLine(Arrays.asList("ECHO 123", "ls ..", "make all"))
                .addEnvironmentVariables(
                    EnvironmentVariablesBlob.newBuilder()
                        .setValue("/tmp/diff")
                        .setName("DIFF_LOCATION"));
        blobExpanded1 =
            BlobExpanded.newBuilder()
                .setBlob(Blob.newBuilder().setEnvironment(builder.setPython(pythonBuilder)))
                .addAllLocation(LOCATION1)
                .build();

        pythonBuilder.addConstraints(
            PythonRequirementEnvironmentBlob.newBuilder()
                .setLibrary("boto")
                .setConstraint("<=")
                .setVersion(
                    VersionEnvironmentBlob.newBuilder().setMajor(1).setMinor(1).setPatch(11)));
        Blob.Builder builderForBlob =
            Blob.newBuilder().setEnvironment(builder.setPython(pythonBuilder));
        blobExpanded2 =
            BlobExpanded.newBuilder().setBlob(builderForBlob).addAllLocation(LOCATION2).build();

        blobExpanded3 =
            BlobExpanded.newBuilder().setBlob(builderForBlob).addAllLocation(LOCATION3).build();

        blobExpanded4 =
            BlobExpanded.newBuilder().setBlob(builderForBlob).addAllLocation(LOCATION4).build();

        blobExpanded5 =
            BlobExpanded.newBuilder().setBlob(builderForBlob).addAllLocation(LOCATION5).build();
    }
    return new BlobExpanded[] {
      blobExpanded1, blobExpanded2, blobExpanded3, blobExpanded4, blobExpanded5
    };
  }
}<|MERGE_RESOLUTION|>--- conflicted
+++ resolved
@@ -4,11 +4,6 @@
 import static org.junit.Assert.*;
 
 import ai.verta.modeldb.authservice.*;
-<<<<<<< HEAD
-import ai.verta.modeldb.config.Config;
-import ai.verta.modeldb.cron_jobs.DeleteEntitiesCron;
-=======
->>>>>>> aca8008e
 import ai.verta.modeldb.utils.ModelDBUtils;
 import ai.verta.modeldb.versioning.Blob;
 import ai.verta.modeldb.versioning.BlobDiff;
@@ -99,52 +94,8 @@
     this.commitType = commitType;
   }
 
-<<<<<<< HEAD
-  @SuppressWarnings("unchecked")
-  @BeforeClass
-  public static void setServerAndService() throws Exception {
-    Config config = Config.getInstance();
-    // Initialize services that we depend on
-    ServiceSet services = ServiceSet.fromConfig(config);
-    // Initialize data access
-    DAOSet daos = DAOSet.fromServices(services);
-    App.migrate(config);
-
-    App.initializeBackendServices(serverBuilder, services, daos);
-    serverBuilder.intercept(new AuthInterceptor());
-
-    if (config.test != null) {
-      AuthClientInterceptor authClientInterceptor = new AuthClientInterceptor(config.test);
-      channelBuilder.intercept(authClientInterceptor.getClient1AuthInterceptor());
-    }
-
-    ManagedChannel channel = channelBuilder.maxInboundMessageSize(1024).build();
-    deleteEntitiesCron = new DeleteEntitiesCron(services.authService, services.roleService, 1000);
-    serverBuilder.build().start();
-
-    // Create all service blocking stub
-    versioningServiceBlockingStub = VersioningServiceGrpc.newBlockingStub(channel);
-
-    createEntities();
-  }
-
-  @AfterClass
-  public static void removeServerAndService() {
-    App.initiateShutdown(0);
-
-    removeEntities();
-    // Delete entities by cron job
-    deleteEntitiesCron.run();
-
-    // shutdown test server
-    serverBuilder.build().shutdownNow();
-  }
-
-  public static void createEntities() {
-=======
   @Before
   public void createEntities() {
->>>>>>> aca8008e
     // Create all entities
     createRepositoryEntities();
   }
