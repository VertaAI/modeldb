--- conflicted
+++ resolved
@@ -5088,15 +5088,11 @@
     } catch (StatusRuntimeException e) {
       Status status = Status.fromThrowable(e);
       LOGGER.warn("Error Code : " + status.getCode() + " Description : " + status.getDescription());
-<<<<<<< HEAD
       if (app.getAuthServerHost() != null && app.getAuthServerPort() != null) {
         assertEquals(Status.PERMISSION_DENIED.getCode(), status.getCode());
       } else {
         assertEquals(Status.INVALID_ARGUMENT.getCode(), status.getCode());
       }
-=======
-      assertEquals(Status.INVALID_ARGUMENT.getCode(), status.getCode());
->>>>>>> 758918e4
     }
 
     for (String datasetVersionId : datasetVersionIds) {
