--- conflicted
+++ resolved
@@ -3647,1235 +3647,6 @@
 
   @Test
   @Ignore
-<<<<<<< HEAD
-  public void findHydratedDatasetsTest() {
-    LOGGER.info("FindHydratedDatasets test start................................");
-=======
-  public void findHydratedDatasetVersionsTest() {
-    LOGGER.info("FindHydratedDatasetVersions test start................................");
->>>>>>> 98eb0d29
-
-    DatasetTest datasetTest = new DatasetTest();
-    DatasetVersionTest datasetVersionTest = new DatasetVersionTest();
-    DatasetServiceGrpc.DatasetServiceBlockingStub datasetServiceStub =
-        DatasetServiceGrpc.newBlockingStub(channel);
-    DatasetVersionServiceGrpc.DatasetVersionServiceBlockingStub datasetVersionServiceStub =
-        DatasetVersionServiceGrpc.newBlockingStub(channel);
-    HydratedServiceGrpc.HydratedServiceBlockingStub hydratedServiceBlockingStub =
-        HydratedServiceGrpc.newBlockingStub(channel);
-
-<<<<<<< HEAD
-    Map<String, Dataset> datasetMap = new HashMap<>();
-
-    // Create two dataset of above dataset
-    CreateDataset createDatasetRequest = datasetTest.getDatasetRequest("HydratedDataset_1");
-=======
-    Map<String, DatasetVersion> datasetVersionMap = new HashMap<>();
-    long version = 1L;
-
-    CreateDataset createDatasetRequest =
-        datasetTest.getDatasetRequest("rental_TEXT_train_data.csv");
-    CreateDataset.Response createDatasetResponse =
-        datasetServiceStub.createDataset(createDatasetRequest);
-    Dataset dataset = createDatasetResponse.getDataset();
-    LOGGER.info("CreateDataset Response : \n" + dataset);
-    assertEquals(
-        "Dataset name not match with expected dataset name",
-        createDatasetRequest.getName(),
-        dataset.getName());
-
-    // Create two datasetVersion of above datasetVersion
-    CreateDatasetVersion createDatasetVersionRequest =
-        datasetVersionTest.getDatasetVersionRequest(dataset.getId());
->>>>>>> 98eb0d29
-    KeyValue attribute1 =
-        KeyValue.newBuilder()
-            .setKey("attribute_1")
-            .setValue(Value.newBuilder().setNumberValue(0.012).build())
-            .build();
-    KeyValue attribute2 =
-        KeyValue.newBuilder()
-            .setKey("attribute_2")
-            .setValue(Value.newBuilder().setNumberValue(0.99).build())
-            .build();
-<<<<<<< HEAD
-    createDatasetRequest =
-        createDatasetRequest
-=======
-    createDatasetVersionRequest =
-        createDatasetVersionRequest
->>>>>>> 98eb0d29
-            .toBuilder()
-            .addAttributes(attribute1)
-            .addAttributes(attribute2)
-            .addTags("Tag_1")
-            .addTags("Tag_2")
-            .build();
-<<<<<<< HEAD
-    CreateDataset.Response createDatasetResponse =
-        datasetServiceStub.createDataset(createDatasetRequest);
-    Dataset dataset1 = createDatasetResponse.getDataset();
-    datasetMap.put(dataset1.getId(), dataset1);
-    LOGGER.info("Dataset created successfully");
-    assertEquals(
-        "Dataset name not match with expected Dataset name",
-        createDatasetRequest.getName(),
-        dataset1.getName());
-
-    // dataset2 of above dataset
-    createDatasetRequest = datasetTest.getDatasetRequest("HydratedDataset_2");
-=======
-    CreateDatasetVersion.Response createDatasetVersionResponse =
-        datasetVersionServiceStub.createDatasetVersion(createDatasetVersionRequest);
-    DatasetVersion datasetVersion1 = createDatasetVersionResponse.getDatasetVersion();
-    datasetVersionMap.put(datasetVersion1.getId(), datasetVersion1);
-    LOGGER.info("DatasetVersion created successfully");
-    assertEquals(
-        "DatasetVersion version not match with expected DatasetVersion version",
-        version,
-        datasetVersion1.getVersion());
-
-    // datasetVersion2 of above datasetVersion
-    createDatasetVersionRequest = datasetVersionTest.getDatasetVersionRequest(dataset.getId());
->>>>>>> 98eb0d29
-    attribute1 =
-        KeyValue.newBuilder()
-            .setKey("attribute_1")
-            .setValue(Value.newBuilder().setNumberValue(0.31).build())
-            .build();
-    attribute2 =
-        KeyValue.newBuilder()
-            .setKey("attribute_2")
-            .setValue(Value.newBuilder().setNumberValue(0.31).build())
-            .build();
-<<<<<<< HEAD
-    createDatasetRequest =
-        createDatasetRequest
-=======
-    createDatasetVersionRequest =
-        createDatasetVersionRequest
->>>>>>> 98eb0d29
-            .toBuilder()
-            .addAttributes(attribute1)
-            .addAttributes(attribute2)
-            .addTags("Tag_1")
-            .addTags("Tag_3")
-            .addTags("Tag_4")
-<<<<<<< HEAD
-            .build();
-    createDatasetResponse = datasetServiceStub.createDataset(createDatasetRequest);
-    Dataset dataset2 = createDatasetResponse.getDataset();
-    datasetMap.put(dataset2.getId(), dataset2);
-    LOGGER.info("Dataset created successfully");
-    assertEquals(
-        "Dataset name not match with expected Dataset name",
-        createDatasetRequest.getName(),
-        dataset2.getName());
-
-    // dataset3 of above dataset
-    createDatasetRequest = datasetTest.getDatasetRequest("HydratedDataset_3");
-=======
-            .setRawDatasetVersionInfo(
-                RawDatasetVersionInfo.newBuilder().setSize(1).setNumRecords(1).build())
-            .build();
-    createDatasetVersionResponse =
-        datasetVersionServiceStub.createDatasetVersion(createDatasetVersionRequest);
-    DatasetVersion datasetVersion2 = createDatasetVersionResponse.getDatasetVersion();
-    datasetVersionMap.put(datasetVersion2.getId(), datasetVersion2);
-    LOGGER.info("DatasetVersion created successfully");
-    assertEquals(
-        "DatasetVersion version not match with expected DatasetVersion version",
-        ++version,
-        datasetVersion2.getVersion());
-
-    // datasetVersion3 of above datasetVersion
-    createDatasetVersionRequest = datasetVersionTest.getDatasetVersionRequest(dataset.getId());
->>>>>>> 98eb0d29
-    attribute1 =
-        KeyValue.newBuilder()
-            .setKey("attribute_1")
-            .setValue(Value.newBuilder().setNumberValue(0.6543210).build())
-            .build();
-    attribute2 =
-        KeyValue.newBuilder()
-            .setKey("attribute_2")
-            .setValue(Value.newBuilder().setNumberValue(0.6543210).build())
-            .build();
-<<<<<<< HEAD
-    createDatasetRequest =
-        createDatasetRequest
-=======
-    createDatasetVersionRequest =
-        createDatasetVersionRequest
->>>>>>> 98eb0d29
-            .toBuilder()
-            .addAttributes(attribute1)
-            .addAttributes(attribute2)
-            .addTags("Tag_1")
-            .addTags("Tag_5")
-            .addTags("Tag_6")
-            .build();
-<<<<<<< HEAD
-    createDatasetResponse = datasetServiceStub.createDataset(createDatasetRequest);
-    Dataset dataset3 = createDatasetResponse.getDataset();
-    datasetMap.put(dataset3.getId(), dataset3);
-    LOGGER.info("Dataset created successfully");
-    assertEquals(
-        "Dataset name not match with expected Dataset name",
-        createDatasetRequest.getName(),
-        dataset3.getName());
-
-    // dataset4 of above dataset
-    createDatasetRequest = datasetTest.getDatasetRequest("HydratedDataset_4");
-=======
-    createDatasetVersionResponse =
-        datasetVersionServiceStub.createDatasetVersion(createDatasetVersionRequest);
-    DatasetVersion datasetVersion3 = createDatasetVersionResponse.getDatasetVersion();
-    datasetVersionMap.put(datasetVersion3.getId(), datasetVersion3);
-    LOGGER.info("DatasetVersion created successfully");
-    assertEquals(
-        "DatasetVersion version not match with expected DatasetVersion version",
-        ++version,
-        datasetVersion3.getVersion());
-
-    // datasetVersion4 of above datasetVersion
-    createDatasetVersionRequest = datasetVersionTest.getDatasetVersionRequest(dataset.getId());
->>>>>>> 98eb0d29
-    attribute1 =
-        KeyValue.newBuilder()
-            .setKey("attribute_1")
-            .setValue(Value.newBuilder().setNumberValue(1.00).build())
-            .build();
-    attribute2 =
-        KeyValue.newBuilder()
-            .setKey("attribute_2")
-            .setValue(Value.newBuilder().setNumberValue(0.001212).build())
-            .build();
-<<<<<<< HEAD
-    createDatasetRequest =
-        createDatasetRequest
-=======
-    createDatasetVersionRequest =
-        createDatasetVersionRequest
->>>>>>> 98eb0d29
-            .toBuilder()
-            .addAttributes(attribute1)
-            .addAttributes(attribute2)
-            .addTags("Tag_5")
-            .addTags("Tag_7")
-            .addTags("Tag_8")
-<<<<<<< HEAD
-            .setDatasetVisibility(DatasetVisibilityEnum.DatasetVisibility.PUBLIC)
-            .build();
-    createDatasetResponse = datasetServiceStub.createDataset(createDatasetRequest);
-    Dataset dataset4 = createDatasetResponse.getDataset();
-    datasetMap.put(dataset4.getId(), dataset4);
-    LOGGER.info("Dataset created successfully");
-    assertEquals(
-        "Dataset name not match with expected Dataset name",
-        createDatasetRequest.getName(),
-        dataset4.getName());
-
-    CreateDatasetVersion createDatasetVersionRequest =
-        datasetVersionTest.getDatasetVersionRequest(dataset1.getId());
-    createDatasetVersionRequest = createDatasetVersionRequest.toBuilder().addTags("Tag_8").build();
-    CreateDatasetVersion.Response createDatasetVersionResponse =
-        datasetVersionServiceStub.createDatasetVersion(createDatasetVersionRequest);
-    DatasetVersion datasetVersion1 = createDatasetVersionResponse.getDatasetVersion();
-    LOGGER.info("CreateDatasetVersion Response : \n" + datasetVersion1);
-    assertEquals(
-        "DatasetVersion datsetId not match with expected DatasetVersion datsetId",
-        dataset1.getId(),
-        datasetVersion1.getDatasetId());
-    parentTimestampUpdateCron.run();
-=======
-            .setRawDatasetVersionInfo(
-                RawDatasetVersionInfo.newBuilder().setSize(1).setNumRecords(1).build())
-            .setDatasetVersionVisibility(DatasetVisibilityEnum.DatasetVisibility.PUBLIC)
-            .build();
-    createDatasetVersionResponse =
-        datasetVersionServiceStub.createDatasetVersion(createDatasetVersionRequest);
-    DatasetVersion datasetVersion4 = createDatasetVersionResponse.getDatasetVersion();
-    datasetVersionMap.put(datasetVersion4.getId(), datasetVersion4);
-    LOGGER.info("DatasetVersion created successfully");
-    assertEquals(
-        "DatasetVersion version not match with expected DatasetVersion version",
-        ++version,
-        datasetVersion4.getVersion());
-
->>>>>>> 98eb0d29
-    // Validate check for predicate value not empty
-    List<KeyValueQuery> predicates = new ArrayList<>();
-    Value stringValueType = Value.newBuilder().setStringValue("").build();
-
-    KeyValueQuery keyValueQuery =
-        KeyValueQuery.newBuilder()
-            .setKey("attributes.attribute_1")
-            .setValue(stringValueType)
-            .setOperator(OperatorEnum.Operator.LTE)
-            .build();
-    predicates.add(keyValueQuery);
-
-<<<<<<< HEAD
-    FindDatasets findDatasets =
-        FindDatasets.newBuilder()
-            .addDatasetIds(dataset1.getId())
-=======
-    FindDatasetVersions findDatasetVersions =
-        FindDatasetVersions.newBuilder()
-            .addDatasetVersionIds(datasetVersion1.getId())
->>>>>>> 98eb0d29
-            .addAllPredicates(predicates)
-            // .setIdsOnly(true)
-            .build();
-    try {
-<<<<<<< HEAD
-      hydratedServiceBlockingStub.findHydratedDatasets(findDatasets);
-=======
-      hydratedServiceBlockingStub.findHydratedDatasetVersions(findDatasetVersions);
->>>>>>> 98eb0d29
-      fail();
-    } catch (StatusRuntimeException exc) {
-      Status status = Status.fromThrowable(exc);
-      assertEquals(Status.INVALID_ARGUMENT.getCode(), status.getCode());
-    }
-
-    // If key is not set in predicate
-<<<<<<< HEAD
-    findDatasets =
-        FindDatasets.newBuilder()
-            .addDatasetIds(dataset1.getId())
-=======
-    findDatasetVersions =
-        FindDatasetVersions.newBuilder()
-            .addDatasetVersionIds(datasetVersion1.getId())
->>>>>>> 98eb0d29
-            .addPredicates(
-                KeyValueQuery.newBuilder()
-                    .setValue(Value.newBuilder().setNumberValue(11).build())
-                    .build())
-            .build();
-
-    try {
-<<<<<<< HEAD
-      hydratedServiceBlockingStub.findHydratedDatasets(findDatasets);
-=======
-      hydratedServiceBlockingStub.findHydratedDatasetVersions(findDatasetVersions);
->>>>>>> 98eb0d29
-      fail();
-    } catch (StatusRuntimeException exc) {
-      Status status = Status.fromThrowable(exc);
-      assertEquals(Status.INVALID_ARGUMENT.getCode(), status.getCode());
-    }
-
-    // Validate check for struct Type not implemented
-    predicates = new ArrayList<>();
-    Value numValue = Value.newBuilder().setNumberValue(17.1716586149719).build();
-
-    Struct.Builder struct = Struct.newBuilder();
-    struct.putFields("number_value", numValue);
-    struct.build();
-    Value structValue = Value.newBuilder().setStructValue(struct).build();
-
-    keyValueQuery =
-        KeyValueQuery.newBuilder()
-            .setKey("attributes.attribute_1")
-            .setValue(structValue)
-            .setOperator(OperatorEnum.Operator.LTE)
-            .build();
-    predicates.add(keyValueQuery);
-
-<<<<<<< HEAD
-    findDatasets =
-        FindDatasets.newBuilder()
-            .addDatasetIds(dataset1.getId())
-=======
-    findDatasetVersions =
-        FindDatasetVersions.newBuilder()
-            .addDatasetVersionIds(datasetVersion1.getId())
->>>>>>> 98eb0d29
-            .addAllPredicates(predicates)
-            .build();
-
-    try {
-<<<<<<< HEAD
-      hydratedServiceBlockingStub.findHydratedDatasets(findDatasets);
-=======
-      hydratedServiceBlockingStub.findHydratedDatasetVersions(findDatasetVersions);
->>>>>>> 98eb0d29
-      fail();
-    } catch (StatusRuntimeException exc) {
-      Status status = Status.fromThrowable(exc);
-      assertEquals(Status.UNIMPLEMENTED.getCode(), status.getCode());
-    }
-
-<<<<<<< HEAD
-    // get dataset with value of attributes.attribute_1 <= 0.6543210
-=======
-    // get datasetVersion with value of attributes.attribute_1 <= 0.6543210
->>>>>>> 98eb0d29
-    numValue = Value.newBuilder().setNumberValue(0.6543210).build();
-    keyValueQuery =
-        KeyValueQuery.newBuilder()
-            .setKey("attributes.attribute_1")
-            .setValue(numValue)
-            .setOperator(OperatorEnum.Operator.LTE)
-            .build();
-
-<<<<<<< HEAD
-    findDatasets = FindDatasets.newBuilder().addPredicates(keyValueQuery).build();
-
-    AdvancedQueryDatasetsResponse response =
-        hydratedServiceBlockingStub.findHydratedDatasets(findDatasets);
-    LOGGER.info("AdvancedQueryDatasetsResponse Response : " + response.getHydratedDatasetsList());
-    assertEquals(
-        "HydratedDataset count not match with expected dataset count",
-        3,
-        response.getHydratedDatasetsList().size());
-=======
-    findDatasetVersions = FindDatasetVersions.newBuilder().addPredicates(keyValueQuery).build();
-
-    AdvancedQueryDatasetVersionsResponse response =
-        hydratedServiceBlockingStub.findHydratedDatasetVersions(findDatasetVersions);
-    LOGGER.info(
-        "AdvancedQueryDatasetVersionsResponse Response : "
-            + response.getHydratedDatasetVersionsList());
-    assertEquals(
-        "HydratedDatasetVersion count not match with expected datasetVersion count",
-        3,
-        response.getHydratedDatasetVersionsList().size());
->>>>>>> 98eb0d29
-
-    assertEquals(
-        "Total records count not matched with expected records count",
-        3,
-        response.getTotalRecords());
-
-<<<<<<< HEAD
-    for (HydratedDataset fetchedHydratedDataset : response.getHydratedDatasetsList()) {
-      boolean doesAttributeExist = false;
-      for (KeyValue fetchedAttribute : fetchedHydratedDataset.getDataset().getAttributesList()) {
-        if (fetchedAttribute.getKey().equals("attribute_1")) {
-          doesAttributeExist = true;
-          assertTrue(
-              "HydratedDataset attributes.attribute_1 not match with expected dataset attributes.attribute_1",
-=======
-    for (HydratedDatasetVersion fetchedHydratedDatasetVersion :
-        response.getHydratedDatasetVersionsList()) {
-      boolean doesAttributeExist = false;
-      for (KeyValue fetchedAttribute :
-          fetchedHydratedDatasetVersion.getDatasetVersion().getAttributesList()) {
-        if (fetchedAttribute.getKey().equals("attribute_1")) {
-          doesAttributeExist = true;
-          assertTrue(
-              "HydratedDatasetVersion attributes.attribute_1 not match with expected datasetVersion attributes.attribute_1",
->>>>>>> 98eb0d29
-              fetchedAttribute.getValue().getNumberValue() <= 0.6543210);
-        }
-      }
-      if (!doesAttributeExist) {
-        fail("Expected attribute not found in fetched attributes");
-      }
-    }
-
-<<<<<<< HEAD
-    List<String> datasetIds = new ArrayList<>();
-    datasetIds.add(dataset1.getId());
-    datasetIds.add(dataset2.getId());
-    datasetIds.add(dataset3.getId());
-    datasetIds.add(dataset4.getId());
-
-    // get dataset with value of attributes.attribute_1 <= 0.6543210 & attributes.attribute_2 ==
-=======
-    List<String> datasetVersionIds = new ArrayList<>();
-    datasetVersionIds.add(datasetVersion1.getId());
-    datasetVersionIds.add(datasetVersion2.getId());
-    datasetVersionIds.add(datasetVersion3.getId());
-    datasetVersionIds.add(datasetVersion4.getId());
-
-    // get datasetVersion with value of attributes.attribute_1 <= 0.6543210 & attributes.attribute_2
-    // ==
->>>>>>> 98eb0d29
-    // 0.31
-    predicates = new ArrayList<>();
-    numValue = Value.newBuilder().setNumberValue(0.6543210).build();
-    keyValueQuery =
-        KeyValueQuery.newBuilder()
-            .setKey("attributes.attribute_1")
-            .setValue(numValue)
-            .setOperator(OperatorEnum.Operator.LTE)
-            .build();
-    predicates.add(keyValueQuery);
-
-    numValue = Value.newBuilder().setNumberValue(0.31).build();
-    KeyValueQuery keyValueQuery2 =
-        KeyValueQuery.newBuilder()
-            .setKey("attributes.attribute_2")
-            .setValue(numValue)
-            .setOperator(OperatorEnum.Operator.EQ)
-            .build();
-    predicates.add(keyValueQuery2);
-
-<<<<<<< HEAD
-    findDatasets =
-        FindDatasets.newBuilder()
-            .addAllDatasetIds(datasetIds)
-=======
-    findDatasetVersions =
-        FindDatasetVersions.newBuilder()
-            .addAllDatasetVersionIds(datasetVersionIds)
->>>>>>> 98eb0d29
-            .addAllPredicates(predicates)
-            .setIdsOnly(true)
-            .build();
-
-<<<<<<< HEAD
-    response = hydratedServiceBlockingStub.findHydratedDatasets(findDatasets);
-    LOGGER.info("AdvancedQueryDatasetsResponse Response : " + response.getHydratedDatasetsCount());
-    assertEquals(
-        "HydratedDataset count not match with expected dataset count",
-        1,
-        response.getHydratedDatasetsCount());
-    assertEquals(
-        "HydratedDataset not match with expected dataset",
-        dataset2.getId(),
-        response.getHydratedDatasetsList().get(0).getDataset().getId());
-    assertNotEquals(
-        "HydratedDataset not match with expected dataset",
-        dataset2,
-        response.getHydratedDatasetsList().get(0).getDataset());
-=======
-    response = hydratedServiceBlockingStub.findHydratedDatasetVersions(findDatasetVersions);
-    LOGGER.info(
-        "AdvancedQueryDatasetVersionsResponse Response : "
-            + response.getHydratedDatasetVersionsCount());
-    assertEquals(
-        "HydratedDatasetVersion count not match with expected datasetVersion count",
-        1,
-        response.getHydratedDatasetVersionsCount());
-    assertEquals(
-        "HydratedDatasetVersion not match with expected datasetVersion",
-        datasetVersion2.getId(),
-        response.getHydratedDatasetVersionsList().get(0).getDatasetVersion().getId());
-    assertNotEquals(
-        "HydratedDatasetVersion not match with expected datasetVersion",
-        datasetVersion2,
-        response.getHydratedDatasetVersionsList().get(0).getDatasetVersion());
->>>>>>> 98eb0d29
-    assertEquals(
-        "Total records count not matched with expected records count",
-        1,
-        response.getTotalRecords());
-
-<<<<<<< HEAD
-    // get datasetRun with value of metrics.accuracy >= 0.6543210 & tags == Tag_7
-=======
-    // get datasetVersionRun with value of metrics.accuracy >= 0.6543210 & tags == Tag_7
->>>>>>> 98eb0d29
-    predicates = new ArrayList<>();
-    Value stringValue = Value.newBuilder().setStringValue("Tag_7").build();
-    keyValueQuery =
-        KeyValueQuery.newBuilder()
-            .setKey("tags")
-            .setValue(stringValue)
-            .setOperator(OperatorEnum.Operator.EQ)
-            .build();
-    predicates.add(keyValueQuery);
-
-    numValue = Value.newBuilder().setNumberValue(0.6543210).build();
-    keyValueQuery2 =
-        KeyValueQuery.newBuilder()
-            .setKey("attributes.attribute_1")
-            .setValue(numValue)
-            .setOperator(OperatorEnum.Operator.GTE)
-            .build();
-    predicates.add(keyValueQuery2);
-
-<<<<<<< HEAD
-    findDatasets =
-        FindDatasets.newBuilder().addAllDatasetIds(datasetIds).addAllPredicates(predicates).build();
-
-    response = hydratedServiceBlockingStub.findHydratedDatasets(findDatasets);
-    LOGGER.info("AdvancedQueryDatasetsResponse Response : " + response.getHydratedDatasetsCount());
-    assertEquals(
-        "HydratedDataset count not match with expected dataset count",
-        1,
-        response.getHydratedDatasetsCount());
-    assertEquals(
-        "HydratedDataset not match with expected dataset",
-        dataset4.getId(),
-        response.getHydratedDatasetsList().get(0).getDataset().getId());
-=======
-    findDatasetVersions =
-        FindDatasetVersions.newBuilder()
-            .addAllDatasetVersionIds(datasetVersionIds)
-            .addAllPredicates(predicates)
-            .build();
-
-    response = hydratedServiceBlockingStub.findHydratedDatasetVersions(findDatasetVersions);
-    LOGGER.info(
-        "AdvancedQueryDatasetVersionsResponse Response : "
-            + response.getHydratedDatasetVersionsCount());
-    assertEquals(
-        "HydratedDatasetVersion count not match with expected datasetVersion count",
-        1,
-        response.getHydratedDatasetVersionsCount());
-    assertEquals(
-        "HydratedDatasetVersion not match with expected datasetVersion",
-        datasetVersion4.getId(),
-        response.getHydratedDatasetVersionsList().get(0).getDatasetVersion().getId());
->>>>>>> 98eb0d29
-    assertEquals(
-        "Total records count not matched with expected records count",
-        1,
-        response.getTotalRecords());
-
-<<<<<<< HEAD
-    // get dataset with value of endTime
-    stringValue =
-        Value.newBuilder().setStringValue(String.valueOf(dataset4.getTimeUpdated())).build();
-=======
-    // get datasetVersion with value of endTime
-    stringValue =
-        Value.newBuilder().setStringValue(String.valueOf(datasetVersion4.getTimeUpdated())).build();
->>>>>>> 98eb0d29
-    keyValueQuery =
-        KeyValueQuery.newBuilder()
-            .setKey(ModelDBConstants.TIME_UPDATED)
-            .setValue(stringValue)
-            .setOperator(OperatorEnum.Operator.EQ)
-            .build();
-
-<<<<<<< HEAD
-    findDatasets =
-        FindDatasets.newBuilder().addAllDatasetIds(datasetIds).addPredicates(keyValueQuery).build();
-
-    response = hydratedServiceBlockingStub.findHydratedDatasets(findDatasets);
-    LOGGER.info("AdvancedQueryDatasetsResponse Response : " + response.getHydratedDatasetsCount());
-    assertEquals(
-        "HydratedDataset count not match with expected dataset count",
-        1,
-        response.getHydratedDatasetsCount());
-    assertEquals(
-        "HydratedDatasetRun not match with expected datasetRun",
-        dataset4.getId(),
-        response.getHydratedDatasetsList().get(0).getDataset().getId());
-=======
-    findDatasetVersions =
-        FindDatasetVersions.newBuilder()
-            .addAllDatasetVersionIds(datasetVersionIds)
-            .addPredicates(keyValueQuery)
-            .build();
-
-    response = hydratedServiceBlockingStub.findHydratedDatasetVersions(findDatasetVersions);
-    LOGGER.info(
-        "AdvancedQueryDatasetVersionsResponse Response : "
-            + response.getHydratedDatasetVersionsCount());
-    assertEquals(
-        "HydratedDatasetVersion count not match with expected datasetVersion count",
-        1,
-        response.getHydratedDatasetVersionsCount());
-    assertEquals(
-        "HydratedDatasetVersionRun not match with expected datasetVersionRun",
-        datasetVersion4.getId(),
-        response.getHydratedDatasetVersionsList().get(0).getDatasetVersion().getId());
->>>>>>> 98eb0d29
-    assertEquals(
-        "Total records count not matched with expected records count",
-        1,
-        response.getTotalRecords());
-
-    numValue = Value.newBuilder().setNumberValue(0.6543210).build();
-    keyValueQuery2 =
-        KeyValueQuery.newBuilder()
-            .setKey("attributes.attribute_1")
-            .setValue(numValue)
-            .setOperator(OperatorEnum.Operator.LTE)
-            .build();
-
-    int pageLimit = 2;
-<<<<<<< HEAD
-    int count = 0;
-    boolean isExpectedResultFound = false;
-
-    for (int pageNumber = 1; pageNumber < 100; pageNumber++) {
-      findDatasets =
-          FindDatasets.newBuilder()
-              .addAllDatasetIds(datasetIds)
-=======
-    boolean isExpectedResultFound = false;
-    for (int pageNumber = 1; pageNumber < 100; pageNumber++) {
-      findDatasetVersions =
-          FindDatasetVersions.newBuilder()
-              .addAllDatasetVersionIds(datasetVersionIds)
->>>>>>> 98eb0d29
-              .addPredicates(keyValueQuery2)
-              .setPageLimit(pageLimit)
-              .setPageNumber(pageNumber)
-              .setAscending(true)
-<<<<<<< HEAD
-              .setSortKey("name")
-              .build();
-
-      response = hydratedServiceBlockingStub.findHydratedDatasets(findDatasets);
-=======
-              .setSortKey("version")
-              .build();
-
-      response = hydratedServiceBlockingStub.findHydratedDatasetVersions(findDatasetVersions);
->>>>>>> 98eb0d29
-
-      assertEquals(
-          "Total records count not matched with expected records count",
-          3,
-          response.getTotalRecords());
-
-<<<<<<< HEAD
-      if (response.getHydratedDatasetsList() != null
-          && response.getHydratedDatasetsList().size() > 0) {
-        isExpectedResultFound = true;
-        for (HydratedDataset hydratedDataset : response.getHydratedDatasetsList()) {
-          Dataset dataset = hydratedDataset.getDataset();
-          if (count == 0) {
-            assertEquals(
-                "HydratedDataset name not match with expected dataset name",
-                dataset1.getName(),
-                dataset.getName());
-          } else if (count == 1) {
-            assertEquals(
-                "HydratedDataset name not match with expected dataset name",
-                dataset2.getName(),
-                dataset.getName());
-          } else if (count == 2) {
-            assertEquals(
-                "HydratedDataset name not match with expected dataset name",
-                dataset3.getName(),
-                dataset.getName());
-          }
-          count++;
-        }
-      } else {
-        if (isExpectedResultFound) {
-          LOGGER.warn("More HydratedDataset not found in database");
-          assertTrue(true);
-        } else {
-          fail("Expected dataset not found in response");
-=======
-      if (response.getHydratedDatasetVersionsList() != null
-          && response.getHydratedDatasetVersionsList().size() > 0) {
-        isExpectedResultFound = true;
-        for (HydratedDatasetVersion hydratedDatasetVersion :
-            response.getHydratedDatasetVersionsList()) {
-          DatasetVersion datasetVersion = hydratedDatasetVersion.getDatasetVersion();
-          assertEquals(
-              "HydratedDatasetVersion not match with expected datasetVersion",
-              datasetVersionMap.get(datasetVersion.getId()),
-              datasetVersion);
-        }
-      } else {
-        if (isExpectedResultFound) {
-          LOGGER.warn("More HydratedDatasetVersion not found in database");
-          assertTrue(true);
-        } else {
-          fail("Expected datasetVersion not found in response");
->>>>>>> 98eb0d29
-        }
-        break;
-      }
-    }
-
-<<<<<<< HEAD
-    findDatasets =
-        FindDatasets.newBuilder()
-            .addAllDatasetIds(datasetIds)
-=======
-    findDatasetVersions =
-        FindDatasetVersions.newBuilder()
-            .addAllDatasetVersionIds(datasetVersionIds)
->>>>>>> 98eb0d29
-            .addPredicates(keyValueQuery2)
-            .setAscending(false)
-            .setSortKey("observations.attribute.attr_1")
-            .build();
-
-    try {
-<<<<<<< HEAD
-      hydratedServiceBlockingStub.findHydratedDatasets(findDatasets);
-=======
-      hydratedServiceBlockingStub.findHydratedDatasetVersions(findDatasetVersions);
->>>>>>> 98eb0d29
-      fail();
-    } catch (StatusRuntimeException e) {
-      Status status = Status.fromThrowable(e);
-      LOGGER.warn("Error Code : " + status.getCode() + " Description : " + status.getDescription());
-      assertEquals(Status.UNIMPLEMENTED.getCode(), status.getCode());
-    }
-
-<<<<<<< HEAD
-    // get dataset with value of tags == test_tag_123
-=======
-    // get datasetVersion with value of tags == test_tag_123
->>>>>>> 98eb0d29
-    Value stringValue1 = Value.newBuilder().setStringValue("Tag_1").build();
-    KeyValueQuery keyValueQueryTag1 =
-        KeyValueQuery.newBuilder()
-            .setKey("tags")
-            .setValue(stringValue1)
-            .setOperator(OperatorEnum.Operator.EQ)
-            .build();
-<<<<<<< HEAD
-    // get datasetRun with value of tags == test_tag_456
-=======
-    // get datasetVersionRun with value of tags == test_tag_456
->>>>>>> 98eb0d29
-    Value stringValue2 = Value.newBuilder().setStringValue("Tag_5").build();
-    KeyValueQuery keyValueQueryTag2 =
-        KeyValueQuery.newBuilder()
-            .setKey("tags")
-            .setValue(stringValue2)
-            .setOperator(OperatorEnum.Operator.EQ)
-            .build();
-
-<<<<<<< HEAD
-    findDatasets =
-        FindDatasets.newBuilder()
-            .addAllDatasetIds(datasetIds)
-=======
-    findDatasetVersions =
-        FindDatasetVersions.newBuilder()
-            .addAllDatasetVersionIds(datasetVersionIds)
->>>>>>> 98eb0d29
-            .addPredicates(keyValueQueryTag1)
-            .addPredicates(keyValueQueryTag2)
-            .build();
-
-<<<<<<< HEAD
-    response = hydratedServiceBlockingStub.findHydratedDatasets(findDatasets);
-    LOGGER.info("AdvancedQueryDatasetsResponse Response : " + response.getHydratedDatasetsCount());
-    assertEquals(
-        "HydratedDataset count not match with expected dataset count",
-        1,
-        response.getHydratedDatasetsCount());
-    assertEquals(
-        "HydratedDataset not match with expected dataset",
-        dataset3.getId(),
-        response.getHydratedDatasetsList().get(0).getDataset().getId());
-=======
-    response = hydratedServiceBlockingStub.findHydratedDatasetVersions(findDatasetVersions);
-    LOGGER.info(
-        "AdvancedQueryDatasetVersionsResponse Response : "
-            + response.getHydratedDatasetVersionsCount());
-    assertEquals(
-        "HydratedDatasetVersion count not match with expected datasetVersion count",
-        1,
-        response.getHydratedDatasetVersionsCount());
-    assertEquals(
-        "HydratedDatasetVersion not match with expected datasetVersion",
-        datasetVersion3.getId(),
-        response.getHydratedDatasetVersionsList().get(0).getDatasetVersion().getId());
->>>>>>> 98eb0d29
-    assertEquals(
-        "Total records count not matched with expected records count",
-        1,
-        response.getTotalRecords());
-
-    Value numValueLoss = Value.newBuilder().setNumberValue(0.6543210).build();
-    KeyValueQuery keyValueQueryAttribute_1 =
-        KeyValueQuery.newBuilder()
-            .setKey("attributes.attribute_1")
-            .setValue(numValueLoss)
-            .setOperator(OperatorEnum.Operator.LTE)
-            .build();
-
-<<<<<<< HEAD
-    findDatasets =
-        FindDatasets.newBuilder()
-            .addAllDatasetIds(datasetIds)
-=======
-    findDatasetVersions =
-        FindDatasetVersions.newBuilder()
-            .addAllDatasetVersionIds(datasetVersionIds)
->>>>>>> 98eb0d29
-            .addPredicates(keyValueQueryAttribute_1)
-            .setAscending(false)
-            .setSortKey("attributes.attribute_1")
-            .build();
-
-<<<<<<< HEAD
-    response = hydratedServiceBlockingStub.findHydratedDatasets(findDatasets);
-=======
-    response = hydratedServiceBlockingStub.findHydratedDatasetVersions(findDatasetVersions);
->>>>>>> 98eb0d29
-
-    assertEquals(
-        "Total records count not matched with expected records count",
-        3,
-        response.getTotalRecords());
-    assertEquals(
-<<<<<<< HEAD
-        "HydratedDataset count not match with expected dataset count",
-        3,
-        response.getHydratedDatasetsCount());
-=======
-        "HydratedDatasetVersion count not match with expected datasetVersion count",
-        3,
-        response.getHydratedDatasetVersionsCount());
->>>>>>> 98eb0d29
-
-    KeyValueQuery keyValueQueryAccuracy =
-        KeyValueQuery.newBuilder()
-            .setKey("attributes.attribute_2")
-            .setValue(Value.newBuilder().setNumberValue(0.654321).build())
-            .setOperator(OperatorEnum.Operator.LTE)
-            .build();
-<<<<<<< HEAD
-    findDatasets =
-        FindDatasets.newBuilder()
-            .addAllDatasetIds(datasetIds)
-=======
-    findDatasetVersions =
-        FindDatasetVersions.newBuilder()
-            .addAllDatasetVersionIds(datasetVersionIds)
->>>>>>> 98eb0d29
-            .addPredicates(keyValueQueryAttribute_1)
-            .addPredicates(keyValueQueryAccuracy)
-            .setAscending(false)
-            .setSortKey("attributes.attribute_1")
-            .build();
-<<<<<<< HEAD
-    response = hydratedServiceBlockingStub.findHydratedDatasets(findDatasets);
-=======
-    response = hydratedServiceBlockingStub.findHydratedDatasetVersions(findDatasetVersions);
->>>>>>> 98eb0d29
-
-    assertEquals(
-        "Total records count not matched with expected records count",
-        2,
-        response.getTotalRecords());
-    assertEquals(
-<<<<<<< HEAD
-        "HydratedDataset count not match with expected dataset count",
-        2,
-        response.getHydratedDatasetsCount());
-=======
-        "HydratedDatasetVersion count not match with expected datasetVersion count",
-        2,
-        response.getHydratedDatasetVersionsCount());
->>>>>>> 98eb0d29
-
-    numValueLoss = Value.newBuilder().setNumberValue(0.6543210).build();
-    keyValueQueryAttribute_1 =
-        KeyValueQuery.newBuilder()
-            .setKey("attributes.attribute_1")
-            .setValue(numValueLoss)
-            .setOperator(OperatorEnum.Operator.LTE)
-            .build();
-
-<<<<<<< HEAD
-    findDatasets =
-        FindDatasets.newBuilder()
-            .addAllDatasetIds(datasetIds)
-=======
-    findDatasetVersions =
-        FindDatasetVersions.newBuilder()
-            .addAllDatasetVersionIds(datasetVersionIds)
->>>>>>> 98eb0d29
-            .addPredicates(keyValueQueryAttribute_1)
-            .setAscending(false)
-            .setIdsOnly(true)
-            .setSortKey("attributes.attribute_1")
-            .build();
-
-<<<<<<< HEAD
-    response = hydratedServiceBlockingStub.findHydratedDatasets(findDatasets);
-=======
-    response = hydratedServiceBlockingStub.findHydratedDatasetVersions(findDatasetVersions);
->>>>>>> 98eb0d29
-
-    assertEquals(
-        "Total records count not matched with expected records count",
-        3,
-        response.getTotalRecords());
-    assertEquals(
-<<<<<<< HEAD
-        "HydratedDataset count not match with expected dataset count",
-        3,
-        response.getHydratedDatasetsCount());
-
-    for (int index = 0; index < response.getHydratedDatasetsCount(); index++) {
-      HydratedDataset hydratedDataset = response.getHydratedDatasetsList().get(index);
-      Dataset dataset = hydratedDataset.getDataset();
-      if (index == 0) {
-        assertNotEquals("HydratedDataset not match with expected dataset", dataset3, dataset);
-        assertEquals(
-            "HydratedDataset Id not match with expected dataset Id",
-            dataset3.getId(),
-            dataset.getId());
-      } else if (index == 1) {
-        assertNotEquals("HydratedDataset not match with expected dataset", dataset2, dataset);
-        assertEquals(
-            "HydratedDataset Id not match with expected dataset Id",
-            dataset2.getId(),
-            dataset.getId());
-      } else if (index == 2) {
-        assertNotEquals("HydratedDataset not match with expected dataset", dataset1, dataset);
-        assertEquals(
-            "HydratedDataset Id not match with expected dataset Id",
-            dataset1.getId(),
-            dataset.getId());
-=======
-        "HydratedDatasetVersion count not match with expected datasetVersion count",
-        3,
-        response.getHydratedDatasetVersionsCount());
-
-    for (int index = 0; index < response.getHydratedDatasetVersionsCount(); index++) {
-      HydratedDatasetVersion hydratedDatasetVersion =
-          response.getHydratedDatasetVersionsList().get(index);
-      DatasetVersion datasetVersion = hydratedDatasetVersion.getDatasetVersion();
-      if (index == 0) {
-        assertNotEquals(
-            "HydratedDatasetVersion not match with expected datasetVersion",
-            datasetVersion3,
-            datasetVersion);
-        assertEquals(
-            "HydratedDatasetVersion Id not match with expected datasetVersion Id",
-            datasetVersion3.getId(),
-            datasetVersion.getId());
-      } else if (index == 1) {
-        assertNotEquals(
-            "HydratedDatasetVersion not match with expected datasetVersion",
-            datasetVersion2,
-            datasetVersion);
-        assertEquals(
-            "HydratedDatasetVersion Id not match with expected datasetVersion Id",
-            datasetVersion2.getId(),
-            datasetVersion.getId());
-      } else if (index == 2) {
-        assertNotEquals(
-            "HydratedDatasetVersion not match with expected datasetVersion",
-            datasetVersion1,
-            datasetVersion);
-        assertEquals(
-            "HydratedDatasetVersion Id not match with expected datasetVersion Id",
-            datasetVersion1.getId(),
-            datasetVersion.getId());
->>>>>>> 98eb0d29
-      }
-    }
-
-    keyValueQuery =
-        KeyValueQuery.newBuilder()
-<<<<<<< HEAD
-            .setKey(ModelDBConstants.DATASET_VISIBILITY)
-            .setValue(Value.newBuilder().setStringValue("PUBLIC").build())
-            .setOperator(OperatorEnum.Operator.EQ)
-            .build();
-    findDatasets =
-        FindDatasets.newBuilder()
-            .addPredicates(keyValueQuery)
-            .setAscending(false)
-            .setIdsOnly(false)
-            .setSortKey("name")
-            .build();
-
-    response = hydratedServiceBlockingStub.findHydratedDatasets(findDatasets);
-=======
-            .setKey(ModelDBConstants.DATASET_VERSION_VISIBILITY)
-            .setValue(Value.newBuilder().setStringValue("PUBLIC").build())
-            .setOperator(OperatorEnum.Operator.EQ)
-            .build();
-    findDatasetVersions =
-        FindDatasetVersions.newBuilder()
-            .addPredicates(keyValueQuery)
-            .setAscending(false)
-            .setIdsOnly(false)
-            .setSortKey("version")
-            .build();
-
-    response = hydratedServiceBlockingStub.findHydratedDatasetVersions(findDatasetVersions);
->>>>>>> 98eb0d29
-    assertEquals(
-        "Total records count not matched with expected records count",
-        1,
-        response.getTotalRecords());
-    assertEquals(
-<<<<<<< HEAD
-        "HydratedDataset count not match with expected dataset count",
-        1,
-        response.getHydratedDatasetsCount());
-    assertEquals(
-        "HydratedDataset Id not match with expected dataset Id",
-        dataset4.getId(),
-        response.getHydratedDatasets(0).getDataset().getId());
-
-    keyValueQuery =
-        KeyValueQuery.newBuilder()
-            .setKey("tags")
-            .setValue(Value.newBuilder().setStringValue("_8").build())
-            .setOperator(Operator.CONTAIN)
-            .build();
-    findDatasets =
-        FindDatasets.newBuilder()
-            .addPredicates(keyValueQuery)
-            .setAscending(false)
-            .setIdsOnly(false)
-            .setSortKey("name")
-            .build();
-
-    response = hydratedServiceBlockingStub.findHydratedDatasets(findDatasets);
-    assertEquals(
-        "Total records count not matched with expected records count",
-        1,
-        response.getTotalRecords());
-    assertEquals(
-        "HydratedDataset count not match with expected HydratedDataset count",
-        1,
-        response.getHydratedDatasetsCount());
-    assertEquals(
-        "HydratedDataset Id not match with expected HydratedDataset Id",
-        dataset4.getId(),
-        response.getHydratedDatasets(0).getDataset().getId());
-
-    keyValueQuery =
-        KeyValueQuery.newBuilder()
-            .setKey("tags")
-            .setValue(Value.newBuilder().setStringValue("_8").build())
-            .setOperator(Operator.NOT_CONTAIN)
-            .build();
-    findDatasets =
-        FindDatasets.newBuilder()
-            .addPredicates(keyValueQuery)
-            .setAscending(false)
-            .setIdsOnly(false)
-            .setSortKey("name")
-            .build();
-
-    response = hydratedServiceBlockingStub.findHydratedDatasets(findDatasets);
-    assertEquals(
-        "Total records count not matched with expected records count",
-        3,
-        response.getTotalRecords());
-    assertEquals(
-        "HydratedDataset count not match with expected HydratedDataset count",
-        3,
-        response.getHydratedDatasetsCount());
-    assertEquals(
-        "HydratedDataset Id not match with expected HydratedDataset Id",
-        dataset3.getId(),
-        response.getHydratedDatasets(0).getDataset().getId());
-=======
-        "HydratedDatasetVersion count not match with expected datasetVersion count",
-        1,
-        response.getHydratedDatasetVersionsCount());
-    assertEquals(
-        "HydratedDatasetVersion Id not match with expected datasetVersion Id",
-        datasetVersion4.getId(),
-        response.getHydratedDatasetVersions(0).getDatasetVersion().getId());
-
-    findDatasetVersions =
-        FindDatasetVersions.newBuilder()
-            .addDatasetVersionIds("dsfsd")
-            .addPredicates(keyValueQuery)
-            .build();
-
-    try {
-      hydratedServiceBlockingStub.findHydratedDatasetVersions(findDatasetVersions);
-      fail();
-    } catch (StatusRuntimeException e) {
-      Status status = Status.fromThrowable(e);
-      LOGGER.warn("Error Code : " + status.getCode() + " Description : " + status.getDescription());
-      assertEquals(Status.PERMISSION_DENIED.getCode(), status.getCode());
-    }
->>>>>>> 98eb0d29
-
-    keyValueQuery =
-        KeyValueQuery.newBuilder()
-            .setKey(ModelDBConstants.ID)
-            .setValue(Value.newBuilder().setStringValue("xyz").build())
-<<<<<<< HEAD
-            .setOperator(Operator.EQ)
-            .build();
-    findDatasets = FindDatasets.newBuilder().addPredicates(keyValueQuery).build();
-
-    try {
-      hydratedServiceBlockingStub.findHydratedDatasets(findDatasets);
-      if (app.getAuthServerHost() != null && app.getAuthServerPort() != null) {
-        fail();
-      }
-=======
-            .setOperator(OperatorEnum.Operator.EQ)
-            .build();
-    findDatasetVersions = FindDatasetVersions.newBuilder().addPredicates(keyValueQuery).build();
-
-    try {
-      hydratedServiceBlockingStub.findHydratedDatasetVersions(findDatasetVersions);
-      fail();
->>>>>>> 98eb0d29
-    } catch (StatusRuntimeException e) {
-      Status status = Status.fromThrowable(e);
-      LOGGER.warn("Error Code : " + status.getCode() + " Description : " + status.getDescription());
-      assertEquals(Status.PERMISSION_DENIED.getCode(), status.getCode());
-    }
-
-    keyValueQuery =
-        KeyValueQuery.newBuilder()
-            .setKey(ModelDBConstants.ID)
-            .setValue(Value.newBuilder().setStringValue("xyz").build())
-<<<<<<< HEAD
-            .setOperator(Operator.NE)
-            .build();
-    findDatasets = FindDatasets.newBuilder().addPredicates(keyValueQuery).build();
-
-    try {
-      hydratedServiceBlockingStub.findHydratedDatasets(findDatasets);
-=======
-            .setOperator(OperatorEnum.Operator.NE)
-            .build();
-    findDatasetVersions = FindDatasetVersions.newBuilder().addPredicates(keyValueQuery).build();
-
-    try {
-      hydratedServiceBlockingStub.findHydratedDatasetVersions(findDatasetVersions);
->>>>>>> 98eb0d29
-      fail();
-    } catch (StatusRuntimeException e) {
-      Status status = Status.fromThrowable(e);
-      LOGGER.warn("Error Code : " + status.getCode() + " Description : " + status.getDescription());
-      assertEquals(Status.INVALID_ARGUMENT.getCode(), status.getCode());
-    }
-
-<<<<<<< HEAD
-    for (String datasetId : datasetIds) {
-      DeleteDataset deleteDataset = DeleteDataset.newBuilder().setId(datasetId).build();
-      DeleteDataset.Response deleteDatasetResponse =
-          datasetServiceStub.deleteDataset(deleteDataset);
-      LOGGER.info("Dataset deleted successfully");
-      LOGGER.info(deleteDatasetResponse.toString());
-      assertTrue(deleteDatasetResponse.getStatus());
-    }
-
-    LOGGER.info("FindHydratedDatasets test stop................................");
-=======
-    for (String datasetVersionId : datasetVersionIds) {
-      DeleteDatasetVersion deleteDatasetVersion =
-          DeleteDatasetVersion.newBuilder().setId(datasetVersionId).build();
-      DeleteDatasetVersion.Response deleteDatasetVersionResponse =
-          datasetVersionServiceStub.deleteDatasetVersion(deleteDatasetVersion);
-      LOGGER.info("DatasetVersion deleted successfully");
-      LOGGER.info(deleteDatasetVersionResponse.toString());
-    }
-
-    DeleteDataset deleteDataset = DeleteDataset.newBuilder().setId(dataset.getId()).build();
-    DeleteDataset.Response deleteDatasetResponse = datasetServiceStub.deleteDataset(deleteDataset);
-    LOGGER.info("Dataset deleted successfully");
-    LOGGER.info(deleteDatasetResponse.toString());
-    assertTrue(deleteDatasetResponse.getStatus());
-
-    LOGGER.info("FindHydratedDatasetVersions test stop................................");
->>>>>>> 98eb0d29
-  }
-
-  @Test
-  @Ignore
   public void getHydratedDatasetByName() {
     LOGGER.info("Get HydratedDataset by name test start................................");
 
