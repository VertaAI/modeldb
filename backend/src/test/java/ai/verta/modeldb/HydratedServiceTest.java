package ai.verta.modeldb;

import static ai.verta.modeldb.CollaboratorTest.addCollaboratorRequestProject;
import static ai.verta.modeldb.CollaboratorTest.addCollaboratorRequestProjectInterceptor;
import static org.junit.Assert.*;

import ai.verta.common.*;
import ai.verta.common.OperatorEnum.Operator;
<<<<<<< HEAD
import ai.verta.modeldb.ExperimentRunServiceGrpc.ExperimentRunServiceBlockingStub;
import ai.verta.modeldb.ExperimentServiceGrpc.ExperimentServiceBlockingStub;
import ai.verta.modeldb.ProjectServiceGrpc.ProjectServiceBlockingStub;
import ai.verta.modeldb.authservice.*;
import ai.verta.modeldb.common.authservice.AuthService;
import ai.verta.modeldb.config.Config;
import ai.verta.modeldb.cron_jobs.DeleteEntitiesCron;
import ai.verta.modeldb.cron_jobs.ParentTimestampUpdateCron;
=======
>>>>>>> aca8008e
import ai.verta.uac.*;
import com.google.protobuf.Struct;
import com.google.protobuf.Value;
import io.grpc.Status;
import io.grpc.StatusRuntimeException;
import java.util.ArrayList;
import java.util.Calendar;
import java.util.Collections;
import java.util.Date;
import java.util.HashMap;
import java.util.List;
import java.util.Map;
import java.util.stream.Collectors;
import org.apache.logging.log4j.LogManager;
import org.apache.logging.log4j.Logger;
import org.junit.After;
import org.junit.Assert;
import org.junit.Before;
import org.junit.FixMethodOrder;
import org.junit.Test;
import org.junit.runner.RunWith;
import org.junit.runners.JUnit4;
import org.junit.runners.MethodSorters;

@RunWith(JUnit4.class)
@FixMethodOrder(MethodSorters.NAME_ASCENDING)
public class HydratedServiceTest extends TestsInit {

  private static final Logger LOGGER = LogManager.getLogger(HydratedServiceTest.class.getName());
<<<<<<< HEAD
  private static String serverName = InProcessServerBuilder.generateName();
  private static InProcessServerBuilder serverBuilder =
      InProcessServerBuilder.forName(serverName).directExecutor();
  private static InProcessChannelBuilder client1ChannelBuilder =
      InProcessChannelBuilder.forName(serverName).directExecutor();
  private static InProcessChannelBuilder client2ChannelBuilder =
      InProcessChannelBuilder.forName(serverName).directExecutor();
  private static AuthClientInterceptor authClientInterceptor;

  private static Config config;
  private static DeleteEntitiesCron deleteEntitiesCron;
  private static AuthService authService;
  private static ParentTimestampUpdateCron parentTimestampUpdateCron;

  // all service stubs
  private static UACServiceGrpc.UACServiceBlockingStub uacServiceStub;
  private static CollaboratorServiceBlockingStub collaboratorServiceStub;
  private static ProjectServiceBlockingStub projectServiceStub;
  private static ProjectServiceBlockingStub client2ProjectServiceStub;
  private static ExperimentServiceBlockingStub experimentServiceStub;
  private static ExperimentRunServiceBlockingStub experimentRunServiceStub;
  private static ExperimentRunServiceGrpc.ExperimentRunServiceBlockingStub
      experimentRunServiceClient2Stub;
  private static HydratedServiceGrpc.HydratedServiceBlockingStub hydratedServiceBlockingClient2Stub;
  private static CommentServiceGrpc.CommentServiceBlockingStub commentServiceBlockingStub;
  private static HydratedServiceGrpc.HydratedServiceBlockingStub hydratedServiceBlockingStub;
=======
>>>>>>> aca8008e

  // Project Entities
  private static Project project1;
  private static Project project2;
  private static Project project3;
  private static Project project4;
  private static Map<String, Project> projectsMap = new HashMap<>();

  // Experiment Entities
  private static Experiment experiment1;
  private static Experiment experiment2;
  private static Experiment experiment3;
  private static Experiment experiment4;
  private static Map<String, Experiment> experimentMap = new HashMap<>();

  // ExperimentRun Entities
  private static ExperimentRun experimentRun1;
  private static ExperimentRun experimentRun2;
  private static ExperimentRun experimentRun3;
  private static ExperimentRun experimentRun4;
  private static Map<String, ExperimentRun> experimentRunMap = new HashMap<>();

<<<<<<< HEAD
  @SuppressWarnings("unchecked")
  @BeforeClass
  public static void setServerAndService() throws Exception {
    config = Config.getInstance();
    // Initialize services that we depend on
    ServiceSet services = ServiceSet.fromConfig(config);
    // Initialize data access
    DAOSet daos = DAOSet.fromServices(services);
    App.migrate(config);

    App.initializeBackendServices(serverBuilder, services, daos);
    serverBuilder.intercept(new AuthInterceptor());

    if (config.test != null) {
      authClientInterceptor = new AuthClientInterceptor(config.test);
      client1ChannelBuilder.intercept(authClientInterceptor.getClient1AuthInterceptor());
      client2ChannelBuilder.intercept(authClientInterceptor.getClient2AuthInterceptor());
    }

    if (config.hasAuth()) {
      ManagedChannel authServiceChannel =
          ManagedChannelBuilder.forTarget(config.authService.host + ":" + config.authService.port)
              .usePlaintext()
              .intercept(authClientInterceptor.getClient1AuthInterceptor())
              .build();
      uacServiceStub = UACServiceGrpc.newBlockingStub(authServiceChannel);
      collaboratorServiceStub = CollaboratorServiceGrpc.newBlockingStub(authServiceChannel);
    }

    serverBuilder.build().start();
    ManagedChannel channel = client1ChannelBuilder.maxInboundMessageSize(1024).build();
    ManagedChannel client2Channel = client2ChannelBuilder.maxInboundMessageSize(1024).build();
    authService = services.authService;
    deleteEntitiesCron = new DeleteEntitiesCron(authService, services.roleService, 100);
    parentTimestampUpdateCron = new ParentTimestampUpdateCron(100);

    // Create all service blocking stub
    projectServiceStub = ProjectServiceGrpc.newBlockingStub(channel);
    client2ProjectServiceStub = ProjectServiceGrpc.newBlockingStub(client2Channel);
    experimentServiceStub = ExperimentServiceGrpc.newBlockingStub(channel);
    experimentRunServiceStub = ExperimentRunServiceGrpc.newBlockingStub(channel);
    commentServiceBlockingStub = CommentServiceGrpc.newBlockingStub(channel);
    hydratedServiceBlockingStub = HydratedServiceGrpc.newBlockingStub(channel);
    experimentRunServiceClient2Stub = ExperimentRunServiceGrpc.newBlockingStub(client2Channel);
    hydratedServiceBlockingClient2Stub = HydratedServiceGrpc.newBlockingStub(client2Channel);

=======
  @Before
  public void createEntities() {
>>>>>>> aca8008e
    // Create all entities
    createProjectEntities();
    createExperimentEntities();
    createExperimentRunEntities();
  }

  @After
  public void removeEntities() {
    for (String projectId : projectsMap.keySet()) {
      DeleteProject deleteProject = DeleteProject.newBuilder().setId(projectId).build();
      DeleteProject.Response deleteProjectResponse =
          projectServiceStub.deleteProject(deleteProject);
      LOGGER.info("Project deleted successfully");
      LOGGER.info(deleteProjectResponse.toString());
      assertTrue(deleteProjectResponse.getStatus());
    }

    projectsMap = new HashMap<>();
    experimentMap = new HashMap<>();
    experimentRunMap = new HashMap<>();
  }

  private static void createProjectEntities() {
    ProjectTest projectTest = new ProjectTest();
    // Create two project of above project
    CreateProject createProjectRequest =
        projectTest.getCreateProjectRequest("Project-1-" + new Date().getTime());
    KeyValue attribute1 =
        KeyValue.newBuilder()
            .setKey("attribute_1")
            .setValue(Value.newBuilder().setNumberValue(0.012).build())
            .build();
    KeyValue attribute2 =
        KeyValue.newBuilder()
            .setKey("attribute_2")
            .setValue(Value.newBuilder().setNumberValue(0.99).build())
            .build();
    createProjectRequest =
        createProjectRequest
            .toBuilder()
            .addAttributes(attribute1)
            .addAttributes(attribute2)
            .addTags("Tag_1")
            .addTags("Tag_2")
            .build();
    CreateProject.Response createProjectResponse =
        projectServiceStub.createProject(createProjectRequest);
    project1 = createProjectResponse.getProject();
    projectsMap.put(project1.getId(), project1);
    LOGGER.info("Project created successfully");
    assertEquals(
        "Project name not match with expected Project name",
        createProjectRequest.getName(),
        project1.getName());

    // project2 of above project
    createProjectRequest = projectTest.getCreateProjectRequest("Project-2-" + new Date().getTime());
    attribute1 =
        KeyValue.newBuilder()
            .setKey("attribute_1")
            .setValue(Value.newBuilder().setNumberValue(0.31).build())
            .build();
    attribute2 =
        KeyValue.newBuilder()
            .setKey("attribute_2")
            .setValue(Value.newBuilder().setNumberValue(0.31).build())
            .build();
    createProjectRequest =
        createProjectRequest
            .toBuilder()
            .addAttributes(attribute1)
            .addAttributes(attribute2)
            .addTags("Tag_1")
            .addTags("Tag_3")
            .addTags("Tag_4")
            .build();
    createProjectResponse = projectServiceStub.createProject(createProjectRequest);
    project2 = createProjectResponse.getProject();
    projectsMap.put(project2.getId(), project2);
    LOGGER.info("Project created successfully");
    assertEquals(
        "Project name not match with expected Project name",
        createProjectRequest.getName(),
        project2.getName());

    // project3 of above project
    createProjectRequest = projectTest.getCreateProjectRequest("Project-3-" + new Date().getTime());
    attribute1 =
        KeyValue.newBuilder()
            .setKey("attribute_1")
            .setValue(Value.newBuilder().setNumberValue(0.6543210).build())
            .build();
    attribute2 =
        KeyValue.newBuilder()
            .setKey("attribute_2")
            .setValue(Value.newBuilder().setNumberValue(0.6543210).build())
            .build();
    createProjectRequest =
        createProjectRequest
            .toBuilder()
            .addAttributes(attribute1)
            .addAttributes(attribute2)
            .addTags("Tag_1")
            .addTags("Tag_5")
            .addTags("Tag_6")
            .build();
    createProjectResponse = projectServiceStub.createProject(createProjectRequest);
    project3 = createProjectResponse.getProject();
    projectsMap.put(project3.getId(), project3);
    LOGGER.info("Project created successfully");
    assertEquals(
        "Project name not match with expected Project name",
        createProjectRequest.getName(),
        project3.getName());

    // project4 of above project
    createProjectRequest = projectTest.getCreateProjectRequest("Project-4-" + new Date().getTime());
    attribute1 =
        KeyValue.newBuilder()
            .setKey("attribute_1")
            .setValue(Value.newBuilder().setNumberValue(1.00).build())
            .build();
    attribute2 =
        KeyValue.newBuilder()
            .setKey("attribute_2")
            .setValue(Value.newBuilder().setNumberValue(0.001212).build())
            .build();
    createProjectRequest =
        createProjectRequest
            .toBuilder()
            .addAttributes(attribute1)
            .addAttributes(attribute2)
            .addTags("Tag_5")
            .addTags("Tag_7")
            .addTags("Tag_8")
            .setVisibility(ResourceVisibility.PRIVATE)
            .build();
    createProjectResponse = projectServiceStub.createProject(createProjectRequest);
    project4 = createProjectResponse.getProject();
    projectsMap.put(project4.getId(), project4);
    LOGGER.info("Project created successfully");
    assertEquals(
        "Project name not match with expected Project name",
        createProjectRequest.getName(),
        project4.getName());
  }

  private static void createExperimentEntities() {
    // Create two experiment of above project
    CreateExperiment createExperimentRequest =
        ExperimentTest.getCreateExperimentRequest(
            project1.getId(), "Experiment-1-" + new Date().getTime());
    KeyValue attribute1 =
        KeyValue.newBuilder()
            .setKey("attribute_1")
            .setValue(Value.newBuilder().setNumberValue(0.012).build())
            .build();
    KeyValue attribute2 =
        KeyValue.newBuilder()
            .setKey("attribute_2")
            .setValue(Value.newBuilder().setNumberValue(0.99).build())
            .build();
    createExperimentRequest =
        createExperimentRequest
            .toBuilder()
            .addAttributes(attribute1)
            .addAttributes(attribute2)
            .addTags("Tag_1")
            .addTags("Tag_2")
            .build();
    CreateExperiment.Response createExperimentResponse =
        experimentServiceStub.createExperiment(createExperimentRequest);
    experiment1 = createExperimentResponse.getExperiment();
    experimentMap.put(experiment1.getId(), experiment1);
    LOGGER.info("Experiment created successfully");
    assertEquals(
        "Experiment name not match with expected Experiment name",
        createExperimentRequest.getName(),
        experiment1.getName());

    // experiment2 of above project
    createExperimentRequest =
        ExperimentTest.getCreateExperimentRequest(
            project1.getId(), "Experiment-2-" + new Date().getTime());
    attribute1 =
        KeyValue.newBuilder()
            .setKey("attribute_1")
            .setValue(Value.newBuilder().setNumberValue(0.31).build())
            .build();
    attribute2 =
        KeyValue.newBuilder()
            .setKey("attribute_2")
            .setValue(Value.newBuilder().setNumberValue(0.31).build())
            .build();
    createExperimentRequest =
        createExperimentRequest
            .toBuilder()
            .addAttributes(attribute1)
            .addAttributes(attribute2)
            .addTags("Tag_1")
            .addTags("Tag_3")
            .addTags("Tag_4")
            .build();
    createExperimentResponse = experimentServiceStub.createExperiment(createExperimentRequest);
    experiment2 = createExperimentResponse.getExperiment();
    experimentMap.put(experiment2.getId(), experiment2);
    LOGGER.info("Experiment created successfully");
    assertEquals(
        "Experiment name not match with expected Experiment name",
        createExperimentRequest.getName(),
        experiment2.getName());

    // experiment3 of above project
    createExperimentRequest =
        ExperimentTest.getCreateExperimentRequest(
            project1.getId(), "Experiment-3-" + new Date().getTime());
    attribute1 =
        KeyValue.newBuilder()
            .setKey("attribute_1")
            .setValue(Value.newBuilder().setNumberValue(0.6543210).build())
            .build();
    attribute2 =
        KeyValue.newBuilder()
            .setKey("attribute_2")
            .setValue(Value.newBuilder().setNumberValue(0.6543210).build())
            .build();
    createExperimentRequest =
        createExperimentRequest
            .toBuilder()
            .addAttributes(attribute1)
            .addAttributes(attribute2)
            .addTags("Tag_1")
            .addTags("Tag_5")
            .addTags("Tag_6")
            .build();
    createExperimentResponse = experimentServiceStub.createExperiment(createExperimentRequest);
    experiment3 = createExperimentResponse.getExperiment();
    experimentMap.put(experiment3.getId(), experiment3);
    LOGGER.info("Experiment created successfully");
    assertEquals(
        "Experiment name not match with expected Experiment name",
        createExperimentRequest.getName(),
        experiment3.getName());

    // experiment4 of above project
    createExperimentRequest =
        ExperimentTest.getCreateExperimentRequest(
            project1.getId(), "Experiment-4-" + new Date().getTime());
    attribute1 =
        KeyValue.newBuilder()
            .setKey("attribute_1")
            .setValue(Value.newBuilder().setNumberValue(1.00).build())
            .build();
    attribute2 =
        KeyValue.newBuilder()
            .setKey("attribute_2")
            .setValue(Value.newBuilder().setNumberValue(0.001212).build())
            .build();
    createExperimentRequest =
        createExperimentRequest
            .toBuilder()
            .addAttributes(attribute1)
            .addAttributes(attribute2)
            .addTags("Tag_5")
            .addTags("Tag_7")
            .addTags("Tag_8")
            .build();
    createExperimentResponse = experimentServiceStub.createExperiment(createExperimentRequest);
    experiment4 = createExperimentResponse.getExperiment();
    experimentMap.put(experiment4.getId(), experiment4);
    LOGGER.info("Experiment created successfully");
    assertEquals(
        "Experiment name not match with expected Experiment name",
        createExperimentRequest.getName(),
        experiment4.getName());
  }

  private static void createExperimentRunEntities() {
    CreateExperimentRun createExperimentRunRequest =
        ExperimentRunTest.getCreateExperimentRunRequest(
            project1.getId(), experiment1.getId(), "ExperimentRun-1-" + new Date().getTime());
    KeyValue metric1 =
        KeyValue.newBuilder()
            .setKey("loss")
            .setValue(Value.newBuilder().setNumberValue(0.012).build())
            .build();
    KeyValue metric2 =
        KeyValue.newBuilder()
            .setKey("accuracy")
            .setValue(Value.newBuilder().setNumberValue(0.99).build())
            .build();
    KeyValue hyperparameter1 =
        KeyValue.newBuilder()
            .setKey("tuning")
            .setValue(Value.newBuilder().setNumberValue(9).build())
            .build();
    createExperimentRunRequest =
        createExperimentRunRequest
            .toBuilder()
            .setCodeVersion("4.0")
            .addMetrics(metric1)
            .addMetrics(metric2)
            .addHyperparameters(hyperparameter1)
            .build();
    CreateExperimentRun.Response createExperimentRunResponse =
        experimentRunServiceStub.createExperimentRun(createExperimentRunRequest);
    experimentRun1 = createExperimentRunResponse.getExperimentRun();
    experimentRunMap.put(experimentRun1.getId(), experimentRun1);
    LOGGER.info("ExperimentRun created successfully");
    assertEquals(
        "ExperimentRun name not match with expected ExperimentRun name",
        createExperimentRunRequest.getName(),
        experimentRun1.getName());

    createExperimentRunRequest =
        ExperimentRunTest.getCreateExperimentRunRequest(
            project1.getId(), experiment1.getId(), "ExperimentRun-2-" + new Date().getTime());
    metric1 =
        KeyValue.newBuilder()
            .setKey("loss")
            .setValue(Value.newBuilder().setNumberValue(0.31).build())
            .build();
    metric2 =
        KeyValue.newBuilder()
            .setKey("accuracy")
            .setValue(Value.newBuilder().setNumberValue(0.31).build())
            .build();
    hyperparameter1 =
        KeyValue.newBuilder()
            .setKey("tuning")
            .setValue(Value.newBuilder().setNumberValue(7).build())
            .build();
    createExperimentRunRequest =
        createExperimentRunRequest
            .toBuilder()
            .setCodeVersion("3.0")
            .addMetrics(metric1)
            .addMetrics(metric2)
            .addHyperparameters(hyperparameter1)
            .build();
    createExperimentRunResponse =
        experimentRunServiceStub.createExperimentRun(createExperimentRunRequest);
    experimentRun2 = createExperimentRunResponse.getExperimentRun();
    experimentRunMap.put(experimentRun2.getId(), experimentRun2);
    LOGGER.info("ExperimentRun created successfully");
    assertEquals(
        "ExperimentRun name not match with expected ExperimentRun name",
        createExperimentRunRequest.getName(),
        experimentRun2.getName());

    createExperimentRunRequest =
        ExperimentRunTest.getCreateExperimentRunRequest(
            project1.getId(), experiment2.getId(), "ExperimentRun-3-" + new Date().getTime());
    metric1 =
        KeyValue.newBuilder()
            .setKey("loss")
            .setValue(Value.newBuilder().setNumberValue(0.6543210).build())
            .build();
    metric2 =
        KeyValue.newBuilder()
            .setKey("accuracy")
            .setValue(Value.newBuilder().setNumberValue(0.6543210).build())
            .build();
    hyperparameter1 =
        KeyValue.newBuilder()
            .setKey("tuning")
            .setValue(Value.newBuilder().setNumberValue(4.55).build())
            .build();
    createExperimentRunRequest =
        createExperimentRunRequest
            .toBuilder()
            .setCodeVersion("2.0")
            .addMetrics(metric1)
            .addMetrics(metric2)
            .addHyperparameters(hyperparameter1)
            .build();
    createExperimentRunResponse =
        experimentRunServiceStub.createExperimentRun(createExperimentRunRequest);
    experimentRun3 = createExperimentRunResponse.getExperimentRun();
    experimentRunMap.put(experimentRun3.getId(), experimentRun3);
    LOGGER.info("ExperimentRun created successfully");
    assertEquals(
        "ExperimentRun name not match with expected ExperimentRun name",
        createExperimentRunRequest.getName(),
        experimentRun3.getName());

    createExperimentRunRequest =
        ExperimentRunTest.getCreateExperimentRunRequest(
            project1.getId(), experiment2.getId(), "ExperimentRun-4-" + new Date().getTime());
    metric1 =
        KeyValue.newBuilder()
            .setKey("loss")
            .setValue(Value.newBuilder().setNumberValue(1.00).build())
            .build();
    metric2 =
        KeyValue.newBuilder()
            .setKey("accuracy")
            .setValue(Value.newBuilder().setNumberValue(0.001212).build())
            .build();
    hyperparameter1 =
        KeyValue.newBuilder()
            .setKey("tuning")
            .setValue(Value.newBuilder().setNumberValue(2.545).build())
            .build();
    createExperimentRunRequest =
        createExperimentRunRequest
            .toBuilder()
            .setCodeVersion("1.0")
            .addMetrics(metric1)
            .addMetrics(metric2)
            .addHyperparameters(hyperparameter1)
            .addTags("test_tag_123")
            .addTags("test_tag_456")
            .build();
    createExperimentRunResponse =
        experimentRunServiceStub.createExperimentRun(createExperimentRunRequest);
    experimentRun4 = createExperimentRunResponse.getExperimentRun();
    experimentRunMap.put(experimentRun4.getId(), experimentRun4);
    LOGGER.info("ExperimentRun created successfully");
    assertEquals(
        "ExperimentRun name not match with expected ExperimentRun name",
        createExperimentRunRequest.getName(),
        experimentRun4.getName());
  }

  @Test
  public void a_getHydratedProjectsTest() {
    LOGGER.info("Get hydrated projects data test start................................");

    // Create comment for above experimentRun1 & experimentRun3
    // comment for experiment1
    AddComment addCommentRequest =
        AddComment.newBuilder()
            .setEntityId(experimentRun1.getId())
            .setMessage(
                "Hello, this project is interesting." + Calendar.getInstance().getTimeInMillis())
            .build();
    commentServiceBlockingStub.addExperimentRunComment(addCommentRequest);
    LOGGER.info("Comment added successfully for ExperimentRun1");
    // comment for experimentRun3
    addCommentRequest =
        AddComment.newBuilder()
            .setEntityId(experimentRun3.getId())
            .setMessage(
                "Hello, this project is interesting." + Calendar.getInstance().getTimeInMillis())
            .build();
    commentServiceBlockingStub.addExperimentRunComment(addCommentRequest);
    LOGGER.info("Comment added successfully for ExperimentRun3");

    if (config.hasAuth()) {
      // For Collaborator1
      AddCollaboratorRequest addCollaboratorRequest =
          addCollaboratorRequestProjectInterceptor(
              project1, CollaboratorTypeEnum.CollaboratorType.READ_WRITE, authClientInterceptor);
      collaboratorServiceStubClient1.addOrUpdateProjectCollaborator(addCollaboratorRequest);
      LOGGER.info("Collaborator1 added successfully");
    }

    GetHydratedProjects.Response getHydratedProjectsResponse =
        hydratedServiceBlockingStub.getHydratedProjects(GetHydratedProjects.newBuilder().build());

    assertEquals(
        "HydratedProjects count does not match with project count",
        projectsMap.size(),
        getHydratedProjectsResponse.getHydratedProjectsCount());

    Map<String, HydratedProject> hydratedProjectMap = new HashMap<>();
    for (HydratedProject hydratedProject : getHydratedProjectsResponse.getHydratedProjectsList()) {
      hydratedProjectMap.put(hydratedProject.getProject().getId(), hydratedProject);
    }

    for (Project existingProject : projectsMap.values()) {
      assertEquals(
          "Expected project does not exist in the hydrated projects",
          existingProject.getName(),
          hydratedProjectMap.get(existingProject.getId()).getProject().getName());
      assertEquals(
          "Expected project owner does not match with the hydratedProject owner",
          existingProject.getOwner(),
          authService.getVertaIdFromUserInfo(
              hydratedProjectMap.get(existingProject.getId()).getOwnerUserInfo()));
    }

    LOGGER.info("Get hydrated projects data test stop................................");
  }

  @Test
  public void b_getHydratedProjectTest() {
    LOGGER.info("Get hydrated project data test start................................");

    // Create comment for above experimentRun1 & experimentRun3
    // comment for experiment1
    AddComment addCommentRequest =
        AddComment.newBuilder()
            .setEntityId(experimentRun1.getId())
            .setMessage(
                "Hello, this project is interesting." + Calendar.getInstance().getTimeInMillis())
            .build();
    commentServiceBlockingStub.addExperimentRunComment(addCommentRequest);
    LOGGER.info("Comment added successfully for ExperimentRun1");
    // comment for experimentRun3
    addCommentRequest =
        AddComment.newBuilder()
            .setEntityId(experimentRun3.getId())
            .setMessage(
                "Hello, this project is interesting." + Calendar.getInstance().getTimeInMillis())
            .build();
    commentServiceBlockingStub.addExperimentRunComment(addCommentRequest);
    LOGGER.info("Comment added successfully for ExperimentRun3");

    if (config.hasAuth()) {
      GetUser getUserRequest =
          GetUser.newBuilder().setEmail(authClientInterceptor.getClient2Email()).build();
      // Get the user info by vertaId form the AuthService
      UserInfo shareWithUserInfo = uacServiceStub.getUser(getUserRequest);

      // Create two collaborator for above project
      List<String> collaboratorUsers = new ArrayList<>();
      // For Collaborator1
      AddCollaboratorRequest addCollaboratorRequest =
          addCollaboratorRequestProject(
              project1,
              shareWithUserInfo.getEmail(),
              CollaboratorTypeEnum.CollaboratorType.READ_WRITE);
      collaboratorUsers.add(authService.getVertaIdFromUserInfo(shareWithUserInfo));
      collaboratorServiceStubClient1.addOrUpdateProjectCollaborator(addCollaboratorRequest);
      LOGGER.info("Collaborator1 added successfully");

      GetHydratedProjectById.Response getHydratedProjectResponse =
          hydratedServiceBlockingStub.getHydratedProjectById(
              GetHydratedProjectById.newBuilder().setId(project1.getId()).build());

      assertEquals(
          "HydratedProject does not match with expected project",
          project1.getName(),
          getHydratedProjectResponse.getHydratedProject().getProject().getName());

      assertEquals(
          "Expected project owner does not match with the hydratedProject owner",
          project1.getOwner(),
          authService.getVertaIdFromUserInfo(
              getHydratedProjectResponse.getHydratedProject().getOwnerUserInfo()));

      assertEquals(
          "Expected shared project user count does not match with the hydratedProject shared project user count",
          collaboratorUsers.size(),
          getHydratedProjectResponse.getHydratedProject().getCollaboratorUserInfosCount());

      LOGGER.info("existing project collaborator count: " + collaboratorUsers.size());
      for (String existingUserId : collaboratorUsers) {
        boolean match = false;
        for (CollaboratorUserInfo collaboratorUserInfo :
            getHydratedProjectResponse.getHydratedProject().getCollaboratorUserInfosList()) {
          if (existingUserId.equals(
              collaboratorUserInfo.getCollaboratorUserInfo().getVertaInfo().getUserId())) {
            LOGGER.info("existing project collborator : " + existingUserId);
            LOGGER.info(
                "Hydrated project collborator : "
                    + authService.getVertaIdFromUserInfo(
                        collaboratorUserInfo.getCollaboratorUserInfo()));
            match = true;
            break;
          }
        }
        if (!match) {
          LOGGER.warn("Hydrated collaborator user not match with existing collaborator user");
          fail();
        }
      }
    }

    LOGGER.info("Get hydrated project data test stop................................");
  }

  @Test
  public void a_getHydratedExperimentRunsTest() {
    LOGGER.info("Get hydrated ExperimentRuns data test start................................");

    // Create comment for above experimentRun1 & experimentRun3
    // comment for experiment1
    AddComment addCommentRequest =
        AddComment.newBuilder()
            .setEntityId(experimentRun1.getId())
            .setMessage(
                "Hello, this project is interesting." + Calendar.getInstance().getTimeInMillis())
            .build();
    AddComment.Response commentResponse =
        commentServiceBlockingStub.addExperimentRunComment(addCommentRequest);
    Comment experimentRun1Comment = commentResponse.getComment();
    LOGGER.info("Comment added successfully for ExperimentRun1");
    // comment for experimentRun3
    addCommentRequest =
        AddComment.newBuilder()
            .setEntityId(experimentRun3.getId())
            .setMessage(
                "Hello, this project is interesting." + Calendar.getInstance().getTimeInMillis())
            .build();
    commentServiceBlockingStub.addExperimentRunComment(addCommentRequest);
    LOGGER.info("Comment added successfully for ExperimentRun3");

    if (config.hasAuth()) {
      // Create two collaborator for above project
      // For Collaborator1
      AddCollaboratorRequest addCollaboratorRequest =
          addCollaboratorRequestProjectInterceptor(
              project1, CollaboratorTypeEnum.CollaboratorType.READ_WRITE, authClientInterceptor);
      collaboratorServiceStubClient1.addOrUpdateProjectCollaborator(addCollaboratorRequest);
      LOGGER.info("Collaborator1 added successfully");
    }

    int pageLimit = 2;
    boolean isExpectedResultFound = false;
    for (int pageNumber = 1; pageNumber < 100; pageNumber++) {
      GetHydratedExperimentRunsByProjectId.Response getHydratedExperimentRunsResponse =
          hydratedServiceBlockingStub.getHydratedExperimentRunsInProject(
              GetHydratedExperimentRunsByProjectId.newBuilder()
                  .setProjectId(project1.getId())
                  .setPageNumber(pageNumber)
                  .setPageLimit(pageLimit)
                  .setAscending(true)
                  .setSortKey(ModelDBConstants.NAME)
                  .build());

      assertEquals(
          "HydratedExperimentRuns count does not match with existing ExperimentRun count",
          experimentRunMap.size(),
          getHydratedExperimentRunsResponse.getTotalRecords());

      if (getHydratedExperimentRunsResponse.getHydratedExperimentRunsList() != null
          && getHydratedExperimentRunsResponse.getHydratedExperimentRunsList().size() > 0) {
        isExpectedResultFound = true;
        for (HydratedExperimentRun hydratedExperimentRun :
            getHydratedExperimentRunsResponse.getHydratedExperimentRunsList()) {
          assertEquals(
              "ExperimentRun not match with expected experimentRun",
              experimentRunMap.get(hydratedExperimentRun.getExperimentRun().getId()),
              hydratedExperimentRun.getExperimentRun());

          if (config.hasAuth()) {
            assertEquals(
                "Expected experimentRun owner does not match with the hydratedExperimentRun owner",
                experimentRunMap.get(hydratedExperimentRun.getExperimentRun().getId()).getOwner(),
                authService.getVertaIdFromUserInfo(hydratedExperimentRun.getOwnerUserInfo()));

            if (hydratedExperimentRun.getExperimentRun().getName().equals("ExperiemntRun1")) {
              assertEquals(
                  "Expected experimentRun owner does not match with the hydratedExperimentRun owner",
                  Collections.singletonList(experimentRun1Comment),
                  hydratedExperimentRun.getCommentsList());
            }
          }
        }
      } else {
        if (isExpectedResultFound) {
          LOGGER.warn("More ExperimentRun not found in database");
          assertTrue(true);
        } else {
          fail("Expected experimentRun not found in response");
        }
        break;
      }
    }

    GetHydratedExperimentRunsByProjectId.Response getHydratedExperimentRunsResponse =
        hydratedServiceBlockingStub.getHydratedExperimentRunsInProject(
            GetHydratedExperimentRunsByProjectId.newBuilder()
                .setProjectId(project1.getId())
                .setPageNumber(1)
                .setPageLimit(1)
                .setAscending(false)
                .setSortKey("metrics.loss")
                .build());

    assertEquals(
        "Total records count not matched with expected records count",
        4,
        getHydratedExperimentRunsResponse.getTotalRecords());
    assertEquals(
        "ExperimentRuns count not match with expected experimentRuns count",
        1,
        getHydratedExperimentRunsResponse.getHydratedExperimentRunsCount());
    assertEquals(
        "ExperimentRun not match with expected experimentRun",
        experimentRun4,
        getHydratedExperimentRunsResponse.getHydratedExperimentRuns(0).getExperimentRun());
    assertEquals(
        "Experiment name not match with expected Experiment name",
        experiment2.getName(),
        getHydratedExperimentRunsResponse.getHydratedExperimentRuns(0).getExperiment().getName());

    LOGGER.info("Get hydrated ExperimentRuns data test stop................................");
  }

  @Test
  public void a_getHydratedExperimentRunByIdTest() {
    LOGGER.info("Get hydrated ExperimentRun By ID data test start................................");
    // Create comment for above experimentRun1 & experimentRun3
    // comment for experiment1
    AddComment addCommentRequest =
        AddComment.newBuilder()
            .setEntityId(experimentRun1.getId())
            .setMessage(
                "Hello, this project is interesting." + Calendar.getInstance().getTimeInMillis())
            .build();
    AddComment.Response addCommentResponse =
        commentServiceBlockingStub.addExperimentRunComment(addCommentRequest);
    Comment comment1 = addCommentResponse.getComment();
    LOGGER.info("Comment added successfully for ExperimentRun1");
    // comment for experimentRun3
    addCommentRequest =
        AddComment.newBuilder()
            .setEntityId(experimentRun3.getId())
            .setMessage(
                "Hello, this project is interesting." + Calendar.getInstance().getTimeInMillis())
            .build();
    commentServiceBlockingStub.addExperimentRunComment(addCommentRequest);
    LOGGER.info("Comment added successfully for ExperimentRun3");

    // Create two collaborator for above project
    // For Collaborator1
    if (config.hasAuth()) {
      AddCollaboratorRequest addCollaboratorRequest =
          addCollaboratorRequestProjectInterceptor(
              project1, CollaboratorTypeEnum.CollaboratorType.READ_WRITE, authClientInterceptor);
      collaboratorServiceStubClient1.addOrUpdateProjectCollaborator(addCollaboratorRequest);
      LOGGER.info("Collaborator1 added successfully");
    }

    GetHydratedExperimentRunById.Response getHydratedExperimentRunsResponse =
        hydratedServiceBlockingStub.getHydratedExperimentRunById(
            GetHydratedExperimentRunById.newBuilder().setId(experimentRun1.getId()).build());

    assertEquals(
        "ExperimentRun not match with expected ExperimentRun",
        experimentRun1,
        getHydratedExperimentRunsResponse.getHydratedExperimentRun().getExperimentRun());

    assertEquals(
        "Experiment name not match with expected Experiment name",
        experiment1.getName(),
        getHydratedExperimentRunsResponse.getHydratedExperimentRun().getExperiment().getName());

    if (config.hasAuth()) {
      assertEquals(
          "Hydrated comments not match with expected ExperimentRun comments",
          Collections.singletonList(comment1),
          getHydratedExperimentRunsResponse.getHydratedExperimentRun().getCommentsList());
    }

    LOGGER.info("Get hydrated ExperimentRun By ID data test stop................................");
  }

  @Test
  public void getHydratedExperimentsTest() {
    LOGGER.info("Get hydrated Experiments data test start................................");

    GetHydratedExperimentsByProjectId.Response getHydratedExperimentsResponse =
        hydratedServiceBlockingStub.getHydratedExperimentsByProjectId(
            GetHydratedExperimentsByProjectId.newBuilder().setProjectId(project1.getId()).build());

    assertEquals(
        "HydratedExperiments count does not match with existing Experiment count",
        experimentMap.size(),
        getHydratedExperimentsResponse.getHydratedExperimentsCount());

    Map<String, HydratedExperiment> hydratedExperimentMap = new HashMap<>();
    for (HydratedExperiment hydratedExperiment :
        getHydratedExperimentsResponse.getHydratedExperimentsList()) {
      hydratedExperimentMap.put(hydratedExperiment.getExperiment().getId(), hydratedExperiment);
    }

    for (Experiment experiment : experimentMap.values()) {
      Experiment responseExperiment = hydratedExperimentMap.get(experiment.getId()).getExperiment();
      List<String> tags = experiment.getTagsList().stream().sorted().collect(Collectors.toList());
      experiment =
          experiment
              .toBuilder()
              .clearTags()
              .addAllTags(tags)
              .setDateUpdated(responseExperiment.getDateUpdated())
              .build();
      experimentMap.put(experiment.getId(), experiment);
      assertEquals(
          "Expected experimentRun not exist in the hydrated experimentRun",
          experiment,
          responseExperiment);
      assertEquals(
          "Expected experimentRun owner not match with the hydratedExperimentRun owner",
          experiment.getOwner(),
          authService.getVertaIdFromUserInfo(
              hydratedExperimentMap.get(experiment.getId()).getOwnerUserInfo()));
    }

    LOGGER.info("Get hydrated ExperimentRuns data test stop................................");
  }

  @Test
  public void findHydratedExperimentRunsTest() {
    LOGGER.info("FindHydratedExperimentRuns test start................................");

    // Validate check for predicate value not empty
    List<KeyValueQuery> predicates = new ArrayList<>();
    Value stringValueType = Value.newBuilder().setStringValue("").build();

    KeyValueQuery keyValueQuery =
        KeyValueQuery.newBuilder()
            .setKey("metrics.loss")
            .setValue(stringValueType)
            .setOperator(OperatorEnum.Operator.LTE)
            .build();
    predicates.add(keyValueQuery);

    FindExperimentRuns findExperimentRuns =
        FindExperimentRuns.newBuilder()
            .setProjectId(project1.getId())
            .setExperimentId(experiment1.getId())
            .addAllPredicates(predicates)
            // .setIdsOnly(true)
            .build();
    try {
      hydratedServiceBlockingStub.findHydratedExperimentRuns(findExperimentRuns);
      fail();
    } catch (StatusRuntimeException exc) {
      Status status = Status.fromThrowable(exc);
      assertEquals(Status.INVALID_ARGUMENT.getCode(), status.getCode());
    }

    // If key is not set in predicate
    findExperimentRuns =
        FindExperimentRuns.newBuilder()
            .setProjectId(project1.getId())
            .setExperimentId(experiment1.getId())
            .addPredicates(
                KeyValueQuery.newBuilder()
                    .setValue(Value.newBuilder().setNumberValue(11).build())
                    .build())
            .build();

    try {
      hydratedServiceBlockingStub.findHydratedExperimentRuns(findExperimentRuns);
      fail();
    } catch (StatusRuntimeException exc) {
      Status status = Status.fromThrowable(exc);
      assertEquals(Status.INVALID_ARGUMENT.getCode(), status.getCode());
    }

    // Validate check for struct Type not implemented
    predicates = new ArrayList<>();
    Value numValue = Value.newBuilder().setNumberValue(17.1716586149719).build();

    Struct.Builder struct = Struct.newBuilder();
    struct.putFields("number_value", numValue);
    struct.build();
    Value structValue = Value.newBuilder().setStructValue(struct).build();

    keyValueQuery =
        KeyValueQuery.newBuilder()
            .setKey("metrics.loss")
            .setValue(structValue)
            .setOperator(OperatorEnum.Operator.LTE)
            .build();
    predicates.add(keyValueQuery);

    findExperimentRuns =
        FindExperimentRuns.newBuilder()
            .setProjectId(project1.getId())
            .setExperimentId(experiment1.getId())
            .addAllPredicates(predicates)
            .build();

    try {
      hydratedServiceBlockingStub.findHydratedExperimentRuns(findExperimentRuns);
      fail();
    } catch (StatusRuntimeException exc) {
      Status status = Status.fromThrowable(exc);
      assertEquals(Status.UNIMPLEMENTED.getCode(), status.getCode());
    }

    // get experimentRun with value of metrics.loss <= 0.6543210
    numValue = Value.newBuilder().setNumberValue(0.6543210).build();
    keyValueQuery =
        KeyValueQuery.newBuilder()
            .setKey("metrics.loss")
            .setValue(numValue)
            .setOperator(OperatorEnum.Operator.LTE)
            .build();

    findExperimentRuns =
        FindExperimentRuns.newBuilder()
            .setProjectId(project1.getId())
            .addPredicates(keyValueQuery)
            .build();

    AdvancedQueryExperimentRunsResponse response =
        hydratedServiceBlockingStub.findHydratedExperimentRuns(findExperimentRuns);
    LOGGER.info("FindExperimentRuns Response : " + response.getHydratedExperimentRunsCount());
    List<ExperimentRun> experimentRuns = new ArrayList<>();
    for (HydratedExperimentRun hydratedExperimentRun : response.getHydratedExperimentRunsList()) {
      experimentRuns.add(hydratedExperimentRun.getExperimentRun());
    }
    assertEquals(
        "ExperimentRun count not match with expected experimentRun count",
        3,
        experimentRuns.size());

    assertEquals(
        "Total records count not matched with expected records count",
        3,
        response.getTotalRecords());

    for (ExperimentRun fetchedExperimentRun : experimentRuns) {
      boolean doesMetricExist = false;
      for (KeyValue fetchedMetric : fetchedExperimentRun.getMetricsList()) {
        if (fetchedMetric.getKey().equals("loss")) {
          doesMetricExist = true;
          assertTrue(
              "ExperimentRun metrics.loss not match with expected experimentRun metrics.loss",
              fetchedMetric.getValue().getNumberValue() <= 0.6543210);
        }
      }
      if (!doesMetricExist) {
        fail("Expected metric not found in fetched metrics");
      }
    }

    // get experimentRun with value of metrics.loss <= 0.6543210 & metrics.accuracy == 0.31
    predicates = new ArrayList<>();
    numValue = Value.newBuilder().setNumberValue(0.6543210).build();
    keyValueQuery =
        KeyValueQuery.newBuilder()
            .setKey("metrics.loss")
            .setValue(numValue)
            .setOperator(OperatorEnum.Operator.LTE)
            .build();
    predicates.add(keyValueQuery);

    numValue = Value.newBuilder().setNumberValue(0.31).build();
    KeyValueQuery keyValueQuery2 =
        KeyValueQuery.newBuilder()
            .setKey("metrics.accuracy")
            .setValue(numValue)
            .setOperator(OperatorEnum.Operator.EQ)
            .build();
    predicates.add(keyValueQuery2);

    findExperimentRuns =
        FindExperimentRuns.newBuilder()
            .setProjectId(project1.getId())
            .setExperimentId(experiment1.getId())
            .addAllPredicates(predicates)
            .setIdsOnly(true)
            .build();

    response = hydratedServiceBlockingStub.findHydratedExperimentRuns(findExperimentRuns);
    LOGGER.info("FindExperimentRuns Response : " + response.getHydratedExperimentRunsCount());
    experimentRuns = new ArrayList<>();
    for (HydratedExperimentRun hydratedExperimentRun : response.getHydratedExperimentRunsList()) {
      experimentRuns.add(hydratedExperimentRun.getExperimentRun());
    }
    assertEquals(
        "ExperimentRun count not match with expected experimentRun count",
        1,
        experimentRuns.size());
    assertEquals(
        "ExperimentRun not match with expected experimentRun",
        experimentRun2.getId(),
        experimentRuns.get(0).getId());
    assertNotEquals(
        "ExperimentRun not match with expected experimentRun",
        experimentRun2,
        experimentRuns.get(0));
    assertEquals(
        "Total records count not matched with expected records count",
        1,
        response.getTotalRecords());

    // get experimentRun with value of metrics.accuracy >= 0.6543210 & hyperparameters.tuning ==
    // 2.545
    predicates = new ArrayList<>();
    numValue = Value.newBuilder().setNumberValue(2.545).build();
    keyValueQuery =
        KeyValueQuery.newBuilder()
            .setKey("hyperparameters.tuning")
            .setValue(numValue)
            .setOperator(OperatorEnum.Operator.EQ)
            .build();
    predicates.add(keyValueQuery);

    numValue = Value.newBuilder().setNumberValue(0.6543210).build();
    keyValueQuery2 =
        KeyValueQuery.newBuilder()
            .setKey("metrics.loss")
            .setValue(numValue)
            .setOperator(OperatorEnum.Operator.GTE)
            .build();
    predicates.add(keyValueQuery2);

    findExperimentRuns =
        FindExperimentRuns.newBuilder()
            .addAllExperimentRunIds(experimentRunMap.keySet())
            .addAllPredicates(predicates)
            .build();

    response = hydratedServiceBlockingStub.findHydratedExperimentRuns(findExperimentRuns);
    LOGGER.info("FindExperimentRuns Response : " + response.getHydratedExperimentRunsCount());
    experimentRuns = new ArrayList<>();
    for (HydratedExperimentRun hydratedExperimentRun : response.getHydratedExperimentRunsList()) {
      experimentRuns.add(hydratedExperimentRun.getExperimentRun());
    }
    assertEquals(
        "ExperimentRun count not match with expected experimentRun count",
        1,
        experimentRuns.size());
    assertEquals(
        "ExperimentRun not match with expected experimentRun",
        experimentRun4.getId(),
        experimentRuns.get(0).getId());
    assertEquals(
        "Total records count not matched with expected records count",
        1,
        response.getTotalRecords());
    assertEquals(
        "Expected experimentRun owner not match with the hydratedExperimentRun owner",
        experimentRun4.getOwner(),
        authService.getVertaIdFromUserInfo(
            response.getHydratedExperimentRunsList().get(0).getOwnerUserInfo()));

    // get experimentRun with value of endTime == 1550837
    Value stringValue =
        Value.newBuilder().setStringValue(String.valueOf(experimentRun4.getEndTime())).build();
    keyValueQuery =
        KeyValueQuery.newBuilder()
            .setKey("end_time")
            .setValue(stringValue)
            .setOperator(OperatorEnum.Operator.EQ)
            .build();

    findExperimentRuns =
        FindExperimentRuns.newBuilder()
            .setProjectId(project1.getId())
            .addPredicates(keyValueQuery)
            .build();

    response = hydratedServiceBlockingStub.findHydratedExperimentRuns(findExperimentRuns);
    LOGGER.info("FindExperimentRuns Response : " + response.getHydratedExperimentRunsCount());
    experimentRuns = new ArrayList<>();
    for (HydratedExperimentRun hydratedExperimentRun : response.getHydratedExperimentRunsList()) {
      experimentRuns.add(hydratedExperimentRun.getExperimentRun());
    }
    assertEquals(
        "ExperimentRun count not match with expected experimentRun count",
        1,
        experimentRuns.size());
    assertEquals(
        "ExperimentRun not match with expected experimentRun",
        experimentRun4.getId(),
        experimentRuns.get(0).getId());
    assertEquals(
        "Total records count not matched with expected records count",
        1,
        response.getTotalRecords());
    assertEquals(
        "Expected experimentRun owner not match with the hydratedExperimentRun owner",
        experimentRun4.getOwner(),
        authService.getVertaIdFromUserInfo(
            response.getHydratedExperimentRunsList().get(0).getOwnerUserInfo()));

    numValue = Value.newBuilder().setNumberValue(0.6543210).build();
    keyValueQuery2 =
        KeyValueQuery.newBuilder()
            .setKey("metrics.loss")
            .setValue(numValue)
            .setOperator(OperatorEnum.Operator.LTE)
            .build();

    int pageLimit = 2;
    int count = 0;
    boolean isExpectedResultFound = false;
    for (int pageNumber = 1; pageNumber < 100; pageNumber++) {
      findExperimentRuns =
          FindExperimentRuns.newBuilder()
              .setProjectId(project1.getId())
              .addPredicates(keyValueQuery2)
              .setPageLimit(pageLimit)
              .setPageNumber(pageNumber)
              .setAscending(true)
              .setSortKey("code_version")
              .build();

      response = hydratedServiceBlockingStub.findHydratedExperimentRuns(findExperimentRuns);
      LOGGER.info("FindExperimentRuns Response : " + response.getHydratedExperimentRunsCount());
      experimentRuns = new ArrayList<>();
      for (HydratedExperimentRun hydratedExperimentRun : response.getHydratedExperimentRunsList()) {
        experimentRuns.add(hydratedExperimentRun.getExperimentRun());
      }

      assertEquals(
          "Total records count not matched with expected records count",
          3,
          response.getTotalRecords());

      if (!experimentRuns.isEmpty()) {
        isExpectedResultFound = true;
        for (int index = 0; index < experimentRuns.size(); index++) {
          ExperimentRun experimentRun = experimentRuns.get(index);
          assertEquals(
              "ExperimentRun not match with expected experimentRun",
              experimentRunMap.get(experimentRun.getId()),
              experimentRun);

          String responseUsername =
              authService.getVertaIdFromUserInfo(
                  response.getHydratedExperimentRunsList().get(index).getOwnerUserInfo());
          if (count == 0) {
            assertEquals(
                "ExperimentRun code version not match with expected experimentRun code version",
                experimentRun3.getCodeVersion(),
                experimentRun.getCodeVersion());
            assertEquals(
                "Expected experimentRun owner not match with the hydratedExperimentRun owner",
                experimentRun3.getOwner(),
                responseUsername);
          } else if (count == 1) {
            assertEquals(
                "ExperimentRun code version not match with expected experimentRun code version",
                experimentRun2.getCodeVersion(),
                experimentRun.getCodeVersion());
            assertEquals(
                "Expected experimentRun owner not match with the hydratedExperimentRun owner",
                experimentRun2.getOwner(),
                responseUsername);
          } else if (count == 2) {
            assertEquals(
                "ExperimentRun code version not match with expected experimentRun code version",
                experimentRun1.getCodeVersion(),
                experimentRun.getCodeVersion());
            assertEquals(
                "Expected experimentRun owner not match with the hydratedExperimentRun owner",
                experimentRun1.getOwner(),
                responseUsername);
          }
          count++;
        }
      } else {
        if (isExpectedResultFound) {
          LOGGER.warn("More ExperimentRun not found in database");
          assertTrue(true);
        } else {
          fail("Expected experimentRun not found in response");
        }
        break;
      }
    }

    pageLimit = 2;
    count = 0;
    isExpectedResultFound = false;
    for (int pageNumber = 1; pageNumber < 100; pageNumber++) {
      findExperimentRuns =
          FindExperimentRuns.newBuilder()
              .setProjectId(project1.getId())
              .addPredicates(keyValueQuery2)
              .setPageLimit(pageLimit)
              .setPageNumber(pageNumber)
              .setAscending(false)
              .setSortKey("hyperparameters.tuning")
              .build();

      response = hydratedServiceBlockingStub.findHydratedExperimentRuns(findExperimentRuns);
      LOGGER.info("FindExperimentRuns Response : " + response.getHydratedExperimentRunsCount());
      experimentRuns = new ArrayList<>();
      for (HydratedExperimentRun hydratedExperimentRun : response.getHydratedExperimentRunsList()) {
        experimentRuns.add(hydratedExperimentRun.getExperimentRun());
      }

      assertEquals(
          "Total records count not matched with expected records count",
          3,
          response.getTotalRecords());

      if (!experimentRuns.isEmpty()) {
        isExpectedResultFound = true;
        for (int index = 0; index < experimentRuns.size(); index++) {
          ExperimentRun experimentRun = experimentRuns.get(index);
          assertEquals(
              "ExperimentRun not match with expected experimentRun",
              experimentRunMap.get(experimentRun.getId()),
              experimentRun);

          String responseUsername =
              authService.getVertaIdFromUserInfo(
                  response.getHydratedExperimentRunsList().get(index).getOwnerUserInfo());
          if (count == 0) {
            assertEquals(
                "ExperimentRun hyperparameter not match with expected experimentRun hyperparameter",
                experimentRun1.getHyperparametersList(),
                experimentRun.getHyperparametersList());
            assertEquals(
                "Expected experimentRun owner not match with the hydratedExperimentRun owner",
                experimentRun1.getOwner(),
                responseUsername);
          } else if (count == 1) {
            assertEquals(
                "ExperimentRun hyperparameter not match with expected experimentRun hyperparameter",
                experimentRun2.getHyperparametersList(),
                experimentRun.getHyperparametersList());
            assertEquals(
                "Expected experimentRun owner not match with the hydratedExperimentRun owner",
                experimentRun2.getOwner(),
                responseUsername);
          } else if (count == 2) {
            assertEquals(
                "ExperimentRun hyperparameter not match with expected experimentRun hyperparameter",
                experimentRun3.getHyperparametersList(),
                experimentRun.getHyperparametersList());
            assertEquals(
                "Expected experimentRun owner not match with the hydratedExperimentRun owner",
                experimentRun3.getOwner(),
                responseUsername);
          }
          count++;
        }
      } else {
        if (isExpectedResultFound) {
          LOGGER.warn("More ExperimentRun not found in database");
          assertTrue(true);
        } else {
          fail("Expected experimentRun not found in response");
        }
        break;
      }
    }

    findExperimentRuns =
        FindExperimentRuns.newBuilder()
            .setProjectId(project1.getId())
            .addPredicates(keyValueQuery2)
            .setAscending(false)
            .setSortKey("observations.attribute.attr_1")
            .build();

    try {
      hydratedServiceBlockingStub.findHydratedExperimentRuns(findExperimentRuns);
      fail();
    } catch (StatusRuntimeException e) {
      Status status = Status.fromThrowable(e);
      LOGGER.warn("Error Code : " + status.getCode() + " Description : " + status.getDescription());
      assertEquals(Status.INVALID_ARGUMENT.getCode(), status.getCode());
    }

    // get experimentRun with value of tags == test_tag_123
    Value stringValue1 = Value.newBuilder().setStringValue("test_tag_123").build();
    KeyValueQuery keyValueQueryTag1 =
        KeyValueQuery.newBuilder()
            .setKey("tags")
            .setValue(stringValue1)
            .setOperator(OperatorEnum.Operator.EQ)
            .build();
    // get experimentRun with value of tags == test_tag_456
    Value stringValue2 = Value.newBuilder().setStringValue("test_tag_456").build();
    KeyValueQuery keyValueQueryTag2 =
        KeyValueQuery.newBuilder()
            .setKey("tags")
            .setValue(stringValue2)
            .setOperator(OperatorEnum.Operator.EQ)
            .build();

    findExperimentRuns =
        FindExperimentRuns.newBuilder()
            .setProjectId(project1.getId())
            .addPredicates(keyValueQueryTag1)
            .addPredicates(keyValueQueryTag2)
            .build();

    response = hydratedServiceBlockingStub.findHydratedExperimentRuns(findExperimentRuns);
    LOGGER.info("FindExperimentRuns Response : " + response.getHydratedExperimentRunsCount());
    experimentRuns = new ArrayList<>();
    for (HydratedExperimentRun hydratedExperimentRun : response.getHydratedExperimentRunsList()) {
      experimentRuns.add(hydratedExperimentRun.getExperimentRun());
    }
    assertEquals(
        "ExperimentRun count not match with expected experimentRun count",
        1,
        experimentRuns.size());
    assertEquals(
        "ExperimentRun not match with expected experimentRun",
        experimentRun4.getId(),
        experimentRuns.get(0).getId());
    assertEquals(
        "Total records count not matched with expected records count",
        1,
        response.getTotalRecords());
    assertEquals(
        "Expected experimentRun owner not match with the hydratedExperimentRun owner",
        experimentRun4.getOwner(),
        authService.getVertaIdFromUserInfo(
            response.getHydratedExperimentRunsList().get(0).getOwnerUserInfo()));

    Value numValueLoss = Value.newBuilder().setNumberValue(0.6543210).build();
    KeyValueQuery keyValueQueryLoss =
        KeyValueQuery.newBuilder()
            .setKey("metrics.loss")
            .setValue(numValueLoss)
            .setOperator(OperatorEnum.Operator.LTE)
            .build();

    findExperimentRuns =
        FindExperimentRuns.newBuilder()
            .setProjectId(project1.getId())
            .addPredicates(keyValueQueryLoss)
            .setAscending(false)
            .setSortKey("metrics.loss")
            .build();

    response = hydratedServiceBlockingStub.findHydratedExperimentRuns(findExperimentRuns);
    LOGGER.info("FindExperimentRuns Response : " + response.getHydratedExperimentRunsCount());
    experimentRuns = new ArrayList<>();
    for (HydratedExperimentRun hydratedExperimentRun : response.getHydratedExperimentRunsList()) {
      experimentRuns.add(hydratedExperimentRun.getExperimentRun());
    }

    assertEquals(
        "Total records count not matched with expected records count",
        3,
        response.getTotalRecords());
    assertEquals(
        "ExperimentRun count not match with expected experimentRun count",
        3,
        experimentRuns.size());

    KeyValueQuery keyValueQueryAccuracy =
        KeyValueQuery.newBuilder()
            .setKey("metrics.accuracy")
            .setValue(Value.newBuilder().setNumberValue(0.654321).build())
            .setOperator(OperatorEnum.Operator.LTE)
            .build();
    findExperimentRuns =
        FindExperimentRuns.newBuilder()
            .setProjectId(project1.getId())
            .addPredicates(keyValueQueryLoss)
            .addPredicates(keyValueQueryAccuracy)
            .setAscending(false)
            .setSortKey("metrics.loss")
            .build();
    response = hydratedServiceBlockingStub.findHydratedExperimentRuns(findExperimentRuns);
    LOGGER.info("FindExperimentRuns Response : " + response.getHydratedExperimentRunsCount());
    experimentRuns = new ArrayList<>();
    for (HydratedExperimentRun hydratedExperimentRun : response.getHydratedExperimentRunsList()) {
      experimentRuns.add(hydratedExperimentRun.getExperimentRun());
    }

    assertEquals(
        "Total records count not matched with expected records count",
        2,
        response.getTotalRecords());
    assertEquals(
        "ExperimentRun count not match with expected experimentRun count",
        2,
        experimentRuns.size());

    numValueLoss = Value.newBuilder().setNumberValue(0.6543210).build();
    keyValueQueryLoss =
        KeyValueQuery.newBuilder()
            .setKey("metrics.loss")
            .setValue(numValueLoss)
            .setOperator(OperatorEnum.Operator.LTE)
            .build();

    findExperimentRuns =
        FindExperimentRuns.newBuilder()
            .setProjectId(project1.getId())
            .addPredicates(keyValueQueryLoss)
            .setAscending(false)
            .setIdsOnly(true)
            .setSortKey("metrics.loss")
            .build();

    response = hydratedServiceBlockingStub.findHydratedExperimentRuns(findExperimentRuns);
    LOGGER.info("FindExperimentRuns Response : " + response.getHydratedExperimentRunsCount());
    experimentRuns = new ArrayList<>();
    for (HydratedExperimentRun hydratedExperimentRun : response.getHydratedExperimentRunsList()) {
      experimentRuns.add(hydratedExperimentRun.getExperimentRun());
    }

    assertEquals(
        "Total records count not matched with expected records count",
        3,
        response.getTotalRecords());
    assertEquals(
        "ExperimentRun count not match with expected experimentRun count",
        3,
        experimentRuns.size());

    for (int index = 0; index < experimentRuns.size(); index++) {
      ExperimentRun experimentRun = experimentRuns.get(index);
      if (index == 0) {
        assertNotEquals(
            "ExperimentRun not match with expected experimentRun", experimentRun3, experimentRun);
        assertEquals(
            "ExperimentRun Id not match with expected experimentRun Id",
            experimentRun3.getId(),
            experimentRun.getId());
      } else if (index == 1) {
        assertNotEquals(
            "ExperimentRun not match with expected experimentRun", experimentRun2, experimentRun);
        assertEquals(
            "ExperimentRun Id not match with expected experimentRun Id",
            experimentRun2.getId(),
            experimentRun.getId());
      } else if (index == 2) {
        assertNotEquals(
            "ExperimentRun not match with expected experimentRun", experimentRun1, experimentRun);
        assertEquals(
            "ExperimentRun Id not match with expected experimentRun Id",
            experimentRun1.getId(),
            experimentRun.getId());
      }
    }

    keyValueQueryLoss =
        KeyValueQuery.newBuilder()
            .setKey(ModelDBConstants.ID)
            .setValue(Value.newBuilder().setStringValue("xyz").build())
            .setOperator(Operator.EQ)
            .build();

    findExperimentRuns =
        FindExperimentRuns.newBuilder()
            .setProjectId(project1.getId())
            .addPredicates(keyValueQueryLoss)
            .build();

    try {
      hydratedServiceBlockingStub.findHydratedExperimentRuns(findExperimentRuns);
      fail();
    } catch (StatusRuntimeException e) {
      Status status = Status.fromThrowable(e);
      LOGGER.warn("Error Code : " + status.getCode() + " Description : " + status.getDescription());
      assertEquals(Status.PERMISSION_DENIED.getCode(), status.getCode());
    }

    keyValueQueryLoss =
        KeyValueQuery.newBuilder()
            .setKey(ModelDBConstants.ID)
            .setValue(Value.newBuilder().setStringValue("xyz").build())
            .setOperator(Operator.NE)
            .build();

    findExperimentRuns =
        FindExperimentRuns.newBuilder()
            .setProjectId(project1.getId())
            .addPredicates(keyValueQueryLoss)
            .build();

    try {
      hydratedServiceBlockingStub.findHydratedExperimentRuns(findExperimentRuns);
      fail();
    } catch (StatusRuntimeException e) {
      Status status = Status.fromThrowable(e);
      LOGGER.warn("Error Code : " + status.getCode() + " Description : " + status.getDescription());
      assertEquals(Status.PERMISSION_DENIED.getCode(), status.getCode());
    }

    LOGGER.info("FindHydratedExperimentRuns test stop................................");
  }

  @Test
  public void getHydratedExperimentsWithPaginationInProject() {
    LOGGER.info(
        "Get Experiment with pagination of project test start................................");
    int pageLimit = 2;
    boolean isExpectedResultFound = false;
    for (int pageNumber = 1; pageNumber < 100; pageNumber++) {
      GetHydratedExperimentsByProjectId getExperiment =
          GetHydratedExperimentsByProjectId.newBuilder()
              .setProjectId(project1.getId())
              .setPageNumber(pageNumber)
              .setPageLimit(pageLimit)
              .setAscending(true)
              .setSortKey(ModelDBConstants.NAME)
              .build();

      GetHydratedExperimentsByProjectId.Response experimentResponse =
          hydratedServiceBlockingStub.getHydratedExperimentsByProjectId(getExperiment);

      assertEquals(
          "Total records count not matched with expected records count",
          experimentMap.size(),
          experimentResponse.getTotalRecords());

      List<Experiment> experimentList = new ArrayList<>();
      for (HydratedExperiment hydratedExperiment :
          experimentResponse.getHydratedExperimentsList()) {
        experimentList.add(hydratedExperiment.getExperiment());
      }

      if (!experimentList.isEmpty()) {
        isExpectedResultFound = true;
        LOGGER.info("GetExperimentsInProject Response : " + experimentList.size());
        for (Experiment experiment : experimentList) {
          Experiment expectedExperiment = experimentMap.get(experiment.getId());
          List<String> tags =
              expectedExperiment.getTagsList().stream().sorted().collect(Collectors.toList());
          expectedExperiment =
              expectedExperiment
                  .toBuilder()
                  .clearTags()
                  .addAllTags(tags)
                  .setDateUpdated(experiment.getDateUpdated())
                  .build();
          experimentMap.put(expectedExperiment.getId(), expectedExperiment);
          assertEquals(
              "Experiment not match with expected Experiment", expectedExperiment, experiment);
        }

      } else {
        if (isExpectedResultFound) {
          LOGGER.warn("More Experiment not found in database");
          assertTrue(true);
        } else {
          fail("Expected experiment not found in response");
        }
        break;
      }
    }

    pageLimit = 1;
    int count = 0;
    for (int pageNumber = 1; pageNumber < 100; pageNumber++) {
      GetHydratedExperimentsByProjectId getExperiment =
          GetHydratedExperimentsByProjectId.newBuilder()
              .setProjectId(project1.getId())
              .setPageNumber(pageNumber)
              .setPageLimit(pageLimit)
              .setAscending(true)
              .setSortKey("attributes.attribute_2_2")
              .build();

      GetHydratedExperimentsByProjectId.Response experimentResponse =
          hydratedServiceBlockingStub.getHydratedExperimentsByProjectId(getExperiment);

      List<Experiment> experimentList = new ArrayList<>();
      for (HydratedExperiment hydratedExperiment :
          experimentResponse.getHydratedExperimentsList()) {
        experimentList.add(hydratedExperiment.getExperiment());
      }

      assertEquals(
          "Total records count not matched with expected records count",
          experimentMap.size(),
          experimentResponse.getTotalRecords());

      if (!experimentList.isEmpty()) {

        LOGGER.info("GetExperimentsInProject Response : " + experimentList.size());
        for (Experiment experiment : experimentList) {
          assertEquals(
              "Experiment not match with expected Experiment",
              experimentMap.get(experiment.getId()),
              experiment);

          assertEquals(
              "ExperimentRun code version not match with expected experimentRun code version",
              experimentMap.get(experiment.getId()).getAttributesList(),
              experiment.getAttributesList());
          count++;
        }

      } else {
        LOGGER.warn("More Experiment not found in database");
        assertTrue(true);
        break;
      }
    }

    GetHydratedExperimentsByProjectId getExperiment =
        GetHydratedExperimentsByProjectId.newBuilder()
            .setProjectId(project1.getId())
            .setPageNumber(1)
            .setPageLimit(1)
            .setAscending(true)
            .setSortKey("observations.attribute.attr_1")
            .build();
    try {
      hydratedServiceBlockingStub.getHydratedExperimentsByProjectId(getExperiment);
      fail();
    } catch (StatusRuntimeException e) {
      Status status = Status.fromThrowable(e);
      LOGGER.warn("Error Code : " + status.getCode() + " Description : " + status.getDescription());
      assertEquals(Status.INVALID_ARGUMENT.getCode(), status.getCode());
    }

    LOGGER.info(
        "Get Experiment with pagination of project test stop................................");
  }

  @Test
  public void findHydratedExperimentsTest() {
    LOGGER.info("FindHydratedExperiments test start................................");

    // Validate check for predicate value not empty
    List<KeyValueQuery> predicates = new ArrayList<>();
    Value stringValueType = Value.newBuilder().setStringValue("").build();

    KeyValueQuery keyValueQuery =
        KeyValueQuery.newBuilder()
            .setKey("attributes.attribute_1")
            .setValue(stringValueType)
            .setOperator(Operator.LTE)
            .build();
    predicates.add(keyValueQuery);

    FindExperiments findExperiments =
        FindExperiments.newBuilder()
            .setProjectId(project1.getId())
            .addAllPredicates(predicates)
            // .setIdsOnly(true)
            .build();
    try {
      hydratedServiceBlockingStub.findHydratedExperiments(findExperiments);
      fail();
    } catch (StatusRuntimeException exc) {
      Status status = Status.fromThrowable(exc);
      assertEquals(Status.INVALID_ARGUMENT.getCode(), status.getCode());
    }

    // If key is not set in predicate
    findExperiments =
        FindExperiments.newBuilder()
            .setProjectId(project1.getId())
            .addPredicates(
                KeyValueQuery.newBuilder()
                    .setValue(Value.newBuilder().setNumberValue(11).build())
                    .build())
            .build();

    try {
      hydratedServiceBlockingStub.findHydratedExperiments(findExperiments);
      fail();
    } catch (StatusRuntimeException exc) {
      Status status = Status.fromThrowable(exc);
      assertEquals(Status.INVALID_ARGUMENT.getCode(), status.getCode());
    }

    // Validate check for struct Type not implemented
    predicates = new ArrayList<>();
    Value numValue = Value.newBuilder().setNumberValue(17.1716586149719).build();

    Struct.Builder struct = Struct.newBuilder();
    struct.putFields("number_value", numValue);
    struct.build();
    Value structValue = Value.newBuilder().setStructValue(struct).build();

    keyValueQuery =
        KeyValueQuery.newBuilder()
            .setKey("attributes.attribute_1")
            .setValue(structValue)
            .setOperator(Operator.LTE)
            .build();
    predicates.add(keyValueQuery);

    findExperiments =
        FindExperiments.newBuilder()
            .setProjectId(project1.getId())
            .addAllPredicates(predicates)
            .build();

    try {
      hydratedServiceBlockingStub.findHydratedExperiments(findExperiments);
      fail();
    } catch (StatusRuntimeException exc) {
      Status status = Status.fromThrowable(exc);
      assertEquals(Status.UNIMPLEMENTED.getCode(), status.getCode());
    }

    // get experiment with value of attributes.attribute_1 <= 0.6543210
    numValue = Value.newBuilder().setNumberValue(0.6543210).build();
    keyValueQuery =
        KeyValueQuery.newBuilder()
            .setKey("attributes.attribute_1")
            .setValue(numValue)
            .setOperator(Operator.LTE)
            .build();

    findExperiments =
        FindExperiments.newBuilder()
            .setProjectId(project1.getId())
            .addPredicates(keyValueQuery)
            .build();

    AdvancedQueryExperimentsResponse response =
        hydratedServiceBlockingStub.findHydratedExperiments(findExperiments);
    List<Experiment> experimentList = new ArrayList<>();
    for (HydratedExperiment hydratedExperiment : response.getHydratedExperimentsList()) {
      experimentList.add(hydratedExperiment.getExperiment());
    }
    LOGGER.info("FindExperiments Response size: " + experimentList.size());
    assertEquals(
        "Experiment count not match with expected experiment count", 3, experimentList.size());

    assertEquals(
        "Total records count not matched with expected records count",
        3,
        response.getTotalRecords());

    for (Experiment fetchedExperiment : experimentList) {
      boolean doesAttributeExist = false;
      for (KeyValue fetchedAttribute : fetchedExperiment.getAttributesList()) {
        if (fetchedAttribute.getKey().equals("attribute_1")) {
          doesAttributeExist = true;
          assertTrue(
              "Experiment attributes.attribute_1 not match with expected experiment attributes.attribute_1",
              fetchedAttribute.getValue().getNumberValue() <= 0.6543210);
        }
      }
      if (!doesAttributeExist) {
        fail("Expected attribute not found in fetched attributes");
      }
    }

    // get experiment with value of attributes.attribute_1 <= 0.6543210 & attributes.attribute_2 ==
    // 0.31
    predicates = new ArrayList<>();
    numValue = Value.newBuilder().setNumberValue(0.6543210).build();
    keyValueQuery =
        KeyValueQuery.newBuilder()
            .setKey("attributes.attribute_1")
            .setValue(numValue)
            .setOperator(Operator.LTE)
            .build();
    predicates.add(keyValueQuery);

    numValue = Value.newBuilder().setNumberValue(0.31).build();
    KeyValueQuery keyValueQuery2 =
        KeyValueQuery.newBuilder()
            .setKey("attributes.attribute_2")
            .setValue(numValue)
            .setOperator(Operator.EQ)
            .build();
    predicates.add(keyValueQuery2);

    findExperiments =
        FindExperiments.newBuilder()
            .setProjectId(project1.getId())
            .addAllPredicates(predicates)
            .setIdsOnly(true)
            .build();

    response = hydratedServiceBlockingStub.findHydratedExperiments(findExperiments);
    experimentList = new ArrayList<>();
    for (HydratedExperiment hydratedExperiment : response.getHydratedExperimentsList()) {
      experimentList.add(hydratedExperiment.getExperiment());
    }
    LOGGER.info("FindExperiments Response : " + experimentList.size());
    assertEquals(
        "Experiment count not match with expected experiment count", 1, experimentList.size());
    assertEquals(
        "Experiment not match with expected experiment",
        experiment2.getId(),
        experimentList.get(0).getId());
    assertNotEquals(
        "Experiment not match with expected experiment", experiment2, experimentList.get(0));
    assertEquals(
        "Total records count not matched with expected records count",
        1,
        response.getTotalRecords());

    // get experimentRun with value of metrics.accuracy >= 0.6543210 & tags == Tag_7
    predicates = new ArrayList<>();
    Value stringValue = Value.newBuilder().setStringValue("Tag_7").build();
    keyValueQuery =
        KeyValueQuery.newBuilder()
            .setKey("tags")
            .setValue(stringValue)
            .setOperator(Operator.EQ)
            .build();
    predicates.add(keyValueQuery);

    numValue = Value.newBuilder().setNumberValue(0.6543210).build();
    keyValueQuery2 =
        KeyValueQuery.newBuilder()
            .setKey("attributes.attribute_1")
            .setValue(numValue)
            .setOperator(Operator.GTE)
            .build();
    predicates.add(keyValueQuery2);

    findExperiments =
        FindExperiments.newBuilder()
            .addAllExperimentIds(experimentMap.keySet())
            .addAllPredicates(predicates)
            .build();

    response = hydratedServiceBlockingStub.findHydratedExperiments(findExperiments);
    experimentList = new ArrayList<>();
    for (HydratedExperiment hydratedExperiment : response.getHydratedExperimentsList()) {
      experimentList.add(hydratedExperiment.getExperiment());
    }
    LOGGER.info("FindExperiments Response : " + experimentList.size());
    assertEquals(
        "Experiment count not match with expected experiment count", 1, experimentList.size());
    assertEquals(
        "Experiment not match with expected experiment",
        experiment4.getId(),
        experimentList.get(0).getId());
    assertEquals(
        "Total records count not matched with expected records count",
        1,
        response.getTotalRecords());

    // get experiment with value of endTime
    stringValue =
        Value.newBuilder().setStringValue(String.valueOf(experiment4.getDateCreated())).build();
    keyValueQuery =
        KeyValueQuery.newBuilder()
            .setKey(ModelDBConstants.DATE_CREATED)
            .setValue(stringValue)
            .setOperator(Operator.EQ)
            .build();

    findExperiments =
        FindExperiments.newBuilder()
            .setProjectId(project1.getId())
            .addPredicates(keyValueQuery)
            .build();

    response = hydratedServiceBlockingStub.findHydratedExperiments(findExperiments);
    experimentList = new ArrayList<>();
    for (HydratedExperiment hydratedExperiment : response.getHydratedExperimentsList()) {
      experimentList.add(hydratedExperiment.getExperiment());
    }
    LOGGER.info("FindExperiments Response : " + experimentList.size());
    assertEquals(
        "Experiment count not match with expected experiment count", 1, experimentList.size());
    assertEquals(
        "ExperimentRun not match with expected experimentRun",
        experiment4.getId(),
        experimentList.get(0).getId());
    assertEquals(
        "Total records count not matched with expected records count",
        1,
        response.getTotalRecords());

    numValue = Value.newBuilder().setNumberValue(0.6543210).build();
    keyValueQuery2 =
        KeyValueQuery.newBuilder()
            .setKey("attributes.attribute_1")
            .setValue(numValue)
            .setOperator(Operator.LTE)
            .build();

    int pageLimit = 2;
    int count = 0;
    boolean isExpectedResultFound = false;
    for (int pageNumber = 1; pageNumber < 100; pageNumber++) {
      findExperiments =
          FindExperiments.newBuilder()
              .setProjectId(project1.getId())
              .addPredicates(keyValueQuery2)
              .setPageLimit(pageLimit)
              .setPageNumber(pageNumber)
              .setAscending(true)
              .setSortKey("name")
              .build();

      response = hydratedServiceBlockingStub.findHydratedExperiments(findExperiments);
      experimentList = new ArrayList<>();
      for (HydratedExperiment hydratedExperiment : response.getHydratedExperimentsList()) {
        experimentList.add(hydratedExperiment.getExperiment());
      }

      assertEquals(
          "Total records count not matched with expected records count",
          3,
          response.getTotalRecords());

      if (!experimentList.isEmpty()) {
        isExpectedResultFound = true;
        for (Experiment experiment : experimentList) {
          Experiment expectedExperiment = experimentMap.get(experiment.getId());
          List<String> tags =
              expectedExperiment.getTagsList().stream().sorted().collect(Collectors.toList());
          expectedExperiment =
              expectedExperiment
                  .toBuilder()
                  .clearTags()
                  .addAllTags(tags)
                  .setDateUpdated(experiment.getDateUpdated())
                  .build();
          experimentMap.put(expectedExperiment.getId(), expectedExperiment);
          assertEquals(
              "Experiment not match with expected experiment", expectedExperiment, experiment);

          if (count == 0) {
            assertEquals(
                "Experiment name not match with expected experiment name",
                experiment1.getName(),
                experiment.getName());
          } else if (count == 1) {
            assertEquals(
                "Experiment name not match with expected experiment name",
                experiment2.getName(),
                experiment.getName());
          } else if (count == 2) {
            assertEquals(
                "Experiment name not match with expected experiment name",
                experiment3.getName(),
                experiment.getName());
          }
          count++;
        }
      } else {
        if (isExpectedResultFound) {
          LOGGER.warn("More Experiment not found in database");
          assertTrue(true);
        } else {
          fail("Expected experiment not found in response");
        }
        break;
      }
    }

    findExperiments =
        FindExperiments.newBuilder()
            .setProjectId(project1.getId())
            .addPredicates(keyValueQuery2)
            .setAscending(false)
            .setSortKey("observations.attribute.attr_1")
            .build();

    try {
      hydratedServiceBlockingStub.findHydratedExperiments(findExperiments);
      fail();
    } catch (StatusRuntimeException e) {
      Status status = Status.fromThrowable(e);
      LOGGER.warn("Error Code : " + status.getCode() + " Description : " + status.getDescription());
      assertEquals(Status.INVALID_ARGUMENT.getCode(), status.getCode());
    }

    // get experiment with value of tags == test_tag_123
    Value stringValue1 = Value.newBuilder().setStringValue("Tag_1").build();
    KeyValueQuery keyValueQueryTag1 =
        KeyValueQuery.newBuilder()
            .setKey("tags")
            .setValue(stringValue1)
            .setOperator(Operator.EQ)
            .build();
    // get experimentRun with value of tags == test_tag_456
    Value stringValue2 = Value.newBuilder().setStringValue("Tag_5").build();
    KeyValueQuery keyValueQueryTag2 =
        KeyValueQuery.newBuilder()
            .setKey("tags")
            .setValue(stringValue2)
            .setOperator(Operator.EQ)
            .build();

    findExperiments =
        FindExperiments.newBuilder()
            .setProjectId(project1.getId())
            .addPredicates(keyValueQueryTag1)
            .addPredicates(keyValueQueryTag2)
            .build();

    response = hydratedServiceBlockingStub.findHydratedExperiments(findExperiments);
    experimentList = new ArrayList<>();
    for (HydratedExperiment hydratedExperiment : response.getHydratedExperimentsList()) {
      experimentList.add(hydratedExperiment.getExperiment());
    }
    LOGGER.info("FindExperiments Response : " + experimentList.size());
    assertEquals(
        "Experiment count not match with expected experiment count", 1, experimentList.size());
    assertEquals(
        "Experiment not match with expected experiment",
        experiment3.getId(),
        experimentList.get(0).getId());
    assertEquals(
        "Total records count not matched with expected records count",
        1,
        response.getTotalRecords());

    Value numValueLoss = Value.newBuilder().setNumberValue(0.6543210).build();
    KeyValueQuery keyValueQueryAttribute_1 =
        KeyValueQuery.newBuilder()
            .setKey("attributes.attribute_1")
            .setValue(numValueLoss)
            .setOperator(Operator.LTE)
            .build();

    findExperiments =
        FindExperiments.newBuilder()
            .setProjectId(project1.getId())
            .addPredicates(keyValueQueryAttribute_1)
            .setAscending(false)
            .setSortKey("attributes.attribute_1")
            .build();

    response = hydratedServiceBlockingStub.findHydratedExperiments(findExperiments);
    experimentList = new ArrayList<>();
    for (HydratedExperiment hydratedExperiment : response.getHydratedExperimentsList()) {
      experimentList.add(hydratedExperiment.getExperiment());
    }

    assertEquals(
        "Total records count not matched with expected records count",
        3,
        response.getTotalRecords());
    assertEquals(
        "Experiment count not match with expected experiment count", 3, experimentList.size());

    KeyValueQuery keyValueQueryAccuracy =
        KeyValueQuery.newBuilder()
            .setKey("attributes.attribute_2")
            .setValue(Value.newBuilder().setNumberValue(0.654321).build())
            .setOperator(Operator.LTE)
            .build();
    findExperiments =
        FindExperiments.newBuilder()
            .setProjectId(project1.getId())
            .addPredicates(keyValueQueryAttribute_1)
            .addPredicates(keyValueQueryAccuracy)
            .setAscending(false)
            .setSortKey("attributes.attribute_1")
            .build();
    response = hydratedServiceBlockingStub.findHydratedExperiments(findExperiments);
    experimentList = new ArrayList<>();
    for (HydratedExperiment hydratedExperiment : response.getHydratedExperimentsList()) {
      experimentList.add(hydratedExperiment.getExperiment());
    }

    assertEquals(
        "Total records count not matched with expected records count",
        2,
        response.getTotalRecords());
    assertEquals(
        "Experiment count not match with expected experiment count", 2, experimentList.size());

    numValueLoss = Value.newBuilder().setNumberValue(0.6543210).build();
    keyValueQueryAttribute_1 =
        KeyValueQuery.newBuilder()
            .setKey("attributes.attribute_1")
            .setValue(numValueLoss)
            .setOperator(Operator.LTE)
            .build();

    findExperiments =
        FindExperiments.newBuilder()
            .setProjectId(project1.getId())
            .addPredicates(keyValueQueryAttribute_1)
            .setAscending(false)
            .setIdsOnly(true)
            .setSortKey("attributes.attribute_1")
            .build();

    response = hydratedServiceBlockingStub.findHydratedExperiments(findExperiments);
    experimentList = new ArrayList<>();
    for (HydratedExperiment hydratedExperiment : response.getHydratedExperimentsList()) {
      experimentList.add(hydratedExperiment.getExperiment());
    }

    assertEquals(
        "Total records count not matched with expected records count",
        3,
        response.getTotalRecords());
    assertEquals(
        "Experiment count not match with expected experiment count", 3, experimentList.size());

    for (int index = 0; index < experimentList.size(); index++) {
      Experiment experiment = experimentList.get(index);
      if (index == 0) {
        assertNotEquals("Experiment not match with expected experiment", experiment3, experiment);
        assertEquals(
            "Experiment Id not match with expected experiment Id",
            experiment3.getId(),
            experiment.getId());
      } else if (index == 1) {
        assertNotEquals("Experiment not match with expected experiment", experiment2, experiment);
        assertEquals(
            "Experiment Id not match with expected experiment Id",
            experiment2.getId(),
            experiment.getId());
      } else if (index == 2) {
        assertNotEquals("Experiment not match with expected experiment", experiment1, experiment);
        assertEquals(
            "Experiment Id not match with expected experiment Id",
            experiment1.getId(),
            experiment.getId());
      }
    }

    keyValueQueryAttribute_1 =
        KeyValueQuery.newBuilder()
            .setKey(ModelDBConstants.ID)
            .setValue(Value.newBuilder().setStringValue("xyz").build())
            .setOperator(Operator.EQ)
            .build();

    findExperiments =
        FindExperiments.newBuilder()
            .setProjectId(project1.getId())
            .addPredicates(keyValueQueryAttribute_1)
            .build();

    try {
      hydratedServiceBlockingStub.findHydratedExperiments(findExperiments);
      if (config.hasAuth()) {
        fail();
      }
    } catch (StatusRuntimeException e) {
      Status status = Status.fromThrowable(e);
      LOGGER.warn("Error Code : " + status.getCode() + " Description : " + status.getDescription());
      assertEquals(Status.PERMISSION_DENIED.getCode(), status.getCode());
    }

    keyValueQueryAttribute_1 =
        KeyValueQuery.newBuilder()
            .setKey(ModelDBConstants.ID)
            .setValue(Value.newBuilder().setStringValue("xyz").build())
            .setOperator(Operator.NE)
            .build();

    findExperiments =
        FindExperiments.newBuilder()
            .setProjectId(project1.getId())
            .addPredicates(keyValueQueryAttribute_1)
            .build();

    try {
      hydratedServiceBlockingStub.findHydratedExperiments(findExperiments);
      if (config.hasAuth()) {
        fail();
      }
    } catch (StatusRuntimeException e) {
      Status status = Status.fromThrowable(e);
      LOGGER.warn("Error Code : " + status.getCode() + " Description : " + status.getDescription());
      assertEquals(Status.INVALID_ARGUMENT.getCode(), status.getCode());
    }

    LOGGER.info("FindExperimentRuns test stop................................");
  }

  @Test
  public void getHydratedProjectsByPagination() {
    LOGGER.info("Get Hydrated Project by pagination test start................................");
    GetHydratedProjects getHydratedProjects = GetHydratedProjects.newBuilder().build();
    GetHydratedProjects.Response response =
        hydratedServiceBlockingStub.getHydratedProjects(getHydratedProjects);
    LOGGER.info("GetHydratedProjects Count : " + response.getTotalRecords());
    List<Project> projectList = new ArrayList<>();
    for (HydratedProject hydratedProject : response.getHydratedProjectsList()) {
      projectList.add(hydratedProject.getProject());
    }
    assertEquals(
        "HydratedProjects count not match with expected HydratedProjects count",
        projectsMap.size(),
        projectList.size());
    assertEquals(
        "Projects count not match with expected projects count",
        projectsMap.size(),
        response.getTotalRecords());

    for (Project project : projectList) {
      if (projectsMap.get(project.getId()) == null) {
        fail("Project not found in the expected project list");
      }
    }

    int pageLimit = 1;
    boolean isExpectedResultFound = false;
    for (int pageNumber = 1; pageNumber < 100; pageNumber++) {
      getHydratedProjects =
          GetHydratedProjects.newBuilder()
              .setPageNumber(pageNumber)
              .setPageLimit(pageLimit)
              .setAscending(false)
              .setSortKey(ModelDBConstants.NAME)
              .build();

      GetHydratedProjects.Response hydratedProjectsResponse =
          hydratedServiceBlockingStub.getHydratedProjects(getHydratedProjects);

      assertEquals(
          "Total records count not matched with expected records count",
          experimentMap.size(),
          hydratedProjectsResponse.getTotalRecords());

      projectList = new ArrayList<>();
      for (HydratedProject hydratedProject : hydratedProjectsResponse.getHydratedProjectsList()) {
        projectList.add(hydratedProject.getProject());
      }

      if (!projectList.isEmpty()) {
        isExpectedResultFound = true;
        LOGGER.info("GetProjects Response : " + projectList.size());
        for (Project project : projectList) {
          Project expectedProject = projectsMap.get(project.getId());
          expectedProject =
              expectedProject.toBuilder().setDateUpdated(project.getDateUpdated()).build();
          projectsMap.put(expectedProject.getId(), expectedProject);
          assertEquals("Project not match with expected Project", expectedProject, project);
        }

        if (pageNumber == 1) {
          assertEquals(
              "Project not match with expected Project",
              projectsMap.get(projectList.get(0).getId()),
              project4);
        } else if (pageNumber == 3) {
          assertEquals(
              "Project not match with expected Project",
              projectsMap.get(projectList.get(0).getId()),
              project2);
        }

      } else {
        if (isExpectedResultFound) {
          LOGGER.warn("More Project not found in database");
          assertTrue(true);
        } else {
          fail("Expected project not found in response");
        }
        break;
      }
    }

    LOGGER.info("Get Hydrated project by pagination test stop................................");
  }

  @Test
  public void findHydratedProjectsTest() {
    LOGGER.info("FindHydratedProjects test start................................");

    // Validate check for predicate value not empty
    List<KeyValueQuery> predicates = new ArrayList<>();
    Value stringValueType = Value.newBuilder().setStringValue("").build();

    KeyValueQuery keyValueQuery =
        KeyValueQuery.newBuilder()
            .setKey("attributes.attribute_1")
            .setValue(stringValueType)
            .setOperator(OperatorEnum.Operator.LTE)
            .build();
    predicates.add(keyValueQuery);

    FindProjects findProjects =
        FindProjects.newBuilder()
            .addProjectIds(project1.getId())
            .addAllPredicates(predicates)
            // .setIdsOnly(true)
            .build();
    try {
      hydratedServiceBlockingStub.findHydratedProjects(findProjects);
      fail();
    } catch (StatusRuntimeException exc) {
      Status status = Status.fromThrowable(exc);
      assertEquals(Status.INVALID_ARGUMENT.getCode(), status.getCode());
    }

    // If key is not set in predicate
    findProjects =
        FindProjects.newBuilder()
            .addProjectIds(project1.getId())
            .addPredicates(
                KeyValueQuery.newBuilder()
                    .setValue(Value.newBuilder().setNumberValue(11).build())
                    .build())
            .build();

    try {
      hydratedServiceBlockingStub.findHydratedProjects(findProjects);
      fail();
    } catch (StatusRuntimeException exc) {
      Status status = Status.fromThrowable(exc);
      assertEquals(Status.INVALID_ARGUMENT.getCode(), status.getCode());
    }

    // Validate check for struct Type not implemented
    predicates = new ArrayList<>();
    Value numValue = Value.newBuilder().setNumberValue(17.1716586149719).build();

    Struct.Builder struct = Struct.newBuilder();
    struct.putFields("number_value", numValue);
    struct.build();
    Value structValue = Value.newBuilder().setStructValue(struct).build();

    keyValueQuery =
        KeyValueQuery.newBuilder()
            .setKey("attributes.attribute_1")
            .setValue(structValue)
            .setOperator(OperatorEnum.Operator.LTE)
            .build();
    predicates.add(keyValueQuery);

    findProjects =
        FindProjects.newBuilder()
            .addProjectIds(project1.getId())
            .addAllPredicates(predicates)
            .build();

    try {
      hydratedServiceBlockingStub.findHydratedProjects(findProjects);
      fail();
    } catch (StatusRuntimeException exc) {
      Status status = Status.fromThrowable(exc);
      assertEquals(Status.UNIMPLEMENTED.getCode(), status.getCode());
    }

    // get project with value of attributes.attribute_1 <= 0.6543210
    numValue = Value.newBuilder().setNumberValue(0.6543210).build();
    keyValueQuery =
        KeyValueQuery.newBuilder()
            .setKey("attributes.attribute_1")
            .setValue(numValue)
            .setOperator(OperatorEnum.Operator.LTE)
            .build();

    findProjects = FindProjects.newBuilder().addPredicates(keyValueQuery).build();

    AdvancedQueryProjectsResponse response =
        hydratedServiceBlockingStub.findHydratedProjects(findProjects);
    List<Project> projectList = new ArrayList<>();
    for (HydratedProject hydratedProject : response.getHydratedProjectsList()) {
      projectList.add(hydratedProject.getProject());
    }
    LOGGER.info("FindProjects Response : " + projectList.size());
    assertEquals("Project count not match with expected project count", 3, projectList.size());

    assertEquals(
        "Total records count not matched with expected records count",
        3,
        response.getTotalRecords());

    for (Project fetchedProject : projectList) {
      boolean doesAttributeExist = false;
      for (KeyValue fetchedAttribute : fetchedProject.getAttributesList()) {
        if (fetchedAttribute.getKey().equals("attribute_1")) {
          doesAttributeExist = true;
          assertTrue(
              "Project attributes.attribute_1 not match with expected project attributes.attribute_1",
              fetchedAttribute.getValue().getNumberValue() <= 0.6543210);
        }
      }
      if (!doesAttributeExist) {
        fail("Expected attribute not found in fetched attributes");
      }
    }

    // get project with value of attributes.attribute_1 <= 0.6543210 & attributes.attribute_2 ==
    // 0.31
    predicates = new ArrayList<>();
    numValue = Value.newBuilder().setNumberValue(0.6543210).build();
    keyValueQuery =
        KeyValueQuery.newBuilder()
            .setKey("attributes.attribute_1")
            .setValue(numValue)
            .setOperator(OperatorEnum.Operator.LTE)
            .build();
    predicates.add(keyValueQuery);

    numValue = Value.newBuilder().setNumberValue(0.31).build();
    KeyValueQuery keyValueQuery2 =
        KeyValueQuery.newBuilder()
            .setKey("attributes.attribute_2")
            .setValue(numValue)
            .setOperator(OperatorEnum.Operator.EQ)
            .build();
    predicates.add(keyValueQuery2);

    findProjects =
        FindProjects.newBuilder()
            .addAllProjectIds(projectsMap.keySet())
            .addAllPredicates(predicates)
            .setIdsOnly(true)
            .build();

    response = hydratedServiceBlockingStub.findHydratedProjects(findProjects);
    projectList = new ArrayList<>();
    for (HydratedProject hydratedProject : response.getHydratedProjectsList()) {
      projectList.add(hydratedProject.getProject());
    }
    LOGGER.info("FindProjects Response : " + projectList.size());
    assertEquals("Project count not match with expected project count", 1, projectList.size());
    assertEquals(
        "Project not match with expected project", project2.getId(), projectList.get(0).getId());
    assertNotEquals("Project not match with expected project", project2, projectList.get(0));
    assertEquals(
        "Total records count not matched with expected records count",
        1,
        response.getTotalRecords());

    // get projectRun with value of metrics.accuracy >= 0.6543210 & tags == Tag_7
    predicates = new ArrayList<>();
    Value stringValue = Value.newBuilder().setStringValue("Tag_7").build();
    keyValueQuery =
        KeyValueQuery.newBuilder()
            .setKey("tags")
            .setValue(stringValue)
            .setOperator(OperatorEnum.Operator.EQ)
            .build();
    predicates.add(keyValueQuery);

    numValue = Value.newBuilder().setNumberValue(0.6543210).build();
    keyValueQuery2 =
        KeyValueQuery.newBuilder()
            .setKey("attributes.attribute_1")
            .setValue(numValue)
            .setOperator(OperatorEnum.Operator.GTE)
            .build();
    predicates.add(keyValueQuery2);

    findProjects =
        FindProjects.newBuilder()
            .addAllProjectIds(projectsMap.keySet())
            .addAllPredicates(predicates)
            .build();

    response = hydratedServiceBlockingStub.findHydratedProjects(findProjects);
    projectList = new ArrayList<>();
    for (HydratedProject hydratedProject : response.getHydratedProjectsList()) {
      projectList.add(hydratedProject.getProject());
    }
    LOGGER.info("FindProjects Response : " + projectList.size());
    assertEquals("Project count not match with expected project count", 1, projectList.size());
    assertEquals(
        "Project not match with expected project", project4.getId(), projectList.get(0).getId());
    assertEquals(
        "Total records count not matched with expected records count",
        1,
        response.getTotalRecords());

    // get project with value of endTime
    stringValue =
        Value.newBuilder().setStringValue(String.valueOf(project4.getDateCreated())).build();
    keyValueQuery =
        KeyValueQuery.newBuilder()
            .setKey(ModelDBConstants.DATE_CREATED)
            .setValue(stringValue)
            .setOperator(OperatorEnum.Operator.EQ)
            .build();

    findProjects =
        FindProjects.newBuilder()
            .addAllProjectIds(projectsMap.keySet())
            .addPredicates(keyValueQuery)
            .build();

    response = hydratedServiceBlockingStub.findHydratedProjects(findProjects);
    projectList = new ArrayList<>();
    for (HydratedProject hydratedProject : response.getHydratedProjectsList()) {
      projectList.add(hydratedProject.getProject());
    }
    LOGGER.info("FindProjects Response : " + projectList.size());
    assertEquals("Project count not match with expected project count", 1, projectList.size());
    assertEquals(
        "ProjectRun not match with expected projectRun",
        project4.getId(),
        projectList.get(0).getId());
    assertEquals(
        "Total records count not matched with expected records count",
        1,
        response.getTotalRecords());

    numValue = Value.newBuilder().setNumberValue(0.6543210).build();
    keyValueQuery2 =
        KeyValueQuery.newBuilder()
            .setKey("attributes.attribute_1")
            .setValue(numValue)
            .setOperator(OperatorEnum.Operator.LTE)
            .build();

    int pageLimit = 2;
    int count = 0;
    boolean isExpectedResultFound = false;
    for (int pageNumber = 1; pageNumber < 100; pageNumber++) {
      findProjects =
          FindProjects.newBuilder()
              .addAllProjectIds(projectsMap.keySet())
              .addPredicates(keyValueQuery2)
              .setPageLimit(pageLimit)
              .setPageNumber(pageNumber)
              .setAscending(true)
              .setSortKey("name")
              .build();

      response = hydratedServiceBlockingStub.findHydratedProjects(findProjects);
      projectList = new ArrayList<>();
      for (HydratedProject hydratedProject : response.getHydratedProjectsList()) {
        projectList.add(hydratedProject.getProject());
      }

      assertEquals(
          "Total records count not matched with expected records count",
          3,
          response.getTotalRecords());

      if (projectList.size() > 0) {
        isExpectedResultFound = true;
        for (Project project : projectList) {
          Project expectedProject = projectsMap.get(project.getId());
          expectedProject =
              expectedProject.toBuilder().setDateUpdated(project.getDateUpdated()).build();
          projectsMap.put(expectedProject.getId(), expectedProject);
          assertEquals("Project not match with expected Project", expectedProject, project);

          if (count == 0) {
            assertEquals(
                "Project name not match with expected project name",
                project1.getName(),
                project.getName());
          } else if (count == 1) {
            assertEquals(
                "Project name not match with expected project name",
                project2.getName(),
                project.getName());
          } else if (count == 2) {
            assertEquals(
                "Project name not match with expected project name",
                project3.getName(),
                project.getName());
          }
          count++;
        }
      } else {
        if (isExpectedResultFound) {
          LOGGER.warn("More Project not found in database");
          assertTrue(true);
        } else {
          fail("Expected project not found in response");
        }
        break;
      }
    }

    findProjects =
        FindProjects.newBuilder()
            .addAllProjectIds(projectsMap.keySet())
            .addPredicates(keyValueQuery2)
            .setAscending(false)
            .setSortKey("observations.attribute.attr_1")
            .build();

    try {
      hydratedServiceBlockingStub.findHydratedProjects(findProjects);
      fail();
    } catch (StatusRuntimeException e) {
      Status status = Status.fromThrowable(e);
      LOGGER.warn("Error Code : " + status.getCode() + " Description : " + status.getDescription());
      assertEquals(Status.INVALID_ARGUMENT.getCode(), status.getCode());
    }

    // get project with value of tags == test_tag_123
    Value stringValue1 = Value.newBuilder().setStringValue("Tag_1").build();
    KeyValueQuery keyValueQueryTag1 =
        KeyValueQuery.newBuilder()
            .setKey("tags")
            .setValue(stringValue1)
            .setOperator(OperatorEnum.Operator.EQ)
            .build();
    // get projectRun with value of tags == test_tag_456
    Value stringValue2 = Value.newBuilder().setStringValue("Tag_5").build();
    KeyValueQuery keyValueQueryTag2 =
        KeyValueQuery.newBuilder()
            .setKey("tags")
            .setValue(stringValue2)
            .setOperator(OperatorEnum.Operator.EQ)
            .build();

    findProjects =
        FindProjects.newBuilder()
            .addAllProjectIds(projectsMap.keySet())
            .addPredicates(keyValueQueryTag1)
            .addPredicates(keyValueQueryTag2)
            .build();

    response = hydratedServiceBlockingStub.findHydratedProjects(findProjects);
    projectList = new ArrayList<>();
    for (HydratedProject hydratedProject : response.getHydratedProjectsList()) {
      projectList.add(hydratedProject.getProject());
    }
    LOGGER.info("FindProjects Response : " + projectList.size());
    assertEquals("Project count not match with expected project count", 1, projectList.size());
    assertEquals(
        "Project not match with expected project", project3.getId(), projectList.get(0).getId());
    assertEquals(
        "Total records count not matched with expected records count",
        1,
        response.getTotalRecords());

    Value numValueLoss = Value.newBuilder().setNumberValue(0.6543210).build();
    KeyValueQuery keyValueQueryAttribute_1 =
        KeyValueQuery.newBuilder()
            .setKey("attributes.attribute_1")
            .setValue(numValueLoss)
            .setOperator(OperatorEnum.Operator.LTE)
            .build();

    findProjects =
        FindProjects.newBuilder()
            .addAllProjectIds(projectsMap.keySet())
            .addPredicates(keyValueQueryAttribute_1)
            .setAscending(false)
            .setSortKey("attributes.attribute_1")
            .build();

    response = hydratedServiceBlockingStub.findHydratedProjects(findProjects);
    projectList = new ArrayList<>();
    for (HydratedProject hydratedProject : response.getHydratedProjectsList()) {
      projectList.add(hydratedProject.getProject());
    }
    assertEquals(
        "Total records count not matched with expected records count",
        3,
        response.getTotalRecords());
    assertEquals("Project count not match with expected project count", 3, projectList.size());

    KeyValueQuery keyValueQueryAccuracy =
        KeyValueQuery.newBuilder()
            .setKey("attributes.attribute_2")
            .setValue(Value.newBuilder().setNumberValue(0.654321).build())
            .setOperator(OperatorEnum.Operator.LTE)
            .build();
    findProjects =
        FindProjects.newBuilder()
            .addAllProjectIds(projectsMap.keySet())
            .addPredicates(keyValueQueryAttribute_1)
            .addPredicates(keyValueQueryAccuracy)
            .setAscending(false)
            .setSortKey("attributes.attribute_1")
            .build();
    response = hydratedServiceBlockingStub.findHydratedProjects(findProjects);
    projectList = new ArrayList<>();
    for (HydratedProject hydratedProject : response.getHydratedProjectsList()) {
      projectList.add(hydratedProject.getProject());
    }
    assertEquals(
        "Total records count not matched with expected records count",
        2,
        response.getTotalRecords());
    assertEquals("Project count not match with expected project count", 2, projectList.size());

    numValueLoss = Value.newBuilder().setNumberValue(0.6543210).build();
    keyValueQueryAttribute_1 =
        KeyValueQuery.newBuilder()
            .setKey("attributes.attribute_1")
            .setValue(numValueLoss)
            .setOperator(OperatorEnum.Operator.LTE)
            .build();

    findProjects =
        FindProjects.newBuilder()
            .addAllProjectIds(projectsMap.keySet())
            .addPredicates(keyValueQueryAttribute_1)
            .setAscending(false)
            .setIdsOnly(true)
            .setSortKey("attributes.attribute_1")
            .build();

    response = hydratedServiceBlockingStub.findHydratedProjects(findProjects);
    projectList = new ArrayList<>();
    for (HydratedProject hydratedProject : response.getHydratedProjectsList()) {
      projectList.add(hydratedProject.getProject());
    }
    assertEquals(
        "Total records count not matched with expected records count",
        3,
        response.getTotalRecords());
    assertEquals("Project count not match with expected project count", 3, projectList.size());

    for (int index = 0; index < projectList.size(); index++) {
      Project project = projectList.get(index);
      if (index == 0) {
        assertNotEquals("Project not match with expected project", project3, project);
        assertEquals(
            "Project Id not match with expected project Id", project3.getId(), project.getId());
      } else if (index == 1) {
        assertNotEquals("Project not match with expected project", project2, project);
        assertEquals(
            "Project Id not match with expected project Id", project2.getId(), project.getId());
      } else if (index == 2) {
        assertNotEquals("Project not match with expected project", project1, project);
        assertEquals(
            "Project Id not match with expected project Id", project1.getId(), project.getId());
      }
    }

    keyValueQuery =
        KeyValueQuery.newBuilder()
            .setKey("tags")
            .setValue(Value.newBuilder().setStringValue("_8").build())
            .setOperator(Operator.CONTAIN)
            .build();
    findProjects =
        FindProjects.newBuilder()
            .addPredicates(keyValueQuery)
            .setAscending(false)
            .setIdsOnly(false)
            .setSortKey("name")
            .build();

    response = hydratedServiceBlockingStub.findHydratedProjects(findProjects);
    assertEquals(
        "Total records count not matched with expected records count",
        1,
        response.getTotalRecords());
    assertEquals(
        "HydratedProject count not match with expected HydratedProject count",
        1,
        response.getHydratedProjectsCount());
    assertEquals(
        "HydratedProject Id not match with expected HydratedProject Id",
        project4.getId(),
        response.getHydratedProjects(0).getProject().getId());

    KeyValueQuery keyValueQuery1 =
        KeyValueQuery.newBuilder()
            .setKey("tags")
            .setValue(Value.newBuilder().setStringValue("_8").build())
            .setOperator(Operator.NOT_CONTAIN)
            .build();
    keyValueQuery2 =
        KeyValueQuery.newBuilder()
            .setKey("tags")
            .setValue(Value.newBuilder().setStringValue("_x").build())
            .setOperator(Operator.CONTAIN)
            .build();
    findProjects =
        FindProjects.newBuilder()
            .addPredicates(keyValueQuery1)
            .addPredicates(keyValueQuery2)
            .setAscending(false)
            .setIdsOnly(false)
            .setSortKey("name")
            .build();

    response = hydratedServiceBlockingStub.findHydratedProjects(findProjects);
    assertEquals(
        "Total records count not matched with expected records count",
        3,
        response.getTotalRecords());
    assertEquals(
        "HydratedProject count not match with expected HydratedProject count",
        3,
        response.getHydratedProjectsCount());
    assertEquals(
        "HydratedProject Id not match with expected HydratedProject Id",
        project3.getId(),
        response.getHydratedProjects(0).getProject().getId());

    keyValueQuery =
        KeyValueQuery.newBuilder()
            .setKey(ModelDBConstants.ID)
            .setValue(Value.newBuilder().setStringValue("xyz").build())
            .setOperator(OperatorEnum.Operator.EQ)
            .build();
    findProjects = FindProjects.newBuilder().addPredicates(keyValueQuery).build();

    try {
      response = hydratedServiceBlockingStub.findHydratedProjects(findProjects);
      if (!config.hasAuth()) {
        assertEquals(0, response.getTotalRecords());
      } else {
        fail();
      }
    } catch (StatusRuntimeException e) {
      Status status = Status.fromThrowable(e);
      LOGGER.warn("Error Code : " + status.getCode() + " Description : " + status.getDescription());
      assertEquals(Status.PERMISSION_DENIED.getCode(), status.getCode());
    }

    keyValueQuery =
        KeyValueQuery.newBuilder()
            .setKey(ModelDBConstants.ID)
            .setValue(Value.newBuilder().setStringValue("xyz").build())
            .setOperator(OperatorEnum.Operator.NE)
            .build();
    findProjects = FindProjects.newBuilder().addPredicates(keyValueQuery).build();

    try {
      hydratedServiceBlockingStub.findHydratedProjects(findProjects);
      fail();
    } catch (StatusRuntimeException e) {
      Status status = Status.fromThrowable(e);
      LOGGER.warn("Error Code : " + status.getCode() + " Description : " + status.getDescription());
      assertEquals(Status.INVALID_ARGUMENT.getCode(), status.getCode());
    }

    LOGGER.info("FindProjectRuns test stop................................");
  }

  @Test
  public void findHydratedProjectsByWorkspaceTest() {
    LOGGER.info("FindHydratedProjectsByWorkspace test start................................");

    if (!config.hasAuth()) {
      assertTrue(true);
      return;
    }

    Map<String, Project> secondProjectMap = new HashMap<>();
    Map<String, Project> firstProjectMap = new HashMap<>();
    try {
      ProjectTest projectTest = new ProjectTest();
      // Create two project of above project
      CreateProject createProjectRequest =
          projectTest.getCreateProjectRequest("Project-1-" + new Date().getTime());
      KeyValue attribute1 =
          KeyValue.newBuilder()
              .setKey("attribute_1")
              .setValue(Value.newBuilder().setNumberValue(0.012).build())
              .build();
      KeyValue attribute2 =
          KeyValue.newBuilder()
              .setKey("attribute_2")
              .setValue(Value.newBuilder().setNumberValue(0.99).build())
              .build();
      createProjectRequest =
          createProjectRequest
              .toBuilder()
              .addAttributes(attribute1)
              .addAttributes(attribute2)
              .addTags("Tag_1")
              .addTags("Tag_2")
              .build();
      CreateProject.Response createProjectResponse =
          client2ProjectServiceStub.createProject(createProjectRequest);
      Project project1 = createProjectResponse.getProject();
      secondProjectMap.put(project1.getId(), project1);
      LOGGER.info("Project created successfully");
      assertEquals(
          "Project name not match with expected Project name",
          createProjectRequest.getName(),
          project1.getName());

      // project2 of above project
      createProjectRequest =
          projectTest.getCreateProjectRequest("Project-2-" + new Date().getTime());
      attribute1 =
          KeyValue.newBuilder()
              .setKey("attribute_1")
              .setValue(Value.newBuilder().setNumberValue(0.31).build())
              .build();
      attribute2 =
          KeyValue.newBuilder()
              .setKey("attribute_2")
              .setValue(Value.newBuilder().setNumberValue(0.31).build())
              .build();
      createProjectRequest =
          createProjectRequest
              .toBuilder()
              .addAttributes(attribute1)
              .addAttributes(attribute2)
              .addTags("Tag_1")
              .addTags("Tag_3")
              .addTags("Tag_4")
              .build();
      createProjectResponse = client2ProjectServiceStub.createProject(createProjectRequest);
      Project project2 = createProjectResponse.getProject();
      secondProjectMap.put(project2.getId(), project2);
      LOGGER.info("Project created successfully");
      assertEquals(
          "Project name not match with expected Project name",
          createProjectRequest.getName(),
          project2.getName());

      // project3 of above project
      createProjectRequest =
          projectTest.getCreateProjectRequest("Project-3-" + new Date().getTime());
      attribute1 =
          KeyValue.newBuilder()
              .setKey("attribute_1")
              .setValue(Value.newBuilder().setNumberValue(0.6543210).build())
              .build();
      attribute2 =
          KeyValue.newBuilder()
              .setKey("attribute_2")
              .setValue(Value.newBuilder().setNumberValue(0.6543210).build())
              .build();
      createProjectRequest =
          createProjectRequest
              .toBuilder()
              .addAttributes(attribute1)
              .addAttributes(attribute2)
              .addTags("Tag_1")
              .addTags("Tag_5")
              .addTags("Tag_6")
              .build();
      createProjectResponse = projectServiceStub.createProject(createProjectRequest);
      Project project3 = createProjectResponse.getProject();
      firstProjectMap.put(project3.getId(), project3);
      LOGGER.info("Project created successfully");
      assertEquals(
          "Project name not match with expected Project name",
          createProjectRequest.getName(),
          project3.getName());

      // project4 of above project
      createProjectRequest =
          projectTest.getCreateProjectRequest("Project-4-" + new Date().getTime());
      attribute1 =
          KeyValue.newBuilder()
              .setKey("attribute_1")
              .setValue(Value.newBuilder().setNumberValue(1.00).build())
              .build();
      attribute2 =
          KeyValue.newBuilder()
              .setKey("attribute_2")
              .setValue(Value.newBuilder().setNumberValue(0.001212).build())
              .build();
      createProjectRequest =
          createProjectRequest
              .toBuilder()
              .addAttributes(attribute1)
              .addAttributes(attribute2)
              .addTags("Tag_5")
              .addTags("Tag_7")
              .addTags("Tag_8")
              .setVisibility(ResourceVisibility.PRIVATE)
              .build();
      createProjectResponse = projectServiceStub.createProject(createProjectRequest);
      Project project4 = createProjectResponse.getProject();
      firstProjectMap.put(project4.getId(), project4);
      LOGGER.info("Project created successfully");
      assertEquals(
          "Project name not match with expected Project name",
          createProjectRequest.getName(),
          project4.getName());

      GetUser getUserRequest =
          GetUser.newBuilder().setEmail(authClientInterceptor.getClient2Email()).build();
      // Get the user info by vertaId form the AuthService
      UserInfo secondUserInfo = uacServiceStub.getUser(getUserRequest);

      FindProjects findProjects =
          FindProjects.newBuilder()
              .addPredicates(
                  KeyValueQuery.newBuilder()
                      .setKey(ModelDBConstants.NAME)
                      .setValue(Value.newBuilder().setStringValue(project1.getName()).build())
                      .setOperator(OperatorEnum.Operator.EQ)
                      .build())
              .setWorkspaceName(secondUserInfo.getVertaInfo().getUsername())
              .build();

      AdvancedQueryProjectsResponse response =
          hydratedServiceBlockingStub.findHydratedProjects(findProjects);
      List<Project> projectList = new ArrayList<>();
      for (HydratedProject hydratedProject : response.getHydratedProjectsList()) {
        projectList.add(hydratedProject.getProject());
      }
      LOGGER.info("FindProjects Response : " + projectList.size());
      assertEquals("Project count not match with expected project count", 0, projectList.size());

      assertEquals(
          "Total records count not matched with expected records count",
          0,
          response.getTotalRecords());
    } finally {
      for (String projectId : firstProjectMap.keySet()) {
        DeleteProject deleteProject = DeleteProject.newBuilder().setId(projectId).build();
        DeleteProject.Response deleteProjectResponse =
            projectServiceStub.deleteProject(deleteProject);
        LOGGER.info("Project deleted successfully");
        LOGGER.info(deleteProjectResponse.toString());
        assertTrue(deleteProjectResponse.getStatus());
      }
      for (String projectId : secondProjectMap.keySet()) {
        DeleteProject deleteProject = DeleteProject.newBuilder().setId(projectId).build();
        DeleteProject.Response deleteProjectResponse =
            client2ProjectServiceStub.deleteProject(deleteProject);
        LOGGER.info("Project deleted successfully");
        LOGGER.info(deleteProjectResponse.toString());
        assertTrue(deleteProjectResponse.getStatus());
      }
    }
    LOGGER.info("FindHydratedProjectsByUser test stop................................");
  }

  @Test
  public void checkCollaboratorDeleteActionTest() {
    LOGGER.info("Check collaborator has delete action test start.........");

    if (!config.hasAuth()) {
      Assert.assertTrue(true);
      return;
    }

    // Create project
    ProjectTest projectTest = new ProjectTest();
    CreateProject createProjectRequest =
        projectTest.getCreateProjectRequest("Project-1-" + new Date().getTime());
    CreateProject.Response createProjectResponse =
        projectServiceStub.createProject(createProjectRequest);
    Project project = createProjectResponse.getProject();
    try {
      LOGGER.info("Project created successfully");
      assertEquals(
          "Project name not match with expected project name",
          createProjectRequest.getName(),
          project.getName());

      AddCollaboratorRequest addCollaboratorRequest =
          addCollaboratorRequestProjectInterceptor(
              project, CollaboratorTypeEnum.CollaboratorType.READ_WRITE, authClientInterceptor);
      AddCollaboratorRequest.Response projectCollaboratorResponse =
          collaboratorServiceStubClient1.addOrUpdateProjectCollaborator(addCollaboratorRequest);
      LOGGER.info("Collaborator updated in server : " + projectCollaboratorResponse.getStatus());
      assertTrue(projectCollaboratorResponse.getStatus());

      CreateExperiment createExperimentRequest =
          ExperimentTest.getCreateExperimentRequest(
              project.getId(), "Experiment-1-" + new Date().getTime());
      CreateExperiment.Response createExperimentResponse =
          experimentServiceStub.createExperiment(createExperimentRequest);
      Experiment experiment1 = createExperimentResponse.getExperiment();
      LOGGER.info("Experiment created successfully");
      assertEquals(
          "Experiment name not match with expected Experiment name",
          createExperimentRequest.getName(),
          createExperimentResponse.getExperiment().getName());

      createExperimentRequest =
          ExperimentTest.getCreateExperimentRequest(
              project.getId(), "Experiment-2-" + new Date().getTime());
      createExperimentResponse = experimentServiceStub.createExperiment(createExperimentRequest);
      Experiment experiment2 = createExperimentResponse.getExperiment();
      LOGGER.info("Experiment created successfully");
      assertEquals(
          "Experiment name not match with expected Experiment name",
          createExperimentRequest.getName(),
          createExperimentResponse.getExperiment().getName());

      CreateExperimentRun createExperimentRunRequest =
          ExperimentRunTest.getCreateExperimentRunRequest(
              project.getId(), experiment1.getId(), "ExperimentRun-1-" + new Date().getTime());
      CreateExperimentRun.Response createExperimentRunResponse =
          experimentRunServiceStub.createExperimentRun(createExperimentRunRequest);
      ExperimentRun experimentRun11 = createExperimentRunResponse.getExperimentRun();
      LOGGER.info("ExperimentRun created successfully");
      assertEquals(
          "ExperimentRun name not match with expected ExperimentRun name",
          createExperimentRunRequest.getName(),
          experimentRun11.getName());

      createExperimentRunRequest =
          ExperimentRunTest.getCreateExperimentRunRequest(
              project.getId(), experiment1.getId(), "ExperimentRun-2-" + new Date().getTime());
      createExperimentRunResponse =
          experimentRunServiceStub.createExperimentRun(createExperimentRunRequest);
      ExperimentRun experimentRun12 = createExperimentRunResponse.getExperimentRun();
      LOGGER.info("ExperimentRun created successfully");
      assertEquals(
          "ExperimentRun name not match with expected ExperimentRun name",
          createExperimentRunRequest.getName(),
          experimentRun12.getName());

      createExperimentRunRequest =
          ExperimentRunTest.getCreateExperimentRunRequest(
              project.getId(), experiment2.getId(), "ExperimentRun-3-" + new Date().getTime());
      createExperimentRunResponse =
          experimentRunServiceStubClient2.createExperimentRun(createExperimentRunRequest);
      ExperimentRun experimentRun21 = createExperimentRunResponse.getExperimentRun();
      LOGGER.info("ExperimentRun created successfully");
      assertEquals(
          "ExperimentRun name not match with expected ExperimentRun name",
          createExperimentRunRequest.getName(),
          experimentRun21.getName());

      createExperimentRunRequest =
          ExperimentRunTest.getCreateExperimentRunRequest(
              project.getId(), experiment2.getId(), "ExperimentRun-4-" + new Date().getTime());
      createExperimentRunResponse =
          experimentRunServiceStubClient2.createExperimentRun(createExperimentRunRequest);
      ExperimentRun experimentRun22 = createExperimentRunResponse.getExperimentRun();
      LOGGER.info("ExperimentRun created successfully");
      assertEquals(
          "ExperimentRun name not match with expected ExperimentRun name",
          createExperimentRunRequest.getName(),
          experimentRun22.getName());

      addCollaboratorRequest =
          addCollaboratorRequestProjectInterceptor(
              project, CollaboratorTypeEnum.CollaboratorType.READ_ONLY, authClientInterceptor);
      projectCollaboratorResponse =
          collaboratorServiceStubClient1.addOrUpdateProjectCollaborator(addCollaboratorRequest);
      LOGGER.info("Collaborator added in server : " + projectCollaboratorResponse.getStatus());
      assertTrue(projectCollaboratorResponse.getStatus());

      FindExperimentRuns findExperimentRuns =
          FindExperimentRuns.newBuilder().setProjectId(project.getId()).build();

      AdvancedQueryExperimentRunsResponse advancedQueryExperimentRunsResponse =
          hydratedServiceBlockingStubClient2.findHydratedExperimentRuns(findExperimentRuns);

      Action deleteAction =
          Action.newBuilder()
              .setModeldbServiceAction(ModelDBActionEnum.ModelDBServiceActions.DELETE)
              .setService(ServiceEnum.Service.MODELDB_SERVICE)
              .build();
      for (HydratedExperimentRun hydratedExperimentRun :
          advancedQueryExperimentRunsResponse.getHydratedExperimentRunsList()) {
        if (hydratedExperimentRun.getExperimentRun().equals(experimentRun21)
            && hydratedExperimentRun.getExperimentRun().equals(experimentRun22)) {
          assertTrue(
              "Experiment actions not match with expected action list",
              hydratedExperimentRun.getAllowedActionsList().contains(deleteAction));
        } else {
          assertFalse(
              "Experiment actions not match with expected action list",
              hydratedExperimentRun.getAllowedActionsList().contains(deleteAction));
        }
      }

      addCollaboratorRequest =
          addCollaboratorRequestProjectInterceptor(
              project, CollaboratorTypeEnum.CollaboratorType.READ_WRITE, authClientInterceptor);
      projectCollaboratorResponse =
          collaboratorServiceStubClient1.addOrUpdateProjectCollaborator(addCollaboratorRequest);
      LOGGER.info("Collaborator updated in server : " + projectCollaboratorResponse.getStatus());
      assertTrue(projectCollaboratorResponse.getStatus());

      advancedQueryExperimentRunsResponse =
          hydratedServiceBlockingStubClient2.findHydratedExperimentRuns(findExperimentRuns);

      for (HydratedExperimentRun hydratedExperimentRun :
          advancedQueryExperimentRunsResponse.getHydratedExperimentRunsList()) {
        if (hydratedExperimentRun.getExperimentRun().equals(experimentRun21)
            || hydratedExperimentRun.getExperimentRun().equals(experimentRun22)) {
          assertTrue(
              "Experiment actions not match with expected action list",
              hydratedExperimentRun.getAllowedActionsList().contains(deleteAction));
        } else {
          assertFalse(
              "Experiment actions not match with expected action list",
              hydratedExperimentRun.getAllowedActionsList().contains(deleteAction));
        }
      }
    } finally {
      DeleteProject deleteProject = DeleteProject.newBuilder().setId(project.getId()).build();
      DeleteProject.Response deleteProjectResponse =
          projectServiceStub.deleteProject(deleteProject);
      LOGGER.info("Project deleted successfully");
      LOGGER.info(deleteProjectResponse.toString());
      assertTrue(deleteProjectResponse.getStatus());

      deleteEntitiesCron.run();
    }

    LOGGER.info("Check collaborator has delete action test stop.........");
  }
}<|MERGE_RESOLUTION|>--- conflicted
+++ resolved
@@ -6,17 +6,6 @@
 
 import ai.verta.common.*;
 import ai.verta.common.OperatorEnum.Operator;
-<<<<<<< HEAD
-import ai.verta.modeldb.ExperimentRunServiceGrpc.ExperimentRunServiceBlockingStub;
-import ai.verta.modeldb.ExperimentServiceGrpc.ExperimentServiceBlockingStub;
-import ai.verta.modeldb.ProjectServiceGrpc.ProjectServiceBlockingStub;
-import ai.verta.modeldb.authservice.*;
-import ai.verta.modeldb.common.authservice.AuthService;
-import ai.verta.modeldb.config.Config;
-import ai.verta.modeldb.cron_jobs.DeleteEntitiesCron;
-import ai.verta.modeldb.cron_jobs.ParentTimestampUpdateCron;
-=======
->>>>>>> aca8008e
 import ai.verta.uac.*;
 import com.google.protobuf.Struct;
 import com.google.protobuf.Value;
@@ -46,35 +35,6 @@
 public class HydratedServiceTest extends TestsInit {
 
   private static final Logger LOGGER = LogManager.getLogger(HydratedServiceTest.class.getName());
-<<<<<<< HEAD
-  private static String serverName = InProcessServerBuilder.generateName();
-  private static InProcessServerBuilder serverBuilder =
-      InProcessServerBuilder.forName(serverName).directExecutor();
-  private static InProcessChannelBuilder client1ChannelBuilder =
-      InProcessChannelBuilder.forName(serverName).directExecutor();
-  private static InProcessChannelBuilder client2ChannelBuilder =
-      InProcessChannelBuilder.forName(serverName).directExecutor();
-  private static AuthClientInterceptor authClientInterceptor;
-
-  private static Config config;
-  private static DeleteEntitiesCron deleteEntitiesCron;
-  private static AuthService authService;
-  private static ParentTimestampUpdateCron parentTimestampUpdateCron;
-
-  // all service stubs
-  private static UACServiceGrpc.UACServiceBlockingStub uacServiceStub;
-  private static CollaboratorServiceBlockingStub collaboratorServiceStub;
-  private static ProjectServiceBlockingStub projectServiceStub;
-  private static ProjectServiceBlockingStub client2ProjectServiceStub;
-  private static ExperimentServiceBlockingStub experimentServiceStub;
-  private static ExperimentRunServiceBlockingStub experimentRunServiceStub;
-  private static ExperimentRunServiceGrpc.ExperimentRunServiceBlockingStub
-      experimentRunServiceClient2Stub;
-  private static HydratedServiceGrpc.HydratedServiceBlockingStub hydratedServiceBlockingClient2Stub;
-  private static CommentServiceGrpc.CommentServiceBlockingStub commentServiceBlockingStub;
-  private static HydratedServiceGrpc.HydratedServiceBlockingStub hydratedServiceBlockingStub;
-=======
->>>>>>> aca8008e
 
   // Project Entities
   private static Project project1;
@@ -97,57 +57,8 @@
   private static ExperimentRun experimentRun4;
   private static Map<String, ExperimentRun> experimentRunMap = new HashMap<>();
 
-<<<<<<< HEAD
-  @SuppressWarnings("unchecked")
-  @BeforeClass
-  public static void setServerAndService() throws Exception {
-    config = Config.getInstance();
-    // Initialize services that we depend on
-    ServiceSet services = ServiceSet.fromConfig(config);
-    // Initialize data access
-    DAOSet daos = DAOSet.fromServices(services);
-    App.migrate(config);
-
-    App.initializeBackendServices(serverBuilder, services, daos);
-    serverBuilder.intercept(new AuthInterceptor());
-
-    if (config.test != null) {
-      authClientInterceptor = new AuthClientInterceptor(config.test);
-      client1ChannelBuilder.intercept(authClientInterceptor.getClient1AuthInterceptor());
-      client2ChannelBuilder.intercept(authClientInterceptor.getClient2AuthInterceptor());
-    }
-
-    if (config.hasAuth()) {
-      ManagedChannel authServiceChannel =
-          ManagedChannelBuilder.forTarget(config.authService.host + ":" + config.authService.port)
-              .usePlaintext()
-              .intercept(authClientInterceptor.getClient1AuthInterceptor())
-              .build();
-      uacServiceStub = UACServiceGrpc.newBlockingStub(authServiceChannel);
-      collaboratorServiceStub = CollaboratorServiceGrpc.newBlockingStub(authServiceChannel);
-    }
-
-    serverBuilder.build().start();
-    ManagedChannel channel = client1ChannelBuilder.maxInboundMessageSize(1024).build();
-    ManagedChannel client2Channel = client2ChannelBuilder.maxInboundMessageSize(1024).build();
-    authService = services.authService;
-    deleteEntitiesCron = new DeleteEntitiesCron(authService, services.roleService, 100);
-    parentTimestampUpdateCron = new ParentTimestampUpdateCron(100);
-
-    // Create all service blocking stub
-    projectServiceStub = ProjectServiceGrpc.newBlockingStub(channel);
-    client2ProjectServiceStub = ProjectServiceGrpc.newBlockingStub(client2Channel);
-    experimentServiceStub = ExperimentServiceGrpc.newBlockingStub(channel);
-    experimentRunServiceStub = ExperimentRunServiceGrpc.newBlockingStub(channel);
-    commentServiceBlockingStub = CommentServiceGrpc.newBlockingStub(channel);
-    hydratedServiceBlockingStub = HydratedServiceGrpc.newBlockingStub(channel);
-    experimentRunServiceClient2Stub = ExperimentRunServiceGrpc.newBlockingStub(client2Channel);
-    hydratedServiceBlockingClient2Stub = HydratedServiceGrpc.newBlockingStub(client2Channel);
-
-=======
   @Before
   public void createEntities() {
->>>>>>> aca8008e
     // Create all entities
     createProjectEntities();
     createExperimentEntities();
