--- conflicted
+++ resolved
@@ -10481,7 +10481,6 @@
   }
 
   @Test
-<<<<<<< HEAD
   public void findExperimentRunsByDatasetVersionId() {
     LOGGER.info("FindExperimentRuns test start................................");
 
@@ -10490,20 +10489,12 @@
     ExperimentRunTest experimentRunTest = new ExperimentRunTest();
     DatasetTest datasetTest = new DatasetTest();
     DatasetVersionTest datasetVersionTest = new DatasetVersionTest();
-=======
-  public void deleteExperimentRunHyperparameters() {
-    LOGGER.info("Delete ExperimentRun Hyperparameters test start................................");
-
-    ProjectTest projectTest = new ProjectTest();
-    ExperimentTest experimentTest = new ExperimentTest();
->>>>>>> 4a0ef320
 
     ProjectServiceBlockingStub projectServiceStub = ProjectServiceGrpc.newBlockingStub(channel);
     ExperimentServiceBlockingStub experimentServiceStub =
         ExperimentServiceGrpc.newBlockingStub(channel);
     ExperimentRunServiceBlockingStub experimentRunServiceStub =
         ExperimentRunServiceGrpc.newBlockingStub(channel);
-<<<<<<< HEAD
     DatasetServiceGrpc.DatasetServiceBlockingStub datasetServiceStub =
         DatasetServiceGrpc.newBlockingStub(channel);
     DatasetVersionServiceGrpc.DatasetVersionServiceBlockingStub datasetVersionServiceStub =
@@ -10512,17 +10503,10 @@
     // Create project
     CreateProject createProjectRequest =
         projectTest.getCreateProjectRequest("experimentRun_project_ferh");
-=======
-
-    // Create project
-    CreateProject createProjectRequest =
-        projectTest.getCreateProjectRequest("experimentRun_project_ypcdt1");
->>>>>>> 4a0ef320
     CreateProject.Response createProjectResponse =
         projectServiceStub.createProject(createProjectRequest);
     Project project = createProjectResponse.getProject();
     LOGGER.info("Project created successfully");
-<<<<<<< HEAD
 
     // Create two experiment of above project
     CreateExperiment createExperimentRequest =
@@ -10553,35 +10537,10 @@
         experimentRunServiceStub.createExperimentRun(createExperimentRunRequest);
     ExperimentRun experimentRun12 = createExperimentRunResponse.getExperimentRun();
     experimentRunMap.put(experimentRun12.getId(), experimentRun12);
-=======
-    assertEquals(
-        "Project name not match with expected project name",
-        createProjectRequest.getName(),
-        project.getName());
-
-    // Create two experiment of above project
-    CreateExperiment createExperimentRequest =
-        experimentTest.getCreateExperimentRequest(project.getId(), "Experiment_n_sprt_abc");
-    CreateExperiment.Response createExperimentResponse =
-        experimentServiceStub.createExperiment(createExperimentRequest);
-    Experiment experiment = createExperimentResponse.getExperiment();
-    LOGGER.info("Experiment created successfully");
-    assertEquals(
-        "Experiment name not match with expected Experiment name",
-        createExperimentRequest.getName(),
-        experiment.getName());
-
-    CreateExperimentRun createExperimentRunRequest =
-        getCreateExperimentRunRequest(project.getId(), experiment.getId(), "ExperimentRun_n_sprt");
-    CreateExperimentRun.Response createExperimentRunResponse =
-        experimentRunServiceStub.createExperimentRun(createExperimentRunRequest);
-    ExperimentRun experimentRun = createExperimentRunResponse.getExperimentRun();
->>>>>>> 4a0ef320
     LOGGER.info("ExperimentRun created successfully");
     assertEquals(
         "ExperimentRun name not match with expected ExperimentRun name",
         createExperimentRunRequest.getName(),
-<<<<<<< HEAD
         experimentRun12.getName());
 
     // experiment2 of above project
@@ -10617,119 +10576,10 @@
         experimentRunServiceStub.createExperimentRun(createExperimentRunRequest);
     ExperimentRun experimentRun22 = createExperimentRunResponse.getExperimentRun();
     experimentRunMap.put(experimentRun22.getId(), experimentRun22);
-=======
-        experimentRun.getName());
-
-    List<KeyValue> hyperparameters = experimentRun.getHyperparametersList();
-    LOGGER.info("Hyperparameters size : " + hyperparameters.size());
-    List<String> keys = new ArrayList<>();
-    for (int index = 0; index < hyperparameters.size() - 1; index++) {
-      KeyValue keyValue = hyperparameters.get(index);
-      keys.add(keyValue.getKey());
-    }
-    LOGGER.info("Hyperparameters key size : " + keys.size());
-
-    DeleteHyperparameters request =
-        DeleteHyperparameters.newBuilder()
-            .setId(experimentRun.getId())
-            .addAllHyperparameterKeys(keys)
-            .build();
-
-    experimentRunServiceStub.deleteHyperparameters(request);
-
-    GetExperimentRunById getExperimentRunById =
-        GetExperimentRunById.newBuilder().setId(experimentRun.getId()).build();
-    GetExperimentRunById.Response response =
-        experimentRunServiceStub.getExperimentRunById(getExperimentRunById);
-    LOGGER.info(
-        "DeleteExperimentRunHyperparameters Response : \n"
-            + response.getExperimentRun().getHyperparametersList());
-    assertTrue(response.getExperimentRun().getHyperparametersList().size() <= 1);
-
-    assertNotEquals(
-        "ExperimentRun date_updated field not update on database",
-        experimentRun.getDateUpdated(),
-        response.getExperimentRun().getDateUpdated());
-    experimentRun = response.getExperimentRun();
-
-    if (response.getExperimentRun().getHyperparametersList().size() != 0) {
-      request =
-          DeleteHyperparameters.newBuilder()
-              .setId(experimentRun.getId())
-              .setDeleteAll(true)
-              .build();
-
-      experimentRunServiceStub.deleteHyperparameters(request);
-
-      response = experimentRunServiceStub.getExperimentRunById(getExperimentRunById);
-      LOGGER.info(
-          "DeleteExperimentRunHyperparameters Response : \n"
-              + response.getExperimentRun().getHyperparametersList());
-      assertEquals(0, response.getExperimentRun().getHyperparametersList().size());
-
-      assertNotEquals(
-          "ExperimentRun date_updated field not update on database",
-          experimentRun.getDateUpdated(),
-          response.getExperimentRun().getDateUpdated());
-    }
-
-    DeleteProject deleteProject = DeleteProject.newBuilder().setId(project.getId()).build();
-    DeleteProject.Response deleteProjectResponse = projectServiceStub.deleteProject(deleteProject);
-    LOGGER.info("Project deleted successfully");
-    LOGGER.info(deleteProjectResponse.toString());
-    assertTrue(deleteProjectResponse.getStatus());
-
-    LOGGER.info("Delete ExperimentRun Hyperparameters test stop................................");
-  }
-
-  @Test
-  public void deleteExperimentRunMetrics() {
-    LOGGER.info("Delete ExperimentRun Metrics test start................................");
-
-    ProjectTest projectTest = new ProjectTest();
-    ExperimentTest experimentTest = new ExperimentTest();
-
-    ProjectServiceBlockingStub projectServiceStub = ProjectServiceGrpc.newBlockingStub(channel);
-    ExperimentServiceBlockingStub experimentServiceStub =
-        ExperimentServiceGrpc.newBlockingStub(channel);
-    ExperimentRunServiceBlockingStub experimentRunServiceStub =
-        ExperimentRunServiceGrpc.newBlockingStub(channel);
-
-    // Create project
-    CreateProject createProjectRequest =
-        projectTest.getCreateProjectRequest("experimentRun_project_ypcdt1");
-    CreateProject.Response createProjectResponse =
-        projectServiceStub.createProject(createProjectRequest);
-    Project project = createProjectResponse.getProject();
-    LOGGER.info("Project created successfully");
-    assertEquals(
-        "Project name not match with expected project name",
-        createProjectRequest.getName(),
-        project.getName());
-
-    // Create two experiment of above project
-    CreateExperiment createExperimentRequest =
-        experimentTest.getCreateExperimentRequest(project.getId(), "Experiment_n_sprt_abc");
-    CreateExperiment.Response createExperimentResponse =
-        experimentServiceStub.createExperiment(createExperimentRequest);
-    Experiment experiment = createExperimentResponse.getExperiment();
-    LOGGER.info("Experiment created successfully");
-    assertEquals(
-        "Experiment name not match with expected Experiment name",
-        createExperimentRequest.getName(),
-        experiment.getName());
-
-    CreateExperimentRun createExperimentRunRequest =
-        getCreateExperimentRunRequest(project.getId(), experiment.getId(), "ExperimentRun_n_sprt");
-    CreateExperimentRun.Response createExperimentRunResponse =
-        experimentRunServiceStub.createExperimentRun(createExperimentRunRequest);
-    ExperimentRun experimentRun = createExperimentRunResponse.getExperimentRun();
->>>>>>> 4a0ef320
     LOGGER.info("ExperimentRun created successfully");
     assertEquals(
         "ExperimentRun name not match with expected ExperimentRun name",
         createExperimentRunRequest.getName(),
-<<<<<<< HEAD
         experimentRun22.getName());
 
     List<Dataset> datasetList = new ArrayList<>();
@@ -10896,7 +10746,173 @@
         assertTrue(deleteDatasetResponse.getStatus());
       }
 
-=======
+      DeleteProject deleteProject = DeleteProject.newBuilder().setId(project.getId()).build();
+      DeleteProject.Response deleteProjectResponse =
+          projectServiceStub.deleteProject(deleteProject);
+      LOGGER.info("Project deleted successfully");
+      LOGGER.info(deleteProjectResponse.toString());
+      assertTrue(deleteProjectResponse.getStatus());
+    }
+
+    LOGGER.info("FindExperimentRuns test stop................................");
+  }
+
+  @Test
+  public void deleteExperimentRunHyperparameters() {
+    LOGGER.info("Delete ExperimentRun Hyperparameters test start................................");
+
+    ProjectTest projectTest = new ProjectTest();
+    ExperimentTest experimentTest = new ExperimentTest();
+
+    ProjectServiceBlockingStub projectServiceStub = ProjectServiceGrpc.newBlockingStub(channel);
+    ExperimentServiceBlockingStub experimentServiceStub =
+        ExperimentServiceGrpc.newBlockingStub(channel);
+    ExperimentRunServiceBlockingStub experimentRunServiceStub =
+        ExperimentRunServiceGrpc.newBlockingStub(channel);
+
+    // Create project
+    CreateProject createProjectRequest =
+        projectTest.getCreateProjectRequest("experimentRun_project_ypcdt1");
+    CreateProject.Response createProjectResponse =
+        projectServiceStub.createProject(createProjectRequest);
+    Project project = createProjectResponse.getProject();
+    LOGGER.info("Project created successfully");
+    assertEquals(
+        "Project name not match with expected project name",
+        createProjectRequest.getName(),
+        project.getName());
+
+    // Create two experiment of above project
+    CreateExperiment createExperimentRequest =
+        experimentTest.getCreateExperimentRequest(project.getId(), "Experiment_n_sprt_abc");
+    CreateExperiment.Response createExperimentResponse =
+        experimentServiceStub.createExperiment(createExperimentRequest);
+    Experiment experiment = createExperimentResponse.getExperiment();
+    LOGGER.info("Experiment created successfully");
+    assertEquals(
+        "Experiment name not match with expected Experiment name",
+        createExperimentRequest.getName(),
+        experiment.getName());
+
+    CreateExperimentRun createExperimentRunRequest =
+        getCreateExperimentRunRequest(project.getId(), experiment.getId(), "ExperimentRun_n_sprt");
+    CreateExperimentRun.Response createExperimentRunResponse =
+        experimentRunServiceStub.createExperimentRun(createExperimentRunRequest);
+    ExperimentRun experimentRun = createExperimentRunResponse.getExperimentRun();
+    LOGGER.info("ExperimentRun created successfully");
+    assertEquals(
+        "ExperimentRun name not match with expected ExperimentRun name",
+        createExperimentRunRequest.getName(),
+        experimentRun.getName());
+
+    List<KeyValue> hyperparameters = experimentRun.getHyperparametersList();
+    LOGGER.info("Hyperparameters size : " + hyperparameters.size());
+    List<String> keys = new ArrayList<>();
+    for (int index = 0; index < hyperparameters.size() - 1; index++) {
+      KeyValue keyValue = hyperparameters.get(index);
+      keys.add(keyValue.getKey());
+    }
+    LOGGER.info("Hyperparameters key size : " + keys.size());
+
+    DeleteHyperparameters request =
+        DeleteHyperparameters.newBuilder()
+            .setId(experimentRun.getId())
+            .addAllHyperparameterKeys(keys)
+            .build();
+
+    experimentRunServiceStub.deleteHyperparameters(request);
+
+    GetExperimentRunById getExperimentRunById =
+        GetExperimentRunById.newBuilder().setId(experimentRun.getId()).build();
+    GetExperimentRunById.Response response =
+        experimentRunServiceStub.getExperimentRunById(getExperimentRunById);
+    LOGGER.info(
+        "DeleteExperimentRunHyperparameters Response : \n"
+            + response.getExperimentRun().getHyperparametersList());
+    assertTrue(response.getExperimentRun().getHyperparametersList().size() <= 1);
+
+    assertNotEquals(
+        "ExperimentRun date_updated field not update on database",
+        experimentRun.getDateUpdated(),
+        response.getExperimentRun().getDateUpdated());
+    experimentRun = response.getExperimentRun();
+
+    if (response.getExperimentRun().getHyperparametersList().size() != 0) {
+      request =
+          DeleteHyperparameters.newBuilder()
+              .setId(experimentRun.getId())
+              .setDeleteAll(true)
+              .build();
+
+      experimentRunServiceStub.deleteHyperparameters(request);
+
+      response = experimentRunServiceStub.getExperimentRunById(getExperimentRunById);
+      LOGGER.info(
+          "DeleteExperimentRunHyperparameters Response : \n"
+              + response.getExperimentRun().getHyperparametersList());
+      assertEquals(0, response.getExperimentRun().getHyperparametersList().size());
+
+      assertNotEquals(
+          "ExperimentRun date_updated field not update on database",
+          experimentRun.getDateUpdated(),
+          response.getExperimentRun().getDateUpdated());
+    }
+
+    DeleteProject deleteProject = DeleteProject.newBuilder().setId(project.getId()).build();
+    DeleteProject.Response deleteProjectResponse = projectServiceStub.deleteProject(deleteProject);
+    LOGGER.info("Project deleted successfully");
+    LOGGER.info(deleteProjectResponse.toString());
+    assertTrue(deleteProjectResponse.getStatus());
+
+    LOGGER.info("Delete ExperimentRun Hyperparameters test stop................................");
+  }
+
+  @Test
+  public void deleteExperimentRunMetrics() {
+    LOGGER.info("Delete ExperimentRun Metrics test start................................");
+
+    ProjectTest projectTest = new ProjectTest();
+    ExperimentTest experimentTest = new ExperimentTest();
+
+    ProjectServiceBlockingStub projectServiceStub = ProjectServiceGrpc.newBlockingStub(channel);
+    ExperimentServiceBlockingStub experimentServiceStub =
+        ExperimentServiceGrpc.newBlockingStub(channel);
+    ExperimentRunServiceBlockingStub experimentRunServiceStub =
+        ExperimentRunServiceGrpc.newBlockingStub(channel);
+
+    // Create project
+    CreateProject createProjectRequest =
+        projectTest.getCreateProjectRequest("experimentRun_project_ypcdt1");
+    CreateProject.Response createProjectResponse =
+        projectServiceStub.createProject(createProjectRequest);
+    Project project = createProjectResponse.getProject();
+    LOGGER.info("Project created successfully");
+    assertEquals(
+        "Project name not match with expected project name",
+        createProjectRequest.getName(),
+        project.getName());
+
+    // Create two experiment of above project
+    CreateExperiment createExperimentRequest =
+        experimentTest.getCreateExperimentRequest(project.getId(), "Experiment_n_sprt_abc");
+    CreateExperiment.Response createExperimentResponse =
+        experimentServiceStub.createExperiment(createExperimentRequest);
+    Experiment experiment = createExperimentResponse.getExperiment();
+    LOGGER.info("Experiment created successfully");
+    assertEquals(
+        "Experiment name not match with expected Experiment name",
+        createExperimentRequest.getName(),
+        experiment.getName());
+
+    CreateExperimentRun createExperimentRunRequest =
+        getCreateExperimentRunRequest(project.getId(), experiment.getId(), "ExperimentRun_n_sprt");
+    CreateExperimentRun.Response createExperimentRunResponse =
+        experimentRunServiceStub.createExperimentRun(createExperimentRunRequest);
+    ExperimentRun experimentRun = createExperimentRunResponse.getExperimentRun();
+    LOGGER.info("ExperimentRun created successfully");
+    assertEquals(
+        "ExperimentRun name not match with expected ExperimentRun name",
+        createExperimentRunRequest.getName(),
         experimentRun.getName());
 
     List<KeyValue> metrics = experimentRun.getMetricsList();
@@ -11057,7 +11073,6 @@
             response.getExperimentRun().getDateUpdated());
       }
     } finally {
->>>>>>> 4a0ef320
       DeleteProject deleteProject = DeleteProject.newBuilder().setId(project.getId()).build();
       DeleteProject.Response deleteProjectResponse =
           projectServiceStub.deleteProject(deleteProject);
@@ -11066,10 +11081,6 @@
       assertTrue(deleteProjectResponse.getStatus());
     }
 
-<<<<<<< HEAD
-    LOGGER.info("FindExperimentRuns test stop................................");
-=======
     LOGGER.info("Delete ExperimentRun Observations test stop................................");
->>>>>>> 4a0ef320
   }
 }