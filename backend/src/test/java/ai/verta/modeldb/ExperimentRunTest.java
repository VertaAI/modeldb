package ai.verta.modeldb;

import static ai.verta.modeldb.CollaboratorTest.addCollaboratorRequestProjectInterceptor;
import static ai.verta.modeldb.RepositoryTest.createRepository;
import static org.junit.Assert.*;

import ai.verta.common.CollaboratorTypeEnum.CollaboratorType;
import ai.verta.common.KeyValue;
import ai.verta.common.TernaryEnum.Ternary;
import ai.verta.common.ValueTypeEnum.ValueType;
import ai.verta.modeldb.ArtifactTypeEnum.ArtifactType;
import ai.verta.modeldb.ExperimentRunServiceGrpc.ExperimentRunServiceBlockingStub;
import ai.verta.modeldb.ExperimentServiceGrpc.ExperimentServiceBlockingStub;
import ai.verta.modeldb.OperatorEnum.Operator;
import ai.verta.modeldb.ProjectServiceGrpc.ProjectServiceBlockingStub;
import ai.verta.modeldb.authservice.AuthService;
import ai.verta.modeldb.authservice.AuthServiceUtils;
import ai.verta.modeldb.authservice.PublicAuthServiceUtils;
import ai.verta.modeldb.authservice.PublicRoleServiceUtils;
import ai.verta.modeldb.authservice.RoleService;
import ai.verta.modeldb.authservice.RoleServiceUtils;
import ai.verta.modeldb.utils.ModelDBUtils;
import ai.verta.modeldb.versioning.Blob;
import ai.verta.modeldb.versioning.BlobExpanded;
import ai.verta.modeldb.versioning.Commit;
import ai.verta.modeldb.versioning.CreateCommitRequest;
import ai.verta.modeldb.versioning.DeleteCommitRequest;
import ai.verta.modeldb.versioning.DeleteRepositoryRequest;
import ai.verta.modeldb.versioning.GetBranchRequest;
import ai.verta.modeldb.versioning.ListBlobExperimentRunsRequest;
import ai.verta.modeldb.versioning.ListCommitExperimentRunsRequest;
import ai.verta.modeldb.versioning.Pagination;
import ai.verta.modeldb.versioning.RepositoryIdentification;
import ai.verta.modeldb.versioning.VersioningServiceGrpc;
import ai.verta.uac.AddCollaboratorRequest;
import ai.verta.uac.CollaboratorServiceGrpc;
import ai.verta.uac.CollaboratorServiceGrpc.CollaboratorServiceBlockingStub;
import com.google.protobuf.ListValue;
import com.google.protobuf.Value;
import io.grpc.ManagedChannel;
import io.grpc.ManagedChannelBuilder;
import io.grpc.Status;
import io.grpc.StatusRuntimeException;
import io.grpc.inprocess.InProcessChannelBuilder;
import io.grpc.inprocess.InProcessServerBuilder;
import io.grpc.testing.GrpcCleanupRule;
import java.io.IOException;
import java.util.ArrayList;
import java.util.Calendar;
import java.util.HashMap;
import java.util.List;
import java.util.Map;
import java.util.Random;
import org.apache.logging.log4j.LogManager;
import org.apache.logging.log4j.Logger;
import org.junit.After;
import org.junit.AfterClass;
import org.junit.Assert;
import org.junit.Before;
import org.junit.BeforeClass;
import org.junit.FixMethodOrder;
import org.junit.Ignore;
import org.junit.Rule;
import org.junit.Test;
import org.junit.runner.RunWith;
import org.junit.runners.JUnit4;
import org.junit.runners.MethodSorters;

@RunWith(JUnit4.class)
@FixMethodOrder(MethodSorters.NAME_ASCENDING)
public class ExperimentRunTest {

  private static final Logger LOGGER = LogManager.getLogger(ExperimentRunTest.class);
  /**
   * This rule manages automatic graceful shutdown for the registered servers and channels at the
   * end of test.
   */
  @Rule public final GrpcCleanupRule grpcCleanup = new GrpcCleanupRule();

  private ManagedChannel channel = null;
  private ManagedChannel client2Channel = null;
  private ManagedChannel authServiceChannel = null;
  private static String serverName = InProcessServerBuilder.generateName();
  private static InProcessServerBuilder serverBuilder =
      InProcessServerBuilder.forName(serverName).directExecutor();
  private static InProcessChannelBuilder client1ChannelBuilder =
      InProcessChannelBuilder.forName(serverName).directExecutor();
  private static InProcessChannelBuilder client2ChannelBuilder =
      InProcessChannelBuilder.forName(serverName).directExecutor();
  private static AuthClientInterceptor authClientInterceptor;
  private static App app;

  @SuppressWarnings("unchecked")
  @BeforeClass
  public static void setServerAndService() throws Exception {

    Map<String, Object> propertiesMap =
        ModelDBUtils.readYamlProperties(System.getenv(ModelDBConstants.VERTA_MODELDB_CONFIG));
    Map<String, Object> testPropMap = (Map<String, Object>) propertiesMap.get("test");
    Map<String, Object> databasePropMap = (Map<String, Object>) testPropMap.get("test-database");

    app = App.getInstance();
    AuthService authService = new PublicAuthServiceUtils();
    RoleService roleService = new PublicRoleServiceUtils(authService);

    Map<String, Object> authServicePropMap =
        (Map<String, Object>) propertiesMap.get(ModelDBConstants.AUTH_SERVICE);
    if (authServicePropMap != null) {
      String authServiceHost = (String) authServicePropMap.get(ModelDBConstants.HOST);
      Integer authServicePort = (Integer) authServicePropMap.get(ModelDBConstants.PORT);
      app.setAuthServerHost(authServiceHost);
      app.setAuthServerPort(authServicePort);

      authService = new AuthServiceUtils();
      roleService = new RoleServiceUtils(authService);
    }

    App.initializeServicesBaseOnDataBase(
        serverBuilder, databasePropMap, propertiesMap, authService, roleService);
    serverBuilder.intercept(new ModelDBAuthInterceptor());

    Map<String, Object> testUerPropMap = (Map<String, Object>) testPropMap.get("testUsers");
    if (testUerPropMap != null && testUerPropMap.size() > 0) {
      authClientInterceptor = new AuthClientInterceptor(testPropMap);
      client1ChannelBuilder.intercept(authClientInterceptor.getClient1AuthInterceptor());
      client2ChannelBuilder.intercept(authClientInterceptor.getClient2AuthInterceptor());
    }
  }

  @AfterClass
  public static void removeServerAndService() {
    App.initiateShutdown(0);
  }

  @After
  public void clientClose() {
    if (!channel.isShutdown()) {
      channel.shutdownNow();
    }
    if (!client2Channel.isShutdown()) {
      client2Channel.shutdownNow();
    }
    if (app.getAuthServerHost() != null && app.getAuthServerPort() != null) {
      if (!authServiceChannel.isShutdown()) {
        authServiceChannel.shutdownNow();
      }
    }
  }

  @Before
  public void initializeChannel() throws IOException {
    grpcCleanup.register(serverBuilder.build().start());
    channel = grpcCleanup.register(client1ChannelBuilder.maxInboundMessageSize(1024).build());
    client2Channel =
        grpcCleanup.register(client2ChannelBuilder.maxInboundMessageSize(1024).build());
    if (app.getAuthServerHost() != null && app.getAuthServerPort() != null) {
      authServiceChannel =
          ManagedChannelBuilder.forTarget(app.getAuthServerHost() + ":" + app.getAuthServerPort())
              .usePlaintext()
              .intercept(authClientInterceptor.getClient1AuthInterceptor())
              .build();
    }
  }

  private void checkEqualsAssert(StatusRuntimeException e) {
    Status status = Status.fromThrowable(e);
    LOGGER.warn("Error Code : " + status.getCode() + " Description : " + status.getDescription());
    if (app.getAuthServerHost() != null && app.getAuthServerPort() != null) {
      assertEquals(Status.PERMISSION_DENIED.getCode(), status.getCode());
    } else {
      assertEquals(Status.NOT_FOUND.getCode(), status.getCode());
    }
  }

  public CreateExperimentRun getCreateExperimentRunRequestSimple(
      String projectId, String experimentId, String experimentRunName) {
    return CreateExperimentRun.newBuilder()
        .setProjectId(projectId)
        .setExperimentId(experimentId)
        .setName(experimentRunName)
        .build();
  }

  public CreateExperimentRun getCreateExperimentRunRequest(
      String projectId, String experimentId, String experimentRunName) {

    List<String> tags = new ArrayList<>();
    tags.add("Tag_x");
    tags.add("Tag_y");

    int rangeMax = 20;
    int rangeMin = 1;
    Random randomNum = new Random();

    List<KeyValue> attributeList = new ArrayList<>();
    Value intValue = Value.newBuilder().setNumberValue(1.1).build();
    attributeList.add(
        KeyValue.newBuilder()
            .setKey("attribute_" + Calendar.getInstance().getTimeInMillis())
            .setValue(intValue)
            .setValueType(ValueType.NUMBER)
            .build());
    Value stringValue =
        Value.newBuilder()
            .setStringValue("attributes_value_" + Calendar.getInstance().getTimeInMillis())
            .build();
    attributeList.add(
        KeyValue.newBuilder()
            .setKey("attribute_" + Calendar.getInstance().getTimeInMillis())
            .setValue(stringValue)
            .setValueType(ValueType.STRING)
            .build());

    double randomValue = rangeMin + (rangeMax - rangeMin) * randomNum.nextDouble();
    List<KeyValue> hyperparameters = new ArrayList<>();
    intValue = Value.newBuilder().setNumberValue(randomValue).build();
    hyperparameters.add(
        KeyValue.newBuilder()
            .setKey("tuning_" + Calendar.getInstance().getTimeInMillis())
            .setValue(intValue)
            .setValueType(ValueType.NUMBER)
            .build());
    stringValue =
        Value.newBuilder()
            .setStringValue("hyperparameters_value_" + Calendar.getInstance().getTimeInMillis())
            .build();
    hyperparameters.add(
        KeyValue.newBuilder()
            .setKey("hyperparameters_" + Calendar.getInstance().getTimeInMillis())
            .setValue(stringValue)
            .setValueType(ValueType.STRING)
            .build());

    List<Artifact> artifactList = new ArrayList<>();
    artifactList.add(
        Artifact.newBuilder()
            .setKey("Google developer Artifact")
            .setPath(
                "https://www.google.co.in/imgres?imgurl=https%3A%2F%2Flh3.googleusercontent.com%2FFyZA5SbKPJA7Y3XCeb9-uGwow8pugxj77Z1xvs8vFS6EI3FABZDCDtA9ScqzHKjhU8av_Ck95ET-P_rPJCbC2v_OswCN8A%3Ds688&imgrefurl=https%3A%2F%2Fdevelopers.google.com%2F&docid=1MVaWrOPIjYeJM&tbnid=I7xZkRN5m6_z-M%3A&vet=10ahUKEwjr1OiS0ufeAhWNbX0KHXpFAmQQMwhyKAMwAw..i&w=688&h=387&bih=657&biw=1366&q=google&ved=0ahUKEwjr1OiS0ufeAhWNbX0KHXpFAmQQMwhyKAMwAw&iact=mrc&uact=8")
            .setArtifactType(ArtifactType.BLOB)
            .build());
    artifactList.add(
        Artifact.newBuilder()
            .setKey("Google Pay Artifact")
            .setPath(
                "https://www.google.co.in/imgres?imgurl=https%3A%2F%2Fpay.google.com%2Fabout%2Fstatic%2Fimages%2Fsocial%2Fknowledge_graph_logo.png&imgrefurl=https%3A%2F%2Fpay.google.com%2Fabout%2F&docid=zmoE9BrSKYr4xM&tbnid=eCL1Y6f9xrPtDM%3A&vet=10ahUKEwjr1OiS0ufeAhWNbX0KHXpFAmQQMwhwKAIwAg..i&w=1200&h=630&bih=657&biw=1366&q=google&ved=0ahUKEwjr1OiS0ufeAhWNbX0KHXpFAmQQMwhwKAIwAg&iact=mrc&uact=8")
            .setArtifactType(ArtifactType.IMAGE)
            .build());

    List<Artifact> datasets = new ArrayList<>();
    datasets.add(
        Artifact.newBuilder()
            .setKey("Google developer datasets")
            .setPath("This is data artifact type in Google developer datasets")
            .setArtifactType(ArtifactType.MODEL)
            .build());
    datasets.add(
        Artifact.newBuilder()
            .setKey("Google Pay datasets")
            .setPath("This is data artifact type in Google Pay datasets")
            .setArtifactType(ArtifactType.DATA)
            .build());

    List<KeyValue> metrics = new ArrayList<>();
    randomValue = rangeMin + (rangeMax - rangeMin) * randomNum.nextDouble();
    intValue = Value.newBuilder().setNumberValue(randomValue).build();
    metrics.add(
        KeyValue.newBuilder()
            .setKey("accuracy_" + Calendar.getInstance().getTimeInMillis())
            .setValue(intValue)
            .setValueType(ValueType.NUMBER)
            .build());
    randomValue = rangeMin + (rangeMax - rangeMin) * randomNum.nextDouble();
    intValue = Value.newBuilder().setNumberValue(randomValue).build();
    metrics.add(
        KeyValue.newBuilder()
            .setKey("loss_" + Calendar.getInstance().getTimeInMillis())
            .setValue(intValue)
            .setValueType(ValueType.NUMBER)
            .build());
    randomValue = rangeMin + (rangeMax - rangeMin) * randomNum.nextDouble();
    Value listValue =
        Value.newBuilder()
            .setListValue(
                ListValue.newBuilder()
                    .addValues(intValue)
                    .addValues(Value.newBuilder().setNumberValue(randomValue).build()))
            .build();
    metrics.add(
        KeyValue.newBuilder()
            .setKey("profit_" + Calendar.getInstance().getTimeInMillis())
            .setValue(listValue)
            .setValueType(ValueType.LIST)
            .build());

    List<Observation> observations = new ArrayList<>();
    observations.add(
        Observation.newBuilder()
            .setArtifact(
                Artifact.newBuilder()
                    .setKey("Google developer Observation artifact")
                    .setPath("This is data artifact type in Google developer Observation artifact")
                    .setArtifactType(ArtifactType.DATA)
                    .build())
            .setTimestamp(Calendar.getInstance().getTimeInMillis())
            .build());
    stringValue =
        Value.newBuilder()
            .setStringValue("Observation_value_" + Calendar.getInstance().getTimeInMillis())
            .build();
    observations.add(
        Observation.newBuilder()
            .setAttribute(
                KeyValue.newBuilder()
                    .setKey("Observation Key " + Calendar.getInstance().getTimeInMillis())
                    .setValue(stringValue)
                    .setValueType(ValueType.STRING))
            .setTimestamp(Calendar.getInstance().getTimeInMillis())
            .build());

    List<Feature> features = new ArrayList<>();
    features.add(Feature.newBuilder().setName("ExperimentRun Test case feature 1").build());
    features.add(Feature.newBuilder().setName("ExperimentRun Test case feature 2").build());

    return CreateExperimentRun.newBuilder()
        .setProjectId(projectId)
        .setExperimentId(experimentId)
        .setName(experimentRunName)
        .setDescription("this is a ExperimentRun description")
        .setDateCreated(Calendar.getInstance().getTimeInMillis())
        .setDateUpdated(Calendar.getInstance().getTimeInMillis())
        .setStartTime(Calendar.getInstance().getTime().getTime())
        .setEndTime(Calendar.getInstance().getTime().getTime())
        .setCodeVersion("1.0")
        .addAllTags(tags)
        .addAllAttributes(attributeList)
        .addAllHyperparameters(hyperparameters)
        .addAllArtifacts(artifactList)
        .addAllDatasets(datasets)
        .addAllMetrics(metrics)
        .addAllObservations(observations)
        .addAllFeatures(features)
        .build();
  }

  @Test
  public void a_experimentRunCreateTest() {
    LOGGER.info("Create ExperimentRun test start................................");

    ProjectTest projectTest = new ProjectTest();
    ExperimentTest experimentTest = new ExperimentTest();

    ProjectServiceBlockingStub projectServiceStub = ProjectServiceGrpc.newBlockingStub(channel);
    ExperimentServiceBlockingStub experimentServiceStub =
        ExperimentServiceGrpc.newBlockingStub(channel);
    ExperimentRunServiceBlockingStub experimentRunServiceStub =
        ExperimentRunServiceGrpc.newBlockingStub(channel);

    // Create project
    CreateProject createProjectRequest =
        projectTest.getCreateProjectRequest("experimentRun_project_ypcdt1");
    CreateProject.Response createProjectResponse =
        projectServiceStub.createProject(createProjectRequest);
    Project project = createProjectResponse.getProject();
    LOGGER.info("Project created successfully");
    assertEquals(
        "Project name not match with expected project name",
        createProjectRequest.getName(),
        project.getName());

    // Create two experiment of above project
    CreateExperiment createExperimentRequest =
        experimentTest.getCreateExperimentRequest(project.getId(), "Experiment_n_sprt_abc");
    CreateExperiment.Response createExperimentResponse =
        experimentServiceStub.createExperiment(createExperimentRequest);
    Experiment experiment = createExperimentResponse.getExperiment();
    LOGGER.info("Experiment created successfully");
    assertEquals(
        "Experiment name not match with expected Experiment name",
        createExperimentRequest.getName(),
        experiment.getName());

    GetProjectById getProjectById = GetProjectById.newBuilder().setId(project.getId()).build();
    GetProjectById.Response getProjectByIdResponse =
        projectServiceStub.getProjectById(getProjectById);
    assertNotEquals(
        "Project date_updated field not update on database",
        project.getDateUpdated(),
        getProjectByIdResponse.getProject().getDateUpdated());
    project = getProjectByIdResponse.getProject();

    CreateExperimentRun createExperimentRunRequest =
        getCreateExperimentRunRequest(project.getId(), experiment.getId(), "ExperimentRun_n_sprt");
    CreateExperimentRun.Response createExperimentRunResponse =
        experimentRunServiceStub.createExperimentRun(createExperimentRunRequest);
    ExperimentRun experimentRun = createExperimentRunResponse.getExperimentRun();
    LOGGER.info("ExperimentRun created successfully");
    assertEquals(
        "ExperimentRun name not match with expected ExperimentRun name",
        createExperimentRunRequest.getName(),
        experimentRun.getName());

    GetExperimentById getExperimentById =
        GetExperimentById.newBuilder().setId(experiment.getId()).build();
    GetExperimentById.Response getExperimentByIdResponse =
        experimentServiceStub.getExperimentById(getExperimentById);
    assertNotEquals(
        "Experiment date_updated field not update on database",
        experiment.getDateUpdated(),
        getExperimentByIdResponse.getExperiment().getDateUpdated());
    experiment = getExperimentByIdResponse.getExperiment();

    getProjectById = GetProjectById.newBuilder().setId(project.getId()).build();
    getProjectByIdResponse = projectServiceStub.getProjectById(getProjectById);
    assertNotEquals(
        "Project date_updated field not update on database",
        project.getDateUpdated(),
        getProjectByIdResponse.getProject().getDateUpdated());
    project = getProjectByIdResponse.getProject();

    try {
      experimentRunServiceStub.createExperimentRun(createExperimentRunRequest);
      fail();
    } catch (StatusRuntimeException e) {
      Status status = Status.fromThrowable(e);
      LOGGER.warn("Error Code : " + status.getCode() + " Description : " + status.getDescription());
      assertEquals(Status.ALREADY_EXISTS.getCode(), status.getCode());
    }

    try {
      createExperimentRunRequest =
          createExperimentRunRequest.toBuilder().setProjectId("xyz").build();
      experimentRunServiceStub.createExperimentRun(createExperimentRunRequest);
      fail();
    } catch (StatusRuntimeException e) {
      checkEqualsAssert(e);
    }

    try {
      createExperimentRunRequest =
          createExperimentRunRequest
              .toBuilder()
              .setProjectId(project.getId())
              .setExperimentId("xyz")
              .build();
      experimentRunServiceStub.createExperimentRun(createExperimentRunRequest);
      fail();
    } catch (StatusRuntimeException e) {
      Status status = Status.fromThrowable(e);
      LOGGER.warn("Error Code : " + status.getCode() + " Description : " + status.getDescription());
      assertEquals(Status.NOT_FOUND.getCode(), status.getCode());
    }

    try {
      String tag52 = "Human Activity Recognition using Smartphone Dataset";
      createExperimentRunRequest =
          createExperimentRunRequest
              .toBuilder()
              .setProjectId(project.getId())
              .setExperimentId(experiment.getId())
              .addTags(tag52)
              .build();
      experimentRunServiceStub.createExperimentRun(createExperimentRunRequest);
      fail();
    } catch (StatusRuntimeException e) {
      Status status = Status.fromThrowable(e);
      LOGGER.warn("Error Code : " + status.getCode() + " Description : " + status.getDescription());
      assertEquals(Status.INVALID_ARGUMENT.getCode(), status.getCode());
    }

    try {
      createExperimentRunRequest =
          createExperimentRunRequest.toBuilder().clearTags().addTags("").build();
      experimentRunServiceStub.createExperimentRun(createExperimentRunRequest);
      fail();
    } catch (StatusRuntimeException e) {
      Status status = Status.fromThrowable(e);
      LOGGER.warn("Error Code : " + status.getCode() + " Description : " + status.getDescription());
      assertEquals(Status.INVALID_ARGUMENT.getCode(), status.getCode());
    }

    try {
      String name =
          "Experiment of Human Activity Recognition using Smartphone Dataset Human Activity Recognition using Smartphone Dataset Human Activity Recognition using Smartphone Dataset Human Activity Recognition using Smartphone Dataset Human Activity Recognition using Smartphone Dataset";
      createExperimentRunRequest = createExperimentRunRequest.toBuilder().setName(name).build();
      experimentRunServiceStub.createExperimentRun(createExperimentRunRequest);
      fail();
    } catch (StatusRuntimeException ex) {
      Status status = Status.fromThrowable(ex);
      LOGGER.warn("Error Code : " + status.getCode() + " Description : " + status.getDescription());
      assertEquals(Status.INVALID_ARGUMENT.getCode(), status.getCode());
    }

    DeleteProject deleteProject = DeleteProject.newBuilder().setId(project.getId()).build();
    DeleteProject.Response deleteProjectResponse = projectServiceStub.deleteProject(deleteProject);
    LOGGER.info("Project deleted successfully");
    LOGGER.info(deleteProjectResponse.toString());
    assertTrue(deleteProjectResponse.getStatus());

    LOGGER.info("Create ExperimentRun test stop................................");
  }

  @Test
  public void a_experimentRunCreateNegativeTest() {
    LOGGER.info("Create ExperimentRun Negative test start................................");

    ExperimentRunServiceBlockingStub experimentRunServiceStub =
        ExperimentRunServiceGrpc.newBlockingStub(channel);

    CreateExperimentRun request = getCreateExperimentRunRequest("", "abcd", "ExperiemntRun_xyz");

    try {
      experimentRunServiceStub.createExperimentRun(request);
      fail();
    } catch (StatusRuntimeException e) {
      Status status = Status.fromThrowable(e);
      LOGGER.info("CreateExperimentRun Response : \n" + status.getDescription());
      assertEquals(Status.INVALID_ARGUMENT.getCode(), status.getCode());
    }

    LOGGER.info("Create ExperimentRun Negative test stop................................");
  }

  @Test
  public void b_getExperimentRunFromProjectRunTest() {
    LOGGER.info("Get ExperimentRun from Project test start................................");
    ProjectTest projectTest = new ProjectTest();
    ExperimentTest experimentTest = new ExperimentTest();

    ProjectServiceBlockingStub projectServiceStub = ProjectServiceGrpc.newBlockingStub(channel);
    ExperimentServiceBlockingStub experimentServiceStub =
        ExperimentServiceGrpc.newBlockingStub(channel);
    ExperimentRunServiceBlockingStub experimentRunServiceStub =
        ExperimentRunServiceGrpc.newBlockingStub(channel);

    // Create project
    CreateProject createProjectRequest =
        projectTest.getCreateProjectRequest("experimentRun_project_ypcdt1");
    CreateProject.Response createProjectResponse =
        projectServiceStub.createProject(createProjectRequest);
    Project project = createProjectResponse.getProject();
    LOGGER.info("Project created successfully");
    assertEquals(
        "Project name not match with expected project name",
        createProjectRequest.getName(),
        project.getName());

    // Create two experiment of above project
    CreateExperiment createExperimentRequest =
        experimentTest.getCreateExperimentRequest(project.getId(), "Experiment_n_sprt_abc");
    CreateExperiment.Response createExperimentResponse =
        experimentServiceStub.createExperiment(createExperimentRequest);
    Experiment experiment = createExperimentResponse.getExperiment();
    LOGGER.info("Experiment created successfully");
    assertEquals(
        "Experiment name not match with expected Experiment name",
        createExperimentRequest.getName(),
        experiment.getName());

    Map<String, ExperimentRun> experimentRunMap = new HashMap<>();
    CreateExperimentRun createExperimentRunRequest =
        getCreateExperimentRunRequest(project.getId(), experiment.getId(), "ExperimentRun_sprt_1");
    CreateExperimentRun.Response createExperimentRunResponse =
        experimentRunServiceStub.createExperimentRun(createExperimentRunRequest);
    ExperimentRun experimentRun = createExperimentRunResponse.getExperimentRun();
    experimentRunMap.put(experimentRun.getId(), experimentRun);
    LOGGER.info("ExperimentRun created successfully");
    assertEquals(
        "ExperimentRun name not match with expected ExperimentRun name",
        createExperimentRunRequest.getName(),
        experimentRun.getName());

    createExperimentRunRequest =
        getCreateExperimentRunRequest(project.getId(), experiment.getId(), "ExperimentRun_sprt_2");
    createExperimentRunResponse =
        experimentRunServiceStub.createExperimentRun(createExperimentRunRequest);
    experimentRun = createExperimentRunResponse.getExperimentRun();
    experimentRunMap.put(experimentRun.getId(), experimentRun);
    LOGGER.info("ExperimentRun created successfully");
    assertEquals(
        "ExperimentRun name not match with expected ExperimentRun name",
        createExperimentRunRequest.getName(),
        experimentRun.getName());

    GetExperimentRunsInProject getExperimentRunRequest =
        GetExperimentRunsInProject.newBuilder().setProjectId(project.getId()).build();

    GetExperimentRunsInProject.Response experimentRunResponse =
        experimentRunServiceStub.getExperimentRunsInProject(getExperimentRunRequest);
    assertEquals(
        "ExperimentRuns count not match with expected experimentRun count",
        experimentRunMap.size(),
        experimentRunResponse.getExperimentRunsList().size());

    if (experimentRunResponse.getExperimentRunsList() != null) {
      for (ExperimentRun experimentRun1 : experimentRunResponse.getExperimentRunsList()) {
        assertEquals(
            "ExperimentRun not match with expected experimentRun",
            experimentRunMap.get(experimentRun1.getId()),
            experimentRun1);
      }
    } else {
      LOGGER.warn("More ExperimentRun not found in database");
      assertTrue(true);
    }

    DeleteProject deleteProject = DeleteProject.newBuilder().setId(project.getId()).build();
    DeleteProject.Response deleteProjectResponse = projectServiceStub.deleteProject(deleteProject);
    LOGGER.info("Project deleted successfully");
    LOGGER.info(deleteProjectResponse.toString());
    assertTrue(deleteProjectResponse.getStatus());

    LOGGER.info("Get ExperimentRun from Project test stop................................");
  }

  @Test
  public void b_getExperimentRunWithPaginationFromProjectRunTest() {
    LOGGER.info(
        "Get ExperimentRun using pagination from Project test start................................");

    ProjectTest projectTest = new ProjectTest();
    ExperimentTest experimentTest = new ExperimentTest();

    ProjectServiceBlockingStub projectServiceStub = ProjectServiceGrpc.newBlockingStub(channel);
    ExperimentServiceBlockingStub experimentServiceStub =
        ExperimentServiceGrpc.newBlockingStub(channel);
    ExperimentRunServiceBlockingStub experimentRunServiceStub =
        ExperimentRunServiceGrpc.newBlockingStub(channel);

    // Create project
    CreateProject createProjectRequest =
        projectTest.getCreateProjectRequest("experimentRun_project_ypcdt1");
    CreateProject.Response createProjectResponse =
        projectServiceStub.createProject(createProjectRequest);
    Project project = createProjectResponse.getProject();
    LOGGER.info("Project created successfully");
    assertEquals(
        "Project name not match with expected project name",
        createProjectRequest.getName(),
        project.getName());

    // Create two experiment of above project
    CreateExperiment createExperimentRequest =
        experimentTest.getCreateExperimentRequest(project.getId(), "Experiment_n_sprt_abc");
    CreateExperiment.Response createExperimentResponse =
        experimentServiceStub.createExperiment(createExperimentRequest);
    Experiment experiment = createExperimentResponse.getExperiment();
    LOGGER.info("Experiment created successfully");
    assertEquals(
        "Experiment name not match with expected Experiment name",
        createExperimentRequest.getName(),
        experiment.getName());

    Map<String, ExperimentRun> experimentRunMap = new HashMap<>();
    CreateExperimentRun createExperimentRunRequest =
        getCreateExperimentRunRequest(project.getId(), experiment.getId(), "ExperimentRun_sprt_1");
    KeyValue metric1 =
        KeyValue.newBuilder()
            .setKey("loss")
            .setValue(Value.newBuilder().setNumberValue(0.31).build())
            .build();
    KeyValue metric2 =
        KeyValue.newBuilder()
            .setKey("accuracy")
            .setValue(Value.newBuilder().setNumberValue(0.31).build())
            .build();
    KeyValue hyperparameter1 =
        KeyValue.newBuilder()
            .setKey("tuning")
            .setValue(Value.newBuilder().setNumberValue(7).build())
            .build();
    createExperimentRunRequest =
        createExperimentRunRequest
            .toBuilder()
            .addMetrics(metric1)
            .addMetrics(metric2)
            .addHyperparameters(hyperparameter1)
            .setDateCreated(123456)
            .build();
    CreateExperimentRun.Response createExperimentRunResponse =
        experimentRunServiceStub.createExperimentRun(createExperimentRunRequest);
    ExperimentRun experimentRun1 = createExperimentRunResponse.getExperimentRun();
    experimentRunMap.put(experimentRun1.getId(), experimentRun1);
    LOGGER.info("ExperimentRun created successfully");
    assertEquals(
        "ExperimentRun name not match with expected ExperimentRun name",
        createExperimentRunRequest.getName(),
        experimentRun1.getName());

    createExperimentRunRequest =
        getCreateExperimentRunRequest(project.getId(), experiment.getId(), "ExperimentRun_sprt_2");
    metric1 =
        KeyValue.newBuilder()
            .setKey("loss")
            .setValue(Value.newBuilder().setNumberValue(0.6543210).build())
            .build();
    metric2 =
        KeyValue.newBuilder()
            .setKey("accuracy")
            .setValue(Value.newBuilder().setNumberValue(0.6543210).build())
            .build();
    hyperparameter1 =
        KeyValue.newBuilder()
            .setKey("tuning")
            .setValue(Value.newBuilder().setNumberValue(4.55).build())
            .build();
    createExperimentRunRequest =
        createExperimentRunRequest
            .toBuilder()
            .addMetrics(metric1)
            .addMetrics(metric2)
            .addHyperparameters(hyperparameter1)
            .build();
    createExperimentRunResponse =
        experimentRunServiceStub.createExperimentRun(createExperimentRunRequest);
    ExperimentRun experimentRun2 = createExperimentRunResponse.getExperimentRun();
    experimentRunMap.put(experimentRun2.getId(), experimentRun2);
    LOGGER.info("ExperimentRun created successfully");
    assertEquals(
        "ExperimentRun name not match with expected ExperimentRun name",
        createExperimentRunRequest.getName(),
        experimentRun2.getName());

    int pageLimit = 2;
    boolean isExpectedResultFound = false;
    for (int pageNumber = 1; pageNumber < 100; pageNumber++) {
      GetExperimentRunsInProject getExperimentRunRequest =
          GetExperimentRunsInProject.newBuilder()
              .setProjectId(project.getId())
              .setPageNumber(pageNumber)
              .setPageLimit(pageLimit)
              .setAscending(true)
              .setSortKey(ModelDBConstants.NAME)
              .build();

      GetExperimentRunsInProject.Response experimentRunResponse =
          experimentRunServiceStub.getExperimentRunsInProject(getExperimentRunRequest);

      assertEquals(
          "Total records count not matched with expected records count",
          2,
          experimentRunResponse.getTotalRecords());

      if (experimentRunResponse.getExperimentRunsList() != null
          && experimentRunResponse.getExperimentRunsList().size() > 0) {
        isExpectedResultFound = true;
        for (ExperimentRun experimentRun : experimentRunResponse.getExperimentRunsList()) {
          assertEquals(
              "ExperimentRun not match with expected experimentRun",
              experimentRunMap.get(experimentRun.getId()),
              experimentRun);
        }
      } else {
        if (isExpectedResultFound) {
          LOGGER.warn("More ExperimentRun not found in database");
          assertTrue(true);
        } else {
          fail("Expected experimentRun not found in response");
        }
        break;
      }
    }

    GetExperimentRunsInProject getExperiment =
        GetExperimentRunsInProject.newBuilder()
            .setProjectId(project.getId())
            .setPageNumber(1)
            .setPageLimit(1)
            .setAscending(false)
            .setSortKey("metrics.loss")
            .build();

    GetExperimentRunsInProject.Response experimentRunResponse =
        experimentRunServiceStub.getExperimentRunsInProject(getExperiment);
    assertEquals(
        "Total records count not matched with expected records count",
        2,
        experimentRunResponse.getTotalRecords());
    assertEquals(
        "ExperimentRuns count not match with expected experimentRuns count",
        1,
        experimentRunResponse.getExperimentRunsCount());
    assertEquals(
        "ExperimentRun not match with expected experimentRun",
        experimentRun2,
        experimentRunResponse.getExperimentRuns(0));

    getExperiment =
        GetExperimentRunsInProject.newBuilder()
            .setProjectId(project.getId())
            .setPageNumber(1)
            .setPageLimit(1)
            .setAscending(true)
            .setSortKey("")
            .build();

    experimentRunResponse = experimentRunServiceStub.getExperimentRunsInProject(getExperiment);
    assertEquals(
        "ExperimentRuns count not match with expected experimentRuns count",
        1,
        experimentRunResponse.getExperimentRunsCount());
    assertEquals(
        "ExperimentRun not match with expected experimentRun",
        experimentRun1,
        experimentRunResponse.getExperimentRuns(0));

    getExperiment =
        GetExperimentRunsInProject.newBuilder()
            .setProjectId(project.getId())
            .setPageNumber(1)
            .setPageLimit(1)
            .setAscending(true)
            .setSortKey("observations.attribute.attr_1")
            .build();

    try {
      experimentRunServiceStub.getExperimentRunsInProject(getExperiment);
      fail();
    } catch (StatusRuntimeException e) {
      Status status = Status.fromThrowable(e);
      LOGGER.warn("Error Code : " + status.getCode() + " Description : " + status.getDescription());
      assertEquals(Status.UNIMPLEMENTED.getCode(), status.getCode());
    }

    DeleteProject deleteProject = DeleteProject.newBuilder().setId(project.getId()).build();
    DeleteProject.Response deleteProjectResponse = projectServiceStub.deleteProject(deleteProject);
    LOGGER.info("Project deleted successfully");
    LOGGER.info(deleteProjectResponse.toString());
    assertTrue(deleteProjectResponse.getStatus());

    LOGGER.info(
        "Get ExperimentRun using pagination from Project test stop................................");
  }

  @Test
  public void b_getExperimentFromProjectRunNegativeTest() {
    LOGGER.info(
        "Get ExperimentRun from Project Negative test start................................");

    ExperimentRunServiceBlockingStub experimentRunServiceStub =
        ExperimentRunServiceGrpc.newBlockingStub(channel);

    GetExperimentRunsInProject getExperiment = GetExperimentRunsInProject.newBuilder().build();
    try {
      experimentRunServiceStub.getExperimentRunsInProject(getExperiment);
      fail();
    } catch (StatusRuntimeException e) {
      Status status = Status.fromThrowable(e);
      LOGGER.warn("Error Code : " + status.getCode() + " Description : " + status.getDescription());
      assertEquals(Status.INVALID_ARGUMENT.getCode(), status.getCode());
    }

    getExperiment = GetExperimentRunsInProject.newBuilder().setProjectId("sdfdsfsd").build();
    try {
      experimentRunServiceStub.getExperimentRunsInProject(getExperiment);
      fail();
    } catch (StatusRuntimeException e) {
      checkEqualsAssert(e);
    }

    LOGGER.info(
        "Get ExperimentRun from Project Negative test stop................................");
  }

  @Test
  public void bb_getExperimentRunFromExperimentTest() {
    LOGGER.info("Get ExperimentRun from Experiment test start................................");

    ProjectTest projectTest = new ProjectTest();
    ExperimentTest experimentTest = new ExperimentTest();

    ProjectServiceBlockingStub projectServiceStub = ProjectServiceGrpc.newBlockingStub(channel);
    ExperimentServiceBlockingStub experimentServiceStub =
        ExperimentServiceGrpc.newBlockingStub(channel);
    ExperimentRunServiceBlockingStub experimentRunServiceStub =
        ExperimentRunServiceGrpc.newBlockingStub(channel);

    // Create project
    CreateProject createProjectRequest =
        projectTest.getCreateProjectRequest("experimentRun_project_ypcdt1");
    CreateProject.Response createProjectResponse =
        projectServiceStub.createProject(createProjectRequest);
    Project project = createProjectResponse.getProject();
    LOGGER.info("Project created successfully");
    assertEquals(
        "Project name not match with expected project name",
        createProjectRequest.getName(),
        project.getName());

    // Create two experiment of above project
    CreateExperiment createExperimentRequest =
        experimentTest.getCreateExperimentRequest(project.getId(), "Experiment_n_sprt_abc");
    CreateExperiment.Response createExperimentResponse =
        experimentServiceStub.createExperiment(createExperimentRequest);
    Experiment experiment = createExperimentResponse.getExperiment();
    LOGGER.info("Experiment created successfully");
    assertEquals(
        "Experiment name not match with expected Experiment name",
        createExperimentRequest.getName(),
        experiment.getName());

    Map<String, ExperimentRun> experimentRunMap = new HashMap<>();
    CreateExperimentRun createExperimentRunRequest =
        getCreateExperimentRunRequest(project.getId(), experiment.getId(), "ExperimentRun_sprt_1");
    CreateExperimentRun.Response createExperimentRunResponse =
        experimentRunServiceStub.createExperimentRun(createExperimentRunRequest);
    ExperimentRun experimentRun = createExperimentRunResponse.getExperimentRun();
    experimentRunMap.put(experimentRun.getId(), experimentRun);
    LOGGER.info("ExperimentRun created successfully");
    assertEquals(
        "ExperimentRun name not match with expected ExperimentRun name",
        createExperimentRunRequest.getName(),
        experimentRun.getName());

    createExperimentRunRequest =
        getCreateExperimentRunRequest(project.getId(), experiment.getId(), "ExperimentRun_sprt_2");
    createExperimentRunResponse =
        experimentRunServiceStub.createExperimentRun(createExperimentRunRequest);
    experimentRun = createExperimentRunResponse.getExperimentRun();
    experimentRunMap.put(experimentRun.getId(), experimentRun);
    LOGGER.info("ExperimentRun created successfully");
    assertEquals(
        "ExperimentRun name not match with expected ExperimentRun name",
        createExperimentRunRequest.getName(),
        experimentRun.getName());

    GetExperimentRunsInExperiment getExperimentRunsInExperiment =
        GetExperimentRunsInExperiment.newBuilder().setExperimentId(experiment.getId()).build();

    GetExperimentRunsInExperiment.Response experimentRunResponse =
        experimentRunServiceStub.getExperimentRunsInExperiment(getExperimentRunsInExperiment);
    assertEquals(
        "ExperimentRuns count not match with expected experimentRun count",
        experimentRunMap.size(),
        experimentRunResponse.getExperimentRunsList().size());

    if (experimentRunResponse.getExperimentRunsList() != null) {
      for (ExperimentRun experimentRun1 : experimentRunResponse.getExperimentRunsList()) {
        assertEquals(
            "ExperimentRun not match with expected experimentRun",
            experimentRunMap.get(experimentRun1.getId()),
            experimentRun1);
      }
    } else {
      LOGGER.warn("More ExperimentRun not found in database");
      assertTrue(true);
    }

    DeleteProject deleteProject = DeleteProject.newBuilder().setId(project.getId()).build();
    DeleteProject.Response deleteProjectResponse = projectServiceStub.deleteProject(deleteProject);
    LOGGER.info("Project deleted successfully");
    LOGGER.info(deleteProjectResponse.toString());
    assertTrue(deleteProjectResponse.getStatus());

    LOGGER.info("Get ExperimentRun from Experiment test stop................................");
  }

  @Test
  public void bb_getExperimentRunWithPaginationFromExperimentTest() {
    LOGGER.info(
        "Get ExperimentRun using pagination from Experiment test start................................");

    ProjectTest projectTest = new ProjectTest();
    ExperimentTest experimentTest = new ExperimentTest();

    ProjectServiceBlockingStub projectServiceStub = ProjectServiceGrpc.newBlockingStub(channel);
    ExperimentServiceBlockingStub experimentServiceStub =
        ExperimentServiceGrpc.newBlockingStub(channel);
    ExperimentRunServiceBlockingStub experimentRunServiceStub =
        ExperimentRunServiceGrpc.newBlockingStub(channel);

    // Create project
    CreateProject createProjectRequest =
        projectTest.getCreateProjectRequest("experimentRun_project_ypcdt1");
    CreateProject.Response createProjectResponse =
        projectServiceStub.createProject(createProjectRequest);
    Project project = createProjectResponse.getProject();
    LOGGER.info("Project created successfully");
    assertEquals(
        "Project name not match with expected project name",
        createProjectRequest.getName(),
        project.getName());

    // Create two experiment of above project
    CreateExperiment createExperimentRequest =
        experimentTest.getCreateExperimentRequest(project.getId(), "Experiment_n_sprt_abc");
    CreateExperiment.Response createExperimentResponse =
        experimentServiceStub.createExperiment(createExperimentRequest);
    Experiment experiment = createExperimentResponse.getExperiment();
    LOGGER.info("Experiment created successfully");
    assertEquals(
        "Experiment name not match with expected Experiment name",
        createExperimentRequest.getName(),
        experiment.getName());

    Map<String, ExperimentRun> experimentRunMap = new HashMap<>();
    CreateExperimentRun createExperimentRunRequest =
        getCreateExperimentRunRequest(project.getId(), experiment.getId(), "ExperimentRun_sprt_1");
    KeyValue metric1 =
        KeyValue.newBuilder()
            .setKey("loss")
            .setValue(Value.newBuilder().setNumberValue(0.31).build())
            .build();
    KeyValue metric2 =
        KeyValue.newBuilder()
            .setKey("accuracy")
            .setValue(Value.newBuilder().setNumberValue(0.31).build())
            .build();
    KeyValue hyperparameter1 =
        KeyValue.newBuilder()
            .setKey("tuning")
            .setValue(Value.newBuilder().setNumberValue(7).build())
            .build();
    createExperimentRunRequest =
        createExperimentRunRequest
            .toBuilder()
            .addMetrics(metric1)
            .addMetrics(metric2)
            .addHyperparameters(hyperparameter1)
            .setDateCreated(123456)
            .build();
    CreateExperimentRun.Response createExperimentRunResponse =
        experimentRunServiceStub.createExperimentRun(createExperimentRunRequest);
    ExperimentRun experimentRun1 = createExperimentRunResponse.getExperimentRun();
    experimentRunMap.put(experimentRun1.getId(), experimentRun1);
    LOGGER.info("ExperimentRun created successfully");
    assertEquals(
        "ExperimentRun name not match with expected ExperimentRun name",
        createExperimentRunRequest.getName(),
        experimentRun1.getName());

    createExperimentRunRequest =
        getCreateExperimentRunRequest(project.getId(), experiment.getId(), "ExperimentRun_sprt_2");
    metric1 =
        KeyValue.newBuilder()
            .setKey("loss")
            .setValue(Value.newBuilder().setNumberValue(0.6543210).build())
            .build();
    metric2 =
        KeyValue.newBuilder()
            .setKey("accuracy")
            .setValue(Value.newBuilder().setNumberValue(0.6543210).build())
            .build();
    hyperparameter1 =
        KeyValue.newBuilder()
            .setKey("tuning")
            .setValue(Value.newBuilder().setNumberValue(4.55).build())
            .build();
    createExperimentRunRequest =
        createExperimentRunRequest
            .toBuilder()
            .addMetrics(metric1)
            .addMetrics(metric2)
            .addHyperparameters(hyperparameter1)
            .build();
    createExperimentRunResponse =
        experimentRunServiceStub.createExperimentRun(createExperimentRunRequest);
    ExperimentRun experimentRun2 = createExperimentRunResponse.getExperimentRun();
    experimentRunMap.put(experimentRun2.getId(), experimentRun2);
    LOGGER.info("ExperimentRun created successfully");
    assertEquals(
        "ExperimentRun name not match with expected ExperimentRun name",
        createExperimentRunRequest.getName(),
        experimentRun2.getName());

    int pageLimit = 1;
    boolean isExpectedResultFound = false;
    for (int pageNumber = 1; pageNumber < 100; pageNumber++) {
      GetExperimentRunsInExperiment getExperimentRunsInExperiment =
          GetExperimentRunsInExperiment.newBuilder()
              .setExperimentId(experiment.getId())
              .setPageNumber(pageNumber)
              .setPageLimit(pageLimit)
              .setAscending(true)
              .setSortKey(ModelDBConstants.NAME)
              .build();

      GetExperimentRunsInExperiment.Response experimentRunResponse =
          experimentRunServiceStub.getExperimentRunsInExperiment(getExperimentRunsInExperiment);
      assertEquals(
          "Total records count not matched with expected records count",
          2,
          experimentRunResponse.getTotalRecords());

      if (experimentRunResponse.getExperimentRunsList() != null) {
        isExpectedResultFound = true;
        for (ExperimentRun experimentRun : experimentRunResponse.getExperimentRunsList()) {
          assertEquals(
              "ExperimentRun not match with expected experimentRun",
              experimentRunMap.get(experimentRun.getId()),
              experimentRun);
        }
      } else {
        if (isExpectedResultFound) {
          LOGGER.warn("More ExperimentRun not found in database");
          assertTrue(true);
        } else {
          fail("Expected experimentRun not found in response");
        }
      }
    }

    GetExperimentRunsInExperiment getExperimentRunsInExperiment =
        GetExperimentRunsInExperiment.newBuilder()
            .setExperimentId(experiment.getId())
            .setPageNumber(1)
            .setPageLimit(1)
            .setAscending(false)
            .setSortKey("metrics.loss")
            .build();

    GetExperimentRunsInExperiment.Response experimentRunResponse =
        experimentRunServiceStub.getExperimentRunsInExperiment(getExperimentRunsInExperiment);
    assertEquals(
        "Total records count not matched with expected records count",
        2,
        experimentRunResponse.getTotalRecords());
    assertEquals(
        "ExperimentRuns count not match with expected experimentRuns count",
        1,
        experimentRunResponse.getExperimentRunsCount());
    assertEquals(
        "ExperimentRun not match with expected experimentRun",
        experimentRun2,
        experimentRunResponse.getExperimentRuns(0));

    getExperimentRunsInExperiment =
        GetExperimentRunsInExperiment.newBuilder()
            .setExperimentId(experiment.getId())
            .setPageNumber(1)
            .setPageLimit(1)
            .setAscending(true)
            .setSortKey("")
            .build();

    experimentRunResponse =
        experimentRunServiceStub.getExperimentRunsInExperiment(getExperimentRunsInExperiment);
    assertEquals(
        "ExperimentRuns count not match with expected experimentRuns count",
        1,
        experimentRunResponse.getExperimentRunsCount());
    assertEquals(
        "ExperimentRun not match with expected experimentRun",
        experimentRun1,
        experimentRunResponse.getExperimentRuns(0));
    assertEquals(
        "Total records count not matched with expected records count",
        2,
        experimentRunResponse.getTotalRecords());

    getExperimentRunsInExperiment =
        GetExperimentRunsInExperiment.newBuilder()
            .setExperimentId(experiment.getId())
            .setPageNumber(1)
            .setPageLimit(1)
            .setAscending(true)
            .setSortKey("observations.attribute.attr_1")
            .build();

    try {
      experimentRunServiceStub.getExperimentRunsInExperiment(getExperimentRunsInExperiment);
      fail();
    } catch (StatusRuntimeException e) {
      Status status = Status.fromThrowable(e);
      LOGGER.warn("Error Code : " + status.getCode() + " Description : " + status.getDescription());
      assertEquals(Status.UNIMPLEMENTED.getCode(), status.getCode());
    }

    DeleteProject deleteProject = DeleteProject.newBuilder().setId(project.getId()).build();
    DeleteProject.Response deleteProjectResponse = projectServiceStub.deleteProject(deleteProject);
    LOGGER.info("Project deleted successfully");
    LOGGER.info(deleteProjectResponse.toString());
    assertTrue(deleteProjectResponse.getStatus());

    LOGGER.info(
        "Get ExperimentRun using pagination from Experiment test stop................................");
  }

  @Test
  public void bb_getExperimentFromExperimentNegativeTest() {
    LOGGER.info(
        "Get ExperimentRun from Experiment Negative test start................................");

    ExperimentRunServiceBlockingStub experimentServiceStub =
        ExperimentRunServiceGrpc.newBlockingStub(channel);

    GetExperimentRunsInExperiment getExperiment =
        GetExperimentRunsInExperiment.newBuilder().build();
    try {
      experimentServiceStub.getExperimentRunsInExperiment(getExperiment);
      fail();
    } catch (StatusRuntimeException e) {
      Status status = Status.fromThrowable(e);
      LOGGER.warn("Error Code : " + status.getCode() + " Description : " + status.getDescription());
      assertEquals(Status.INVALID_ARGUMENT.getCode(), status.getCode());
    }

    getExperiment = GetExperimentRunsInExperiment.newBuilder().setExperimentId("sdfdsfsd").build();
    try {
      experimentServiceStub.getExperimentRunsInExperiment(getExperiment);
      fail();
    } catch (StatusRuntimeException e) {
      Status status = Status.fromThrowable(e);
      LOGGER.warn("Error Code : " + status.getCode() + " Description : " + status.getDescription());
      assertEquals(Status.PERMISSION_DENIED.getCode(), status.getCode());
    }

    LOGGER.info(
        "Get ExperimentRun from Experiment Negative test stop................................");
  }

  @Test
  public void c_getExperimentRunByIdTest() {
    LOGGER.info("Get ExperimentRunById test start................................");

    ProjectTest projectTest = new ProjectTest();
    ExperimentTest experimentTest = new ExperimentTest();

    ProjectServiceBlockingStub projectServiceStub = ProjectServiceGrpc.newBlockingStub(channel);
    ExperimentServiceBlockingStub experimentServiceStub =
        ExperimentServiceGrpc.newBlockingStub(channel);
    ExperimentRunServiceBlockingStub experimentRunServiceStub =
        ExperimentRunServiceGrpc.newBlockingStub(channel);

    // Create project
    CreateProject createProjectRequest =
        projectTest.getCreateProjectRequest("experimentRun_project_ypcdt1");
    CreateProject.Response createProjectResponse =
        projectServiceStub.createProject(createProjectRequest);
    Project project = createProjectResponse.getProject();
    LOGGER.info("Project created successfully");
    assertEquals(
        "Project name not match with expected project name",
        createProjectRequest.getName(),
        project.getName());

    // Create two experiment of above project
    CreateExperiment createExperimentRequest =
        experimentTest.getCreateExperimentRequest(project.getId(), "Experiment_n_sprt_abc");
    CreateExperiment.Response createExperimentResponse =
        experimentServiceStub.createExperiment(createExperimentRequest);
    Experiment experiment = createExperimentResponse.getExperiment();
    LOGGER.info("Experiment created successfully");
    assertEquals(
        "Experiment name not match with expected Experiment name",
        createExperimentRequest.getName(),
        experiment.getName());

    CreateExperimentRun createExperimentRunRequest =
        getCreateExperimentRunRequest(project.getId(), experiment.getId(), "ExperimentRun_n_sprt");
    CreateExperimentRun.Response createExperimentRunResponse =
        experimentRunServiceStub.createExperimentRun(createExperimentRunRequest);
    ExperimentRun experimentRun = createExperimentRunResponse.getExperimentRun();
    LOGGER.info("ExperimentRun created successfully");
    assertEquals(
        "ExperimentRun name not match with expected ExperimentRun name",
        createExperimentRunRequest.getName(),
        experimentRun.getName());

    GetExperimentRunById request =
        GetExperimentRunById.newBuilder().setId(experimentRun.getId()).build();

    GetExperimentRunById.Response response = experimentRunServiceStub.getExperimentRunById(request);

    LOGGER.info("getExperimentRunById Response : \n" + response.getExperimentRun());
    assertEquals(
        "ExperimentRun not match with expected experimentRun",
        experimentRun,
        response.getExperimentRun());

    DeleteProject deleteProject = DeleteProject.newBuilder().setId(project.getId()).build();
    DeleteProject.Response deleteProjectResponse = projectServiceStub.deleteProject(deleteProject);
    LOGGER.info("Project deleted successfully");
    LOGGER.info(deleteProjectResponse.toString());
    assertTrue(deleteProjectResponse.getStatus());

    LOGGER.info("Get ExperimentRunById test stop................................");
  }

  @Test
  public void c_getExperimentRunByIdNegativeTest() {
    LOGGER.info("Get ExperimentRunById Negative test start................................");

    ExperimentRunServiceBlockingStub experimentRunServiceStub =
        ExperimentRunServiceGrpc.newBlockingStub(channel);

    GetExperimentRunById request = GetExperimentRunById.newBuilder().build();

    try {
      experimentRunServiceStub.getExperimentRunById(request);
      fail();
    } catch (StatusRuntimeException ex) {
      Status status = Status.fromThrowable(ex);
      LOGGER.warn("Error Code : " + status.getCode() + " Description : " + status.getDescription());
      assertEquals(Status.INVALID_ARGUMENT.getCode(), status.getCode());
    }

    request = GetExperimentRunById.newBuilder().setId("fdsfd").build();

    try {
      experimentRunServiceStub.getExperimentRunById(request);
      fail();
    } catch (StatusRuntimeException ex) {
      Status status = Status.fromThrowable(ex);
      LOGGER.warn("Error Code : " + status.getCode() + " Description : " + status.getDescription());
      assertEquals(Status.NOT_FOUND.getCode(), status.getCode());
    }

    LOGGER.info("Get ExperimentRunById Negative test stop................................");
  }

  @Test
  public void c_getExperimentRunByNameTest() {
    LOGGER.info("Get ExperimentRunByName test start................................");

    ProjectTest projectTest = new ProjectTest();
    ExperimentTest experimentTest = new ExperimentTest();

    ProjectServiceBlockingStub projectServiceStub = ProjectServiceGrpc.newBlockingStub(channel);
    ExperimentServiceBlockingStub experimentServiceStub =
        ExperimentServiceGrpc.newBlockingStub(channel);
    ExperimentRunServiceBlockingStub experimentRunServiceStub =
        ExperimentRunServiceGrpc.newBlockingStub(channel);

    // Create project
    CreateProject createProjectRequest =
        projectTest.getCreateProjectRequest("experimentRun_project_ypcdt1");
    CreateProject.Response createProjectResponse =
        projectServiceStub.createProject(createProjectRequest);
    Project project = createProjectResponse.getProject();
    LOGGER.info("Project created successfully");
    assertEquals(
        "Project name not match with expected project name",
        createProjectRequest.getName(),
        project.getName());

    // Create two experiment of above project
    CreateExperiment createExperimentRequest =
        experimentTest.getCreateExperimentRequest(project.getId(), "Experiment_n_sprt_abc");
    CreateExperiment.Response createExperimentResponse =
        experimentServiceStub.createExperiment(createExperimentRequest);
    Experiment experiment = createExperimentResponse.getExperiment();
    LOGGER.info("Experiment created successfully");
    assertEquals(
        "Experiment name not match with expected Experiment name",
        createExperimentRequest.getName(),
        experiment.getName());

    CreateExperimentRun createExperimentRunRequest =
        getCreateExperimentRunRequest(project.getId(), experiment.getId(), "ExperimentRun_n_sprt");
    CreateExperimentRun.Response createExperimentRunResponse =
        experimentRunServiceStub.createExperimentRun(createExperimentRunRequest);
    ExperimentRun experimentRun = createExperimentRunResponse.getExperimentRun();
    LOGGER.info("ExperimentRun created successfully");
    assertEquals(
        "ExperimentRun name not match with expected ExperimentRun name",
        createExperimentRunRequest.getName(),
        experimentRun.getName());

    GetExperimentRunByName request =
        GetExperimentRunByName.newBuilder()
            .setName(experimentRun.getName())
            .setExperimentId(experimentRun.getExperimentId())
            .build();

    GetExperimentRunByName.Response response =
        experimentRunServiceStub.getExperimentRunByName(request);

    LOGGER.info("getExperimentRunByName Response : \n" + response.getExperimentRun());
    assertEquals(
        "ExperimentRun name not match with expected experimentRun name ",
        experimentRun.getName(),
        response.getExperimentRun().getName());

    DeleteProject deleteProject = DeleteProject.newBuilder().setId(project.getId()).build();
    DeleteProject.Response deleteProjectResponse = projectServiceStub.deleteProject(deleteProject);
    LOGGER.info("Project deleted successfully");
    LOGGER.info(deleteProjectResponse.toString());
    assertTrue(deleteProjectResponse.getStatus());

    LOGGER.info("Get ExperimentRunByName test stop................................");
  }

  @Test
  public void c_getExperimentRunByNameNegativeTest() {
    LOGGER.info("Get ExperimentRunByName Negative test start................................");

    ExperimentRunServiceBlockingStub experimentRunServiceStub =
        ExperimentRunServiceGrpc.newBlockingStub(channel);

    GetExperimentRunByName request = GetExperimentRunByName.newBuilder().build();

    try {
      experimentRunServiceStub.getExperimentRunByName(request);
      fail();
    } catch (StatusRuntimeException ex) {
      Status status = Status.fromThrowable(ex);
      LOGGER.warn("Error Code : " + status.getCode() + " Description : " + status.getDescription());
      assertEquals(Status.INVALID_ARGUMENT.getCode(), status.getCode());
    }

    LOGGER.info("Get ExperimentRunByName Negative test stop................................");
  }

  @Test
  public void d_updateExperimentRunNameOrDescription() {
    LOGGER.info(
        "Update ExperimentRun Name & Description test start................................");

    ProjectTest projectTest = new ProjectTest();
    ExperimentTest experimentTest = new ExperimentTest();

    ProjectServiceBlockingStub projectServiceStub = ProjectServiceGrpc.newBlockingStub(channel);
    ExperimentServiceBlockingStub experimentServiceStub =
        ExperimentServiceGrpc.newBlockingStub(channel);
    ExperimentRunServiceBlockingStub experimentRunServiceStub =
        ExperimentRunServiceGrpc.newBlockingStub(channel);

    // Create project
    CreateProject createProjectRequest =
        projectTest.getCreateProjectRequest("experimentRun_project_ypcdt1");
    CreateProject.Response createProjectResponse =
        projectServiceStub.createProject(createProjectRequest);
    Project project = createProjectResponse.getProject();
    LOGGER.info("Project created successfully");
    assertEquals(
        "Project name not match with expected project name",
        createProjectRequest.getName(),
        project.getName());

    // Create two experiment of above project
    CreateExperiment createExperimentRequest =
        experimentTest.getCreateExperimentRequest(project.getId(), "Experiment_n_sprt_abc");
    CreateExperiment.Response createExperimentResponse =
        experimentServiceStub.createExperiment(createExperimentRequest);
    Experiment experiment = createExperimentResponse.getExperiment();
    LOGGER.info("Experiment created successfully");
    assertEquals(
        "Experiment name not match with expected Experiment name",
        createExperimentRequest.getName(),
        experiment.getName());

    GetProjectById getProjectById = GetProjectById.newBuilder().setId(project.getId()).build();
    GetProjectById.Response getProjectByIdResponse =
        projectServiceStub.getProjectById(getProjectById);
    assertNotEquals(
        "Project date_updated field not update on database",
        project.getDateUpdated(),
        getProjectByIdResponse.getProject().getDateUpdated());
    project = getProjectByIdResponse.getProject();

    CreateExperimentRun createExperimentRunRequest =
        getCreateExperimentRunRequest(project.getId(), experiment.getId(), "ExperimentRun_n_sprt");
    CreateExperimentRun.Response createExperimentRunResponse =
        experimentRunServiceStub.createExperimentRun(createExperimentRunRequest);
    ExperimentRun experimentRun = createExperimentRunResponse.getExperimentRun();
    LOGGER.info("ExperimentRun created successfully");
    assertEquals(
        "ExperimentRun name not match with expected ExperimentRun name",
        createExperimentRunRequest.getName(),
        experimentRun.getName());

    GetExperimentById getExperimentById =
        GetExperimentById.newBuilder().setId(experiment.getId()).build();
    GetExperimentById.Response getExperimentByIdResponse =
        experimentServiceStub.getExperimentById(getExperimentById);
    assertNotEquals(
        "Experiment date_updated field not update on database",
        experiment.getDateUpdated(),
        getExperimentByIdResponse.getExperiment().getDateUpdated());
    experiment = getExperimentByIdResponse.getExperiment();

    getProjectById = GetProjectById.newBuilder().setId(project.getId()).build();
    getProjectByIdResponse = projectServiceStub.getProjectById(getProjectById);
    assertNotEquals(
        "Project date_updated field not update on database",
        project.getDateUpdated(),
        getProjectByIdResponse.getProject().getDateUpdated());
    project = getProjectByIdResponse.getProject();

    UpdateExperimentRunName request =
        UpdateExperimentRunName.newBuilder()
            .setId(experimentRun.getId())
            .setName("ExperimentRun Name updated " + Calendar.getInstance().getTimeInMillis())
            .build();

    UpdateExperimentRunName.Response response =
        experimentRunServiceStub.updateExperimentRunName(request);
    LOGGER.info("UpdateExperimentRunName Response : " + response.getExperimentRun());
    assertEquals(
        "ExperimentRun name not match with expected experimentRun name",
        request.getName(),
        response.getExperimentRun().getName());

    assertNotEquals(
        "ExperimentRun date_updated field not update on database",
        experimentRun.getDateUpdated(),
        response.getExperimentRun().getDateUpdated());
    experimentRun = response.getExperimentRun();

    getExperimentById = GetExperimentById.newBuilder().setId(experiment.getId()).build();
    getExperimentByIdResponse = experimentServiceStub.getExperimentById(getExperimentById);
    assertNotEquals(
        "Experiment date_updated field not update on database",
        experiment.getDateUpdated(),
        getExperimentByIdResponse.getExperiment().getDateUpdated());
    experiment = getExperimentByIdResponse.getExperiment();

    getProjectById = GetProjectById.newBuilder().setId(project.getId()).build();
    getProjectByIdResponse = projectServiceStub.getProjectById(getProjectById);
    assertNotEquals(
        "Project date_updated field not update on database",
        project.getDateUpdated(),
        getProjectByIdResponse.getProject().getDateUpdated());
    project = getProjectByIdResponse.getProject();

    UpdateExperimentRunDescription request2 =
        UpdateExperimentRunDescription.newBuilder()
            .setId(experimentRun.getId())
            .setDescription(
                "this is a ExperimentRun description updated "
                    + Calendar.getInstance().getTimeInMillis())
            .build();

    UpdateExperimentRunDescription.Response response2 =
        experimentRunServiceStub.updateExperimentRunDescription(request2);
    assertEquals(
        "ExperimentRun Description do not match with expected experimentRun name",
        request2.getDescription(),
        response2.getExperimentRun().getDescription());

    assertNotEquals(
        "ExperimentRun date_updated field not update on database",
        experimentRun.getDateUpdated(),
        response2.getExperimentRun().getDateUpdated());

    getExperimentById = GetExperimentById.newBuilder().setId(experiment.getId()).build();
    getExperimentByIdResponse = experimentServiceStub.getExperimentById(getExperimentById);
    assertNotEquals(
        "Experiment date_updated field not update on database",
        experiment.getDateUpdated(),
        getExperimentByIdResponse.getExperiment().getDateUpdated());
    experiment = getExperimentByIdResponse.getExperiment();

    getProjectById = GetProjectById.newBuilder().setId(project.getId()).build();
    getProjectByIdResponse = projectServiceStub.getProjectById(getProjectById);
    assertNotEquals(
        "Project date_updated field not update on database",
        project.getDateUpdated(),
        getProjectByIdResponse.getProject().getDateUpdated());
    project = getProjectByIdResponse.getProject();

    try {
      String name =
          "Experiment of Human Activity Recognition using Smartphone Dataset Human Activity Recognition using Smartphone Dataset Human Activity Recognition using Smartphone Dataset Human Activity Recognition using Smartphone Dataset Human Activity Recognition using Smartphone Dataset";
      request = request.toBuilder().setName(name).build();
      experimentRunServiceStub.updateExperimentRunName(request);
      fail();
    } catch (StatusRuntimeException ex) {
      Status status = Status.fromThrowable(ex);
      LOGGER.warn("Error Code : " + status.getCode() + " Description : " + status.getDescription());
      assertEquals(Status.INVALID_ARGUMENT.getCode(), status.getCode());
    }

    DeleteProject deleteProject = DeleteProject.newBuilder().setId(project.getId()).build();
    DeleteProject.Response deleteProjectResponse = projectServiceStub.deleteProject(deleteProject);
    LOGGER.info("Project deleted successfully");
    LOGGER.info(deleteProjectResponse.toString());
    assertTrue(deleteProjectResponse.getStatus());

    LOGGER.info(
        "Update ExperimentRun Name & Description test stop................................");
  }

  @Test
  public void d_updateExperimentRunNameOrDescriptionNegativeTest() {
    LOGGER.info(
        "Update ExperimentRun Name & Description Negative test start................................");

    ProjectTest projectTest = new ProjectTest();
    ExperimentTest experimentTest = new ExperimentTest();

    ProjectServiceBlockingStub projectServiceStub = ProjectServiceGrpc.newBlockingStub(channel);
    ExperimentServiceBlockingStub experimentServiceStub =
        ExperimentServiceGrpc.newBlockingStub(channel);
    ExperimentRunServiceBlockingStub experimentRunServiceStub =
        ExperimentRunServiceGrpc.newBlockingStub(channel);

    // Create project
    CreateProject createProjectRequest =
        projectTest.getCreateProjectRequest("experimentRun_project_ypcdt1");
    CreateProject.Response createProjectResponse =
        projectServiceStub.createProject(createProjectRequest);
    Project project = createProjectResponse.getProject();
    LOGGER.info("Project created successfully");
    assertEquals(
        "Project name not match with expected project name",
        createProjectRequest.getName(),
        project.getName());

    // Create two experiment of above project
    CreateExperiment createExperimentRequest =
        experimentTest.getCreateExperimentRequest(project.getId(), "Experiment_n_sprt_abc");
    CreateExperiment.Response createExperimentResponse =
        experimentServiceStub.createExperiment(createExperimentRequest);
    Experiment experiment = createExperimentResponse.getExperiment();
    LOGGER.info("Experiment created successfully");
    assertEquals(
        "Experiment name not match with expected Experiment name",
        createExperimentRequest.getName(),
        experiment.getName());

    CreateExperimentRun createExperimentRunRequest =
        getCreateExperimentRunRequest(project.getId(), experiment.getId(), "ExperimentRun_n_sprt");
    CreateExperimentRun.Response createExperimentRunResponse =
        experimentRunServiceStub.createExperimentRun(createExperimentRunRequest);
    ExperimentRun experimentRun = createExperimentRunResponse.getExperimentRun();
    LOGGER.info("ExperimentRun created successfully");
    assertEquals(
        "ExperimentRun name not match with expected ExperimentRun name",
        createExperimentRunRequest.getName(),
        experimentRun.getName());

    UpdateExperimentRunDescription request =
        UpdateExperimentRunDescription.newBuilder()
            .setDescription(
                "this is a ExperimentRun description updated "
                    + Calendar.getInstance().getTimeInMillis())
            .build();

    try {
      experimentRunServiceStub.updateExperimentRunDescription(request);
      fail();
    } catch (StatusRuntimeException ex) {
      Status status = Status.fromThrowable(ex);
      LOGGER.warn("Error Code : " + status.getCode() + " Description : " + status.getDescription());
      assertEquals(Status.INVALID_ARGUMENT.getCode(), status.getCode());
    }

    DeleteProject deleteProject = DeleteProject.newBuilder().setId(project.getId()).build();
    DeleteProject.Response deleteProjectResponse = projectServiceStub.deleteProject(deleteProject);
    LOGGER.info("Project deleted successfully");
    LOGGER.info(deleteProjectResponse.toString());
    assertTrue(deleteProjectResponse.getStatus());

    LOGGER.info(
        "Update ExperimentRun Name & Description Negative test stop................................");
  }

  @Test
  public void e_addExperimentRunTags() {
    LOGGER.info("Add ExperimentRun tags test start................................");

    ProjectTest projectTest = new ProjectTest();
    ExperimentTest experimentTest = new ExperimentTest();

    ProjectServiceBlockingStub projectServiceStub = ProjectServiceGrpc.newBlockingStub(channel);
    ExperimentServiceBlockingStub experimentServiceStub =
        ExperimentServiceGrpc.newBlockingStub(channel);
    ExperimentRunServiceBlockingStub experimentRunServiceStub =
        ExperimentRunServiceGrpc.newBlockingStub(channel);

    // Create project
    CreateProject createProjectRequest =
        projectTest.getCreateProjectRequest("experimentRun_project_ypcdt1");
    CreateProject.Response createProjectResponse =
        projectServiceStub.createProject(createProjectRequest);
    Project project = createProjectResponse.getProject();
    LOGGER.info("Project created successfully");
    assertEquals(
        "Project name not match with expected project name",
        createProjectRequest.getName(),
        project.getName());

    // Create two experiment of above project
    CreateExperiment createExperimentRequest =
        experimentTest.getCreateExperimentRequest(project.getId(), "Experiment_n_sprt_abc");
    CreateExperiment.Response createExperimentResponse =
        experimentServiceStub.createExperiment(createExperimentRequest);
    Experiment experiment = createExperimentResponse.getExperiment();
    LOGGER.info("Experiment created successfully");
    assertEquals(
        "Experiment name not match with expected Experiment name",
        createExperimentRequest.getName(),
        experiment.getName());

    GetProjectById getProjectById = GetProjectById.newBuilder().setId(project.getId()).build();
    GetProjectById.Response getProjectByIdResponse =
        projectServiceStub.getProjectById(getProjectById);
    assertNotEquals(
        "Project date_updated field not update on database",
        project.getDateUpdated(),
        getProjectByIdResponse.getProject().getDateUpdated());
    project = getProjectByIdResponse.getProject();

    CreateExperimentRun createExperimentRunRequest =
        getCreateExperimentRunRequest(project.getId(), experiment.getId(), "ExperimentRun_n_sprt");
    CreateExperimentRun.Response createExperimentRunResponse =
        experimentRunServiceStub.createExperimentRun(createExperimentRunRequest);
    ExperimentRun experimentRun = createExperimentRunResponse.getExperimentRun();
    LOGGER.info("ExperimentRun created successfully");
    assertEquals(
        "ExperimentRun name not match with expected ExperimentRun name",
        createExperimentRunRequest.getName(),
        experimentRun.getName());

    GetExperimentById getExperimentById =
        GetExperimentById.newBuilder().setId(experiment.getId()).build();
    GetExperimentById.Response getExperimentByIdResponse =
        experimentServiceStub.getExperimentById(getExperimentById);
    assertNotEquals(
        "Experiment date_updated field not update on database",
        experiment.getDateUpdated(),
        getExperimentByIdResponse.getExperiment().getDateUpdated());
    experiment = getExperimentByIdResponse.getExperiment();

    getProjectById = GetProjectById.newBuilder().setId(project.getId()).build();
    getProjectByIdResponse = projectServiceStub.getProjectById(getProjectById);
    assertNotEquals(
        "Project date_updated field not update on database",
        project.getDateUpdated(),
        getProjectByIdResponse.getProject().getDateUpdated());
    project = getProjectByIdResponse.getProject();

    List<String> tags = new ArrayList<>();
    tags.add("Test Added tag");
    tags.add("Test Added tag 2");

    AddExperimentRunTags request =
        AddExperimentRunTags.newBuilder().setId(experimentRun.getId()).addAllTags(tags).build();

    AddExperimentRunTags.Response aertResponse =
        experimentRunServiceStub.addExperimentRunTags(request);
    LOGGER.info("AddExperimentRunTags Response : \n" + aertResponse.getExperimentRun());
    assertEquals(4, aertResponse.getExperimentRun().getTagsCount());

    assertNotEquals(
        "ExperimentRun date_updated field not update on database",
        experimentRun.getDateUpdated(),
        aertResponse.getExperimentRun().getDateUpdated());
    experimentRun = aertResponse.getExperimentRun();

    getExperimentById = GetExperimentById.newBuilder().setId(experiment.getId()).build();
    getExperimentByIdResponse = experimentServiceStub.getExperimentById(getExperimentById);
    assertNotEquals(
        "Experiment date_updated field not update on database",
        experiment.getDateUpdated(),
        getExperimentByIdResponse.getExperiment().getDateUpdated());

    getProjectById = GetProjectById.newBuilder().setId(project.getId()).build();
    getProjectByIdResponse = projectServiceStub.getProjectById(getProjectById);
    assertNotEquals(
        "Project date_updated field not update on database",
        project.getDateUpdated(),
        getProjectByIdResponse.getProject().getDateUpdated());
    project = getProjectByIdResponse.getProject();

    tags = new ArrayList<>();
    tags.add("Test Added tag 3");
    tags.add("Test Added tag 2");

    request =
        AddExperimentRunTags.newBuilder().setId(experimentRun.getId()).addAllTags(tags).build();

    aertResponse = experimentRunServiceStub.addExperimentRunTags(request);
    LOGGER.info("AddExperimentRunTags Response : \n" + aertResponse.getExperimentRun());
    assertEquals(5, aertResponse.getExperimentRun().getTagsCount());

    try {
      String tag52 = "Human Activity Recognition using Smartphone Dataset";
      request = request.toBuilder().addTags(tag52).build();
      experimentRunServiceStub.addExperimentRunTags(request);
      fail();
    } catch (StatusRuntimeException e) {
      Status status = Status.fromThrowable(e);
      LOGGER.warn("Error Code : " + status.getCode() + " Description : " + status.getDescription());
      assertEquals(Status.INVALID_ARGUMENT.getCode(), status.getCode());
    }

    DeleteProject deleteProject = DeleteProject.newBuilder().setId(project.getId()).build();
    DeleteProject.Response deleteProjectResponse = projectServiceStub.deleteProject(deleteProject);
    LOGGER.info("Project deleted successfully");
    LOGGER.info(deleteProjectResponse.toString());
    assertTrue(deleteProjectResponse.getStatus());

    LOGGER.info("Add ExperimentRun tags test stop................................");
  }

  @Test
  public void ea_addExperimentRunTagsNegativeTest() {
    LOGGER.info("Add ExperimentRun tags Negative test start................................");

    ProjectTest projectTest = new ProjectTest();
    ExperimentTest experimentTest = new ExperimentTest();

    ProjectServiceBlockingStub projectServiceStub = ProjectServiceGrpc.newBlockingStub(channel);
    ExperimentServiceBlockingStub experimentServiceStub =
        ExperimentServiceGrpc.newBlockingStub(channel);
    ExperimentRunServiceBlockingStub experimentRunServiceStub =
        ExperimentRunServiceGrpc.newBlockingStub(channel);

    // Create project
    CreateProject createProjectRequest =
        projectTest.getCreateProjectRequest("experimentRun_project_ypcdt1");
    CreateProject.Response createProjectResponse =
        projectServiceStub.createProject(createProjectRequest);
    Project project = createProjectResponse.getProject();
    LOGGER.info("Project created successfully");
    assertEquals(
        "Project name not match with expected project name",
        createProjectRequest.getName(),
        project.getName());

    // Create two experiment of above project
    CreateExperiment createExperimentRequest =
        experimentTest.getCreateExperimentRequest(project.getId(), "Experiment_n_sprt_abc");
    CreateExperiment.Response createExperimentResponse =
        experimentServiceStub.createExperiment(createExperimentRequest);
    Experiment experiment = createExperimentResponse.getExperiment();
    LOGGER.info("Experiment created successfully");
    assertEquals(
        "Experiment name not match with expected Experiment name",
        createExperimentRequest.getName(),
        experiment.getName());

    CreateExperimentRun createExperimentRunRequest =
        getCreateExperimentRunRequest(project.getId(), experiment.getId(), "ExperimentRun_n_sprt");
    CreateExperimentRun.Response createExperimentRunResponse =
        experimentRunServiceStub.createExperimentRun(createExperimentRunRequest);
    ExperimentRun experimentRun = createExperimentRunResponse.getExperimentRun();
    LOGGER.info("ExperimentRun created successfully");
    assertEquals(
        "ExperimentRun name not match with expected ExperimentRun name",
        createExperimentRunRequest.getName(),
        experimentRun.getName());

    List<String> tags = new ArrayList<>();
    tags.add("Test Added tag " + Calendar.getInstance().getTimeInMillis());
    tags.add("Test Added tag 2 " + Calendar.getInstance().getTimeInMillis());

    AddExperimentRunTags request = AddExperimentRunTags.newBuilder().addAllTags(tags).build();

    try {
      experimentRunServiceStub.addExperimentRunTags(request);
      fail();
    } catch (StatusRuntimeException ex) {
      Status status = Status.fromThrowable(ex);
      LOGGER.warn("Error Code : " + status.getCode() + " Description : " + status.getDescription());
      assertEquals(Status.INVALID_ARGUMENT.getCode(), status.getCode());
    }

    DeleteProject deleteProject = DeleteProject.newBuilder().setId(project.getId()).build();
    DeleteProject.Response deleteProjectResponse = projectServiceStub.deleteProject(deleteProject);
    LOGGER.info("Project deleted successfully");
    LOGGER.info(deleteProjectResponse.toString());
    assertTrue(deleteProjectResponse.getStatus());

    LOGGER.info("Add ExperimentRun tags Negative test stop................................");
  }

  @Test
  public void eb_addExperimentRunTag() {
    LOGGER.info("Add ExperimentRun tag test start................................");

    ProjectTest projectTest = new ProjectTest();
    ExperimentTest experimentTest = new ExperimentTest();

    ProjectServiceBlockingStub projectServiceStub = ProjectServiceGrpc.newBlockingStub(channel);
    ExperimentServiceBlockingStub experimentServiceStub =
        ExperimentServiceGrpc.newBlockingStub(channel);
    ExperimentRunServiceBlockingStub experimentRunServiceStub =
        ExperimentRunServiceGrpc.newBlockingStub(channel);

    // Create project
    CreateProject createProjectRequest =
        projectTest.getCreateProjectRequest("experimentRun_project_ypcdt1");
    CreateProject.Response createProjectResponse =
        projectServiceStub.createProject(createProjectRequest);
    Project project = createProjectResponse.getProject();
    LOGGER.info("Project created successfully");
    assertEquals(
        "Project name not match with expected project name",
        createProjectRequest.getName(),
        project.getName());

    // Create two experiment of above project
    CreateExperiment createExperimentRequest =
        experimentTest.getCreateExperimentRequest(project.getId(), "Experiment_n_sprt_abc");
    CreateExperiment.Response createExperimentResponse =
        experimentServiceStub.createExperiment(createExperimentRequest);
    Experiment experiment = createExperimentResponse.getExperiment();
    LOGGER.info("Experiment created successfully");
    assertEquals(
        "Experiment name not match with expected Experiment name",
        createExperimentRequest.getName(),
        experiment.getName());

    GetProjectById getProjectById = GetProjectById.newBuilder().setId(project.getId()).build();
    GetProjectById.Response getProjectByIdResponse =
        projectServiceStub.getProjectById(getProjectById);
    assertNotEquals(
        "Project date_updated field not update on database",
        project.getDateUpdated(),
        getProjectByIdResponse.getProject().getDateUpdated());
    project = getProjectByIdResponse.getProject();

    CreateExperimentRun createExperimentRunRequest =
        getCreateExperimentRunRequest(project.getId(), experiment.getId(), "ExperimentRun_n_sprt");
    CreateExperimentRun.Response createExperimentRunResponse =
        experimentRunServiceStub.createExperimentRun(createExperimentRunRequest);
    ExperimentRun experimentRun = createExperimentRunResponse.getExperimentRun();
    LOGGER.info("ExperimentRun created successfully");
    assertEquals(
        "ExperimentRun name not match with expected ExperimentRun name",
        createExperimentRunRequest.getName(),
        experimentRun.getName());

    GetExperimentById getExperimentById =
        GetExperimentById.newBuilder().setId(experiment.getId()).build();
    GetExperimentById.Response getExperimentByIdResponse =
        experimentServiceStub.getExperimentById(getExperimentById);
    assertNotEquals(
        "Experiment date_updated field not update on database",
        experiment.getDateUpdated(),
        getExperimentByIdResponse.getExperiment().getDateUpdated());
    experiment = getExperimentByIdResponse.getExperiment();

    getProjectById = GetProjectById.newBuilder().setId(project.getId()).build();
    getProjectByIdResponse = projectServiceStub.getProjectById(getProjectById);
    assertNotEquals(
        "Project date_updated field not update on database",
        project.getDateUpdated(),
        getProjectByIdResponse.getProject().getDateUpdated());
    project = getProjectByIdResponse.getProject();

    AddExperimentRunTag request =
        AddExperimentRunTag.newBuilder()
            .setId(experimentRun.getId())
            .setTag("Added new tag 1")
            .build();

    AddExperimentRunTag.Response aertResponse =
        experimentRunServiceStub.addExperimentRunTag(request);
    LOGGER.info("AddExperimentRunTag Response : \n" + aertResponse.getExperimentRun());
    assertEquals(
        "ExperimentRun tags not match with expected experimentRun tags",
        3,
        aertResponse.getExperimentRun().getTagsCount());

    assertNotEquals(
        "ExperimentRun date_updated field not update on database",
        experimentRun.getDateUpdated(),
        aertResponse.getExperimentRun().getDateUpdated());

    getExperimentById = GetExperimentById.newBuilder().setId(experiment.getId()).build();
    getExperimentByIdResponse = experimentServiceStub.getExperimentById(getExperimentById);
    assertNotEquals(
        "Experiment date_updated field not update on database",
        experiment.getDateUpdated(),
        getExperimentByIdResponse.getExperiment().getDateUpdated());

    getProjectById = GetProjectById.newBuilder().setId(project.getId()).build();
    getProjectByIdResponse = projectServiceStub.getProjectById(getProjectById);
    assertNotEquals(
        "Project date_updated field not update on database",
        project.getDateUpdated(),
        getProjectByIdResponse.getProject().getDateUpdated());
    project = getProjectByIdResponse.getProject();

    try {
      String tag52 = "Human Activity Recognition using Smartphone Dataset";
      request = request.toBuilder().setTag(tag52).build();
      experimentRunServiceStub.addExperimentRunTag(request);
      fail();
    } catch (StatusRuntimeException e) {
      Status status = Status.fromThrowable(e);
      LOGGER.warn("Error Code : " + status.getCode() + " Description : " + status.getDescription());
      assertEquals(Status.INVALID_ARGUMENT.getCode(), status.getCode());
    }

    DeleteProject deleteProject = DeleteProject.newBuilder().setId(project.getId()).build();
    DeleteProject.Response deleteProjectResponse = projectServiceStub.deleteProject(deleteProject);
    LOGGER.info("Project deleted successfully");
    LOGGER.info(deleteProjectResponse.toString());
    assertTrue(deleteProjectResponse.getStatus());

    LOGGER.info("Add ExperimentRun tags test stop................................");
  }

  @Test
  public void ec_addExperimentRunTagNegativeTest() {
    LOGGER.info("Add ExperimentRun tag Negative test start................................");

    ProjectTest projectTest = new ProjectTest();
    ExperimentTest experimentTest = new ExperimentTest();

    ProjectServiceBlockingStub projectServiceStub = ProjectServiceGrpc.newBlockingStub(channel);
    ExperimentServiceBlockingStub experimentServiceStub =
        ExperimentServiceGrpc.newBlockingStub(channel);
    ExperimentRunServiceBlockingStub experimentRunServiceStub =
        ExperimentRunServiceGrpc.newBlockingStub(channel);

    // Create project
    CreateProject createProjectRequest =
        projectTest.getCreateProjectRequest("experimentRun_project_ypcdt1");
    CreateProject.Response createProjectResponse =
        projectServiceStub.createProject(createProjectRequest);
    Project project = createProjectResponse.getProject();
    LOGGER.info("Project created successfully");
    assertEquals(
        "Project name not match with expected project name",
        createProjectRequest.getName(),
        project.getName());

    // Create two experiment of above project
    CreateExperiment createExperimentRequest =
        experimentTest.getCreateExperimentRequest(project.getId(), "Experiment_n_sprt_abc");
    CreateExperiment.Response createExperimentResponse =
        experimentServiceStub.createExperiment(createExperimentRequest);
    Experiment experiment = createExperimentResponse.getExperiment();
    LOGGER.info("Experiment created successfully");
    assertEquals(
        "Experiment name not match with expected Experiment name",
        createExperimentRequest.getName(),
        experiment.getName());

    CreateExperimentRun createExperimentRunRequest =
        getCreateExperimentRunRequest(project.getId(), experiment.getId(), "ExperimentRun_n_sprt");
    CreateExperimentRun.Response createExperimentRunResponse =
        experimentRunServiceStub.createExperimentRun(createExperimentRunRequest);
    ExperimentRun experimentRun = createExperimentRunResponse.getExperimentRun();
    LOGGER.info("ExperimentRun created successfully");
    assertEquals(
        "ExperimentRun name not match with expected ExperimentRun name",
        createExperimentRunRequest.getName(),
        experimentRun.getName());

    AddExperimentRunTag request = AddExperimentRunTag.newBuilder().setTag("Tag_xyz").build();

    try {
      experimentRunServiceStub.addExperimentRunTag(request);
      fail();
    } catch (StatusRuntimeException ex) {
      Status status = Status.fromThrowable(ex);
      LOGGER.warn("Error Code : " + status.getCode() + " Description : " + status.getDescription());
      assertEquals(Status.INVALID_ARGUMENT.getCode(), status.getCode());
    }

    DeleteProject deleteProject = DeleteProject.newBuilder().setId(project.getId()).build();
    DeleteProject.Response deleteProjectResponse = projectServiceStub.deleteProject(deleteProject);
    LOGGER.info("Project deleted successfully");
    LOGGER.info(deleteProjectResponse.toString());
    assertTrue(deleteProjectResponse.getStatus());

    LOGGER.info("Add ExperimentRun tag Negative test stop................................");
  }

  @Test
  public void ee_getExperimentRunTags() {
    LOGGER.info("Get ExperimentRun tags test start................................");

    ProjectTest projectTest = new ProjectTest();
    ExperimentTest experimentTest = new ExperimentTest();

    ProjectServiceBlockingStub projectServiceStub = ProjectServiceGrpc.newBlockingStub(channel);
    ExperimentServiceBlockingStub experimentServiceStub =
        ExperimentServiceGrpc.newBlockingStub(channel);
    ExperimentRunServiceBlockingStub experimentRunServiceStub =
        ExperimentRunServiceGrpc.newBlockingStub(channel);

    // Create project
    CreateProject createProjectRequest =
        projectTest.getCreateProjectRequest("experimentRun_project_ypcdt1");
    CreateProject.Response createProjectResponse =
        projectServiceStub.createProject(createProjectRequest);
    Project project = createProjectResponse.getProject();
    LOGGER.info("Project created successfully");
    assertEquals(
        "Project name not match with expected project name",
        createProjectRequest.getName(),
        project.getName());

    // Create two experiment of above project
    CreateExperiment createExperimentRequest =
        experimentTest.getCreateExperimentRequest(project.getId(), "Experiment_n_sprt_abc");
    CreateExperiment.Response createExperimentResponse =
        experimentServiceStub.createExperiment(createExperimentRequest);
    Experiment experiment = createExperimentResponse.getExperiment();
    LOGGER.info("Experiment created successfully");
    assertEquals(
        "Experiment name not match with expected Experiment name",
        createExperimentRequest.getName(),
        experiment.getName());

    CreateExperimentRun createExperimentRunRequest =
        getCreateExperimentRunRequest(project.getId(), experiment.getId(), "ExperimentRun_n_sprt");
    CreateExperimentRun.Response createExperimentRunResponse =
        experimentRunServiceStub.createExperimentRun(createExperimentRunRequest);
    ExperimentRun experimentRun = createExperimentRunResponse.getExperimentRun();
    LOGGER.info("ExperimentRun created successfully");
    assertEquals(
        "ExperimentRun name not match with expected ExperimentRun name",
        createExperimentRunRequest.getName(),
        experimentRun.getName());

    GetTags request = GetTags.newBuilder().setId(experimentRun.getId()).build();

    GetTags.Response response = experimentRunServiceStub.getExperimentRunTags(request);
    LOGGER.info("GetExperimentRunTags Response : \n" + response.getTagsList());
    assertEquals(
        "ExperimentRun tags not match with expected experimentRun tags",
        experimentRun.getTagsList(),
        response.getTagsList());

    DeleteProject deleteProject = DeleteProject.newBuilder().setId(project.getId()).build();
    DeleteProject.Response deleteProjectResponse = projectServiceStub.deleteProject(deleteProject);
    LOGGER.info("Project deleted successfully");
    LOGGER.info(deleteProjectResponse.toString());
    assertTrue(deleteProjectResponse.getStatus());

    LOGGER.info("Get ExperimentRun tags test stop................................");
  }

  @Test
  public void eea_getExperimentRunTagsNegativeTest() {
    LOGGER.info("Get ExperimentRun tags Negative test start................................");

    GetTags request = GetTags.newBuilder().build();
    ExperimentRunServiceBlockingStub experimentRunServiceStub =
        ExperimentRunServiceGrpc.newBlockingStub(channel);

    try {
      experimentRunServiceStub.getExperimentRunTags(request);
      fail();
    } catch (StatusRuntimeException ex) {
      Status status = Status.fromThrowable(ex);
      LOGGER.warn("Error Code : " + status.getCode() + " Description : " + status.getDescription());
      assertEquals(Status.INVALID_ARGUMENT.getCode(), status.getCode());
    }

    LOGGER.info("Get ExperimentRun tags Negative test stop................................");
  }

  @Test
  public void f_deleteExperimentRunTags() {
    LOGGER.info("Delete ExperimentRun tags test start................................");

    ProjectTest projectTest = new ProjectTest();
    ExperimentTest experimentTest = new ExperimentTest();

    ProjectServiceBlockingStub projectServiceStub = ProjectServiceGrpc.newBlockingStub(channel);
    ExperimentServiceBlockingStub experimentServiceStub =
        ExperimentServiceGrpc.newBlockingStub(channel);
    ExperimentRunServiceBlockingStub experimentRunServiceStub =
        ExperimentRunServiceGrpc.newBlockingStub(channel);

    // Create project
    CreateProject createProjectRequest =
        projectTest.getCreateProjectRequest("experimentRun_project_ypcdt1");
    CreateProject.Response createProjectResponse =
        projectServiceStub.createProject(createProjectRequest);
    Project project = createProjectResponse.getProject();
    LOGGER.info("Project created successfully");
    assertEquals(
        "Project name not match with expected project name",
        createProjectRequest.getName(),
        project.getName());

    // Create two experiment of above project
    CreateExperiment createExperimentRequest =
        experimentTest.getCreateExperimentRequest(project.getId(), "Experiment_n_sprt_abc");
    CreateExperiment.Response createExperimentResponse =
        experimentServiceStub.createExperiment(createExperimentRequest);
    Experiment experiment = createExperimentResponse.getExperiment();
    LOGGER.info("Experiment created successfully");
    assertEquals(
        "Experiment name not match with expected Experiment name",
        createExperimentRequest.getName(),
        experiment.getName());

    GetProjectById getProjectById = GetProjectById.newBuilder().setId(project.getId()).build();
    GetProjectById.Response getProjectByIdResponse =
        projectServiceStub.getProjectById(getProjectById);
    assertNotEquals(
        "Project date_updated field not update on database",
        project.getDateUpdated(),
        getProjectByIdResponse.getProject().getDateUpdated());
    project = getProjectByIdResponse.getProject();

    CreateExperimentRun createExperimentRunRequest =
        getCreateExperimentRunRequest(project.getId(), experiment.getId(), "ExperimentRun_n_sprt");
    CreateExperimentRun.Response createExperimentRunResponse =
        experimentRunServiceStub.createExperimentRun(createExperimentRunRequest);
    ExperimentRun experimentRun = createExperimentRunResponse.getExperimentRun();
    LOGGER.info("ExperimentRun created successfully");
    assertEquals(
        "ExperimentRun name not match with expected ExperimentRun name",
        createExperimentRunRequest.getName(),
        experimentRun.getName());

    GetExperimentById getExperimentById =
        GetExperimentById.newBuilder().setId(experiment.getId()).build();
    GetExperimentById.Response getExperimentByIdResponse =
        experimentServiceStub.getExperimentById(getExperimentById);
    assertNotEquals(
        "Experiment date_updated field not update on database",
        experiment.getDateUpdated(),
        getExperimentByIdResponse.getExperiment().getDateUpdated());
    experiment = getExperimentByIdResponse.getExperiment();

    getProjectById = GetProjectById.newBuilder().setId(project.getId()).build();
    getProjectByIdResponse = projectServiceStub.getProjectById(getProjectById);
    assertNotEquals(
        "Project date_updated field not update on database",
        project.getDateUpdated(),
        getProjectByIdResponse.getProject().getDateUpdated());
    project = getProjectByIdResponse.getProject();

    List<String> removableTagList = new ArrayList<>();
    if (experimentRun.getTagsList().size() > 1) {
      removableTagList =
          experimentRun.getTagsList().subList(0, experimentRun.getTagsList().size() - 1);
    }
    DeleteExperimentRunTags request =
        DeleteExperimentRunTags.newBuilder()
            .setId(experimentRun.getId())
            .addAllTags(removableTagList)
            .build();

    DeleteExperimentRunTags.Response response =
        experimentRunServiceStub.deleteExperimentRunTags(request);
    LOGGER.info(
        "DeleteExperimentRunTags Response : \n" + response.getExperimentRun().getTagsList());
    assertTrue(response.getExperimentRun().getTagsList().size() <= 1);

    assertNotEquals(
        "ExperimentRun date_updated field not update on database",
        experimentRun.getDateUpdated(),
        response.getExperimentRun().getDateUpdated());
    experimentRun = response.getExperimentRun();

    getExperimentById = GetExperimentById.newBuilder().setId(experiment.getId()).build();
    getExperimentByIdResponse = experimentServiceStub.getExperimentById(getExperimentById);
    assertNotEquals(
        "Experiment date_updated field not update on database",
        experiment.getDateUpdated(),
        getExperimentByIdResponse.getExperiment().getDateUpdated());

    getProjectById = GetProjectById.newBuilder().setId(project.getId()).build();
    getProjectByIdResponse = projectServiceStub.getProjectById(getProjectById);
    assertNotEquals(
        "Project date_updated field not update on database",
        project.getDateUpdated(),
        getProjectByIdResponse.getProject().getDateUpdated());
    project = getProjectByIdResponse.getProject();

    if (response.getExperimentRun().getTagsList().size() > 0) {
      request =
          DeleteExperimentRunTags.newBuilder()
              .setId(experimentRun.getId())
              .setDeleteAll(true)
              .build();

      response = experimentRunServiceStub.deleteExperimentRunTags(request);
      LOGGER.info(
          "DeleteExperimentRunTags Response : \n" + response.getExperimentRun().getTagsList());
      assertEquals(0, response.getExperimentRun().getTagsList().size());
    }

    DeleteProject deleteProject = DeleteProject.newBuilder().setId(project.getId()).build();
    DeleteProject.Response deleteProjectResponse = projectServiceStub.deleteProject(deleteProject);
    LOGGER.info("Project deleted successfully");
    LOGGER.info(deleteProjectResponse.toString());
    assertTrue(deleteProjectResponse.getStatus());

    LOGGER.info("Delete ExperimentRun tags test stop................................");
  }

  @Test
  public void fa_deleteExperimentRunTagsNegativeTest() {
    LOGGER.info("Delete ExperimentRun tags Negative test start................................");

    ProjectTest projectTest = new ProjectTest();
    ExperimentTest experimentTest = new ExperimentTest();

    ProjectServiceBlockingStub projectServiceStub = ProjectServiceGrpc.newBlockingStub(channel);
    ExperimentServiceBlockingStub experimentServiceStub =
        ExperimentServiceGrpc.newBlockingStub(channel);
    ExperimentRunServiceBlockingStub experimentRunServiceStub =
        ExperimentRunServiceGrpc.newBlockingStub(channel);

    // Create project
    CreateProject createProjectRequest =
        projectTest.getCreateProjectRequest("experimentRun_project_ypcdt1");
    CreateProject.Response createProjectResponse =
        projectServiceStub.createProject(createProjectRequest);
    Project project = createProjectResponse.getProject();
    LOGGER.info("Project created successfully");
    assertEquals(
        "Project name not match with expected project name",
        createProjectRequest.getName(),
        project.getName());

    // Create two experiment of above project
    CreateExperiment createExperimentRequest =
        experimentTest.getCreateExperimentRequest(project.getId(), "Experiment_n_sprt_abc");
    CreateExperiment.Response createExperimentResponse =
        experimentServiceStub.createExperiment(createExperimentRequest);
    Experiment experiment = createExperimentResponse.getExperiment();
    LOGGER.info("Experiment created successfully");
    assertEquals(
        "Experiment name not match with expected Experiment name",
        createExperimentRequest.getName(),
        experiment.getName());

    CreateExperimentRun createExperimentRunRequest =
        getCreateExperimentRunRequest(project.getId(), experiment.getId(), "ExperimentRun_n_sprt");
    CreateExperimentRun.Response createExperimentRunResponse =
        experimentRunServiceStub.createExperimentRun(createExperimentRunRequest);
    ExperimentRun experimentRun = createExperimentRunResponse.getExperimentRun();
    LOGGER.info("ExperimentRun created successfully");
    assertEquals(
        "ExperimentRun name not match with expected ExperimentRun name",
        createExperimentRunRequest.getName(),
        experimentRun.getName());

    DeleteExperimentRunTags request = DeleteExperimentRunTags.newBuilder().build();

    try {
      experimentRunServiceStub.deleteExperimentRunTags(request);
      fail();
    } catch (StatusRuntimeException ex) {
      Status status = Status.fromThrowable(ex);
      LOGGER.warn("Error Code : " + status.getCode() + " Description : " + status.getDescription());
      assertEquals(Status.INVALID_ARGUMENT.getCode(), status.getCode());
    }

    DeleteProject deleteProject = DeleteProject.newBuilder().setId(project.getId()).build();
    DeleteProject.Response deleteProjectResponse = projectServiceStub.deleteProject(deleteProject);
    LOGGER.info("Project deleted successfully");
    LOGGER.info(deleteProjectResponse.toString());
    assertTrue(deleteProjectResponse.getStatus());

    LOGGER.info("Delete ExperimentRun tags Negative test stop................................");
  }

  @Test
  public void fb_deleteExperimentRunTag() {
    LOGGER.info("Delete ExperimentRun tag test start................................");

    ProjectTest projectTest = new ProjectTest();
    ExperimentTest experimentTest = new ExperimentTest();

    ProjectServiceBlockingStub projectServiceStub = ProjectServiceGrpc.newBlockingStub(channel);
    ExperimentServiceBlockingStub experimentServiceStub =
        ExperimentServiceGrpc.newBlockingStub(channel);
    ExperimentRunServiceBlockingStub experimentRunServiceStub =
        ExperimentRunServiceGrpc.newBlockingStub(channel);

    // Create project
    CreateProject createProjectRequest =
        projectTest.getCreateProjectRequest("experimentRun_project_ypcdt1");
    CreateProject.Response createProjectResponse =
        projectServiceStub.createProject(createProjectRequest);
    Project project = createProjectResponse.getProject();
    LOGGER.info("Project created successfully");
    assertEquals(
        "Project name not match with expected project name",
        createProjectRequest.getName(),
        project.getName());

    // Create two experiment of above project
    CreateExperiment createExperimentRequest =
        experimentTest.getCreateExperimentRequest(project.getId(), "Experiment_n_sprt_abc");
    CreateExperiment.Response createExperimentResponse =
        experimentServiceStub.createExperiment(createExperimentRequest);
    Experiment experiment = createExperimentResponse.getExperiment();
    LOGGER.info("Experiment created successfully");
    assertEquals(
        "Experiment name not match with expected Experiment name",
        createExperimentRequest.getName(),
        experiment.getName());

    GetProjectById getProjectById = GetProjectById.newBuilder().setId(project.getId()).build();
    GetProjectById.Response getProjectByIdResponse =
        projectServiceStub.getProjectById(getProjectById);
    assertNotEquals(
        "Project date_updated field not update on database",
        project.getDateUpdated(),
        getProjectByIdResponse.getProject().getDateUpdated());
    project = getProjectByIdResponse.getProject();

    CreateExperimentRun createExperimentRunRequest =
        getCreateExperimentRunRequest(project.getId(), experiment.getId(), "ExperimentRun_n_sprt");
    CreateExperimentRun.Response createExperimentRunResponse =
        experimentRunServiceStub.createExperimentRun(createExperimentRunRequest);
    ExperimentRun experimentRun = createExperimentRunResponse.getExperimentRun();
    LOGGER.info("ExperimentRun created successfully");
    assertEquals(
        "ExperimentRun name not match with expected ExperimentRun name",
        createExperimentRunRequest.getName(),
        experimentRun.getName());

    GetExperimentById getExperimentById =
        GetExperimentById.newBuilder().setId(experiment.getId()).build();
    GetExperimentById.Response getExperimentByIdResponse =
        experimentServiceStub.getExperimentById(getExperimentById);
    assertNotEquals(
        "Experiment date_updated field not update on database",
        experiment.getDateUpdated(),
        getExperimentByIdResponse.getExperiment().getDateUpdated());

    getProjectById = GetProjectById.newBuilder().setId(project.getId()).build();
    getProjectByIdResponse = projectServiceStub.getProjectById(getProjectById);
    assertNotEquals(
        "Project date_updated field not update on database",
        project.getDateUpdated(),
        getProjectByIdResponse.getProject().getDateUpdated());
    project = getProjectByIdResponse.getProject();

    DeleteExperimentRunTag request =
        DeleteExperimentRunTag.newBuilder().setId(experimentRun.getId()).setTag("Tag_1").build();

    DeleteExperimentRunTag.Response response =
        experimentRunServiceStub.deleteExperimentRunTag(request);
    LOGGER.info("DeleteExperimentRunTag Response : \n" + response.getExperimentRun().getTagsList());
    assertFalse(response.getExperimentRun().getTagsList().contains("tag_abc"));

    assertNotEquals(
        "ExperimentRun date_updated field not update on database",
        experimentRun.getDateUpdated(),
        response.getExperimentRun().getDateUpdated());
    experimentRun = response.getExperimentRun();

    getExperimentById = GetExperimentById.newBuilder().setId(experiment.getId()).build();
    getExperimentByIdResponse = experimentServiceStub.getExperimentById(getExperimentById);
    assertNotEquals(
        "Experiment date_updated field not update on database",
        experiment.getDateUpdated(),
        getExperimentByIdResponse.getExperiment().getDateUpdated());

    getProjectById = GetProjectById.newBuilder().setId(project.getId()).build();
    getProjectByIdResponse = projectServiceStub.getProjectById(getProjectById);
    assertNotEquals(
        "Project date_updated field not update on database",
        project.getDateUpdated(),
        getProjectByIdResponse.getProject().getDateUpdated());
    project = getProjectByIdResponse.getProject();

    DeleteProject deleteProject = DeleteProject.newBuilder().setId(project.getId()).build();
    DeleteProject.Response deleteProjectResponse = projectServiceStub.deleteProject(deleteProject);
    LOGGER.info("Project deleted successfully");
    LOGGER.info(deleteProjectResponse.toString());
    assertTrue(deleteProjectResponse.getStatus());

    LOGGER.info("Delete ExperimentRun tags test stop................................");
  }

  /**
   * This test tests comparision predicates on numeric Key Values (Hyperparameters in this case) It
   * creates a project with two Experiments , each with two experiment runs. E1 ER1 hyperparameter.C
   * = 0.0001 E1 ER2 no hyperparameters E2 ER1 hyperparameter.C = 0.0001 E2 ER1 hyperparameter.C =
   * 1E-6
   *
   * <p>It then filters on C >= 0.0001 and expects 2 ExperimentRuns in results
   */
  @Test
  public void findExperimentRunsHyperparameter() {
    LOGGER.info("FindExperimentRuns test start................................");

    ProjectTest projectTest = new ProjectTest();
    ExperimentTest experimentTest = new ExperimentTest();

    ProjectServiceBlockingStub projectServiceStub = ProjectServiceGrpc.newBlockingStub(channel);
    ExperimentServiceBlockingStub experimentServiceStub =
        ExperimentServiceGrpc.newBlockingStub(channel);
    ExperimentRunServiceBlockingStub experimentRunServiceStub =
        ExperimentRunServiceGrpc.newBlockingStub(channel);

    // Create project
    CreateProject createProjectRequest =
        projectTest.getCreateProjectRequest("experimentRun_project_ferh");
    CreateProject.Response createProjectResponse =
        projectServiceStub.createProject(createProjectRequest);
    Project project = createProjectResponse.getProject();
    LOGGER.info("Project created successfully");

    // Create two experiment of above project
    CreateExperiment createExperimentRequest =
        experimentTest.getCreateExperimentRequest(project.getId(), "Experiment_ferh_1");
    CreateExperiment.Response createExperimentResponse =
        experimentServiceStub.createExperiment(createExperimentRequest);
    Experiment experiment1 = createExperimentResponse.getExperiment();
    LOGGER.info("Experiment created successfully");

    Map<String, ExperimentRun> experimentRunMap = new HashMap<>();

    CreateExperimentRun createExperimentRunRequest =
        getCreateExperimentRunRequestSimple(
            project.getId(), experiment1.getId(), "ExperimentRun_ferh_1");
    KeyValue hyperparameter1 = generateNumericKeyValue("C", 0.0001);
    createExperimentRunRequest =
        createExperimentRunRequest.toBuilder().addHyperparameters(hyperparameter1).build();
    CreateExperimentRun.Response createExperimentRunResponse =
        experimentRunServiceStub.createExperimentRun(createExperimentRunRequest);
    ExperimentRun experimentRun11 = createExperimentRunResponse.getExperimentRun();
    experimentRunMap.put(experimentRun11.getId(), experimentRun11);
    LOGGER.info("ExperimentRun created successfully");
    createExperimentRunRequest =
        getCreateExperimentRunRequestSimple(
            project.getId(), experiment1.getId(), "ExperimentRun_ferh_2");
    createExperimentRunRequest = createExperimentRunRequest.toBuilder().build();
    createExperimentRunResponse =
        experimentRunServiceStub.createExperimentRun(createExperimentRunRequest);
    ExperimentRun experimentRun12 = createExperimentRunResponse.getExperimentRun();
    experimentRunMap.put(experimentRun12.getId(), experimentRun12);
    LOGGER.info("ExperimentRun created successfully");
    assertEquals(
        "ExperimentRun name not match with expected ExperimentRun name",
        createExperimentRunRequest.getName(),
        experimentRun12.getName());

    // experiment2 of above project
    createExperimentRequest =
        experimentTest.getCreateExperimentRequest(project.getId(), "Experiment_ferh_2");
    createExperimentResponse = experimentServiceStub.createExperiment(createExperimentRequest);
    Experiment experiment2 = createExperimentResponse.getExperiment();
    LOGGER.info("Experiment created successfully");

    createExperimentRunRequest =
        getCreateExperimentRunRequestSimple(
            project.getId(), experiment2.getId(), "ExperimentRun_ferh_2");
    hyperparameter1 = generateNumericKeyValue("C", 0.0001);
    createExperimentRunRequest =
        createExperimentRunRequest.toBuilder().addHyperparameters(hyperparameter1).build();
    createExperimentRunResponse =
        experimentRunServiceStub.createExperimentRun(createExperimentRunRequest);
    ExperimentRun experimentRun21 = createExperimentRunResponse.getExperimentRun();
    experimentRunMap.put(experimentRun21.getId(), experimentRun21);
    LOGGER.info("ExperimentRun created successfully");
    assertEquals(
        "ExperimentRun name not match with expected ExperimentRun name",
        createExperimentRunRequest.getName(),
        experimentRun21.getName());

    createExperimentRunRequest =
        getCreateExperimentRunRequestSimple(
            project.getId(), experiment2.getId(), "ExperimentRun_ferh_1");
    hyperparameter1 = generateNumericKeyValue("C", 1e-6);
    createExperimentRunRequest =
        createExperimentRunRequest.toBuilder().addHyperparameters(hyperparameter1).build();
    createExperimentRunResponse =
        experimentRunServiceStub.createExperimentRun(createExperimentRunRequest);
    ExperimentRun experimentRun22 = createExperimentRunResponse.getExperimentRun();
    experimentRunMap.put(experimentRun22.getId(), experimentRun22);
    LOGGER.info("ExperimentRun created successfully");
    assertEquals(
        "ExperimentRun name not match with expected ExperimentRun name",
        createExperimentRunRequest.getName(),
        experimentRun22.getName());

    Value hyperparameterFilter = Value.newBuilder().setNumberValue(0.0001).build();
    KeyValueQuery CGTE0_0001 =
        KeyValueQuery.newBuilder()
            .setKey("hyperparameters.C")
            .setValue(hyperparameterFilter)
            .setOperator(Operator.GTE)
            .setValueType(ValueType.NUMBER)
            .build();

    FindExperimentRuns findExperimentRuns =
        FindExperimentRuns.newBuilder()
            .setProjectId(project.getId())
            .addPredicates(CGTE0_0001)
            .setAscending(false)
            .setIdsOnly(false)
            .build();

    FindExperimentRuns.Response response =
        experimentRunServiceStub.findExperimentRuns(findExperimentRuns);

    assertEquals(
        "Total records count not matched with expected records count",
        2,
        response.getTotalRecords());
    assertEquals(
        "ExperimentRun count not match with expected experimentRun count",
        2,
        response.getExperimentRunsCount());
    for (ExperimentRun exprRun : response.getExperimentRunsList()) {
      for (KeyValue kv : exprRun.getHyperparametersList()) {
        if (kv.getKey() == "C") {
          assertEquals(
              "Value should be GTE 0.0001 " + kv, true, kv.getValue().getNumberValue() > 0.0001);
        }
      }
    }
    DeleteProject deleteProject = DeleteProject.newBuilder().setId(project.getId()).build();
    DeleteProject.Response deleteProjectResponse = projectServiceStub.deleteProject(deleteProject);
    LOGGER.info("Project deleted successfully");
    LOGGER.info(deleteProjectResponse.toString());
    assertTrue(deleteProjectResponse.getStatus());

    LOGGER.info("FindExperimentRuns test stop................................");
  }

  private KeyValue generateNumericKeyValue(String key, Double value) {
    return KeyValue.newBuilder()
        .setKey(key)
        .setValue(Value.newBuilder().setNumberValue(value).build())
        .build();
  }

  @Test
  public void g_logObservationTest() {
    LOGGER.info(" Log Observation in ExperimentRun test start................................");

    ProjectTest projectTest = new ProjectTest();
    ExperimentTest experimentTest = new ExperimentTest();

    ProjectServiceBlockingStub projectServiceStub = ProjectServiceGrpc.newBlockingStub(channel);
    ExperimentServiceBlockingStub experimentServiceStub =
        ExperimentServiceGrpc.newBlockingStub(channel);
    ExperimentRunServiceBlockingStub experimentRunServiceStub =
        ExperimentRunServiceGrpc.newBlockingStub(channel);

    // Create project
    CreateProject createProjectRequest =
        projectTest.getCreateProjectRequest("experimentRun_project_ypcdt1");
    CreateProject.Response createProjectResponse =
        projectServiceStub.createProject(createProjectRequest);
    Project project = createProjectResponse.getProject();
    LOGGER.info("Project created successfully");
    assertEquals(
        "Project name not match with expected project name",
        createProjectRequest.getName(),
        project.getName());

    // Create two experiment of above project
    CreateExperiment createExperimentRequest =
        experimentTest.getCreateExperimentRequest(project.getId(), "Experiment_n_sprt_abc");
    CreateExperiment.Response createExperimentResponse =
        experimentServiceStub.createExperiment(createExperimentRequest);
    Experiment experiment = createExperimentResponse.getExperiment();
    LOGGER.info("Experiment created successfully");
    assertEquals(
        "Experiment name not match with expected Experiment name",
        createExperimentRequest.getName(),
        experiment.getName());

    GetProjectById getProjectById = GetProjectById.newBuilder().setId(project.getId()).build();
    GetProjectById.Response getProjectByIdResponse =
        projectServiceStub.getProjectById(getProjectById);
    assertNotEquals(
        "Project date_updated field not update on database",
        project.getDateUpdated(),
        getProjectByIdResponse.getProject().getDateUpdated());
    project = getProjectByIdResponse.getProject();

    CreateExperimentRun createExperimentRunRequest =
        getCreateExperimentRunRequest(project.getId(), experiment.getId(), "ExperimentRun_n_sprt");
    CreateExperimentRun.Response createExperimentRunResponse =
        experimentRunServiceStub.createExperimentRun(createExperimentRunRequest);
    ExperimentRun experimentRun = createExperimentRunResponse.getExperimentRun();
    LOGGER.info("ExperimentRun created successfully");
    assertEquals(
        "ExperimentRun name not match with expected ExperimentRun name",
        createExperimentRunRequest.getName(),
        experimentRun.getName());

    GetExperimentById getExperimentById =
        GetExperimentById.newBuilder().setId(experiment.getId()).build();
    GetExperimentById.Response getExperimentByIdResponse =
        experimentServiceStub.getExperimentById(getExperimentById);
    assertNotEquals(
        "Experiment date_updated field not update on database",
        experiment.getDateUpdated(),
        getExperimentByIdResponse.getExperiment().getDateUpdated());

    getProjectById = GetProjectById.newBuilder().setId(project.getId()).build();
    getProjectByIdResponse = projectServiceStub.getProjectById(getProjectById);
    assertNotEquals(
        "Project date_updated field not update on database",
        project.getDateUpdated(),
        getProjectByIdResponse.getProject().getDateUpdated());
    project = getProjectByIdResponse.getProject();

    Value intValue =
        Value.newBuilder().setNumberValue(Calendar.getInstance().getTimeInMillis()).build();
    Observation observation =
        Observation.newBuilder()
            .setAttribute(
                KeyValue.newBuilder()
                    .setKey("New Added Key " + Calendar.getInstance().getTimeInMillis())
                    .setValue(intValue)
                    .setValueType(ValueType.NUMBER)
                    .build())
            .setTimestamp(Calendar.getInstance().getTimeInMillis())
            .build();

    LogObservation logObservationRequest =
        LogObservation.newBuilder()
            .setId(experimentRun.getId())
            .setObservation(observation)
            .build();

    LogObservation.Response response =
        experimentRunServiceStub.logObservation(logObservationRequest);

    LOGGER.info("LogObservation Response : \n" + response.getExperimentRun());
    assertTrue(response.getExperimentRun().getObservationsList().contains(observation));

    assertNotEquals(
        "ExperimentRun date_updated field not update on database",
        experimentRun.getDateUpdated(),
        response.getExperimentRun().getDateUpdated());
    experimentRun = response.getExperimentRun();

    getExperimentById = GetExperimentById.newBuilder().setId(experiment.getId()).build();
    getExperimentByIdResponse = experimentServiceStub.getExperimentById(getExperimentById);
    assertNotEquals(
        "Experiment date_updated field not update on database",
        experiment.getDateUpdated(),
        getExperimentByIdResponse.getExperiment().getDateUpdated());

    getProjectById = GetProjectById.newBuilder().setId(project.getId()).build();
    getProjectByIdResponse = projectServiceStub.getProjectById(getProjectById);
    assertNotEquals(
        "Project date_updated field not update on database",
        project.getDateUpdated(),
        getProjectByIdResponse.getProject().getDateUpdated());
    project = getProjectByIdResponse.getProject();

    DeleteProject deleteProject = DeleteProject.newBuilder().setId(project.getId()).build();
    DeleteProject.Response deleteProjectResponse = projectServiceStub.deleteProject(deleteProject);
    LOGGER.info("Project deleted successfully");
    LOGGER.info(deleteProjectResponse.toString());
    assertTrue(deleteProjectResponse.getStatus());

    LOGGER.info("Log Observation in ExperimentRun tags test stop................................");
  }

  @Test
  public void g_logObservationNegativeTest() {
    LOGGER.info(
        " Log Observation in ExperimentRun Negative test start................................");

    ProjectTest projectTest = new ProjectTest();
    ExperimentTest experimentTest = new ExperimentTest();

    ProjectServiceBlockingStub projectServiceStub = ProjectServiceGrpc.newBlockingStub(channel);
    ExperimentServiceBlockingStub experimentServiceStub =
        ExperimentServiceGrpc.newBlockingStub(channel);
    ExperimentRunServiceBlockingStub experimentRunServiceStub =
        ExperimentRunServiceGrpc.newBlockingStub(channel);

    // Create project
    CreateProject createProjectRequest =
        projectTest.getCreateProjectRequest("experimentRun_project_ypcdt1");
    CreateProject.Response createProjectResponse =
        projectServiceStub.createProject(createProjectRequest);
    Project project = createProjectResponse.getProject();
    LOGGER.info("Project created successfully");
    assertEquals(
        "Project name not match with expected project name",
        createProjectRequest.getName(),
        project.getName());

    // Create two experiment of above project
    CreateExperiment createExperimentRequest =
        experimentTest.getCreateExperimentRequest(project.getId(), "Experiment_n_sprt_abc");
    CreateExperiment.Response createExperimentResponse =
        experimentServiceStub.createExperiment(createExperimentRequest);
    Experiment experiment = createExperimentResponse.getExperiment();
    LOGGER.info("Experiment created successfully");
    assertEquals(
        "Experiment name not match with expected Experiment name",
        createExperimentRequest.getName(),
        experiment.getName());

    CreateExperimentRun createExperimentRunRequest =
        getCreateExperimentRunRequest(project.getId(), experiment.getId(), "ExperimentRun_n_sprt");
    CreateExperimentRun.Response createExperimentRunResponse =
        experimentRunServiceStub.createExperimentRun(createExperimentRunRequest);
    ExperimentRun experimentRun = createExperimentRunResponse.getExperimentRun();
    LOGGER.info("ExperimentRun created successfully");
    assertEquals(
        "ExperimentRun name not match with expected ExperimentRun name",
        createExperimentRunRequest.getName(),
        experimentRun.getName());

    Value intValue =
        Value.newBuilder().setNumberValue(Calendar.getInstance().getTimeInMillis()).build();
    Observation observation =
        Observation.newBuilder()
            .setAttribute(
                KeyValue.newBuilder()
                    .setKey("New Added Key " + Calendar.getInstance().getTimeInMillis())
                    .setValue(intValue)
                    .setValueType(ValueType.NUMBER)
                    .build())
            .setTimestamp(Calendar.getInstance().getTimeInMillis())
            .build();

    LogObservation logObservationRequest =
        LogObservation.newBuilder().setObservation(observation).build();

    try {
      experimentRunServiceStub.logObservation(logObservationRequest);
      fail();
    } catch (StatusRuntimeException ex) {
      Status status = Status.fromThrowable(ex);
      LOGGER.warn("Error Code : " + status.getCode() + " Description : " + status.getDescription());
      assertEquals(Status.INVALID_ARGUMENT.getCode(), status.getCode());
    }

    logObservationRequest =
        LogObservation.newBuilder()
            .setId("sdfsd")
            .setObservation(experimentRun.getObservations(0))
            .build();

    try {
      experimentRunServiceStub.logObservation(logObservationRequest);
      fail();
    } catch (StatusRuntimeException ex) {
      Status status = Status.fromThrowable(ex);
      LOGGER.warn("Error Code : " + status.getCode() + " Description : " + status.getDescription());
      assertEquals(Status.NOT_FOUND.getCode(), status.getCode());
    }

    DeleteProject deleteProject = DeleteProject.newBuilder().setId(project.getId()).build();
    DeleteProject.Response deleteProjectResponse = projectServiceStub.deleteProject(deleteProject);
    LOGGER.info("Project deleted successfully");
    LOGGER.info(deleteProjectResponse.toString());
    assertTrue(deleteProjectResponse.getStatus());

    LOGGER.info(
        "Log Observation in ExperimentRun Negative tags test stop................................");
  }

  @Test
  public void g_logObservationsTest() {
    LOGGER.info(" Log Observations in ExperimentRun test start................................");

    ProjectTest projectTest = new ProjectTest();
    ExperimentTest experimentTest = new ExperimentTest();

    ProjectServiceBlockingStub projectServiceStub = ProjectServiceGrpc.newBlockingStub(channel);
    ExperimentServiceBlockingStub experimentServiceStub =
        ExperimentServiceGrpc.newBlockingStub(channel);
    ExperimentRunServiceBlockingStub experimentRunServiceStub =
        ExperimentRunServiceGrpc.newBlockingStub(channel);

    // Create project
    CreateProject createProjectRequest =
        projectTest.getCreateProjectRequest("experimentRun_project_ypcdt1");
    CreateProject.Response createProjectResponse =
        projectServiceStub.createProject(createProjectRequest);
    Project project = createProjectResponse.getProject();
    LOGGER.info("Project created successfully");
    assertEquals(
        "Project name not match with expected project name",
        createProjectRequest.getName(),
        project.getName());

    // Create two experiment of above project
    CreateExperiment createExperimentRequest =
        experimentTest.getCreateExperimentRequest(project.getId(), "Experiment_n_sprt_abc");
    CreateExperiment.Response createExperimentResponse =
        experimentServiceStub.createExperiment(createExperimentRequest);
    Experiment experiment = createExperimentResponse.getExperiment();
    LOGGER.info("Experiment created successfully");
    assertEquals(
        "Experiment name not match with expected Experiment name",
        createExperimentRequest.getName(),
        experiment.getName());

    GetProjectById getProjectById = GetProjectById.newBuilder().setId(project.getId()).build();
    GetProjectById.Response getProjectByIdResponse =
        projectServiceStub.getProjectById(getProjectById);
    assertNotEquals(
        "Project date_updated field not update on database",
        project.getDateUpdated(),
        getProjectByIdResponse.getProject().getDateUpdated());
    project = getProjectByIdResponse.getProject();

    CreateExperimentRun createExperimentRunRequest =
        getCreateExperimentRunRequest(project.getId(), experiment.getId(), "ExperimentRun_n_sprt");
    CreateExperimentRun.Response createExperimentRunResponse =
        experimentRunServiceStub.createExperimentRun(createExperimentRunRequest);
    ExperimentRun experimentRun = createExperimentRunResponse.getExperimentRun();
    LOGGER.info("ExperimentRun created successfully");
    assertEquals(
        "ExperimentRun name not match with expected ExperimentRun name",
        createExperimentRunRequest.getName(),
        experimentRun.getName());

    GetExperimentById getExperimentById =
        GetExperimentById.newBuilder().setId(experiment.getId()).build();
    GetExperimentById.Response getExperimentByIdResponse =
        experimentServiceStub.getExperimentById(getExperimentById);
    assertNotEquals(
        "Experiment date_updated field not update on database",
        experiment.getDateUpdated(),
        getExperimentByIdResponse.getExperiment().getDateUpdated());

    getProjectById = GetProjectById.newBuilder().setId(project.getId()).build();
    getProjectByIdResponse = projectServiceStub.getProjectById(getProjectById);
    assertNotEquals(
        "Project date_updated field not update on database",
        project.getDateUpdated(),
        getProjectByIdResponse.getProject().getDateUpdated());
    project = getProjectByIdResponse.getProject();

    List<Observation> observations = new ArrayList<>();
    Value intValue =
        Value.newBuilder().setNumberValue(Calendar.getInstance().getTimeInMillis()).build();
    Observation observation1 =
        Observation.newBuilder()
            .setAttribute(
                KeyValue.newBuilder()
                    .setKey("New Added Key " + Calendar.getInstance().getTimeInMillis())
                    .setValue(intValue)
                    .setValueType(ValueType.NUMBER)
                    .build())
            .setTimestamp(Calendar.getInstance().getTimeInMillis())
            .build();
    observations.add(observation1);

    Value stringValue =
        Value.newBuilder()
            .setStringValue("new Observation " + Calendar.getInstance().getTimeInMillis())
            .build();
    Observation observation2 =
        Observation.newBuilder()
            .setAttribute(
                KeyValue.newBuilder()
                    .setKey("New Added Key " + Calendar.getInstance().getTimeInMillis())
                    .setValue(stringValue)
                    .setValueType(ValueType.STRING)
                    .build())
            .setTimestamp(Calendar.getInstance().getTimeInMillis())
            .build();
    observations.add(observation2);

    LogObservations logObservationRequest =
        LogObservations.newBuilder()
            .setId(experimentRun.getId())
            .addAllObservations(observations)
            .build();

    LogObservations.Response response =
        experimentRunServiceStub.logObservations(logObservationRequest);

    LOGGER.info("LogObservation Response : \n" + response.getExperimentRun());
    assertTrue(
        "ExperimentRun observations not match with expected ExperimentRun observation",
        response.getExperimentRun().getObservationsList().containsAll(observations));

    assertNotEquals(
        "ExperimentRun date_updated field not update on database",
        experimentRun.getDateUpdated(),
        response.getExperimentRun().getDateUpdated());
    experimentRun = response.getExperimentRun();

    getExperimentById = GetExperimentById.newBuilder().setId(experiment.getId()).build();
    getExperimentByIdResponse = experimentServiceStub.getExperimentById(getExperimentById);
    assertNotEquals(
        "Experiment date_updated field not update on database",
        experiment.getDateUpdated(),
        getExperimentByIdResponse.getExperiment().getDateUpdated());

    getProjectById = GetProjectById.newBuilder().setId(project.getId()).build();
    getProjectByIdResponse = projectServiceStub.getProjectById(getProjectById);
    assertNotEquals(
        "Project date_updated field not update on database",
        project.getDateUpdated(),
        getProjectByIdResponse.getProject().getDateUpdated());
    project = getProjectByIdResponse.getProject();

    logObservationRequest =
        LogObservations.newBuilder()
            .setId(experimentRun.getId())
            .addAllObservations(experimentRun.getObservationsList())
            .build();

    response = experimentRunServiceStub.logObservations(logObservationRequest);

    LOGGER.info(
        "Duplicate LogObservation Response : \n"
            + response.getExperimentRun().getObservationsList());
    assertEquals(
        "Existing observations count not match with expected observations count",
        experimentRun.getObservationsList().size() + experimentRun.getObservationsList().size(),
        response.getExperimentRun().getObservationsList().size());

    assertNotEquals(
        "ExperimentRun date_updated field not update on database",
        experimentRun.getDateUpdated(),
        response.getExperimentRun().getDateUpdated());
    experimentRun = response.getExperimentRun();

    getExperimentById = GetExperimentById.newBuilder().setId(experiment.getId()).build();
    getExperimentByIdResponse = experimentServiceStub.getExperimentById(getExperimentById);
    assertNotEquals(
        "Experiment date_updated field not update on database",
        experiment.getDateUpdated(),
        getExperimentByIdResponse.getExperiment().getDateUpdated());

    getProjectById = GetProjectById.newBuilder().setId(project.getId()).build();
    getProjectByIdResponse = projectServiceStub.getProjectById(getProjectById);
    assertNotEquals(
        "Project date_updated field not update on database",
        project.getDateUpdated(),
        getProjectByIdResponse.getProject().getDateUpdated());
    project = getProjectByIdResponse.getProject();

    DeleteProject deleteProject = DeleteProject.newBuilder().setId(project.getId()).build();
    DeleteProject.Response deleteProjectResponse = projectServiceStub.deleteProject(deleteProject);
    LOGGER.info("Project deleted successfully");
    LOGGER.info(deleteProjectResponse.toString());
    assertTrue(deleteProjectResponse.getStatus());

    LOGGER.info("Log Observations in ExperimentRun tags test stop................................");
  }

  @Test
  public void g_logObservationsNegativeTest() {
    LOGGER.info(
        " Log Observations in ExperimentRun Negative test start................................");
    ProjectTest projectTest = new ProjectTest();
    ExperimentTest experimentTest = new ExperimentTest();

    ProjectServiceBlockingStub projectServiceStub = ProjectServiceGrpc.newBlockingStub(channel);
    ExperimentServiceBlockingStub experimentServiceStub =
        ExperimentServiceGrpc.newBlockingStub(channel);
    ExperimentRunServiceBlockingStub experimentRunServiceStub =
        ExperimentRunServiceGrpc.newBlockingStub(channel);

    // Create project
    CreateProject createProjectRequest =
        projectTest.getCreateProjectRequest("experimentRun_project_ypcdt1");
    CreateProject.Response createProjectResponse =
        projectServiceStub.createProject(createProjectRequest);
    Project project = createProjectResponse.getProject();
    LOGGER.info("Project created successfully");
    assertEquals(
        "Project name not match with expected project name",
        createProjectRequest.getName(),
        project.getName());

    // Create two experiment of above project
    CreateExperiment createExperimentRequest =
        experimentTest.getCreateExperimentRequest(project.getId(), "Experiment_n_sprt_abc");
    CreateExperiment.Response createExperimentResponse =
        experimentServiceStub.createExperiment(createExperimentRequest);
    Experiment experiment = createExperimentResponse.getExperiment();
    LOGGER.info("Experiment created successfully");
    assertEquals(
        "Experiment name not match with expected Experiment name",
        createExperimentRequest.getName(),
        experiment.getName());

    CreateExperimentRun createExperimentRunRequest =
        getCreateExperimentRunRequest(project.getId(), experiment.getId(), "ExperimentRun_n_sprt");
    CreateExperimentRun.Response createExperimentRunResponse =
        experimentRunServiceStub.createExperimentRun(createExperimentRunRequest);
    ExperimentRun experimentRun = createExperimentRunResponse.getExperimentRun();
    LOGGER.info("ExperimentRun created successfully");
    assertEquals(
        "ExperimentRun name not match with expected ExperimentRun name",
        createExperimentRunRequest.getName(),
        experimentRun.getName());

    List<Observation> observations = new ArrayList<>();
    Value intValue =
        Value.newBuilder().setNumberValue(Calendar.getInstance().getTimeInMillis()).build();
    Observation observation1 =
        Observation.newBuilder()
            .setAttribute(
                KeyValue.newBuilder()
                    .setKey("New Added Key " + Calendar.getInstance().getTimeInMillis())
                    .setValue(intValue)
                    .setValueType(ValueType.NUMBER)
                    .build())
            .setTimestamp(Calendar.getInstance().getTimeInMillis())
            .build();
    observations.add(observation1);

    Value stringValue =
        Value.newBuilder()
            .setStringValue("new Observation " + Calendar.getInstance().getTimeInMillis())
            .build();
    Observation observation2 =
        Observation.newBuilder()
            .setAttribute(
                KeyValue.newBuilder()
                    .setKey("New Added Key " + Calendar.getInstance().getTimeInMillis())
                    .setValue(stringValue)
                    .setValueType(ValueType.STRING)
                    .build())
            .setTimestamp(Calendar.getInstance().getTimeInMillis())
            .build();
    observations.add(observation2);

    LogObservations logObservationRequest =
        LogObservations.newBuilder().addAllObservations(observations).build();

    try {
      experimentRunServiceStub.logObservations(logObservationRequest);
      fail();
    } catch (StatusRuntimeException ex) {
      Status status = Status.fromThrowable(ex);
      LOGGER.warn("Error Code : " + status.getCode() + " Description : " + status.getDescription());
      assertEquals(Status.INVALID_ARGUMENT.getCode(), status.getCode());
    }

    logObservationRequest =
        LogObservations.newBuilder()
            .setId("sdfsd")
            .addAllObservations(experimentRun.getObservationsList())
            .build();

    try {
      experimentRunServiceStub.logObservations(logObservationRequest);
      fail();
    } catch (StatusRuntimeException ex) {
      Status status = Status.fromThrowable(ex);
      LOGGER.warn("Error Code : " + status.getCode() + " Description : " + status.getDescription());
      assertEquals(Status.NOT_FOUND.getCode(), status.getCode());
    }

    DeleteProject deleteProject = DeleteProject.newBuilder().setId(project.getId()).build();
    DeleteProject.Response deleteProjectResponse = projectServiceStub.deleteProject(deleteProject);
    LOGGER.info("Project deleted successfully");
    LOGGER.info(deleteProjectResponse.toString());
    assertTrue(deleteProjectResponse.getStatus());

    LOGGER.info(
        "Log Observations in ExperimentRun Negative tags test stop................................");
  }

  @Test
  public void h_getLogObservationTest() {
    LOGGER.info("Get Observation from ExperimentRun test start................................");

    ProjectTest projectTest = new ProjectTest();
    ExperimentTest experimentTest = new ExperimentTest();

    ProjectServiceBlockingStub projectServiceStub = ProjectServiceGrpc.newBlockingStub(channel);
    ExperimentServiceBlockingStub experimentServiceStub =
        ExperimentServiceGrpc.newBlockingStub(channel);
    ExperimentRunServiceBlockingStub experimentRunServiceStub =
        ExperimentRunServiceGrpc.newBlockingStub(channel);

    // Create project
    CreateProject createProjectRequest =
        projectTest.getCreateProjectRequest("experimentRun_project_ypcdt1");
    CreateProject.Response createProjectResponse =
        projectServiceStub.createProject(createProjectRequest);
    Project project = createProjectResponse.getProject();
    LOGGER.info("Project created successfully");
    assertEquals(
        "Project name not match with expected project name",
        createProjectRequest.getName(),
        project.getName());

    // Create two experiment of above project
    CreateExperiment createExperimentRequest =
        experimentTest.getCreateExperimentRequest(project.getId(), "Experiment_n_sprt_abc");
    CreateExperiment.Response createExperimentResponse =
        experimentServiceStub.createExperiment(createExperimentRequest);
    Experiment experiment = createExperimentResponse.getExperiment();
    LOGGER.info("Experiment created successfully");
    assertEquals(
        "Experiment name not match with expected Experiment name",
        createExperimentRequest.getName(),
        experiment.getName());

    CreateExperimentRun createExperimentRunRequest =
        getCreateExperimentRunRequest(project.getId(), experiment.getId(), "ExperimentRun_n_sprt");
    CreateExperimentRun.Response createExperimentRunResponse =
        experimentRunServiceStub.createExperimentRun(createExperimentRunRequest);
    ExperimentRun experimentRun = createExperimentRunResponse.getExperimentRun();
    LOGGER.info("ExperimentRun created successfully");
    assertEquals(
        "ExperimentRun name not match with expected ExperimentRun name",
        createExperimentRunRequest.getName(),
        experimentRun.getName());

    GetObservations getLogObservationRequest =
        GetObservations.newBuilder()
            .setId(experimentRun.getId())
            .setObservationKey("Google developer Observation artifact")
            .build();

    GetObservations.Response response =
        experimentRunServiceStub.getObservations(getLogObservationRequest);

    LOGGER.info("GetObservations Response : " + response.getObservationsCount());
    for (Observation observation : response.getObservationsList()) {
      if (observation.hasAttribute()) {
        assertEquals(
            "ExperimentRun observations not match with expected observations ",
            "Google developer Observation artifact",
            observation.getAttribute().getKey());
      } else if (observation.hasArtifact()) {
        assertEquals(
            "ExperimentRun observations not match with expected observations ",
            "Google developer Observation artifact",
            observation.getArtifact().getKey());
      }
    }

    DeleteProject deleteProject = DeleteProject.newBuilder().setId(project.getId()).build();
    DeleteProject.Response deleteProjectResponse = projectServiceStub.deleteProject(deleteProject);
    LOGGER.info("Project deleted successfully");
    LOGGER.info(deleteProjectResponse.toString());
    assertTrue(deleteProjectResponse.getStatus());

    LOGGER.info(
        "Get Observation from ExperimentRun tags test stop................................");
  }

  @Test
  public void h_getLogObservationNegativeTest() {
    LOGGER.info(
        "Get Observation from ExperimentRun Negative test start................................");

    ExperimentRunServiceBlockingStub experimentRunServiceStub =
        ExperimentRunServiceGrpc.newBlockingStub(channel);

    GetObservations getLogObservationRequest =
        GetObservations.newBuilder()
            .setObservationKey("Google developer Observation artifact")
            .build();

    try {
      experimentRunServiceStub.getObservations(getLogObservationRequest);
      fail();
    } catch (StatusRuntimeException ex) {
      Status status = Status.fromThrowable(ex);
      LOGGER.warn("Error Code : " + status.getCode() + " Description : " + status.getDescription());
      assertEquals(Status.INVALID_ARGUMENT.getCode(), status.getCode());
    }

    getLogObservationRequest =
        GetObservations.newBuilder()
            .setId("dfsdfs")
            .setObservationKey("Google developer Observation artifact")
            .build();

    try {
      experimentRunServiceStub.getObservations(getLogObservationRequest);
      fail();
    } catch (StatusRuntimeException ex) {
      Status status = Status.fromThrowable(ex);
      LOGGER.warn("Error Code : " + status.getCode() + " Description : " + status.getDescription());
      assertEquals(Status.NOT_FOUND.getCode(), status.getCode());
    }

    LOGGER.info(
        "Get Observation from ExperimentRun Negative tags test stop................................");
  }

  @Test
  public void i_logMetricTest() {
    LOGGER.info(" Log Metric in ExperimentRun test start................................");

    ProjectTest projectTest = new ProjectTest();
    ExperimentTest experimentTest = new ExperimentTest();

    ProjectServiceBlockingStub projectServiceStub = ProjectServiceGrpc.newBlockingStub(channel);
    ExperimentServiceBlockingStub experimentServiceStub =
        ExperimentServiceGrpc.newBlockingStub(channel);
    ExperimentRunServiceBlockingStub experimentRunServiceStub =
        ExperimentRunServiceGrpc.newBlockingStub(channel);

    // Create project
    CreateProject createProjectRequest =
        projectTest.getCreateProjectRequest("experimentRun_project_ypcdt1");
    CreateProject.Response createProjectResponse =
        projectServiceStub.createProject(createProjectRequest);
    Project project = createProjectResponse.getProject();
    LOGGER.info("Project created successfully");
    assertEquals(
        "Project name not match with expected project name",
        createProjectRequest.getName(),
        project.getName());

    // Create two experiment of above project
    CreateExperiment createExperimentRequest =
        experimentTest.getCreateExperimentRequest(project.getId(), "Experiment_n_sprt_abc");
    CreateExperiment.Response createExperimentResponse =
        experimentServiceStub.createExperiment(createExperimentRequest);
    Experiment experiment = createExperimentResponse.getExperiment();
    LOGGER.info("Experiment created successfully");
    assertEquals(
        "Experiment name not match with expected Experiment name",
        createExperimentRequest.getName(),
        experiment.getName());

    GetProjectById getProjectById = GetProjectById.newBuilder().setId(project.getId()).build();
    GetProjectById.Response getProjectByIdResponse =
        projectServiceStub.getProjectById(getProjectById);
    assertNotEquals(
        "Project date_updated field not update on database",
        project.getDateUpdated(),
        getProjectByIdResponse.getProject().getDateUpdated());
    project = getProjectByIdResponse.getProject();

    CreateExperimentRun createExperimentRunRequest =
        getCreateExperimentRunRequest(project.getId(), experiment.getId(), "ExperimentRun_n_sprt");
    CreateExperimentRun.Response createExperimentRunResponse =
        experimentRunServiceStub.createExperimentRun(createExperimentRunRequest);
    ExperimentRun experimentRun = createExperimentRunResponse.getExperimentRun();
    LOGGER.info("ExperimentRun created successfully");
    assertEquals(
        "ExperimentRun name not match with expected ExperimentRun name",
        createExperimentRunRequest.getName(),
        experimentRun.getName());

    GetExperimentById getExperimentById =
        GetExperimentById.newBuilder().setId(experiment.getId()).build();
    GetExperimentById.Response getExperimentByIdResponse =
        experimentServiceStub.getExperimentById(getExperimentById);
    assertNotEquals(
        "Experiment date_updated field not update on database",
        experiment.getDateUpdated(),
        getExperimentByIdResponse.getExperiment().getDateUpdated());

    getProjectById = GetProjectById.newBuilder().setId(project.getId()).build();
    getProjectByIdResponse = projectServiceStub.getProjectById(getProjectById);
    assertNotEquals(
        "Project date_updated field not update on database",
        project.getDateUpdated(),
        getProjectByIdResponse.getProject().getDateUpdated());
    project = getProjectByIdResponse.getProject();

    Value intValue =
        Value.newBuilder().setNumberValue(Calendar.getInstance().getTimeInMillis()).build();
    KeyValue keyValue =
        KeyValue.newBuilder()
            .setKey("New Added Metric " + Calendar.getInstance().getTimeInMillis())
            .setValue(intValue)
            .setValueType(ValueType.NUMBER)
            .build();

    LogMetric logMetricRequest =
        LogMetric.newBuilder().setId(experimentRun.getId()).setMetric(keyValue).build();

    LogMetric.Response response = experimentRunServiceStub.logMetric(logMetricRequest);

    LOGGER.info("LogMetric Response : \n" + response.getExperimentRun());
    assertTrue(
        "ExperimentRun metric not match with expected experimentRun metric",
        response.getExperimentRun().getMetricsList().contains(keyValue));

    assertNotEquals(
        "ExperimentRun date_updated field not update on database",
        experimentRun.getDateUpdated(),
        response.getExperimentRun().getDateUpdated());
    experimentRun = response.getExperimentRun();

    getExperimentById = GetExperimentById.newBuilder().setId(experiment.getId()).build();
    getExperimentByIdResponse = experimentServiceStub.getExperimentById(getExperimentById);
    assertNotEquals(
        "Experiment date_updated field not update on database",
        experiment.getDateUpdated(),
        getExperimentByIdResponse.getExperiment().getDateUpdated());

    getProjectById = GetProjectById.newBuilder().setId(project.getId()).build();
    getProjectByIdResponse = projectServiceStub.getProjectById(getProjectById);
    assertNotEquals(
        "Project date_updated field not update on database",
        project.getDateUpdated(),
        getProjectByIdResponse.getProject().getDateUpdated());
    project = getProjectByIdResponse.getProject();

    DeleteProject deleteProject = DeleteProject.newBuilder().setId(project.getId()).build();
    DeleteProject.Response deleteProjectResponse = projectServiceStub.deleteProject(deleteProject);
    LOGGER.info("Project deleted successfully");
    LOGGER.info(deleteProjectResponse.toString());
    assertTrue(deleteProjectResponse.getStatus());

    LOGGER.info("Log Metric in ExperimentRun tags test stop................................");
  }

  @Test
  public void i_logMetricNegativeTest() {
    LOGGER.info(" Log Metric in ExperimentRun Negative test start................................");

    ProjectTest projectTest = new ProjectTest();
    ExperimentTest experimentTest = new ExperimentTest();

    ProjectServiceBlockingStub projectServiceStub = ProjectServiceGrpc.newBlockingStub(channel);
    ExperimentServiceBlockingStub experimentServiceStub =
        ExperimentServiceGrpc.newBlockingStub(channel);
    ExperimentRunServiceBlockingStub experimentRunServiceStub =
        ExperimentRunServiceGrpc.newBlockingStub(channel);

    // Create project
    CreateProject createProjectRequest =
        projectTest.getCreateProjectRequest("experimentRun_project_ypcdt1");
    CreateProject.Response createProjectResponse =
        projectServiceStub.createProject(createProjectRequest);
    Project project = createProjectResponse.getProject();
    LOGGER.info("Project created successfully");
    assertEquals(
        "Project name not match with expected project name",
        createProjectRequest.getName(),
        project.getName());

    // Create two experiment of above project
    CreateExperiment createExperimentRequest =
        experimentTest.getCreateExperimentRequest(project.getId(), "Experiment_n_sprt_abc");
    CreateExperiment.Response createExperimentResponse =
        experimentServiceStub.createExperiment(createExperimentRequest);
    Experiment experiment = createExperimentResponse.getExperiment();
    LOGGER.info("Experiment created successfully");
    assertEquals(
        "Experiment name not match with expected Experiment name",
        createExperimentRequest.getName(),
        experiment.getName());

    CreateExperimentRun createExperimentRunRequest =
        getCreateExperimentRunRequest(project.getId(), experiment.getId(), "ExperimentRun_n_sprt");
    CreateExperimentRun.Response createExperimentRunResponse =
        experimentRunServiceStub.createExperimentRun(createExperimentRunRequest);
    ExperimentRun experimentRun = createExperimentRunResponse.getExperimentRun();
    LOGGER.info("ExperimentRun created successfully");
    assertEquals(
        "ExperimentRun name not match with expected ExperimentRun name",
        createExperimentRunRequest.getName(),
        experimentRun.getName());

    Value intValue =
        Value.newBuilder().setNumberValue(Calendar.getInstance().getTimeInMillis()).build();
    KeyValue keyValue =
        KeyValue.newBuilder()
            .setKey("New Added Metric " + Calendar.getInstance().getTimeInMillis())
            .setValue(intValue)
            .setValueType(ValueType.NUMBER)
            .build();

    LogMetric logMetricRequest = LogMetric.newBuilder().setMetric(keyValue).build();

    try {
      experimentRunServiceStub.logMetric(logMetricRequest);
      fail();
    } catch (StatusRuntimeException ex) {
      Status status = Status.fromThrowable(ex);
      LOGGER.warn("Error Code : " + status.getCode() + " Description : " + status.getDescription());
      assertEquals(Status.INVALID_ARGUMENT.getCode(), status.getCode());
    }

    logMetricRequest = LogMetric.newBuilder().setId("dfsdfsd").setMetric(keyValue).build();

    try {
      experimentRunServiceStub.logMetric(logMetricRequest);
      fail();
    } catch (StatusRuntimeException ex) {
      Status status = Status.fromThrowable(ex);
      LOGGER.warn("Error Code : " + status.getCode() + " Description : " + status.getDescription());
      assertEquals(Status.NOT_FOUND.getCode(), status.getCode());
    }

    logMetricRequest =
        LogMetric.newBuilder()
            .setId(experimentRun.getId())
            .setMetric(experimentRun.getMetricsList().get(0))
            .build();

    try {
      experimentRunServiceStub.logMetric(logMetricRequest);
      fail();
    } catch (StatusRuntimeException ex) {
      Status status = Status.fromThrowable(ex);
      LOGGER.warn("Error Code : " + status.getCode() + " Description : " + status.getDescription());
      assertEquals(Status.ALREADY_EXISTS.getCode(), status.getCode());
    }

    DeleteProject deleteProject = DeleteProject.newBuilder().setId(project.getId()).build();
    DeleteProject.Response deleteProjectResponse = projectServiceStub.deleteProject(deleteProject);
    LOGGER.info("Project deleted successfully");
    LOGGER.info(deleteProjectResponse.toString());
    assertTrue(deleteProjectResponse.getStatus());

    LOGGER.info(
        "Log Metric in ExperimentRun Negative tags test stop................................");
  }

  @Test
  public void i_logMetricsTest() {
    LOGGER.info(" Log Metrics in ExperimentRun test start................................");

    ProjectTest projectTest = new ProjectTest();
    ExperimentTest experimentTest = new ExperimentTest();

    ProjectServiceBlockingStub projectServiceStub = ProjectServiceGrpc.newBlockingStub(channel);
    ExperimentServiceBlockingStub experimentServiceStub =
        ExperimentServiceGrpc.newBlockingStub(channel);
    ExperimentRunServiceBlockingStub experimentRunServiceStub =
        ExperimentRunServiceGrpc.newBlockingStub(channel);

    // Create project
    CreateProject createProjectRequest =
        projectTest.getCreateProjectRequest("experimentRun_project_ypcdt1");
    CreateProject.Response createProjectResponse =
        projectServiceStub.createProject(createProjectRequest);
    Project project = createProjectResponse.getProject();
    LOGGER.info("Project created successfully");
    assertEquals(
        "Project name not match with expected project name",
        createProjectRequest.getName(),
        project.getName());

    // Create two experiment of above project
    CreateExperiment createExperimentRequest =
        experimentTest.getCreateExperimentRequest(project.getId(), "Experiment_n_sprt_abc");
    CreateExperiment.Response createExperimentResponse =
        experimentServiceStub.createExperiment(createExperimentRequest);
    Experiment experiment = createExperimentResponse.getExperiment();
    LOGGER.info("Experiment created successfully");
    assertEquals(
        "Experiment name not match with expected Experiment name",
        createExperimentRequest.getName(),
        experiment.getName());

    GetProjectById getProjectById = GetProjectById.newBuilder().setId(project.getId()).build();
    GetProjectById.Response getProjectByIdResponse =
        projectServiceStub.getProjectById(getProjectById);
    assertNotEquals(
        "Project date_updated field not update on database",
        project.getDateUpdated(),
        getProjectByIdResponse.getProject().getDateUpdated());
    project = getProjectByIdResponse.getProject();

    CreateExperimentRun createExperimentRunRequest =
        getCreateExperimentRunRequest(project.getId(), experiment.getId(), "ExperimentRun_n_sprt");
    CreateExperimentRun.Response createExperimentRunResponse =
        experimentRunServiceStub.createExperimentRun(createExperimentRunRequest);
    ExperimentRun experimentRun = createExperimentRunResponse.getExperimentRun();
    LOGGER.info("ExperimentRun created successfully");
    assertEquals(
        "ExperimentRun name not match with expected ExperimentRun name",
        createExperimentRunRequest.getName(),
        experimentRun.getName());

    GetExperimentById getExperimentById =
        GetExperimentById.newBuilder().setId(experiment.getId()).build();
    GetExperimentById.Response getExperimentByIdResponse =
        experimentServiceStub.getExperimentById(getExperimentById);
    assertNotEquals(
        "Experiment date_updated field not update on database",
        experiment.getDateUpdated(),
        getExperimentByIdResponse.getExperiment().getDateUpdated());

    getProjectById = GetProjectById.newBuilder().setId(project.getId()).build();
    getProjectByIdResponse = projectServiceStub.getProjectById(getProjectById);
    assertNotEquals(
        "Project date_updated field not update on database",
        project.getDateUpdated(),
        getProjectByIdResponse.getProject().getDateUpdated());
    project = getProjectByIdResponse.getProject();

    List<KeyValue> keyValues = new ArrayList<>();
    Value intValue =
        Value.newBuilder().setNumberValue(Calendar.getInstance().getTimeInMillis()).build();
    KeyValue keyValue1 =
        KeyValue.newBuilder()
            .setKey("New Added Metric " + Calendar.getInstance().getTimeInMillis())
            .setValue(intValue)
            .setValueType(ValueType.NUMBER)
            .build();
    keyValues.add(keyValue1);
    Value stringValue =
        Value.newBuilder()
            .setStringValue("New Added Metric " + Calendar.getInstance().getTimeInMillis())
            .build();
    KeyValue keyValue2 =
        KeyValue.newBuilder()
            .setKey("New Added Metric " + Calendar.getInstance().getTimeInMillis())
            .setValue(stringValue)
            .setValueType(ValueType.STRING)
            .build();
    keyValues.add(keyValue2);

    LogMetrics logMetricRequest =
        LogMetrics.newBuilder().setId(experimentRun.getId()).addAllMetrics(keyValues).build();

    LogMetrics.Response response = experimentRunServiceStub.logMetrics(logMetricRequest);

    LOGGER.info("LogMetrics Response : \n" + response.getExperimentRun());
    assertTrue(
        "ExperimentRun metrics not match with expected experimentRun metrics",
        response.getExperimentRun().getMetricsList().containsAll(keyValues));

    assertNotEquals(
        "ExperimentRun date_updated field not update on database",
        experimentRun.getDateUpdated(),
        response.getExperimentRun().getDateUpdated());
    experimentRun = response.getExperimentRun();

    getExperimentById = GetExperimentById.newBuilder().setId(experiment.getId()).build();
    getExperimentByIdResponse = experimentServiceStub.getExperimentById(getExperimentById);
    assertNotEquals(
        "Experiment date_updated field not update on database",
        experiment.getDateUpdated(),
        getExperimentByIdResponse.getExperiment().getDateUpdated());

    getProjectById = GetProjectById.newBuilder().setId(project.getId()).build();
    getProjectByIdResponse = projectServiceStub.getProjectById(getProjectById);
    assertNotEquals(
        "Project date_updated field not update on database",
        project.getDateUpdated(),
        getProjectByIdResponse.getProject().getDateUpdated());
    project = getProjectByIdResponse.getProject();

    DeleteProject deleteProject = DeleteProject.newBuilder().setId(project.getId()).build();
    DeleteProject.Response deleteProjectResponse = projectServiceStub.deleteProject(deleteProject);
    LOGGER.info("Project deleted successfully");
    LOGGER.info(deleteProjectResponse.toString());
    assertTrue(deleteProjectResponse.getStatus());

    LOGGER.info("Log Metrics in ExperimentRun tags test stop................................");
  }

  @Test
  public void i_logMetricsNegativeTest() {
    LOGGER.info(
        " Log Metrics in ExperimentRun Negative test start................................");

    ProjectTest projectTest = new ProjectTest();
    ExperimentTest experimentTest = new ExperimentTest();

    ProjectServiceBlockingStub projectServiceStub = ProjectServiceGrpc.newBlockingStub(channel);
    ExperimentServiceBlockingStub experimentServiceStub =
        ExperimentServiceGrpc.newBlockingStub(channel);
    ExperimentRunServiceBlockingStub experimentRunServiceStub =
        ExperimentRunServiceGrpc.newBlockingStub(channel);

    // Create project
    CreateProject createProjectRequest =
        projectTest.getCreateProjectRequest("experimentRun_project_ypcdt1");
    CreateProject.Response createProjectResponse =
        projectServiceStub.createProject(createProjectRequest);
    Project project = createProjectResponse.getProject();
    LOGGER.info("Project created successfully");
    assertEquals(
        "Project name not match with expected project name",
        createProjectRequest.getName(),
        project.getName());

    // Create two experiment of above project
    CreateExperiment createExperimentRequest =
        experimentTest.getCreateExperimentRequest(project.getId(), "Experiment_n_sprt_abc");
    CreateExperiment.Response createExperimentResponse =
        experimentServiceStub.createExperiment(createExperimentRequest);
    Experiment experiment = createExperimentResponse.getExperiment();
    LOGGER.info("Experiment created successfully");
    assertEquals(
        "Experiment name not match with expected Experiment name",
        createExperimentRequest.getName(),
        experiment.getName());

    CreateExperimentRun createExperimentRunRequest =
        getCreateExperimentRunRequest(project.getId(), experiment.getId(), "ExperimentRun_n_sprt");
    CreateExperimentRun.Response createExperimentRunResponse =
        experimentRunServiceStub.createExperimentRun(createExperimentRunRequest);
    ExperimentRun experimentRun = createExperimentRunResponse.getExperimentRun();
    LOGGER.info("ExperimentRun created successfully");
    assertEquals(
        "ExperimentRun name not match with expected ExperimentRun name",
        createExperimentRunRequest.getName(),
        experimentRun.getName());

    List<KeyValue> keyValues = new ArrayList<>();
    Value intValue =
        Value.newBuilder().setNumberValue(Calendar.getInstance().getTimeInMillis()).build();
    KeyValue keyValue1 =
        KeyValue.newBuilder()
            .setKey("New Added Metric " + Calendar.getInstance().getTimeInMillis())
            .setValue(intValue)
            .setValueType(ValueType.NUMBER)
            .build();
    keyValues.add(keyValue1);
    Value stringValue =
        Value.newBuilder()
            .setStringValue("New Added Metric " + Calendar.getInstance().getTimeInMillis())
            .build();
    KeyValue keyValue2 =
        KeyValue.newBuilder()
            .setKey("New Added Metric " + Calendar.getInstance().getTimeInMillis())
            .setValue(stringValue)
            .setValueType(ValueType.STRING)
            .build();
    keyValues.add(keyValue2);

    LogMetrics logMetricRequest = LogMetrics.newBuilder().addAllMetrics(keyValues).build();

    try {
      experimentRunServiceStub.logMetrics(logMetricRequest);
      fail();
    } catch (StatusRuntimeException ex) {
      Status status = Status.fromThrowable(ex);
      LOGGER.warn("Error Code : " + status.getCode() + " Description : " + status.getDescription());
      assertEquals(Status.INVALID_ARGUMENT.getCode(), status.getCode());
    }

    logMetricRequest = LogMetrics.newBuilder().setId("dfsdfsd").addAllMetrics(keyValues).build();

    try {
      experimentRunServiceStub.logMetrics(logMetricRequest);
      fail();
    } catch (StatusRuntimeException ex) {
      Status status = Status.fromThrowable(ex);
      LOGGER.warn("Error Code : " + status.getCode() + " Description : " + status.getDescription());
      assertTrue(Status.NOT_FOUND.getCode().equals(status.getCode()));
    }

    logMetricRequest =
        LogMetrics.newBuilder()
            .setId(experimentRun.getId())
            .addAllMetrics(experimentRun.getMetricsList())
            .build();

    try {
      experimentRunServiceStub.logMetrics(logMetricRequest);
      fail();
    } catch (StatusRuntimeException ex) {
      Status status = Status.fromThrowable(ex);
      LOGGER.warn("Error Code : " + status.getCode() + " Description : " + status.getDescription());
      assertEquals(Status.ALREADY_EXISTS.getCode(), status.getCode());
    }

    DeleteProject deleteProject = DeleteProject.newBuilder().setId(project.getId()).build();
    DeleteProject.Response deleteProjectResponse = projectServiceStub.deleteProject(deleteProject);
    LOGGER.info("Project deleted successfully");
    LOGGER.info(deleteProjectResponse.toString());
    assertTrue(deleteProjectResponse.getStatus());

    LOGGER.info(
        "Log Metrics in ExperimentRun Negative tags test stop................................");
  }

  @Test
  public void j_getMetricsTest() {
    LOGGER.info("Get Metrics from ExperimentRun test start................................");

    ProjectTest projectTest = new ProjectTest();
    ExperimentTest experimentTest = new ExperimentTest();

    ProjectServiceBlockingStub projectServiceStub = ProjectServiceGrpc.newBlockingStub(channel);
    ExperimentServiceBlockingStub experimentServiceStub =
        ExperimentServiceGrpc.newBlockingStub(channel);
    ExperimentRunServiceBlockingStub experimentRunServiceStub =
        ExperimentRunServiceGrpc.newBlockingStub(channel);

    // Create project
    CreateProject createProjectRequest =
        projectTest.getCreateProjectRequest("experimentRun_project_ypcdt1");
    CreateProject.Response createProjectResponse =
        projectServiceStub.createProject(createProjectRequest);
    Project project = createProjectResponse.getProject();
    LOGGER.info("Project created successfully");
    assertEquals(
        "Project name not match with expected project name",
        createProjectRequest.getName(),
        project.getName());

    // Create two experiment of above project
    CreateExperiment createExperimentRequest =
        experimentTest.getCreateExperimentRequest(project.getId(), "Experiment_n_sprt_abc");
    CreateExperiment.Response createExperimentResponse =
        experimentServiceStub.createExperiment(createExperimentRequest);
    Experiment experiment = createExperimentResponse.getExperiment();
    LOGGER.info("Experiment created successfully");
    assertEquals(
        "Experiment name not match with expected Experiment name",
        createExperimentRequest.getName(),
        experiment.getName());

    CreateExperimentRun createExperimentRunRequest =
        getCreateExperimentRunRequest(project.getId(), experiment.getId(), "ExperimentRun_n_sprt");
    CreateExperimentRun.Response createExperimentRunResponse =
        experimentRunServiceStub.createExperimentRun(createExperimentRunRequest);
    ExperimentRun experimentRun = createExperimentRunResponse.getExperimentRun();
    LOGGER.info("ExperimentRun created successfully");
    assertEquals(
        "ExperimentRun name not match with expected ExperimentRun name",
        createExperimentRunRequest.getName(),
        experimentRun.getName());

    GetMetrics getMetricsRequest = GetMetrics.newBuilder().setId(experimentRun.getId()).build();

    GetMetrics.Response response = experimentRunServiceStub.getMetrics(getMetricsRequest);
    LOGGER.info("GetMetrics Response : " + response.getMetricsCount());
    assertEquals(
        "ExperimentRun metrics not match with expected experimentRun metrics",
        experimentRun.getMetricsList(),
        response.getMetricsList());

    DeleteProject deleteProject = DeleteProject.newBuilder().setId(project.getId()).build();
    DeleteProject.Response deleteProjectResponse = projectServiceStub.deleteProject(deleteProject);
    LOGGER.info("Project deleted successfully");
    LOGGER.info(deleteProjectResponse.toString());
    assertTrue(deleteProjectResponse.getStatus());

    LOGGER.info("Get Metrics from ExperimentRun tags test stop................................");
  }

  @Test
  public void j_getMetricsNegativeTest() {
    LOGGER.info(
        "Get Metrics from ExperimentRun Negative test start................................");

    ExperimentRunServiceBlockingStub experimentRunServiceStub =
        ExperimentRunServiceGrpc.newBlockingStub(channel);

    GetMetrics getMetricsRequest = GetMetrics.newBuilder().build();

    try {
      experimentRunServiceStub.getMetrics(getMetricsRequest);
      fail();
    } catch (StatusRuntimeException ex) {
      Status status = Status.fromThrowable(ex);
      LOGGER.warn("Error Code : " + status.getCode() + " Description : " + status.getDescription());
      assertEquals(Status.INVALID_ARGUMENT.getCode(), status.getCode());
    }

    getMetricsRequest = GetMetrics.newBuilder().setId("sdfdsfsd").build();

    try {
      experimentRunServiceStub.getMetrics(getMetricsRequest);
      fail();
    } catch (StatusRuntimeException ex) {
      Status status = Status.fromThrowable(ex);
      LOGGER.warn("Error Code : " + status.getCode() + " Description : " + status.getDescription());
      assertTrue(Status.NOT_FOUND.getCode().equals(status.getCode()));
    }

    LOGGER.info(
        "Get Metrics from ExperimentRun tags Negative test stop................................");
  }

  @Test
  public void k_logDatasetTest() {
    LOGGER.info(" Log Dataset in ExperimentRun test start................................");

    ProjectTest projectTest = new ProjectTest();
    ExperimentTest experimentTest = new ExperimentTest();

    ProjectServiceBlockingStub projectServiceStub = ProjectServiceGrpc.newBlockingStub(channel);
    ExperimentServiceBlockingStub experimentServiceStub =
        ExperimentServiceGrpc.newBlockingStub(channel);
    ExperimentRunServiceBlockingStub experimentRunServiceStub =
        ExperimentRunServiceGrpc.newBlockingStub(channel);

    // Create project
    CreateProject createProjectRequest =
        projectTest.getCreateProjectRequest("experimentRun_project_ypcdt1");
    CreateProject.Response createProjectResponse =
        projectServiceStub.createProject(createProjectRequest);
    Project project = createProjectResponse.getProject();
    LOGGER.info("Project created successfully");
    assertEquals(
        "Project name not match with expected project name",
        createProjectRequest.getName(),
        project.getName());

    // Create two experiment of above project
    CreateExperiment createExperimentRequest =
        experimentTest.getCreateExperimentRequest(project.getId(), "Experiment_n_sprt_abc");
    CreateExperiment.Response createExperimentResponse =
        experimentServiceStub.createExperiment(createExperimentRequest);
    Experiment experiment = createExperimentResponse.getExperiment();
    LOGGER.info("Experiment created successfully");
    assertEquals(
        "Experiment name not match with expected Experiment name",
        createExperimentRequest.getName(),
        experiment.getName());

    GetProjectById getProjectById = GetProjectById.newBuilder().setId(project.getId()).build();
    GetProjectById.Response getProjectByIdResponse =
        projectServiceStub.getProjectById(getProjectById);
    assertNotEquals(
        "Project date_updated field not update on database",
        project.getDateUpdated(),
        getProjectByIdResponse.getProject().getDateUpdated());
    project = getProjectByIdResponse.getProject();

    CreateExperimentRun createExperimentRunRequest =
        getCreateExperimentRunRequest(project.getId(), experiment.getId(), "ExperimentRun_n_sprt");
    CreateExperimentRun.Response createExperimentRunResponse =
        experimentRunServiceStub.createExperimentRun(createExperimentRunRequest);
    ExperimentRun experimentRun = createExperimentRunResponse.getExperimentRun();
    LOGGER.info("ExperimentRun created successfully");
    assertEquals(
        "ExperimentRun name not match with expected ExperimentRun name",
        createExperimentRunRequest.getName(),
        experimentRun.getName());

    GetExperimentById getExperimentById =
        GetExperimentById.newBuilder().setId(experiment.getId()).build();
    GetExperimentById.Response getExperimentByIdResponse =
        experimentServiceStub.getExperimentById(getExperimentById);
    assertNotEquals(
        "Experiment date_updated field not update on database",
        experiment.getDateUpdated(),
        getExperimentByIdResponse.getExperiment().getDateUpdated());

    getProjectById = GetProjectById.newBuilder().setId(project.getId()).build();
    getProjectByIdResponse = projectServiceStub.getProjectById(getProjectById);
    assertNotEquals(
        "Project date_updated field not update on database",
        project.getDateUpdated(),
        getProjectByIdResponse.getProject().getDateUpdated());
    project = getProjectByIdResponse.getProject();

    DatasetServiceGrpc.DatasetServiceBlockingStub datasetServiceStub =
        DatasetServiceGrpc.newBlockingStub(channel);

    DatasetTest datasetTest = new DatasetTest();
    CreateDataset createDatasetRequest =
        datasetTest.getDatasetRequest("rental_TEXT_train_data.csv");
    CreateDataset.Response createDatasetResponse =
        datasetServiceStub.createDataset(createDatasetRequest);
    LOGGER.info("CreateDataset Response : \n" + createDatasetResponse.getDataset());
    assertEquals(
        "Dataset name not match with expected dataset name",
        createDatasetRequest.getName(),
        createDatasetResponse.getDataset().getName());

    Artifact artifact =
        Artifact.newBuilder()
            .setKey("Google Pay datasets " + Calendar.getInstance().getTimeInMillis())
            .setPath("This is new added data artifact type in Google Pay datasets")
            .setArtifactType(ArtifactType.DATA)
            .setLinkedArtifactId(createDatasetResponse.getDataset().getId())
            .build();

    LogDataset logDatasetRequest =
        LogDataset.newBuilder().setId(experimentRun.getId()).setDataset(artifact).build();

    LogDataset.Response response = experimentRunServiceStub.logDataset(logDatasetRequest);

    LOGGER.info("LogDataset Response : \n" + response.getExperimentRun());
    assertTrue(
        "Experiment dataset not match with expected dataset",
        response.getExperimentRun().getDatasetsList().contains(artifact));

    assertNotEquals(
        "ExperimentRun date_updated field not update on database",
        experimentRun.getDateUpdated(),
        response.getExperimentRun().getDateUpdated());

    artifact =
        artifact
            .toBuilder()
            .setPath(
                "Overwritten data, This is overwritten data artifact type in Google Pay datasets")
            .setArtifactType(ArtifactType.DATA)
            .build();

    logDatasetRequest =
        LogDataset.newBuilder().setId(experimentRun.getId()).setDataset(artifact).build();

    try {
      experimentRunServiceStub.logDataset(logDatasetRequest);
      fail();
    } catch (StatusRuntimeException ex) {
      Status status = Status.fromThrowable(ex);
      LOGGER.warn("Error Code : " + status.getCode() + " Description : " + status.getDescription());
      assertEquals(Status.ALREADY_EXISTS.getCode(), status.getCode());
    }

    logDatasetRequest =
        LogDataset.newBuilder()
            .setId(experimentRun.getId())
            .setDataset(artifact)
            .setOverwrite(true)
            .build();
    response = experimentRunServiceStub.logDataset(logDatasetRequest);
    assertTrue(
        "Experiment dataset not match with expected dataset",
        response.getExperimentRun().getDatasetsList().contains(artifact));

    artifact =
        Artifact.newBuilder()
            .setKey("Google Pay datasets " + Calendar.getInstance().getTimeInMillis())
            .setPath("This is new added data artifact type in Google Pay datasets")
            .setArtifactType(ArtifactType.MODEL)
            .setLinkedArtifactId(createDatasetResponse.getDataset().getId())
            .build();

    logDatasetRequest =
        LogDataset.newBuilder().setId(experimentRun.getId()).setDataset(artifact).build();

    try {
      experimentRunServiceStub.logDataset(logDatasetRequest);
      fail();
    } catch (StatusRuntimeException ex) {
      Status status = Status.fromThrowable(ex);
      LOGGER.warn("Error Code : " + status.getCode() + " Description : " + status.getDescription());
      assertEquals(Status.INVALID_ARGUMENT.getCode(), status.getCode());
    }

    getExperimentById = GetExperimentById.newBuilder().setId(experiment.getId()).build();
    getExperimentByIdResponse = experimentServiceStub.getExperimentById(getExperimentById);
    assertNotEquals(
        "Experiment date_updated field not update on database",
        experiment.getDateUpdated(),
        getExperimentByIdResponse.getExperiment().getDateUpdated());

    getProjectById = GetProjectById.newBuilder().setId(project.getId()).build();
    getProjectByIdResponse = projectServiceStub.getProjectById(getProjectById);
    assertNotEquals(
        "Project date_updated field not update on database",
        project.getDateUpdated(),
        getProjectByIdResponse.getProject().getDateUpdated());
    project = getProjectByIdResponse.getProject();

    DeleteDataset deleteDataset =
        DeleteDataset.newBuilder().setId(createDatasetResponse.getDataset().getId()).build();
    DeleteDataset.Response deleteDatasetResponse = datasetServiceStub.deleteDataset(deleteDataset);
    LOGGER.info("Dataset deleted successfully");
    LOGGER.info(deleteDatasetResponse.toString());
    assertTrue(deleteDatasetResponse.getStatus());

    DeleteProject deleteProject = DeleteProject.newBuilder().setId(project.getId()).build();
    DeleteProject.Response deleteProjectResponse = projectServiceStub.deleteProject(deleteProject);
    LOGGER.info("Project deleted successfully");
    LOGGER.info(deleteProjectResponse.toString());
    assertTrue(deleteProjectResponse.getStatus());

    LOGGER.info("Log Dataset in ExperimentRun tags test stop................................");
  }

  @Test
  public void k_logDatasetNegativeTest() {
    LOGGER.info(
        " Log Dataset in ExperimentRun Negative test start................................");

    ProjectTest projectTest = new ProjectTest();
    ExperimentTest experimentTest = new ExperimentTest();

    ProjectServiceBlockingStub projectServiceStub = ProjectServiceGrpc.newBlockingStub(channel);
    ExperimentServiceBlockingStub experimentServiceStub =
        ExperimentServiceGrpc.newBlockingStub(channel);
    ExperimentRunServiceBlockingStub experimentRunServiceStub =
        ExperimentRunServiceGrpc.newBlockingStub(channel);

    // Create project
    CreateProject createProjectRequest =
        projectTest.getCreateProjectRequest("experimentRun_project_ypcdt1");
    CreateProject.Response createProjectResponse =
        projectServiceStub.createProject(createProjectRequest);
    Project project = createProjectResponse.getProject();
    LOGGER.info("Project created successfully");
    assertEquals(
        "Project name not match with expected project name",
        createProjectRequest.getName(),
        project.getName());

    // Create two experiment of above project
    CreateExperiment createExperimentRequest =
        experimentTest.getCreateExperimentRequest(project.getId(), "Experiment_n_sprt_abc");
    CreateExperiment.Response createExperimentResponse =
        experimentServiceStub.createExperiment(createExperimentRequest);
    Experiment experiment = createExperimentResponse.getExperiment();
    LOGGER.info("Experiment created successfully");
    assertEquals(
        "Experiment name not match with expected Experiment name",
        createExperimentRequest.getName(),
        experiment.getName());

    CreateExperimentRun createExperimentRunRequest =
        getCreateExperimentRunRequest(project.getId(), experiment.getId(), "ExperimentRun_n_sprt");
    CreateExperimentRun.Response createExperimentRunResponse =
        experimentRunServiceStub.createExperimentRun(createExperimentRunRequest);
    ExperimentRun experimentRun = createExperimentRunResponse.getExperimentRun();
    LOGGER.info("ExperimentRun created successfully");
    assertEquals(
        "ExperimentRun name not match with expected ExperimentRun name",
        createExperimentRunRequest.getName(),
        experimentRun.getName());

    Artifact artifact =
        Artifact.newBuilder()
            .setKey("Google Pay datasets")
            .setPath("This is new added data artifact type in Google Pay datasets")
            .setArtifactType(ArtifactType.MODEL)
            .setLinkedArtifactId("dadasdadaasd")
            .build();

    LogDataset logDatasetRequest = LogDataset.newBuilder().setDataset(artifact).build();

    try {
      experimentRunServiceStub.logDataset(logDatasetRequest);
      fail();
    } catch (StatusRuntimeException ex) {
      Status status = Status.fromThrowable(ex);
      LOGGER.warn("Error Code : " + status.getCode() + " Description : " + status.getDescription());
      assertEquals(Status.INVALID_ARGUMENT.getCode(), status.getCode());
    }

    artifact = artifact.toBuilder().setArtifactType(ArtifactType.DATA).build();
    logDatasetRequest = LogDataset.newBuilder().setId("sdsdsa").setDataset(artifact).build();

    try {
      experimentRunServiceStub.logDataset(logDatasetRequest);
      fail();
    } catch (StatusRuntimeException ex) {
      Status status = Status.fromThrowable(ex);
      LOGGER.warn("Error Code : " + status.getCode() + " Description : " + status.getDescription());
      assertEquals(Status.NOT_FOUND.getCode(), status.getCode());
    }

    artifact =
        Artifact.newBuilder()
            .setKey("Google Pay datasets " + Calendar.getInstance().getTimeInMillis())
            .setPath("This is new added data artifact type in Google Pay datasets")
            .setArtifactType(ArtifactType.DATA)
            .setLinkedArtifactId("fsdfsdfsdfds")
            .build();

    logDatasetRequest =
        LogDataset.newBuilder().setId(experimentRun.getId()).setDataset(artifact).build();

    LogDataset.Response response = experimentRunServiceStub.logDataset(logDatasetRequest);

    LOGGER.info("LogDataset Response : \n" + response.getExperimentRun());
    assertTrue(
        "Experiment dataset not match with expected dataset",
        response.getExperimentRun().getDatasetsList().contains(artifact));

    logDatasetRequest =
        LogDataset.newBuilder().setId(experimentRun.getId()).setDataset(artifact).build();
    try {
      experimentRunServiceStub.logDataset(logDatasetRequest);
      fail();
    } catch (StatusRuntimeException ex) {
      Status status = Status.fromThrowable(ex);
      LOGGER.warn("Error Code : " + status.getCode() + " Description : " + status.getDescription());
      assertEquals(Status.ALREADY_EXISTS.getCode(), status.getCode());
    }

    DeleteProject deleteProject = DeleteProject.newBuilder().setId(project.getId()).build();
    DeleteProject.Response deleteProjectResponse = projectServiceStub.deleteProject(deleteProject);
    LOGGER.info("Project deleted successfully");
    LOGGER.info(deleteProjectResponse.toString());
    assertTrue(deleteProjectResponse.getStatus());

    LOGGER.info(
        "Log Dataset in ExperimentRun tags Negative test stop................................");
  }

  @Test
  public void k_logDatasetsTest() {
    LOGGER.info(" Log Datasets in ExperimentRun test start................................");

    ProjectTest projectTest = new ProjectTest();
    ExperimentTest experimentTest = new ExperimentTest();

    ProjectServiceBlockingStub projectServiceStub = ProjectServiceGrpc.newBlockingStub(channel);
    ExperimentServiceBlockingStub experimentServiceStub =
        ExperimentServiceGrpc.newBlockingStub(channel);
    ExperimentRunServiceBlockingStub experimentRunServiceStub =
        ExperimentRunServiceGrpc.newBlockingStub(channel);

    // Create project
    CreateProject createProjectRequest =
        projectTest.getCreateProjectRequest("experimentRun_project_ypcdt1");
    CreateProject.Response createProjectResponse =
        projectServiceStub.createProject(createProjectRequest);
    Project project = createProjectResponse.getProject();
    LOGGER.info("Project created successfully");
    assertEquals(
        "Project name not match with expected project name",
        createProjectRequest.getName(),
        project.getName());

    // Create two experiment of above project
    CreateExperiment createExperimentRequest =
        experimentTest.getCreateExperimentRequest(project.getId(), "Experiment_n_sprt_abc");
    CreateExperiment.Response createExperimentResponse =
        experimentServiceStub.createExperiment(createExperimentRequest);
    Experiment experiment = createExperimentResponse.getExperiment();
    LOGGER.info("Experiment created successfully");
    assertEquals(
        "Experiment name not match with expected Experiment name",
        createExperimentRequest.getName(),
        experiment.getName());

    GetProjectById getProjectById = GetProjectById.newBuilder().setId(project.getId()).build();
    GetProjectById.Response getProjectByIdResponse =
        projectServiceStub.getProjectById(getProjectById);
    assertNotEquals(
        "Project date_updated field not update on database",
        project.getDateUpdated(),
        getProjectByIdResponse.getProject().getDateUpdated());
    project = getProjectByIdResponse.getProject();

    CreateExperimentRun createExperimentRunRequest =
        getCreateExperimentRunRequest(project.getId(), experiment.getId(), "ExperimentRun_n_sprt");
    CreateExperimentRun.Response createExperimentRunResponse =
        experimentRunServiceStub.createExperimentRun(createExperimentRunRequest);
    ExperimentRun experimentRun = createExperimentRunResponse.getExperimentRun();
    LOGGER.info("ExperimentRun created successfully");
    assertEquals(
        "ExperimentRun name not match with expected ExperimentRun name",
        createExperimentRunRequest.getName(),
        experimentRun.getName());

    GetExperimentById getExperimentById =
        GetExperimentById.newBuilder().setId(experiment.getId()).build();
    GetExperimentById.Response getExperimentByIdResponse =
        experimentServiceStub.getExperimentById(getExperimentById);
    assertNotEquals(
        "Experiment date_updated field not update on database",
        experiment.getDateUpdated(),
        getExperimentByIdResponse.getExperiment().getDateUpdated());

    getProjectById = GetProjectById.newBuilder().setId(project.getId()).build();
    getProjectByIdResponse = projectServiceStub.getProjectById(getProjectById);
    assertNotEquals(
        "Project date_updated field not update on database",
        project.getDateUpdated(),
        getProjectByIdResponse.getProject().getDateUpdated());
    project = getProjectByIdResponse.getProject();

    DatasetServiceGrpc.DatasetServiceBlockingStub datasetServiceStub =
        DatasetServiceGrpc.newBlockingStub(channel);

    DatasetTest datasetTest = new DatasetTest();
    CreateDataset createDatasetRequest =
        datasetTest.getDatasetRequest("rental_TEXT_train_data.csv");
    CreateDataset.Response createDatasetResponse =
        datasetServiceStub.createDataset(createDatasetRequest);
    Dataset dataset = createDatasetResponse.getDataset();
    LOGGER.info("CreateDataset Response : \n" + createDatasetResponse.getDataset());
    assertEquals(
        "Dataset name not match with expected dataset name",
        createDatasetRequest.getName(),
        dataset.getName());

    Map<String, Artifact> artifactMap = new HashMap<>();
    for (Artifact existingDataset : experimentRun.getDatasetsList()) {
      artifactMap.put(existingDataset.getKey(), existingDataset);
    }
    List<Artifact> artifacts = new ArrayList<>();
    Artifact artifact1 =
        Artifact.newBuilder()
            .setKey("Google Pay datasets_1")
            .setPath("This is new added data artifact type in Google Pay datasets")
            .setArtifactType(ArtifactType.DATA)
            .setLinkedArtifactId(dataset.getId())
            .build();
    artifacts.add(artifact1);
    artifactMap.put(artifact1.getKey(), artifact1);
    Artifact artifact2 =
        Artifact.newBuilder()
            .setKey("Google Pay datasets_2")
            .setPath("This is new added data artifact type in Google Pay datasets")
            .setArtifactType(ArtifactType.DATA)
            .setLinkedArtifactId(dataset.getId())
            .build();
    artifacts.add(artifact2);
    artifactMap.put(artifact2.getKey(), artifact2);

    LogDatasets logDatasetRequest =
        LogDatasets.newBuilder().setId(experimentRun.getId()).addAllDatasets(artifacts).build();

    LogDatasets.Response response = experimentRunServiceStub.logDatasets(logDatasetRequest);
    LOGGER.info("LogDataset Response : \n" + response.getExperimentRun());

    for (Artifact datasetArtifact : response.getExperimentRun().getDatasetsList()) {
      assertEquals(
          "Experiment datasets not match with expected datasets",
          artifactMap.get(datasetArtifact.getKey()),
          datasetArtifact);
    }

    logDatasetRequest =
        LogDatasets.newBuilder().setId(experimentRun.getId()).addAllDatasets(artifacts).build();

    try {
      experimentRunServiceStub.logDatasets(logDatasetRequest);
      fail();
    } catch (StatusRuntimeException ex) {
      Status status = Status.fromThrowable(ex);
      LOGGER.warn("Error Code : " + status.getCode() + " Description : " + status.getDescription());
      assertEquals(Status.ALREADY_EXISTS.getCode(), status.getCode());
    }

    artifact1 =
        artifact1
            .toBuilder()
            .setPath(
                "Overwritten data 1, This is overwritten data artifact type in Google Pay datasets")
            .build();
    artifactMap.put(artifact1.getKey(), artifact1);
    artifact2 =
        artifact2
            .toBuilder()
            .setPath(
                "Overwritten data 2, This is overwritten data artifact type in Google Pay datasets")
            .build();
    artifactMap.put(artifact2.getKey(), artifact2);

    logDatasetRequest =
        LogDatasets.newBuilder()
            .setId(experimentRun.getId())
            .setOverwrite(true)
            .addDatasets(artifact1)
            .addDatasets(artifact2)
            .build();
    response = experimentRunServiceStub.logDatasets(logDatasetRequest);
    LOGGER.info("LogDataset Response : \n" + response.getExperimentRun());

    for (Artifact datasetArtifact : response.getExperimentRun().getDatasetsList()) {
      assertEquals(
          "Experiment datasets not match with expected datasets",
          artifactMap.get(datasetArtifact.getKey()),
          datasetArtifact);
    }

    assertNotEquals(
        "ExperimentRun date_updated field not update on database",
        experimentRun.getDateUpdated(),
        response.getExperimentRun().getDateUpdated());
    experimentRun = response.getExperimentRun();

    getExperimentById = GetExperimentById.newBuilder().setId(experiment.getId()).build();
    getExperimentByIdResponse = experimentServiceStub.getExperimentById(getExperimentById);
    assertNotEquals(
        "Experiment date_updated field not update on database",
        experiment.getDateUpdated(),
        getExperimentByIdResponse.getExperiment().getDateUpdated());

    getProjectById = GetProjectById.newBuilder().setId(project.getId()).build();
    getProjectByIdResponse = projectServiceStub.getProjectById(getProjectById);
    assertNotEquals(
        "Project date_updated field not update on database",
        project.getDateUpdated(),
        getProjectByIdResponse.getProject().getDateUpdated());
    project = getProjectByIdResponse.getProject();

    DeleteDataset deleteDataset =
        DeleteDataset.newBuilder().setId(createDatasetResponse.getDataset().getId()).build();
    DeleteDataset.Response deleteDatasetResponse = datasetServiceStub.deleteDataset(deleteDataset);
    LOGGER.info("Dataset deleted successfully");
    LOGGER.info(deleteDatasetResponse.toString());
    assertTrue(deleteDatasetResponse.getStatus());

    DeleteProject deleteProject = DeleteProject.newBuilder().setId(project.getId()).build();
    DeleteProject.Response deleteProjectResponse = projectServiceStub.deleteProject(deleteProject);
    LOGGER.info("Project deleted successfully");
    LOGGER.info(deleteProjectResponse.toString());
    assertTrue(deleteProjectResponse.getStatus());

    LOGGER.info("Log Datasets in ExperimentRun tags test stop................................");
  }

  @Test
  public void k_logDatasetsNegativeTest() {
    LOGGER.info(
        " Log Datasets in ExperimentRun Negative test start................................");

    ProjectTest projectTest = new ProjectTest();
    ExperimentTest experimentTest = new ExperimentTest();

    ProjectServiceBlockingStub projectServiceStub = ProjectServiceGrpc.newBlockingStub(channel);
    ExperimentServiceBlockingStub experimentServiceStub =
        ExperimentServiceGrpc.newBlockingStub(channel);
    ExperimentRunServiceBlockingStub experimentRunServiceStub =
        ExperimentRunServiceGrpc.newBlockingStub(channel);

    // Create project
    CreateProject createProjectRequest =
        projectTest.getCreateProjectRequest("experimentRun_project_ypcdt1");
    CreateProject.Response createProjectResponse =
        projectServiceStub.createProject(createProjectRequest);
    Project project = createProjectResponse.getProject();
    LOGGER.info("Project created successfully");
    assertEquals(
        "Project name not match with expected project name",
        createProjectRequest.getName(),
        project.getName());

    // Create two experiment of above project
    CreateExperiment createExperimentRequest =
        experimentTest.getCreateExperimentRequest(project.getId(), "Experiment_n_sprt_abc");
    CreateExperiment.Response createExperimentResponse =
        experimentServiceStub.createExperiment(createExperimentRequest);
    Experiment experiment = createExperimentResponse.getExperiment();
    LOGGER.info("Experiment created successfully");
    assertEquals(
        "Experiment name not match with expected Experiment name",
        createExperimentRequest.getName(),
        experiment.getName());

    CreateExperimentRun createExperimentRunRequest =
        getCreateExperimentRunRequest(project.getId(), experiment.getId(), "ExperimentRun_n_sprt");
    CreateExperimentRun.Response createExperimentRunResponse =
        experimentRunServiceStub.createExperimentRun(createExperimentRunRequest);
    ExperimentRun experimentRun = createExperimentRunResponse.getExperimentRun();
    LOGGER.info("ExperimentRun created successfully");
    assertEquals(
        "ExperimentRun name not match with expected ExperimentRun name",
        createExperimentRunRequest.getName(),
        experimentRun.getName());

    List<Artifact> artifacts = new ArrayList<>();
    Artifact artifact1 =
        Artifact.newBuilder()
            .setKey("Google Pay datasets " + Calendar.getInstance().getTimeInMillis())
            .setPath("This is new added data artifact type in Google Pay datasets")
            .setArtifactType(ArtifactType.MODEL)
            .build();
    artifacts.add(artifact1);
    Artifact artifact2 =
        Artifact.newBuilder()
            .setKey("Google Pay datasets " + Calendar.getInstance().getTimeInMillis())
            .setPath("This is new added data artifact type in Google Pay datasets")
            .setArtifactType(ArtifactType.DATA)
            .build();
    artifacts.add(artifact2);

    LogDatasets logDatasetRequest = LogDatasets.newBuilder().addAllDatasets(artifacts).build();

    try {
      experimentRunServiceStub.logDatasets(logDatasetRequest);
      fail();
    } catch (StatusRuntimeException ex) {
      Status status = Status.fromThrowable(ex);
      LOGGER.warn("Error Code : " + status.getCode() + " Description : " + status.getDescription());
      assertEquals(Status.INVALID_ARGUMENT.getCode(), status.getCode());
    }

    logDatasetRequest = LogDatasets.newBuilder().setId("sdsdsa").addAllDatasets(artifacts).build();

    try {
      experimentRunServiceStub.logDatasets(logDatasetRequest);
      fail();
    } catch (StatusRuntimeException ex) {
      Status status = Status.fromThrowable(ex);
      LOGGER.warn("Error Code : " + status.getCode() + " Description : " + status.getDescription());
      assertEquals(Status.NOT_FOUND.getCode(), status.getCode());
    }

    logDatasetRequest =
        LogDatasets.newBuilder()
            .setId(experimentRun.getId())
            .addAllDatasets(experimentRun.getDatasetsList())
            .build();

    try {
      experimentRunServiceStub.logDatasets(logDatasetRequest);
      fail();
    } catch (StatusRuntimeException ex) {
      Status status = Status.fromThrowable(ex);
      LOGGER.warn("Error Code : " + status.getCode() + " Description : " + status.getDescription());
      assertEquals(Status.ALREADY_EXISTS.getCode(), status.getCode());
    }

    DeleteProject deleteProject = DeleteProject.newBuilder().setId(project.getId()).build();
    DeleteProject.Response deleteProjectResponse = projectServiceStub.deleteProject(deleteProject);
    LOGGER.info("Project deleted successfully");
    LOGGER.info(deleteProjectResponse.toString());
    assertTrue(deleteProjectResponse.getStatus());

    LOGGER.info(
        "Log Datasets in ExperimentRun tags Negative test stop................................");
  }

  @Test
  public void l_getDatasetsTest() {
    LOGGER.info("Get Datasets from ExperimentRun test start................................");

    ProjectTest projectTest = new ProjectTest();
    ExperimentTest experimentTest = new ExperimentTest();

    ProjectServiceBlockingStub projectServiceStub = ProjectServiceGrpc.newBlockingStub(channel);
    ExperimentServiceBlockingStub experimentServiceStub =
        ExperimentServiceGrpc.newBlockingStub(channel);
    ExperimentRunServiceBlockingStub experimentRunServiceStub =
        ExperimentRunServiceGrpc.newBlockingStub(channel);

    // Create project
    CreateProject createProjectRequest =
        projectTest.getCreateProjectRequest("experimentRun_project_ypcdt1");
    CreateProject.Response createProjectResponse =
        projectServiceStub.createProject(createProjectRequest);
    Project project = createProjectResponse.getProject();
    LOGGER.info("Project created successfully");
    assertEquals(
        "Project name not match with expected project name",
        createProjectRequest.getName(),
        project.getName());

    // Create two experiment of above project
    CreateExperiment createExperimentRequest =
        experimentTest.getCreateExperimentRequest(project.getId(), "Experiment_n_sprt_abc");
    CreateExperiment.Response createExperimentResponse =
        experimentServiceStub.createExperiment(createExperimentRequest);
    Experiment experiment = createExperimentResponse.getExperiment();
    LOGGER.info("Experiment created successfully");
    assertEquals(
        "Experiment name not match with expected Experiment name",
        createExperimentRequest.getName(),
        experiment.getName());

    CreateExperimentRun createExperimentRunRequest =
        getCreateExperimentRunRequest(project.getId(), experiment.getId(), "ExperimentRun_n_sprt");
    CreateExperimentRun.Response createExperimentRunResponse =
        experimentRunServiceStub.createExperimentRun(createExperimentRunRequest);
    ExperimentRun experimentRun = createExperimentRunResponse.getExperimentRun();
    LOGGER.info("ExperimentRun created successfully");
    assertEquals(
        "ExperimentRun name not match with expected ExperimentRun name",
        createExperimentRunRequest.getName(),
        experimentRun.getName());

    GetDatasets getDatasetsRequest = GetDatasets.newBuilder().setId(experimentRun.getId()).build();

    GetDatasets.Response response = experimentRunServiceStub.getDatasets(getDatasetsRequest);
    LOGGER.info("GetDatasets Response : " + response.getDatasetsCount());
    assertEquals(
        "Experiment datasets not match with expected datasets",
        experimentRun.getDatasetsList(),
        response.getDatasetsList());

    DeleteProject deleteProject = DeleteProject.newBuilder().setId(project.getId()).build();
    DeleteProject.Response deleteProjectResponse = projectServiceStub.deleteProject(deleteProject);
    LOGGER.info("Project deleted successfully");
    LOGGER.info(deleteProjectResponse.toString());
    assertTrue(deleteProjectResponse.getStatus());

    LOGGER.info("Get Datasets from ExperimentRun tags test stop................................");
  }

  @Test
  public void l_getDatasetsNegativeTest() {
    LOGGER.info(
        "Get Datasets from ExperimentRun Negative test start................................");

    ExperimentRunServiceBlockingStub experimentRunServiceStub =
        ExperimentRunServiceGrpc.newBlockingStub(channel);

    GetDatasets getDatasetsRequest = GetDatasets.newBuilder().build();

    try {
      experimentRunServiceStub.getDatasets(getDatasetsRequest);
      fail();
    } catch (StatusRuntimeException ex) {
      Status status = Status.fromThrowable(ex);
      LOGGER.warn("Error Code : " + status.getCode() + " Description : " + status.getDescription());
      assertEquals(Status.INVALID_ARGUMENT.getCode(), status.getCode());
    }

    getDatasetsRequest = GetDatasets.newBuilder().setId("sdfsdfdsf").build();

    try {
      experimentRunServiceStub.getDatasets(getDatasetsRequest);
      fail();
    } catch (StatusRuntimeException ex) {
      Status status = Status.fromThrowable(ex);
      LOGGER.warn("Error Code : " + status.getCode() + " Description : " + status.getDescription());
      assertTrue(Status.NOT_FOUND.getCode().equals(status.getCode()));
    }

    LOGGER.info(
        "Get Datasets from ExperimentRun Negative tags test stop................................");
  }

  @Test
  public void m_logArtifactTest() {
    LOGGER.info(" Log Artifact in ExperimentRun test start................................");

    ProjectTest projectTest = new ProjectTest();
    ExperimentTest experimentTest = new ExperimentTest();

    ProjectServiceBlockingStub projectServiceStub = ProjectServiceGrpc.newBlockingStub(channel);
    ExperimentServiceBlockingStub experimentServiceStub =
        ExperimentServiceGrpc.newBlockingStub(channel);
    ExperimentRunServiceBlockingStub experimentRunServiceStub =
        ExperimentRunServiceGrpc.newBlockingStub(channel);

    // Create project
    CreateProject createProjectRequest =
        projectTest.getCreateProjectRequest("experimentRun_project_ypcdt1");
    CreateProject.Response createProjectResponse =
        projectServiceStub.createProject(createProjectRequest);
    Project project = createProjectResponse.getProject();
    LOGGER.info("Project created successfully");
    assertEquals(
        "Project name not match with expected project name",
        createProjectRequest.getName(),
        project.getName());

    // Create two experiment of above project
    CreateExperiment createExperimentRequest =
        experimentTest.getCreateExperimentRequest(project.getId(), "Experiment_n_sprt_abc");
    CreateExperiment.Response createExperimentResponse =
        experimentServiceStub.createExperiment(createExperimentRequest);
    Experiment experiment = createExperimentResponse.getExperiment();
    LOGGER.info("Experiment created successfully");
    assertEquals(
        "Experiment name not match with expected Experiment name",
        createExperimentRequest.getName(),
        experiment.getName());

    GetProjectById getProjectById = GetProjectById.newBuilder().setId(project.getId()).build();
    GetProjectById.Response getProjectByIdResponse =
        projectServiceStub.getProjectById(getProjectById);
    assertNotEquals(
        "Project date_updated field not update on database",
        project.getDateUpdated(),
        getProjectByIdResponse.getProject().getDateUpdated());
    project = getProjectByIdResponse.getProject();

    CreateExperimentRun createExperimentRunRequest =
        getCreateExperimentRunRequest(project.getId(), experiment.getId(), "ExperimentRun_n_sprt");
    CreateExperimentRun.Response createExperimentRunResponse =
        experimentRunServiceStub.createExperimentRun(createExperimentRunRequest);
    ExperimentRun experimentRun = createExperimentRunResponse.getExperimentRun();
    LOGGER.info("ExperimentRun created successfully");
    assertEquals(
        "ExperimentRun name not match with expected ExperimentRun name",
        createExperimentRunRequest.getName(),
        experimentRun.getName());

    GetExperimentById getExperimentById =
        GetExperimentById.newBuilder().setId(experiment.getId()).build();
    GetExperimentById.Response getExperimentByIdResponse =
        experimentServiceStub.getExperimentById(getExperimentById);
    assertNotEquals(
        "Experiment date_updated field not update on database",
        experiment.getDateUpdated(),
        getExperimentByIdResponse.getExperiment().getDateUpdated());

    getProjectById = GetProjectById.newBuilder().setId(project.getId()).build();
    getProjectByIdResponse = projectServiceStub.getProjectById(getProjectById);
    assertNotEquals(
        "Project date_updated field not update on database",
        project.getDateUpdated(),
        getProjectByIdResponse.getProject().getDateUpdated());
    project = getProjectByIdResponse.getProject();

    Artifact artifact =
        Artifact.newBuilder()
            .setKey("Google Pay Artifact " + Calendar.getInstance().getTimeInMillis())
            .setPath("46513216546" + Calendar.getInstance().getTimeInMillis())
            .setArtifactType(ArtifactType.TENSORBOARD)
            .build();

    LogArtifact logArtifactRequest =
        LogArtifact.newBuilder().setId(experimentRun.getId()).setArtifact(artifact).build();

    LogArtifact.Response response = experimentRunServiceStub.logArtifact(logArtifactRequest);
    LOGGER.info("LogArtifact Response : " + response.getExperimentRun().getArtifactsCount());
    assertEquals(
        "Experiment artifact count not match with expected artifact count",
        experimentRun.getArtifactsCount() + 1,
        response.getExperimentRun().getArtifactsCount());

    assertNotEquals(
        "ExperimentRun date_updated field not update on database",
        experimentRun.getDateUpdated(),
        response.getExperimentRun().getDateUpdated());
    experimentRun = response.getExperimentRun();

    getExperimentById = GetExperimentById.newBuilder().setId(experiment.getId()).build();
    getExperimentByIdResponse = experimentServiceStub.getExperimentById(getExperimentById);
    assertNotEquals(
        "Experiment date_updated field not update on database",
        experiment.getDateUpdated(),
        getExperimentByIdResponse.getExperiment().getDateUpdated());

    getProjectById = GetProjectById.newBuilder().setId(project.getId()).build();
    getProjectByIdResponse = projectServiceStub.getProjectById(getProjectById);
    assertNotEquals(
        "Project date_updated field not update on database",
        project.getDateUpdated(),
        getProjectByIdResponse.getProject().getDateUpdated());
    project = getProjectByIdResponse.getProject();

    DeleteProject deleteProject = DeleteProject.newBuilder().setId(project.getId()).build();
    DeleteProject.Response deleteProjectResponse = projectServiceStub.deleteProject(deleteProject);
    LOGGER.info("Project deleted successfully");
    LOGGER.info(deleteProjectResponse.toString());
    assertTrue(deleteProjectResponse.getStatus());

    LOGGER.info("Log Artifact in ExperimentRun tags test stop................................");
  }

  @Test
  public void m_logArtifactNegativeTest() {
    LOGGER.info(
        " Log Artifact in ExperimentRun Negative test start................................");

    ProjectTest projectTest = new ProjectTest();
    ExperimentTest experimentTest = new ExperimentTest();

    ProjectServiceBlockingStub projectServiceStub = ProjectServiceGrpc.newBlockingStub(channel);
    ExperimentServiceBlockingStub experimentServiceStub =
        ExperimentServiceGrpc.newBlockingStub(channel);
    ExperimentRunServiceBlockingStub experimentRunServiceStub =
        ExperimentRunServiceGrpc.newBlockingStub(channel);

    // Create project
    CreateProject createProjectRequest =
        projectTest.getCreateProjectRequest("experimentRun_project_ypcdt1");
    CreateProject.Response createProjectResponse =
        projectServiceStub.createProject(createProjectRequest);
    Project project = createProjectResponse.getProject();
    LOGGER.info("Project created successfully");
    assertEquals(
        "Project name not match with expected project name",
        createProjectRequest.getName(),
        project.getName());

    // Create two experiment of above project
    CreateExperiment createExperimentRequest =
        experimentTest.getCreateExperimentRequest(project.getId(), "Experiment_n_sprt_abc");
    CreateExperiment.Response createExperimentResponse =
        experimentServiceStub.createExperiment(createExperimentRequest);
    Experiment experiment = createExperimentResponse.getExperiment();
    LOGGER.info("Experiment created successfully");
    assertEquals(
        "Experiment name not match with expected Experiment name",
        createExperimentRequest.getName(),
        experiment.getName());

    CreateExperimentRun createExperimentRunRequest =
        getCreateExperimentRunRequest(project.getId(), experiment.getId(), "ExperimentRun_n_sprt");
    CreateExperimentRun.Response createExperimentRunResponse =
        experimentRunServiceStub.createExperimentRun(createExperimentRunRequest);
    ExperimentRun experimentRun = createExperimentRunResponse.getExperimentRun();
    LOGGER.info("ExperimentRun created successfully");
    assertEquals(
        "ExperimentRun name not match with expected ExperimentRun name",
        createExperimentRunRequest.getName(),
        experimentRun.getName());

    Artifact artifact =
        Artifact.newBuilder()
            .setKey("Google Pay Artifact")
            .setPath("46513216546" + Calendar.getInstance().getTimeInMillis())
            .setArtifactType(ArtifactType.TENSORBOARD)
            .build();

    LogArtifact logArtifactRequest = LogArtifact.newBuilder().setArtifact(artifact).build();
    try {
      experimentRunServiceStub.logArtifact(logArtifactRequest);
      fail();
    } catch (StatusRuntimeException ex) {
      Status status = Status.fromThrowable(ex);
      LOGGER.warn("Error Code : " + status.getCode() + " Description : " + status.getDescription());
      assertEquals(Status.INVALID_ARGUMENT.getCode(), status.getCode());
    }

    logArtifactRequest = LogArtifact.newBuilder().setId("asda").setArtifact(artifact).build();
    try {
      experimentRunServiceStub.logArtifact(logArtifactRequest);
      fail();
    } catch (StatusRuntimeException ex) {
      Status status = Status.fromThrowable(ex);
      LOGGER.warn("Error Code : " + status.getCode() + " Description : " + status.getDescription());
      assertEquals(Status.NOT_FOUND.getCode(), status.getCode());
    }

    logArtifactRequest =
        LogArtifact.newBuilder()
            .setId(experimentRun.getId())
            .setArtifact(experimentRun.getArtifactsList().get(0))
            .build();
    try {
      experimentRunServiceStub.logArtifact(logArtifactRequest);
      fail();
    } catch (StatusRuntimeException ex) {
      Status status = Status.fromThrowable(ex);
      LOGGER.warn("Error Code : " + status.getCode() + " Description : " + status.getDescription());
      assertEquals(Status.ALREADY_EXISTS.getCode(), status.getCode());
    }

    DeleteProject deleteProject = DeleteProject.newBuilder().setId(project.getId()).build();
    DeleteProject.Response deleteProjectResponse = projectServiceStub.deleteProject(deleteProject);
    LOGGER.info("Project deleted successfully");
    LOGGER.info(deleteProjectResponse.toString());
    assertTrue(deleteProjectResponse.getStatus());

    LOGGER.info(
        "Log Artifact in ExperimentRun tags Negative test stop................................");
  }

  @Test
  public void m_logArtifactsTest() {
    LOGGER.info(" Log Artifacts in ExperimentRun test start................................");

    ProjectTest projectTest = new ProjectTest();
    ExperimentTest experimentTest = new ExperimentTest();

    ProjectServiceBlockingStub projectServiceStub = ProjectServiceGrpc.newBlockingStub(channel);
    ExperimentServiceBlockingStub experimentServiceStub =
        ExperimentServiceGrpc.newBlockingStub(channel);
    ExperimentRunServiceBlockingStub experimentRunServiceStub =
        ExperimentRunServiceGrpc.newBlockingStub(channel);
    DatasetServiceGrpc.DatasetServiceBlockingStub datasetServiceStub =
        DatasetServiceGrpc.newBlockingStub(channel);

    // Create project
    CreateProject createProjectRequest =
        projectTest.getCreateProjectRequest("experimentRun_project_ypcdt1");
    CreateProject.Response createProjectResponse =
        projectServiceStub.createProject(createProjectRequest);
    Project project = createProjectResponse.getProject();
    LOGGER.info("Project created successfully");
    assertEquals(
        "Project name not match with expected project name",
        createProjectRequest.getName(),
        project.getName());

    // Create two experiment of above project
    CreateExperiment createExperimentRequest =
        experimentTest.getCreateExperimentRequest(project.getId(), "Experiment_n_sprt_abc");
    CreateExperiment.Response createExperimentResponse =
        experimentServiceStub.createExperiment(createExperimentRequest);
    Experiment experiment = createExperimentResponse.getExperiment();
    LOGGER.info("Experiment created successfully");
    assertEquals(
        "Experiment name not match with expected Experiment name",
        createExperimentRequest.getName(),
        experiment.getName());

    GetProjectById getProjectById = GetProjectById.newBuilder().setId(project.getId()).build();
    GetProjectById.Response getProjectByIdResponse =
        projectServiceStub.getProjectById(getProjectById);
    assertNotEquals(
        "Project date_updated field not update on database",
        project.getDateUpdated(),
        getProjectByIdResponse.getProject().getDateUpdated());
    project = getProjectByIdResponse.getProject();

    CreateExperimentRun createExperimentRunRequest =
        getCreateExperimentRunRequest(project.getId(), experiment.getId(), "ExperimentRun_n_sprt");
    CreateExperimentRun.Response createExperimentRunResponse =
        experimentRunServiceStub.createExperimentRun(createExperimentRunRequest);
    ExperimentRun experimentRun = createExperimentRunResponse.getExperimentRun();
    LOGGER.info("ExperimentRun created successfully");
    assertEquals(
        "ExperimentRun name not match with expected ExperimentRun name",
        createExperimentRunRequest.getName(),
        experimentRun.getName());

    GetExperimentById getExperimentById =
        GetExperimentById.newBuilder().setId(experiment.getId()).build();
    GetExperimentById.Response getExperimentByIdResponse =
        experimentServiceStub.getExperimentById(getExperimentById);
    assertNotEquals(
        "Experiment date_updated field not update on database",
        experiment.getDateUpdated(),
        getExperimentByIdResponse.getExperiment().getDateUpdated());

    getProjectById = GetProjectById.newBuilder().setId(project.getId()).build();
    getProjectByIdResponse = projectServiceStub.getProjectById(getProjectById);
    assertNotEquals(
        "Project date_updated field not update on database",
        project.getDateUpdated(),
        getProjectByIdResponse.getProject().getDateUpdated());
    project = getProjectByIdResponse.getProject();

    List<Artifact> artifacts = new ArrayList<>();
    Artifact artifact1 =
        Artifact.newBuilder()
            .setKey("Google Pay Artifact " + Calendar.getInstance().getTimeInMillis())
            .setPath("This is new added data artifact type in Google Pay artifact")
            .setArtifactType(ArtifactType.MODEL)
            .build();
    artifacts.add(artifact1);
    Artifact artifact2 =
        Artifact.newBuilder()
            .setKey("Google Pay Artifact " + Calendar.getInstance().getTimeInMillis())
            .setPath("This is new added data artifact type in Google Pay artifact")
            .setArtifactType(ArtifactType.DATA)
            .build();
    artifacts.add(artifact2);

    LogArtifacts logArtifactRequest =
        LogArtifacts.newBuilder().setId(experimentRun.getId()).addAllArtifacts(artifacts).build();

    LogArtifacts.Response response = experimentRunServiceStub.logArtifacts(logArtifactRequest);

    LOGGER.info("LogArtifact Response : \n" + response.getExperimentRun());
    assertEquals(
        "ExperimentRun artifacts not match with expected artifacts",
        (experimentRun.getArtifactsCount() + artifacts.size()),
        response.getExperimentRun().getArtifactsList().size());

    assertNotEquals(
        "ExperimentRun date_updated field not update on database",
        experimentRun.getDateUpdated(),
        response.getExperimentRun().getDateUpdated());
    experimentRun = response.getExperimentRun();

    getExperimentById = GetExperimentById.newBuilder().setId(experiment.getId()).build();
    getExperimentByIdResponse = experimentServiceStub.getExperimentById(getExperimentById);
    assertNotEquals(
        "Experiment date_updated field not update on database",
        experiment.getDateUpdated(),
        getExperimentByIdResponse.getExperiment().getDateUpdated());

    getProjectById = GetProjectById.newBuilder().setId(project.getId()).build();
    getProjectByIdResponse = projectServiceStub.getProjectById(getProjectById);
    assertNotEquals(
        "Project date_updated field not update on database",
        project.getDateUpdated(),
        getProjectByIdResponse.getProject().getDateUpdated());
    project = getProjectByIdResponse.getProject();

    DeleteProject deleteProject = DeleteProject.newBuilder().setId(project.getId()).build();
    DeleteProject.Response deleteProjectResponse = projectServiceStub.deleteProject(deleteProject);
    LOGGER.info("Project deleted successfully");
    LOGGER.info(deleteProjectResponse.toString());
    assertTrue(deleteProjectResponse.getStatus());

    LOGGER.info("Log Artifacts in ExperimentRun tags test stop................................");
  }

  @Test
  public void m_logArtifactsNegativeTest() {
    LOGGER.info(
        " Log Artifacts in ExperimentRun Negative test start................................");

    ProjectTest projectTest = new ProjectTest();
    ExperimentTest experimentTest = new ExperimentTest();

    ProjectServiceBlockingStub projectServiceStub = ProjectServiceGrpc.newBlockingStub(channel);
    ExperimentServiceBlockingStub experimentServiceStub =
        ExperimentServiceGrpc.newBlockingStub(channel);
    ExperimentRunServiceBlockingStub experimentRunServiceStub =
        ExperimentRunServiceGrpc.newBlockingStub(channel);

    // Create project
    CreateProject createProjectRequest =
        projectTest.getCreateProjectRequest("experimentRun_project_ypcdt1");
    CreateProject.Response createProjectResponse =
        projectServiceStub.createProject(createProjectRequest);
    Project project = createProjectResponse.getProject();
    LOGGER.info("Project created successfully");
    assertEquals(
        "Project name not match with expected project name",
        createProjectRequest.getName(),
        project.getName());

    // Create two experiment of above project
    CreateExperiment createExperimentRequest =
        experimentTest.getCreateExperimentRequest(project.getId(), "Experiment_n_sprt_abc");
    CreateExperiment.Response createExperimentResponse =
        experimentServiceStub.createExperiment(createExperimentRequest);
    Experiment experiment = createExperimentResponse.getExperiment();
    LOGGER.info("Experiment created successfully");
    assertEquals(
        "Experiment name not match with expected Experiment name",
        createExperimentRequest.getName(),
        experiment.getName());

    CreateExperimentRun createExperimentRunRequest =
        getCreateExperimentRunRequest(project.getId(), experiment.getId(), "ExperimentRun_n_sprt");
    CreateExperimentRun.Response createExperimentRunResponse =
        experimentRunServiceStub.createExperimentRun(createExperimentRunRequest);
    ExperimentRun experimentRun = createExperimentRunResponse.getExperimentRun();
    LOGGER.info("ExperimentRun created successfully");
    assertEquals(
        "ExperimentRun name not match with expected ExperimentRun name",
        createExperimentRunRequest.getName(),
        experimentRun.getName());

    List<Artifact> artifacts = new ArrayList<>();
    Artifact artifact1 =
        Artifact.newBuilder()
            .setKey("Google Pay Artifact " + Calendar.getInstance().getTimeInMillis())
            .setPath("This is new added data artifact type in Google Pay artifact")
            .setArtifactType(ArtifactType.MODEL)
            .build();
    artifacts.add(artifact1);
    Artifact artifact2 =
        Artifact.newBuilder()
            .setKey("Google Pay Artifact " + Calendar.getInstance().getTimeInMillis())
            .setPath("This is new added data artifact type in Google Pay artifact")
            .setArtifactType(ArtifactType.DATA)
            .build();
    artifacts.add(artifact2);

    LogArtifacts logArtifactRequest = LogArtifacts.newBuilder().addAllArtifacts(artifacts).build();
    try {
      experimentRunServiceStub.logArtifacts(logArtifactRequest);
      fail();
    } catch (StatusRuntimeException ex) {
      Status status = Status.fromThrowable(ex);
      LOGGER.warn("Error Code : " + status.getCode() + " Description : " + status.getDescription());
      assertEquals(Status.INVALID_ARGUMENT.getCode(), status.getCode());
    }

    logArtifactRequest = LogArtifacts.newBuilder().setId("asda").addAllArtifacts(artifacts).build();
    try {
      experimentRunServiceStub.logArtifacts(logArtifactRequest);
      fail();
    } catch (StatusRuntimeException ex) {
      Status status = Status.fromThrowable(ex);
      LOGGER.warn("Error Code : " + status.getCode() + " Description : " + status.getDescription());
      assertEquals(Status.NOT_FOUND.getCode(), status.getCode());
    }

    logArtifactRequest =
        LogArtifacts.newBuilder()
            .setId(experimentRun.getId())
            .addAllArtifacts(experimentRun.getArtifactsList())
            .build();
    try {
      experimentRunServiceStub.logArtifacts(logArtifactRequest);
      fail();
    } catch (StatusRuntimeException ex) {
      Status status = Status.fromThrowable(ex);
      LOGGER.warn("Error Code : " + status.getCode() + " Description : " + status.getDescription());
      assertEquals(Status.ALREADY_EXISTS.getCode(), status.getCode());
    }

    DeleteProject deleteProject = DeleteProject.newBuilder().setId(project.getId()).build();
    DeleteProject.Response deleteProjectResponse = projectServiceStub.deleteProject(deleteProject);
    LOGGER.info("Project deleted successfully");
    LOGGER.info(deleteProjectResponse.toString());
    assertTrue(deleteProjectResponse.getStatus());

    LOGGER.info(
        "Log Artifacts in ExperimentRun tags Negative test stop................................");
  }

  @Test
  public void n_getArtifactsTest() {
    LOGGER.info("Get Artifacts from ExperimentRun test start................................");

    ProjectTest projectTest = new ProjectTest();
    ExperimentTest experimentTest = new ExperimentTest();

    ProjectServiceBlockingStub projectServiceStub = ProjectServiceGrpc.newBlockingStub(channel);
    ExperimentServiceBlockingStub experimentServiceStub =
        ExperimentServiceGrpc.newBlockingStub(channel);
    ExperimentRunServiceBlockingStub experimentRunServiceStub =
        ExperimentRunServiceGrpc.newBlockingStub(channel);

    // Create project
    CreateProject createProjectRequest =
        projectTest.getCreateProjectRequest("experimentRun_project_ypcdt1");
    CreateProject.Response createProjectResponse =
        projectServiceStub.createProject(createProjectRequest);
    Project project = createProjectResponse.getProject();
    LOGGER.info("Project created successfully");
    assertEquals(
        "Project name not match with expected project name",
        createProjectRequest.getName(),
        project.getName());

    // Create two experiment of above project
    CreateExperiment createExperimentRequest =
        experimentTest.getCreateExperimentRequest(project.getId(), "Experiment_n_sprt_abc");
    CreateExperiment.Response createExperimentResponse =
        experimentServiceStub.createExperiment(createExperimentRequest);
    Experiment experiment = createExperimentResponse.getExperiment();
    LOGGER.info("Experiment created successfully");
    assertEquals(
        "Experiment name not match with expected Experiment name",
        createExperimentRequest.getName(),
        experiment.getName());

    CreateExperimentRun createExperimentRunRequest =
        getCreateExperimentRunRequest(project.getId(), experiment.getId(), "ExperimentRun_n_sprt");
    CreateExperimentRun.Response createExperimentRunResponse =
        experimentRunServiceStub.createExperimentRun(createExperimentRunRequest);
    ExperimentRun experimentRun = createExperimentRunResponse.getExperimentRun();
    LOGGER.info("ExperimentRun created successfully");
    assertEquals(
        "ExperimentRun name not match with expected ExperimentRun name",
        createExperimentRunRequest.getName(),
        experimentRun.getName());

    GetArtifacts getArtifactsRequest =
        GetArtifacts.newBuilder().setId(experimentRun.getId()).build();

    GetArtifacts.Response response = experimentRunServiceStub.getArtifacts(getArtifactsRequest);

    LOGGER.info("GetArtifacts Response : " + response.getArtifactsCount());
    assertEquals(
        "ExperimentRun artifacts not matched with expected artifacts",
        experimentRun.getArtifactsList(),
        response.getArtifactsList());

    DeleteProject deleteProject = DeleteProject.newBuilder().setId(project.getId()).build();
    DeleteProject.Response deleteProjectResponse = projectServiceStub.deleteProject(deleteProject);
    LOGGER.info("Project deleted successfully");
    LOGGER.info(deleteProjectResponse.toString());
    assertTrue(deleteProjectResponse.getStatus());

    LOGGER.info("Get Artifacts from ExperimentRun tags test stop................................");
  }

  @Test
  public void n_getArtifactsNegativeTest() {
    LOGGER.info(
        "Get Artifacts from ExperimentRun Negative test start................................");

    ExperimentRunServiceBlockingStub experimentRunServiceStub =
        ExperimentRunServiceGrpc.newBlockingStub(channel);

    GetArtifacts getArtifactsRequest = GetArtifacts.newBuilder().build();

    try {
      experimentRunServiceStub.getArtifacts(getArtifactsRequest);
      fail();
    } catch (StatusRuntimeException ex) {
      Status status = Status.fromThrowable(ex);
      LOGGER.warn("Error Code : " + status.getCode() + " Description : " + status.getDescription());
      assertEquals(Status.INVALID_ARGUMENT.getCode(), status.getCode());
    }

    getArtifactsRequest = GetArtifacts.newBuilder().setId("dssaa").build();

    try {
      experimentRunServiceStub.getArtifacts(getArtifactsRequest);
      fail();
    } catch (StatusRuntimeException ex) {
      Status status = Status.fromThrowable(ex);
      LOGGER.warn("Error Code : " + status.getCode() + " Description : " + status.getDescription());
      assertEquals(Status.NOT_FOUND.getCode(), status.getCode());
    }

    LOGGER.info(
        "Get Artifacts from ExperimentRun Negative tags test stop................................");
  }

  @Test
  public void o_logHyperparameterTest() {
    LOGGER.info(" Log Hyperparameter in ExperimentRun test start................................");

    ProjectTest projectTest = new ProjectTest();
    ExperimentTest experimentTest = new ExperimentTest();

    ProjectServiceBlockingStub projectServiceStub = ProjectServiceGrpc.newBlockingStub(channel);
    ExperimentServiceBlockingStub experimentServiceStub =
        ExperimentServiceGrpc.newBlockingStub(channel);
    ExperimentRunServiceBlockingStub experimentRunServiceStub =
        ExperimentRunServiceGrpc.newBlockingStub(channel);

    // Create project
    CreateProject createProjectRequest =
        projectTest.getCreateProjectRequest("experimentRun_project_ypcdt1");
    CreateProject.Response createProjectResponse =
        projectServiceStub.createProject(createProjectRequest);
    Project project = createProjectResponse.getProject();
    LOGGER.info("Project created successfully");
    assertEquals(
        "Project name not match with expected project name",
        createProjectRequest.getName(),
        project.getName());

    // Create two experiment of above project
    CreateExperiment createExperimentRequest =
        experimentTest.getCreateExperimentRequest(project.getId(), "Experiment_n_sprt_abc");
    CreateExperiment.Response createExperimentResponse =
        experimentServiceStub.createExperiment(createExperimentRequest);
    Experiment experiment = createExperimentResponse.getExperiment();
    LOGGER.info("Experiment created successfully");
    assertEquals(
        "Experiment name not match with expected Experiment name",
        createExperimentRequest.getName(),
        experiment.getName());

    GetProjectById getProjectById = GetProjectById.newBuilder().setId(project.getId()).build();
    GetProjectById.Response getProjectByIdResponse =
        projectServiceStub.getProjectById(getProjectById);
    assertNotEquals(
        "Project date_updated field not update on database",
        project.getDateUpdated(),
        getProjectByIdResponse.getProject().getDateUpdated());
    project = getProjectByIdResponse.getProject();

    CreateExperimentRun createExperimentRunRequest =
        getCreateExperimentRunRequest(project.getId(), experiment.getId(), "ExperimentRun_n_sprt");
    CreateExperimentRun.Response createExperimentRunResponse =
        experimentRunServiceStub.createExperimentRun(createExperimentRunRequest);
    ExperimentRun experimentRun = createExperimentRunResponse.getExperimentRun();
    LOGGER.info("ExperimentRun created successfully");
    assertEquals(
        "ExperimentRun name not match with expected ExperimentRun name",
        createExperimentRunRequest.getName(),
        experimentRun.getName());

    GetExperimentById getExperimentById =
        GetExperimentById.newBuilder().setId(experiment.getId()).build();
    GetExperimentById.Response getExperimentByIdResponse =
        experimentServiceStub.getExperimentById(getExperimentById);
    assertNotEquals(
        "Experiment date_updated field not update on database",
        experiment.getDateUpdated(),
        getExperimentByIdResponse.getExperiment().getDateUpdated());

    getProjectById = GetProjectById.newBuilder().setId(project.getId()).build();
    getProjectByIdResponse = projectServiceStub.getProjectById(getProjectById);
    assertNotEquals(
        "Project date_updated field not update on database",
        project.getDateUpdated(),
        getProjectByIdResponse.getProject().getDateUpdated());
    project = getProjectByIdResponse.getProject();

    Value blobValue = Value.newBuilder().setStringValue("this is a blob data example").build();
    KeyValue hyperparameter =
        KeyValue.newBuilder()
            .setKey("Log new hyperparameter " + Calendar.getInstance().getTimeInMillis())
            .setValue(blobValue)
            .setValueType(ValueType.BLOB)
            .build();

    LogHyperparameter logHyperparameterRequest =
        LogHyperparameter.newBuilder()
            .setId(experimentRun.getId())
            .setHyperparameter(hyperparameter)
            .build();

    LogHyperparameter.Response response =
        experimentRunServiceStub.logHyperparameter(logHyperparameterRequest);

    LOGGER.info("LogHyperparameter Response : \n" + response.getExperimentRun());
    assertTrue(
        "ExperimentRun hyperparameter not match with expected hyperparameter",
        response.getExperimentRun().getHyperparametersList().contains(hyperparameter));

    assertNotEquals(
        "ExperimentRun date_updated field not update on database",
        experimentRun.getDateUpdated(),
        response.getExperimentRun().getDateUpdated());
    experimentRun = response.getExperimentRun();

    getExperimentById = GetExperimentById.newBuilder().setId(experiment.getId()).build();
    getExperimentByIdResponse = experimentServiceStub.getExperimentById(getExperimentById);
    assertNotEquals(
        "Experiment date_updated field not update on database",
        experiment.getDateUpdated(),
        getExperimentByIdResponse.getExperiment().getDateUpdated());

    getProjectById = GetProjectById.newBuilder().setId(project.getId()).build();
    getProjectByIdResponse = projectServiceStub.getProjectById(getProjectById);
    assertNotEquals(
        "Project date_updated field not update on database",
        project.getDateUpdated(),
        getProjectByIdResponse.getProject().getDateUpdated());
    project = getProjectByIdResponse.getProject();

    DeleteProject deleteProject = DeleteProject.newBuilder().setId(project.getId()).build();
    DeleteProject.Response deleteProjectResponse = projectServiceStub.deleteProject(deleteProject);
    LOGGER.info("Project deleted successfully");
    LOGGER.info(deleteProjectResponse.toString());
    assertTrue(deleteProjectResponse.getStatus());

    LOGGER.info(
        "Log Hyperparameter in ExperimentRun tags test stop................................");
  }

  @Test
  public void o_logHyperparameterNegativeTest() {
    LOGGER.info(
        " Log Hyperparameter in ExperimentRun Negative test start................................");

    ProjectTest projectTest = new ProjectTest();
    ExperimentTest experimentTest = new ExperimentTest();

    ProjectServiceBlockingStub projectServiceStub = ProjectServiceGrpc.newBlockingStub(channel);
    ExperimentServiceBlockingStub experimentServiceStub =
        ExperimentServiceGrpc.newBlockingStub(channel);
    ExperimentRunServiceBlockingStub experimentRunServiceStub =
        ExperimentRunServiceGrpc.newBlockingStub(channel);

    // Create project
    CreateProject createProjectRequest =
        projectTest.getCreateProjectRequest("experimentRun_project_ypcdt1");
    CreateProject.Response createProjectResponse =
        projectServiceStub.createProject(createProjectRequest);
    Project project = createProjectResponse.getProject();
    LOGGER.info("Project created successfully");
    assertEquals(
        "Project name not match with expected project name",
        createProjectRequest.getName(),
        project.getName());

    // Create two experiment of above project
    CreateExperiment createExperimentRequest =
        experimentTest.getCreateExperimentRequest(project.getId(), "Experiment_n_sprt_abc");
    CreateExperiment.Response createExperimentResponse =
        experimentServiceStub.createExperiment(createExperimentRequest);
    Experiment experiment = createExperimentResponse.getExperiment();
    LOGGER.info("Experiment created successfully");
    assertEquals(
        "Experiment name not match with expected Experiment name",
        createExperimentRequest.getName(),
        experiment.getName());

    CreateExperimentRun createExperimentRunRequest =
        getCreateExperimentRunRequest(project.getId(), experiment.getId(), "ExperimentRun_n_sprt");
    CreateExperimentRun.Response createExperimentRunResponse =
        experimentRunServiceStub.createExperimentRun(createExperimentRunRequest);
    ExperimentRun experimentRun = createExperimentRunResponse.getExperimentRun();
    LOGGER.info("ExperimentRun created successfully");
    assertEquals(
        "ExperimentRun name not match with expected ExperimentRun name",
        createExperimentRunRequest.getName(),
        experimentRun.getName());

    Value blobValue = Value.newBuilder().setStringValue("this is a blob data example").build();
    KeyValue hyperparameter =
        KeyValue.newBuilder()
            .setKey("Log new hyperparameter " + Calendar.getInstance().getTimeInMillis())
            .setValue(blobValue)
            .setValueType(ValueType.BLOB)
            .build();

    LogHyperparameter logHyperparameterRequest =
        LogHyperparameter.newBuilder().setHyperparameter(hyperparameter).build();

    try {
      experimentRunServiceStub.logHyperparameter(logHyperparameterRequest);
      fail();
    } catch (StatusRuntimeException ex) {
      Status status = Status.fromThrowable(ex);
      LOGGER.warn("Error Code : " + status.getCode() + " Description : " + status.getDescription());
      assertEquals(Status.INVALID_ARGUMENT.getCode(), status.getCode());
    }

    logHyperparameterRequest =
        LogHyperparameter.newBuilder().setId("dsdsfs").setHyperparameter(hyperparameter).build();

    try {
      experimentRunServiceStub.logHyperparameter(logHyperparameterRequest);
      fail();
    } catch (StatusRuntimeException ex) {
      Status status = Status.fromThrowable(ex);
      LOGGER.warn("Error Code : " + status.getCode() + " Description : " + status.getDescription());
      assertTrue(Status.NOT_FOUND.getCode().equals(status.getCode()));
    }

    logHyperparameterRequest =
        LogHyperparameter.newBuilder()
            .setId(experimentRun.getId())
            .setHyperparameter(experimentRun.getHyperparametersList().get(0))
            .build();

    try {
      experimentRunServiceStub.logHyperparameter(logHyperparameterRequest);
      fail();
    } catch (StatusRuntimeException ex) {
      Status status = Status.fromThrowable(ex);
      LOGGER.warn("Error Code : " + status.getCode() + " Description : " + status.getDescription());
      assertEquals(Status.ALREADY_EXISTS.getCode(), status.getCode());
    }

    DeleteProject deleteProject = DeleteProject.newBuilder().setId(project.getId()).build();
    DeleteProject.Response deleteProjectResponse = projectServiceStub.deleteProject(deleteProject);
    LOGGER.info("Project deleted successfully");
    LOGGER.info(deleteProjectResponse.toString());
    assertTrue(deleteProjectResponse.getStatus());

    LOGGER.info(
        "Log Hyperparameter in ExperimentRun Negative tags test stop................................");
  }

  @Test
  public void o_logHyperparametersTest() {
    LOGGER.info(" Log Hyperparameters in ExperimentRun test start................................");

    ProjectTest projectTest = new ProjectTest();
    ExperimentTest experimentTest = new ExperimentTest();

    ProjectServiceBlockingStub projectServiceStub = ProjectServiceGrpc.newBlockingStub(channel);
    ExperimentServiceBlockingStub experimentServiceStub =
        ExperimentServiceGrpc.newBlockingStub(channel);
    ExperimentRunServiceBlockingStub experimentRunServiceStub =
        ExperimentRunServiceGrpc.newBlockingStub(channel);

    // Create project
    CreateProject createProjectRequest =
        projectTest.getCreateProjectRequest("experimentRun_project_ypcdt1");
    CreateProject.Response createProjectResponse =
        projectServiceStub.createProject(createProjectRequest);
    Project project = createProjectResponse.getProject();
    LOGGER.info("Project created successfully");
    assertEquals(
        "Project name not match with expected project name",
        createProjectRequest.getName(),
        project.getName());

    // Create two experiment of above project
    CreateExperiment createExperimentRequest =
        experimentTest.getCreateExperimentRequest(project.getId(), "Experiment_n_sprt_abc");
    CreateExperiment.Response createExperimentResponse =
        experimentServiceStub.createExperiment(createExperimentRequest);
    Experiment experiment = createExperimentResponse.getExperiment();
    LOGGER.info("Experiment created successfully");
    assertEquals(
        "Experiment name not match with expected Experiment name",
        createExperimentRequest.getName(),
        experiment.getName());

    GetProjectById getProjectById = GetProjectById.newBuilder().setId(project.getId()).build();
    GetProjectById.Response getProjectByIdResponse =
        projectServiceStub.getProjectById(getProjectById);
    assertNotEquals(
        "Project date_updated field not update on database",
        project.getDateUpdated(),
        getProjectByIdResponse.getProject().getDateUpdated());
    project = getProjectByIdResponse.getProject();

    CreateExperimentRun createExperimentRunRequest =
        getCreateExperimentRunRequest(project.getId(), experiment.getId(), "ExperimentRun_n_sprt");
    CreateExperimentRun.Response createExperimentRunResponse =
        experimentRunServiceStub.createExperimentRun(createExperimentRunRequest);
    ExperimentRun experimentRun = createExperimentRunResponse.getExperimentRun();
    LOGGER.info("ExperimentRun created successfully");
    assertEquals(
        "ExperimentRun name not match with expected ExperimentRun name",
        createExperimentRunRequest.getName(),
        experimentRun.getName());

    GetExperimentById getExperimentById =
        GetExperimentById.newBuilder().setId(experiment.getId()).build();
    GetExperimentById.Response getExperimentByIdResponse =
        experimentServiceStub.getExperimentById(getExperimentById);
    assertNotEquals(
        "Experiment date_updated field not update on database",
        experiment.getDateUpdated(),
        getExperimentByIdResponse.getExperiment().getDateUpdated());

    getProjectById = GetProjectById.newBuilder().setId(project.getId()).build();
    getProjectByIdResponse = projectServiceStub.getProjectById(getProjectById);
    assertNotEquals(
        "Project date_updated field not update on database",
        project.getDateUpdated(),
        getProjectByIdResponse.getProject().getDateUpdated());
    project = getProjectByIdResponse.getProject();

    List<KeyValue> hyperparameters = new ArrayList<>();
    Value blobValue = Value.newBuilder().setStringValue("this is a blob data example").build();
    KeyValue hyperparameter1 =
        KeyValue.newBuilder()
            .setKey("Log new hyperparameter " + Calendar.getInstance().getTimeInMillis())
            .setValue(blobValue)
            .setValueType(ValueType.BLOB)
            .build();
    hyperparameters.add(hyperparameter1);

    Value numValue = Value.newBuilder().setNumberValue(12.02125212).build();
    KeyValue hyperparameter2 =
        KeyValue.newBuilder()
            .setKey("Log new hyperparameter " + Calendar.getInstance().getTimeInMillis())
            .setValue(numValue)
            .setValueType(ValueType.NUMBER)
            .build();
    hyperparameters.add(hyperparameter2);

    LogHyperparameters logHyperparameterRequest =
        LogHyperparameters.newBuilder()
            .setId(experimentRun.getId())
            .addAllHyperparameters(hyperparameters)
            .build();

    LogHyperparameters.Response response =
        experimentRunServiceStub.logHyperparameters(logHyperparameterRequest);

    LOGGER.info("LogHyperparameters Response : \n" + response.getExperimentRun());
    assertTrue(
        "ExperimentRun hyperparameters not match with expected hyperparameters",
        response.getExperimentRun().getHyperparametersList().containsAll(hyperparameters));

    assertNotEquals(
        "ExperimentRun date_updated field not update on database",
        experimentRun.getDateUpdated(),
        response.getExperimentRun().getDateUpdated());
    experimentRun = response.getExperimentRun();

    getExperimentById = GetExperimentById.newBuilder().setId(experiment.getId()).build();
    getExperimentByIdResponse = experimentServiceStub.getExperimentById(getExperimentById);
    assertNotEquals(
        "Experiment date_updated field not update on database",
        experiment.getDateUpdated(),
        getExperimentByIdResponse.getExperiment().getDateUpdated());

    getProjectById = GetProjectById.newBuilder().setId(project.getId()).build();
    getProjectByIdResponse = projectServiceStub.getProjectById(getProjectById);
    assertNotEquals(
        "Project date_updated field not update on database",
        project.getDateUpdated(),
        getProjectByIdResponse.getProject().getDateUpdated());
    project = getProjectByIdResponse.getProject();

    DeleteProject deleteProject = DeleteProject.newBuilder().setId(project.getId()).build();
    DeleteProject.Response deleteProjectResponse = projectServiceStub.deleteProject(deleteProject);
    LOGGER.info("Project deleted successfully");
    LOGGER.info(deleteProjectResponse.toString());
    assertTrue(deleteProjectResponse.getStatus());

    LOGGER.info(
        "Log Hyperparameters in ExperimentRun tags test stop................................");
  }

  @Test
  public void o_logHyperparametersNegativeTest() {
    LOGGER.info(
        " Log Hyperparameters in ExperimentRun Negative test start................................");

    ProjectTest projectTest = new ProjectTest();
    ExperimentTest experimentTest = new ExperimentTest();

    ProjectServiceBlockingStub projectServiceStub = ProjectServiceGrpc.newBlockingStub(channel);
    ExperimentServiceBlockingStub experimentServiceStub =
        ExperimentServiceGrpc.newBlockingStub(channel);
    ExperimentRunServiceBlockingStub experimentRunServiceStub =
        ExperimentRunServiceGrpc.newBlockingStub(channel);

    // Create project
    CreateProject createProjectRequest =
        projectTest.getCreateProjectRequest("experimentRun_project_ypcdt1");
    CreateProject.Response createProjectResponse =
        projectServiceStub.createProject(createProjectRequest);
    Project project = createProjectResponse.getProject();
    LOGGER.info("Project created successfully");
    assertEquals(
        "Project name not match with expected project name",
        createProjectRequest.getName(),
        project.getName());

    // Create two experiment of above project
    CreateExperiment createExperimentRequest =
        experimentTest.getCreateExperimentRequest(project.getId(), "Experiment_n_sprt_abc");
    CreateExperiment.Response createExperimentResponse =
        experimentServiceStub.createExperiment(createExperimentRequest);
    Experiment experiment = createExperimentResponse.getExperiment();
    LOGGER.info("Experiment created successfully");
    assertEquals(
        "Experiment name not match with expected Experiment name",
        createExperimentRequest.getName(),
        experiment.getName());

    CreateExperimentRun createExperimentRunRequest =
        getCreateExperimentRunRequest(project.getId(), experiment.getId(), "ExperimentRun_n_sprt");
    CreateExperimentRun.Response createExperimentRunResponse =
        experimentRunServiceStub.createExperimentRun(createExperimentRunRequest);
    ExperimentRun experimentRun = createExperimentRunResponse.getExperimentRun();
    LOGGER.info("ExperimentRun created successfully");
    assertEquals(
        "ExperimentRun name not match with expected ExperimentRun name",
        createExperimentRunRequest.getName(),
        experimentRun.getName());

    List<KeyValue> hyperparameters = new ArrayList<>();
    Value blobValue = Value.newBuilder().setStringValue("this is a blob data example").build();
    KeyValue hyperparameter1 =
        KeyValue.newBuilder()
            .setKey("Log new hyperparameter " + Calendar.getInstance().getTimeInMillis())
            .setValue(blobValue)
            .setValueType(ValueType.BLOB)
            .build();
    hyperparameters.add(hyperparameter1);

    Value numValue = Value.newBuilder().setNumberValue(12.02125212).build();
    KeyValue hyperparameter2 =
        KeyValue.newBuilder()
            .setKey("Log new hyperparameter " + Calendar.getInstance().getTimeInMillis())
            .setValue(numValue)
            .setValueType(ValueType.NUMBER)
            .build();
    hyperparameters.add(hyperparameter2);

    LogHyperparameters logHyperparameterRequest =
        LogHyperparameters.newBuilder().addAllHyperparameters(hyperparameters).build();

    try {
      experimentRunServiceStub.logHyperparameters(logHyperparameterRequest);
      fail();
    } catch (StatusRuntimeException ex) {
      Status status = Status.fromThrowable(ex);
      LOGGER.warn("Error Code : " + status.getCode() + " Description : " + status.getDescription());
      assertEquals(Status.INVALID_ARGUMENT.getCode(), status.getCode());
    }

    logHyperparameterRequest =
        LogHyperparameters.newBuilder()
            .setId("dsdsfs")
            .addAllHyperparameters(hyperparameters)
            .build();

    try {
      experimentRunServiceStub.logHyperparameters(logHyperparameterRequest);
      fail();
    } catch (StatusRuntimeException ex) {
      Status status = Status.fromThrowable(ex);
      LOGGER.warn("Error Code : " + status.getCode() + " Description : " + status.getDescription());
      assertEquals(Status.NOT_FOUND.getCode(), status.getCode());
    }

    logHyperparameterRequest =
        LogHyperparameters.newBuilder()
            .setId(experimentRun.getId())
            .addAllHyperparameters(experimentRun.getHyperparametersList())
            .build();

    try {
      experimentRunServiceStub.logHyperparameters(logHyperparameterRequest);
      fail();
    } catch (StatusRuntimeException ex) {
      Status status = Status.fromThrowable(ex);
      LOGGER.warn("Error Code : " + status.getCode() + " Description : " + status.getDescription());
      assertEquals(Status.ALREADY_EXISTS.getCode(), status.getCode());
    }

    DeleteProject deleteProject = DeleteProject.newBuilder().setId(project.getId()).build();
    DeleteProject.Response deleteProjectResponse = projectServiceStub.deleteProject(deleteProject);
    LOGGER.info("Project deleted successfully");
    LOGGER.info(deleteProjectResponse.toString());
    assertTrue(deleteProjectResponse.getStatus());

    LOGGER.info(
        "Log Hyperparameters in ExperimentRun Negative tags test stop................................");
  }

  @Test
  public void p_getHyperparametersTest() {
    LOGGER.info(
        "Get Hyperparameters from ExperimentRun test start................................");

    ProjectTest projectTest = new ProjectTest();
    ExperimentTest experimentTest = new ExperimentTest();

    ProjectServiceBlockingStub projectServiceStub = ProjectServiceGrpc.newBlockingStub(channel);
    ExperimentServiceBlockingStub experimentServiceStub =
        ExperimentServiceGrpc.newBlockingStub(channel);
    ExperimentRunServiceBlockingStub experimentRunServiceStub =
        ExperimentRunServiceGrpc.newBlockingStub(channel);

    // Create project
    CreateProject createProjectRequest =
        projectTest.getCreateProjectRequest("experimentRun_project_ypcdt1");
    CreateProject.Response createProjectResponse =
        projectServiceStub.createProject(createProjectRequest);
    Project project = createProjectResponse.getProject();
    LOGGER.info("Project created successfully");
    assertEquals(
        "Project name not match with expected project name",
        createProjectRequest.getName(),
        project.getName());

    // Create two experiment of above project
    CreateExperiment createExperimentRequest =
        experimentTest.getCreateExperimentRequest(project.getId(), "Experiment_n_sprt_abc");
    CreateExperiment.Response createExperimentResponse =
        experimentServiceStub.createExperiment(createExperimentRequest);
    Experiment experiment = createExperimentResponse.getExperiment();
    LOGGER.info("Experiment created successfully");
    assertEquals(
        "Experiment name not match with expected Experiment name",
        createExperimentRequest.getName(),
        experiment.getName());

    CreateExperimentRun createExperimentRunRequest =
        getCreateExperimentRunRequest(project.getId(), experiment.getId(), "ExperimentRun_n_sprt");
    CreateExperimentRun.Response createExperimentRunResponse =
        experimentRunServiceStub.createExperimentRun(createExperimentRunRequest);
    ExperimentRun experimentRun = createExperimentRunResponse.getExperimentRun();
    LOGGER.info("ExperimentRun created successfully");
    assertEquals(
        "ExperimentRun name not match with expected ExperimentRun name",
        createExperimentRunRequest.getName(),
        experimentRun.getName());

    GetHyperparameters getHyperparametersRequest =
        GetHyperparameters.newBuilder().setId(experimentRun.getId()).build();

    GetHyperparameters.Response response =
        experimentRunServiceStub.getHyperparameters(getHyperparametersRequest);

    LOGGER.info("GetHyperparameters Response : " + response.getHyperparametersCount());
    assertEquals(
        "ExperimentRun Hyperparameters not match with expected hyperparameters",
        experimentRun.getHyperparametersList(),
        response.getHyperparametersList());

    DeleteProject deleteProject = DeleteProject.newBuilder().setId(project.getId()).build();
    DeleteProject.Response deleteProjectResponse = projectServiceStub.deleteProject(deleteProject);
    LOGGER.info("Project deleted successfully");
    LOGGER.info(deleteProjectResponse.toString());
    assertTrue(deleteProjectResponse.getStatus());

    LOGGER.info(
        "Get Hyperparameters from ExperimentRun tags test stop................................");
  }

  @Test
  public void p_getHyperparametersNegativeTest() {
    LOGGER.info(
        "Get Hyperparameters from ExperimentRun Negative test start................................");

    ExperimentRunServiceBlockingStub experimentRunServiceStub =
        ExperimentRunServiceGrpc.newBlockingStub(channel);

    GetHyperparameters getHyperparametersRequest = GetHyperparameters.newBuilder().build();

    try {
      experimentRunServiceStub.getHyperparameters(getHyperparametersRequest);
      fail();
    } catch (StatusRuntimeException ex) {
      Status status = Status.fromThrowable(ex);
      LOGGER.warn("Error Code : " + status.getCode() + " Description : " + status.getDescription());
      assertEquals(Status.INVALID_ARGUMENT.getCode(), status.getCode());
    }

    getHyperparametersRequest = GetHyperparameters.newBuilder().setId("sdsssd").build();

    try {
      experimentRunServiceStub.getHyperparameters(getHyperparametersRequest);
      fail();
    } catch (StatusRuntimeException ex) {
      Status status = Status.fromThrowable(ex);
      LOGGER.warn("Error Code : " + status.getCode() + " Description : " + status.getDescription());
      assertTrue(Status.NOT_FOUND.getCode().equals(status.getCode()));
    }

    LOGGER.info(
        "Get Hyperparameters from ExperimentRun Negative tags test stop................................");
  }

  @Test
  public void q_logAttributeTest() {
    LOGGER.info(" Log Attribute in ExperimentRun test start................................");

    ProjectTest projectTest = new ProjectTest();
    ExperimentTest experimentTest = new ExperimentTest();

    ProjectServiceBlockingStub projectServiceStub = ProjectServiceGrpc.newBlockingStub(channel);
    ExperimentServiceBlockingStub experimentServiceStub =
        ExperimentServiceGrpc.newBlockingStub(channel);
    ExperimentRunServiceBlockingStub experimentRunServiceStub =
        ExperimentRunServiceGrpc.newBlockingStub(channel);

    // Create project
    CreateProject createProjectRequest =
        projectTest.getCreateProjectRequest("experimentRun_project_ypcdt1");
    CreateProject.Response createProjectResponse =
        projectServiceStub.createProject(createProjectRequest);
    Project project = createProjectResponse.getProject();
    LOGGER.info("Project created successfully");
    assertEquals(
        "Project name not match with expected project name",
        createProjectRequest.getName(),
        project.getName());

    // Create two experiment of above project
    CreateExperiment createExperimentRequest =
        experimentTest.getCreateExperimentRequest(project.getId(), "Experiment_n_sprt_abc");
    CreateExperiment.Response createExperimentResponse =
        experimentServiceStub.createExperiment(createExperimentRequest);
    Experiment experiment = createExperimentResponse.getExperiment();
    LOGGER.info("Experiment created successfully");
    assertEquals(
        "Experiment name not match with expected Experiment name",
        createExperimentRequest.getName(),
        experiment.getName());

    GetProjectById getProjectById = GetProjectById.newBuilder().setId(project.getId()).build();
    GetProjectById.Response getProjectByIdResponse =
        projectServiceStub.getProjectById(getProjectById);
    assertNotEquals(
        "Project date_updated field not update on database",
        project.getDateUpdated(),
        getProjectByIdResponse.getProject().getDateUpdated());
    project = getProjectByIdResponse.getProject();

    CreateExperimentRun createExperimentRunRequest =
        getCreateExperimentRunRequest(project.getId(), experiment.getId(), "ExperimentRun_n_sprt");
    CreateExperimentRun.Response createExperimentRunResponse =
        experimentRunServiceStub.createExperimentRun(createExperimentRunRequest);
    ExperimentRun experimentRun = createExperimentRunResponse.getExperimentRun();
    LOGGER.info("ExperimentRun created successfully");
    assertEquals(
        "ExperimentRun name not match with expected ExperimentRun name",
        createExperimentRunRequest.getName(),
        experimentRun.getName());

    GetExperimentById getExperimentById =
        GetExperimentById.newBuilder().setId(experiment.getId()).build();
    GetExperimentById.Response getExperimentByIdResponse =
        experimentServiceStub.getExperimentById(getExperimentById);
    assertNotEquals(
        "Experiment date_updated field not update on database",
        experiment.getDateUpdated(),
        getExperimentByIdResponse.getExperiment().getDateUpdated());

    getProjectById = GetProjectById.newBuilder().setId(project.getId()).build();
    getProjectByIdResponse = projectServiceStub.getProjectById(getProjectById);
    assertNotEquals(
        "Project date_updated field not update on database",
        project.getDateUpdated(),
        getProjectByIdResponse.getProject().getDateUpdated());
    project = getProjectByIdResponse.getProject();

    Value blobValue =
        Value.newBuilder().setStringValue("this is a blob data example of attribute").build();
    KeyValue attribute =
        KeyValue.newBuilder()
            .setKey("Log new attribute " + Calendar.getInstance().getTimeInMillis())
            .setValue(blobValue)
            .setValueType(ValueType.BLOB)
            .build();

    LogAttribute logAttributeRequest =
        LogAttribute.newBuilder().setId(experimentRun.getId()).setAttribute(attribute).build();

    LogAttribute.Response response = experimentRunServiceStub.logAttribute(logAttributeRequest);

    LOGGER.info("LogAttribute Response : \n" + response.getExperimentRun());
    assertTrue(
        "ExperimentRun attribute not match with expected attribute",
        response.getExperimentRun().getAttributesList().contains(attribute));

    assertNotEquals(
        "ExperimentRun date_updated field not update on database",
        experimentRun.getDateUpdated(),
        response.getExperimentRun().getDateUpdated());
    experimentRun = response.getExperimentRun();

    getExperimentById = GetExperimentById.newBuilder().setId(experiment.getId()).build();
    getExperimentByIdResponse = experimentServiceStub.getExperimentById(getExperimentById);
    assertNotEquals(
        "Experiment date_updated field not update on database",
        experiment.getDateUpdated(),
        getExperimentByIdResponse.getExperiment().getDateUpdated());

    getProjectById = GetProjectById.newBuilder().setId(project.getId()).build();
    getProjectByIdResponse = projectServiceStub.getProjectById(getProjectById);
    assertNotEquals(
        "Project date_updated field not update on database",
        project.getDateUpdated(),
        getProjectByIdResponse.getProject().getDateUpdated());
    project = getProjectByIdResponse.getProject();

    DeleteProject deleteProject = DeleteProject.newBuilder().setId(project.getId()).build();
    DeleteProject.Response deleteProjectResponse = projectServiceStub.deleteProject(deleteProject);
    LOGGER.info("Project deleted successfully");
    LOGGER.info(deleteProjectResponse.toString());
    assertTrue(deleteProjectResponse.getStatus());

    LOGGER.info("Log Attribute in ExperimentRun tags test stop................................");
  }

  @Test
  public void q_logAttributeNegativeTest() {
    LOGGER.info(
        " Log Attribute in ExperimentRun Negative test start................................");

    ProjectTest projectTest = new ProjectTest();
    ExperimentTest experimentTest = new ExperimentTest();

    ProjectServiceBlockingStub projectServiceStub = ProjectServiceGrpc.newBlockingStub(channel);
    ExperimentServiceBlockingStub experimentServiceStub =
        ExperimentServiceGrpc.newBlockingStub(channel);
    ExperimentRunServiceBlockingStub experimentRunServiceStub =
        ExperimentRunServiceGrpc.newBlockingStub(channel);

    // Create project
    CreateProject createProjectRequest =
        projectTest.getCreateProjectRequest("experimentRun_project_ypcdt1");
    CreateProject.Response createProjectResponse =
        projectServiceStub.createProject(createProjectRequest);
    Project project = createProjectResponse.getProject();
    LOGGER.info("Project created successfully");
    assertEquals(
        "Project name not match with expected project name",
        createProjectRequest.getName(),
        project.getName());

    // Create two experiment of above project
    CreateExperiment createExperimentRequest =
        experimentTest.getCreateExperimentRequest(project.getId(), "Experiment_n_sprt_abc");
    CreateExperiment.Response createExperimentResponse =
        experimentServiceStub.createExperiment(createExperimentRequest);
    Experiment experiment = createExperimentResponse.getExperiment();
    LOGGER.info("Experiment created successfully");
    assertEquals(
        "Experiment name not match with expected Experiment name",
        createExperimentRequest.getName(),
        experiment.getName());

    CreateExperimentRun createExperimentRunRequest =
        getCreateExperimentRunRequest(project.getId(), experiment.getId(), "ExperimentRun_n_sprt");
    CreateExperimentRun.Response createExperimentRunResponse =
        experimentRunServiceStub.createExperimentRun(createExperimentRunRequest);
    ExperimentRun experimentRun = createExperimentRunResponse.getExperimentRun();
    LOGGER.info("ExperimentRun created successfully");
    assertEquals(
        "ExperimentRun name not match with expected ExperimentRun name",
        createExperimentRunRequest.getName(),
        experimentRun.getName());

    Value blobValue =
        Value.newBuilder().setStringValue("this is a blob data example of attribute").build();
    KeyValue attribute =
        KeyValue.newBuilder()
            .setKey("Log new attribute " + Calendar.getInstance().getTimeInMillis())
            .setValue(blobValue)
            .setValueType(ValueType.BLOB)
            .build();

    LogAttribute logAttributeRequest = LogAttribute.newBuilder().setAttribute(attribute).build();

    try {
      experimentRunServiceStub.logAttribute(logAttributeRequest);
      fail();
    } catch (StatusRuntimeException ex) {
      Status status = Status.fromThrowable(ex);
      LOGGER.warn("Error Code : " + status.getCode() + " Description : " + status.getDescription());
      assertEquals(Status.INVALID_ARGUMENT.getCode(), status.getCode());
    }

    logAttributeRequest = LogAttribute.newBuilder().setId("sdsds").setAttribute(attribute).build();

    try {
      experimentRunServiceStub.logAttribute(logAttributeRequest);
      fail();
    } catch (StatusRuntimeException ex) {
      Status status = Status.fromThrowable(ex);
      LOGGER.warn("Error Code : " + status.getCode() + " Description : " + status.getDescription());
      assertTrue(Status.NOT_FOUND.getCode().equals(status.getCode()));
    }

    logAttributeRequest =
        LogAttribute.newBuilder()
            .setId(experimentRun.getId())
            .setAttribute(experimentRun.getAttributesList().get(0))
            .build();

    try {
      experimentRunServiceStub.logAttribute(logAttributeRequest);
      fail();
    } catch (StatusRuntimeException ex) {
      Status status = Status.fromThrowable(ex);
      LOGGER.warn("Error Code : " + status.getCode() + " Description : " + status.getDescription());
      assertEquals(Status.ALREADY_EXISTS.getCode(), status.getCode());
    }

    DeleteProject deleteProject = DeleteProject.newBuilder().setId(project.getId()).build();
    DeleteProject.Response deleteProjectResponse = projectServiceStub.deleteProject(deleteProject);
    LOGGER.info("Project deleted successfully");
    LOGGER.info(deleteProjectResponse.toString());
    assertTrue(deleteProjectResponse.getStatus());

    LOGGER.info(
        "Log Attribute in ExperimentRun Negative tags test stop................................");
  }

  @Test
  public void q_logAttributesTest() {
    LOGGER.info(" Log Attributes in ExperimentRun test start................................");

    ProjectTest projectTest = new ProjectTest();
    ExperimentTest experimentTest = new ExperimentTest();

    ProjectServiceBlockingStub projectServiceStub = ProjectServiceGrpc.newBlockingStub(channel);
    ExperimentServiceBlockingStub experimentServiceStub =
        ExperimentServiceGrpc.newBlockingStub(channel);
    ExperimentRunServiceBlockingStub experimentRunServiceStub =
        ExperimentRunServiceGrpc.newBlockingStub(channel);

    // Create project
    CreateProject createProjectRequest =
        projectTest.getCreateProjectRequest("experimentRun_project_ypcdt1");
    CreateProject.Response createProjectResponse =
        projectServiceStub.createProject(createProjectRequest);
    Project project = createProjectResponse.getProject();
    LOGGER.info("Project created successfully");
    assertEquals(
        "Project name not match with expected project name",
        createProjectRequest.getName(),
        project.getName());

    // Create two experiment of above project
    CreateExperiment createExperimentRequest =
        experimentTest.getCreateExperimentRequest(project.getId(), "Experiment_n_sprt_abc");
    CreateExperiment.Response createExperimentResponse =
        experimentServiceStub.createExperiment(createExperimentRequest);
    Experiment experiment = createExperimentResponse.getExperiment();
    LOGGER.info("Experiment created successfully");
    assertEquals(
        "Experiment name not match with expected Experiment name",
        createExperimentRequest.getName(),
        experiment.getName());

    GetProjectById getProjectById = GetProjectById.newBuilder().setId(project.getId()).build();
    GetProjectById.Response getProjectByIdResponse =
        projectServiceStub.getProjectById(getProjectById);
    assertNotEquals(
        "Project date_updated field not update on database",
        project.getDateUpdated(),
        getProjectByIdResponse.getProject().getDateUpdated());
    project = getProjectByIdResponse.getProject();

    CreateExperimentRun createExperimentRunRequest =
        getCreateExperimentRunRequest(project.getId(), experiment.getId(), "ExperimentRun_n_sprt");
    CreateExperimentRun.Response createExperimentRunResponse =
        experimentRunServiceStub.createExperimentRun(createExperimentRunRequest);
    ExperimentRun experimentRun = createExperimentRunResponse.getExperimentRun();
    LOGGER.info("ExperimentRun created successfully");
    assertEquals(
        "ExperimentRun name not match with expected ExperimentRun name",
        createExperimentRunRequest.getName(),
        experimentRun.getName());

    GetExperimentById getExperimentById =
        GetExperimentById.newBuilder().setId(experiment.getId()).build();
    GetExperimentById.Response getExperimentByIdResponse =
        experimentServiceStub.getExperimentById(getExperimentById);
    assertNotEquals(
        "Experiment date_updated field not update on database",
        experiment.getDateUpdated(),
        getExperimentByIdResponse.getExperiment().getDateUpdated());

    getProjectById = GetProjectById.newBuilder().setId(project.getId()).build();
    getProjectByIdResponse = projectServiceStub.getProjectById(getProjectById);
    assertNotEquals(
        "Project date_updated field not update on database",
        project.getDateUpdated(),
        getProjectByIdResponse.getProject().getDateUpdated());
    project = getProjectByIdResponse.getProject();

    List<KeyValue> attributes = new ArrayList<>();
    Value blobValue =
        Value.newBuilder().setStringValue("this is a blob data example of attribute").build();
    KeyValue attribute1 =
        KeyValue.newBuilder()
            .setKey("Log new attribute " + Calendar.getInstance().getTimeInMillis())
            .setValue(blobValue)
            .setValueType(ValueType.BLOB)
            .build();
    attributes.add(attribute1);
    Value stringValue =
        Value.newBuilder().setStringValue("this is a blob data example of attribute").build();
    KeyValue attribute2 =
        KeyValue.newBuilder()
            .setKey("Log new attribute " + Calendar.getInstance().getTimeInMillis())
            .setValue(stringValue)
            .setValueType(ValueType.STRING)
            .build();
    attributes.add(attribute2);

    LogAttributes logAttributeRequest =
        LogAttributes.newBuilder()
            .setId(experimentRun.getId())
            .addAllAttributes(attributes)
            .build();

    LogAttributes.Response response = experimentRunServiceStub.logAttributes(logAttributeRequest);

    LOGGER.info("LogAttributes Response : \n" + response.getExperimentRun());
    assertTrue(
        "ExperimentRun attributes not match with expected attributes",
        response.getExperimentRun().getAttributesList().containsAll(attributes));

    assertNotEquals(
        "ExperimentRun date_updated field not update on database",
        experimentRun.getDateUpdated(),
        response.getExperimentRun().getDateUpdated());

    getExperimentById = GetExperimentById.newBuilder().setId(experiment.getId()).build();
    getExperimentByIdResponse = experimentServiceStub.getExperimentById(getExperimentById);
    assertNotEquals(
        "Experiment date_updated field not update on database",
        experiment.getDateUpdated(),
        getExperimentByIdResponse.getExperiment().getDateUpdated());

    getProjectById = GetProjectById.newBuilder().setId(project.getId()).build();
    getProjectByIdResponse = projectServiceStub.getProjectById(getProjectById);
    assertNotEquals(
        "Project date_updated field not update on database",
        project.getDateUpdated(),
        getProjectByIdResponse.getProject().getDateUpdated());
    project = getProjectByIdResponse.getProject();

    DeleteProject deleteProject = DeleteProject.newBuilder().setId(project.getId()).build();
    DeleteProject.Response deleteProjectResponse = projectServiceStub.deleteProject(deleteProject);
    LOGGER.info("Project deleted successfully");
    LOGGER.info(deleteProjectResponse.toString());
    assertTrue(deleteProjectResponse.getStatus());

    LOGGER.info("Log Attributes in ExperimentRun tags test stop................................");
  }

  @Test
  public void q_logAttributesNegativeTest() {
    LOGGER.info(
        " Log Attributes in ExperimentRun Negative test start................................");
    ProjectTest projectTest = new ProjectTest();
    ExperimentTest experimentTest = new ExperimentTest();

    ProjectServiceBlockingStub projectServiceStub = ProjectServiceGrpc.newBlockingStub(channel);
    ExperimentServiceBlockingStub experimentServiceStub =
        ExperimentServiceGrpc.newBlockingStub(channel);
    ExperimentRunServiceBlockingStub experimentRunServiceStub =
        ExperimentRunServiceGrpc.newBlockingStub(channel);

    // Create project
    CreateProject createProjectRequest =
        projectTest.getCreateProjectRequest("experimentRun_project_ypcdt1");
    CreateProject.Response createProjectResponse =
        projectServiceStub.createProject(createProjectRequest);
    Project project = createProjectResponse.getProject();
    LOGGER.info("Project created successfully");
    assertEquals(
        "Project name not match with expected project name",
        createProjectRequest.getName(),
        project.getName());

    // Create two experiment of above project
    CreateExperiment createExperimentRequest =
        experimentTest.getCreateExperimentRequest(project.getId(), "Experiment_n_sprt_abc");
    CreateExperiment.Response createExperimentResponse =
        experimentServiceStub.createExperiment(createExperimentRequest);
    Experiment experiment = createExperimentResponse.getExperiment();
    LOGGER.info("Experiment created successfully");
    assertEquals(
        "Experiment name not match with expected Experiment name",
        createExperimentRequest.getName(),
        experiment.getName());

    CreateExperimentRun createExperimentRunRequest =
        getCreateExperimentRunRequest(project.getId(), experiment.getId(), "ExperimentRun_n_sprt");
    CreateExperimentRun.Response createExperimentRunResponse =
        experimentRunServiceStub.createExperimentRun(createExperimentRunRequest);
    ExperimentRun experimentRun = createExperimentRunResponse.getExperimentRun();
    LOGGER.info("ExperimentRun created successfully");
    assertEquals(
        "ExperimentRun name not match with expected ExperimentRun name",
        createExperimentRunRequest.getName(),
        experimentRun.getName());

    List<KeyValue> attributes = new ArrayList<>();
    Value blobValue =
        Value.newBuilder().setStringValue("this is a blob data example of attribute").build();
    KeyValue attribute1 =
        KeyValue.newBuilder()
            .setKey("Log new attribute " + Calendar.getInstance().getTimeInMillis())
            .setValue(blobValue)
            .setValueType(ValueType.BLOB)
            .build();
    attributes.add(attribute1);
    Value stringValue =
        Value.newBuilder().setStringValue("this is a blob data example of attribute").build();
    KeyValue attribute2 =
        KeyValue.newBuilder()
            .setKey("Log new attribute " + Calendar.getInstance().getTimeInMillis())
            .setValue(stringValue)
            .setValueType(ValueType.STRING)
            .build();
    attributes.add(attribute2);

    LogAttributes logAttributeRequest =
        LogAttributes.newBuilder().addAllAttributes(attributes).build();

    try {
      experimentRunServiceStub.logAttributes(logAttributeRequest);
      fail();
    } catch (StatusRuntimeException ex) {
      Status status = Status.fromThrowable(ex);
      LOGGER.warn("Error Code : " + status.getCode() + " Description : " + status.getDescription());
      assertEquals(Status.INVALID_ARGUMENT.getCode(), status.getCode());
    }

    logAttributeRequest =
        LogAttributes.newBuilder().setId("sdsds").addAllAttributes(attributes).build();

    try {
      experimentRunServiceStub.logAttributes(logAttributeRequest);
      fail();
    } catch (StatusRuntimeException ex) {
      Status status = Status.fromThrowable(ex);
      LOGGER.warn("Error Code : " + status.getCode() + " Description : " + status.getDescription());
      assertEquals(Status.NOT_FOUND.getCode(), status.getCode());
    }

    logAttributeRequest =
        LogAttributes.newBuilder()
            .setId(experimentRun.getId())
            .addAllAttributes(experimentRun.getAttributesList())
            .build();

    try {
      experimentRunServiceStub.logAttributes(logAttributeRequest);
      fail();
    } catch (StatusRuntimeException ex) {
      Status status = Status.fromThrowable(ex);
      LOGGER.warn("Error Code : " + status.getCode() + " Description : " + status.getDescription());
      assertEquals(Status.ALREADY_EXISTS.getCode(), status.getCode());
    }

    DeleteProject deleteProject = DeleteProject.newBuilder().setId(project.getId()).build();
    DeleteProject.Response deleteProjectResponse = projectServiceStub.deleteProject(deleteProject);
    LOGGER.info("Project deleted successfully");
    LOGGER.info(deleteProjectResponse.toString());
    assertTrue(deleteProjectResponse.getStatus());

    LOGGER.info(
        "Log Attributes in ExperimentRun Negative tags test stop................................");
  }

  @Test
  public void qq_addExperimentRunAttributes() {
    LOGGER.info("Add ExperimentRun Attributes test start................................");

    ProjectTest projectTest = new ProjectTest();
    ExperimentTest experimentTest = new ExperimentTest();

    ProjectServiceBlockingStub projectServiceStub = ProjectServiceGrpc.newBlockingStub(channel);
    ExperimentServiceBlockingStub experimentServiceStub =
        ExperimentServiceGrpc.newBlockingStub(channel);
    ExperimentRunServiceBlockingStub experimentRunServiceStub =
        ExperimentRunServiceGrpc.newBlockingStub(channel);

    // Create project
    CreateProject createProjectRequest =
        projectTest.getCreateProjectRequest("experimentRun_project_ypcdt1");
    CreateProject.Response createProjectResponse =
        projectServiceStub.createProject(createProjectRequest);
    Project project = createProjectResponse.getProject();
    LOGGER.info("Project created successfully");
    assertEquals(
        "Project name not match with expected project name",
        createProjectRequest.getName(),
        project.getName());

    // Create two experiment of above project
    CreateExperiment createExperimentRequest =
        experimentTest.getCreateExperimentRequest(project.getId(), "Experiment_n_sprt_abc");
    CreateExperiment.Response createExperimentResponse =
        experimentServiceStub.createExperiment(createExperimentRequest);
    Experiment experiment = createExperimentResponse.getExperiment();
    LOGGER.info("Experiment created successfully");
    assertEquals(
        "Experiment name not match with expected Experiment name",
        createExperimentRequest.getName(),
        experiment.getName());

    GetProjectById getProjectById = GetProjectById.newBuilder().setId(project.getId()).build();
    GetProjectById.Response getProjectByIdResponse =
        projectServiceStub.getProjectById(getProjectById);
    assertNotEquals(
        "Project date_updated field not update on database",
        project.getDateUpdated(),
        getProjectByIdResponse.getProject().getDateUpdated());
    project = getProjectByIdResponse.getProject();

    CreateExperimentRun createExperimentRunRequest =
        getCreateExperimentRunRequest(project.getId(), experiment.getId(), "ExperimentRun_n_sprt");
    CreateExperimentRun.Response createExperimentRunResponse =
        experimentRunServiceStub.createExperimentRun(createExperimentRunRequest);
    ExperimentRun experimentRun = createExperimentRunResponse.getExperimentRun();
    LOGGER.info("ExperimentRun created successfully");
    assertEquals(
        "ExperimentRun name not match with expected ExperimentRun name",
        createExperimentRunRequest.getName(),
        experimentRun.getName());

    GetExperimentById getExperimentById =
        GetExperimentById.newBuilder().setId(experiment.getId()).build();
    GetExperimentById.Response getExperimentByIdResponse =
        experimentServiceStub.getExperimentById(getExperimentById);
    assertNotEquals(
        "Experiment date_updated field not update on database",
        experiment.getDateUpdated(),
        getExperimentByIdResponse.getExperiment().getDateUpdated());

    getProjectById = GetProjectById.newBuilder().setId(project.getId()).build();
    getProjectByIdResponse = projectServiceStub.getProjectById(getProjectById);
    assertNotEquals(
        "Project date_updated field not update on database",
        project.getDateUpdated(),
        getProjectByIdResponse.getProject().getDateUpdated());
    project = getProjectByIdResponse.getProject();

    List<KeyValue> attributeList = new ArrayList<>();
    Value intValue = Value.newBuilder().setNumberValue(1.1).build();
    attributeList.add(
        KeyValue.newBuilder()
            .setKey("attribute_1" + Calendar.getInstance().getTimeInMillis())
            .setValue(intValue)
            .setValueType(ValueType.NUMBER)
            .build());
    Value stringValue =
        Value.newBuilder()
            .setStringValue("attributes_value_" + Calendar.getInstance().getTimeInMillis())
            .build();
    attributeList.add(
        KeyValue.newBuilder()
            .setKey("attribute_2" + Calendar.getInstance().getTimeInMillis())
            .setValue(stringValue)
            .setValueType(ValueType.BLOB)
            .build());

    AddExperimentRunAttributes request =
        AddExperimentRunAttributes.newBuilder()
            .setId(experimentRun.getId())
            .addAllAttributes(attributeList)
            .build();

    AddExperimentRunAttributes.Response response =
        experimentRunServiceStub.addExperimentRunAttributes(request);
    LOGGER.info("AddExperimentRunAttributes Response : \n" + response.getExperimentRun());
    assertTrue(
        "ExperimentRun attributes not match with expected attributes",
        response.getExperimentRun().getAttributesList().containsAll(attributeList));

    assertNotEquals(
        "ExperimentRun date_updated field not update on database",
        experimentRun.getDateUpdated(),
        response.getExperimentRun().getDateUpdated());
    experimentRun = response.getExperimentRun();

    getExperimentById = GetExperimentById.newBuilder().setId(experiment.getId()).build();
    getExperimentByIdResponse = experimentServiceStub.getExperimentById(getExperimentById);
    assertNotEquals(
        "Experiment date_updated field not update on database",
        experiment.getDateUpdated(),
        getExperimentByIdResponse.getExperiment().getDateUpdated());

    getProjectById = GetProjectById.newBuilder().setId(project.getId()).build();
    getProjectByIdResponse = projectServiceStub.getProjectById(getProjectById);
    assertNotEquals(
        "Project date_updated field not update on database",
        project.getDateUpdated(),
        getProjectByIdResponse.getProject().getDateUpdated());
    project = getProjectByIdResponse.getProject();

    DeleteProject deleteProject = DeleteProject.newBuilder().setId(project.getId()).build();
    DeleteProject.Response deleteProjectResponse = projectServiceStub.deleteProject(deleteProject);
    LOGGER.info("Project deleted successfully");
    LOGGER.info(deleteProjectResponse.toString());
    assertTrue(deleteProjectResponse.getStatus());

    LOGGER.info("Add ExperimentRun Attributes test stop................................");
  }

  @Test
  public void qq_addExperimentRunAttributesNegativeTest() {
    LOGGER.info("Add ExperimentRun attributes Negative test start................................");

    ExperimentRunServiceBlockingStub experimentRunServiceStub =
        ExperimentRunServiceGrpc.newBlockingStub(channel);

    AddExperimentRunAttributes request =
        AddExperimentRunAttributes.newBuilder().setId("xyz").build();

    try {
      experimentRunServiceStub.addExperimentRunAttributes(request);
      fail();
    } catch (StatusRuntimeException e) {
      Status status = Status.fromThrowable(e);
      LOGGER.warn("Error Code : " + status.getCode() + " Description : " + status.getDescription());
      assertEquals(Status.INVALID_ARGUMENT.getCode(), status.getCode());
    }

    AddExperimentRunAttributes addAttributesRequest =
        AddExperimentRunAttributes.newBuilder().build();
    try {
      experimentRunServiceStub.addExperimentRunAttributes(addAttributesRequest);
      fail();
    } catch (StatusRuntimeException ex) {
      Status status = Status.fromThrowable(ex);
      LOGGER.warn("Error Code : " + status.getCode() + " Description : " + status.getDescription());
      assertEquals(Status.INVALID_ARGUMENT.getCode(), status.getCode());
    }

    LOGGER.info("Add ExperimentRun attributes Negative test stop................................");
  }

  @Test
  public void r_getExperimentRunAttributesTest() {
    LOGGER.info("Get Attributes from ExperimentRun test start................................");

    ProjectTest projectTest = new ProjectTest();
    ExperimentTest experimentTest = new ExperimentTest();

    ProjectServiceBlockingStub projectServiceStub = ProjectServiceGrpc.newBlockingStub(channel);
    ExperimentServiceBlockingStub experimentServiceStub =
        ExperimentServiceGrpc.newBlockingStub(channel);
    ExperimentRunServiceBlockingStub experimentRunServiceStub =
        ExperimentRunServiceGrpc.newBlockingStub(channel);

    // Create project
    CreateProject createProjectRequest =
        projectTest.getCreateProjectRequest("experimentRun_project_ypcdt1");
    CreateProject.Response createProjectResponse =
        projectServiceStub.createProject(createProjectRequest);
    Project project = createProjectResponse.getProject();
    LOGGER.info("Project created successfully");
    assertEquals(
        "Project name not match with expected project name",
        createProjectRequest.getName(),
        project.getName());

    // Create two experiment of above project
    CreateExperiment createExperimentRequest =
        experimentTest.getCreateExperimentRequest(project.getId(), "Experiment_n_sprt_abc");
    CreateExperiment.Response createExperimentResponse =
        experimentServiceStub.createExperiment(createExperimentRequest);
    Experiment experiment = createExperimentResponse.getExperiment();
    LOGGER.info("Experiment created successfully");
    assertEquals(
        "Experiment name not match with expected Experiment name",
        createExperimentRequest.getName(),
        experiment.getName());

    CreateExperimentRun createExperimentRunRequest =
        getCreateExperimentRunRequest(project.getId(), experiment.getId(), "ExperimentRun_n_sprt");
    CreateExperimentRun.Response createExperimentRunResponse =
        experimentRunServiceStub.createExperimentRun(createExperimentRunRequest);
    ExperimentRun experimentRun = createExperimentRunResponse.getExperimentRun();
    LOGGER.info("ExperimentRun created successfully");
    assertEquals(
        "ExperimentRun name not match with expected ExperimentRun name",
        createExperimentRunRequest.getName(),
        experimentRun.getName());

    List<KeyValue> attributes = experimentRun.getAttributesList();
    LOGGER.info("Attributes size : " + attributes.size());

    if (attributes.size() == 0) {
      LOGGER.warn("Experiment Attributes not found in database ");
      fail();
      return;
    }

    List<String> keys = new ArrayList<>();
    if (attributes.size() > 1) {
      for (int index = 0; index < attributes.size() - 1; index++) {
        KeyValue keyValue = attributes.get(index);
        keys.add(keyValue.getKey());
      }
    } else {
      keys.add(attributes.get(0).getKey());
    }
    LOGGER.info("Attributes key size : " + keys.size());

    GetAttributes getAttributesRequest =
        GetAttributes.newBuilder().setId(experimentRun.getId()).addAllAttributeKeys(keys).build();

    GetAttributes.Response response =
        experimentRunServiceStub.getExperimentRunAttributes(getAttributesRequest);

    LOGGER.info("GetAttributes Response : " + response.getAttributesCount());
    for (KeyValue attributeKeyValue : response.getAttributesList()) {
      assertTrue(
          "Experiment attribute not match with expected attribute",
          keys.contains(attributeKeyValue.getKey()));
    }

    getAttributesRequest =
        GetAttributes.newBuilder().setId(experimentRun.getId()).setGetAll(true).build();

    response = experimentRunServiceStub.getExperimentRunAttributes(getAttributesRequest);

    LOGGER.info("GetAttributes Response : " + response.getAttributesCount());
    assertEquals(attributes.size(), response.getAttributesList().size());

    DeleteProject deleteProject = DeleteProject.newBuilder().setId(project.getId()).build();
    DeleteProject.Response deleteProjectResponse = projectServiceStub.deleteProject(deleteProject);
    LOGGER.info("Project deleted successfully");
    LOGGER.info(deleteProjectResponse.toString());
    assertTrue(deleteProjectResponse.getStatus());

    LOGGER.info("Get Attributes from ExperimentRun tags test stop................................");
  }

  @Test
  public void r_getExperimentRunAttributesNegativeTest() {
    LOGGER.info(
        "Get Attributes from ExperimentRun Negative test start................................");

    ExperimentRunServiceBlockingStub experimentRunServiceStub =
        ExperimentRunServiceGrpc.newBlockingStub(channel);

    GetAttributes getAttributesRequest = GetAttributes.newBuilder().build();

    try {
      experimentRunServiceStub.getExperimentRunAttributes(getAttributesRequest);
      fail();
    } catch (StatusRuntimeException ex) {
      Status status = Status.fromThrowable(ex);
      LOGGER.warn("Error Code : " + status.getCode() + " Description : " + status.getDescription());
      assertEquals(Status.INVALID_ARGUMENT.getCode(), status.getCode());
    }

    getAttributesRequest = GetAttributes.newBuilder().setId("dssdds").setGetAll(true).build();

    try {
      experimentRunServiceStub.getExperimentRunAttributes(getAttributesRequest);
      fail();
    } catch (StatusRuntimeException ex) {
      Status status = Status.fromThrowable(ex);
      LOGGER.warn("Error Code : " + status.getCode() + " Description : " + status.getDescription());
      assertEquals(Status.NOT_FOUND.getCode(), status.getCode());
    }

    LOGGER.info(
        "Get Attributes from ExperimentRun Negative tags test stop................................");
  }

  @Test
  public void rrr_deleteExperimentRunAttributes() {
    LOGGER.info("Delete ExperimentRun Attributes test start................................");

    ProjectTest projectTest = new ProjectTest();
    ExperimentTest experimentTest = new ExperimentTest();

    ProjectServiceBlockingStub projectServiceStub = ProjectServiceGrpc.newBlockingStub(channel);
    ExperimentServiceBlockingStub experimentServiceStub =
        ExperimentServiceGrpc.newBlockingStub(channel);
    ExperimentRunServiceBlockingStub experimentRunServiceStub =
        ExperimentRunServiceGrpc.newBlockingStub(channel);

    // Create project
    CreateProject createProjectRequest =
        projectTest.getCreateProjectRequest("experimentRun_project_ypcdt1");
    CreateProject.Response createProjectResponse =
        projectServiceStub.createProject(createProjectRequest);
    Project project = createProjectResponse.getProject();
    LOGGER.info("Project created successfully");
    assertEquals(
        "Project name not match with expected project name",
        createProjectRequest.getName(),
        project.getName());

    // Create two experiment of above project
    CreateExperiment createExperimentRequest =
        experimentTest.getCreateExperimentRequest(project.getId(), "Experiment_n_sprt_abc");
    CreateExperiment.Response createExperimentResponse =
        experimentServiceStub.createExperiment(createExperimentRequest);
    Experiment experiment = createExperimentResponse.getExperiment();
    LOGGER.info("Experiment created successfully");
    assertEquals(
        "Experiment name not match with expected Experiment name",
        createExperimentRequest.getName(),
        experiment.getName());

    GetProjectById getProjectById = GetProjectById.newBuilder().setId(project.getId()).build();
    GetProjectById.Response getProjectByIdResponse =
        projectServiceStub.getProjectById(getProjectById);
    assertNotEquals(
        "Project date_updated field not update on database",
        project.getDateUpdated(),
        getProjectByIdResponse.getProject().getDateUpdated());
    project = getProjectByIdResponse.getProject();

    CreateExperimentRun createExperimentRunRequest =
        getCreateExperimentRunRequest(project.getId(), experiment.getId(), "ExperimentRun_n_sprt");
    CreateExperimentRun.Response createExperimentRunResponse =
        experimentRunServiceStub.createExperimentRun(createExperimentRunRequest);
    ExperimentRun experimentRun = createExperimentRunResponse.getExperimentRun();
    LOGGER.info("ExperimentRun created successfully");
    assertEquals(
        "ExperimentRun name not match with expected ExperimentRun name",
        createExperimentRunRequest.getName(),
        experimentRun.getName());

    GetExperimentById getExperimentById =
        GetExperimentById.newBuilder().setId(experiment.getId()).build();
    GetExperimentById.Response getExperimentByIdResponse =
        experimentServiceStub.getExperimentById(getExperimentById);
    assertNotEquals(
        "Experiment date_updated field not update on database",
        experiment.getDateUpdated(),
        getExperimentByIdResponse.getExperiment().getDateUpdated());

    getProjectById = GetProjectById.newBuilder().setId(project.getId()).build();
    getProjectByIdResponse = projectServiceStub.getProjectById(getProjectById);
    assertNotEquals(
        "Project date_updated field not update on database",
        project.getDateUpdated(),
        getProjectByIdResponse.getProject().getDateUpdated());
    project = getProjectByIdResponse.getProject();

    List<KeyValue> attributes = experimentRun.getAttributesList();
    LOGGER.info("Attributes size : " + attributes.size());
    List<String> keys = new ArrayList<>();
    for (int index = 0; index < attributes.size() - 1; index++) {
      KeyValue keyValue = attributes.get(index);
      keys.add(keyValue.getKey());
    }
    LOGGER.info("Attributes key size : " + keys.size());

    DeleteExperimentRunAttributes request =
        DeleteExperimentRunAttributes.newBuilder()
            .setId(experimentRun.getId())
            .addAllAttributeKeys(keys)
            .build();

    DeleteExperimentRunAttributes.Response response =
        experimentRunServiceStub.deleteExperimentRunAttributes(request);
    LOGGER.info(
        "DeleteExperimentRunAttributes Response : \n"
            + response.getExperimentRun().getAttributesList());
    assertTrue(response.getExperimentRun().getAttributesList().size() <= 1);

    assertNotEquals(
        "ExperimentRun date_updated field not update on database",
        experimentRun.getDateUpdated(),
        response.getExperimentRun().getDateUpdated());
    experimentRun = response.getExperimentRun();

    getExperimentById = GetExperimentById.newBuilder().setId(experiment.getId()).build();
    getExperimentByIdResponse = experimentServiceStub.getExperimentById(getExperimentById);
    assertNotEquals(
        "Experiment date_updated field not update on database",
        experiment.getDateUpdated(),
        getExperimentByIdResponse.getExperiment().getDateUpdated());

    getProjectById = GetProjectById.newBuilder().setId(project.getId()).build();
    getProjectByIdResponse = projectServiceStub.getProjectById(getProjectById);
    assertNotEquals(
        "Project date_updated field not update on database",
        project.getDateUpdated(),
        getProjectByIdResponse.getProject().getDateUpdated());
    project = getProjectByIdResponse.getProject();

    if (response.getExperimentRun().getAttributesList().size() != 0) {
      request =
          DeleteExperimentRunAttributes.newBuilder()
              .setId(experimentRun.getId())
              .setDeleteAll(true)
              .build();

      response = experimentRunServiceStub.deleteExperimentRunAttributes(request);
      LOGGER.info(
          "DeleteExperimentRunAttributes Response : \n"
              + response.getExperimentRun().getAttributesList());
      assertEquals(0, response.getExperimentRun().getAttributesList().size());

      assertNotEquals(
          "ExperimentRun date_updated field not update on database",
          experimentRun.getDateUpdated(),
          response.getExperimentRun().getDateUpdated());
      experimentRun = response.getExperimentRun();

      getExperimentById = GetExperimentById.newBuilder().setId(experiment.getId()).build();
      getExperimentByIdResponse = experimentServiceStub.getExperimentById(getExperimentById);
      assertNotEquals(
          "Experiment date_updated field not update on database",
          experiment.getDateUpdated(),
          getExperimentByIdResponse.getExperiment().getDateUpdated());

      getProjectById = GetProjectById.newBuilder().setId(project.getId()).build();
      getProjectByIdResponse = projectServiceStub.getProjectById(getProjectById);
      assertNotEquals(
          "Project date_updated field not update on database",
          project.getDateUpdated(),
          getProjectByIdResponse.getProject().getDateUpdated());
      project = getProjectByIdResponse.getProject();
    }

    DeleteProject deleteProject = DeleteProject.newBuilder().setId(project.getId()).build();
    DeleteProject.Response deleteProjectResponse = projectServiceStub.deleteProject(deleteProject);
    LOGGER.info("Project deleted successfully");
    LOGGER.info(deleteProjectResponse.toString());
    assertTrue(deleteProjectResponse.getStatus());

    LOGGER.info("Delete ExperimentRun Attributes test stop................................");
  }

  @Test
  public void rrr_deleteExperimentRunAttributesNegativeTest() {
    LOGGER.info(
        "Delete ExperimentRun Attributes Negative test start................................");

    ProjectTest projectTest = new ProjectTest();
    ExperimentTest experimentTest = new ExperimentTest();

    ProjectServiceBlockingStub projectServiceStub = ProjectServiceGrpc.newBlockingStub(channel);
    ExperimentServiceBlockingStub experimentServiceStub =
        ExperimentServiceGrpc.newBlockingStub(channel);
    ExperimentRunServiceBlockingStub experimentRunServiceStub =
        ExperimentRunServiceGrpc.newBlockingStub(channel);

    // Create project
    CreateProject createProjectRequest =
        projectTest.getCreateProjectRequest("experimentRun_project_ypcdt1");
    CreateProject.Response createProjectResponse =
        projectServiceStub.createProject(createProjectRequest);
    Project project = createProjectResponse.getProject();
    LOGGER.info("Project created successfully");
    assertEquals(
        "Project name not match with expected project name",
        createProjectRequest.getName(),
        project.getName());

    // Create two experiment of above project
    CreateExperiment createExperimentRequest =
        experimentTest.getCreateExperimentRequest(project.getId(), "Experiment_n_sprt_abc");
    CreateExperiment.Response createExperimentResponse =
        experimentServiceStub.createExperiment(createExperimentRequest);
    Experiment experiment = createExperimentResponse.getExperiment();
    LOGGER.info("Experiment created successfully");
    assertEquals(
        "Experiment name not match with expected Experiment name",
        createExperimentRequest.getName(),
        experiment.getName());

    CreateExperimentRun createExperimentRunRequest =
        getCreateExperimentRunRequest(project.getId(), experiment.getId(), "ExperimentRun_n_sprt");
    CreateExperimentRun.Response createExperimentRunResponse =
        experimentRunServiceStub.createExperimentRun(createExperimentRunRequest);
    ExperimentRun experimentRun = createExperimentRunResponse.getExperimentRun();
    LOGGER.info("ExperimentRun created successfully");
    assertEquals(
        "ExperimentRun name not match with expected ExperimentRun name",
        createExperimentRunRequest.getName(),
        experimentRun.getName());

    DeleteExperimentRunAttributes request = DeleteExperimentRunAttributes.newBuilder().build();

    try {
      experimentRunServiceStub.deleteExperimentRunAttributes(request);
      fail();
    } catch (StatusRuntimeException e) {
      Status status = Status.fromThrowable(e);
      LOGGER.warn("Error Code : " + status.getCode() + " Description : " + status.getDescription());
      assertEquals(Status.INVALID_ARGUMENT.getCode(), status.getCode());
    }

    request =
        DeleteExperimentRunAttributes.newBuilder()
            .setId(experimentRun.getId())
            .setDeleteAll(true)
            .build();

    DeleteExperimentRunAttributes.Response response =
        experimentRunServiceStub.deleteExperimentRunAttributes(request);
    LOGGER.info(
        "DeleteExperimentRunAttributes Response : \n"
            + response.getExperimentRun().getAttributesList());
    assertEquals(0, response.getExperimentRun().getAttributesList().size());

    DeleteProject deleteProject = DeleteProject.newBuilder().setId(project.getId()).build();
    DeleteProject.Response deleteProjectResponse = projectServiceStub.deleteProject(deleteProject);
    LOGGER.info("Project deleted successfully");
    LOGGER.info(deleteProjectResponse.toString());
    assertTrue(deleteProjectResponse.getStatus());

    LOGGER.info(
        "Delete ExperimentRun Attributes Negative test stop................................");
  }

  @Test
  public void t_sortExperimentRunsTest() {
    LOGGER.info("SortExperimentRuns test start................................");

    ProjectTest projectTest = new ProjectTest();
    ExperimentTest experimentTest = new ExperimentTest();

    ProjectServiceBlockingStub projectServiceStub = ProjectServiceGrpc.newBlockingStub(channel);
    ExperimentServiceBlockingStub experimentServiceStub =
        ExperimentServiceGrpc.newBlockingStub(channel);
    ExperimentRunServiceBlockingStub experimentRunServiceStub =
        ExperimentRunServiceGrpc.newBlockingStub(channel);

    // Create project
    CreateProject createProjectRequest =
        projectTest.getCreateProjectRequest("experimentRun_project_ypcdt1");
    CreateProject.Response createProjectResponse =
        projectServiceStub.createProject(createProjectRequest);
    Project project = createProjectResponse.getProject();
    LOGGER.info("Project created successfully");
    assertEquals(
        "Project name not match with expected project name",
        createProjectRequest.getName(),
        project.getName());

    // Create two experiment of above project
    CreateExperiment createExperimentRequest =
        experimentTest.getCreateExperimentRequest(project.getId(), "Experiment_sprt_abc_1");
    CreateExperiment.Response createExperimentResponse =
        experimentServiceStub.createExperiment(createExperimentRequest);
    Experiment experiment1 = createExperimentResponse.getExperiment();
    LOGGER.info("Experiment created successfully");
    assertEquals(
        "Experiment name not match with expected Experiment name",
        createExperimentRequest.getName(),
        experiment1.getName());

    CreateExperimentRun createExperimentRunRequest =
        getCreateExperimentRunRequest(project.getId(), experiment1.getId(), "ExperimentRun_sprt_1");
    KeyValue metric1 =
        KeyValue.newBuilder()
            .setKey("loss")
            .setValue(Value.newBuilder().setNumberValue(0.012).build())
            .build();
    KeyValue metric2 =
        KeyValue.newBuilder()
            .setKey("accuracy")
            .setValue(Value.newBuilder().setNumberValue(0.99).build())
            .build();
    KeyValue hyperparameter1 =
        KeyValue.newBuilder()
            .setKey("tuning")
            .setValue(Value.newBuilder().setNumberValue(9).build())
            .build();
    createExperimentRunRequest =
        createExperimentRunRequest
            .toBuilder()
            .addMetrics(metric1)
            .addMetrics(metric2)
            .addHyperparameters(hyperparameter1)
            .build();
    CreateExperimentRun.Response createExperimentRunResponse =
        experimentRunServiceStub.createExperimentRun(createExperimentRunRequest);
    ExperimentRun experimentRun11 = createExperimentRunResponse.getExperimentRun();
    LOGGER.info("ExperimentRun created successfully");
    assertEquals(
        "ExperimentRun name not match with expected ExperimentRun name",
        createExperimentRunRequest.getName(),
        experimentRun11.getName());

    createExperimentRunRequest =
        getCreateExperimentRunRequest(project.getId(), experiment1.getId(), "ExperimentRun_sprt_2");
    metric1 =
        KeyValue.newBuilder()
            .setKey("loss")
            .setValue(Value.newBuilder().setNumberValue(0.31).build())
            .build();
    metric2 =
        KeyValue.newBuilder()
            .setKey("accuracy")
            .setValue(Value.newBuilder().setNumberValue(0.31).build())
            .build();
    hyperparameter1 =
        KeyValue.newBuilder()
            .setKey("tuning")
            .setValue(Value.newBuilder().setNumberValue(7).build())
            .build();
    createExperimentRunRequest =
        createExperimentRunRequest
            .toBuilder()
            .addMetrics(metric1)
            .addMetrics(metric2)
            .addHyperparameters(hyperparameter1)
            .build();
    createExperimentRunResponse =
        experimentRunServiceStub.createExperimentRun(createExperimentRunRequest);
    ExperimentRun experimentRun12 = createExperimentRunResponse.getExperimentRun();
    LOGGER.info("ExperimentRun created successfully");
    assertEquals(
        "ExperimentRun name not match with expected ExperimentRun name",
        createExperimentRunRequest.getName(),
        experimentRun12.getName());

    // experiment2 of above project
    createExperimentRequest =
        experimentTest.getCreateExperimentRequest(project.getId(), "Experiment_sprt_abc_2");
    createExperimentResponse = experimentServiceStub.createExperiment(createExperimentRequest);
    Experiment experiment2 = createExperimentResponse.getExperiment();
    LOGGER.info("Experiment created successfully");
    assertEquals(
        "Experiment name not match with expected Experiment name",
        createExperimentRequest.getName(),
        experiment2.getName());

    createExperimentRunRequest =
        getCreateExperimentRunRequest(project.getId(), experiment2.getId(), "ExperimentRun_sprt_2");
    metric1 =
        KeyValue.newBuilder()
            .setKey("loss")
            .setValue(Value.newBuilder().setNumberValue(0.6543210).build())
            .build();
    metric2 =
        KeyValue.newBuilder()
            .setKey("accuracy")
            .setValue(Value.newBuilder().setNumberValue(0.6543210).build())
            .build();
    hyperparameter1 =
        KeyValue.newBuilder()
            .setKey("tuning")
            .setValue(Value.newBuilder().setNumberValue(4.55).build())
            .build();
    createExperimentRunRequest =
        createExperimentRunRequest
            .toBuilder()
            .addMetrics(metric1)
            .addMetrics(metric2)
            .addHyperparameters(hyperparameter1)
            .build();
    createExperimentRunResponse =
        experimentRunServiceStub.createExperimentRun(createExperimentRunRequest);
    ExperimentRun experimentRun21 = createExperimentRunResponse.getExperimentRun();
    LOGGER.info("ExperimentRun created successfully");
    assertEquals(
        "ExperimentRun name not match with expected ExperimentRun name",
        createExperimentRunRequest.getName(),
        experimentRun21.getName());

    createExperimentRunRequest =
        getCreateExperimentRunRequest(project.getId(), experiment2.getId(), "ExperimentRun_sprt_1");
    metric1 =
        KeyValue.newBuilder()
            .setKey("loss")
            .setValue(Value.newBuilder().setNumberValue(1.00).build())
            .build();
    metric2 =
        KeyValue.newBuilder()
            .setKey("accuracy")
            .setValue(Value.newBuilder().setNumberValue(0.001212).build())
            .build();
    hyperparameter1 =
        KeyValue.newBuilder()
            .setKey("tuning")
            .setValue(Value.newBuilder().setNumberValue(2.545).build())
            .build();
    createExperimentRunRequest =
        createExperimentRunRequest
            .toBuilder()
            .addMetrics(metric1)
            .addMetrics(metric2)
            .addHyperparameters(hyperparameter1)
            .build();
    createExperimentRunResponse =
        experimentRunServiceStub.createExperimentRun(createExperimentRunRequest);
    ExperimentRun experimentRun22 = createExperimentRunResponse.getExperimentRun();
    LOGGER.info("ExperimentRun created successfully");
    assertEquals(
        "ExperimentRun name not match with expected ExperimentRun name",
        createExperimentRunRequest.getName(),
        experimentRun22.getName());

    List<String> experimentRunIds = new ArrayList<>();
    experimentRunIds.add(experimentRun11.getId());
    experimentRunIds.add(experimentRun12.getId());
    experimentRunIds.add(experimentRun21.getId());
    experimentRunIds.add(experimentRun22.getId());

    SortExperimentRuns sortExperimentRuns =
        SortExperimentRuns.newBuilder()
            .addAllExperimentRunIds(experimentRunIds)
            .setSortKey("metrics.accuracy")
            .setAscending(true)
            .build();

    SortExperimentRuns.Response response =
        experimentRunServiceStub.sortExperimentRuns(sortExperimentRuns);
    LOGGER.info("SortExperimentRuns Response : " + response.getExperimentRunsCount());
    assertEquals(
        "ExperimentRun count not match with expected experimentRun count",
        4,
        response.getExperimentRunsCount());
    assertEquals(
        "ExperimentRun not match with expected experimentRun",
        experimentRun22,
        response.getExperimentRunsList().get(0));
    assertEquals(
        "ExperimentRun not match with expected experimentRun",
        experimentRun11,
        response.getExperimentRunsList().get(3));

    try {
      sortExperimentRuns =
          SortExperimentRuns.newBuilder()
              .addAllExperimentRunIds(experimentRunIds)
              .setSortKey("observations.attribute.attr_1")
              .setAscending(true)
              .build();

      experimentRunServiceStub.sortExperimentRuns(sortExperimentRuns);
      fail();
    } catch (StatusRuntimeException e) {
      Status status = Status.fromThrowable(e);
      LOGGER.warn("Error Code : " + status.getCode() + " Description : " + status.getDescription());
      assertEquals(Status.UNIMPLEMENTED.getCode(), status.getCode());
    }

    sortExperimentRuns =
        SortExperimentRuns.newBuilder()
            .addAllExperimentRunIds(experimentRunIds)
            .setSortKey("metrics.accuracy")
            .setAscending(true)
            .setIdsOnly(true)
            .build();

    response = experimentRunServiceStub.sortExperimentRuns(sortExperimentRuns);
    LOGGER.info("SortExperimentRuns Response : " + response.getExperimentRunsCount());
    assertEquals(
        "ExperimentRun count not match with expected experimentRun count",
        4,
        response.getExperimentRunsCount());

    for (int index = 0; index < response.getExperimentRunsCount(); index++) {
      ExperimentRun experimentRun = response.getExperimentRunsList().get(index);
      if (index == 0) {
        assertNotEquals(
            "ExperimentRun not match with expected experimentRun", experimentRun22, experimentRun);
        assertEquals(
            "ExperimentRun Id not match with expected experimentRun Id",
            experimentRun22.getId(),
            experimentRun.getId());
      } else if (index == 1) {
        assertNotEquals(
            "ExperimentRun not match with expected experimentRun", experimentRun12, experimentRun);
        assertEquals(
            "ExperimentRun Id not match with expected experimentRun Id",
            experimentRun12.getId(),
            experimentRun.getId());
      } else if (index == 2) {
        assertNotEquals(
            "ExperimentRun not match with expected experimentRun", experimentRun21, experimentRun);
        assertEquals(
            "ExperimentRun Id not match with expected experimentRun Id",
            experimentRun21.getId(),
            experimentRun.getId());
      } else if (index == 3) {
        assertNotEquals(
            "ExperimentRun not match with expected experimentRun", experimentRun11, experimentRun);
        assertEquals(
            "ExperimentRun Id not match with expected experimentRun Id",
            experimentRun11.getId(),
            experimentRun.getId());
      }
    }

    DeleteProject deleteProject = DeleteProject.newBuilder().setId(project.getId()).build();
    DeleteProject.Response deleteProjectResponse = projectServiceStub.deleteProject(deleteProject);
    LOGGER.info("Project deleted successfully");
    LOGGER.info(deleteProjectResponse.toString());
    assertTrue(deleteProjectResponse.getStatus());

    LOGGER.info("SortExperimentRuns test stop................................");
  }

  @Test
  public void t_sortExperimentRunsNegativeTest() {
    LOGGER.info("SortExperimentRuns Negative test start................................");

    ExperimentRunServiceBlockingStub experimentRunServiceStub =
        ExperimentRunServiceGrpc.newBlockingStub(channel);

    SortExperimentRuns sortExperimentRuns =
        SortExperimentRuns.newBuilder().setSortKey("end_time").setIdsOnly(true).build();

    try {
      experimentRunServiceStub.sortExperimentRuns(sortExperimentRuns);
      fail();
    } catch (StatusRuntimeException e) {
      Status status = Status.fromThrowable(e);
      LOGGER.warn("Error Code : " + status.getCode() + " Description : " + status.getDescription());
      assertEquals(Status.INVALID_ARGUMENT.getCode(), status.getCode());
    }

    try {
      List<String> experimentRunIds = new ArrayList<>();
      experimentRunIds.add("abc");
      experimentRunIds.add("xyz");
      sortExperimentRuns =
          SortExperimentRuns.newBuilder()
              .addAllExperimentRunIds(experimentRunIds)
              .setSortKey("end_time")
              .build();

      experimentRunServiceStub.sortExperimentRuns(sortExperimentRuns);
      fail();
    } catch (StatusRuntimeException exc) {
      Status status = Status.fromThrowable(exc);
      LOGGER.warn("Error Code : " + status.getCode() + " Description : " + status.getDescription());
      assertEquals(Status.PERMISSION_DENIED.getCode(), status.getCode());
    }

    LOGGER.info("SortExperimentRuns Negative test stop................................");
  }

  @Ignore("ordering")
  @Test
  public void u_getTopExperimentRunsTest() {
    LOGGER.info("TopExperimentRuns test start................................");

    ProjectTest projectTest = new ProjectTest();
    ExperimentTest experimentTest = new ExperimentTest();

    ProjectServiceBlockingStub projectServiceStub = ProjectServiceGrpc.newBlockingStub(channel);
    ExperimentServiceBlockingStub experimentServiceStub =
        ExperimentServiceGrpc.newBlockingStub(channel);
    ExperimentRunServiceBlockingStub experimentRunServiceStub =
        ExperimentRunServiceGrpc.newBlockingStub(channel);

    // Create project
    CreateProject createProjectRequest =
        projectTest.getCreateProjectRequest("experimentRun_project_ypcdt1");
    CreateProject.Response createProjectResponse =
        projectServiceStub.createProject(createProjectRequest);
    Project project = createProjectResponse.getProject();
    LOGGER.info("Project created successfully");
    assertEquals(
        "Project name not match with expected project name",
        createProjectRequest.getName(),
        project.getName());

    // Create two experiment of above project
    CreateExperiment createExperimentRequest =
        experimentTest.getCreateExperimentRequest(project.getId(), "Experiment_sprt_abc_1");
    CreateExperiment.Response createExperimentResponse =
        experimentServiceStub.createExperiment(createExperimentRequest);
    Experiment experiment1 = createExperimentResponse.getExperiment();
    LOGGER.info("Experiment created successfully");
    assertEquals(
        "Experiment name not match with expected Experiment name",
        createExperimentRequest.getName(),
        experiment1.getName());

    CreateExperimentRun createExperimentRunRequest =
        getCreateExperimentRunRequest(project.getId(), experiment1.getId(), "ExperimentRun_sprt_1");
    KeyValue metric1 =
        KeyValue.newBuilder()
            .setKey("loss")
            .setValue(Value.newBuilder().setNumberValue(0.012).build())
            .build();
    KeyValue metric2 =
        KeyValue.newBuilder()
            .setKey("accuracy")
            .setValue(Value.newBuilder().setNumberValue(0.99).build())
            .build();
    KeyValue hyperparameter1 =
        KeyValue.newBuilder()
            .setKey("tuning")
            .setValue(Value.newBuilder().setNumberValue(9).build())
            .build();
    createExperimentRunRequest =
        createExperimentRunRequest
            .toBuilder()
            .setCodeVersion("1")
            .addMetrics(metric1)
            .addMetrics(metric2)
            .addHyperparameters(hyperparameter1)
            .build();
    CreateExperimentRun.Response createExperimentRunResponse =
        experimentRunServiceStub.createExperimentRun(createExperimentRunRequest);
    ExperimentRun experimentRun11 = createExperimentRunResponse.getExperimentRun();
    LOGGER.info("ExperimentRun created successfully");
    assertEquals(
        "ExperimentRun name not match with expected ExperimentRun name",
        createExperimentRunRequest.getName(),
        experimentRun11.getName());

    createExperimentRunRequest =
        getCreateExperimentRunRequest(project.getId(), experiment1.getId(), "ExperimentRun_sprt_2");
    metric1 =
        KeyValue.newBuilder()
            .setKey("loss")
            .setValue(Value.newBuilder().setNumberValue(0.31).build())
            .build();
    metric2 =
        KeyValue.newBuilder()
            .setKey("accuracy")
            .setValue(Value.newBuilder().setNumberValue(0.31).build())
            .build();
    hyperparameter1 =
        KeyValue.newBuilder()
            .setKey("tuning")
            .setValue(Value.newBuilder().setNumberValue(7).build())
            .build();
    createExperimentRunRequest =
        createExperimentRunRequest
            .toBuilder()
            .setCodeVersion("2")
            .addMetrics(metric1)
            .addMetrics(metric2)
            .addHyperparameters(hyperparameter1)
            .build();
    createExperimentRunResponse =
        experimentRunServiceStub.createExperimentRun(createExperimentRunRequest);
    ExperimentRun experimentRun12 = createExperimentRunResponse.getExperimentRun();
    LOGGER.info("ExperimentRun created successfully");
    assertEquals(
        "ExperimentRun name not match with expected ExperimentRun name",
        createExperimentRunRequest.getName(),
        experimentRun12.getName());

    // experiment2 of above project
    createExperimentRequest =
        experimentTest.getCreateExperimentRequest(project.getId(), "Experiment_sprt_abc_2");
    createExperimentResponse = experimentServiceStub.createExperiment(createExperimentRequest);
    Experiment experiment2 = createExperimentResponse.getExperiment();
    LOGGER.info("Experiment created successfully");
    assertEquals(
        "Experiment name not match with expected Experiment name",
        createExperimentRequest.getName(),
        experiment2.getName());

    createExperimentRunRequest =
        getCreateExperimentRunRequest(project.getId(), experiment2.getId(), "ExperimentRun_sprt_2");
    metric1 =
        KeyValue.newBuilder()
            .setKey("loss")
            .setValue(Value.newBuilder().setNumberValue(0.6543210).build())
            .build();
    metric2 =
        KeyValue.newBuilder()
            .setKey("accuracy")
            .setValue(Value.newBuilder().setNumberValue(0.6543210).build())
            .build();
    hyperparameter1 =
        KeyValue.newBuilder()
            .setKey("tuning")
            .setValue(Value.newBuilder().setNumberValue(4.55).build())
            .build();
    createExperimentRunRequest =
        createExperimentRunRequest
            .toBuilder()
            .setCodeVersion("3")
            .addMetrics(metric1)
            .addMetrics(metric2)
            .addHyperparameters(hyperparameter1)
            .build();
    createExperimentRunResponse =
        experimentRunServiceStub.createExperimentRun(createExperimentRunRequest);
    ExperimentRun experimentRun21 = createExperimentRunResponse.getExperimentRun();
    LOGGER.info("ExperimentRun created successfully");
    assertEquals(
        "ExperimentRun name not match with expected ExperimentRun name",
        createExperimentRunRequest.getName(),
        experimentRun21.getName());

    createExperimentRunRequest =
        getCreateExperimentRunRequest(project.getId(), experiment2.getId(), "ExperimentRun_sprt_1");
    metric1 =
        KeyValue.newBuilder()
            .setKey("loss")
            .setValue(Value.newBuilder().setNumberValue(1.00).build())
            .build();
    metric2 =
        KeyValue.newBuilder()
            .setKey("accuracy")
            .setValue(Value.newBuilder().setNumberValue(0.001212).build())
            .build();
    hyperparameter1 =
        KeyValue.newBuilder()
            .setKey("tuning")
            .setValue(Value.newBuilder().setNumberValue(2.545).build())
            .build();
    createExperimentRunRequest =
        createExperimentRunRequest
            .toBuilder()
            .setCodeVersion("4")
            .addMetrics(metric1)
            .addMetrics(metric2)
            .addHyperparameters(hyperparameter1)
            .build();
    createExperimentRunResponse =
        experimentRunServiceStub.createExperimentRun(createExperimentRunRequest);
    ExperimentRun experimentRun22 = createExperimentRunResponse.getExperimentRun();
    LOGGER.info("ExperimentRun created successfully");
    assertEquals(
        "ExperimentRun name not match with expected ExperimentRun name",
        createExperimentRunRequest.getName(),
        experimentRun22.getName());

    List<String> experimentRunIds = new ArrayList<>();
    experimentRunIds.add(experimentRun11.getId());
    experimentRunIds.add(experimentRun12.getId());
    experimentRunIds.add(experimentRun21.getId());
    experimentRunIds.add(experimentRun22.getId());

    TopExperimentRunsSelector topExperimentRunsSelector =
        TopExperimentRunsSelector.newBuilder()
            .setProjectId(project.getId())
            .setSortKey("metrics.accuracy")
            .setTopK(3)
            .setAscending(true)
            .build();

    TopExperimentRunsSelector.Response response =
        experimentRunServiceStub.getTopExperimentRuns(topExperimentRunsSelector);
    LOGGER.info("TopExperimentRunsSelector Response : " + response.getExperimentRunsCount());
    assertEquals(
        "ExperimentRun count not match with expected experimentRun count",
        3,
        response.getExperimentRunsCount());
    assertEquals(
        "ExperimentRun not match with expected experimentRun",
        experimentRun22,
        response.getExperimentRunsList().get(0));
    assertEquals(
        "ExperimentRun not match with expected experimentRun",
        experimentRun21,
        response.getExperimentRunsList().get(2));

    topExperimentRunsSelector =
        TopExperimentRunsSelector.newBuilder()
            .setProjectId(project.getId())
            .setExperimentId(experiment1.getId())
            .setSortKey("hyperparameters.tuning")
            .setTopK(20000)
            .setAscending(true)
            .setIdsOnly(true)
            .build();

    response = experimentRunServiceStub.getTopExperimentRuns(topExperimentRunsSelector);
    LOGGER.info("TopExperimentRunsSelector Response : " + response.getExperimentRunsCount());
    assertEquals(
        "ExperimentRun count not match with expected experimentRun count",
        2,
        response.getExperimentRunsCount());
    assertNotEquals(
        "ExperimentRun not match with expected experimentRun",
        experimentRun12,
        response.getExperimentRunsList().get(0));
    assertEquals(
        "ExperimentRun not match with expected experimentRun",
        experimentRun12.getId(),
        response.getExperimentRunsList().get(0).getId());
    assertEquals(
        "ExperimentRun not match with expected experimentRun",
        experimentRun11.getId(),
        response.getExperimentRunsList().get(1).getId());

    topExperimentRunsSelector =
        TopExperimentRunsSelector.newBuilder()
            .addAllExperimentRunIds(experimentRunIds)
            .setSortKey("code_version")
            .setTopK(3)
            .setIdsOnly(true)
            .build();

    response = experimentRunServiceStub.getTopExperimentRuns(topExperimentRunsSelector);
    LOGGER.info("TopExperimentRunsSelector Response : " + response.getExperimentRunsCount());
    assertEquals(
        "ExperimentRun count not match with expected experimentRun count",
        3,
        response.getExperimentRunsCount());
    assertEquals(
        "ExperimentRun not match with expected experimentRun",
        experimentRun22.getId(),
        response.getExperimentRunsList().get(0).getId());
    assertNotEquals(
        "ExperimentRun not match with expected experimentRun",
        experimentRun12,
        response.getExperimentRunsList().get(2));
    assertEquals(
        "ExperimentRun not match with expected experimentRun",
        experimentRun12.getId(),
        response.getExperimentRunsList().get(2).getId());

    DeleteProject deleteProject = DeleteProject.newBuilder().setId(project.getId()).build();
    DeleteProject.Response deleteProjectResponse = projectServiceStub.deleteProject(deleteProject);
    LOGGER.info("Project deleted successfully");
    LOGGER.info(deleteProjectResponse.toString());
    assertTrue(deleteProjectResponse.getStatus());

    LOGGER.info("TopExperimentRuns test stop................................");
  }

  @Test
  public void u_getTopExperimentRunsNegativeTest() {
    LOGGER.info("TopExperimentRuns Negative test start................................");

    ExperimentRunServiceBlockingStub experimentRunServiceStub =
        ExperimentRunServiceGrpc.newBlockingStub(channel);

    TopExperimentRunsSelector topExperimentRunsSelector =
        TopExperimentRunsSelector.newBuilder().setTopK(4).setAscending(true).build();

    try {
      experimentRunServiceStub.getTopExperimentRuns(topExperimentRunsSelector);
      fail();
    } catch (StatusRuntimeException e) {
      Status status = Status.fromThrowable(e);
      LOGGER.warn("Error Code : " + status.getCode() + " Description : " + status.getDescription());
      assertEquals(Status.INVALID_ARGUMENT.getCode(), status.getCode());
    }

    try {
      topExperimentRunsSelector =
          TopExperimentRunsSelector.newBuilder()
              .setProjectId("12321")
              .setSortKey("endTime")
              .build();
      experimentRunServiceStub.getTopExperimentRuns(topExperimentRunsSelector);
      fail();
    } catch (StatusRuntimeException ex) {
      checkEqualsAssert(ex);
    }

    topExperimentRunsSelector =
        TopExperimentRunsSelector.newBuilder()
            .setSortKey("endTime")
            .setTopK(4)
            .setAscending(true)
            .build();

    try {
      experimentRunServiceStub.getTopExperimentRuns(topExperimentRunsSelector);
      fail();
    } catch (StatusRuntimeException exc) {
      Status status = Status.fromThrowable(exc);
      LOGGER.warn("Error Code : " + status.getCode() + " Description : " + status.getDescription());
      assertEquals(Status.INVALID_ARGUMENT.getCode(), status.getCode());
    }

    try {
      List<String> experimentRunIds = new ArrayList<>();
      experimentRunIds.add("abc");
      experimentRunIds.add("xyz");
      topExperimentRunsSelector =
          TopExperimentRunsSelector.newBuilder()
              .addAllExperimentRunIds(experimentRunIds)
              .setSortKey("end_time")
              .setTopK(3)
              .build();

      experimentRunServiceStub.getTopExperimentRuns(topExperimentRunsSelector);
      fail();
    } catch (StatusRuntimeException exce) {
      Status status = Status.fromThrowable(exce);
      LOGGER.warn("Error Code : " + status.getCode() + " Description : " + status.getDescription());
      assertEquals(Status.PERMISSION_DENIED.getCode(), status.getCode());
    }

    LOGGER.info("TopExperimentRuns Negative test stop................................");
  }

  @Test
  public void v_logJobIdTest() {
    LOGGER.info(" Log Job Id in ExperimentRun test start................................");

    ProjectTest projectTest = new ProjectTest();
    ExperimentTest experimentTest = new ExperimentTest();

    ProjectServiceBlockingStub projectServiceStub = ProjectServiceGrpc.newBlockingStub(channel);
    ExperimentServiceBlockingStub experimentServiceStub =
        ExperimentServiceGrpc.newBlockingStub(channel);
    ExperimentRunServiceBlockingStub experimentRunServiceStub =
        ExperimentRunServiceGrpc.newBlockingStub(channel);

    // Create project
    CreateProject createProjectRequest =
        projectTest.getCreateProjectRequest("experimentRun_project_ypcdt1");
    CreateProject.Response createProjectResponse =
        projectServiceStub.createProject(createProjectRequest);
    Project project = createProjectResponse.getProject();
    LOGGER.info("Project created successfully");
    assertEquals(
        "Project name not match with expected project name",
        createProjectRequest.getName(),
        project.getName());

    // Create two experiment of above project
    CreateExperiment createExperimentRequest =
        experimentTest.getCreateExperimentRequest(project.getId(), "Experiment_n_sprt_abc");
    CreateExperiment.Response createExperimentResponse =
        experimentServiceStub.createExperiment(createExperimentRequest);
    Experiment experiment = createExperimentResponse.getExperiment();
    LOGGER.info("Experiment created successfully");
    assertEquals(
        "Experiment name not match with expected Experiment name",
        createExperimentRequest.getName(),
        experiment.getName());

    GetProjectById getProjectById = GetProjectById.newBuilder().setId(project.getId()).build();
    GetProjectById.Response getProjectByIdResponse =
        projectServiceStub.getProjectById(getProjectById);
    assertNotEquals(
        "Project date_updated field not update on database",
        project.getDateUpdated(),
        getProjectByIdResponse.getProject().getDateUpdated());
    project = getProjectByIdResponse.getProject();

    CreateExperimentRun createExperimentRunRequest =
        getCreateExperimentRunRequest(project.getId(), experiment.getId(), "ExperimentRun_n_sprt");
    CreateExperimentRun.Response createExperimentRunResponse =
        experimentRunServiceStub.createExperimentRun(createExperimentRunRequest);
    ExperimentRun experimentRun = createExperimentRunResponse.getExperimentRun();
    LOGGER.info("ExperimentRun created successfully");
    assertEquals(
        "ExperimentRun name not match with expected ExperimentRun name",
        createExperimentRunRequest.getName(),
        experimentRun.getName());

    GetExperimentById getExperimentById =
        GetExperimentById.newBuilder().setId(experiment.getId()).build();
    GetExperimentById.Response getExperimentByIdResponse =
        experimentServiceStub.getExperimentById(getExperimentById);
    assertNotEquals(
        "Experiment date_updated field not update on database",
        experiment.getDateUpdated(),
        getExperimentByIdResponse.getExperiment().getDateUpdated());

    getProjectById = GetProjectById.newBuilder().setId(project.getId()).build();
    getProjectByIdResponse = projectServiceStub.getProjectById(getProjectById);
    assertNotEquals(
        "Project date_updated field not update on database",
        project.getDateUpdated(),
        getProjectByIdResponse.getProject().getDateUpdated());
    project = getProjectByIdResponse.getProject();

    String jobId = "xyz";
    LogJobId logJobIdRequest =
        LogJobId.newBuilder().setId(experimentRun.getId()).setJobId(jobId).build();

    LogJobId.Response response = experimentRunServiceStub.logJobId(logJobIdRequest);

    LOGGER.info("LogJobId Response : \n" + response.getExperimentRun());
    assertEquals(
        "Job Id not match with expected job Id", jobId, response.getExperimentRun().getJobId());

    assertNotEquals(
        "ExperimentRun date_updated field not update on database",
        experimentRun.getDateUpdated(),
        response.getExperimentRun().getDateUpdated());
    experimentRun = response.getExperimentRun();

    getExperimentById = GetExperimentById.newBuilder().setId(experiment.getId()).build();
    getExperimentByIdResponse = experimentServiceStub.getExperimentById(getExperimentById);
    assertNotEquals(
        "Experiment date_updated field not update on database",
        experiment.getDateUpdated(),
        getExperimentByIdResponse.getExperiment().getDateUpdated());

    getProjectById = GetProjectById.newBuilder().setId(project.getId()).build();
    getProjectByIdResponse = projectServiceStub.getProjectById(getProjectById);
    assertNotEquals(
        "Project date_updated field not update on database",
        project.getDateUpdated(),
        getProjectByIdResponse.getProject().getDateUpdated());
    project = getProjectByIdResponse.getProject();

    DeleteProject deleteProject = DeleteProject.newBuilder().setId(project.getId()).build();
    DeleteProject.Response deleteProjectResponse = projectServiceStub.deleteProject(deleteProject);
    LOGGER.info("Project deleted successfully");
    LOGGER.info(deleteProjectResponse.toString());
    assertTrue(deleteProjectResponse.getStatus());

    LOGGER.info("Log Job Id in ExperimentRun test stop................................");
  }

  @Test
  public void v_logJobIdNegativeTest() {
    LOGGER.info(" Log Job Id in ExperimentRun Negative test start................................");

    String jobId = "xyz";
    LogJobId logJobIdRequest = LogJobId.newBuilder().setJobId(jobId).build();

    ExperimentRunServiceBlockingStub experimentRunServiceStub =
        ExperimentRunServiceGrpc.newBlockingStub(channel);
    try {

      experimentRunServiceStub.logJobId(logJobIdRequest);
      fail();
    } catch (StatusRuntimeException ex) {
      Status status = Status.fromThrowable(ex);
      LOGGER.warn("Error Code : " + status.getCode() + " Description : " + status.getDescription());
      assertEquals(Status.INVALID_ARGUMENT.getCode(), status.getCode());
    }

    try {
      logJobIdRequest = LogJobId.newBuilder().setId("abc").build();
      experimentRunServiceStub.logJobId(logJobIdRequest);
      fail();
    } catch (StatusRuntimeException e) {
      Status status = Status.fromThrowable(e);
      LOGGER.warn("Error Code : " + status.getCode() + " Description : " + status.getDescription());
      assertEquals(Status.INVALID_ARGUMENT.getCode(), status.getCode());
    }

    LOGGER.info("Log Job Id in ExperimentRun Negative test stop................................");
  }

  @Test
  public void w_getJobIdTest() {
    LOGGER.info(" Get Job Id in ExperimentRun test start................................");

    ProjectTest projectTest = new ProjectTest();
    ExperimentTest experimentTest = new ExperimentTest();

    ProjectServiceBlockingStub projectServiceStub = ProjectServiceGrpc.newBlockingStub(channel);
    ExperimentServiceBlockingStub experimentServiceStub =
        ExperimentServiceGrpc.newBlockingStub(channel);
    ExperimentRunServiceBlockingStub experimentRunServiceStub =
        ExperimentRunServiceGrpc.newBlockingStub(channel);

    // Create project
    CreateProject createProjectRequest =
        projectTest.getCreateProjectRequest("experimentRun_project_ypcdt1");
    CreateProject.Response createProjectResponse =
        projectServiceStub.createProject(createProjectRequest);
    Project project = createProjectResponse.getProject();
    LOGGER.info("Project created successfully");
    assertEquals(
        "Project name not match with expected project name",
        createProjectRequest.getName(),
        project.getName());

    // Create two experiment of above project
    CreateExperiment createExperimentRequest =
        experimentTest.getCreateExperimentRequest(project.getId(), "Experiment_n_sprt_abc");
    CreateExperiment.Response createExperimentResponse =
        experimentServiceStub.createExperiment(createExperimentRequest);
    Experiment experiment = createExperimentResponse.getExperiment();
    LOGGER.info("Experiment created successfully");
    assertEquals(
        "Experiment name not match with expected Experiment name",
        createExperimentRequest.getName(),
        experiment.getName());

    CreateExperimentRun createExperimentRunRequest =
        getCreateExperimentRunRequest(project.getId(), experiment.getId(), "ExperimentRun_n_sprt");
    CreateExperimentRun.Response createExperimentRunResponse =
        experimentRunServiceStub.createExperimentRun(createExperimentRunRequest);
    ExperimentRun experimentRun = createExperimentRunResponse.getExperimentRun();
    LOGGER.info("ExperimentRun created successfully");
    assertEquals(
        "ExperimentRun name not match with expected ExperimentRun name",
        createExperimentRunRequest.getName(),
        experimentRun.getName());

    String jobId = "xyz";
    LogJobId logJobIdRequest =
        LogJobId.newBuilder().setId(experimentRun.getId()).setJobId(jobId).build();

    LogJobId.Response logJobIdResponse = experimentRunServiceStub.logJobId(logJobIdRequest);
    LOGGER.info("LogJobId Response : \n" + logJobIdResponse.getExperimentRun());
    assertEquals(
        "Job Id not match with expected job Id",
        jobId,
        logJobIdResponse.getExperimentRun().getJobId());

    GetJobId getJobIdRequest = GetJobId.newBuilder().setId(experimentRun.getId()).build();

    GetJobId.Response response = experimentRunServiceStub.getJobId(getJobIdRequest);

    LOGGER.info("GetJobId Response : \n" + response.getJobId());
    assertEquals("Job Id not match with expected job Id", "xyz", response.getJobId());

    DeleteProject deleteProject = DeleteProject.newBuilder().setId(project.getId()).build();
    DeleteProject.Response deleteProjectResponse = projectServiceStub.deleteProject(deleteProject);
    LOGGER.info("Project deleted successfully");
    LOGGER.info(deleteProjectResponse.toString());
    assertTrue(deleteProjectResponse.getStatus());

    LOGGER.info("Get Job Id in ExperimentRun test stop................................");
  }

  @Test
  public void w_getJobIdNegativeTest() {
    LOGGER.info(" Get Job Id in ExperimentRun Negative test start................................");

    GetJobId getJobIdRequest = GetJobId.newBuilder().build();

    ExperimentRunServiceBlockingStub experimentRunServiceStub =
        ExperimentRunServiceGrpc.newBlockingStub(channel);

    try {
      experimentRunServiceStub.getJobId(getJobIdRequest);
      fail();
    } catch (StatusRuntimeException ex) {
      Status status = Status.fromThrowable(ex);
      LOGGER.warn("Error Code : " + status.getCode() + " Description : " + status.getDescription());
      assertEquals(Status.INVALID_ARGUMENT.getCode(), status.getCode());
    }

    getJobIdRequest = GetJobId.newBuilder().setId("dssdds").build();

    try {
      experimentRunServiceStub.getJobId(getJobIdRequest);
      fail();
    } catch (StatusRuntimeException ex) {
      Status status = Status.fromThrowable(ex);
      LOGGER.warn("Error Code : " + status.getCode() + " Description : " + status.getDescription());
      assertTrue(
          Status.NOT_FOUND.getCode().equals(status.getCode())
              || Status.UNAUTHENTICATED.getCode().equals(status.getCode()));
    }

    LOGGER.info("Get Job Id in ExperimentRun Negative test stop................................");
  }

  /*@Test
  public void x_getURLForArtifact() {
    LOGGER.info("Get Url for Artifact test start................................");
    ProjectTest projectTest = new ProjectTest();
    ExperimentTest experimentTest = new ExperimentTest();

    ProjectServiceBlockingStub projectServiceStub = ProjectServiceGrpc.newBlockingStub(channel);
    ExperimentServiceBlockingStub experimentServiceStub =
        ExperimentServiceGrpc.newBlockingStub(channel);
    ExperimentRunServiceBlockingStub experimentRunServiceStub =
        ExperimentRunServiceGrpc.newBlockingStub(channel);

    // Create project
    CreateProject createProjectRequest =
        projectTest.getCreateProjectRequest("experimentRun_project_ypcdt11");
    CreateProject.Response createProjectResponse =
        projectServiceStub.createProject(createProjectRequest);
    Project project = createProjectResponse.getProject();
    LOGGER.info("Project created successfully");

    // Create two experiment of above project
    CreateExperiment createExperimentRequest =
        experimentTest.getCreateExperimentRequest(project.getId(), "Experiment_zys");
    CreateExperiment.Response createExperimentResponse =
        experimentServiceStub.createExperiment(createExperimentRequest);
    Experiment experiment = createExperimentResponse.getExperiment();
    LOGGER.info("Experiment created successfully");

    CreateExperimentRun createExperimentRunRequest =
        getCreateExperimentRunRequest(project.getId(), experiment.getId(), "ExperimentRun_zys");
    CreateExperimentRun.Response createExperimentRunResponse =
        experimentRunServiceStub.createExperimentRun(createExperimentRunRequest);
    ExperimentRun experimentRun = createExperimentRunResponse.getExperimentRun();
    Artifact artifact = experimentRun.getArtifacts(0);

    GetUrlForArtifact getUrlForArtifact =
        GetUrlForArtifact.newBuilder()
            .setId(experiment.getId())
            .setKey(artifact.getKey())
            .setMethod("put")
            .build();
    GetUrlForArtifact.Response getUrlForArtifactResponse =
        experimentRunServiceStub.getUrlForArtifact(getUrlForArtifact);
    String url = getUrlForArtifactResponse.getUrl();
    assertEquals("Artifact Url not match with expected artifact Url", url, url);

    DeleteProject deleteProject = DeleteProject.newBuilder().setId(project.getId()).build();
    DeleteProject.Response deleteProjectResponse = projectServiceStub.deleteProject(deleteProject);
    LOGGER.info(deleteProjectResponse.toString());
    assertTrue(deleteProjectResponse.getStatus());

    LOGGER.info("Get Url for Artifact test stop................................");
  }*/

  @Test
  public void z_deleteExperimentRunTest() {
    LOGGER.info("Delete ExperimentRun test start................................");

    ProjectTest projectTest = new ProjectTest();
    ExperimentTest experimentTest = new ExperimentTest();

    ProjectServiceBlockingStub projectServiceStub = ProjectServiceGrpc.newBlockingStub(channel);
    ExperimentServiceBlockingStub experimentServiceStub =
        ExperimentServiceGrpc.newBlockingStub(channel);
    ExperimentRunServiceBlockingStub experimentRunServiceStub =
        ExperimentRunServiceGrpc.newBlockingStub(channel);

    // Create project
    CreateProject createProjectRequest =
        projectTest.getCreateProjectRequest("experimentRun_project_ypcdt1");
    CreateProject.Response createProjectResponse =
        projectServiceStub.createProject(createProjectRequest);
    Project project = createProjectResponse.getProject();
    LOGGER.info("Project created successfully");
    assertEquals(
        "Project name not match with expected project name",
        createProjectRequest.getName(),
        project.getName());

    // Create two experiment of above project
    CreateExperiment createExperimentRequest =
        experimentTest.getCreateExperimentRequest(project.getId(), "Experiment_n_sprt_abc");
    CreateExperiment.Response createExperimentResponse =
        experimentServiceStub.createExperiment(createExperimentRequest);
    Experiment experiment = createExperimentResponse.getExperiment();
    LOGGER.info("Experiment created successfully");
    assertEquals(
        "Experiment name not match with expected Experiment name",
        createExperimentRequest.getName(),
        experiment.getName());

    GetProjectById getProjectById = GetProjectById.newBuilder().setId(project.getId()).build();
    GetProjectById.Response getProjectByIdResponse =
        projectServiceStub.getProjectById(getProjectById);
    assertNotEquals(
        "Project date_updated field not update on database",
        project.getDateUpdated(),
        getProjectByIdResponse.getProject().getDateUpdated());
    project = getProjectByIdResponse.getProject();

    CreateExperimentRun createExperimentRunRequest =
        getCreateExperimentRunRequest(project.getId(), experiment.getId(), "ExperimentRun_n_sprt");
    CreateExperimentRun.Response createExperimentRunResponse =
        experimentRunServiceStub.createExperimentRun(createExperimentRunRequest);
    ExperimentRun experimentRun = createExperimentRunResponse.getExperimentRun();
    LOGGER.info("ExperimentRun created successfully");
    assertEquals(
        "ExperimentRun name not match with expected ExperimentRun name",
        createExperimentRunRequest.getName(),
        experimentRun.getName());

    GetExperimentById getExperimentById =
        GetExperimentById.newBuilder().setId(experiment.getId()).build();
    GetExperimentById.Response getExperimentByIdResponse =
        experimentServiceStub.getExperimentById(getExperimentById);
    assertNotEquals(
        "Experiment date_updated field not update on database",
        experiment.getDateUpdated(),
        getExperimentByIdResponse.getExperiment().getDateUpdated());

    getProjectById = GetProjectById.newBuilder().setId(project.getId()).build();
    getProjectByIdResponse = projectServiceStub.getProjectById(getProjectById);
    assertNotEquals(
        "Project date_updated field not update on database",
        project.getDateUpdated(),
        getProjectByIdResponse.getProject().getDateUpdated());
    project = getProjectByIdResponse.getProject();

    DeleteExperimentRun deleteExperimentRun =
        DeleteExperimentRun.newBuilder().setId(experimentRun.getId()).build();
    DeleteExperimentRun.Response deleteExperimentRunResponse =
        experimentRunServiceStub.deleteExperimentRun(deleteExperimentRun);
    assertTrue(deleteExperimentRunResponse.getStatus());

    DeleteProject deleteProject = DeleteProject.newBuilder().setId(project.getId()).build();
    DeleteProject.Response deleteProjectResponse = projectServiceStub.deleteProject(deleteProject);
    LOGGER.info("Project deleted successfully");
    LOGGER.info(deleteProjectResponse.toString());
    assertTrue(deleteProjectResponse.getStatus());

    LOGGER.info("Delete ExperimentRun test stop................................");
  }

  @Test
  public void z_deleteExperimentRunNegativeTest() {
    LOGGER.info("Delete ExperimentRun Negative test start................................");

    ExperimentRunServiceBlockingStub experimentRunServiceStub =
        ExperimentRunServiceGrpc.newBlockingStub(channel);
    DeleteExperimentRun request = DeleteExperimentRun.newBuilder().build();

    try {
      experimentRunServiceStub.deleteExperimentRun(request);
      fail();
    } catch (StatusRuntimeException ex) {
      Status status = Status.fromThrowable(ex);
      LOGGER.warn("Error Code : " + status.getCode() + " Description : " + status.getDescription());
      assertEquals(Status.INVALID_ARGUMENT.getCode(), status.getCode());
    }

    request = DeleteExperimentRun.newBuilder().setId("ddsdfds").build();

    try {
      experimentRunServiceStub.deleteExperimentRun(request);
      fail();
    } catch (StatusRuntimeException ex) {
      Status status = Status.fromThrowable(ex);
      LOGGER.warn("Error Code : " + status.getCode() + " Description : " + status.getDescription());
      assertTrue(Status.PERMISSION_DENIED.getCode().equals(status.getCode()));
    }

    LOGGER.info("Delete ExperimentRun Negative test stop................................");
  }

  @Test
  public void createParentChildExperimentRunTest() {
    LOGGER.info("Create Parent Children ExperimentRun test start................................");

    ProjectTest projectTest = new ProjectTest();
    ExperimentTest experimentTest = new ExperimentTest();

    ProjectServiceBlockingStub projectServiceStub = ProjectServiceGrpc.newBlockingStub(channel);
    ExperimentServiceBlockingStub experimentServiceStub =
        ExperimentServiceGrpc.newBlockingStub(channel);
    ExperimentRunServiceBlockingStub experimentRunServiceStub =
        ExperimentRunServiceGrpc.newBlockingStub(channel);

    // Create project
    CreateProject createProjectRequest =
        projectTest.getCreateProjectRequest("experimentRun_project_ypcdt1");
    CreateProject.Response createProjectResponse =
        projectServiceStub.createProject(createProjectRequest);
    Project project = createProjectResponse.getProject();
    LOGGER.info("Project created successfully");
    assertEquals(
        "Project name not match with expected project name",
        createProjectRequest.getName(),
        project.getName());

    // Create two experiment of above project
    CreateExperiment createExperimentRequest =
        experimentTest.getCreateExperimentRequest(project.getId(), "Experiment_n_sprt_abc");
    CreateExperiment.Response createExperimentResponse =
        experimentServiceStub.createExperiment(createExperimentRequest);
    Experiment experiment = createExperimentResponse.getExperiment();
    LOGGER.info("Experiment created successfully");
    assertEquals(
        "Experiment name not match with expected Experiment name",
        createExperimentRequest.getName(),
        experiment.getName());

    CreateExperimentRun createExperimentRunRequest =
        getCreateExperimentRunRequest(
            project.getId(), experiment.getId(), "ExperimentRun_sprt_parent_1");
    CreateExperimentRun.Response createExperimentRunResponse =
        experimentRunServiceStub.createExperimentRun(createExperimentRunRequest);
    ExperimentRun experimentRun = createExperimentRunResponse.getExperimentRun();
    LOGGER.info("ExperimentRun created successfully");
    assertEquals(
        "ExperimentRun name not match with expected ExperimentRun name",
        createExperimentRunRequest.getName(),
        experimentRun.getName());

    // Children experimentRun 1
    createExperimentRunRequest =
        getCreateExperimentRunRequest(
            project.getId(), experiment.getId(), "ExperimentRun_sprt_children_1");
    // Add Parent Id to children
    createExperimentRunRequest =
        createExperimentRunRequest.toBuilder().setParentId(experimentRun.getId()).build();
    createExperimentRunResponse =
        experimentRunServiceStub.createExperimentRun(createExperimentRunRequest);
    ExperimentRun childrenExperimentRun1 = createExperimentRunResponse.getExperimentRun();
    LOGGER.info("ExperimentRun1 created successfully");
    assertEquals(
        "ExperimentRun name not match with expected ExperimentRun name",
        createExperimentRunRequest.getName(),
        childrenExperimentRun1.getName());

    // Children experimentRun 2
    createExperimentRunRequest =
        getCreateExperimentRunRequest(
            project.getId(), experiment.getId(), "ExperimentRun_sprt_children_2");
    // Add Parent Id to children
    createExperimentRunRequest =
        createExperimentRunRequest.toBuilder().setParentId(experimentRun.getId()).build();
    createExperimentRunResponse =
        experimentRunServiceStub.createExperimentRun(createExperimentRunRequest);
    ExperimentRun childrenExperimentRun2 = createExperimentRunResponse.getExperimentRun();
    LOGGER.info("ExperimentRun1 created successfully");
    assertEquals(
        "ExperimentRun2 name not match with expected ExperimentRun name",
        createExperimentRunRequest.getName(),
        childrenExperimentRun2.getName());

    DeleteProject deleteProject = DeleteProject.newBuilder().setId(project.getId()).build();
    DeleteProject.Response deleteProjectResponse = projectServiceStub.deleteProject(deleteProject);
    LOGGER.info("Project deleted successfully");
    LOGGER.info(deleteProjectResponse.toString());
    assertTrue(deleteProjectResponse.getStatus());

    LOGGER.info("Create Parent Children ExperimentRun test stop................................");
  }

  @Test
  public void getChildExperimentRunWithPaginationTest() {
    LOGGER.info(
        "Get Children ExperimentRun using pagination test start................................");

    ProjectTest projectTest = new ProjectTest();
    ExperimentTest experimentTest = new ExperimentTest();

    ProjectServiceBlockingStub projectServiceStub = ProjectServiceGrpc.newBlockingStub(channel);
    ExperimentServiceBlockingStub experimentServiceStub =
        ExperimentServiceGrpc.newBlockingStub(channel);
    ExperimentRunServiceBlockingStub experimentRunServiceStub =
        ExperimentRunServiceGrpc.newBlockingStub(channel);

    // Create project
    CreateProject createProjectRequest =
        projectTest.getCreateProjectRequest("experimentRun_project_ypcdt1");
    CreateProject.Response createProjectResponse =
        projectServiceStub.createProject(createProjectRequest);
    Project project = createProjectResponse.getProject();
    LOGGER.info("Project created successfully");
    assertEquals(
        "Project name not match with expected project name",
        createProjectRequest.getName(),
        project.getName());

    // Create two experiment of above project
    CreateExperiment createExperimentRequest =
        experimentTest.getCreateExperimentRequest(project.getId(), "Experiment_n_sprt_abc");
    CreateExperiment.Response createExperimentResponse =
        experimentServiceStub.createExperiment(createExperimentRequest);
    Experiment experiment = createExperimentResponse.getExperiment();
    LOGGER.info("Experiment created successfully");
    assertEquals(
        "Experiment name not match with expected Experiment name",
        createExperimentRequest.getName(),
        experiment.getName());

    // Create parent experimentRun
    CreateExperimentRun createExperimentRunRequest =
        getCreateExperimentRunRequest(
            project.getId(), experiment.getId(), "ExperimentRun_sprt_parent_1");
    CreateExperimentRun.Response createExperimentRunResponse =
        experimentRunServiceStub.createExperimentRun(createExperimentRunRequest);
    ExperimentRun parentExperimentRun = createExperimentRunResponse.getExperimentRun();
    LOGGER.info("ExperimentRun created successfully");
    assertEquals(
        "ExperimentRun name not match with expected ExperimentRun name",
        createExperimentRunRequest.getName(),
        parentExperimentRun.getName());

    Map<String, ExperimentRun> childrenExperimentRunMap = new HashMap<>();

    // Children experimentRun 1
    createExperimentRunRequest =
        getCreateExperimentRunRequest(
            project.getId(), experiment.getId(), "ExperimentRun_sprt_children_1");
    // Add Parent Id to children
    KeyValue metric1 =
        KeyValue.newBuilder()
            .setKey("loss")
            .setValue(Value.newBuilder().setNumberValue(0.31).build())
            .build();
    KeyValue metric2 =
        KeyValue.newBuilder()
            .setKey("accuracy")
            .setValue(Value.newBuilder().setNumberValue(0.31).build())
            .build();
    KeyValue hyperparameter1 =
        KeyValue.newBuilder()
            .setKey("tuning")
            .setValue(Value.newBuilder().setNumberValue(7).build())
            .build();
    createExperimentRunRequest =
        createExperimentRunRequest
            .toBuilder()
            .setParentId(parentExperimentRun.getId())
            .addMetrics(metric1)
            .addMetrics(metric2)
            .addHyperparameters(hyperparameter1)
            .setDateCreated(123456)
            .build();
    createExperimentRunResponse =
        experimentRunServiceStub.createExperimentRun(createExperimentRunRequest);
    ExperimentRun childrenExperimentRun1 = createExperimentRunResponse.getExperimentRun();
    childrenExperimentRunMap.put(childrenExperimentRun1.getId(), childrenExperimentRun1);
    LOGGER.info("ExperimentRun1 created successfully");
    assertEquals(
        "ExperimentRun name not match with expected ExperimentRun name",
        createExperimentRunRequest.getName(),
        childrenExperimentRun1.getName());

    // Children experimentRun 2
    createExperimentRunRequest =
        getCreateExperimentRunRequest(
            project.getId(), experiment.getId(), "ExperimentRun_sprt_children_2");
    // Add Parent Id to children
    metric1 =
        KeyValue.newBuilder()
            .setKey("loss")
            .setValue(Value.newBuilder().setNumberValue(0.6543210).build())
            .build();
    metric2 =
        KeyValue.newBuilder()
            .setKey("accuracy")
            .setValue(Value.newBuilder().setNumberValue(0.6543210).build())
            .build();
    hyperparameter1 =
        KeyValue.newBuilder()
            .setKey("tuning")
            .setValue(Value.newBuilder().setNumberValue(4.55).build())
            .build();
    createExperimentRunRequest =
        createExperimentRunRequest
            .toBuilder()
            .setParentId(parentExperimentRun.getId())
            .addMetrics(metric1)
            .addMetrics(metric2)
            .addHyperparameters(hyperparameter1)
            .build();
    createExperimentRunResponse =
        experimentRunServiceStub.createExperimentRun(createExperimentRunRequest);
    ExperimentRun childrenExperimentRun2 = createExperimentRunResponse.getExperimentRun();
    childrenExperimentRunMap.put(childrenExperimentRun2.getId(), childrenExperimentRun2);
    LOGGER.info("ExperimentRun1 created successfully");
    assertEquals(
        "ExperimentRun2 name not match with expected ExperimentRun name",
        createExperimentRunRequest.getName(),
        childrenExperimentRun2.getName());

    int pageLimit = 1;
    boolean isExpectedResultFound = false;
    for (int pageNumber = 1; pageNumber < 100; pageNumber++) {
      GetChildrenExperimentRuns getChildrenExperimentRunsRequest =
          GetChildrenExperimentRuns.newBuilder()
              .setExperimentRunId(parentExperimentRun.getId())
              .setPageNumber(pageNumber)
              .setPageLimit(pageLimit)
              .setAscending(true)
              .setSortKey(ModelDBConstants.NAME)
              .build();

      GetChildrenExperimentRuns.Response experimentRunResponse =
          experimentRunServiceStub.getChildrenExperimentRuns(getChildrenExperimentRunsRequest);
      assertEquals(
          "Total records count not matched with expected records count",
          2,
          experimentRunResponse.getTotalRecords());

      if (experimentRunResponse.getExperimentRunsList() != null) {
        isExpectedResultFound = true;
        for (ExperimentRun experimentRun : experimentRunResponse.getExperimentRunsList()) {
          assertEquals(
              "ExperimentRun not match with expected experimentRun",
              childrenExperimentRunMap.get(experimentRun.getId()),
              experimentRun);
        }
      } else {
        if (isExpectedResultFound) {
          LOGGER.warn("More ExperimentRun not found in database");
          assertTrue(true);
        } else {
          fail("Expected experimentRun not found in response");
        }
      }
    }

    GetChildrenExperimentRuns getChildrenExperimentRunRequest =
        GetChildrenExperimentRuns.newBuilder()
            .setExperimentRunId(parentExperimentRun.getId())
            .setPageNumber(1)
            .setPageLimit(1)
            .setAscending(false)
            .setSortKey("metrics.loss")
            .build();

    GetChildrenExperimentRuns.Response experimentRunResponse =
        experimentRunServiceStub.getChildrenExperimentRuns(getChildrenExperimentRunRequest);
    assertEquals(
        "Total records count not matched with expected records count",
        2,
        experimentRunResponse.getTotalRecords());
    assertEquals(
        "ExperimentRuns count not match with expected experimentRuns count",
        1,
        experimentRunResponse.getExperimentRunsCount());
    assertEquals(
        "ExperimentRun not match with expected experimentRun",
        childrenExperimentRun2,
        experimentRunResponse.getExperimentRuns(0));

    getChildrenExperimentRunRequest =
        GetChildrenExperimentRuns.newBuilder()
            .setExperimentRunId(parentExperimentRun.getId())
            .setPageNumber(1)
            .setPageLimit(1)
            .setAscending(true)
            .setSortKey("")
            .build();

    experimentRunResponse =
        experimentRunServiceStub.getChildrenExperimentRuns(getChildrenExperimentRunRequest);
    assertEquals(
        "ExperimentRuns count not match with expected experimentRuns count",
        1,
        experimentRunResponse.getExperimentRunsCount());
    assertEquals(
        "ExperimentRun not match with expected experimentRun",
        childrenExperimentRun1,
        experimentRunResponse.getExperimentRuns(0));
    assertEquals(
        "Total records count not matched with expected records count",
        2,
        experimentRunResponse.getTotalRecords());

    getChildrenExperimentRunRequest =
        GetChildrenExperimentRuns.newBuilder()
            .setExperimentRunId(parentExperimentRun.getId())
            .setPageNumber(1)
            .setPageLimit(1)
            .setAscending(true)
            .setSortKey("observations.attribute.attr_1")
            .build();

    try {
      experimentRunServiceStub.getChildrenExperimentRuns(getChildrenExperimentRunRequest);
      fail();
    } catch (StatusRuntimeException e) {
      Status status = Status.fromThrowable(e);
      LOGGER.warn("Error Code : " + status.getCode() + " Description : " + status.getDescription());
      assertEquals(Status.UNIMPLEMENTED.getCode(), status.getCode());
    }

    DeleteProject deleteProject = DeleteProject.newBuilder().setId(project.getId()).build();
    DeleteProject.Response deleteProjectResponse = projectServiceStub.deleteProject(deleteProject);
    LOGGER.info("Project deleted successfully");
    LOGGER.info(deleteProjectResponse.toString());
    assertTrue(deleteProjectResponse.getStatus());

    LOGGER.info(
        "Get Children ExperimentRun using pagination test stop................................");
  }

  @Test
  public void setParentIdOnChildExperimentRunTest() {
    LOGGER.info(
        "Set Parent ID on Children ExperimentRun test start................................");

    ProjectTest projectTest = new ProjectTest();
    ExperimentTest experimentTest = new ExperimentTest();

    ProjectServiceBlockingStub projectServiceStub = ProjectServiceGrpc.newBlockingStub(channel);
    ExperimentServiceBlockingStub experimentServiceStub =
        ExperimentServiceGrpc.newBlockingStub(channel);
    ExperimentRunServiceBlockingStub experimentRunServiceStub =
        ExperimentRunServiceGrpc.newBlockingStub(channel);

    // Create project
    CreateProject createProjectRequest =
        projectTest.getCreateProjectRequest("experimentRun_project_ypcdt1");
    CreateProject.Response createProjectResponse =
        projectServiceStub.createProject(createProjectRequest);
    Project project = createProjectResponse.getProject();
    LOGGER.info("Project created successfully");
    assertEquals(
        "Project name not match with expected project name",
        createProjectRequest.getName(),
        project.getName());

    // Create two experiment of above project
    CreateExperiment createExperimentRequest =
        experimentTest.getCreateExperimentRequest(project.getId(), "Experiment_n_sprt_abc");
    CreateExperiment.Response createExperimentResponse =
        experimentServiceStub.createExperiment(createExperimentRequest);
    Experiment experiment = createExperimentResponse.getExperiment();
    LOGGER.info("Experiment created successfully");
    assertEquals(
        "Experiment name not match with expected Experiment name",
        createExperimentRequest.getName(),
        experiment.getName());

    CreateExperimentRun createExperimentRunRequest =
        getCreateExperimentRunRequest(
            project.getId(), experiment.getId(), "ExperimentRun_sprt_parent_1");
    CreateExperimentRun.Response createExperimentRunResponse =
        experimentRunServiceStub.createExperimentRun(createExperimentRunRequest);
    ExperimentRun experimentRun = createExperimentRunResponse.getExperimentRun();
    LOGGER.info("ExperimentRun created successfully");
    assertEquals(
        "ExperimentRun name not match with expected ExperimentRun name",
        createExperimentRunRequest.getName(),
        experimentRun.getName());

    // Children experimentRun 1
    createExperimentRunRequest =
        getCreateExperimentRunRequest(
            project.getId(), experiment.getId(), "ExperimentRun_sprt_children_1");
    createExperimentRunResponse =
        experimentRunServiceStub.createExperimentRun(createExperimentRunRequest);
    ExperimentRun childrenExperimentRun1 = createExperimentRunResponse.getExperimentRun();
    LOGGER.info("ExperimentRun1 created successfully");
    assertEquals(
        "ExperimentRun name not match with expected ExperimentRun name",
        createExperimentRunRequest.getName(),
        childrenExperimentRun1.getName());

    SetParentExperimentRunId setParentExperimentRunIdRequest =
        SetParentExperimentRunId.newBuilder()
            .setExperimentRunId(childrenExperimentRun1.getId())
            .setParentId(experimentRun.getId())
            .build();
    SetParentExperimentRunId.Response setParentExperimentRunIdResponse =
        experimentRunServiceStub.setParentExperimentRunId(setParentExperimentRunIdRequest);
    assertEquals(
        "ExperimentRun name not match with expected ExperimentRun name",
        childrenExperimentRun1.getName(),
        setParentExperimentRunIdResponse.getExperimentRun().getName());
    assertEquals(
        "ExperimentRun parent ID not match with expected ExperimentRun parent ID",
        experimentRun.getId(),
        setParentExperimentRunIdResponse.getExperimentRun().getParentId());

    DeleteProject deleteProject = DeleteProject.newBuilder().setId(project.getId()).build();
    DeleteProject.Response deleteProjectResponse = projectServiceStub.deleteProject(deleteProject);
    LOGGER.info("Project deleted successfully");
    LOGGER.info(deleteProjectResponse.toString());
    assertTrue(deleteProjectResponse.getStatus());

    LOGGER.info(
        "Set Parent ID on Children ExperimentRun test stop................................");
  }

  @Test
  public void logExperimentRunCodeVersionTest() {
    LOGGER.info("Log ExperimentRun code version test start................................");

    ProjectTest projectTest = new ProjectTest();
    ExperimentTest experimentTest = new ExperimentTest();

    ProjectServiceBlockingStub projectServiceStub = ProjectServiceGrpc.newBlockingStub(channel);
    ExperimentServiceBlockingStub experimentServiceStub =
        ExperimentServiceGrpc.newBlockingStub(channel);
    ExperimentRunServiceBlockingStub experimentRunServiceStub =
        ExperimentRunServiceGrpc.newBlockingStub(channel);

    // Create project
    CreateProject createProjectRequest =
        projectTest.getCreateProjectRequest("experimentRun_project_ypcdt1");
    CreateProject.Response createProjectResponse =
        projectServiceStub.createProject(createProjectRequest);
    Project project = createProjectResponse.getProject();
    LOGGER.info("Project created successfully");
    assertEquals(
        "Project name not match with expected project name",
        createProjectRequest.getName(),
        project.getName());

    // Create two experiment of above project
    CreateExperiment createExperimentRequest =
        experimentTest.getCreateExperimentRequest(project.getId(), "Experiment_n_sprt_abc");
    CreateExperiment.Response createExperimentResponse =
        experimentServiceStub.createExperiment(createExperimentRequest);
    Experiment experiment = createExperimentResponse.getExperiment();
    LOGGER.info("Experiment created successfully");
    assertEquals(
        "Experiment name not match with expected Experiment name",
        createExperimentRequest.getName(),
        experiment.getName());

    GetProjectById getProjectById = GetProjectById.newBuilder().setId(project.getId()).build();
    GetProjectById.Response getProjectByIdResponse =
        projectServiceStub.getProjectById(getProjectById);
    assertNotEquals(
        "Project date_updated field not update on database",
        project.getDateUpdated(),
        getProjectByIdResponse.getProject().getDateUpdated());
    project = getProjectByIdResponse.getProject();

    CreateExperimentRun createExperimentRunRequest =
        getCreateExperimentRunRequest(project.getId(), experiment.getId(), "ExperimentRun_n_sprt");
    CreateExperimentRun.Response createExperimentRunResponse =
        experimentRunServiceStub.createExperimentRun(createExperimentRunRequest);
    ExperimentRun experimentRun = createExperimentRunResponse.getExperimentRun();
    LOGGER.info("ExperimentRun created successfully");
    assertEquals(
        "ExperimentRun name not match with expected ExperimentRun name",
        createExperimentRunRequest.getName(),
        experimentRun.getName());

    GetExperimentById getExperimentById =
        GetExperimentById.newBuilder().setId(experiment.getId()).build();
    GetExperimentById.Response getExperimentByIdResponse =
        experimentServiceStub.getExperimentById(getExperimentById);
    assertNotEquals(
        "Experiment date_updated field not update on database",
        experiment.getDateUpdated(),
        getExperimentByIdResponse.getExperiment().getDateUpdated());
    experiment = getExperimentByIdResponse.getExperiment();

    getProjectById = GetProjectById.newBuilder().setId(project.getId()).build();
    getProjectByIdResponse = projectServiceStub.getProjectById(getProjectById);
    assertNotEquals(
        "Project date_updated field not update on database",
        project.getDateUpdated(),
        getProjectByIdResponse.getProject().getDateUpdated());
    project = getProjectByIdResponse.getProject();

    LogExperimentRunCodeVersion logExperimentRunCodeVersionRequest =
        LogExperimentRunCodeVersion.newBuilder()
            .setId(experimentRun.getId())
            .setCodeVersion(
                CodeVersion.newBuilder()
                    .setCodeArchive(
                        Artifact.newBuilder()
                            .setKey("code_version_image")
                            .setPath("https://xyz_path_string.com/image.png")
                            .setArtifactType(ArtifactTypeEnum.ArtifactType.CODE)
                            .build())
                    .build())
            .build();
    LogExperimentRunCodeVersion.Response logExperimentRunCodeVersionResponse =
        experimentRunServiceStub.logExperimentRunCodeVersion(logExperimentRunCodeVersionRequest);
    CodeVersion codeVersion =
        logExperimentRunCodeVersionResponse.getExperimentRun().getCodeVersionSnapshot();
    assertEquals(
        "ExperimentRun codeVersion not match with expected ExperimentRun codeVersion",
        logExperimentRunCodeVersionRequest.getCodeVersion(),
        codeVersion);

    try {
      experimentRunServiceStub.logExperimentRunCodeVersion(logExperimentRunCodeVersionRequest);
      fail();
    } catch (StatusRuntimeException e) {
      Status status = Status.fromThrowable(e);
      LOGGER.warn("Error Code : " + status.getCode() + " Description : " + status.getDescription());
      assertEquals(Status.ALREADY_EXISTS.getCode(), status.getCode());
    }

    logExperimentRunCodeVersionRequest =
        logExperimentRunCodeVersionRequest
            .toBuilder()
            .setCodeVersion(
                CodeVersion.newBuilder()
                    .setCodeArchive(
                        Artifact.newBuilder()
                            .setKey("code_version_image_1")
                            .setPath("https://xyz_path_string.com/image.png")
                            .setArtifactType(ArtifactType.IMAGE)
                            .build())
                    .build())
            .setOverwrite(true)
            .build();
    logExperimentRunCodeVersionResponse =
        experimentRunServiceStub.logExperimentRunCodeVersion(logExperimentRunCodeVersionRequest);
    codeVersion = logExperimentRunCodeVersionResponse.getExperimentRun().getCodeVersionSnapshot();
    assertEquals(
        "ExperimentRun codeVersion not match with expected ExperimentRun codeVersion",
        logExperimentRunCodeVersionRequest.getCodeVersion(),
        codeVersion);

    logExperimentRunCodeVersionRequest =
        LogExperimentRunCodeVersion.newBuilder()
            .setId(experimentRun.getId())
            .setCodeVersion(
                CodeVersion.newBuilder()
                    .setGitSnapshot(
                        GitSnapshot.newBuilder()
                            .setHash("code_version_image_1_hash")
                            .setRepo("code_version_image_1_repo")
                            .addFilepaths("https://xyz_path_string.com/image.png")
                            .setIsDirty(Ternary.TRUE)
                            .build())
                    .build())
            .setOverwrite(true)
            .build();
    logExperimentRunCodeVersionResponse =
        experimentRunServiceStub.logExperimentRunCodeVersion(logExperimentRunCodeVersionRequest);
    codeVersion = logExperimentRunCodeVersionResponse.getExperimentRun().getCodeVersionSnapshot();
    assertEquals(
        "ExperimentRun codeVersion not match with expected ExperimentRun codeVersion",
        logExperimentRunCodeVersionRequest.getCodeVersion(),
        codeVersion);

    DeleteProject deleteProject = DeleteProject.newBuilder().setId(project.getId()).build();
    DeleteProject.Response deleteProjectResponse = projectServiceStub.deleteProject(deleteProject);
    LOGGER.info("Project deleted successfully");
    LOGGER.info(deleteProjectResponse.toString());
    assertTrue(deleteProjectResponse.getStatus());

    LOGGER.info("Log ExperimentRun code version test stop................................");
  }

  @Test
  public void getExperimentRunCodeVersionTest() {
    LOGGER.info("Get ExperimentRun code version test start................................");

    ProjectTest projectTest = new ProjectTest();
    ExperimentTest experimentTest = new ExperimentTest();

    ProjectServiceBlockingStub projectServiceStub = ProjectServiceGrpc.newBlockingStub(channel);
    ExperimentServiceBlockingStub experimentServiceStub =
        ExperimentServiceGrpc.newBlockingStub(channel);
    ExperimentRunServiceBlockingStub experimentRunServiceStub =
        ExperimentRunServiceGrpc.newBlockingStub(channel);

    // Create project
    CreateProject createProjectRequest =
        projectTest.getCreateProjectRequest("experimentRun_project_ypcdt1");
    CreateProject.Response createProjectResponse =
        projectServiceStub.createProject(createProjectRequest);
    Project project = createProjectResponse.getProject();
    LOGGER.info("Project created successfully");
    assertEquals(
        "Project name not match with expected project name",
        createProjectRequest.getName(),
        project.getName());

    // Create two experiment of above project
    CreateExperiment createExperimentRequest =
        experimentTest.getCreateExperimentRequest(project.getId(), "Experiment_n_sprt_abc");
    CreateExperiment.Response createExperimentResponse =
        experimentServiceStub.createExperiment(createExperimentRequest);
    Experiment experiment = createExperimentResponse.getExperiment();
    LOGGER.info("Experiment created successfully");
    assertEquals(
        "Experiment name not match with expected Experiment name",
        createExperimentRequest.getName(),
        experiment.getName());

    GetProjectById getProjectById = GetProjectById.newBuilder().setId(project.getId()).build();
    GetProjectById.Response getProjectByIdResponse =
        projectServiceStub.getProjectById(getProjectById);
    assertNotEquals(
        "Project date_updated field not update on database",
        project.getDateUpdated(),
        getProjectByIdResponse.getProject().getDateUpdated());
    project = getProjectByIdResponse.getProject();

    CreateExperimentRun createExperimentRunRequest =
        getCreateExperimentRunRequest(project.getId(), experiment.getId(), "ExperimentRun_n_sprt");
    CreateExperimentRun.Response createExperimentRunResponse =
        experimentRunServiceStub.createExperimentRun(createExperimentRunRequest);
    ExperimentRun experimentRun = createExperimentRunResponse.getExperimentRun();
    LOGGER.info("ExperimentRun created successfully");
    assertEquals(
        "ExperimentRun name not match with expected ExperimentRun name",
        createExperimentRunRequest.getName(),
        experimentRun.getName());

    GetExperimentById getExperimentById =
        GetExperimentById.newBuilder().setId(experiment.getId()).build();
    GetExperimentById.Response getExperimentByIdResponse =
        experimentServiceStub.getExperimentById(getExperimentById);
    assertNotEquals(
        "Experiment date_updated field not update on database",
        experiment.getDateUpdated(),
        getExperimentByIdResponse.getExperiment().getDateUpdated());
    experiment = getExperimentByIdResponse.getExperiment();

    getProjectById = GetProjectById.newBuilder().setId(project.getId()).build();
    getProjectByIdResponse = projectServiceStub.getProjectById(getProjectById);
    assertNotEquals(
        "Project date_updated field not update on database",
        project.getDateUpdated(),
        getProjectByIdResponse.getProject().getDateUpdated());
    project = getProjectByIdResponse.getProject();

    LogExperimentRunCodeVersion logExperimentRunCodeVersionRequest =
        LogExperimentRunCodeVersion.newBuilder()
            .setId(experimentRun.getId())
            .setCodeVersion(
                CodeVersion.newBuilder()
                    .setCodeArchive(
                        Artifact.newBuilder()
                            .setKey("code_version_image")
                            .setPath("https://xyz_path_string.com/image.png")
                            .setArtifactType(ArtifactTypeEnum.ArtifactType.CODE)
                            .build())
                    .build())
            .build();
    LogExperimentRunCodeVersion.Response logExperimentRunCodeVersionResponse =
        experimentRunServiceStub.logExperimentRunCodeVersion(logExperimentRunCodeVersionRequest);
    CodeVersion codeVersion =
        logExperimentRunCodeVersionResponse.getExperimentRun().getCodeVersionSnapshot();
    assertEquals(
        "ExperimentRun codeVersion not match with expected ExperimentRun codeVersion",
        logExperimentRunCodeVersionRequest.getCodeVersion(),
        codeVersion);

    GetExperimentRunCodeVersion getExperimentRunCodeVersionRequest =
        GetExperimentRunCodeVersion.newBuilder().setId(experimentRun.getId()).build();
    GetExperimentRunCodeVersion.Response getExperimentRunCodeVersionResponse =
        experimentRunServiceStub.getExperimentRunCodeVersion(getExperimentRunCodeVersionRequest);
    assertEquals(
        "ExperimentRun codeVersion not match with expected experimentRun codeVersion",
        codeVersion,
        getExperimentRunCodeVersionResponse.getCodeVersion());

    DeleteProject deleteProject = DeleteProject.newBuilder().setId(project.getId()).build();
    DeleteProject.Response deleteProjectResponse = projectServiceStub.deleteProject(deleteProject);
    LOGGER.info("Project deleted successfully");
    LOGGER.info(deleteProjectResponse.toString());
    assertTrue(deleteProjectResponse.getStatus());

    LOGGER.info("Get ExperimentRun code version test stop................................");
  }

  @Test
  public void deleteExperimentRunArtifacts() {
    LOGGER.info("Delete ExperimentRun Artifacts test start................................");

    ProjectTest projectTest = new ProjectTest();
    ExperimentTest experimentTest = new ExperimentTest();

    ProjectServiceBlockingStub projectServiceStub = ProjectServiceGrpc.newBlockingStub(channel);
    ExperimentServiceBlockingStub experimentServiceStub =
        ExperimentServiceGrpc.newBlockingStub(channel);
    ExperimentRunServiceBlockingStub experimentRunServiceStub =
        ExperimentRunServiceGrpc.newBlockingStub(channel);

    // Create project
    CreateProject createProjectRequest =
        projectTest.getCreateProjectRequest("experimentRun_project_ypcdt1");
    CreateProject.Response createProjectResponse =
        projectServiceStub.createProject(createProjectRequest);
    Project project = createProjectResponse.getProject();
    LOGGER.info("Project created successfully");
    assertEquals(
        "Project name not match with expected project name",
        createProjectRequest.getName(),
        project.getName());

    // Create two experiment of above project
    CreateExperiment createExperimentRequest =
        experimentTest.getCreateExperimentRequest(project.getId(), "Experiment_n_sprt_abc");
    CreateExperiment.Response createExperimentResponse =
        experimentServiceStub.createExperiment(createExperimentRequest);
    Experiment experiment = createExperimentResponse.getExperiment();
    LOGGER.info("Experiment created successfully");
    assertEquals(
        "Experiment name not match with expected Experiment name",
        createExperimentRequest.getName(),
        experiment.getName());

    GetProjectById getProjectById = GetProjectById.newBuilder().setId(project.getId()).build();
    GetProjectById.Response getProjectByIdResponse =
        projectServiceStub.getProjectById(getProjectById);
    assertNotEquals(
        "Project date_updated field not update on database",
        project.getDateUpdated(),
        getProjectByIdResponse.getProject().getDateUpdated());
    project = getProjectByIdResponse.getProject();

    CreateExperimentRun createExperimentRunRequest =
        getCreateExperimentRunRequest(project.getId(), experiment.getId(), "ExperimentRun_n_sprt");
    CreateExperimentRun.Response createExperimentRunResponse =
        experimentRunServiceStub.createExperimentRun(createExperimentRunRequest);
    ExperimentRun experimentRun = createExperimentRunResponse.getExperimentRun();
    LOGGER.info("ExperimentRun created successfully");
    assertEquals(
        "ExperimentRun name not match with expected ExperimentRun name",
        createExperimentRunRequest.getName(),
        experimentRun.getName());

    GetExperimentById getExperimentById =
        GetExperimentById.newBuilder().setId(experiment.getId()).build();
    GetExperimentById.Response getExperimentByIdResponse =
        experimentServiceStub.getExperimentById(getExperimentById);
    assertNotEquals(
        "Experiment date_updated field not update on database",
        experiment.getDateUpdated(),
        getExperimentByIdResponse.getExperiment().getDateUpdated());

    getProjectById = GetProjectById.newBuilder().setId(project.getId()).build();
    getProjectByIdResponse = projectServiceStub.getProjectById(getProjectById);
    assertNotEquals(
        "Project date_updated field not update on database",
        project.getDateUpdated(),
        getProjectByIdResponse.getProject().getDateUpdated());
    project = getProjectByIdResponse.getProject();

    List<Artifact> artifacts = experimentRun.getArtifactsList();
    LOGGER.info("Artifacts size : " + artifacts.size());
    if (artifacts.isEmpty()) {
      fail("Artifacts not found");
    }

    DeleteArtifact request =
        DeleteArtifact.newBuilder()
            .setId(experimentRun.getId())
            .setKey(artifacts.get(0).getKey())
            .build();

    DeleteArtifact.Response response = experimentRunServiceStub.deleteArtifact(request);
    LOGGER.info(
        "DeleteExperimentRunArtifacts Response : \n"
            + response.getExperimentRun().getArtifactsList());
    assertFalse(response.getExperimentRun().getArtifactsList().contains(artifacts.get(0)));

    assertNotEquals(
        "ExperimentRun date_updated field not update on database",
        experimentRun.getDateUpdated(),
        response.getExperimentRun().getDateUpdated());

    getExperimentById = GetExperimentById.newBuilder().setId(experiment.getId()).build();
    getExperimentByIdResponse = experimentServiceStub.getExperimentById(getExperimentById);
    assertNotEquals(
        "Experiment date_updated field not update on database",
        experiment.getDateUpdated(),
        getExperimentByIdResponse.getExperiment().getDateUpdated());

    getProjectById = GetProjectById.newBuilder().setId(project.getId()).build();
    getProjectByIdResponse = projectServiceStub.getProjectById(getProjectById);
    assertNotEquals(
        "Project date_updated field not update on database",
        project.getDateUpdated(),
        getProjectByIdResponse.getProject().getDateUpdated());
    project = getProjectByIdResponse.getProject();

    DeleteProject deleteProject = DeleteProject.newBuilder().setId(project.getId()).build();
    DeleteProject.Response deleteProjectResponse = projectServiceStub.deleteProject(deleteProject);
    LOGGER.info("Project deleted successfully");
    LOGGER.info(deleteProjectResponse.toString());
    assertTrue(deleteProjectResponse.getStatus());

    LOGGER.info("Delete ExperimentRun Artifacts test stop................................");
  }

  @Test
  public void batchDeleteExperimentRunTest() {
    LOGGER.info("Batch Delete ExperimentRun test start................................");

    ProjectTest projectTest = new ProjectTest();
    ExperimentTest experimentTest = new ExperimentTest();

    ProjectServiceBlockingStub projectServiceStub = ProjectServiceGrpc.newBlockingStub(channel);
    ExperimentServiceBlockingStub experimentServiceStub =
        ExperimentServiceGrpc.newBlockingStub(channel);
    ExperimentRunServiceBlockingStub experimentRunServiceStub =
        ExperimentRunServiceGrpc.newBlockingStub(channel);

    // Create project
    CreateProject createProjectRequest =
        projectTest.getCreateProjectRequest("experimentRun_project_ypcdt1");
    CreateProject.Response createProjectResponse =
        projectServiceStub.createProject(createProjectRequest);
    Project project = createProjectResponse.getProject();
    LOGGER.info("Project created successfully");
    assertEquals(
        "Project name not match with expected project name",
        createProjectRequest.getName(),
        project.getName());

    // Create two experiment of above project
    CreateExperiment createExperimentRequest =
        experimentTest.getCreateExperimentRequest(project.getId(), "Experiment_n_sprt_abc");
    CreateExperiment.Response createExperimentResponse =
        experimentServiceStub.createExperiment(createExperimentRequest);
    Experiment experiment = createExperimentResponse.getExperiment();
    LOGGER.info("Experiment created successfully");
    assertEquals(
        "Experiment name not match with expected Experiment name",
        createExperimentRequest.getName(),
        experiment.getName());

    List<String> experimentRunIds = new ArrayList<>();
    for (int count = 0; count < 5; count++) {
      CreateExperimentRun createExperimentRunRequest =
          getCreateExperimentRunRequest(
              project.getId(), experiment.getId(), "ExperimentRun_n_sprt_" + count);
      CreateExperimentRun.Response createExperimentRunResponse =
          experimentRunServiceStub.createExperimentRun(createExperimentRunRequest);
      ExperimentRun experimentRun = createExperimentRunResponse.getExperimentRun();
      experimentRunIds.add(experimentRun.getId());
      LOGGER.info("ExperimentRun created successfully");
      assertEquals(
          "ExperimentRun name not match with expected ExperimentRun name",
          createExperimentRunRequest.getName(),
          experimentRun.getName());
    }

    GetExperimentById getExperimentById =
        GetExperimentById.newBuilder().setId(experiment.getId()).build();
    GetExperimentById.Response getExperimentByIdResponse =
        experimentServiceStub.getExperimentById(getExperimentById);
    assertNotEquals(
        "Experiment date_updated field not update on database",
        experiment.getDateUpdated(),
        getExperimentByIdResponse.getExperiment().getDateUpdated());

    DeleteExperimentRuns deleteExperimentRuns =
        DeleteExperimentRuns.newBuilder().addAllIds(experimentRunIds).build();
    DeleteExperimentRuns.Response deleteExperimentRunsResponse =
        experimentRunServiceStub.deleteExperimentRuns(deleteExperimentRuns);
    assertTrue(deleteExperimentRunsResponse.getStatus());

    GetExperimentRunsInExperiment getExperimentRunsInExperiment =
        GetExperimentRunsInExperiment.newBuilder().setExperimentId(experiment.getId()).build();

    GetExperimentRunsInExperiment.Response experimentRunResponse =
        experimentRunServiceStub.getExperimentRunsInExperiment(getExperimentRunsInExperiment);
    assertEquals(
        "ExperimentRuns count not match with expected experimentRun count",
        0,
        experimentRunResponse.getExperimentRunsCount());

    DeleteProject deleteProject = DeleteProject.newBuilder().setId(project.getId()).build();
    DeleteProject.Response deleteProjectResponse = projectServiceStub.deleteProject(deleteProject);
    LOGGER.info("Project deleted successfully");
    LOGGER.info(deleteProjectResponse.toString());
    assertTrue(deleteProjectResponse.getStatus());

    LOGGER.info("Batch Delete ExperimentRun test stop................................");
  }

  @Test
  public void deleteExperimentRunByParentEntitiesOwnerTest() {
    LOGGER.info(
        "Delete ExperimentRun by parent entities owner test start.........................");

    ProjectTest projectTest = new ProjectTest();
    ExperimentTest experimentTest = new ExperimentTest();

    ProjectServiceBlockingStub projectServiceStub = ProjectServiceGrpc.newBlockingStub(channel);
    ExperimentServiceBlockingStub experimentServiceStub =
        ExperimentServiceGrpc.newBlockingStub(channel);
    ExperimentRunServiceBlockingStub experimentRunServiceStub =
        ExperimentRunServiceGrpc.newBlockingStub(channel);

    ExperimentRunServiceBlockingStub experimentRunServiceStubClient2 =
        ExperimentRunServiceGrpc.newBlockingStub(client2Channel);

    // Create project
    CreateProject createProjectRequest =
        projectTest.getCreateProjectRequest("experimentRun_project_ypcdt1");
    CreateProject.Response createProjectResponse =
        projectServiceStub.createProject(createProjectRequest);
    Project project = createProjectResponse.getProject();
    LOGGER.info("Project created successfully");

    if (app.getAuthServerHost() != null && app.getAuthServerPort() != null) {
      CollaboratorServiceBlockingStub collaboratorServiceStub =
          CollaboratorServiceGrpc.newBlockingStub(authServiceChannel);
      AddCollaboratorRequest addCollaboratorRequest =
          addCollaboratorRequestProjectInterceptor(
              project, CollaboratorType.READ_ONLY, authClientInterceptor);

      AddCollaboratorRequest.Response addCollaboratorResponse =
          collaboratorServiceStub.addOrUpdateProjectCollaborator(addCollaboratorRequest);
      LOGGER.info("Collaborator added in server : " + addCollaboratorResponse.getStatus());
      assertTrue(addCollaboratorResponse.getStatus());
    }

    // Create two experiment of above project
    CreateExperiment createExperimentRequest =
        experimentTest.getCreateExperimentRequest(project.getId(), "Experiment_n_sprt_abc");
    CreateExperiment.Response createExperimentResponse =
        experimentServiceStub.createExperiment(createExperimentRequest);
    Experiment experiment = createExperimentResponse.getExperiment();
    LOGGER.info("Experiment created successfully");

    List<String> experimentRunIds = new ArrayList<>();
    for (int count = 0; count < 5; count++) {
      CreateExperimentRun createExperimentRunRequest =
          getCreateExperimentRunRequest(
              project.getId(), experiment.getId(), "ExperimentRun_n_sprt_" + count);
      CreateExperimentRun.Response createExperimentRunResponse =
          experimentRunServiceStub.createExperimentRun(createExperimentRunRequest);
      ExperimentRun experimentRun = createExperimentRunResponse.getExperimentRun();
      experimentRunIds.add(experimentRun.getId());
      LOGGER.info("ExperimentRun created successfully");
    }

    DeleteExperimentRuns deleteExperimentRuns =
        DeleteExperimentRuns.newBuilder()
            .addAllIds(experimentRunIds.subList(0, experimentRunIds.size() - 1))
            .build();

    if (app.getAuthServerHost() != null && app.getAuthServerPort() != null) {
      try {
        experimentRunServiceStubClient2.deleteExperimentRuns(deleteExperimentRuns);
      } catch (StatusRuntimeException e) {
        checkEqualsAssert(e);
      }
      CollaboratorServiceBlockingStub collaboratorServiceStub =
          CollaboratorServiceGrpc.newBlockingStub(authServiceChannel);

      AddCollaboratorRequest addCollaboratorRequest =
          addCollaboratorRequestProjectInterceptor(
              project, CollaboratorType.READ_WRITE, authClientInterceptor);

      AddCollaboratorRequest.Response addCollaboratorResponse =
          collaboratorServiceStub.addOrUpdateProjectCollaborator(addCollaboratorRequest);
      LOGGER.info("Collaborator updated in server : " + addCollaboratorResponse.getStatus());
      assertTrue(addCollaboratorResponse.getStatus());

      DeleteExperimentRuns.Response deleteExperimentRunsResponse =
          experimentRunServiceStubClient2.deleteExperimentRuns(deleteExperimentRuns);
      assertTrue(deleteExperimentRunsResponse.getStatus());

      DeleteExperimentRun deleteExperimentRun =
          DeleteExperimentRun.newBuilder().setId(experimentRunIds.get(4)).build();

      DeleteExperimentRun.Response deleteExperimentRunResponse =
          experimentRunServiceStubClient2.deleteExperimentRun(deleteExperimentRun);
      assertTrue(deleteExperimentRunResponse.getStatus());

    } else {
      deleteExperimentRuns = DeleteExperimentRuns.newBuilder().addAllIds(experimentRunIds).build();

      DeleteExperimentRuns.Response deleteExperimentRunResponse =
          experimentRunServiceStub.deleteExperimentRuns(deleteExperimentRuns);
      assertTrue(deleteExperimentRunResponse.getStatus());
    }

    GetExperimentRunsInExperiment getExperimentRunsInExperiment =
        GetExperimentRunsInExperiment.newBuilder().setExperimentId(experiment.getId()).build();

    GetExperimentRunsInExperiment.Response experimentRunResponse =
        experimentRunServiceStub.getExperimentRunsInExperiment(getExperimentRunsInExperiment);
    assertEquals(
        "ExperimentRuns count not match with expected experimentRun count",
        0,
        experimentRunResponse.getExperimentRunsCount());

    DeleteProject deleteProject = DeleteProject.newBuilder().setId(project.getId()).build();
    DeleteProject.Response deleteProjectResponse = projectServiceStub.deleteProject(deleteProject);
    LOGGER.info("Project deleted successfully");
    LOGGER.info(deleteProjectResponse.toString());
    assertTrue(deleteProjectResponse.getStatus());

    LOGGER.info(
        "Delete ExperimentRun by parent entities owner test stop................................");
  }

  @Test
  public void versioningAtExperimentRunCreateTest() throws ModelDBException {
    LOGGER.info("Versioning ExperimentRun test start................................");

    ProjectTest projectTest = new ProjectTest();

    ProjectServiceBlockingStub projectServiceStub = ProjectServiceGrpc.newBlockingStub(channel);
    ExperimentServiceBlockingStub experimentServiceStub =
        ExperimentServiceGrpc.newBlockingStub(channel);
    ExperimentRunServiceBlockingStub experimentRunServiceStub =
        ExperimentRunServiceGrpc.newBlockingStub(channel);
    VersioningServiceGrpc.VersioningServiceBlockingStub versioningServiceBlockingStub =
        VersioningServiceGrpc.newBlockingStub(channel);

    long repoId = createRepository(versioningServiceBlockingStub, RepositoryTest.NAME);
    GetBranchRequest getBranchRequest =
        GetBranchRequest.newBuilder()
            .setRepositoryId(RepositoryIdentification.newBuilder().setRepoId(repoId).build())
            .setBranch(ModelDBConstants.MASTER_BRANCH)
            .build();
    GetBranchRequest.Response getBranchResponse =
        versioningServiceBlockingStub.getBranch(getBranchRequest);
    Commit commit =
        Commit.newBuilder()
            .setMessage("this is the test commit message")
            .setDateCreated(111)
            .addParentShas(getBranchResponse.getCommit().getCommitSha())
            .build();
    CreateCommitRequest createCommitRequest =
        CreateCommitRequest.newBuilder()
            .setRepositoryId(RepositoryIdentification.newBuilder().setRepoId(repoId).build())
            .setCommit(commit)
            .addBlobs(
                BlobExpanded.newBuilder()
                    .setBlob(CommitTest.getBlob(Blob.ContentCase.DATASET))
                    .addLocation("dataset")
                    .addLocation("train")
                    .build())
            .build();
    CreateCommitRequest.Response commitResponse =
        versioningServiceBlockingStub.createCommit(createCommitRequest);

    // Create project
    CreateProject createProjectRequest =
        projectTest.getCreateProjectRequest("experimentRun_project_ypcdt1");
    CreateProject.Response createProjectResponse =
        projectServiceStub.createProject(createProjectRequest);
    Project project = createProjectResponse.getProject();

    // Create two experiment of above project
    CreateExperiment createExperimentRequest =
        ExperimentTest.getCreateExperimentRequest(project.getId(), "Experiment_n_sprt_abc");
    CreateExperiment.Response createExperimentResponse =
        experimentServiceStub.createExperiment(createExperimentRequest);
    Experiment experiment = createExperimentResponse.getExperiment();

    CreateExperimentRun createExperimentRunRequest =
        getCreateExperimentRunRequest(project.getId(), experiment.getId(), "ExperimentRun_n_sprt");
    Map<String, Location> locationMap = new HashMap<>();
    locationMap.put(
        "location-2", Location.newBuilder().addLocation("dataset").addLocation("train").build());
    createExperimentRunRequest =
        createExperimentRunRequest
            .toBuilder()
            .setVersionedInputs(
                VersioningEntry.newBuilder()
                    .setRepositoryId(repoId)
                    .setCommit(commitResponse.getCommit().getCommitSha())
                    .putAllKeyLocationMap(locationMap)
                    .build())
            .build();
    CreateExperimentRun.Response createExperimentRunResponse =
        experimentRunServiceStub.createExperimentRun(createExperimentRunRequest);
    ExperimentRun experimentRun = createExperimentRunResponse.getExperimentRun();
    LOGGER.info("ExperimentRun created successfully");
    assertEquals(
        "ExperimentRun name not match with expected ExperimentRun name",
        createExperimentRunRequest.getName(),
        experimentRun.getName());
    assertEquals(
        "ExperimentRun versioningInput not match with expected ExperimentRun versioningInput",
        createExperimentRunRequest.getVersionedInputs(),
        experimentRun.getVersionedInputs());

    GetExperimentRunById getExperimentRunById =
        GetExperimentRunById.newBuilder().setId(experimentRun.getId()).build();
    GetExperimentRunById.Response getExperimentRunByIdRes =
        experimentRunServiceStub.getExperimentRunById(getExperimentRunById);
    assertEquals(
        "ExperimentRun versioningInput not match with expected ExperimentRun versioningInput",
        createExperimentRunRequest.getVersionedInputs(),
        getExperimentRunByIdRes.getExperimentRun().getVersionedInputs());

    DeleteCommitRequest deleteCommitRequest =
        DeleteCommitRequest.newBuilder()
            .setRepositoryId(RepositoryIdentification.newBuilder().setRepoId(repoId).build())
            .setCommitSha(commitResponse.getCommit().getCommitSha())
            .build();
    versioningServiceBlockingStub.deleteCommit(deleteCommitRequest);

    DeleteRepositoryRequest deleteRepository =
        DeleteRepositoryRequest.newBuilder()
            .setRepositoryId(RepositoryIdentification.newBuilder().setRepoId(repoId))
            .build();
    DeleteRepositoryRequest.Response deleteResult =
        versioningServiceBlockingStub.deleteRepository(deleteRepository);
    Assert.assertTrue(deleteResult.getStatus());

    DeleteProject deleteProject = DeleteProject.newBuilder().setId(project.getId()).build();
    DeleteProject.Response deleteProjectResponse = projectServiceStub.deleteProject(deleteProject);
    LOGGER.info("Project deleted successfully");
    LOGGER.info(deleteProjectResponse.toString());
    assertTrue(deleteProjectResponse.getStatus());

    LOGGER.info("Versioning ExperimentRun test stop................................");
  }

  @Test
  public void versioningAtExperimentRunCreateNegativeTest() throws ModelDBException {
    LOGGER.info("Versioning ExperimentRun negative test start................................");

    ProjectTest projectTest = new ProjectTest();

    ProjectServiceBlockingStub projectServiceStub = ProjectServiceGrpc.newBlockingStub(channel);
    ExperimentServiceBlockingStub experimentServiceStub =
        ExperimentServiceGrpc.newBlockingStub(channel);
    ExperimentRunServiceBlockingStub experimentRunServiceStub =
        ExperimentRunServiceGrpc.newBlockingStub(channel);
    VersioningServiceGrpc.VersioningServiceBlockingStub versioningServiceBlockingStub =
        VersioningServiceGrpc.newBlockingStub(channel);

    long repoId = createRepository(versioningServiceBlockingStub, RepositoryTest.NAME);
    GetBranchRequest getBranchRequest =
        GetBranchRequest.newBuilder()
            .setRepositoryId(RepositoryIdentification.newBuilder().setRepoId(repoId).build())
            .setBranch(ModelDBConstants.MASTER_BRANCH)
            .build();
    GetBranchRequest.Response getBranchResponse =
        versioningServiceBlockingStub.getBranch(getBranchRequest);

    // Create project
    CreateProject createProjectRequest =
        projectTest.getCreateProjectRequest("experimentRun_project_ypcdt1");
    CreateProject.Response createProjectResponse =
        projectServiceStub.createProject(createProjectRequest);
    Project project = createProjectResponse.getProject();

    // Create two experiment of above project
    CreateExperiment createExperimentRequest =
        ExperimentTest.getCreateExperimentRequest(project.getId(), "Experiment_n_sprt_abc");
    CreateExperiment.Response createExperimentResponse =
        experimentServiceStub.createExperiment(createExperimentRequest);
    Experiment experiment = createExperimentResponse.getExperiment();

    CreateExperimentRun createExperimentRunRequest =
        getCreateExperimentRunRequest(project.getId(), experiment.getId(), "ExperimentRun_n_sprt");
    Map<String, Location> locationMap = new HashMap<>();
    locationMap.put(
        "location-2", Location.newBuilder().addLocation("dataset").addLocation("train").build());
    createExperimentRunRequest =
        createExperimentRunRequest
            .toBuilder()
            .setVersionedInputs(
                VersioningEntry.newBuilder()
                    .setRepositoryId(123456)
                    .setCommit("xyz")
                    .putAllKeyLocationMap(locationMap)
                    .build())
            .build();
    try {
      experimentRunServiceStub.createExperimentRun(createExperimentRunRequest);
    } catch (StatusRuntimeException e) {
      Assert.assertEquals(Status.Code.NOT_FOUND, e.getStatus().getCode());
    }

    try {
      createExperimentRunRequest =
          createExperimentRunRequest
              .toBuilder()
              .setVersionedInputs(
                  VersioningEntry.newBuilder()
                      .setRepositoryId(repoId)
                      .setCommit("xyz")
                      .putAllKeyLocationMap(locationMap)
                      .build())
              .build();
      experimentRunServiceStub.createExperimentRun(createExperimentRunRequest);
    } catch (StatusRuntimeException e) {
      Assert.assertEquals(Status.Code.NOT_FOUND, e.getStatus().getCode());
    }

    try {
      createExperimentRunRequest =
          createExperimentRunRequest
              .toBuilder()
              .setVersionedInputs(
                  VersioningEntry.newBuilder()
                      .setRepositoryId(repoId)
                      .setCommit(getBranchResponse.getCommit().getCommitSha())
                      .putAllKeyLocationMap(locationMap)
                      .build())
              .build();
      experimentRunServiceStub.createExperimentRun(createExperimentRunRequest);
    } catch (StatusRuntimeException e) {
      Assert.assertEquals(Status.Code.INVALID_ARGUMENT, e.getStatus().getCode());
    }

    DeleteRepositoryRequest deleteRepository =
        DeleteRepositoryRequest.newBuilder()
            .setRepositoryId(RepositoryIdentification.newBuilder().setRepoId(repoId))
            .build();
    DeleteRepositoryRequest.Response deleteResult =
        versioningServiceBlockingStub.deleteRepository(deleteRepository);
    Assert.assertTrue(deleteResult.getStatus());

    DeleteProject deleteProject = DeleteProject.newBuilder().setId(project.getId()).build();
    DeleteProject.Response deleteProjectResponse = projectServiceStub.deleteProject(deleteProject);
    LOGGER.info("Project deleted successfully");
    LOGGER.info(deleteProjectResponse.toString());
    assertTrue(deleteProjectResponse.getStatus());

    LOGGER.info("Versioning ExperimentRun negative test stop................................");
  }

  @Test
  public void logGetVersioningExperimentRunCreateTest() throws ModelDBException {
    LOGGER.info("Log and Get Versioning ExperimentRun test start................................");

    ProjectTest projectTest = new ProjectTest();

    ProjectServiceBlockingStub projectServiceStub = ProjectServiceGrpc.newBlockingStub(channel);
    ExperimentServiceBlockingStub experimentServiceStub =
        ExperimentServiceGrpc.newBlockingStub(channel);
    ExperimentRunServiceBlockingStub experimentRunServiceStub =
        ExperimentRunServiceGrpc.newBlockingStub(channel);
    VersioningServiceGrpc.VersioningServiceBlockingStub versioningServiceBlockingStub =
        VersioningServiceGrpc.newBlockingStub(channel);

    // Create project
    CreateProject createProjectRequest =
        projectTest.getCreateProjectRequest("experimentRun_project_ypcdt1");
    CreateProject.Response createProjectResponse =
        projectServiceStub.createProject(createProjectRequest);
    Project project = createProjectResponse.getProject();

    // Create two experiment of above project
    CreateExperiment createExperimentRequest =
        ExperimentTest.getCreateExperimentRequest(project.getId(), "Experiment_n_sprt_abc");
    CreateExperiment.Response createExperimentResponse =
        experimentServiceStub.createExperiment(createExperimentRequest);
    Experiment experiment = createExperimentResponse.getExperiment();

    CreateExperimentRun createExperimentRunRequest =
        getCreateExperimentRunRequest(project.getId(), experiment.getId(), "ExperimentRun_n_sprt");
    CreateExperimentRun.Response createExperimentRunResponse =
        experimentRunServiceStub.createExperimentRun(createExperimentRunRequest);
    ExperimentRun experimentRun = createExperimentRunResponse.getExperimentRun();
    LOGGER.info("ExperimentRun created successfully");
    assertEquals(
        "ExperimentRun name not match with expected ExperimentRun name",
        createExperimentRunRequest.getName(),
        experimentRun.getName());
    assertTrue(
        "ExperimentRun versioningInput not match with expected ExperimentRun versioningInput",
        !createExperimentRunRequest.hasVersionedInputs());

    long repoId = createRepository(versioningServiceBlockingStub, RepositoryTest.NAME);
    GetBranchRequest getBranchRequest =
        GetBranchRequest.newBuilder()
            .setRepositoryId(RepositoryIdentification.newBuilder().setRepoId(repoId).build())
            .setBranch(ModelDBConstants.MASTER_BRANCH)
            .build();
    GetBranchRequest.Response getBranchResponse =
        versioningServiceBlockingStub.getBranch(getBranchRequest);
    Commit commit =
        Commit.newBuilder()
            .setMessage("this is the test commit message")
            .setDateCreated(111)
            .addParentShas(getBranchResponse.getCommit().getCommitSha())
            .build();
    CreateCommitRequest createCommitRequest =
        CreateCommitRequest.newBuilder()
            .setRepositoryId(RepositoryIdentification.newBuilder().setRepoId(repoId).build())
            .setCommit(commit)
            .addBlobs(
                BlobExpanded.newBuilder()
                    .setBlob(CommitTest.getBlob(Blob.ContentCase.DATASET))
                    .addLocation("dataset")
                    .addLocation("train")
                    .build())
            .build();
    CreateCommitRequest.Response commitResponse =
        versioningServiceBlockingStub.createCommit(createCommitRequest);

    Map<String, Location> locationMap = new HashMap<>();
    locationMap.put(
        "location-2", Location.newBuilder().addLocation("dataset").addLocation("train").build());

    LogVersionedInput logVersionedInput =
        LogVersionedInput.newBuilder()
            .setId(experimentRun.getId())
            .setVersionedInputs(
                VersioningEntry.newBuilder()
                    .setRepositoryId(repoId)
                    .setCommit(commitResponse.getCommit().getCommitSha())
                    .putAllKeyLocationMap(locationMap)
                    .build())
            .build();
    LogVersionedInput.Response logVersionedInputResponse =
        experimentRunServiceStub.logVersionedInput(logVersionedInput);
    assertEquals(
        "ExperimentRun versioningInput not match with expected ExperimentRun versioningInput",
        logVersionedInput.getVersionedInputs(),
        logVersionedInputResponse.getExperimentRun().getVersionedInputs());

    GetVersionedInput getVersionedInput =
        GetVersionedInput.newBuilder().setId(experimentRun.getId()).build();
    GetVersionedInput.Response getVersionedInputResponse =
        experimentRunServiceStub.getVersionedInputs(getVersionedInput);
    assertEquals(
        "ExperimentRun versioningInput not match with expected ExperimentRun versioningInput",
        logVersionedInput.getVersionedInputs(),
        getVersionedInputResponse.getVersionedInputs());

    DeleteRepositoryRequest deleteRepository =
        DeleteRepositoryRequest.newBuilder()
            .setRepositoryId(RepositoryIdentification.newBuilder().setRepoId(repoId))
            .build();
    DeleteRepositoryRequest.Response deleteResult =
        versioningServiceBlockingStub.deleteRepository(deleteRepository);
    Assert.assertTrue(deleteResult.getStatus());

    DeleteProject deleteProject = DeleteProject.newBuilder().setId(project.getId()).build();
    DeleteProject.Response deleteProjectResponse = projectServiceStub.deleteProject(deleteProject);
    LOGGER.info("Project deleted successfully");
    LOGGER.info(deleteProjectResponse.toString());
    assertTrue(deleteProjectResponse.getStatus());

    LOGGER.info("Log and Get Versioning ExperimentRun test stop................................");
  }

  @Test
  public void listCommitExperimentRunsTest() throws ModelDBException {
    LOGGER.info("Fetch ExperimentRun for commit test start................................");

    ProjectTest projectTest = new ProjectTest();

    ProjectServiceBlockingStub projectServiceStub = ProjectServiceGrpc.newBlockingStub(channel);
    ExperimentServiceBlockingStub experimentServiceStub =
        ExperimentServiceGrpc.newBlockingStub(channel);
    ExperimentRunServiceBlockingStub experimentRunServiceStub =
        ExperimentRunServiceGrpc.newBlockingStub(channel);
    VersioningServiceGrpc.VersioningServiceBlockingStub versioningServiceBlockingStub =
        VersioningServiceGrpc.newBlockingStub(channel);

    long repoId =
        RepositoryTest.createRepository(versioningServiceBlockingStub, RepositoryTest.NAME);
    GetBranchRequest getBranchRequest =
        GetBranchRequest.newBuilder()
            .setRepositoryId(RepositoryIdentification.newBuilder().setRepoId(repoId).build())
            .setBranch(ModelDBConstants.MASTER_BRANCH)
            .build();
    GetBranchRequest.Response getBranchResponse =
        versioningServiceBlockingStub.getBranch(getBranchRequest);
    Commit commit =
        Commit.newBuilder()
            .setMessage("this is the test commit message")
            .setDateCreated(111)
            .addParentShas(getBranchResponse.getCommit().getCommitSha())
            .build();
    CreateCommitRequest createCommitRequest =
        CreateCommitRequest.newBuilder()
            .setRepositoryId(RepositoryIdentification.newBuilder().setRepoId(repoId).build())
            .setCommit(commit)
            .addBlobs(
                BlobExpanded.newBuilder()
                    .setBlob(CommitTest.getBlob(Blob.ContentCase.DATASET))
                    .addLocation("dataset")
                    .addLocation("train")
                    .build())
            .addBlobs(
                BlobExpanded.newBuilder()
                    .setBlob(CommitTest.getBlob(Blob.ContentCase.DATASET))
                    .addLocation("test-1")
                    .addLocation("test1.json")
                    .build())
            .addBlobs(
                BlobExpanded.newBuilder()
                    .setBlob(CommitTest.getBlob(Blob.ContentCase.DATASET))
                    .addLocation("test-2")
                    .addLocation("test2.json")
                    .build())
            .build();
    CreateCommitRequest.Response commitResponse =
        versioningServiceBlockingStub.createCommit(createCommitRequest);
    commit = commitResponse.getCommit();

    // Create project
    CreateProject createProjectRequest =
        projectTest.getCreateProjectRequest("experimentRun_project_ypcdt1");
    CreateProject.Response createProjectResponse =
        projectServiceStub.createProject(createProjectRequest);
    Project project = createProjectResponse.getProject();

    // Create two experiment of above project
    CreateExperiment createExperimentRequest =
        ExperimentTest.getCreateExperimentRequest(project.getId(), "Experiment_n_sprt_abc");
    CreateExperiment.Response createExperimentResponse =
        experimentServiceStub.createExperiment(createExperimentRequest);
    Experiment experiment = createExperimentResponse.getExperiment();

    CreateExperimentRun createExperimentRunRequest =
        getCreateExperimentRunRequest(project.getId(), experiment.getId(), "ExperimentRun-1");
    Map<String, Location> locationMap = new HashMap<>();
    locationMap.put(
        "location-2", Location.newBuilder().addLocation("dataset").addLocation("train").build());
    createExperimentRunRequest =
        createExperimentRunRequest
            .toBuilder()
            .setVersionedInputs(
                VersioningEntry.newBuilder()
                    .setRepositoryId(repoId)
                    .setCommit(commitResponse.getCommit().getCommitSha())
                    .putAllKeyLocationMap(locationMap)
                    .build())
            .build();
    CreateExperimentRun.Response createExperimentRunResponse =
        experimentRunServiceStub.createExperimentRun(createExperimentRunRequest);
    ExperimentRun experimentRun1 = createExperimentRunResponse.getExperimentRun();
    LOGGER.info("ExperimentRun1 created successfully");

    createExperimentRunRequest =
        createExperimentRunRequest.toBuilder().setName("ExperimentRun-2").build();
    createExperimentRunResponse =
        experimentRunServiceStub.createExperimentRun(createExperimentRunRequest);
    ExperimentRun experimentRun2 = createExperimentRunResponse.getExperimentRun();
    LOGGER.info("ExperimentRun2 created successfully");

    createExperimentRunRequest =
        createExperimentRunRequest.toBuilder().setName("ExperimentRun-3").build();
    createExperimentRunResponse =
        experimentRunServiceStub.createExperimentRun(createExperimentRunRequest);
    ExperimentRun experimentRun3 = createExperimentRunResponse.getExperimentRun();
    LOGGER.info("ExperimentRun3 created successfully");

    ListCommitExperimentRunsRequest listCommitExperimentRunsRequest =
        ListCommitExperimentRunsRequest.newBuilder()
            .setRepositoryId(RepositoryIdentification.newBuilder().setRepoId(repoId).build())
            .setCommitSha(commit.getCommitSha())
            .build();
    ListCommitExperimentRunsRequest.Response listCommitExperimentRunsResponse =
        versioningServiceBlockingStub.listCommitExperimentRuns(listCommitExperimentRunsRequest);
    assertEquals(
        "ExperimentRun total records not match with expected ExperimentRun total records",
        3,
        listCommitExperimentRunsResponse.getTotalRecords());
    assertEquals(
        "ExperimentRun not match with expected ExperimentRun",
        experimentRun1,
        listCommitExperimentRunsResponse.getRuns(0));
    assertEquals(
        "ExperimentRun not match with expected ExperimentRun",
        experimentRun3,
        listCommitExperimentRunsResponse.getRuns(2));

    listCommitExperimentRunsRequest =
        ListCommitExperimentRunsRequest.newBuilder()
            .setRepositoryId(RepositoryIdentification.newBuilder().setRepoId(repoId).build())
            .setCommitSha(commit.getCommitSha())
            .setPagination(Pagination.newBuilder().setPageNumber(1).setPageLimit(1).build())
            .build();
    listCommitExperimentRunsResponse =
        versioningServiceBlockingStub.listCommitExperimentRuns(listCommitExperimentRunsRequest);
    assertEquals(
        "ExperimentRun total records not match with expected ExperimentRun total records",
        3,
        listCommitExperimentRunsResponse.getTotalRecords());
    assertEquals(
        "ExperimentRun not match with expected ExperimentRun",
        experimentRun1,
        listCommitExperimentRunsResponse.getRuns(0));

    listCommitExperimentRunsRequest =
        ListCommitExperimentRunsRequest.newBuilder()
            .setRepositoryId(RepositoryIdentification.newBuilder().setRepoId(repoId).build())
            .setCommitSha(commit.getCommitSha())
            .setPagination(Pagination.newBuilder().setPageNumber(3).setPageLimit(1).build())
            .build();
    listCommitExperimentRunsResponse =
        versioningServiceBlockingStub.listCommitExperimentRuns(listCommitExperimentRunsRequest);
    assertEquals(
        "ExperimentRun total records not match with expected ExperimentRun total records",
        3,
        listCommitExperimentRunsResponse.getTotalRecords());
    assertEquals(
        "ExperimentRun not match with expected ExperimentRun",
        experimentRun3,
        listCommitExperimentRunsResponse.getRuns(0));

    DeleteCommitRequest deleteCommitRequest =
        DeleteCommitRequest.newBuilder()
            .setRepositoryId(RepositoryIdentification.newBuilder().setRepoId(repoId).build())
            .setCommitSha(commitResponse.getCommit().getCommitSha())
            .build();
    versioningServiceBlockingStub.deleteCommit(deleteCommitRequest);

    DeleteRepositoryRequest deleteRepository =
        DeleteRepositoryRequest.newBuilder()
            .setRepositoryId(RepositoryIdentification.newBuilder().setRepoId(repoId))
            .build();
    DeleteRepositoryRequest.Response deleteResult =
        versioningServiceBlockingStub.deleteRepository(deleteRepository);
    Assert.assertTrue(deleteResult.getStatus());

    DeleteProject deleteProject = DeleteProject.newBuilder().setId(project.getId()).build();
    DeleteProject.Response deleteProjectResponse = projectServiceStub.deleteProject(deleteProject);
    LOGGER.info("Project deleted successfully");
    LOGGER.info(deleteProjectResponse.toString());
    assertTrue(deleteProjectResponse.getStatus());

    LOGGER.info("Fetch ExperimentRun for commit test stop................................");
  }

  @Test
  public void ListBlobExperimentRunsRequestTest() throws ModelDBException {
    LOGGER.info("Fetch ExperimentRun blobs for commit test start................................");

    ProjectTest projectTest = new ProjectTest();

    ProjectServiceBlockingStub projectServiceStub = ProjectServiceGrpc.newBlockingStub(channel);
    ExperimentServiceBlockingStub experimentServiceStub =
        ExperimentServiceGrpc.newBlockingStub(channel);
    ExperimentRunServiceBlockingStub experimentRunServiceStub =
        ExperimentRunServiceGrpc.newBlockingStub(channel);
    VersioningServiceGrpc.VersioningServiceBlockingStub versioningServiceBlockingStub =
        VersioningServiceGrpc.newBlockingStub(channel);

    long repoId =
        RepositoryTest.createRepository(versioningServiceBlockingStub, RepositoryTest.NAME);
    GetBranchRequest getBranchRequest =
        GetBranchRequest.newBuilder()
            .setRepositoryId(RepositoryIdentification.newBuilder().setRepoId(repoId).build())
            .setBranch(ModelDBConstants.MASTER_BRANCH)
            .build();
    GetBranchRequest.Response getBranchResponse =
        versioningServiceBlockingStub.getBranch(getBranchRequest);
    Commit commit =
        Commit.newBuilder()
            .setMessage("this is the test commit message")
            .setDateCreated(111)
            .addParentShas(getBranchResponse.getCommit().getCommitSha())
            .build();

    Location location1 = Location.newBuilder().addLocation("dataset").addLocation("train").build();
    Location location2 =
        Location.newBuilder().addLocation("test-1").addLocation("test1.json").build();
    Location location3 =
        Location.newBuilder().addLocation("test-2").addLocation("test2.json").build();

    CreateCommitRequest createCommitRequest =
        CreateCommitRequest.newBuilder()
            .setRepositoryId(RepositoryIdentification.newBuilder().setRepoId(repoId).build())
            .setCommit(commit)
            .addBlobs(
                BlobExpanded.newBuilder()
                    .setBlob(CommitTest.getBlob(Blob.ContentCase.DATASET))
                    .addAllLocation(location1.getLocationList())
                    .build())
            .addBlobs(
                BlobExpanded.newBuilder()
<<<<<<< HEAD
                    .setBlob(CommitTest.getBlob(Blob.ContentCase.CONFIG))
                    .addLocation("test-1")
                    .addLocation("test1.json")
=======
                    .setBlob(CommitTest.getBlob(Blob.ContentCase.DATASET))
                    .addAllLocation(location2.getLocationList())
>>>>>>> f6c8ade7
                    .build())
            .addBlobs(
                BlobExpanded.newBuilder()
                    .setBlob(CommitTest.getBlob(Blob.ContentCase.DATASET))
                    .addAllLocation(location3.getLocationList())
                    .build())
            .build();
    CreateCommitRequest.Response commitResponse =
        versioningServiceBlockingStub.createCommit(createCommitRequest);
    commit = commitResponse.getCommit();

    // Create project
    CreateProject createProjectRequest =
        projectTest.getCreateProjectRequest("experimentRun_project_ypcdt1");
    CreateProject.Response createProjectResponse =
        projectServiceStub.createProject(createProjectRequest);
    Project project = createProjectResponse.getProject();

    // Create two experiment of above project
    CreateExperiment createExperimentRequest =
        ExperimentTest.getCreateExperimentRequest(project.getId(), "Experiment_n_sprt_abc");
    CreateExperiment.Response createExperimentResponse =
        experimentServiceStub.createExperiment(createExperimentRequest);
    Experiment experiment = createExperimentResponse.getExperiment();

    CreateExperimentRun createExperimentRunRequest =
        getCreateExperimentRunRequest(project.getId(), experiment.getId(), "ExperimentRun-1");
    Map<String, Location> locationMap = new HashMap<>();
    locationMap.put("location-2", location1);
    createExperimentRunRequest =
        createExperimentRunRequest
            .toBuilder()
            .setVersionedInputs(
                VersioningEntry.newBuilder()
                    .setRepositoryId(repoId)
                    .setCommit(commitResponse.getCommit().getCommitSha())
                    .putAllKeyLocationMap(locationMap)
                    .build())
            .build();
    CreateExperimentRun.Response createExperimentRunResponse =
        experimentRunServiceStub.createExperimentRun(createExperimentRunRequest);
    ExperimentRun experimentRun1 = createExperimentRunResponse.getExperimentRun();
    LOGGER.info("ExperimentRun1 created successfully");

    createExperimentRunRequest =
        createExperimentRunRequest
            .toBuilder()
            .setName("ExperimentRun-2")
            .setVersionedInputs(
                createExperimentRunRequest
                    .getVersionedInputs()
                    .toBuilder()
                    .putKeyLocationMap("XYZ", location2)
                    .build())
            .build();
    createExperimentRunResponse =
        experimentRunServiceStub.createExperimentRun(createExperimentRunRequest);
    ExperimentRun experimentRun2 = createExperimentRunResponse.getExperimentRun();
    LOGGER.info("ExperimentRun2 created successfully");

    createExperimentRunRequest =
        createExperimentRunRequest
            .toBuilder()
            .setName("ExperimentRun-3")
            .setVersionedInputs(
                createExperimentRunRequest
                    .getVersionedInputs()
                    .toBuilder()
                    .putKeyLocationMap("PQR", location3)
                    .build())
            .build();
    createExperimentRunResponse =
        experimentRunServiceStub.createExperimentRun(createExperimentRunRequest);
    ExperimentRun experimentRun3 = createExperimentRunResponse.getExperimentRun();
    LOGGER.info("ExperimentRun3 created successfully");

    ListBlobExperimentRunsRequest listBlobExperimentRunsRequest =
        ListBlobExperimentRunsRequest.newBuilder()
            .setRepositoryId(RepositoryIdentification.newBuilder().setRepoId(repoId).build())
            .setCommitSha(commit.getCommitSha())
            .addAllLocation(location1.getLocationList())
            .build();
    ListBlobExperimentRunsRequest.Response listBlobExperimentRunsResponse =
        versioningServiceBlockingStub.listBlobExperimentRuns(listBlobExperimentRunsRequest);
    assertEquals(
        "ExperimentRun total records not match with expected ExperimentRun total records",
        3,
        listBlobExperimentRunsResponse.getTotalRecords());
    assertEquals(
        "ExperimentRun not match with expected ExperimentRun",
        experimentRun1,
        listBlobExperimentRunsResponse.getRuns(0));
    assertEquals(
        "ExperimentRun not match with expected ExperimentRun",
        experimentRun3,
        listBlobExperimentRunsResponse.getRuns(2));

    listBlobExperimentRunsRequest =
        ListBlobExperimentRunsRequest.newBuilder()
            .setRepositoryId(RepositoryIdentification.newBuilder().setRepoId(repoId).build())
            .setCommitSha(commit.getCommitSha())
            .addAllLocation(location2.getLocationList())
            .build();
    listBlobExperimentRunsResponse =
        versioningServiceBlockingStub.listBlobExperimentRuns(listBlobExperimentRunsRequest);
    assertEquals(
        "ExperimentRun total records not match with expected ExperimentRun total records",
        2,
        listBlobExperimentRunsResponse.getTotalRecords());
    assertEquals(
        "ExperimentRun not match with expected ExperimentRun",
        experimentRun3,
        listBlobExperimentRunsResponse.getRuns(1));

    Location location4 = Location.newBuilder().addLocation("test-2").build();
    createExperimentRunRequest =
        createExperimentRunRequest
            .toBuilder()
            .setName("ExperimentRun-4")
            .setVersionedInputs(
                createExperimentRunRequest
                    .getVersionedInputs()
                    .toBuilder()
                    .putKeyLocationMap("PQR", location4)
                    .build())
            .build();
    try {
      experimentRunServiceStub.createExperimentRun(createExperimentRunRequest);
    } catch (StatusRuntimeException e) {
      Status status = Status.fromThrowable(e);
      LOGGER.warn("Error Code : " + status.getCode() + " Description : " + status.getDescription());
      assertEquals(Status.INVALID_ARGUMENT.getCode(), status.getCode());
    }

    DeleteCommitRequest deleteCommitRequest =
        DeleteCommitRequest.newBuilder()
            .setRepositoryId(RepositoryIdentification.newBuilder().setRepoId(repoId).build())
            .setCommitSha(commitResponse.getCommit().getCommitSha())
            .build();
    versioningServiceBlockingStub.deleteCommit(deleteCommitRequest);

    DeleteRepositoryRequest deleteRepository =
        DeleteRepositoryRequest.newBuilder()
            .setRepositoryId(RepositoryIdentification.newBuilder().setRepoId(repoId))
            .build();
    DeleteRepositoryRequest.Response deleteResult =
        versioningServiceBlockingStub.deleteRepository(deleteRepository);
    Assert.assertTrue(deleteResult.getStatus());

    DeleteProject deleteProject = DeleteProject.newBuilder().setId(project.getId()).build();
    DeleteProject.Response deleteProjectResponse = projectServiceStub.deleteProject(deleteProject);
    LOGGER.info("Project deleted successfully");
    LOGGER.info(deleteProjectResponse.toString());
    assertTrue(deleteProjectResponse.getStatus());

    LOGGER.info("Fetch ExperimentRun blob for commit test stop................................");
  }

  @Test
  public void versioningWithoutLocationAtExperimentRunCreateTest() throws ModelDBException {
    LOGGER.info(
        "Versioning without Locations ExperimentRun test start................................");

    ProjectTest projectTest = new ProjectTest();

    ProjectServiceBlockingStub projectServiceStub = ProjectServiceGrpc.newBlockingStub(channel);
    ExperimentServiceBlockingStub experimentServiceStub =
        ExperimentServiceGrpc.newBlockingStub(channel);
    ExperimentRunServiceBlockingStub experimentRunServiceStub =
        ExperimentRunServiceGrpc.newBlockingStub(channel);
    VersioningServiceGrpc.VersioningServiceBlockingStub versioningServiceBlockingStub =
        VersioningServiceGrpc.newBlockingStub(channel);

    long repoId = createRepository(versioningServiceBlockingStub, RepositoryTest.NAME);
    GetBranchRequest getBranchRequest =
        GetBranchRequest.newBuilder()
            .setRepositoryId(RepositoryIdentification.newBuilder().setRepoId(repoId).build())
            .setBranch(ModelDBConstants.MASTER_BRANCH)
            .build();
    GetBranchRequest.Response getBranchResponse =
        versioningServiceBlockingStub.getBranch(getBranchRequest);
    Commit commit =
        Commit.newBuilder()
            .setMessage("this is the test commit message")
            .setDateCreated(111)
            .addParentShas(getBranchResponse.getCommit().getCommitSha())
            .build();
    CreateCommitRequest createCommitRequest =
        CreateCommitRequest.newBuilder()
            .setRepositoryId(RepositoryIdentification.newBuilder().setRepoId(repoId).build())
            .setCommit(commit)
            .addBlobs(
                BlobExpanded.newBuilder()
                    .setBlob(CommitTest.getBlob(Blob.ContentCase.DATASET))
                    .addLocation("dataset")
                    .addLocation("train")
                    .build())
            .build();
    CreateCommitRequest.Response commitResponse =
        versioningServiceBlockingStub.createCommit(createCommitRequest);

    // Create project
    CreateProject createProjectRequest =
        projectTest.getCreateProjectRequest("experimentRun_project_ypcdt1");
    CreateProject.Response createProjectResponse =
        projectServiceStub.createProject(createProjectRequest);
    Project project = createProjectResponse.getProject();

    // Create two experiment of above project
    CreateExperiment createExperimentRequest =
        ExperimentTest.getCreateExperimentRequest(project.getId(), "Experiment_n_sprt_abc");
    CreateExperiment.Response createExperimentResponse =
        experimentServiceStub.createExperiment(createExperimentRequest);
    Experiment experiment = createExperimentResponse.getExperiment();

    CreateExperimentRun createExperimentRunRequest =
        getCreateExperimentRunRequest(project.getId(), experiment.getId(), "ExperimentRun_n_sprt");
    createExperimentRunRequest =
        createExperimentRunRequest
            .toBuilder()
            .setVersionedInputs(
                VersioningEntry.newBuilder()
                    .setRepositoryId(repoId)
                    .setCommit(commitResponse.getCommit().getCommitSha())
                    .build())
            .build();
    CreateExperimentRun.Response createExperimentRunResponse =
        experimentRunServiceStub.createExperimentRun(createExperimentRunRequest);
    ExperimentRun experimentRun = createExperimentRunResponse.getExperimentRun();
    LOGGER.info("ExperimentRun created successfully");
    assertEquals(
        "ExperimentRun name not match with expected ExperimentRun name",
        createExperimentRunRequest.getName(),
        experimentRun.getName());
    assertEquals(
        "ExperimentRun versioningInput not match with expected ExperimentRun versioningInput",
        createExperimentRunRequest.getVersionedInputs(),
        experimentRun.getVersionedInputs());

    GetExperimentRunById getExperimentRunById =
        GetExperimentRunById.newBuilder().setId(experimentRun.getId()).build();
    GetExperimentRunById.Response getExperimentRunByIdRes =
        experimentRunServiceStub.getExperimentRunById(getExperimentRunById);
    assertEquals(
        "ExperimentRun versioningInput not match with expected ExperimentRun versioningInput",
        createExperimentRunRequest.getVersionedInputs(),
        getExperimentRunByIdRes.getExperimentRun().getVersionedInputs());
    assertEquals(
        "ExperimentRun versioningInput not match with expected ExperimentRun versioningInput",
        0,
        getExperimentRunByIdRes.getExperimentRun().getVersionedInputs().getKeyLocationMapCount());

    DeleteCommitRequest deleteCommitRequest =
        DeleteCommitRequest.newBuilder()
            .setRepositoryId(RepositoryIdentification.newBuilder().setRepoId(repoId).build())
            .setCommitSha(commitResponse.getCommit().getCommitSha())
            .build();
    versioningServiceBlockingStub.deleteCommit(deleteCommitRequest);

    DeleteRepositoryRequest deleteRepository =
        DeleteRepositoryRequest.newBuilder()
            .setRepositoryId(RepositoryIdentification.newBuilder().setRepoId(repoId))
            .build();
    DeleteRepositoryRequest.Response deleteResult =
        versioningServiceBlockingStub.deleteRepository(deleteRepository);
    Assert.assertTrue(deleteResult.getStatus());

    DeleteProject deleteProject = DeleteProject.newBuilder().setId(project.getId()).build();
    DeleteProject.Response deleteProjectResponse = projectServiceStub.deleteProject(deleteProject);
    LOGGER.info("Project deleted successfully");
    LOGGER.info(deleteProjectResponse.toString());
    assertTrue(deleteProjectResponse.getStatus());

    LOGGER.info(
        "Versioning without Locations ExperimentRun test stop................................");
  }

  @Test
  public void logGetVersioningWithoutLocationsExperimentRunCreateTest() throws ModelDBException {
    LOGGER.info(
        "Log and Get Versioning without locations ExperimentRun test start................................");

    ProjectTest projectTest = new ProjectTest();

    ProjectServiceBlockingStub projectServiceStub = ProjectServiceGrpc.newBlockingStub(channel);
    ExperimentServiceBlockingStub experimentServiceStub =
        ExperimentServiceGrpc.newBlockingStub(channel);
    ExperimentRunServiceBlockingStub experimentRunServiceStub =
        ExperimentRunServiceGrpc.newBlockingStub(channel);
    VersioningServiceGrpc.VersioningServiceBlockingStub versioningServiceBlockingStub =
        VersioningServiceGrpc.newBlockingStub(channel);

    // Create project
    CreateProject createProjectRequest =
        projectTest.getCreateProjectRequest("experimentRun_project_ypcdt1");
    CreateProject.Response createProjectResponse =
        projectServiceStub.createProject(createProjectRequest);
    Project project = createProjectResponse.getProject();

    // Create two experiment of above project
    CreateExperiment createExperimentRequest =
        ExperimentTest.getCreateExperimentRequest(project.getId(), "Experiment_n_sprt_abc");
    CreateExperiment.Response createExperimentResponse =
        experimentServiceStub.createExperiment(createExperimentRequest);
    Experiment experiment = createExperimentResponse.getExperiment();

    CreateExperimentRun createExperimentRunRequest =
        getCreateExperimentRunRequest(project.getId(), experiment.getId(), "ExperimentRun_n_sprt");
    CreateExperimentRun.Response createExperimentRunResponse =
        experimentRunServiceStub.createExperimentRun(createExperimentRunRequest);
    ExperimentRun experimentRun = createExperimentRunResponse.getExperimentRun();
    LOGGER.info("ExperimentRun created successfully");
    assertEquals(
        "ExperimentRun name not match with expected ExperimentRun name",
        createExperimentRunRequest.getName(),
        experimentRun.getName());
    assertFalse(
        "ExperimentRun versioningInput not match with expected ExperimentRun versioningInput",
        createExperimentRunRequest.hasVersionedInputs());

    long repoId = createRepository(versioningServiceBlockingStub, RepositoryTest.NAME);
    GetBranchRequest getBranchRequest =
        GetBranchRequest.newBuilder()
            .setRepositoryId(RepositoryIdentification.newBuilder().setRepoId(repoId).build())
            .setBranch(ModelDBConstants.MASTER_BRANCH)
            .build();
    GetBranchRequest.Response getBranchResponse =
        versioningServiceBlockingStub.getBranch(getBranchRequest);
    Commit commit =
        Commit.newBuilder()
            .setMessage("this is the test commit message")
            .setDateCreated(111)
            .addParentShas(getBranchResponse.getCommit().getCommitSha())
            .build();
    CreateCommitRequest createCommitRequest =
        CreateCommitRequest.newBuilder()
            .setRepositoryId(RepositoryIdentification.newBuilder().setRepoId(repoId).build())
            .setCommit(commit)
            .addBlobs(
                BlobExpanded.newBuilder()
                    .setBlob(CommitTest.getBlob(Blob.ContentCase.DATASET))
                    .addLocation("dataset")
                    .addLocation("train")
                    .build())
            .build();
    CreateCommitRequest.Response commitResponse =
        versioningServiceBlockingStub.createCommit(createCommitRequest);

    LogVersionedInput logVersionedInput =
        LogVersionedInput.newBuilder()
            .setId(experimentRun.getId())
            .setVersionedInputs(
                VersioningEntry.newBuilder()
                    .setRepositoryId(repoId)
                    .setCommit(commitResponse.getCommit().getCommitSha())
                    .build())
            .build();
    LogVersionedInput.Response logVersionedInputResponse =
        experimentRunServiceStub.logVersionedInput(logVersionedInput);
    assertEquals(
        "ExperimentRun versioningInput not match with expected ExperimentRun versioningInput",
        logVersionedInput.getVersionedInputs(),
        logVersionedInputResponse.getExperimentRun().getVersionedInputs());

    GetVersionedInput getVersionedInput =
        GetVersionedInput.newBuilder().setId(experimentRun.getId()).build();
    GetVersionedInput.Response getVersionedInputResponse =
        experimentRunServiceStub.getVersionedInputs(getVersionedInput);
    assertEquals(
        "ExperimentRun versioningInput not match with expected ExperimentRun versioningInput",
        logVersionedInput.getVersionedInputs(),
        getVersionedInputResponse.getVersionedInputs());
    assertEquals(
        "ExperimentRun versioningInput not match with expected ExperimentRun versioningInput",
        0,
        getVersionedInputResponse.getVersionedInputs().getKeyLocationMapCount());

    DeleteRepositoryRequest deleteRepository =
        DeleteRepositoryRequest.newBuilder()
            .setRepositoryId(RepositoryIdentification.newBuilder().setRepoId(repoId))
            .build();
    DeleteRepositoryRequest.Response deleteResult =
        versioningServiceBlockingStub.deleteRepository(deleteRepository);
    Assert.assertTrue(deleteResult.getStatus());

    DeleteProject deleteProject = DeleteProject.newBuilder().setId(project.getId()).build();
    DeleteProject.Response deleteProjectResponse = projectServiceStub.deleteProject(deleteProject);
    LOGGER.info("Project deleted successfully");
    LOGGER.info(deleteProjectResponse.toString());
    assertTrue(deleteProjectResponse.getStatus());

    LOGGER.info(
        "Log and Get Versioning without locations ExperimentRun test stop................................");
  }
}<|MERGE_RESOLUTION|>--- conflicted
+++ resolved
@@ -9458,14 +9458,8 @@
                     .build())
             .addBlobs(
                 BlobExpanded.newBuilder()
-<<<<<<< HEAD
                     .setBlob(CommitTest.getBlob(Blob.ContentCase.CONFIG))
-                    .addLocation("test-1")
-                    .addLocation("test1.json")
-=======
-                    .setBlob(CommitTest.getBlob(Blob.ContentCase.DATASET))
                     .addAllLocation(location2.getLocationList())
->>>>>>> f6c8ade7
                     .build())
             .addBlobs(
                 BlobExpanded.newBuilder()
