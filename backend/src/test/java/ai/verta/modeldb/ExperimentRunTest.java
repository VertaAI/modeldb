package ai.verta.modeldb;

import static ai.verta.modeldb.CollaboratorTest.addCollaboratorRequestProjectInterceptor;
import static ai.verta.modeldb.RepositoryTest.createRepository;
import static org.junit.Assert.*;
import static org.junit.Assert.assertTrue;

import ai.verta.common.CollaboratorTypeEnum.CollaboratorType;
import ai.verta.common.KeyValue;
import ai.verta.common.TernaryEnum.Ternary;
import ai.verta.common.ValueTypeEnum.ValueType;
import ai.verta.modeldb.ArtifactTypeEnum.ArtifactType;
import ai.verta.modeldb.ExperimentRunServiceGrpc.ExperimentRunServiceBlockingStub;
import ai.verta.modeldb.ExperimentServiceGrpc.ExperimentServiceBlockingStub;
import ai.verta.modeldb.OperatorEnum.Operator;
import ai.verta.modeldb.ProjectServiceGrpc.ProjectServiceBlockingStub;
import ai.verta.modeldb.authservice.AuthService;
import ai.verta.modeldb.authservice.AuthServiceUtils;
import ai.verta.modeldb.authservice.PublicAuthServiceUtils;
import ai.verta.modeldb.authservice.PublicRoleServiceUtils;
import ai.verta.modeldb.authservice.RoleService;
import ai.verta.modeldb.authservice.RoleServiceUtils;
import ai.verta.modeldb.cron_jobs.CronJobUtils;
import ai.verta.modeldb.cron_jobs.DeleteEntitiesCron;
import ai.verta.modeldb.utils.ModelDBUtils;
import ai.verta.modeldb.versioning.Blob;
import ai.verta.modeldb.versioning.BlobExpanded;
import ai.verta.modeldb.versioning.CodeBlob;
import ai.verta.modeldb.versioning.Commit;
import ai.verta.modeldb.versioning.CreateCommitRequest;
import ai.verta.modeldb.versioning.DeleteCommitRequest;
import ai.verta.modeldb.versioning.DeleteRepositoryRequest;
import ai.verta.modeldb.versioning.FileHasher;
import ai.verta.modeldb.versioning.GetBranchRequest;
import ai.verta.modeldb.versioning.GitCodeBlob;
import ai.verta.modeldb.versioning.ListBlobExperimentRunsRequest;
import ai.verta.modeldb.versioning.ListCommitExperimentRunsRequest;
import ai.verta.modeldb.versioning.Pagination;
import ai.verta.modeldb.versioning.RepositoryIdentification;
import ai.verta.modeldb.versioning.VersioningServiceGrpc;
import ai.verta.uac.AddCollaboratorRequest;
import ai.verta.uac.CollaboratorServiceGrpc;
import ai.verta.uac.CollaboratorServiceGrpc.CollaboratorServiceBlockingStub;
import com.google.protobuf.ListValue;
import com.google.protobuf.Value;
import io.grpc.ManagedChannel;
import io.grpc.ManagedChannelBuilder;
import io.grpc.Status;
import io.grpc.StatusRuntimeException;
import io.grpc.inprocess.InProcessChannelBuilder;
import io.grpc.inprocess.InProcessServerBuilder;
import io.grpc.testing.GrpcCleanupRule;
import java.io.IOException;
import java.security.NoSuchAlgorithmException;
import java.util.ArrayList;
import java.util.Calendar;
import java.util.Collections;
import java.util.HashMap;
import java.util.List;
import java.util.Map;
import java.util.Random;
import org.apache.logging.log4j.LogManager;
import org.apache.logging.log4j.Logger;
import org.junit.After;
import org.junit.AfterClass;
import org.junit.Assert;
import org.junit.Before;
import org.junit.BeforeClass;
import org.junit.FixMethodOrder;
import org.junit.Ignore;
import org.junit.Rule;
import org.junit.Test;
import org.junit.runner.RunWith;
import org.junit.runners.JUnit4;
import org.junit.runners.MethodSorters;

@RunWith(JUnit4.class)
@FixMethodOrder(MethodSorters.NAME_ASCENDING)
public class ExperimentRunTest {

  private static final Logger LOGGER = LogManager.getLogger(ExperimentRunTest.class);
  /**
   * This rule manages automatic graceful shutdown for the registered servers and channels at the
   * end of test.
   */
  @Rule public final GrpcCleanupRule grpcCleanup = new GrpcCleanupRule();

  private ManagedChannel channel = null;
  private ManagedChannel client2Channel = null;
  private ManagedChannel authServiceChannel = null;
  private static String serverName = InProcessServerBuilder.generateName();
  private static InProcessServerBuilder serverBuilder =
      InProcessServerBuilder.forName(serverName).directExecutor();
  private static InProcessChannelBuilder client1ChannelBuilder =
      InProcessChannelBuilder.forName(serverName).directExecutor();
  private static InProcessChannelBuilder client2ChannelBuilder =
      InProcessChannelBuilder.forName(serverName).directExecutor();
  private static AuthClientInterceptor authClientInterceptor;
  private static App app;
  private static DeleteEntitiesCron deleteEntitiesCron;

  @SuppressWarnings("unchecked")
  @BeforeClass
  public static void setServerAndService() throws Exception {

    Map<String, Object> propertiesMap =
        ModelDBUtils.readYamlProperties(System.getenv(ModelDBConstants.VERTA_MODELDB_CONFIG));
    Map<String, Object> testPropMap = (Map<String, Object>) propertiesMap.get("test");
    Map<String, Object> databasePropMap = (Map<String, Object>) testPropMap.get("test-database");

    app = App.getInstance();
    AuthService authService = new PublicAuthServiceUtils();
    RoleService roleService = new PublicRoleServiceUtils(authService);

    Map<String, Object> authServicePropMap =
        (Map<String, Object>) propertiesMap.get(ModelDBConstants.AUTH_SERVICE);
    if (authServicePropMap != null) {
      String authServiceHost = (String) authServicePropMap.get(ModelDBConstants.HOST);
      Integer authServicePort = (Integer) authServicePropMap.get(ModelDBConstants.PORT);
      app.setAuthServerHost(authServiceHost);
      app.setAuthServerPort(authServicePort);

      authService = new AuthServiceUtils();
      roleService = new RoleServiceUtils(authService);
    }

    App.initializeServicesBaseOnDataBase(
        serverBuilder, databasePropMap, propertiesMap, authService, roleService);
    serverBuilder.intercept(new ModelDBAuthInterceptor());

    Map<String, Object> testUerPropMap = (Map<String, Object>) testPropMap.get("testUsers");
    if (testUerPropMap != null && testUerPropMap.size() > 0) {
      authClientInterceptor = new AuthClientInterceptor(testPropMap);
      client1ChannelBuilder.intercept(authClientInterceptor.getClient1AuthInterceptor());
      client2ChannelBuilder.intercept(authClientInterceptor.getClient2AuthInterceptor());
    }
    deleteEntitiesCron =
        new DeleteEntitiesCron(authService, roleService, CronJobUtils.deleteEntitiesFrequency);
  }

  @AfterClass
  public static void removeServerAndService() {
    // Delete entities by cron job
    deleteEntitiesCron.run();
    App.initiateShutdown(0);
  }

  @After
  public void clientClose() {
    if (!channel.isShutdown()) {
      channel.shutdownNow();
    }
    if (!client2Channel.isShutdown()) {
      client2Channel.shutdownNow();
    }
    if (app.getAuthServerHost() != null && app.getAuthServerPort() != null) {
      if (!authServiceChannel.isShutdown()) {
        authServiceChannel.shutdownNow();
      }
    }
  }

  @Before
  public void initializeChannel() throws IOException {
    grpcCleanup.register(serverBuilder.build().start());
    channel = grpcCleanup.register(client1ChannelBuilder.maxInboundMessageSize(1024).build());
    client2Channel =
        grpcCleanup.register(client2ChannelBuilder.maxInboundMessageSize(1024).build());
    if (app.getAuthServerHost() != null && app.getAuthServerPort() != null) {
      authServiceChannel =
          ManagedChannelBuilder.forTarget(app.getAuthServerHost() + ":" + app.getAuthServerPort())
              .usePlaintext()
              .intercept(authClientInterceptor.getClient1AuthInterceptor())
              .build();
    }
  }

  private void checkEqualsAssert(StatusRuntimeException e) {
    Status status = Status.fromThrowable(e);
    LOGGER.warn("Error Code : " + status.getCode() + " Description : " + status.getDescription());
    if (app.getAuthServerHost() != null && app.getAuthServerPort() != null) {
      assertEquals(Status.PERMISSION_DENIED.getCode(), status.getCode());
    } else {
      assertEquals(Status.NOT_FOUND.getCode(), status.getCode());
    }
  }

  public CreateExperimentRun getCreateExperimentRunRequestSimple(
      String projectId, String experimentId, String experimentRunName) {
    return CreateExperimentRun.newBuilder()
        .setProjectId(projectId)
        .setExperimentId(experimentId)
        .setName(experimentRunName)
        .build();
  }

  public CreateExperimentRun getCreateExperimentRunRequest(
      String projectId, String experimentId, String experimentRunName) {

    List<String> tags = new ArrayList<>();
    tags.add("Tag_x");
    tags.add("Tag_y");

    int rangeMax = 20;
    int rangeMin = 1;
    Random randomNum = new Random();

    List<KeyValue> attributeList = new ArrayList<>();
    Value intValue = Value.newBuilder().setNumberValue(1.1).build();
    attributeList.add(
        KeyValue.newBuilder()
            .setKey("attribute_" + Calendar.getInstance().getTimeInMillis())
            .setValue(intValue)
            .setValueType(ValueType.NUMBER)
            .build());
    Value stringValue =
        Value.newBuilder()
            .setStringValue("attributes_value_" + Calendar.getInstance().getTimeInMillis())
            .build();
    attributeList.add(
        KeyValue.newBuilder()
            .setKey("attribute_" + Calendar.getInstance().getTimeInMillis())
            .setValue(stringValue)
            .setValueType(ValueType.STRING)
            .build());

    double randomValue = rangeMin + (rangeMax - rangeMin) * randomNum.nextDouble();
    List<KeyValue> hyperparameters = new ArrayList<>();
    intValue = Value.newBuilder().setNumberValue(randomValue).build();
    hyperparameters.add(
        KeyValue.newBuilder()
            .setKey("tuning_" + Calendar.getInstance().getTimeInMillis())
            .setValue(intValue)
            .setValueType(ValueType.NUMBER)
            .build());
    stringValue =
        Value.newBuilder()
            .setStringValue("hyperparameters_value_" + Calendar.getInstance().getTimeInMillis())
            .build();
    hyperparameters.add(
        KeyValue.newBuilder()
            .setKey("hyperparameters_" + Calendar.getInstance().getTimeInMillis())
            .setValue(stringValue)
            .setValueType(ValueType.STRING)
            .build());

    List<Artifact> artifactList = new ArrayList<>();
    artifactList.add(
        Artifact.newBuilder()
            .setKey("Google developer Artifact")
            .setPath(
                "https://www.google.co.in/imgres?imgurl=https%3A%2F%2Flh3.googleusercontent.com%2FFyZA5SbKPJA7Y3XCeb9-uGwow8pugxj77Z1xvs8vFS6EI3FABZDCDtA9ScqzHKjhU8av_Ck95ET-P_rPJCbC2v_OswCN8A%3Ds688&imgrefurl=https%3A%2F%2Fdevelopers.google.com%2F&docid=1MVaWrOPIjYeJM&tbnid=I7xZkRN5m6_z-M%3A&vet=10ahUKEwjr1OiS0ufeAhWNbX0KHXpFAmQQMwhyKAMwAw..i&w=688&h=387&bih=657&biw=1366&q=google&ved=0ahUKEwjr1OiS0ufeAhWNbX0KHXpFAmQQMwhyKAMwAw&iact=mrc&uact=8")
            .setArtifactType(ArtifactType.BLOB)
            .build());
    artifactList.add(
        Artifact.newBuilder()
            .setKey("Google Pay Artifact")
            .setPath(
                "https://www.google.co.in/imgres?imgurl=https%3A%2F%2Fpay.google.com%2Fabout%2Fstatic%2Fimages%2Fsocial%2Fknowledge_graph_logo.png&imgrefurl=https%3A%2F%2Fpay.google.com%2Fabout%2F&docid=zmoE9BrSKYr4xM&tbnid=eCL1Y6f9xrPtDM%3A&vet=10ahUKEwjr1OiS0ufeAhWNbX0KHXpFAmQQMwhwKAIwAg..i&w=1200&h=630&bih=657&biw=1366&q=google&ved=0ahUKEwjr1OiS0ufeAhWNbX0KHXpFAmQQMwhwKAIwAg&iact=mrc&uact=8")
            .setArtifactType(ArtifactType.IMAGE)
            .build());

    List<Artifact> datasets = new ArrayList<>();
    datasets.add(
        Artifact.newBuilder()
            .setKey("Google developer datasets")
            .setPath("This is data artifact type in Google developer datasets")
            .setArtifactType(ArtifactType.MODEL)
            .build());
    datasets.add(
        Artifact.newBuilder()
            .setKey("Google Pay datasets")
            .setPath("This is data artifact type in Google Pay datasets")
            .setArtifactType(ArtifactType.DATA)
            .build());

    List<KeyValue> metrics = new ArrayList<>();
    randomValue = rangeMin + (rangeMax - rangeMin) * randomNum.nextDouble();
    intValue = Value.newBuilder().setNumberValue(randomValue).build();
    metrics.add(
        KeyValue.newBuilder()
            .setKey("accuracy_" + Calendar.getInstance().getTimeInMillis())
            .setValue(intValue)
            .setValueType(ValueType.NUMBER)
            .build());
    randomValue = rangeMin + (rangeMax - rangeMin) * randomNum.nextDouble();
    intValue = Value.newBuilder().setNumberValue(randomValue).build();
    metrics.add(
        KeyValue.newBuilder()
            .setKey("loss_" + Calendar.getInstance().getTimeInMillis())
            .setValue(intValue)
            .setValueType(ValueType.NUMBER)
            .build());
    randomValue = rangeMin + (rangeMax - rangeMin) * randomNum.nextDouble();
    Value listValue =
        Value.newBuilder()
            .setListValue(
                ListValue.newBuilder()
                    .addValues(intValue)
                    .addValues(Value.newBuilder().setNumberValue(randomValue).build()))
            .build();
    metrics.add(
        KeyValue.newBuilder()
            .setKey("profit_" + Calendar.getInstance().getTimeInMillis())
            .setValue(listValue)
            .setValueType(ValueType.LIST)
            .build());

    List<Observation> observations = new ArrayList<>();
    observations.add(
        Observation.newBuilder()
            .setArtifact(
                Artifact.newBuilder()
                    .setKey("Google developer Observation artifact")
                    .setPath("This is data artifact type in Google developer Observation artifact")
                    .setArtifactType(ArtifactType.DATA)
                    .build())
            .setTimestamp(Calendar.getInstance().getTimeInMillis())
            .build());
    stringValue =
        Value.newBuilder()
            .setStringValue("Observation_value_" + Calendar.getInstance().getTimeInMillis())
            .build();
    observations.add(
        Observation.newBuilder()
            .setAttribute(
                KeyValue.newBuilder()
                    .setKey("Observation Key " + Calendar.getInstance().getTimeInMillis())
                    .setValue(stringValue)
                    .setValueType(ValueType.STRING))
            .setTimestamp(Calendar.getInstance().getTimeInMillis())
            .build());

    List<Feature> features = new ArrayList<>();
    features.add(Feature.newBuilder().setName("ExperimentRun Test case feature 1").build());
    features.add(Feature.newBuilder().setName("ExperimentRun Test case feature 2").build());

    return CreateExperimentRun.newBuilder()
        .setProjectId(projectId)
        .setExperimentId(experimentId)
        .setName(experimentRunName)
        .setDescription("this is a ExperimentRun description")
        .setDateCreated(Calendar.getInstance().getTimeInMillis())
        .setDateUpdated(Calendar.getInstance().getTimeInMillis())
        .setStartTime(Calendar.getInstance().getTime().getTime())
        .setEndTime(Calendar.getInstance().getTime().getTime())
        .setCodeVersion("1.0")
        .addAllTags(tags)
        .addAllAttributes(attributeList)
        .addAllHyperparameters(hyperparameters)
        .addAllArtifacts(artifactList)
        .addAllDatasets(datasets)
        .addAllMetrics(metrics)
        .addAllObservations(observations)
        .addAllFeatures(features)
        .build();
  }

  @Test
  public void a_experimentRunCreateTest() {
    LOGGER.info("Create ExperimentRun test start................................");

    ProjectTest projectTest = new ProjectTest();
    ExperimentTest experimentTest = new ExperimentTest();

    ProjectServiceBlockingStub projectServiceStub = ProjectServiceGrpc.newBlockingStub(channel);
    ExperimentServiceBlockingStub experimentServiceStub =
        ExperimentServiceGrpc.newBlockingStub(channel);
    ExperimentRunServiceBlockingStub experimentRunServiceStub =
        ExperimentRunServiceGrpc.newBlockingStub(channel);

    // Create project
    CreateProject createProjectRequest =
        projectTest.getCreateProjectRequest("experimentRun_project_ypcdt1");
    CreateProject.Response createProjectResponse =
        projectServiceStub.createProject(createProjectRequest);
    Project project = createProjectResponse.getProject();
    LOGGER.info("Project created successfully");
    assertEquals(
        "Project name not match with expected project name",
        createProjectRequest.getName(),
        project.getName());

    // Create two experiment of above project
    CreateExperiment createExperimentRequest =
        experimentTest.getCreateExperimentRequest(project.getId(), "Experiment_n_sprt_abc");
    CreateExperiment.Response createExperimentResponse =
        experimentServiceStub.createExperiment(createExperimentRequest);
    Experiment experiment = createExperimentResponse.getExperiment();
    LOGGER.info("Experiment created successfully");
    assertEquals(
        "Experiment name not match with expected Experiment name",
        createExperimentRequest.getName(),
        experiment.getName());

    CreateExperimentRun createExperimentRunRequest =
        getCreateExperimentRunRequest(project.getId(), experiment.getId(), "ExperimentRun_n_sprt");
    CreateExperimentRun.Response createExperimentRunResponse =
        experimentRunServiceStub.createExperimentRun(createExperimentRunRequest);
    ExperimentRun experimentRun = createExperimentRunResponse.getExperimentRun();
    LOGGER.info("ExperimentRun created successfully");
    assertEquals(
        "ExperimentRun name not match with expected ExperimentRun name",
        createExperimentRunRequest.getName(),
        experimentRun.getName());

    try {
      experimentRunServiceStub.createExperimentRun(createExperimentRunRequest);
      fail();
    } catch (StatusRuntimeException e) {
      Status status = Status.fromThrowable(e);
      LOGGER.warn("Error Code : " + status.getCode() + " Description : " + status.getDescription());
      assertEquals(Status.ALREADY_EXISTS.getCode(), status.getCode());
    }

    try {
      createExperimentRunRequest =
          createExperimentRunRequest.toBuilder().setProjectId("xyz").build();
      experimentRunServiceStub.createExperimentRun(createExperimentRunRequest);
      fail();
    } catch (StatusRuntimeException e) {
      checkEqualsAssert(e);
    }

    try {
      createExperimentRunRequest =
          createExperimentRunRequest
              .toBuilder()
              .setProjectId(project.getId())
              .setExperimentId("xyz")
              .build();
      experimentRunServiceStub.createExperimentRun(createExperimentRunRequest);
      fail();
    } catch (StatusRuntimeException e) {
      Status status = Status.fromThrowable(e);
      LOGGER.warn("Error Code : " + status.getCode() + " Description : " + status.getDescription());
      assertEquals(Status.NOT_FOUND.getCode(), status.getCode());
    }

    try {
      String tag52 = "Human Activity Recognition using Smartphone Dataset";
      createExperimentRunRequest =
          createExperimentRunRequest
              .toBuilder()
              .setProjectId(project.getId())
              .setExperimentId(experiment.getId())
              .addTags(tag52)
              .build();
      experimentRunServiceStub.createExperimentRun(createExperimentRunRequest);
      fail();
    } catch (StatusRuntimeException e) {
      Status status = Status.fromThrowable(e);
      LOGGER.warn("Error Code : " + status.getCode() + " Description : " + status.getDescription());
      assertEquals(Status.INVALID_ARGUMENT.getCode(), status.getCode());
    }

    try {
      createExperimentRunRequest =
          createExperimentRunRequest.toBuilder().clearTags().addTags("").build();
      experimentRunServiceStub.createExperimentRun(createExperimentRunRequest);
      fail();
    } catch (StatusRuntimeException e) {
      Status status = Status.fromThrowable(e);
      LOGGER.warn("Error Code : " + status.getCode() + " Description : " + status.getDescription());
      assertEquals(Status.INVALID_ARGUMENT.getCode(), status.getCode());
    }

    try {
      String name =
          "Experiment of Human Activity Recognition using Smartphone Dataset Human Activity Recognition using Smartphone Dataset Human Activity Recognition using Smartphone Dataset Human Activity Recognition using Smartphone Dataset Human Activity Recognition using Smartphone Dataset";
      createExperimentRunRequest = createExperimentRunRequest.toBuilder().setName(name).build();
      experimentRunServiceStub.createExperimentRun(createExperimentRunRequest);
      fail();
    } catch (StatusRuntimeException ex) {
      Status status = Status.fromThrowable(ex);
      LOGGER.warn("Error Code : " + status.getCode() + " Description : " + status.getDescription());
      assertEquals(Status.INVALID_ARGUMENT.getCode(), status.getCode());
    }

    DeleteProject deleteProject = DeleteProject.newBuilder().setId(project.getId()).build();
    DeleteProject.Response deleteProjectResponse = projectServiceStub.deleteProject(deleteProject);
    LOGGER.info("Project deleted successfully");
    LOGGER.info(deleteProjectResponse.toString());
    assertTrue(deleteProjectResponse.getStatus());

    LOGGER.info("Create ExperimentRun test stop................................");
  }

  @Test
  public void a_experimentRunCreateNegativeTest() {
    LOGGER.info("Create ExperimentRun Negative test start................................");

    ExperimentRunServiceBlockingStub experimentRunServiceStub =
        ExperimentRunServiceGrpc.newBlockingStub(channel);

    CreateExperimentRun request = getCreateExperimentRunRequest("", "abcd", "ExperiemntRun_xyz");

    try {
      experimentRunServiceStub.createExperimentRun(request);
      fail();
    } catch (StatusRuntimeException e) {
      Status status = Status.fromThrowable(e);
      LOGGER.info("CreateExperimentRun Response : \n" + status.getDescription());
      assertEquals(Status.INVALID_ARGUMENT.getCode(), status.getCode());
    }

    LOGGER.info("Create ExperimentRun Negative test stop................................");
  }

  @Test
  public void b_getExperimentRunFromProjectRunTest() {
    LOGGER.info("Get ExperimentRun from Project test start................................");
    ProjectTest projectTest = new ProjectTest();
    ExperimentTest experimentTest = new ExperimentTest();

    ProjectServiceBlockingStub projectServiceStub = ProjectServiceGrpc.newBlockingStub(channel);
    ExperimentServiceBlockingStub experimentServiceStub =
        ExperimentServiceGrpc.newBlockingStub(channel);
    ExperimentRunServiceBlockingStub experimentRunServiceStub =
        ExperimentRunServiceGrpc.newBlockingStub(channel);

    // Create project
    CreateProject createProjectRequest =
        projectTest.getCreateProjectRequest("experimentRun_project_ypcdt1");
    CreateProject.Response createProjectResponse =
        projectServiceStub.createProject(createProjectRequest);
    Project project = createProjectResponse.getProject();
    LOGGER.info("Project created successfully");
    assertEquals(
        "Project name not match with expected project name",
        createProjectRequest.getName(),
        project.getName());

    // Create two experiment of above project
    CreateExperiment createExperimentRequest =
        experimentTest.getCreateExperimentRequest(project.getId(), "Experiment_n_sprt_abc");
    CreateExperiment.Response createExperimentResponse =
        experimentServiceStub.createExperiment(createExperimentRequest);
    Experiment experiment = createExperimentResponse.getExperiment();
    LOGGER.info("Experiment created successfully");
    assertEquals(
        "Experiment name not match with expected Experiment name",
        createExperimentRequest.getName(),
        experiment.getName());

    Map<String, ExperimentRun> experimentRunMap = new HashMap<>();
    CreateExperimentRun createExperimentRunRequest =
        getCreateExperimentRunRequest(project.getId(), experiment.getId(), "ExperimentRun_sprt_1");
    CreateExperimentRun.Response createExperimentRunResponse =
        experimentRunServiceStub.createExperimentRun(createExperimentRunRequest);
    ExperimentRun experimentRun = createExperimentRunResponse.getExperimentRun();
    experimentRunMap.put(experimentRun.getId(), experimentRun);
    LOGGER.info("ExperimentRun created successfully");
    assertEquals(
        "ExperimentRun name not match with expected ExperimentRun name",
        createExperimentRunRequest.getName(),
        experimentRun.getName());

    createExperimentRunRequest =
        getCreateExperimentRunRequest(project.getId(), experiment.getId(), "ExperimentRun_sprt_2");
    createExperimentRunResponse =
        experimentRunServiceStub.createExperimentRun(createExperimentRunRequest);
    experimentRun = createExperimentRunResponse.getExperimentRun();
    experimentRunMap.put(experimentRun.getId(), experimentRun);
    LOGGER.info("ExperimentRun created successfully");
    assertEquals(
        "ExperimentRun name not match with expected ExperimentRun name",
        createExperimentRunRequest.getName(),
        experimentRun.getName());

    GetExperimentRunsInProject getExperimentRunRequest =
        GetExperimentRunsInProject.newBuilder().setProjectId(project.getId()).build();

    GetExperimentRunsInProject.Response experimentRunResponse =
        experimentRunServiceStub.getExperimentRunsInProject(getExperimentRunRequest);
    assertEquals(
        "ExperimentRuns count not match with expected experimentRun count",
        experimentRunMap.size(),
        experimentRunResponse.getExperimentRunsList().size());

    if (experimentRunResponse.getExperimentRunsList() != null) {
      for (ExperimentRun experimentRun1 : experimentRunResponse.getExperimentRunsList()) {
        assertEquals(
            "ExperimentRun not match with expected experimentRun",
            experimentRunMap.get(experimentRun1.getId()),
            experimentRun1);
      }
    } else {
      LOGGER.warn("More ExperimentRun not found in database");
      assertTrue(true);
    }

    DeleteProject deleteProject = DeleteProject.newBuilder().setId(project.getId()).build();
    DeleteProject.Response deleteProjectResponse = projectServiceStub.deleteProject(deleteProject);
    LOGGER.info("Project deleted successfully");
    LOGGER.info(deleteProjectResponse.toString());
    assertTrue(deleteProjectResponse.getStatus());

    LOGGER.info("Get ExperimentRun from Project test stop................................");
  }

  @Test
  public void b_getExperimentRunWithPaginationFromProjectRunTest() {
    LOGGER.info(
        "Get ExperimentRun using pagination from Project test start................................");

    ProjectTest projectTest = new ProjectTest();
    ExperimentTest experimentTest = new ExperimentTest();

    ProjectServiceBlockingStub projectServiceStub = ProjectServiceGrpc.newBlockingStub(channel);
    ExperimentServiceBlockingStub experimentServiceStub =
        ExperimentServiceGrpc.newBlockingStub(channel);
    ExperimentRunServiceBlockingStub experimentRunServiceStub =
        ExperimentRunServiceGrpc.newBlockingStub(channel);

    // Create project
    CreateProject createProjectRequest =
        projectTest.getCreateProjectRequest("experimentRun_project_ypcdt1");
    CreateProject.Response createProjectResponse =
        projectServiceStub.createProject(createProjectRequest);
    Project project = createProjectResponse.getProject();
    LOGGER.info("Project created successfully");
    assertEquals(
        "Project name not match with expected project name",
        createProjectRequest.getName(),
        project.getName());

    // Create two experiment of above project
    CreateExperiment createExperimentRequest =
        experimentTest.getCreateExperimentRequest(project.getId(), "Experiment_n_sprt_abc");
    CreateExperiment.Response createExperimentResponse =
        experimentServiceStub.createExperiment(createExperimentRequest);
    Experiment experiment = createExperimentResponse.getExperiment();
    LOGGER.info("Experiment created successfully");
    assertEquals(
        "Experiment name not match with expected Experiment name",
        createExperimentRequest.getName(),
        experiment.getName());

    Map<String, ExperimentRun> experimentRunMap = new HashMap<>();
    CreateExperimentRun createExperimentRunRequest =
        getCreateExperimentRunRequest(project.getId(), experiment.getId(), "ExperimentRun_sprt_1");
    KeyValue metric1 =
        KeyValue.newBuilder()
            .setKey("loss")
            .setValue(Value.newBuilder().setNumberValue(0.31).build())
            .build();
    KeyValue metric2 =
        KeyValue.newBuilder()
            .setKey("accuracy")
            .setValue(Value.newBuilder().setNumberValue(0.31).build())
            .build();
    KeyValue hyperparameter1 =
        KeyValue.newBuilder()
            .setKey("tuning")
            .setValue(Value.newBuilder().setNumberValue(7).build())
            .build();
    createExperimentRunRequest =
        createExperimentRunRequest
            .toBuilder()
            .addMetrics(metric1)
            .addMetrics(metric2)
            .addHyperparameters(hyperparameter1)
            .setDateCreated(123456)
            .build();
    CreateExperimentRun.Response createExperimentRunResponse =
        experimentRunServiceStub.createExperimentRun(createExperimentRunRequest);
    ExperimentRun experimentRun1 = createExperimentRunResponse.getExperimentRun();
    experimentRunMap.put(experimentRun1.getId(), experimentRun1);
    LOGGER.info("ExperimentRun created successfully");
    assertEquals(
        "ExperimentRun name not match with expected ExperimentRun name",
        createExperimentRunRequest.getName(),
        experimentRun1.getName());

    createExperimentRunRequest =
        getCreateExperimentRunRequest(project.getId(), experiment.getId(), "ExperimentRun_sprt_2");
    metric1 =
        KeyValue.newBuilder()
            .setKey("loss")
            .setValue(Value.newBuilder().setNumberValue(0.6543210).build())
            .build();
    metric2 =
        KeyValue.newBuilder()
            .setKey("accuracy")
            .setValue(Value.newBuilder().setNumberValue(0.6543210).build())
            .build();
    hyperparameter1 =
        KeyValue.newBuilder()
            .setKey("tuning")
            .setValue(Value.newBuilder().setNumberValue(4.55).build())
            .build();
    createExperimentRunRequest =
        createExperimentRunRequest
            .toBuilder()
            .addMetrics(metric1)
            .addMetrics(metric2)
            .addHyperparameters(hyperparameter1)
            .build();
    createExperimentRunResponse =
        experimentRunServiceStub.createExperimentRun(createExperimentRunRequest);
    ExperimentRun experimentRun2 = createExperimentRunResponse.getExperimentRun();
    experimentRunMap.put(experimentRun2.getId(), experimentRun2);
    LOGGER.info("ExperimentRun created successfully");
    assertEquals(
        "ExperimentRun name not match with expected ExperimentRun name",
        createExperimentRunRequest.getName(),
        experimentRun2.getName());

    int pageLimit = 2;
    boolean isExpectedResultFound = false;
    for (int pageNumber = 1; pageNumber < 100; pageNumber++) {
      GetExperimentRunsInProject getExperimentRunRequest =
          GetExperimentRunsInProject.newBuilder()
              .setProjectId(project.getId())
              .setPageNumber(pageNumber)
              .setPageLimit(pageLimit)
              .setAscending(true)
              .setSortKey(ModelDBConstants.NAME)
              .build();

      GetExperimentRunsInProject.Response experimentRunResponse =
          experimentRunServiceStub.getExperimentRunsInProject(getExperimentRunRequest);

      assertEquals(
          "Total records count not matched with expected records count",
          2,
          experimentRunResponse.getTotalRecords());

      if (experimentRunResponse.getExperimentRunsList() != null
          && experimentRunResponse.getExperimentRunsList().size() > 0) {
        isExpectedResultFound = true;
        for (ExperimentRun experimentRun : experimentRunResponse.getExperimentRunsList()) {
          assertEquals(
              "ExperimentRun not match with expected experimentRun",
              experimentRunMap.get(experimentRun.getId()),
              experimentRun);
        }
      } else {
        if (isExpectedResultFound) {
          LOGGER.warn("More ExperimentRun not found in database");
          assertTrue(true);
        } else {
          fail("Expected experimentRun not found in response");
        }
        break;
      }
    }

    GetExperimentRunsInProject getExperiment =
        GetExperimentRunsInProject.newBuilder()
            .setProjectId(project.getId())
            .setPageNumber(1)
            .setPageLimit(1)
            .setAscending(false)
            .setSortKey("metrics.loss")
            .build();

    GetExperimentRunsInProject.Response experimentRunResponse =
        experimentRunServiceStub.getExperimentRunsInProject(getExperiment);
    assertEquals(
        "Total records count not matched with expected records count",
        2,
        experimentRunResponse.getTotalRecords());
    assertEquals(
        "ExperimentRuns count not match with expected experimentRuns count",
        1,
        experimentRunResponse.getExperimentRunsCount());
    assertEquals(
        "ExperimentRun not match with expected experimentRun",
        experimentRun2,
        experimentRunResponse.getExperimentRuns(0));

    getExperiment =
        GetExperimentRunsInProject.newBuilder()
            .setProjectId(project.getId())
            .setPageNumber(1)
            .setPageLimit(1)
            .setAscending(true)
            .setSortKey("")
            .build();

    experimentRunResponse = experimentRunServiceStub.getExperimentRunsInProject(getExperiment);
    assertEquals(
        "ExperimentRuns count not match with expected experimentRuns count",
        1,
        experimentRunResponse.getExperimentRunsCount());
    assertEquals(
        "ExperimentRun not match with expected experimentRun",
        experimentRun1,
        experimentRunResponse.getExperimentRuns(0));

    getExperiment =
        GetExperimentRunsInProject.newBuilder()
            .setProjectId(project.getId())
            .setPageNumber(1)
            .setPageLimit(1)
            .setAscending(true)
            .setSortKey("observations.attribute.attr_1")
            .build();

    try {
      experimentRunServiceStub.getExperimentRunsInProject(getExperiment);
      fail();
    } catch (StatusRuntimeException e) {
      Status status = Status.fromThrowable(e);
      LOGGER.warn("Error Code : " + status.getCode() + " Description : " + status.getDescription());
      assertEquals(Status.UNIMPLEMENTED.getCode(), status.getCode());
    }

    DeleteProject deleteProject = DeleteProject.newBuilder().setId(project.getId()).build();
    DeleteProject.Response deleteProjectResponse = projectServiceStub.deleteProject(deleteProject);
    LOGGER.info("Project deleted successfully");
    LOGGER.info(deleteProjectResponse.toString());
    assertTrue(deleteProjectResponse.getStatus());

    LOGGER.info(
        "Get ExperimentRun using pagination from Project test stop................................");
  }

  @Test
  public void b_getExperimentFromProjectRunNegativeTest() {
    LOGGER.info(
        "Get ExperimentRun from Project Negative test start................................");

    ExperimentRunServiceBlockingStub experimentRunServiceStub =
        ExperimentRunServiceGrpc.newBlockingStub(channel);

    GetExperimentRunsInProject getExperiment = GetExperimentRunsInProject.newBuilder().build();
    try {
      experimentRunServiceStub.getExperimentRunsInProject(getExperiment);
      fail();
    } catch (StatusRuntimeException e) {
      Status status = Status.fromThrowable(e);
      LOGGER.warn("Error Code : " + status.getCode() + " Description : " + status.getDescription());
      assertEquals(Status.INVALID_ARGUMENT.getCode(), status.getCode());
    }

    getExperiment = GetExperimentRunsInProject.newBuilder().setProjectId("sdfdsfsd").build();
    try {
      experimentRunServiceStub.getExperimentRunsInProject(getExperiment);
      fail();
    } catch (StatusRuntimeException e) {
      checkEqualsAssert(e);
    }

    LOGGER.info(
        "Get ExperimentRun from Project Negative test stop................................");
  }

  @Test
  public void bb_getExperimentRunFromExperimentTest() {
    LOGGER.info("Get ExperimentRun from Experiment test start................................");

    ProjectTest projectTest = new ProjectTest();
    ExperimentTest experimentTest = new ExperimentTest();

    ProjectServiceBlockingStub projectServiceStub = ProjectServiceGrpc.newBlockingStub(channel);
    ExperimentServiceBlockingStub experimentServiceStub =
        ExperimentServiceGrpc.newBlockingStub(channel);
    ExperimentRunServiceBlockingStub experimentRunServiceStub =
        ExperimentRunServiceGrpc.newBlockingStub(channel);

    // Create project
    CreateProject createProjectRequest =
        projectTest.getCreateProjectRequest("experimentRun_project_ypcdt1");
    CreateProject.Response createProjectResponse =
        projectServiceStub.createProject(createProjectRequest);
    Project project = createProjectResponse.getProject();
    LOGGER.info("Project created successfully");
    assertEquals(
        "Project name not match with expected project name",
        createProjectRequest.getName(),
        project.getName());

    // Create two experiment of above project
    CreateExperiment createExperimentRequest =
        experimentTest.getCreateExperimentRequest(project.getId(), "Experiment_n_sprt_abc");
    CreateExperiment.Response createExperimentResponse =
        experimentServiceStub.createExperiment(createExperimentRequest);
    Experiment experiment = createExperimentResponse.getExperiment();
    LOGGER.info("Experiment created successfully");
    assertEquals(
        "Experiment name not match with expected Experiment name",
        createExperimentRequest.getName(),
        experiment.getName());

    Map<String, ExperimentRun> experimentRunMap = new HashMap<>();
    CreateExperimentRun createExperimentRunRequest =
        getCreateExperimentRunRequest(project.getId(), experiment.getId(), "ExperimentRun_sprt_1");
    CreateExperimentRun.Response createExperimentRunResponse =
        experimentRunServiceStub.createExperimentRun(createExperimentRunRequest);
    ExperimentRun experimentRun = createExperimentRunResponse.getExperimentRun();
    experimentRunMap.put(experimentRun.getId(), experimentRun);
    LOGGER.info("ExperimentRun created successfully");
    assertEquals(
        "ExperimentRun name not match with expected ExperimentRun name",
        createExperimentRunRequest.getName(),
        experimentRun.getName());

    createExperimentRunRequest =
        getCreateExperimentRunRequest(project.getId(), experiment.getId(), "ExperimentRun_sprt_2");
    createExperimentRunResponse =
        experimentRunServiceStub.createExperimentRun(createExperimentRunRequest);
    experimentRun = createExperimentRunResponse.getExperimentRun();
    experimentRunMap.put(experimentRun.getId(), experimentRun);
    LOGGER.info("ExperimentRun created successfully");
    assertEquals(
        "ExperimentRun name not match with expected ExperimentRun name",
        createExperimentRunRequest.getName(),
        experimentRun.getName());

    GetExperimentRunsInExperiment getExperimentRunsInExperiment =
        GetExperimentRunsInExperiment.newBuilder().setExperimentId(experiment.getId()).build();

    GetExperimentRunsInExperiment.Response experimentRunResponse =
        experimentRunServiceStub.getExperimentRunsInExperiment(getExperimentRunsInExperiment);
    assertEquals(
        "ExperimentRuns count not match with expected experimentRun count",
        experimentRunMap.size(),
        experimentRunResponse.getExperimentRunsList().size());

    if (experimentRunResponse.getExperimentRunsList() != null) {
      for (ExperimentRun experimentRun1 : experimentRunResponse.getExperimentRunsList()) {
        assertEquals(
            "ExperimentRun not match with expected experimentRun",
            experimentRunMap.get(experimentRun1.getId()),
            experimentRun1);
      }
    } else {
      LOGGER.warn("More ExperimentRun not found in database");
      assertTrue(true);
    }

    DeleteProject deleteProject = DeleteProject.newBuilder().setId(project.getId()).build();
    DeleteProject.Response deleteProjectResponse = projectServiceStub.deleteProject(deleteProject);
    LOGGER.info("Project deleted successfully");
    LOGGER.info(deleteProjectResponse.toString());
    assertTrue(deleteProjectResponse.getStatus());

    LOGGER.info("Get ExperimentRun from Experiment test stop................................");
  }

  @Test
  public void bb_getExperimentRunWithPaginationFromExperimentTest() {
    LOGGER.info(
        "Get ExperimentRun using pagination from Experiment test start................................");

    ProjectTest projectTest = new ProjectTest();
    ExperimentTest experimentTest = new ExperimentTest();

    ProjectServiceBlockingStub projectServiceStub = ProjectServiceGrpc.newBlockingStub(channel);
    ExperimentServiceBlockingStub experimentServiceStub =
        ExperimentServiceGrpc.newBlockingStub(channel);
    ExperimentRunServiceBlockingStub experimentRunServiceStub =
        ExperimentRunServiceGrpc.newBlockingStub(channel);

    // Create project
    CreateProject createProjectRequest =
        projectTest.getCreateProjectRequest("experimentRun_project_ypcdt1");
    CreateProject.Response createProjectResponse =
        projectServiceStub.createProject(createProjectRequest);
    Project project = createProjectResponse.getProject();
    LOGGER.info("Project created successfully");
    assertEquals(
        "Project name not match with expected project name",
        createProjectRequest.getName(),
        project.getName());

    // Create two experiment of above project
    CreateExperiment createExperimentRequest =
        experimentTest.getCreateExperimentRequest(project.getId(), "Experiment_n_sprt_abc");
    CreateExperiment.Response createExperimentResponse =
        experimentServiceStub.createExperiment(createExperimentRequest);
    Experiment experiment = createExperimentResponse.getExperiment();
    LOGGER.info("Experiment created successfully");
    assertEquals(
        "Experiment name not match with expected Experiment name",
        createExperimentRequest.getName(),
        experiment.getName());

    Map<String, ExperimentRun> experimentRunMap = new HashMap<>();
    CreateExperimentRun createExperimentRunRequest =
        getCreateExperimentRunRequest(project.getId(), experiment.getId(), "ExperimentRun_sprt_1");
    KeyValue metric1 =
        KeyValue.newBuilder()
            .setKey("loss")
            .setValue(Value.newBuilder().setNumberValue(0.31).build())
            .build();
    KeyValue metric2 =
        KeyValue.newBuilder()
            .setKey("accuracy")
            .setValue(Value.newBuilder().setNumberValue(0.31).build())
            .build();
    KeyValue hyperparameter1 =
        KeyValue.newBuilder()
            .setKey("tuning")
            .setValue(Value.newBuilder().setNumberValue(7).build())
            .build();
    createExperimentRunRequest =
        createExperimentRunRequest
            .toBuilder()
            .addMetrics(metric1)
            .addMetrics(metric2)
            .addHyperparameters(hyperparameter1)
            .setDateCreated(123456)
            .build();
    CreateExperimentRun.Response createExperimentRunResponse =
        experimentRunServiceStub.createExperimentRun(createExperimentRunRequest);
    ExperimentRun experimentRun1 = createExperimentRunResponse.getExperimentRun();
    experimentRunMap.put(experimentRun1.getId(), experimentRun1);
    LOGGER.info("ExperimentRun created successfully");
    assertEquals(
        "ExperimentRun name not match with expected ExperimentRun name",
        createExperimentRunRequest.getName(),
        experimentRun1.getName());

    createExperimentRunRequest =
        getCreateExperimentRunRequest(project.getId(), experiment.getId(), "ExperimentRun_sprt_2");
    metric1 =
        KeyValue.newBuilder()
            .setKey("loss")
            .setValue(Value.newBuilder().setNumberValue(0.6543210).build())
            .build();
    metric2 =
        KeyValue.newBuilder()
            .setKey("accuracy")
            .setValue(Value.newBuilder().setNumberValue(0.6543210).build())
            .build();
    hyperparameter1 =
        KeyValue.newBuilder()
            .setKey("tuning")
            .setValue(Value.newBuilder().setNumberValue(4.55).build())
            .build();
    createExperimentRunRequest =
        createExperimentRunRequest
            .toBuilder()
            .addMetrics(metric1)
            .addMetrics(metric2)
            .addHyperparameters(hyperparameter1)
            .build();
    createExperimentRunResponse =
        experimentRunServiceStub.createExperimentRun(createExperimentRunRequest);
    ExperimentRun experimentRun2 = createExperimentRunResponse.getExperimentRun();
    experimentRunMap.put(experimentRun2.getId(), experimentRun2);
    LOGGER.info("ExperimentRun created successfully");
    assertEquals(
        "ExperimentRun name not match with expected ExperimentRun name",
        createExperimentRunRequest.getName(),
        experimentRun2.getName());

    int pageLimit = 1;
    boolean isExpectedResultFound = false;
    for (int pageNumber = 1; pageNumber < 100; pageNumber++) {
      GetExperimentRunsInExperiment getExperimentRunsInExperiment =
          GetExperimentRunsInExperiment.newBuilder()
              .setExperimentId(experiment.getId())
              .setPageNumber(pageNumber)
              .setPageLimit(pageLimit)
              .setAscending(true)
              .setSortKey(ModelDBConstants.NAME)
              .build();

      GetExperimentRunsInExperiment.Response experimentRunResponse =
          experimentRunServiceStub.getExperimentRunsInExperiment(getExperimentRunsInExperiment);
      assertEquals(
          "Total records count not matched with expected records count",
          2,
          experimentRunResponse.getTotalRecords());

      if (experimentRunResponse.getExperimentRunsList() != null) {
        isExpectedResultFound = true;
        for (ExperimentRun experimentRun : experimentRunResponse.getExperimentRunsList()) {
          assertEquals(
              "ExperimentRun not match with expected experimentRun",
              experimentRunMap.get(experimentRun.getId()),
              experimentRun);
        }
      } else {
        if (isExpectedResultFound) {
          LOGGER.warn("More ExperimentRun not found in database");
          assertTrue(true);
        } else {
          fail("Expected experimentRun not found in response");
        }
      }
    }

    GetExperimentRunsInExperiment getExperimentRunsInExperiment =
        GetExperimentRunsInExperiment.newBuilder()
            .setExperimentId(experiment.getId())
            .setPageNumber(1)
            .setPageLimit(1)
            .setAscending(false)
            .setSortKey("metrics.loss")
            .build();

    GetExperimentRunsInExperiment.Response experimentRunResponse =
        experimentRunServiceStub.getExperimentRunsInExperiment(getExperimentRunsInExperiment);
    assertEquals(
        "Total records count not matched with expected records count",
        2,
        experimentRunResponse.getTotalRecords());
    assertEquals(
        "ExperimentRuns count not match with expected experimentRuns count",
        1,
        experimentRunResponse.getExperimentRunsCount());
    assertEquals(
        "ExperimentRun not match with expected experimentRun",
        experimentRun2,
        experimentRunResponse.getExperimentRuns(0));

    getExperimentRunsInExperiment =
        GetExperimentRunsInExperiment.newBuilder()
            .setExperimentId(experiment.getId())
            .setPageNumber(1)
            .setPageLimit(1)
            .setAscending(true)
            .setSortKey("")
            .build();

    experimentRunResponse =
        experimentRunServiceStub.getExperimentRunsInExperiment(getExperimentRunsInExperiment);
    assertEquals(
        "ExperimentRuns count not match with expected experimentRuns count",
        1,
        experimentRunResponse.getExperimentRunsCount());
    assertEquals(
        "ExperimentRun not match with expected experimentRun",
        experimentRun1,
        experimentRunResponse.getExperimentRuns(0));
    assertEquals(
        "Total records count not matched with expected records count",
        2,
        experimentRunResponse.getTotalRecords());

    getExperimentRunsInExperiment =
        GetExperimentRunsInExperiment.newBuilder()
            .setExperimentId(experiment.getId())
            .setPageNumber(1)
            .setPageLimit(1)
            .setAscending(true)
            .setSortKey("observations.attribute.attr_1")
            .build();

    try {
      experimentRunServiceStub.getExperimentRunsInExperiment(getExperimentRunsInExperiment);
      fail();
    } catch (StatusRuntimeException e) {
      Status status = Status.fromThrowable(e);
      LOGGER.warn("Error Code : " + status.getCode() + " Description : " + status.getDescription());
      assertEquals(Status.UNIMPLEMENTED.getCode(), status.getCode());
    }

    DeleteProject deleteProject = DeleteProject.newBuilder().setId(project.getId()).build();
    DeleteProject.Response deleteProjectResponse = projectServiceStub.deleteProject(deleteProject);
    LOGGER.info("Project deleted successfully");
    LOGGER.info(deleteProjectResponse.toString());
    assertTrue(deleteProjectResponse.getStatus());

    LOGGER.info(
        "Get ExperimentRun using pagination from Experiment test stop................................");
  }

  @Test
  public void bb_getExperimentFromExperimentNegativeTest() {
    LOGGER.info(
        "Get ExperimentRun from Experiment Negative test start................................");

    ExperimentRunServiceBlockingStub experimentServiceStub =
        ExperimentRunServiceGrpc.newBlockingStub(channel);

    GetExperimentRunsInExperiment getExperiment =
        GetExperimentRunsInExperiment.newBuilder().build();
    try {
      experimentServiceStub.getExperimentRunsInExperiment(getExperiment);
      fail();
    } catch (StatusRuntimeException e) {
      Status status = Status.fromThrowable(e);
      LOGGER.warn("Error Code : " + status.getCode() + " Description : " + status.getDescription());
      assertEquals(Status.INVALID_ARGUMENT.getCode(), status.getCode());
    }

    getExperiment = GetExperimentRunsInExperiment.newBuilder().setExperimentId("sdfdsfsd").build();
    try {
      experimentServiceStub.getExperimentRunsInExperiment(getExperiment);
      fail();
    } catch (StatusRuntimeException e) {
      Status status = Status.fromThrowable(e);
      LOGGER.warn("Error Code : " + status.getCode() + " Description : " + status.getDescription());
      assertEquals(Status.PERMISSION_DENIED.getCode(), status.getCode());
    }

    LOGGER.info(
        "Get ExperimentRun from Experiment Negative test stop................................");
  }

  @Test
  public void c_getExperimentRunByIdTest() {
    LOGGER.info("Get ExperimentRunById test start................................");

    ProjectTest projectTest = new ProjectTest();
    ExperimentTest experimentTest = new ExperimentTest();

    ProjectServiceBlockingStub projectServiceStub = ProjectServiceGrpc.newBlockingStub(channel);
    ExperimentServiceBlockingStub experimentServiceStub =
        ExperimentServiceGrpc.newBlockingStub(channel);
    ExperimentRunServiceBlockingStub experimentRunServiceStub =
        ExperimentRunServiceGrpc.newBlockingStub(channel);

    // Create project
    CreateProject createProjectRequest =
        projectTest.getCreateProjectRequest("experimentRun_project_ypcdt1");
    CreateProject.Response createProjectResponse =
        projectServiceStub.createProject(createProjectRequest);
    Project project = createProjectResponse.getProject();
    LOGGER.info("Project created successfully");
    assertEquals(
        "Project name not match with expected project name",
        createProjectRequest.getName(),
        project.getName());

    // Create two experiment of above project
    CreateExperiment createExperimentRequest =
        experimentTest.getCreateExperimentRequest(project.getId(), "Experiment_n_sprt_abc");
    CreateExperiment.Response createExperimentResponse =
        experimentServiceStub.createExperiment(createExperimentRequest);
    Experiment experiment = createExperimentResponse.getExperiment();
    LOGGER.info("Experiment created successfully");
    assertEquals(
        "Experiment name not match with expected Experiment name",
        createExperimentRequest.getName(),
        experiment.getName());

    CreateExperimentRun createExperimentRunRequest =
        getCreateExperimentRunRequest(project.getId(), experiment.getId(), "ExperimentRun_n_sprt");
    CreateExperimentRun.Response createExperimentRunResponse =
        experimentRunServiceStub.createExperimentRun(createExperimentRunRequest);
    ExperimentRun experimentRun = createExperimentRunResponse.getExperimentRun();
    LOGGER.info("ExperimentRun created successfully");
    assertEquals(
        "ExperimentRun name not match with expected ExperimentRun name",
        createExperimentRunRequest.getName(),
        experimentRun.getName());

    GetExperimentRunById request =
        GetExperimentRunById.newBuilder().setId(experimentRun.getId()).build();

    GetExperimentRunById.Response response = experimentRunServiceStub.getExperimentRunById(request);

    LOGGER.info("getExperimentRunById Response : \n" + response.getExperimentRun());
    assertEquals(
        "ExperimentRun not match with expected experimentRun",
        experimentRun,
        response.getExperimentRun());

    DeleteProject deleteProject = DeleteProject.newBuilder().setId(project.getId()).build();
    DeleteProject.Response deleteProjectResponse = projectServiceStub.deleteProject(deleteProject);
    LOGGER.info("Project deleted successfully");
    LOGGER.info(deleteProjectResponse.toString());
    assertTrue(deleteProjectResponse.getStatus());

    LOGGER.info("Get ExperimentRunById test stop................................");
  }

  @Test
  public void c_getExperimentRunByIdNegativeTest() {
    LOGGER.info("Get ExperimentRunById Negative test start................................");

    ExperimentRunServiceBlockingStub experimentRunServiceStub =
        ExperimentRunServiceGrpc.newBlockingStub(channel);

    GetExperimentRunById request = GetExperimentRunById.newBuilder().build();

    try {
      experimentRunServiceStub.getExperimentRunById(request);
      fail();
    } catch (StatusRuntimeException ex) {
      Status status = Status.fromThrowable(ex);
      LOGGER.warn("Error Code : " + status.getCode() + " Description : " + status.getDescription());
      assertEquals(Status.INVALID_ARGUMENT.getCode(), status.getCode());
    }

    request = GetExperimentRunById.newBuilder().setId("fdsfd").build();

    try {
      experimentRunServiceStub.getExperimentRunById(request);
      fail();
    } catch (StatusRuntimeException ex) {
      Status status = Status.fromThrowable(ex);
      LOGGER.warn("Error Code : " + status.getCode() + " Description : " + status.getDescription());
      assertEquals(Status.NOT_FOUND.getCode(), status.getCode());
    }

    LOGGER.info("Get ExperimentRunById Negative test stop................................");
  }

  @Test
  public void c_getExperimentRunByNameTest() {
    LOGGER.info("Get ExperimentRunByName test start................................");

    ProjectTest projectTest = new ProjectTest();
    ExperimentTest experimentTest = new ExperimentTest();

    ProjectServiceBlockingStub projectServiceStub = ProjectServiceGrpc.newBlockingStub(channel);
    ExperimentServiceBlockingStub experimentServiceStub =
        ExperimentServiceGrpc.newBlockingStub(channel);
    ExperimentRunServiceBlockingStub experimentRunServiceStub =
        ExperimentRunServiceGrpc.newBlockingStub(channel);

    // Create project
    CreateProject createProjectRequest =
        projectTest.getCreateProjectRequest("experimentRun_project_ypcdt1");
    CreateProject.Response createProjectResponse =
        projectServiceStub.createProject(createProjectRequest);
    Project project = createProjectResponse.getProject();
    LOGGER.info("Project created successfully");
    assertEquals(
        "Project name not match with expected project name",
        createProjectRequest.getName(),
        project.getName());

    // Create two experiment of above project
    CreateExperiment createExperimentRequest =
        experimentTest.getCreateExperimentRequest(project.getId(), "Experiment_n_sprt_abc");
    CreateExperiment.Response createExperimentResponse =
        experimentServiceStub.createExperiment(createExperimentRequest);
    Experiment experiment = createExperimentResponse.getExperiment();
    LOGGER.info("Experiment created successfully");
    assertEquals(
        "Experiment name not match with expected Experiment name",
        createExperimentRequest.getName(),
        experiment.getName());

    CreateExperimentRun createExperimentRunRequest =
        getCreateExperimentRunRequest(project.getId(), experiment.getId(), "ExperimentRun_n_sprt");
    CreateExperimentRun.Response createExperimentRunResponse =
        experimentRunServiceStub.createExperimentRun(createExperimentRunRequest);
    ExperimentRun experimentRun = createExperimentRunResponse.getExperimentRun();
    LOGGER.info("ExperimentRun created successfully");
    assertEquals(
        "ExperimentRun name not match with expected ExperimentRun name",
        createExperimentRunRequest.getName(),
        experimentRun.getName());

    GetExperimentRunByName request =
        GetExperimentRunByName.newBuilder()
            .setName(experimentRun.getName())
            .setExperimentId(experimentRun.getExperimentId())
            .build();

    GetExperimentRunByName.Response response =
        experimentRunServiceStub.getExperimentRunByName(request);

    LOGGER.info("getExperimentRunByName Response : \n" + response.getExperimentRun());
    assertEquals(
        "ExperimentRun name not match with expected experimentRun name ",
        experimentRun.getName(),
        response.getExperimentRun().getName());

    DeleteProject deleteProject = DeleteProject.newBuilder().setId(project.getId()).build();
    DeleteProject.Response deleteProjectResponse = projectServiceStub.deleteProject(deleteProject);
    LOGGER.info("Project deleted successfully");
    LOGGER.info(deleteProjectResponse.toString());
    assertTrue(deleteProjectResponse.getStatus());

    LOGGER.info("Get ExperimentRunByName test stop................................");
  }

  @Test
  public void c_getExperimentRunByNameNegativeTest() {
    LOGGER.info("Get ExperimentRunByName Negative test start................................");

    ExperimentRunServiceBlockingStub experimentRunServiceStub =
        ExperimentRunServiceGrpc.newBlockingStub(channel);

    GetExperimentRunByName request = GetExperimentRunByName.newBuilder().build();

    try {
      experimentRunServiceStub.getExperimentRunByName(request);
      fail();
    } catch (StatusRuntimeException ex) {
      Status status = Status.fromThrowable(ex);
      LOGGER.warn("Error Code : " + status.getCode() + " Description : " + status.getDescription());
      assertEquals(Status.INVALID_ARGUMENT.getCode(), status.getCode());
    }

    LOGGER.info("Get ExperimentRunByName Negative test stop................................");
  }

  @Test
  public void d_updateExperimentRunNameOrDescription() {
    LOGGER.info(
        "Update ExperimentRun Name & Description test start................................");

    ProjectTest projectTest = new ProjectTest();
    ExperimentTest experimentTest = new ExperimentTest();

    ProjectServiceBlockingStub projectServiceStub = ProjectServiceGrpc.newBlockingStub(channel);
    ExperimentServiceBlockingStub experimentServiceStub =
        ExperimentServiceGrpc.newBlockingStub(channel);
    ExperimentRunServiceBlockingStub experimentRunServiceStub =
        ExperimentRunServiceGrpc.newBlockingStub(channel);

    // Create project
    CreateProject createProjectRequest =
        projectTest.getCreateProjectRequest("experimentRun_project_ypcdt1");
    CreateProject.Response createProjectResponse =
        projectServiceStub.createProject(createProjectRequest);
    Project project = createProjectResponse.getProject();
    LOGGER.info("Project created successfully");
    assertEquals(
        "Project name not match with expected project name",
        createProjectRequest.getName(),
        project.getName());

    // Create two experiment of above project
    CreateExperiment createExperimentRequest =
        experimentTest.getCreateExperimentRequest(project.getId(), "Experiment_n_sprt_abc");
    CreateExperiment.Response createExperimentResponse =
        experimentServiceStub.createExperiment(createExperimentRequest);
    Experiment experiment = createExperimentResponse.getExperiment();
    LOGGER.info("Experiment created successfully");
    assertEquals(
        "Experiment name not match with expected Experiment name",
        createExperimentRequest.getName(),
        experiment.getName());

    CreateExperimentRun createExperimentRunRequest =
        getCreateExperimentRunRequest(project.getId(), experiment.getId(), "ExperimentRun_n_sprt");
    CreateExperimentRun.Response createExperimentRunResponse =
        experimentRunServiceStub.createExperimentRun(createExperimentRunRequest);
    ExperimentRun experimentRun = createExperimentRunResponse.getExperimentRun();
    LOGGER.info("ExperimentRun created successfully");
    assertEquals(
        "ExperimentRun name not match with expected ExperimentRun name",
        createExperimentRunRequest.getName(),
        experimentRun.getName());

    UpdateExperimentRunName request =
        UpdateExperimentRunName.newBuilder()
            .setId(experimentRun.getId())
            .setName("ExperimentRun Name updated " + Calendar.getInstance().getTimeInMillis())
            .build();

    experimentRunServiceStub.updateExperimentRunName(request);

    UpdateExperimentRunDescription request2 =
        UpdateExperimentRunDescription.newBuilder()
            .setId(experimentRun.getId())
            .setDescription(
                "this is a ExperimentRun description updated "
                    + Calendar.getInstance().getTimeInMillis())
            .build();

    UpdateExperimentRunDescription.Response response2 =
        experimentRunServiceStub.updateExperimentRunDescription(request2);
    assertEquals(
        "ExperimentRun Description do not match with expected experimentRun name",
        request2.getDescription(),
        response2.getExperimentRun().getDescription());

    assertNotEquals(
        "ExperimentRun date_updated field not update on database",
        experimentRun.getDateUpdated(),
        response2.getExperimentRun().getDateUpdated());

    try {
      String name =
          "Experiment of Human Activity Recognition using Smartphone Dataset Human Activity Recognition using Smartphone Dataset Human Activity Recognition using Smartphone Dataset Human Activity Recognition using Smartphone Dataset Human Activity Recognition using Smartphone Dataset";
      request = request.toBuilder().setName(name).build();
      experimentRunServiceStub.updateExperimentRunName(request);
      fail();
    } catch (StatusRuntimeException ex) {
      Status status = Status.fromThrowable(ex);
      LOGGER.warn("Error Code : " + status.getCode() + " Description : " + status.getDescription());
      assertEquals(Status.INVALID_ARGUMENT.getCode(), status.getCode());
    }

    DeleteProject deleteProject = DeleteProject.newBuilder().setId(project.getId()).build();
    DeleteProject.Response deleteProjectResponse = projectServiceStub.deleteProject(deleteProject);
    LOGGER.info("Project deleted successfully");
    LOGGER.info(deleteProjectResponse.toString());
    assertTrue(deleteProjectResponse.getStatus());

    LOGGER.info(
        "Update ExperimentRun Name & Description test stop................................");
  }

  @Test
  public void d_updateExperimentRunNameOrDescriptionNegativeTest() {
    LOGGER.info(
        "Update ExperimentRun Name & Description Negative test start................................");

    ProjectTest projectTest = new ProjectTest();
    ExperimentTest experimentTest = new ExperimentTest();

    ProjectServiceBlockingStub projectServiceStub = ProjectServiceGrpc.newBlockingStub(channel);
    ExperimentServiceBlockingStub experimentServiceStub =
        ExperimentServiceGrpc.newBlockingStub(channel);
    ExperimentRunServiceBlockingStub experimentRunServiceStub =
        ExperimentRunServiceGrpc.newBlockingStub(channel);

    // Create project
    CreateProject createProjectRequest =
        projectTest.getCreateProjectRequest("experimentRun_project_ypcdt1");
    CreateProject.Response createProjectResponse =
        projectServiceStub.createProject(createProjectRequest);
    Project project = createProjectResponse.getProject();
    LOGGER.info("Project created successfully");
    assertEquals(
        "Project name not match with expected project name",
        createProjectRequest.getName(),
        project.getName());

    // Create two experiment of above project
    CreateExperiment createExperimentRequest =
        experimentTest.getCreateExperimentRequest(project.getId(), "Experiment_n_sprt_abc");
    CreateExperiment.Response createExperimentResponse =
        experimentServiceStub.createExperiment(createExperimentRequest);
    Experiment experiment = createExperimentResponse.getExperiment();
    LOGGER.info("Experiment created successfully");
    assertEquals(
        "Experiment name not match with expected Experiment name",
        createExperimentRequest.getName(),
        experiment.getName());

    CreateExperimentRun createExperimentRunRequest =
        getCreateExperimentRunRequest(project.getId(), experiment.getId(), "ExperimentRun_n_sprt");
    CreateExperimentRun.Response createExperimentRunResponse =
        experimentRunServiceStub.createExperimentRun(createExperimentRunRequest);
    ExperimentRun experimentRun = createExperimentRunResponse.getExperimentRun();
    LOGGER.info("ExperimentRun created successfully");
    assertEquals(
        "ExperimentRun name not match with expected ExperimentRun name",
        createExperimentRunRequest.getName(),
        experimentRun.getName());

    UpdateExperimentRunDescription request =
        UpdateExperimentRunDescription.newBuilder()
            .setDescription(
                "this is a ExperimentRun description updated "
                    + Calendar.getInstance().getTimeInMillis())
            .build();

    try {
      experimentRunServiceStub.updateExperimentRunDescription(request);
      fail();
    } catch (StatusRuntimeException ex) {
      Status status = Status.fromThrowable(ex);
      LOGGER.warn("Error Code : " + status.getCode() + " Description : " + status.getDescription());
      assertEquals(Status.INVALID_ARGUMENT.getCode(), status.getCode());
    }

    DeleteProject deleteProject = DeleteProject.newBuilder().setId(project.getId()).build();
    DeleteProject.Response deleteProjectResponse = projectServiceStub.deleteProject(deleteProject);
    LOGGER.info("Project deleted successfully");
    LOGGER.info(deleteProjectResponse.toString());
    assertTrue(deleteProjectResponse.getStatus());

    LOGGER.info(
        "Update ExperimentRun Name & Description Negative test stop................................");
  }

  @Test
  public void e_addExperimentRunTags() {
    LOGGER.info("Add ExperimentRun tags test start................................");

    ProjectTest projectTest = new ProjectTest();
    ExperimentTest experimentTest = new ExperimentTest();

    ProjectServiceBlockingStub projectServiceStub = ProjectServiceGrpc.newBlockingStub(channel);
    ExperimentServiceBlockingStub experimentServiceStub =
        ExperimentServiceGrpc.newBlockingStub(channel);
    ExperimentRunServiceBlockingStub experimentRunServiceStub =
        ExperimentRunServiceGrpc.newBlockingStub(channel);

    // Create project
    CreateProject createProjectRequest =
        projectTest.getCreateProjectRequest("experimentRun_project_ypcdt1");
    CreateProject.Response createProjectResponse =
        projectServiceStub.createProject(createProjectRequest);
    Project project = createProjectResponse.getProject();
    LOGGER.info("Project created successfully");
    assertEquals(
        "Project name not match with expected project name",
        createProjectRequest.getName(),
        project.getName());

    // Create two experiment of above project
    CreateExperiment createExperimentRequest =
        experimentTest.getCreateExperimentRequest(project.getId(), "Experiment_n_sprt_abc");
    CreateExperiment.Response createExperimentResponse =
        experimentServiceStub.createExperiment(createExperimentRequest);
    Experiment experiment = createExperimentResponse.getExperiment();
    LOGGER.info("Experiment created successfully");
    assertEquals(
        "Experiment name not match with expected Experiment name",
        createExperimentRequest.getName(),
        experiment.getName());

    CreateExperimentRun createExperimentRunRequest =
        getCreateExperimentRunRequest(project.getId(), experiment.getId(), "ExperimentRun_n_sprt");
    CreateExperimentRun.Response createExperimentRunResponse =
        experimentRunServiceStub.createExperimentRun(createExperimentRunRequest);
    ExperimentRun experimentRun = createExperimentRunResponse.getExperimentRun();
    LOGGER.info("ExperimentRun created successfully");
    assertEquals(
        "ExperimentRun name not match with expected ExperimentRun name",
        createExperimentRunRequest.getName(),
        experimentRun.getName());

    List<String> tags = new ArrayList<>();
    tags.add("Test Added tag");
    tags.add("Test Added tag 2");

    AddExperimentRunTags request =
        AddExperimentRunTags.newBuilder().setId(experimentRun.getId()).addAllTags(tags).build();

    AddExperimentRunTags.Response aertResponse =
        experimentRunServiceStub.addExperimentRunTags(request);
    LOGGER.info("AddExperimentRunTags Response : \n" + aertResponse.getExperimentRun());
    assertEquals(4, aertResponse.getExperimentRun().getTagsCount());

    assertNotEquals(
        "ExperimentRun date_updated field not update on database",
        experimentRun.getDateUpdated(),
        aertResponse.getExperimentRun().getDateUpdated());
    experimentRun = aertResponse.getExperimentRun();

    tags = new ArrayList<>();
    tags.add("Test Added tag 3");
    tags.add("Test Added tag 2");

    request =
        AddExperimentRunTags.newBuilder().setId(experimentRun.getId()).addAllTags(tags).build();

    aertResponse = experimentRunServiceStub.addExperimentRunTags(request);
    LOGGER.info("AddExperimentRunTags Response : \n" + aertResponse.getExperimentRun());
    assertEquals(5, aertResponse.getExperimentRun().getTagsCount());

    try {
      String tag52 = "Human Activity Recognition using Smartphone Dataset";
      request = request.toBuilder().addTags(tag52).build();
      experimentRunServiceStub.addExperimentRunTags(request);
      fail();
    } catch (StatusRuntimeException e) {
      Status status = Status.fromThrowable(e);
      LOGGER.warn("Error Code : " + status.getCode() + " Description : " + status.getDescription());
      assertEquals(Status.INVALID_ARGUMENT.getCode(), status.getCode());
    }

    DeleteProject deleteProject = DeleteProject.newBuilder().setId(project.getId()).build();
    DeleteProject.Response deleteProjectResponse = projectServiceStub.deleteProject(deleteProject);
    LOGGER.info("Project deleted successfully");
    LOGGER.info(deleteProjectResponse.toString());
    assertTrue(deleteProjectResponse.getStatus());

    LOGGER.info("Add ExperimentRun tags test stop................................");
  }

  @Test
  public void ea_addExperimentRunTagsNegativeTest() {
    LOGGER.info("Add ExperimentRun tags Negative test start................................");

    ProjectTest projectTest = new ProjectTest();
    ExperimentTest experimentTest = new ExperimentTest();

    ProjectServiceBlockingStub projectServiceStub = ProjectServiceGrpc.newBlockingStub(channel);
    ExperimentServiceBlockingStub experimentServiceStub =
        ExperimentServiceGrpc.newBlockingStub(channel);
    ExperimentRunServiceBlockingStub experimentRunServiceStub =
        ExperimentRunServiceGrpc.newBlockingStub(channel);

    // Create project
    CreateProject createProjectRequest =
        projectTest.getCreateProjectRequest("experimentRun_project_ypcdt1");
    CreateProject.Response createProjectResponse =
        projectServiceStub.createProject(createProjectRequest);
    Project project = createProjectResponse.getProject();
    LOGGER.info("Project created successfully");
    assertEquals(
        "Project name not match with expected project name",
        createProjectRequest.getName(),
        project.getName());

    // Create two experiment of above project
    CreateExperiment createExperimentRequest =
        experimentTest.getCreateExperimentRequest(project.getId(), "Experiment_n_sprt_abc");
    CreateExperiment.Response createExperimentResponse =
        experimentServiceStub.createExperiment(createExperimentRequest);
    Experiment experiment = createExperimentResponse.getExperiment();
    LOGGER.info("Experiment created successfully");
    assertEquals(
        "Experiment name not match with expected Experiment name",
        createExperimentRequest.getName(),
        experiment.getName());

    CreateExperimentRun createExperimentRunRequest =
        getCreateExperimentRunRequest(project.getId(), experiment.getId(), "ExperimentRun_n_sprt");
    CreateExperimentRun.Response createExperimentRunResponse =
        experimentRunServiceStub.createExperimentRun(createExperimentRunRequest);
    ExperimentRun experimentRun = createExperimentRunResponse.getExperimentRun();
    LOGGER.info("ExperimentRun created successfully");
    assertEquals(
        "ExperimentRun name not match with expected ExperimentRun name",
        createExperimentRunRequest.getName(),
        experimentRun.getName());

    List<String> tags = new ArrayList<>();
    tags.add("Test Added tag " + Calendar.getInstance().getTimeInMillis());
    tags.add("Test Added tag 2 " + Calendar.getInstance().getTimeInMillis());

    AddExperimentRunTags request = AddExperimentRunTags.newBuilder().addAllTags(tags).build();

    try {
      experimentRunServiceStub.addExperimentRunTags(request);
      fail();
    } catch (StatusRuntimeException ex) {
      Status status = Status.fromThrowable(ex);
      LOGGER.warn("Error Code : " + status.getCode() + " Description : " + status.getDescription());
      assertEquals(Status.INVALID_ARGUMENT.getCode(), status.getCode());
    }

    DeleteProject deleteProject = DeleteProject.newBuilder().setId(project.getId()).build();
    DeleteProject.Response deleteProjectResponse = projectServiceStub.deleteProject(deleteProject);
    LOGGER.info("Project deleted successfully");
    LOGGER.info(deleteProjectResponse.toString());
    assertTrue(deleteProjectResponse.getStatus());

    LOGGER.info("Add ExperimentRun tags Negative test stop................................");
  }

  @Test
  public void eb_addExperimentRunTag() {
    LOGGER.info("Add ExperimentRun tag test start................................");

    ProjectTest projectTest = new ProjectTest();
    ExperimentTest experimentTest = new ExperimentTest();

    ProjectServiceBlockingStub projectServiceStub = ProjectServiceGrpc.newBlockingStub(channel);
    ExperimentServiceBlockingStub experimentServiceStub =
        ExperimentServiceGrpc.newBlockingStub(channel);
    ExperimentRunServiceBlockingStub experimentRunServiceStub =
        ExperimentRunServiceGrpc.newBlockingStub(channel);

    // Create project
    CreateProject createProjectRequest =
        projectTest.getCreateProjectRequest("experimentRun_project_ypcdt1");
    CreateProject.Response createProjectResponse =
        projectServiceStub.createProject(createProjectRequest);
    Project project = createProjectResponse.getProject();
    LOGGER.info("Project created successfully");
    assertEquals(
        "Project name not match with expected project name",
        createProjectRequest.getName(),
        project.getName());

    // Create two experiment of above project
    CreateExperiment createExperimentRequest =
        experimentTest.getCreateExperimentRequest(project.getId(), "Experiment_n_sprt_abc");
    CreateExperiment.Response createExperimentResponse =
        experimentServiceStub.createExperiment(createExperimentRequest);
    Experiment experiment = createExperimentResponse.getExperiment();
    LOGGER.info("Experiment created successfully");
    assertEquals(
        "Experiment name not match with expected Experiment name",
        createExperimentRequest.getName(),
        experiment.getName());

    CreateExperimentRun createExperimentRunRequest =
        getCreateExperimentRunRequest(project.getId(), experiment.getId(), "ExperimentRun_n_sprt");
    CreateExperimentRun.Response createExperimentRunResponse =
        experimentRunServiceStub.createExperimentRun(createExperimentRunRequest);
    ExperimentRun experimentRun = createExperimentRunResponse.getExperimentRun();
    LOGGER.info("ExperimentRun created successfully");
    assertEquals(
        "ExperimentRun name not match with expected ExperimentRun name",
        createExperimentRunRequest.getName(),
        experimentRun.getName());

    AddExperimentRunTag request =
        AddExperimentRunTag.newBuilder()
            .setId(experimentRun.getId())
            .setTag("Added new tag 1")
            .build();

    AddExperimentRunTag.Response aertResponse =
        experimentRunServiceStub.addExperimentRunTag(request);
    LOGGER.info("AddExperimentRunTag Response : \n" + aertResponse.getExperimentRun());
    assertEquals(
        "ExperimentRun tags not match with expected experimentRun tags",
        3,
        aertResponse.getExperimentRun().getTagsCount());

    assertNotEquals(
        "ExperimentRun date_updated field not update on database",
        experimentRun.getDateUpdated(),
        aertResponse.getExperimentRun().getDateUpdated());

    try {
      String tag52 = "Human Activity Recognition using Smartphone Dataset";
      request = request.toBuilder().setTag(tag52).build();
      experimentRunServiceStub.addExperimentRunTag(request);
      fail();
    } catch (StatusRuntimeException e) {
      Status status = Status.fromThrowable(e);
      LOGGER.warn("Error Code : " + status.getCode() + " Description : " + status.getDescription());
      assertEquals(Status.INVALID_ARGUMENT.getCode(), status.getCode());
    }

    DeleteProject deleteProject = DeleteProject.newBuilder().setId(project.getId()).build();
    DeleteProject.Response deleteProjectResponse = projectServiceStub.deleteProject(deleteProject);
    LOGGER.info("Project deleted successfully");
    LOGGER.info(deleteProjectResponse.toString());
    assertTrue(deleteProjectResponse.getStatus());

    LOGGER.info("Add ExperimentRun tags test stop................................");
  }

  @Test
  public void ec_addExperimentRunTagNegativeTest() {
    LOGGER.info("Add ExperimentRun tag Negative test start................................");

    ProjectTest projectTest = new ProjectTest();
    ExperimentTest experimentTest = new ExperimentTest();

    ProjectServiceBlockingStub projectServiceStub = ProjectServiceGrpc.newBlockingStub(channel);
    ExperimentServiceBlockingStub experimentServiceStub =
        ExperimentServiceGrpc.newBlockingStub(channel);
    ExperimentRunServiceBlockingStub experimentRunServiceStub =
        ExperimentRunServiceGrpc.newBlockingStub(channel);

    // Create project
    CreateProject createProjectRequest =
        projectTest.getCreateProjectRequest("experimentRun_project_ypcdt1");
    CreateProject.Response createProjectResponse =
        projectServiceStub.createProject(createProjectRequest);
    Project project = createProjectResponse.getProject();
    LOGGER.info("Project created successfully");
    assertEquals(
        "Project name not match with expected project name",
        createProjectRequest.getName(),
        project.getName());

    // Create two experiment of above project
    CreateExperiment createExperimentRequest =
        experimentTest.getCreateExperimentRequest(project.getId(), "Experiment_n_sprt_abc");
    CreateExperiment.Response createExperimentResponse =
        experimentServiceStub.createExperiment(createExperimentRequest);
    Experiment experiment = createExperimentResponse.getExperiment();
    LOGGER.info("Experiment created successfully");
    assertEquals(
        "Experiment name not match with expected Experiment name",
        createExperimentRequest.getName(),
        experiment.getName());

    CreateExperimentRun createExperimentRunRequest =
        getCreateExperimentRunRequest(project.getId(), experiment.getId(), "ExperimentRun_n_sprt");
    CreateExperimentRun.Response createExperimentRunResponse =
        experimentRunServiceStub.createExperimentRun(createExperimentRunRequest);
    ExperimentRun experimentRun = createExperimentRunResponse.getExperimentRun();
    LOGGER.info("ExperimentRun created successfully");
    assertEquals(
        "ExperimentRun name not match with expected ExperimentRun name",
        createExperimentRunRequest.getName(),
        experimentRun.getName());

    AddExperimentRunTag request = AddExperimentRunTag.newBuilder().setTag("Tag_xyz").build();

    try {
      experimentRunServiceStub.addExperimentRunTag(request);
      fail();
    } catch (StatusRuntimeException ex) {
      Status status = Status.fromThrowable(ex);
      LOGGER.warn("Error Code : " + status.getCode() + " Description : " + status.getDescription());
      assertEquals(Status.INVALID_ARGUMENT.getCode(), status.getCode());
    }

    DeleteProject deleteProject = DeleteProject.newBuilder().setId(project.getId()).build();
    DeleteProject.Response deleteProjectResponse = projectServiceStub.deleteProject(deleteProject);
    LOGGER.info("Project deleted successfully");
    LOGGER.info(deleteProjectResponse.toString());
    assertTrue(deleteProjectResponse.getStatus());

    LOGGER.info("Add ExperimentRun tag Negative test stop................................");
  }

  @Test
  public void ee_getExperimentRunTags() {
    LOGGER.info("Get ExperimentRun tags test start................................");

    ProjectTest projectTest = new ProjectTest();
    ExperimentTest experimentTest = new ExperimentTest();

    ProjectServiceBlockingStub projectServiceStub = ProjectServiceGrpc.newBlockingStub(channel);
    ExperimentServiceBlockingStub experimentServiceStub =
        ExperimentServiceGrpc.newBlockingStub(channel);
    ExperimentRunServiceBlockingStub experimentRunServiceStub =
        ExperimentRunServiceGrpc.newBlockingStub(channel);

    // Create project
    CreateProject createProjectRequest =
        projectTest.getCreateProjectRequest("experimentRun_project_ypcdt1");
    CreateProject.Response createProjectResponse =
        projectServiceStub.createProject(createProjectRequest);
    Project project = createProjectResponse.getProject();
    LOGGER.info("Project created successfully");
    assertEquals(
        "Project name not match with expected project name",
        createProjectRequest.getName(),
        project.getName());

    // Create two experiment of above project
    CreateExperiment createExperimentRequest =
        experimentTest.getCreateExperimentRequest(project.getId(), "Experiment_n_sprt_abc");
    CreateExperiment.Response createExperimentResponse =
        experimentServiceStub.createExperiment(createExperimentRequest);
    Experiment experiment = createExperimentResponse.getExperiment();
    LOGGER.info("Experiment created successfully");
    assertEquals(
        "Experiment name not match with expected Experiment name",
        createExperimentRequest.getName(),
        experiment.getName());

    CreateExperimentRun createExperimentRunRequest =
        getCreateExperimentRunRequest(project.getId(), experiment.getId(), "ExperimentRun_n_sprt");
    CreateExperimentRun.Response createExperimentRunResponse =
        experimentRunServiceStub.createExperimentRun(createExperimentRunRequest);
    ExperimentRun experimentRun = createExperimentRunResponse.getExperimentRun();
    LOGGER.info("ExperimentRun created successfully");
    assertEquals(
        "ExperimentRun name not match with expected ExperimentRun name",
        createExperimentRunRequest.getName(),
        experimentRun.getName());

    GetTags request = GetTags.newBuilder().setId(experimentRun.getId()).build();

    GetTags.Response response = experimentRunServiceStub.getExperimentRunTags(request);
    LOGGER.info("GetExperimentRunTags Response : \n" + response.getTagsList());
    assertEquals(
        "ExperimentRun tags not match with expected experimentRun tags",
        experimentRun.getTagsList(),
        response.getTagsList());

    DeleteProject deleteProject = DeleteProject.newBuilder().setId(project.getId()).build();
    DeleteProject.Response deleteProjectResponse = projectServiceStub.deleteProject(deleteProject);
    LOGGER.info("Project deleted successfully");
    LOGGER.info(deleteProjectResponse.toString());
    assertTrue(deleteProjectResponse.getStatus());

    LOGGER.info("Get ExperimentRun tags test stop................................");
  }

  @Test
  public void eea_getExperimentRunTagsNegativeTest() {
    LOGGER.info("Get ExperimentRun tags Negative test start................................");

    GetTags request = GetTags.newBuilder().build();
    ExperimentRunServiceBlockingStub experimentRunServiceStub =
        ExperimentRunServiceGrpc.newBlockingStub(channel);

    try {
      experimentRunServiceStub.getExperimentRunTags(request);
      fail();
    } catch (StatusRuntimeException ex) {
      Status status = Status.fromThrowable(ex);
      LOGGER.warn("Error Code : " + status.getCode() + " Description : " + status.getDescription());
      assertEquals(Status.INVALID_ARGUMENT.getCode(), status.getCode());
    }

    LOGGER.info("Get ExperimentRun tags Negative test stop................................");
  }

  @Test
  public void f_deleteExperimentRunTags() {
    LOGGER.info("Delete ExperimentRun tags test start................................");

    ProjectTest projectTest = new ProjectTest();
    ExperimentTest experimentTest = new ExperimentTest();

    ProjectServiceBlockingStub projectServiceStub = ProjectServiceGrpc.newBlockingStub(channel);
    ExperimentServiceBlockingStub experimentServiceStub =
        ExperimentServiceGrpc.newBlockingStub(channel);
    ExperimentRunServiceBlockingStub experimentRunServiceStub =
        ExperimentRunServiceGrpc.newBlockingStub(channel);

    // Create project
    CreateProject createProjectRequest =
        projectTest.getCreateProjectRequest("experimentRun_project_ypcdt1");
    CreateProject.Response createProjectResponse =
        projectServiceStub.createProject(createProjectRequest);
    Project project = createProjectResponse.getProject();
    LOGGER.info("Project created successfully");
    assertEquals(
        "Project name not match with expected project name",
        createProjectRequest.getName(),
        project.getName());

    // Create two experiment of above project
    CreateExperiment createExperimentRequest =
        experimentTest.getCreateExperimentRequest(project.getId(), "Experiment_n_sprt_abc");
    CreateExperiment.Response createExperimentResponse =
        experimentServiceStub.createExperiment(createExperimentRequest);
    Experiment experiment = createExperimentResponse.getExperiment();
    LOGGER.info("Experiment created successfully");
    assertEquals(
        "Experiment name not match with expected Experiment name",
        createExperimentRequest.getName(),
        experiment.getName());

    CreateExperimentRun createExperimentRunRequest =
        getCreateExperimentRunRequest(project.getId(), experiment.getId(), "ExperimentRun_n_sprt");
    CreateExperimentRun.Response createExperimentRunResponse =
        experimentRunServiceStub.createExperimentRun(createExperimentRunRequest);
    ExperimentRun experimentRun = createExperimentRunResponse.getExperimentRun();
    LOGGER.info("ExperimentRun created successfully");
    assertEquals(
        "ExperimentRun name not match with expected ExperimentRun name",
        createExperimentRunRequest.getName(),
        experimentRun.getName());

    List<String> removableTagList = new ArrayList<>();
    if (experimentRun.getTagsList().size() > 1) {
      removableTagList =
          experimentRun.getTagsList().subList(0, experimentRun.getTagsList().size() - 1);
    }
    DeleteExperimentRunTags request =
        DeleteExperimentRunTags.newBuilder()
            .setId(experimentRun.getId())
            .addAllTags(removableTagList)
            .build();

    DeleteExperimentRunTags.Response response =
        experimentRunServiceStub.deleteExperimentRunTags(request);
    LOGGER.info(
        "DeleteExperimentRunTags Response : \n" + response.getExperimentRun().getTagsList());
    assertTrue(response.getExperimentRun().getTagsList().size() <= 1);

    assertNotEquals(
        "ExperimentRun date_updated field not update on database",
        experimentRun.getDateUpdated(),
        response.getExperimentRun().getDateUpdated());
    experimentRun = response.getExperimentRun();

    if (response.getExperimentRun().getTagsList().size() > 0) {
      request =
          DeleteExperimentRunTags.newBuilder()
              .setId(experimentRun.getId())
              .setDeleteAll(true)
              .build();

      response = experimentRunServiceStub.deleteExperimentRunTags(request);
      LOGGER.info(
          "DeleteExperimentRunTags Response : \n" + response.getExperimentRun().getTagsList());
      assertEquals(0, response.getExperimentRun().getTagsList().size());
    }

    DeleteProject deleteProject = DeleteProject.newBuilder().setId(project.getId()).build();
    DeleteProject.Response deleteProjectResponse = projectServiceStub.deleteProject(deleteProject);
    LOGGER.info("Project deleted successfully");
    LOGGER.info(deleteProjectResponse.toString());
    assertTrue(deleteProjectResponse.getStatus());

    LOGGER.info("Delete ExperimentRun tags test stop................................");
  }

  @Test
  public void fa_deleteExperimentRunTagsNegativeTest() {
    LOGGER.info("Delete ExperimentRun tags Negative test start................................");

    ProjectTest projectTest = new ProjectTest();
    ExperimentTest experimentTest = new ExperimentTest();

    ProjectServiceBlockingStub projectServiceStub = ProjectServiceGrpc.newBlockingStub(channel);
    ExperimentServiceBlockingStub experimentServiceStub =
        ExperimentServiceGrpc.newBlockingStub(channel);
    ExperimentRunServiceBlockingStub experimentRunServiceStub =
        ExperimentRunServiceGrpc.newBlockingStub(channel);

    // Create project
    CreateProject createProjectRequest =
        projectTest.getCreateProjectRequest("experimentRun_project_ypcdt1");
    CreateProject.Response createProjectResponse =
        projectServiceStub.createProject(createProjectRequest);
    Project project = createProjectResponse.getProject();
    LOGGER.info("Project created successfully");
    assertEquals(
        "Project name not match with expected project name",
        createProjectRequest.getName(),
        project.getName());

    // Create two experiment of above project
    CreateExperiment createExperimentRequest =
        experimentTest.getCreateExperimentRequest(project.getId(), "Experiment_n_sprt_abc");
    CreateExperiment.Response createExperimentResponse =
        experimentServiceStub.createExperiment(createExperimentRequest);
    Experiment experiment = createExperimentResponse.getExperiment();
    LOGGER.info("Experiment created successfully");
    assertEquals(
        "Experiment name not match with expected Experiment name",
        createExperimentRequest.getName(),
        experiment.getName());

    CreateExperimentRun createExperimentRunRequest =
        getCreateExperimentRunRequest(project.getId(), experiment.getId(), "ExperimentRun_n_sprt");
    CreateExperimentRun.Response createExperimentRunResponse =
        experimentRunServiceStub.createExperimentRun(createExperimentRunRequest);
    ExperimentRun experimentRun = createExperimentRunResponse.getExperimentRun();
    LOGGER.info("ExperimentRun created successfully");
    assertEquals(
        "ExperimentRun name not match with expected ExperimentRun name",
        createExperimentRunRequest.getName(),
        experimentRun.getName());

    DeleteExperimentRunTags request = DeleteExperimentRunTags.newBuilder().build();

    try {
      experimentRunServiceStub.deleteExperimentRunTags(request);
      fail();
    } catch (StatusRuntimeException ex) {
      Status status = Status.fromThrowable(ex);
      LOGGER.warn("Error Code : " + status.getCode() + " Description : " + status.getDescription());
      assertEquals(Status.INVALID_ARGUMENT.getCode(), status.getCode());
    }

    DeleteProject deleteProject = DeleteProject.newBuilder().setId(project.getId()).build();
    DeleteProject.Response deleteProjectResponse = projectServiceStub.deleteProject(deleteProject);
    LOGGER.info("Project deleted successfully");
    LOGGER.info(deleteProjectResponse.toString());
    assertTrue(deleteProjectResponse.getStatus());

    LOGGER.info("Delete ExperimentRun tags Negative test stop................................");
  }

  @Test
  public void fb_deleteExperimentRunTag() {
    LOGGER.info("Delete ExperimentRun tag test start................................");

    ProjectTest projectTest = new ProjectTest();
    ExperimentTest experimentTest = new ExperimentTest();

    ProjectServiceBlockingStub projectServiceStub = ProjectServiceGrpc.newBlockingStub(channel);
    ExperimentServiceBlockingStub experimentServiceStub =
        ExperimentServiceGrpc.newBlockingStub(channel);
    ExperimentRunServiceBlockingStub experimentRunServiceStub =
        ExperimentRunServiceGrpc.newBlockingStub(channel);

    // Create project
    CreateProject createProjectRequest =
        projectTest.getCreateProjectRequest("experimentRun_project_ypcdt1");
    CreateProject.Response createProjectResponse =
        projectServiceStub.createProject(createProjectRequest);
    Project project = createProjectResponse.getProject();
    LOGGER.info("Project created successfully");
    assertEquals(
        "Project name not match with expected project name",
        createProjectRequest.getName(),
        project.getName());

    // Create two experiment of above project
    CreateExperiment createExperimentRequest =
        experimentTest.getCreateExperimentRequest(project.getId(), "Experiment_n_sprt_abc");
    CreateExperiment.Response createExperimentResponse =
        experimentServiceStub.createExperiment(createExperimentRequest);
    Experiment experiment = createExperimentResponse.getExperiment();
    LOGGER.info("Experiment created successfully");
    assertEquals(
        "Experiment name not match with expected Experiment name",
        createExperimentRequest.getName(),
        experiment.getName());

    CreateExperimentRun createExperimentRunRequest =
        getCreateExperimentRunRequest(project.getId(), experiment.getId(), "ExperimentRun_n_sprt");
    CreateExperimentRun.Response createExperimentRunResponse =
        experimentRunServiceStub.createExperimentRun(createExperimentRunRequest);
    ExperimentRun experimentRun = createExperimentRunResponse.getExperimentRun();
    LOGGER.info("ExperimentRun created successfully");
    assertEquals(
        "ExperimentRun name not match with expected ExperimentRun name",
        createExperimentRunRequest.getName(),
        experimentRun.getName());

    DeleteExperimentRunTag request =
        DeleteExperimentRunTag.newBuilder().setId(experimentRun.getId()).setTag("Tag_1").build();

    DeleteExperimentRunTag.Response response =
        experimentRunServiceStub.deleteExperimentRunTag(request);
    LOGGER.info("DeleteExperimentRunTag Response : \n" + response.getExperimentRun().getTagsList());
    assertFalse(response.getExperimentRun().getTagsList().contains("tag_abc"));

    assertNotEquals(
        "ExperimentRun date_updated field not update on database",
        experimentRun.getDateUpdated(),
        response.getExperimentRun().getDateUpdated());

    DeleteProject deleteProject = DeleteProject.newBuilder().setId(project.getId()).build();
    DeleteProject.Response deleteProjectResponse = projectServiceStub.deleteProject(deleteProject);
    LOGGER.info("Project deleted successfully");
    LOGGER.info(deleteProjectResponse.toString());
    assertTrue(deleteProjectResponse.getStatus());

    LOGGER.info("Delete ExperimentRun tags test stop................................");
  }

  /**
   * This test tests comparision predicates on numeric Key Values (Hyperparameters in this case) It
   * creates a project with two Experiments , each with two experiment runs. E1 ER1 hyperparameter.C
   * = 0.0001 E1 ER2 no hyperparameters E2 ER1 hyperparameter.C = 0.0001 E2 ER1 hyperparameter.C =
   * 1E-6
   *
   * <p>It then filters on C >= 0.0001 and expects 2 ExperimentRuns in results
   */
  @Test
  public void findExperimentRunsHyperparameter() {
    LOGGER.info("FindExperimentRuns test start................................");

    ProjectTest projectTest = new ProjectTest();
    ExperimentTest experimentTest = new ExperimentTest();

    ProjectServiceBlockingStub projectServiceStub = ProjectServiceGrpc.newBlockingStub(channel);
    ExperimentServiceBlockingStub experimentServiceStub =
        ExperimentServiceGrpc.newBlockingStub(channel);
    ExperimentRunServiceBlockingStub experimentRunServiceStub =
        ExperimentRunServiceGrpc.newBlockingStub(channel);

    // Create project
    CreateProject createProjectRequest =
        projectTest.getCreateProjectRequest("experimentRun_project_ferh");
    CreateProject.Response createProjectResponse =
        projectServiceStub.createProject(createProjectRequest);
    Project project = createProjectResponse.getProject();
    LOGGER.info("Project created successfully");

    // Create two experiment of above project
    CreateExperiment createExperimentRequest =
        experimentTest.getCreateExperimentRequest(project.getId(), "Experiment_ferh_1");
    CreateExperiment.Response createExperimentResponse =
        experimentServiceStub.createExperiment(createExperimentRequest);
    Experiment experiment1 = createExperimentResponse.getExperiment();
    LOGGER.info("Experiment created successfully");

    Map<String, ExperimentRun> experimentRunMap = new HashMap<>();

    CreateExperimentRun createExperimentRunRequest =
        getCreateExperimentRunRequestSimple(
            project.getId(), experiment1.getId(), "ExperimentRun_ferh_1");
    KeyValue hyperparameter1 = generateNumericKeyValue("C", 0.0001);
    createExperimentRunRequest =
        createExperimentRunRequest.toBuilder().addHyperparameters(hyperparameter1).build();
    CreateExperimentRun.Response createExperimentRunResponse =
        experimentRunServiceStub.createExperimentRun(createExperimentRunRequest);
    ExperimentRun experimentRun11 = createExperimentRunResponse.getExperimentRun();
    experimentRunMap.put(experimentRun11.getId(), experimentRun11);
    LOGGER.info("ExperimentRun created successfully");
    createExperimentRunRequest =
        getCreateExperimentRunRequestSimple(
            project.getId(), experiment1.getId(), "ExperimentRun_ferh_2");
    createExperimentRunRequest = createExperimentRunRequest.toBuilder().build();
    createExperimentRunResponse =
        experimentRunServiceStub.createExperimentRun(createExperimentRunRequest);
    ExperimentRun experimentRun12 = createExperimentRunResponse.getExperimentRun();
    experimentRunMap.put(experimentRun12.getId(), experimentRun12);
    LOGGER.info("ExperimentRun created successfully");
    assertEquals(
        "ExperimentRun name not match with expected ExperimentRun name",
        createExperimentRunRequest.getName(),
        experimentRun12.getName());

    // experiment2 of above project
    createExperimentRequest =
        experimentTest.getCreateExperimentRequest(project.getId(), "Experiment_ferh_2");
    createExperimentResponse = experimentServiceStub.createExperiment(createExperimentRequest);
    Experiment experiment2 = createExperimentResponse.getExperiment();
    LOGGER.info("Experiment created successfully");

    createExperimentRunRequest =
        getCreateExperimentRunRequestSimple(
            project.getId(), experiment2.getId(), "ExperimentRun_ferh_2");
    hyperparameter1 = generateNumericKeyValue("C", 0.0001);
    createExperimentRunRequest =
        createExperimentRunRequest.toBuilder().addHyperparameters(hyperparameter1).build();
    createExperimentRunResponse =
        experimentRunServiceStub.createExperimentRun(createExperimentRunRequest);
    ExperimentRun experimentRun21 = createExperimentRunResponse.getExperimentRun();
    experimentRunMap.put(experimentRun21.getId(), experimentRun21);
    LOGGER.info("ExperimentRun created successfully");
    assertEquals(
        "ExperimentRun name not match with expected ExperimentRun name",
        createExperimentRunRequest.getName(),
        experimentRun21.getName());

    createExperimentRunRequest =
        getCreateExperimentRunRequestSimple(
            project.getId(), experiment2.getId(), "ExperimentRun_ferh_1");
    hyperparameter1 = generateNumericKeyValue("C", 1e-6);
    createExperimentRunRequest =
        createExperimentRunRequest.toBuilder().addHyperparameters(hyperparameter1).build();
    createExperimentRunResponse =
        experimentRunServiceStub.createExperimentRun(createExperimentRunRequest);
    ExperimentRun experimentRun22 = createExperimentRunResponse.getExperimentRun();
    experimentRunMap.put(experimentRun22.getId(), experimentRun22);
    LOGGER.info("ExperimentRun created successfully");
    assertEquals(
        "ExperimentRun name not match with expected ExperimentRun name",
        createExperimentRunRequest.getName(),
        experimentRun22.getName());

    Value hyperparameterFilter = Value.newBuilder().setNumberValue(0.0001).build();
    KeyValueQuery CGTE0_0001 =
        KeyValueQuery.newBuilder()
            .setKey("hyperparameters.C")
            .setValue(hyperparameterFilter)
            .setOperator(Operator.GTE)
            .setValueType(ValueType.NUMBER)
            .build();

    FindExperimentRuns findExperimentRuns =
        FindExperimentRuns.newBuilder()
            .setProjectId(project.getId())
            .addPredicates(CGTE0_0001)
            .setAscending(false)
            .setIdsOnly(false)
            .build();

    FindExperimentRuns.Response response =
        experimentRunServiceStub.findExperimentRuns(findExperimentRuns);

    assertEquals(
        "Total records count not matched with expected records count",
        2,
        response.getTotalRecords());
    assertEquals(
        "ExperimentRun count not match with expected experimentRun count",
        2,
        response.getExperimentRunsCount());
    for (ExperimentRun exprRun : response.getExperimentRunsList()) {
      for (KeyValue kv : exprRun.getHyperparametersList()) {
        if (kv.getKey() == "C") {
          assertEquals(
              "Value should be GTE 0.0001 " + kv, true, kv.getValue().getNumberValue() > 0.0001);
        }
      }
    }
    DeleteProject deleteProject = DeleteProject.newBuilder().setId(project.getId()).build();
    DeleteProject.Response deleteProjectResponse = projectServiceStub.deleteProject(deleteProject);
    LOGGER.info("Project deleted successfully");
    LOGGER.info(deleteProjectResponse.toString());
    assertTrue(deleteProjectResponse.getStatus());

    LOGGER.info("FindExperimentRuns test stop................................");
  }

  private KeyValue generateNumericKeyValue(String key, Double value) {
    return KeyValue.newBuilder()
        .setKey(key)
        .setValue(Value.newBuilder().setNumberValue(value).build())
        .build();
  }

  @Test
  public void g_logObservationTest() {
    LOGGER.info(" Log Observation in ExperimentRun test start................................");

    ProjectTest projectTest = new ProjectTest();
    ExperimentTest experimentTest = new ExperimentTest();

    ProjectServiceBlockingStub projectServiceStub = ProjectServiceGrpc.newBlockingStub(channel);
    ExperimentServiceBlockingStub experimentServiceStub =
        ExperimentServiceGrpc.newBlockingStub(channel);
    ExperimentRunServiceBlockingStub experimentRunServiceStub =
        ExperimentRunServiceGrpc.newBlockingStub(channel);

    // Create project
    CreateProject createProjectRequest =
        projectTest.getCreateProjectRequest("experimentRun_project_ypcdt1");
    CreateProject.Response createProjectResponse =
        projectServiceStub.createProject(createProjectRequest);
    Project project = createProjectResponse.getProject();
    LOGGER.info("Project created successfully");
    assertEquals(
        "Project name not match with expected project name",
        createProjectRequest.getName(),
        project.getName());

    // Create two experiment of above project
    CreateExperiment createExperimentRequest =
        experimentTest.getCreateExperimentRequest(project.getId(), "Experiment_n_sprt_abc");
    CreateExperiment.Response createExperimentResponse =
        experimentServiceStub.createExperiment(createExperimentRequest);
    Experiment experiment = createExperimentResponse.getExperiment();
    LOGGER.info("Experiment created successfully");
    assertEquals(
        "Experiment name not match with expected Experiment name",
        createExperimentRequest.getName(),
        experiment.getName());

    CreateExperimentRun createExperimentRunRequest =
        getCreateExperimentRunRequest(project.getId(), experiment.getId(), "ExperimentRun_n_sprt");
    CreateExperimentRun.Response createExperimentRunResponse =
        experimentRunServiceStub.createExperimentRun(createExperimentRunRequest);
    ExperimentRun experimentRun = createExperimentRunResponse.getExperimentRun();
    LOGGER.info("ExperimentRun created successfully");
    assertEquals(
        "ExperimentRun name not match with expected ExperimentRun name",
        createExperimentRunRequest.getName(),
        experimentRun.getName());

    Value intValue =
        Value.newBuilder().setNumberValue(Calendar.getInstance().getTimeInMillis()).build();
    Observation observation =
        Observation.newBuilder()
            .setAttribute(
                KeyValue.newBuilder()
                    .setKey("New Added Key " + Calendar.getInstance().getTimeInMillis())
                    .setValue(intValue)
                    .setValueType(ValueType.NUMBER)
                    .build())
            .setTimestamp(Calendar.getInstance().getTimeInMillis())
            .build();

    LogObservation logObservationRequest =
        LogObservation.newBuilder()
            .setId(experimentRun.getId())
            .setObservation(observation)
            .build();

    experimentRunServiceStub.logObservation(logObservationRequest);

    GetExperimentRunById getExperimentRunById =
        GetExperimentRunById.newBuilder().setId(experimentRun.getId()).build();
    GetExperimentRunById.Response response =
        experimentRunServiceStub.getExperimentRunById(getExperimentRunById);
    LOGGER.info("LogObservation Response : \n" + response.getExperimentRun());
    assertTrue(response.getExperimentRun().getObservationsList().contains(observation));

    assertNotEquals(
        "ExperimentRun date_updated field not update on database",
        experimentRun.getDateUpdated(),
        response.getExperimentRun().getDateUpdated());

    DeleteProject deleteProject = DeleteProject.newBuilder().setId(project.getId()).build();
    DeleteProject.Response deleteProjectResponse = projectServiceStub.deleteProject(deleteProject);
    LOGGER.info("Project deleted successfully");
    LOGGER.info(deleteProjectResponse.toString());
    assertTrue(deleteProjectResponse.getStatus());

    LOGGER.info("Log Observation in ExperimentRun tags test stop................................");
  }

  @Test
  public void g_logObservationNegativeTest() {
    LOGGER.info(
        " Log Observation in ExperimentRun Negative test start................................");

    ProjectTest projectTest = new ProjectTest();
    ExperimentTest experimentTest = new ExperimentTest();

    ProjectServiceBlockingStub projectServiceStub = ProjectServiceGrpc.newBlockingStub(channel);
    ExperimentServiceBlockingStub experimentServiceStub =
        ExperimentServiceGrpc.newBlockingStub(channel);
    ExperimentRunServiceBlockingStub experimentRunServiceStub =
        ExperimentRunServiceGrpc.newBlockingStub(channel);

    // Create project
    CreateProject createProjectRequest =
        projectTest.getCreateProjectRequest("experimentRun_project_ypcdt1");
    CreateProject.Response createProjectResponse =
        projectServiceStub.createProject(createProjectRequest);
    Project project = createProjectResponse.getProject();
    LOGGER.info("Project created successfully");
    assertEquals(
        "Project name not match with expected project name",
        createProjectRequest.getName(),
        project.getName());

    // Create two experiment of above project
    CreateExperiment createExperimentRequest =
        experimentTest.getCreateExperimentRequest(project.getId(), "Experiment_n_sprt_abc");
    CreateExperiment.Response createExperimentResponse =
        experimentServiceStub.createExperiment(createExperimentRequest);
    Experiment experiment = createExperimentResponse.getExperiment();
    LOGGER.info("Experiment created successfully");
    assertEquals(
        "Experiment name not match with expected Experiment name",
        createExperimentRequest.getName(),
        experiment.getName());

    CreateExperimentRun createExperimentRunRequest =
        getCreateExperimentRunRequest(project.getId(), experiment.getId(), "ExperimentRun_n_sprt");
    CreateExperimentRun.Response createExperimentRunResponse =
        experimentRunServiceStub.createExperimentRun(createExperimentRunRequest);
    ExperimentRun experimentRun = createExperimentRunResponse.getExperimentRun();
    LOGGER.info("ExperimentRun created successfully");
    assertEquals(
        "ExperimentRun name not match with expected ExperimentRun name",
        createExperimentRunRequest.getName(),
        experimentRun.getName());

    Value intValue =
        Value.newBuilder().setNumberValue(Calendar.getInstance().getTimeInMillis()).build();
    Observation observation =
        Observation.newBuilder()
            .setAttribute(
                KeyValue.newBuilder()
                    .setKey("New Added Key " + Calendar.getInstance().getTimeInMillis())
                    .setValue(intValue)
                    .setValueType(ValueType.NUMBER)
                    .build())
            .setTimestamp(Calendar.getInstance().getTimeInMillis())
            .build();

    LogObservation logObservationRequest =
        LogObservation.newBuilder().setObservation(observation).build();

    try {
      experimentRunServiceStub.logObservation(logObservationRequest);
      fail();
    } catch (StatusRuntimeException ex) {
      Status status = Status.fromThrowable(ex);
      LOGGER.warn("Error Code : " + status.getCode() + " Description : " + status.getDescription());
      assertEquals(Status.INVALID_ARGUMENT.getCode(), status.getCode());
    }

    logObservationRequest =
        LogObservation.newBuilder()
            .setId("sdfsd")
            .setObservation(experimentRun.getObservations(0))
            .build();

    try {
      experimentRunServiceStub.logObservation(logObservationRequest);
      fail();
    } catch (StatusRuntimeException ex) {
      Status status = Status.fromThrowable(ex);
      LOGGER.warn("Error Code : " + status.getCode() + " Description : " + status.getDescription());
      assertEquals(Status.NOT_FOUND.getCode(), status.getCode());
    }

    DeleteProject deleteProject = DeleteProject.newBuilder().setId(project.getId()).build();
    DeleteProject.Response deleteProjectResponse = projectServiceStub.deleteProject(deleteProject);
    LOGGER.info("Project deleted successfully");
    LOGGER.info(deleteProjectResponse.toString());
    assertTrue(deleteProjectResponse.getStatus());

    LOGGER.info(
        "Log Observation in ExperimentRun Negative tags test stop................................");
  }

  @Test
  public void g_logObservationsTest() {
    LOGGER.info(" Log Observations in ExperimentRun test start................................");

    ProjectTest projectTest = new ProjectTest();
    ExperimentTest experimentTest = new ExperimentTest();

    ProjectServiceBlockingStub projectServiceStub = ProjectServiceGrpc.newBlockingStub(channel);
    ExperimentServiceBlockingStub experimentServiceStub =
        ExperimentServiceGrpc.newBlockingStub(channel);
    ExperimentRunServiceBlockingStub experimentRunServiceStub =
        ExperimentRunServiceGrpc.newBlockingStub(channel);

    // Create project
    CreateProject createProjectRequest =
        projectTest.getCreateProjectRequest("experimentRun_project_ypcdt1");
    CreateProject.Response createProjectResponse =
        projectServiceStub.createProject(createProjectRequest);
    Project project = createProjectResponse.getProject();
    LOGGER.info("Project created successfully");
    assertEquals(
        "Project name not match with expected project name",
        createProjectRequest.getName(),
        project.getName());

    // Create two experiment of above project
    CreateExperiment createExperimentRequest =
        experimentTest.getCreateExperimentRequest(project.getId(), "Experiment_n_sprt_abc");
    CreateExperiment.Response createExperimentResponse =
        experimentServiceStub.createExperiment(createExperimentRequest);
    Experiment experiment = createExperimentResponse.getExperiment();
    LOGGER.info("Experiment created successfully");
    assertEquals(
        "Experiment name not match with expected Experiment name",
        createExperimentRequest.getName(),
        experiment.getName());

    CreateExperimentRun createExperimentRunRequest =
        getCreateExperimentRunRequest(project.getId(), experiment.getId(), "ExperimentRun_n_sprt");
    CreateExperimentRun.Response createExperimentRunResponse =
        experimentRunServiceStub.createExperimentRun(createExperimentRunRequest);
    ExperimentRun experimentRun = createExperimentRunResponse.getExperimentRun();
    LOGGER.info("ExperimentRun created successfully");
    assertEquals(
        "ExperimentRun name not match with expected ExperimentRun name",
        createExperimentRunRequest.getName(),
        experimentRun.getName());

    List<Observation> observations = new ArrayList<>();
    Value intValue =
        Value.newBuilder().setNumberValue(Calendar.getInstance().getTimeInMillis()).build();
    Observation observation1 =
        Observation.newBuilder()
            .setAttribute(
                KeyValue.newBuilder()
                    .setKey("New Added Key " + Calendar.getInstance().getTimeInMillis())
                    .setValue(intValue)
                    .setValueType(ValueType.NUMBER)
                    .build())
            .setTimestamp(Calendar.getInstance().getTimeInMillis())
            .build();
    observations.add(observation1);

    Value stringValue =
        Value.newBuilder()
            .setStringValue("new Observation " + Calendar.getInstance().getTimeInMillis())
            .build();
    Observation observation2 =
        Observation.newBuilder()
            .setAttribute(
                KeyValue.newBuilder()
                    .setKey("New Added Key " + Calendar.getInstance().getTimeInMillis())
                    .setValue(stringValue)
                    .setValueType(ValueType.STRING)
                    .build())
            .setTimestamp(Calendar.getInstance().getTimeInMillis())
            .build();
    observations.add(observation2);

    LogObservations logObservationRequest =
        LogObservations.newBuilder()
            .setId(experimentRun.getId())
            .addAllObservations(observations)
            .build();

    experimentRunServiceStub.logObservations(logObservationRequest);
    GetExperimentRunById getExperimentRunById =
        GetExperimentRunById.newBuilder().setId(experimentRun.getId()).build();
    GetExperimentRunById.Response response =
        experimentRunServiceStub.getExperimentRunById(getExperimentRunById);

    LOGGER.info("LogObservation Response : \n" + response.getExperimentRun());
    assertTrue(
        "ExperimentRun observations not match with expected ExperimentRun observation",
        response.getExperimentRun().getObservationsList().containsAll(observations));

    assertNotEquals(
        "ExperimentRun date_updated field not update on database",
        experimentRun.getDateUpdated(),
        response.getExperimentRun().getDateUpdated());
    experimentRun = response.getExperimentRun();

    logObservationRequest =
        LogObservations.newBuilder()
            .setId(experimentRun.getId())
            .addAllObservations(experimentRun.getObservationsList())
            .build();

    experimentRunServiceStub.logObservations(logObservationRequest);

    getExperimentRunById = GetExperimentRunById.newBuilder().setId(experimentRun.getId()).build();
    response = experimentRunServiceStub.getExperimentRunById(getExperimentRunById);
    LOGGER.info(
        "Duplicate LogObservation Response : \n"
            + response.getExperimentRun().getObservationsList());
    assertEquals(
        "Existing observations count not match with expected observations count",
        experimentRun.getObservationsList().size() + experimentRun.getObservationsList().size(),
        response.getExperimentRun().getObservationsList().size());

    assertNotEquals(
        "ExperimentRun date_updated field not update on database",
        experimentRun.getDateUpdated(),
        response.getExperimentRun().getDateUpdated());

    DeleteProject deleteProject = DeleteProject.newBuilder().setId(project.getId()).build();
    DeleteProject.Response deleteProjectResponse = projectServiceStub.deleteProject(deleteProject);
    LOGGER.info("Project deleted successfully");
    LOGGER.info(deleteProjectResponse.toString());
    assertTrue(deleteProjectResponse.getStatus());

    LOGGER.info("Log Observations in ExperimentRun tags test stop................................");
  }

  @Test
  public void g_logObservationsNegativeTest() {
    LOGGER.info(
        " Log Observations in ExperimentRun Negative test start................................");
    ProjectTest projectTest = new ProjectTest();
    ExperimentTest experimentTest = new ExperimentTest();

    ProjectServiceBlockingStub projectServiceStub = ProjectServiceGrpc.newBlockingStub(channel);
    ExperimentServiceBlockingStub experimentServiceStub =
        ExperimentServiceGrpc.newBlockingStub(channel);
    ExperimentRunServiceBlockingStub experimentRunServiceStub =
        ExperimentRunServiceGrpc.newBlockingStub(channel);

    // Create project
    CreateProject createProjectRequest =
        projectTest.getCreateProjectRequest("experimentRun_project_ypcdt1");
    CreateProject.Response createProjectResponse =
        projectServiceStub.createProject(createProjectRequest);
    Project project = createProjectResponse.getProject();
    LOGGER.info("Project created successfully");
    assertEquals(
        "Project name not match with expected project name",
        createProjectRequest.getName(),
        project.getName());

    // Create two experiment of above project
    CreateExperiment createExperimentRequest =
        experimentTest.getCreateExperimentRequest(project.getId(), "Experiment_n_sprt_abc");
    CreateExperiment.Response createExperimentResponse =
        experimentServiceStub.createExperiment(createExperimentRequest);
    Experiment experiment = createExperimentResponse.getExperiment();
    LOGGER.info("Experiment created successfully");
    assertEquals(
        "Experiment name not match with expected Experiment name",
        createExperimentRequest.getName(),
        experiment.getName());

    CreateExperimentRun createExperimentRunRequest =
        getCreateExperimentRunRequest(project.getId(), experiment.getId(), "ExperimentRun_n_sprt");
    CreateExperimentRun.Response createExperimentRunResponse =
        experimentRunServiceStub.createExperimentRun(createExperimentRunRequest);
    ExperimentRun experimentRun = createExperimentRunResponse.getExperimentRun();
    LOGGER.info("ExperimentRun created successfully");
    assertEquals(
        "ExperimentRun name not match with expected ExperimentRun name",
        createExperimentRunRequest.getName(),
        experimentRun.getName());

    List<Observation> observations = new ArrayList<>();
    Value intValue =
        Value.newBuilder().setNumberValue(Calendar.getInstance().getTimeInMillis()).build();
    Observation observation1 =
        Observation.newBuilder()
            .setAttribute(
                KeyValue.newBuilder()
                    .setKey("New Added Key " + Calendar.getInstance().getTimeInMillis())
                    .setValue(intValue)
                    .setValueType(ValueType.NUMBER)
                    .build())
            .setTimestamp(Calendar.getInstance().getTimeInMillis())
            .build();
    observations.add(observation1);

    Value stringValue =
        Value.newBuilder()
            .setStringValue("new Observation " + Calendar.getInstance().getTimeInMillis())
            .build();
    Observation observation2 =
        Observation.newBuilder()
            .setAttribute(
                KeyValue.newBuilder()
                    .setKey("New Added Key " + Calendar.getInstance().getTimeInMillis())
                    .setValue(stringValue)
                    .setValueType(ValueType.STRING)
                    .build())
            .setTimestamp(Calendar.getInstance().getTimeInMillis())
            .build();
    observations.add(observation2);

    LogObservations logObservationRequest =
        LogObservations.newBuilder().addAllObservations(observations).build();

    try {
      experimentRunServiceStub.logObservations(logObservationRequest);
      fail();
    } catch (StatusRuntimeException ex) {
      Status status = Status.fromThrowable(ex);
      LOGGER.warn("Error Code : " + status.getCode() + " Description : " + status.getDescription());
      assertEquals(Status.INVALID_ARGUMENT.getCode(), status.getCode());
    }

    logObservationRequest =
        LogObservations.newBuilder()
            .setId("sdfsd")
            .addAllObservations(experimentRun.getObservationsList())
            .build();

    try {
      experimentRunServiceStub.logObservations(logObservationRequest);
      fail();
    } catch (StatusRuntimeException ex) {
      Status status = Status.fromThrowable(ex);
      LOGGER.warn("Error Code : " + status.getCode() + " Description : " + status.getDescription());
      assertEquals(Status.NOT_FOUND.getCode(), status.getCode());
    }

    DeleteProject deleteProject = DeleteProject.newBuilder().setId(project.getId()).build();
    DeleteProject.Response deleteProjectResponse = projectServiceStub.deleteProject(deleteProject);
    LOGGER.info("Project deleted successfully");
    LOGGER.info(deleteProjectResponse.toString());
    assertTrue(deleteProjectResponse.getStatus());

    LOGGER.info(
        "Log Observations in ExperimentRun Negative tags test stop................................");
  }

  @Test
  public void h_getLogObservationTest() {
    LOGGER.info("Get Observation from ExperimentRun test start................................");

    ProjectTest projectTest = new ProjectTest();
    ExperimentTest experimentTest = new ExperimentTest();

    ProjectServiceBlockingStub projectServiceStub = ProjectServiceGrpc.newBlockingStub(channel);
    ExperimentServiceBlockingStub experimentServiceStub =
        ExperimentServiceGrpc.newBlockingStub(channel);
    ExperimentRunServiceBlockingStub experimentRunServiceStub =
        ExperimentRunServiceGrpc.newBlockingStub(channel);

    // Create project
    CreateProject createProjectRequest =
        projectTest.getCreateProjectRequest("experimentRun_project_ypcdt1");
    CreateProject.Response createProjectResponse =
        projectServiceStub.createProject(createProjectRequest);
    Project project = createProjectResponse.getProject();
    LOGGER.info("Project created successfully");
    assertEquals(
        "Project name not match with expected project name",
        createProjectRequest.getName(),
        project.getName());

    // Create two experiment of above project
    CreateExperiment createExperimentRequest =
        experimentTest.getCreateExperimentRequest(project.getId(), "Experiment_n_sprt_abc");
    CreateExperiment.Response createExperimentResponse =
        experimentServiceStub.createExperiment(createExperimentRequest);
    Experiment experiment = createExperimentResponse.getExperiment();
    LOGGER.info("Experiment created successfully");
    assertEquals(
        "Experiment name not match with expected Experiment name",
        createExperimentRequest.getName(),
        experiment.getName());

    CreateExperimentRun createExperimentRunRequest =
        getCreateExperimentRunRequest(project.getId(), experiment.getId(), "ExperimentRun_n_sprt");
    CreateExperimentRun.Response createExperimentRunResponse =
        experimentRunServiceStub.createExperimentRun(createExperimentRunRequest);
    ExperimentRun experimentRun = createExperimentRunResponse.getExperimentRun();
    LOGGER.info("ExperimentRun created successfully");
    assertEquals(
        "ExperimentRun name not match with expected ExperimentRun name",
        createExperimentRunRequest.getName(),
        experimentRun.getName());

    GetObservations getLogObservationRequest =
        GetObservations.newBuilder()
            .setId(experimentRun.getId())
            .setObservationKey("Google developer Observation artifact")
            .build();

    GetObservations.Response response =
        experimentRunServiceStub.getObservations(getLogObservationRequest);

    LOGGER.info("GetObservations Response : " + response.getObservationsCount());
    for (Observation observation : response.getObservationsList()) {
      if (observation.hasAttribute()) {
        assertEquals(
            "ExperimentRun observations not match with expected observations ",
            "Google developer Observation artifact",
            observation.getAttribute().getKey());
      } else if (observation.hasArtifact()) {
        assertEquals(
            "ExperimentRun observations not match with expected observations ",
            "Google developer Observation artifact",
            observation.getArtifact().getKey());
      }
    }

    DeleteProject deleteProject = DeleteProject.newBuilder().setId(project.getId()).build();
    DeleteProject.Response deleteProjectResponse = projectServiceStub.deleteProject(deleteProject);
    LOGGER.info("Project deleted successfully");
    LOGGER.info(deleteProjectResponse.toString());
    assertTrue(deleteProjectResponse.getStatus());

    LOGGER.info(
        "Get Observation from ExperimentRun tags test stop................................");
  }

  @Test
  public void h_getLogObservationNegativeTest() {
    LOGGER.info(
        "Get Observation from ExperimentRun Negative test start................................");

    ExperimentRunServiceBlockingStub experimentRunServiceStub =
        ExperimentRunServiceGrpc.newBlockingStub(channel);

    GetObservations getLogObservationRequest =
        GetObservations.newBuilder()
            .setObservationKey("Google developer Observation artifact")
            .build();

    try {
      experimentRunServiceStub.getObservations(getLogObservationRequest);
      fail();
    } catch (StatusRuntimeException ex) {
      Status status = Status.fromThrowable(ex);
      LOGGER.warn("Error Code : " + status.getCode() + " Description : " + status.getDescription());
      assertEquals(Status.INVALID_ARGUMENT.getCode(), status.getCode());
    }

    getLogObservationRequest =
        GetObservations.newBuilder()
            .setId("dfsdfs")
            .setObservationKey("Google developer Observation artifact")
            .build();

    try {
      experimentRunServiceStub.getObservations(getLogObservationRequest);
      fail();
    } catch (StatusRuntimeException ex) {
      Status status = Status.fromThrowable(ex);
      LOGGER.warn("Error Code : " + status.getCode() + " Description : " + status.getDescription());
      assertEquals(Status.NOT_FOUND.getCode(), status.getCode());
    }

    LOGGER.info(
        "Get Observation from ExperimentRun Negative tags test stop................................");
  }

  @Test
  public void i_logMetricTest() {
    LOGGER.info(" Log Metric in ExperimentRun test start................................");

    ProjectTest projectTest = new ProjectTest();
    ExperimentTest experimentTest = new ExperimentTest();

    ProjectServiceBlockingStub projectServiceStub = ProjectServiceGrpc.newBlockingStub(channel);
    ExperimentServiceBlockingStub experimentServiceStub =
        ExperimentServiceGrpc.newBlockingStub(channel);
    ExperimentRunServiceBlockingStub experimentRunServiceStub =
        ExperimentRunServiceGrpc.newBlockingStub(channel);

    // Create project
    CreateProject createProjectRequest =
        projectTest.getCreateProjectRequest("experimentRun_project_ypcdt1");
    CreateProject.Response createProjectResponse =
        projectServiceStub.createProject(createProjectRequest);
    Project project = createProjectResponse.getProject();
    LOGGER.info("Project created successfully");
    assertEquals(
        "Project name not match with expected project name",
        createProjectRequest.getName(),
        project.getName());

    // Create two experiment of above project
    CreateExperiment createExperimentRequest =
        experimentTest.getCreateExperimentRequest(project.getId(), "Experiment_n_sprt_abc");
    CreateExperiment.Response createExperimentResponse =
        experimentServiceStub.createExperiment(createExperimentRequest);
    Experiment experiment = createExperimentResponse.getExperiment();
    LOGGER.info("Experiment created successfully");
    assertEquals(
        "Experiment name not match with expected Experiment name",
        createExperimentRequest.getName(),
        experiment.getName());

    CreateExperimentRun createExperimentRunRequest =
        getCreateExperimentRunRequest(project.getId(), experiment.getId(), "ExperimentRun_n_sprt");
    CreateExperimentRun.Response createExperimentRunResponse =
        experimentRunServiceStub.createExperimentRun(createExperimentRunRequest);
    ExperimentRun experimentRun = createExperimentRunResponse.getExperimentRun();
    LOGGER.info("ExperimentRun created successfully");
    assertEquals(
        "ExperimentRun name not match with expected ExperimentRun name",
        createExperimentRunRequest.getName(),
        experimentRun.getName());

    Value intValue =
        Value.newBuilder().setNumberValue(Calendar.getInstance().getTimeInMillis()).build();
    KeyValue keyValue =
        KeyValue.newBuilder()
            .setKey("New Added Metric " + Calendar.getInstance().getTimeInMillis())
            .setValue(intValue)
            .setValueType(ValueType.NUMBER)
            .build();

    LogMetric logMetricRequest =
        LogMetric.newBuilder().setId(experimentRun.getId()).setMetric(keyValue).build();

    experimentRunServiceStub.logMetric(logMetricRequest);

    GetExperimentRunById getExperimentRunById =
        GetExperimentRunById.newBuilder().setId(experimentRun.getId()).build();
    GetExperimentRunById.Response response =
        experimentRunServiceStub.getExperimentRunById(getExperimentRunById);
    LOGGER.info("LogMetric Response : \n" + response.getExperimentRun());
    assertTrue(
        "ExperimentRun metric not match with expected experimentRun metric",
        response.getExperimentRun().getMetricsList().contains(keyValue));

    assertNotEquals(
        "ExperimentRun date_updated field not update on database",
        experimentRun.getDateUpdated(),
        response.getExperimentRun().getDateUpdated());

    DeleteProject deleteProject = DeleteProject.newBuilder().setId(project.getId()).build();
    DeleteProject.Response deleteProjectResponse = projectServiceStub.deleteProject(deleteProject);
    LOGGER.info("Project deleted successfully");
    LOGGER.info(deleteProjectResponse.toString());
    assertTrue(deleteProjectResponse.getStatus());

    LOGGER.info("Log Metric in ExperimentRun tags test stop................................");
  }

  @Test
  public void i_logMetricNegativeTest() {
    LOGGER.info(" Log Metric in ExperimentRun Negative test start................................");

    ProjectTest projectTest = new ProjectTest();
    ExperimentTest experimentTest = new ExperimentTest();

    ProjectServiceBlockingStub projectServiceStub = ProjectServiceGrpc.newBlockingStub(channel);
    ExperimentServiceBlockingStub experimentServiceStub =
        ExperimentServiceGrpc.newBlockingStub(channel);
    ExperimentRunServiceBlockingStub experimentRunServiceStub =
        ExperimentRunServiceGrpc.newBlockingStub(channel);

    // Create project
    CreateProject createProjectRequest =
        projectTest.getCreateProjectRequest("experimentRun_project_ypcdt1");
    CreateProject.Response createProjectResponse =
        projectServiceStub.createProject(createProjectRequest);
    Project project = createProjectResponse.getProject();
    LOGGER.info("Project created successfully");
    assertEquals(
        "Project name not match with expected project name",
        createProjectRequest.getName(),
        project.getName());

    // Create two experiment of above project
    CreateExperiment createExperimentRequest =
        experimentTest.getCreateExperimentRequest(project.getId(), "Experiment_n_sprt_abc");
    CreateExperiment.Response createExperimentResponse =
        experimentServiceStub.createExperiment(createExperimentRequest);
    Experiment experiment = createExperimentResponse.getExperiment();
    LOGGER.info("Experiment created successfully");
    assertEquals(
        "Experiment name not match with expected Experiment name",
        createExperimentRequest.getName(),
        experiment.getName());

    CreateExperimentRun createExperimentRunRequest =
        getCreateExperimentRunRequest(project.getId(), experiment.getId(), "ExperimentRun_n_sprt");
    CreateExperimentRun.Response createExperimentRunResponse =
        experimentRunServiceStub.createExperimentRun(createExperimentRunRequest);
    ExperimentRun experimentRun = createExperimentRunResponse.getExperimentRun();
    LOGGER.info("ExperimentRun created successfully");
    assertEquals(
        "ExperimentRun name not match with expected ExperimentRun name",
        createExperimentRunRequest.getName(),
        experimentRun.getName());

    Value intValue =
        Value.newBuilder().setNumberValue(Calendar.getInstance().getTimeInMillis()).build();
    KeyValue keyValue =
        KeyValue.newBuilder()
            .setKey("New Added Metric " + Calendar.getInstance().getTimeInMillis())
            .setValue(intValue)
            .setValueType(ValueType.NUMBER)
            .build();

    LogMetric logMetricRequest = LogMetric.newBuilder().setMetric(keyValue).build();

    try {
      experimentRunServiceStub.logMetric(logMetricRequest);
      fail();
    } catch (StatusRuntimeException ex) {
      Status status = Status.fromThrowable(ex);
      LOGGER.warn("Error Code : " + status.getCode() + " Description : " + status.getDescription());
      assertEquals(Status.INVALID_ARGUMENT.getCode(), status.getCode());
    }

    logMetricRequest = LogMetric.newBuilder().setId("dfsdfsd").setMetric(keyValue).build();

    try {
      experimentRunServiceStub.logMetric(logMetricRequest);
      fail();
    } catch (StatusRuntimeException ex) {
      Status status = Status.fromThrowable(ex);
      LOGGER.warn("Error Code : " + status.getCode() + " Description : " + status.getDescription());
      assertEquals(Status.NOT_FOUND.getCode(), status.getCode());
    }

    logMetricRequest =
        LogMetric.newBuilder()
            .setId(experimentRun.getId())
            .setMetric(experimentRun.getMetricsList().get(0))
            .build();

    try {
      experimentRunServiceStub.logMetric(logMetricRequest);
      fail();
    } catch (StatusRuntimeException ex) {
      Status status = Status.fromThrowable(ex);
      LOGGER.warn("Error Code : " + status.getCode() + " Description : " + status.getDescription());
      assertEquals(Status.ALREADY_EXISTS.getCode(), status.getCode());
    }

    DeleteProject deleteProject = DeleteProject.newBuilder().setId(project.getId()).build();
    DeleteProject.Response deleteProjectResponse = projectServiceStub.deleteProject(deleteProject);
    LOGGER.info("Project deleted successfully");
    LOGGER.info(deleteProjectResponse.toString());
    assertTrue(deleteProjectResponse.getStatus());

    LOGGER.info(
        "Log Metric in ExperimentRun Negative tags test stop................................");
  }

  @Test
  public void i_logMetricsTest() {
    LOGGER.info(" Log Metrics in ExperimentRun test start................................");

    ProjectTest projectTest = new ProjectTest();
    ExperimentTest experimentTest = new ExperimentTest();

    ProjectServiceBlockingStub projectServiceStub = ProjectServiceGrpc.newBlockingStub(channel);
    ExperimentServiceBlockingStub experimentServiceStub =
        ExperimentServiceGrpc.newBlockingStub(channel);
    ExperimentRunServiceBlockingStub experimentRunServiceStub =
        ExperimentRunServiceGrpc.newBlockingStub(channel);

    // Create project
    CreateProject createProjectRequest =
        projectTest.getCreateProjectRequest("experimentRun_project_ypcdt1");
    CreateProject.Response createProjectResponse =
        projectServiceStub.createProject(createProjectRequest);
    Project project = createProjectResponse.getProject();
    LOGGER.info("Project created successfully");
    assertEquals(
        "Project name not match with expected project name",
        createProjectRequest.getName(),
        project.getName());

    // Create two experiment of above project
    CreateExperiment createExperimentRequest =
        experimentTest.getCreateExperimentRequest(project.getId(), "Experiment_n_sprt_abc");
    CreateExperiment.Response createExperimentResponse =
        experimentServiceStub.createExperiment(createExperimentRequest);
    Experiment experiment = createExperimentResponse.getExperiment();
    LOGGER.info("Experiment created successfully");
    assertEquals(
        "Experiment name not match with expected Experiment name",
        createExperimentRequest.getName(),
        experiment.getName());

    CreateExperimentRun createExperimentRunRequest =
        getCreateExperimentRunRequest(project.getId(), experiment.getId(), "ExperimentRun_n_sprt");
    CreateExperimentRun.Response createExperimentRunResponse =
        experimentRunServiceStub.createExperimentRun(createExperimentRunRequest);
    ExperimentRun experimentRun = createExperimentRunResponse.getExperimentRun();
    LOGGER.info("ExperimentRun created successfully");
    assertEquals(
        "ExperimentRun name not match with expected ExperimentRun name",
        createExperimentRunRequest.getName(),
        experimentRun.getName());

    List<KeyValue> keyValues = new ArrayList<>();
    Value intValue =
        Value.newBuilder().setNumberValue(Calendar.getInstance().getTimeInMillis()).build();
    KeyValue keyValue1 =
        KeyValue.newBuilder()
            .setKey("New Added Metric " + Calendar.getInstance().getTimeInMillis())
            .setValue(intValue)
            .setValueType(ValueType.NUMBER)
            .build();
    keyValues.add(keyValue1);
    Value stringValue =
        Value.newBuilder()
            .setStringValue("New Added Metric " + Calendar.getInstance().getTimeInMillis())
            .build();
    KeyValue keyValue2 =
        KeyValue.newBuilder()
            .setKey("New Added Metric " + Calendar.getInstance().getTimeInMillis())
            .setValue(stringValue)
            .setValueType(ValueType.STRING)
            .build();
    keyValues.add(keyValue2);

    LogMetrics logMetricRequest =
        LogMetrics.newBuilder().setId(experimentRun.getId()).addAllMetrics(keyValues).build();

    experimentRunServiceStub.logMetrics(logMetricRequest);

    GetExperimentRunById getExperimentRunById =
        GetExperimentRunById.newBuilder().setId(experimentRun.getId()).build();
    GetExperimentRunById.Response response =
        experimentRunServiceStub.getExperimentRunById(getExperimentRunById);
    LOGGER.info("LogMetrics Response : \n" + response.getExperimentRun());
    assertTrue(
        "ExperimentRun metrics not match with expected experimentRun metrics",
        response.getExperimentRun().getMetricsList().containsAll(keyValues));

    assertNotEquals(
        "ExperimentRun date_updated field not update on database",
        experimentRun.getDateUpdated(),
        response.getExperimentRun().getDateUpdated());

    DeleteProject deleteProject = DeleteProject.newBuilder().setId(project.getId()).build();
    DeleteProject.Response deleteProjectResponse = projectServiceStub.deleteProject(deleteProject);
    LOGGER.info("Project deleted successfully");
    LOGGER.info(deleteProjectResponse.toString());
    assertTrue(deleteProjectResponse.getStatus());

    LOGGER.info("Log Metrics in ExperimentRun tags test stop................................");
  }

  @Test
  public void i_logMetricsNegativeTest() {
    LOGGER.info(
        " Log Metrics in ExperimentRun Negative test start................................");

    ProjectTest projectTest = new ProjectTest();
    ExperimentTest experimentTest = new ExperimentTest();

    ProjectServiceBlockingStub projectServiceStub = ProjectServiceGrpc.newBlockingStub(channel);
    ExperimentServiceBlockingStub experimentServiceStub =
        ExperimentServiceGrpc.newBlockingStub(channel);
    ExperimentRunServiceBlockingStub experimentRunServiceStub =
        ExperimentRunServiceGrpc.newBlockingStub(channel);

    // Create project
    CreateProject createProjectRequest =
        projectTest.getCreateProjectRequest("experimentRun_project_ypcdt1");
    CreateProject.Response createProjectResponse =
        projectServiceStub.createProject(createProjectRequest);
    Project project = createProjectResponse.getProject();
    LOGGER.info("Project created successfully");
    assertEquals(
        "Project name not match with expected project name",
        createProjectRequest.getName(),
        project.getName());

    // Create two experiment of above project
    CreateExperiment createExperimentRequest =
        experimentTest.getCreateExperimentRequest(project.getId(), "Experiment_n_sprt_abc");
    CreateExperiment.Response createExperimentResponse =
        experimentServiceStub.createExperiment(createExperimentRequest);
    Experiment experiment = createExperimentResponse.getExperiment();
    LOGGER.info("Experiment created successfully");
    assertEquals(
        "Experiment name not match with expected Experiment name",
        createExperimentRequest.getName(),
        experiment.getName());

    CreateExperimentRun createExperimentRunRequest =
        getCreateExperimentRunRequest(project.getId(), experiment.getId(), "ExperimentRun_n_sprt");
    CreateExperimentRun.Response createExperimentRunResponse =
        experimentRunServiceStub.createExperimentRun(createExperimentRunRequest);
    ExperimentRun experimentRun = createExperimentRunResponse.getExperimentRun();
    LOGGER.info("ExperimentRun created successfully");
    assertEquals(
        "ExperimentRun name not match with expected ExperimentRun name",
        createExperimentRunRequest.getName(),
        experimentRun.getName());

    List<KeyValue> keyValues = new ArrayList<>();
    Value intValue =
        Value.newBuilder().setNumberValue(Calendar.getInstance().getTimeInMillis()).build();
    KeyValue keyValue1 =
        KeyValue.newBuilder()
            .setKey("New Added Metric " + Calendar.getInstance().getTimeInMillis())
            .setValue(intValue)
            .setValueType(ValueType.NUMBER)
            .build();
    keyValues.add(keyValue1);
    Value stringValue =
        Value.newBuilder()
            .setStringValue("New Added Metric " + Calendar.getInstance().getTimeInMillis())
            .build();
    KeyValue keyValue2 =
        KeyValue.newBuilder()
            .setKey("New Added Metric " + Calendar.getInstance().getTimeInMillis())
            .setValue(stringValue)
            .setValueType(ValueType.STRING)
            .build();
    keyValues.add(keyValue2);

    LogMetrics logMetricRequest = LogMetrics.newBuilder().addAllMetrics(keyValues).build();

    try {
      experimentRunServiceStub.logMetrics(logMetricRequest);
      fail();
    } catch (StatusRuntimeException ex) {
      Status status = Status.fromThrowable(ex);
      LOGGER.warn("Error Code : " + status.getCode() + " Description : " + status.getDescription());
      assertEquals(Status.INVALID_ARGUMENT.getCode(), status.getCode());
    }

    logMetricRequest = LogMetrics.newBuilder().setId("dfsdfsd").addAllMetrics(keyValues).build();

    try {
      experimentRunServiceStub.logMetrics(logMetricRequest);
      fail();
    } catch (StatusRuntimeException ex) {
      Status status = Status.fromThrowable(ex);
      LOGGER.warn("Error Code : " + status.getCode() + " Description : " + status.getDescription());
      assertTrue(Status.NOT_FOUND.getCode().equals(status.getCode()));
    }

    logMetricRequest =
        LogMetrics.newBuilder()
            .setId(experimentRun.getId())
            .addAllMetrics(experimentRun.getMetricsList())
            .build();

    try {
      experimentRunServiceStub.logMetrics(logMetricRequest);
      fail();
    } catch (StatusRuntimeException ex) {
      Status status = Status.fromThrowable(ex);
      LOGGER.warn("Error Code : " + status.getCode() + " Description : " + status.getDescription());
      assertEquals(Status.ALREADY_EXISTS.getCode(), status.getCode());
    }

    DeleteProject deleteProject = DeleteProject.newBuilder().setId(project.getId()).build();
    DeleteProject.Response deleteProjectResponse = projectServiceStub.deleteProject(deleteProject);
    LOGGER.info("Project deleted successfully");
    LOGGER.info(deleteProjectResponse.toString());
    assertTrue(deleteProjectResponse.getStatus());

    LOGGER.info(
        "Log Metrics in ExperimentRun Negative tags test stop................................");
  }

  @Test
  public void j_getMetricsTest() {
    LOGGER.info("Get Metrics from ExperimentRun test start................................");

    ProjectTest projectTest = new ProjectTest();
    ExperimentTest experimentTest = new ExperimentTest();

    ProjectServiceBlockingStub projectServiceStub = ProjectServiceGrpc.newBlockingStub(channel);
    ExperimentServiceBlockingStub experimentServiceStub =
        ExperimentServiceGrpc.newBlockingStub(channel);
    ExperimentRunServiceBlockingStub experimentRunServiceStub =
        ExperimentRunServiceGrpc.newBlockingStub(channel);

    // Create project
    CreateProject createProjectRequest =
        projectTest.getCreateProjectRequest("experimentRun_project_ypcdt1");
    CreateProject.Response createProjectResponse =
        projectServiceStub.createProject(createProjectRequest);
    Project project = createProjectResponse.getProject();
    LOGGER.info("Project created successfully");
    assertEquals(
        "Project name not match with expected project name",
        createProjectRequest.getName(),
        project.getName());

    // Create two experiment of above project
    CreateExperiment createExperimentRequest =
        experimentTest.getCreateExperimentRequest(project.getId(), "Experiment_n_sprt_abc");
    CreateExperiment.Response createExperimentResponse =
        experimentServiceStub.createExperiment(createExperimentRequest);
    Experiment experiment = createExperimentResponse.getExperiment();
    LOGGER.info("Experiment created successfully");
    assertEquals(
        "Experiment name not match with expected Experiment name",
        createExperimentRequest.getName(),
        experiment.getName());

    CreateExperimentRun createExperimentRunRequest =
        getCreateExperimentRunRequest(project.getId(), experiment.getId(), "ExperimentRun_n_sprt");
    CreateExperimentRun.Response createExperimentRunResponse =
        experimentRunServiceStub.createExperimentRun(createExperimentRunRequest);
    ExperimentRun experimentRun = createExperimentRunResponse.getExperimentRun();
    LOGGER.info("ExperimentRun created successfully");
    assertEquals(
        "ExperimentRun name not match with expected ExperimentRun name",
        createExperimentRunRequest.getName(),
        experimentRun.getName());

    GetMetrics getMetricsRequest = GetMetrics.newBuilder().setId(experimentRun.getId()).build();

    GetMetrics.Response response = experimentRunServiceStub.getMetrics(getMetricsRequest);
    LOGGER.info("GetMetrics Response : " + response.getMetricsCount());
    assertEquals(
        "ExperimentRun metrics not match with expected experimentRun metrics",
        experimentRun.getMetricsList(),
        response.getMetricsList());

    DeleteProject deleteProject = DeleteProject.newBuilder().setId(project.getId()).build();
    DeleteProject.Response deleteProjectResponse = projectServiceStub.deleteProject(deleteProject);
    LOGGER.info("Project deleted successfully");
    LOGGER.info(deleteProjectResponse.toString());
    assertTrue(deleteProjectResponse.getStatus());

    LOGGER.info("Get Metrics from ExperimentRun tags test stop................................");
  }

  @Test
  public void j_getMetricsNegativeTest() {
    LOGGER.info(
        "Get Metrics from ExperimentRun Negative test start................................");

    ExperimentRunServiceBlockingStub experimentRunServiceStub =
        ExperimentRunServiceGrpc.newBlockingStub(channel);

    GetMetrics getMetricsRequest = GetMetrics.newBuilder().build();

    try {
      experimentRunServiceStub.getMetrics(getMetricsRequest);
      fail();
    } catch (StatusRuntimeException ex) {
      Status status = Status.fromThrowable(ex);
      LOGGER.warn("Error Code : " + status.getCode() + " Description : " + status.getDescription());
      assertEquals(Status.INVALID_ARGUMENT.getCode(), status.getCode());
    }

    getMetricsRequest = GetMetrics.newBuilder().setId("sdfdsfsd").build();

    try {
      experimentRunServiceStub.getMetrics(getMetricsRequest);
      fail();
    } catch (StatusRuntimeException ex) {
      Status status = Status.fromThrowable(ex);
      LOGGER.warn("Error Code : " + status.getCode() + " Description : " + status.getDescription());
      assertTrue(Status.NOT_FOUND.getCode().equals(status.getCode()));
    }

    LOGGER.info(
        "Get Metrics from ExperimentRun tags Negative test stop................................");
  }

  @Test
  public void k_logDatasetTest() {
    LOGGER.info(" Log Dataset in ExperimentRun test start................................");

    ProjectTest projectTest = new ProjectTest();
    ExperimentTest experimentTest = new ExperimentTest();

    ProjectServiceBlockingStub projectServiceStub = ProjectServiceGrpc.newBlockingStub(channel);
    ExperimentServiceBlockingStub experimentServiceStub =
        ExperimentServiceGrpc.newBlockingStub(channel);
    ExperimentRunServiceBlockingStub experimentRunServiceStub =
        ExperimentRunServiceGrpc.newBlockingStub(channel);

    // Create project
    CreateProject createProjectRequest =
        projectTest.getCreateProjectRequest("experimentRun_project_ypcdt1");
    CreateProject.Response createProjectResponse =
        projectServiceStub.createProject(createProjectRequest);
    Project project = createProjectResponse.getProject();
    LOGGER.info("Project created successfully");
    assertEquals(
        "Project name not match with expected project name",
        createProjectRequest.getName(),
        project.getName());

    // Create two experiment of above project
    CreateExperiment createExperimentRequest =
        experimentTest.getCreateExperimentRequest(project.getId(), "Experiment_n_sprt_abc");
    CreateExperiment.Response createExperimentResponse =
        experimentServiceStub.createExperiment(createExperimentRequest);
    Experiment experiment = createExperimentResponse.getExperiment();
    LOGGER.info("Experiment created successfully");
    assertEquals(
        "Experiment name not match with expected Experiment name",
        createExperimentRequest.getName(),
        experiment.getName());

    CreateExperimentRun createExperimentRunRequest =
        getCreateExperimentRunRequest(project.getId(), experiment.getId(), "ExperimentRun_n_sprt");
    CreateExperimentRun.Response createExperimentRunResponse =
        experimentRunServiceStub.createExperimentRun(createExperimentRunRequest);
    ExperimentRun experimentRun = createExperimentRunResponse.getExperimentRun();
    LOGGER.info("ExperimentRun created successfully");
    assertEquals(
        "ExperimentRun name not match with expected ExperimentRun name",
        createExperimentRunRequest.getName(),
        experimentRun.getName());

    DatasetServiceGrpc.DatasetServiceBlockingStub datasetServiceStub =
        DatasetServiceGrpc.newBlockingStub(channel);

    DatasetTest datasetTest = new DatasetTest();
    CreateDataset createDatasetRequest =
        datasetTest.getDatasetRequest("rental_TEXT_train_data.csv");
    CreateDataset.Response createDatasetResponse =
        datasetServiceStub.createDataset(createDatasetRequest);
    LOGGER.info("CreateDataset Response : \n" + createDatasetResponse.getDataset());
    assertEquals(
        "Dataset name not match with expected dataset name",
        createDatasetRequest.getName(),
        createDatasetResponse.getDataset().getName());

    Artifact artifact =
        Artifact.newBuilder()
            .setKey("Google Pay datasets " + Calendar.getInstance().getTimeInMillis())
            .setPath("This is new added data artifact type in Google Pay datasets")
            .setArtifactType(ArtifactType.DATA)
            .setLinkedArtifactId(createDatasetResponse.getDataset().getId())
            .build();

    LogDataset logDatasetRequest =
        LogDataset.newBuilder().setId(experimentRun.getId()).setDataset(artifact).build();

    experimentRunServiceStub.logDataset(logDatasetRequest);

    GetExperimentRunById getExperimentRunById =
        GetExperimentRunById.newBuilder().setId(experimentRun.getId()).build();
    GetExperimentRunById.Response response =
        experimentRunServiceStub.getExperimentRunById(getExperimentRunById);
    LOGGER.info("LogDataset Response : \n" + response.getExperimentRun());
    assertTrue(
        "Experiment dataset not match with expected dataset",
        response.getExperimentRun().getDatasetsList().contains(artifact));

    assertNotEquals(
        "ExperimentRun date_updated field not update on database",
        experimentRun.getDateUpdated(),
        response.getExperimentRun().getDateUpdated());

    artifact =
        artifact
            .toBuilder()
            .setPath(
                "Overwritten data, This is overwritten data artifact type in Google Pay datasets")
            .setArtifactType(ArtifactType.DATA)
            .build();

    logDatasetRequest =
        LogDataset.newBuilder().setId(experimentRun.getId()).setDataset(artifact).build();

    try {
      experimentRunServiceStub.logDataset(logDatasetRequest);
      fail();
    } catch (StatusRuntimeException ex) {
      Status status = Status.fromThrowable(ex);
      LOGGER.warn("Error Code : " + status.getCode() + " Description : " + status.getDescription());
      assertEquals(Status.ALREADY_EXISTS.getCode(), status.getCode());
    }

    logDatasetRequest =
        LogDataset.newBuilder()
            .setId(experimentRun.getId())
            .setDataset(artifact)
            .setOverwrite(true)
            .build();
    experimentRunServiceStub.logDataset(logDatasetRequest);

    response = experimentRunServiceStub.getExperimentRunById(getExperimentRunById);
    assertTrue(
        "Experiment dataset not match with expected dataset",
        response.getExperimentRun().getDatasetsList().contains(artifact));

    artifact =
        Artifact.newBuilder()
            .setKey("Google Pay datasets " + Calendar.getInstance().getTimeInMillis())
            .setPath("This is new added data artifact type in Google Pay datasets")
            .setArtifactType(ArtifactType.MODEL)
            .setLinkedArtifactId(createDatasetResponse.getDataset().getId())
            .build();

    logDatasetRequest =
        LogDataset.newBuilder().setId(experimentRun.getId()).setDataset(artifact).build();

    try {
      experimentRunServiceStub.logDataset(logDatasetRequest);
      fail();
    } catch (StatusRuntimeException ex) {
      Status status = Status.fromThrowable(ex);
      LOGGER.warn("Error Code : " + status.getCode() + " Description : " + status.getDescription());
      assertEquals(Status.INVALID_ARGUMENT.getCode(), status.getCode());
    }

    DeleteDataset deleteDataset =
        DeleteDataset.newBuilder().setId(createDatasetResponse.getDataset().getId()).build();
    DeleteDataset.Response deleteDatasetResponse = datasetServiceStub.deleteDataset(deleteDataset);
    LOGGER.info("Dataset deleted successfully");
    LOGGER.info(deleteDatasetResponse.toString());
    assertTrue(deleteDatasetResponse.getStatus());

    DeleteProject deleteProject = DeleteProject.newBuilder().setId(project.getId()).build();
    DeleteProject.Response deleteProjectResponse = projectServiceStub.deleteProject(deleteProject);
    LOGGER.info("Project deleted successfully");
    LOGGER.info(deleteProjectResponse.toString());
    assertTrue(deleteProjectResponse.getStatus());

    LOGGER.info("Log Dataset in ExperimentRun tags test stop................................");
  }

  @Test
  public void k_logDatasetNegativeTest() {
    LOGGER.info(
        " Log Dataset in ExperimentRun Negative test start................................");

    ProjectTest projectTest = new ProjectTest();
    ExperimentTest experimentTest = new ExperimentTest();

    ProjectServiceBlockingStub projectServiceStub = ProjectServiceGrpc.newBlockingStub(channel);
    ExperimentServiceBlockingStub experimentServiceStub =
        ExperimentServiceGrpc.newBlockingStub(channel);
    ExperimentRunServiceBlockingStub experimentRunServiceStub =
        ExperimentRunServiceGrpc.newBlockingStub(channel);

    // Create project
    CreateProject createProjectRequest =
        projectTest.getCreateProjectRequest("experimentRun_project_ypcdt1");
    CreateProject.Response createProjectResponse =
        projectServiceStub.createProject(createProjectRequest);
    Project project = createProjectResponse.getProject();
    LOGGER.info("Project created successfully");
    assertEquals(
        "Project name not match with expected project name",
        createProjectRequest.getName(),
        project.getName());

    // Create two experiment of above project
    CreateExperiment createExperimentRequest =
        experimentTest.getCreateExperimentRequest(project.getId(), "Experiment_n_sprt_abc");
    CreateExperiment.Response createExperimentResponse =
        experimentServiceStub.createExperiment(createExperimentRequest);
    Experiment experiment = createExperimentResponse.getExperiment();
    LOGGER.info("Experiment created successfully");
    assertEquals(
        "Experiment name not match with expected Experiment name",
        createExperimentRequest.getName(),
        experiment.getName());

    CreateExperimentRun createExperimentRunRequest =
        getCreateExperimentRunRequest(project.getId(), experiment.getId(), "ExperimentRun_n_sprt");
    CreateExperimentRun.Response createExperimentRunResponse =
        experimentRunServiceStub.createExperimentRun(createExperimentRunRequest);
    ExperimentRun experimentRun = createExperimentRunResponse.getExperimentRun();
    LOGGER.info("ExperimentRun created successfully");
    assertEquals(
        "ExperimentRun name not match with expected ExperimentRun name",
        createExperimentRunRequest.getName(),
        experimentRun.getName());

    Artifact artifact =
        Artifact.newBuilder()
            .setKey("Google Pay datasets")
            .setPath("This is new added data artifact type in Google Pay datasets")
            .setArtifactType(ArtifactType.MODEL)
            .setLinkedArtifactId("dadasdadaasd")
            .build();

    LogDataset logDatasetRequest = LogDataset.newBuilder().setDataset(artifact).build();

    try {
      experimentRunServiceStub.logDataset(logDatasetRequest);
      fail();
    } catch (StatusRuntimeException ex) {
      Status status = Status.fromThrowable(ex);
      LOGGER.warn("Error Code : " + status.getCode() + " Description : " + status.getDescription());
      assertEquals(Status.INVALID_ARGUMENT.getCode(), status.getCode());
    }

    artifact = artifact.toBuilder().setArtifactType(ArtifactType.DATA).build();
    logDatasetRequest = LogDataset.newBuilder().setId("sdsdsa").setDataset(artifact).build();

    try {
      experimentRunServiceStub.logDataset(logDatasetRequest);
      fail();
    } catch (StatusRuntimeException ex) {
      Status status = Status.fromThrowable(ex);
      LOGGER.warn("Error Code : " + status.getCode() + " Description : " + status.getDescription());
      assertEquals(Status.NOT_FOUND.getCode(), status.getCode());
    }

    artifact =
        Artifact.newBuilder()
            .setKey("Google Pay datasets " + Calendar.getInstance().getTimeInMillis())
            .setPath("This is new added data artifact type in Google Pay datasets")
            .setArtifactType(ArtifactType.DATA)
            .setLinkedArtifactId("fsdfsdfsdfds")
            .build();

    logDatasetRequest =
        LogDataset.newBuilder().setId(experimentRun.getId()).setDataset(artifact).build();

    experimentRunServiceStub.logDataset(logDatasetRequest);

    GetExperimentRunById getExperimentRunById =
        GetExperimentRunById.newBuilder().setId(experimentRun.getId()).build();
    GetExperimentRunById.Response response =
        experimentRunServiceStub.getExperimentRunById(getExperimentRunById);
    LOGGER.info("LogDataset Response : \n" + response.getExperimentRun());
    assertTrue(
        "Experiment dataset not match with expected dataset",
        response.getExperimentRun().getDatasetsList().contains(artifact));

    logDatasetRequest =
        LogDataset.newBuilder().setId(experimentRun.getId()).setDataset(artifact).build();
    try {
      experimentRunServiceStub.logDataset(logDatasetRequest);
      fail();
    } catch (StatusRuntimeException ex) {
      Status status = Status.fromThrowable(ex);
      LOGGER.warn("Error Code : " + status.getCode() + " Description : " + status.getDescription());
      assertEquals(Status.ALREADY_EXISTS.getCode(), status.getCode());
    }

    DeleteProject deleteProject = DeleteProject.newBuilder().setId(project.getId()).build();
    DeleteProject.Response deleteProjectResponse = projectServiceStub.deleteProject(deleteProject);
    LOGGER.info("Project deleted successfully");
    LOGGER.info(deleteProjectResponse.toString());
    assertTrue(deleteProjectResponse.getStatus());

    LOGGER.info(
        "Log Dataset in ExperimentRun tags Negative test stop................................");
  }

  @Test
  public void k_logDatasetsTest() {
    LOGGER.info(" Log Datasets in ExperimentRun test start................................");

    ProjectTest projectTest = new ProjectTest();
    ExperimentTest experimentTest = new ExperimentTest();

    ProjectServiceBlockingStub projectServiceStub = ProjectServiceGrpc.newBlockingStub(channel);
    ExperimentServiceBlockingStub experimentServiceStub =
        ExperimentServiceGrpc.newBlockingStub(channel);
    ExperimentRunServiceBlockingStub experimentRunServiceStub =
        ExperimentRunServiceGrpc.newBlockingStub(channel);

    // Create project
    CreateProject createProjectRequest =
        projectTest.getCreateProjectRequest("experimentRun_project_ypcdt1");
    CreateProject.Response createProjectResponse =
        projectServiceStub.createProject(createProjectRequest);
    Project project = createProjectResponse.getProject();
    LOGGER.info("Project created successfully");
    assertEquals(
        "Project name not match with expected project name",
        createProjectRequest.getName(),
        project.getName());

    // Create two experiment of above project
    CreateExperiment createExperimentRequest =
        experimentTest.getCreateExperimentRequest(project.getId(), "Experiment_n_sprt_abc");
    CreateExperiment.Response createExperimentResponse =
        experimentServiceStub.createExperiment(createExperimentRequest);
    Experiment experiment = createExperimentResponse.getExperiment();
    LOGGER.info("Experiment created successfully");
    assertEquals(
        "Experiment name not match with expected Experiment name",
        createExperimentRequest.getName(),
        experiment.getName());

    CreateExperimentRun createExperimentRunRequest =
        getCreateExperimentRunRequest(project.getId(), experiment.getId(), "ExperimentRun_n_sprt");
    CreateExperimentRun.Response createExperimentRunResponse =
        experimentRunServiceStub.createExperimentRun(createExperimentRunRequest);
    ExperimentRun experimentRun = createExperimentRunResponse.getExperimentRun();
    LOGGER.info("ExperimentRun created successfully");
    assertEquals(
        "ExperimentRun name not match with expected ExperimentRun name",
        createExperimentRunRequest.getName(),
        experimentRun.getName());

    DatasetServiceGrpc.DatasetServiceBlockingStub datasetServiceStub =
        DatasetServiceGrpc.newBlockingStub(channel);

    DatasetTest datasetTest = new DatasetTest();
    CreateDataset createDatasetRequest =
        datasetTest.getDatasetRequest("rental_TEXT_train_data.csv");
    CreateDataset.Response createDatasetResponse =
        datasetServiceStub.createDataset(createDatasetRequest);
    Dataset dataset = createDatasetResponse.getDataset();
    LOGGER.info("CreateDataset Response : \n" + createDatasetResponse.getDataset());
    assertEquals(
        "Dataset name not match with expected dataset name",
        createDatasetRequest.getName(),
        dataset.getName());

    Map<String, Artifact> artifactMap = new HashMap<>();
    for (Artifact existingDataset : experimentRun.getDatasetsList()) {
      artifactMap.put(existingDataset.getKey(), existingDataset);
    }
    List<Artifact> artifacts = new ArrayList<>();
    Artifact artifact1 =
        Artifact.newBuilder()
            .setKey("Google Pay datasets_1")
            .setPath("This is new added data artifact type in Google Pay datasets")
            .setArtifactType(ArtifactType.DATA)
            .setLinkedArtifactId(dataset.getId())
            .build();
    artifacts.add(artifact1);
    artifactMap.put(artifact1.getKey(), artifact1);
    Artifact artifact2 =
        Artifact.newBuilder()
            .setKey("Google Pay datasets_2")
            .setPath("This is new added data artifact type in Google Pay datasets")
            .setArtifactType(ArtifactType.DATA)
            .setLinkedArtifactId(dataset.getId())
            .build();
    artifacts.add(artifact2);
    artifactMap.put(artifact2.getKey(), artifact2);

    LogDatasets logDatasetRequest =
        LogDatasets.newBuilder().setId(experimentRun.getId()).addAllDatasets(artifacts).build();

    experimentRunServiceStub.logDatasets(logDatasetRequest);

    GetExperimentRunById getExperimentRunById =
        GetExperimentRunById.newBuilder().setId(experimentRun.getId()).build();
    GetExperimentRunById.Response response =
        experimentRunServiceStub.getExperimentRunById(getExperimentRunById);
    LOGGER.info("LogDataset Response : \n" + response.getExperimentRun());

    for (Artifact datasetArtifact : response.getExperimentRun().getDatasetsList()) {
      assertEquals(
          "Experiment datasets not match with expected datasets",
          artifactMap.get(datasetArtifact.getKey()),
          datasetArtifact);
    }

    logDatasetRequest =
        LogDatasets.newBuilder().setId(experimentRun.getId()).addAllDatasets(artifacts).build();

    try {
      experimentRunServiceStub.logDatasets(logDatasetRequest);
      fail();
    } catch (StatusRuntimeException ex) {
      Status status = Status.fromThrowable(ex);
      LOGGER.warn("Error Code : " + status.getCode() + " Description : " + status.getDescription());
      assertEquals(Status.ALREADY_EXISTS.getCode(), status.getCode());
    }

    artifact1 =
        artifact1
            .toBuilder()
            .setPath(
                "Overwritten data 1, This is overwritten data artifact type in Google Pay datasets")
            .build();
    artifactMap.put(artifact1.getKey(), artifact1);
    artifact2 =
        artifact2
            .toBuilder()
            .setPath(
                "Overwritten data 2, This is overwritten data artifact type in Google Pay datasets")
            .build();
    artifactMap.put(artifact2.getKey(), artifact2);

    logDatasetRequest =
        LogDatasets.newBuilder()
            .setId(experimentRun.getId())
            .setOverwrite(true)
            .addDatasets(artifact1)
            .addDatasets(artifact2)
            .build();
    experimentRunServiceStub.logDatasets(logDatasetRequest);

    response = experimentRunServiceStub.getExperimentRunById(getExperimentRunById);
    LOGGER.info("LogDataset Response : \n" + response.getExperimentRun());

    for (Artifact datasetArtifact : response.getExperimentRun().getDatasetsList()) {
      assertEquals(
          "Experiment datasets not match with expected datasets",
          artifactMap.get(datasetArtifact.getKey()),
          datasetArtifact);
    }

    assertNotEquals(
        "ExperimentRun date_updated field not update on database",
        experimentRun.getDateUpdated(),
        response.getExperimentRun().getDateUpdated());

    DeleteDataset deleteDataset =
        DeleteDataset.newBuilder().setId(createDatasetResponse.getDataset().getId()).build();
    DeleteDataset.Response deleteDatasetResponse = datasetServiceStub.deleteDataset(deleteDataset);
    LOGGER.info("Dataset deleted successfully");
    LOGGER.info(deleteDatasetResponse.toString());
    assertTrue(deleteDatasetResponse.getStatus());

    DeleteProject deleteProject = DeleteProject.newBuilder().setId(project.getId()).build();
    DeleteProject.Response deleteProjectResponse = projectServiceStub.deleteProject(deleteProject);
    LOGGER.info("Project deleted successfully");
    LOGGER.info(deleteProjectResponse.toString());
    assertTrue(deleteProjectResponse.getStatus());

    LOGGER.info("Log Datasets in ExperimentRun tags test stop................................");
  }

  @Test
  public void k_logDatasetsNegativeTest() {
    LOGGER.info(
        " Log Datasets in ExperimentRun Negative test start................................");

    ProjectTest projectTest = new ProjectTest();
    ExperimentTest experimentTest = new ExperimentTest();

    ProjectServiceBlockingStub projectServiceStub = ProjectServiceGrpc.newBlockingStub(channel);
    ExperimentServiceBlockingStub experimentServiceStub =
        ExperimentServiceGrpc.newBlockingStub(channel);
    ExperimentRunServiceBlockingStub experimentRunServiceStub =
        ExperimentRunServiceGrpc.newBlockingStub(channel);

    // Create project
    CreateProject createProjectRequest =
        projectTest.getCreateProjectRequest("experimentRun_project_ypcdt1");
    CreateProject.Response createProjectResponse =
        projectServiceStub.createProject(createProjectRequest);
    Project project = createProjectResponse.getProject();
    LOGGER.info("Project created successfully");
    assertEquals(
        "Project name not match with expected project name",
        createProjectRequest.getName(),
        project.getName());

    // Create two experiment of above project
    CreateExperiment createExperimentRequest =
        experimentTest.getCreateExperimentRequest(project.getId(), "Experiment_n_sprt_abc");
    CreateExperiment.Response createExperimentResponse =
        experimentServiceStub.createExperiment(createExperimentRequest);
    Experiment experiment = createExperimentResponse.getExperiment();
    LOGGER.info("Experiment created successfully");
    assertEquals(
        "Experiment name not match with expected Experiment name",
        createExperimentRequest.getName(),
        experiment.getName());

    CreateExperimentRun createExperimentRunRequest =
        getCreateExperimentRunRequest(project.getId(), experiment.getId(), "ExperimentRun_n_sprt");
    CreateExperimentRun.Response createExperimentRunResponse =
        experimentRunServiceStub.createExperimentRun(createExperimentRunRequest);
    ExperimentRun experimentRun = createExperimentRunResponse.getExperimentRun();
    LOGGER.info("ExperimentRun created successfully");
    assertEquals(
        "ExperimentRun name not match with expected ExperimentRun name",
        createExperimentRunRequest.getName(),
        experimentRun.getName());

    List<Artifact> artifacts = new ArrayList<>();
    Artifact artifact1 =
        Artifact.newBuilder()
            .setKey("Google Pay datasets " + Calendar.getInstance().getTimeInMillis())
            .setPath("This is new added data artifact type in Google Pay datasets")
            .setArtifactType(ArtifactType.MODEL)
            .build();
    artifacts.add(artifact1);
    Artifact artifact2 =
        Artifact.newBuilder()
            .setKey("Google Pay datasets " + Calendar.getInstance().getTimeInMillis())
            .setPath("This is new added data artifact type in Google Pay datasets")
            .setArtifactType(ArtifactType.DATA)
            .build();
    artifacts.add(artifact2);

    LogDatasets logDatasetRequest = LogDatasets.newBuilder().addAllDatasets(artifacts).build();

    try {
      experimentRunServiceStub.logDatasets(logDatasetRequest);
      fail();
    } catch (StatusRuntimeException ex) {
      Status status = Status.fromThrowable(ex);
      LOGGER.warn("Error Code : " + status.getCode() + " Description : " + status.getDescription());
      assertEquals(Status.INVALID_ARGUMENT.getCode(), status.getCode());
    }

    logDatasetRequest = LogDatasets.newBuilder().setId("sdsdsa").addAllDatasets(artifacts).build();

    try {
      experimentRunServiceStub.logDatasets(logDatasetRequest);
      fail();
    } catch (StatusRuntimeException ex) {
      Status status = Status.fromThrowable(ex);
      LOGGER.warn("Error Code : " + status.getCode() + " Description : " + status.getDescription());
      assertEquals(Status.NOT_FOUND.getCode(), status.getCode());
    }

    logDatasetRequest =
        LogDatasets.newBuilder()
            .setId(experimentRun.getId())
            .addAllDatasets(experimentRun.getDatasetsList())
            .build();

    try {
      experimentRunServiceStub.logDatasets(logDatasetRequest);
      fail();
    } catch (StatusRuntimeException ex) {
      Status status = Status.fromThrowable(ex);
      LOGGER.warn("Error Code : " + status.getCode() + " Description : " + status.getDescription());
      assertEquals(Status.ALREADY_EXISTS.getCode(), status.getCode());
    }

    DeleteProject deleteProject = DeleteProject.newBuilder().setId(project.getId()).build();
    DeleteProject.Response deleteProjectResponse = projectServiceStub.deleteProject(deleteProject);
    LOGGER.info("Project deleted successfully");
    LOGGER.info(deleteProjectResponse.toString());
    assertTrue(deleteProjectResponse.getStatus());

    LOGGER.info(
        "Log Datasets in ExperimentRun tags Negative test stop................................");
  }

  @Test
  public void l_getDatasetsTest() {
    LOGGER.info("Get Datasets from ExperimentRun test start................................");

    ProjectTest projectTest = new ProjectTest();
    ExperimentTest experimentTest = new ExperimentTest();

    ProjectServiceBlockingStub projectServiceStub = ProjectServiceGrpc.newBlockingStub(channel);
    ExperimentServiceBlockingStub experimentServiceStub =
        ExperimentServiceGrpc.newBlockingStub(channel);
    ExperimentRunServiceBlockingStub experimentRunServiceStub =
        ExperimentRunServiceGrpc.newBlockingStub(channel);

    // Create project
    CreateProject createProjectRequest =
        projectTest.getCreateProjectRequest("experimentRun_project_ypcdt1");
    CreateProject.Response createProjectResponse =
        projectServiceStub.createProject(createProjectRequest);
    Project project = createProjectResponse.getProject();
    LOGGER.info("Project created successfully");
    assertEquals(
        "Project name not match with expected project name",
        createProjectRequest.getName(),
        project.getName());

    // Create two experiment of above project
    CreateExperiment createExperimentRequest =
        experimentTest.getCreateExperimentRequest(project.getId(), "Experiment_n_sprt_abc");
    CreateExperiment.Response createExperimentResponse =
        experimentServiceStub.createExperiment(createExperimentRequest);
    Experiment experiment = createExperimentResponse.getExperiment();
    LOGGER.info("Experiment created successfully");
    assertEquals(
        "Experiment name not match with expected Experiment name",
        createExperimentRequest.getName(),
        experiment.getName());

    CreateExperimentRun createExperimentRunRequest =
        getCreateExperimentRunRequest(project.getId(), experiment.getId(), "ExperimentRun_n_sprt");
    CreateExperimentRun.Response createExperimentRunResponse =
        experimentRunServiceStub.createExperimentRun(createExperimentRunRequest);
    ExperimentRun experimentRun = createExperimentRunResponse.getExperimentRun();
    LOGGER.info("ExperimentRun created successfully");
    assertEquals(
        "ExperimentRun name not match with expected ExperimentRun name",
        createExperimentRunRequest.getName(),
        experimentRun.getName());

    GetDatasets getDatasetsRequest = GetDatasets.newBuilder().setId(experimentRun.getId()).build();

    GetDatasets.Response response = experimentRunServiceStub.getDatasets(getDatasetsRequest);
    LOGGER.info("GetDatasets Response : " + response.getDatasetsCount());
    assertEquals(
        "Experiment datasets not match with expected datasets",
        experimentRun.getDatasetsList(),
        response.getDatasetsList());

    DeleteProject deleteProject = DeleteProject.newBuilder().setId(project.getId()).build();
    DeleteProject.Response deleteProjectResponse = projectServiceStub.deleteProject(deleteProject);
    LOGGER.info("Project deleted successfully");
    LOGGER.info(deleteProjectResponse.toString());
    assertTrue(deleteProjectResponse.getStatus());

    LOGGER.info("Get Datasets from ExperimentRun tags test stop................................");
  }

  @Test
  public void l_getDatasetsNegativeTest() {
    LOGGER.info(
        "Get Datasets from ExperimentRun Negative test start................................");

    ExperimentRunServiceBlockingStub experimentRunServiceStub =
        ExperimentRunServiceGrpc.newBlockingStub(channel);

    GetDatasets getDatasetsRequest = GetDatasets.newBuilder().build();

    try {
      experimentRunServiceStub.getDatasets(getDatasetsRequest);
      fail();
    } catch (StatusRuntimeException ex) {
      Status status = Status.fromThrowable(ex);
      LOGGER.warn("Error Code : " + status.getCode() + " Description : " + status.getDescription());
      assertEquals(Status.INVALID_ARGUMENT.getCode(), status.getCode());
    }

    getDatasetsRequest = GetDatasets.newBuilder().setId("sdfsdfdsf").build();

    try {
      experimentRunServiceStub.getDatasets(getDatasetsRequest);
      fail();
    } catch (StatusRuntimeException ex) {
      Status status = Status.fromThrowable(ex);
      LOGGER.warn("Error Code : " + status.getCode() + " Description : " + status.getDescription());
      assertTrue(Status.NOT_FOUND.getCode().equals(status.getCode()));
    }

    LOGGER.info(
        "Get Datasets from ExperimentRun Negative tags test stop................................");
  }

  @Test
  public void m_logArtifactTest() {
    LOGGER.info(" Log Artifact in ExperimentRun test start................................");

    ProjectTest projectTest = new ProjectTest();
    ExperimentTest experimentTest = new ExperimentTest();

    ProjectServiceBlockingStub projectServiceStub = ProjectServiceGrpc.newBlockingStub(channel);
    ExperimentServiceBlockingStub experimentServiceStub =
        ExperimentServiceGrpc.newBlockingStub(channel);
    ExperimentRunServiceBlockingStub experimentRunServiceStub =
        ExperimentRunServiceGrpc.newBlockingStub(channel);

    // Create project
    CreateProject createProjectRequest =
        projectTest.getCreateProjectRequest("experimentRun_project_ypcdt1");
    CreateProject.Response createProjectResponse =
        projectServiceStub.createProject(createProjectRequest);
    Project project = createProjectResponse.getProject();
    LOGGER.info("Project created successfully");
    assertEquals(
        "Project name not match with expected project name",
        createProjectRequest.getName(),
        project.getName());

    // Create two experiment of above project
    CreateExperiment createExperimentRequest =
        experimentTest.getCreateExperimentRequest(project.getId(), "Experiment_n_sprt_abc");
    CreateExperiment.Response createExperimentResponse =
        experimentServiceStub.createExperiment(createExperimentRequest);
    Experiment experiment = createExperimentResponse.getExperiment();
    LOGGER.info("Experiment created successfully");
    assertEquals(
        "Experiment name not match with expected Experiment name",
        createExperimentRequest.getName(),
        experiment.getName());

    CreateExperimentRun createExperimentRunRequest =
        getCreateExperimentRunRequest(project.getId(), experiment.getId(), "ExperimentRun_n_sprt");
    CreateExperimentRun.Response createExperimentRunResponse =
        experimentRunServiceStub.createExperimentRun(createExperimentRunRequest);
    ExperimentRun experimentRun = createExperimentRunResponse.getExperimentRun();
    LOGGER.info("ExperimentRun created successfully");
    assertEquals(
        "ExperimentRun name not match with expected ExperimentRun name",
        createExperimentRunRequest.getName(),
        experimentRun.getName());

    Artifact artifact =
        Artifact.newBuilder()
            .setKey("Google Pay Artifact " + Calendar.getInstance().getTimeInMillis())
            .setPath("46513216546" + Calendar.getInstance().getTimeInMillis())
            .setArtifactType(ArtifactType.TENSORBOARD)
            .build();

    LogArtifact logArtifactRequest =
        LogArtifact.newBuilder().setId(experimentRun.getId()).setArtifact(artifact).build();

    experimentRunServiceStub.logArtifact(logArtifactRequest);

    GetExperimentRunById getExperimentRunById =
        GetExperimentRunById.newBuilder().setId(experimentRun.getId()).build();
    GetExperimentRunById.Response response =
        experimentRunServiceStub.getExperimentRunById(getExperimentRunById);
    LOGGER.info("LogArtifact Response : " + response.getExperimentRun().getArtifactsCount());
    assertEquals(
        "Experiment artifact count not match with expected artifact count",
        experimentRun.getArtifactsCount() + 1,
        response.getExperimentRun().getArtifactsCount());

    assertNotEquals(
        "ExperimentRun date_updated field not update on database",
        experimentRun.getDateUpdated(),
        response.getExperimentRun().getDateUpdated());

    DeleteProject deleteProject = DeleteProject.newBuilder().setId(project.getId()).build();
    DeleteProject.Response deleteProjectResponse = projectServiceStub.deleteProject(deleteProject);
    LOGGER.info("Project deleted successfully");
    LOGGER.info(deleteProjectResponse.toString());
    assertTrue(deleteProjectResponse.getStatus());

    LOGGER.info("Log Artifact in ExperimentRun tags test stop................................");
  }

  @Test
  public void m_logArtifactNegativeTest() {
    LOGGER.info(
        " Log Artifact in ExperimentRun Negative test start................................");

    ProjectTest projectTest = new ProjectTest();
    ExperimentTest experimentTest = new ExperimentTest();

    ProjectServiceBlockingStub projectServiceStub = ProjectServiceGrpc.newBlockingStub(channel);
    ExperimentServiceBlockingStub experimentServiceStub =
        ExperimentServiceGrpc.newBlockingStub(channel);
    ExperimentRunServiceBlockingStub experimentRunServiceStub =
        ExperimentRunServiceGrpc.newBlockingStub(channel);

    // Create project
    CreateProject createProjectRequest =
        projectTest.getCreateProjectRequest("experimentRun_project_ypcdt1");
    CreateProject.Response createProjectResponse =
        projectServiceStub.createProject(createProjectRequest);
    Project project = createProjectResponse.getProject();
    LOGGER.info("Project created successfully");
    assertEquals(
        "Project name not match with expected project name",
        createProjectRequest.getName(),
        project.getName());

    // Create two experiment of above project
    CreateExperiment createExperimentRequest =
        experimentTest.getCreateExperimentRequest(project.getId(), "Experiment_n_sprt_abc");
    CreateExperiment.Response createExperimentResponse =
        experimentServiceStub.createExperiment(createExperimentRequest);
    Experiment experiment = createExperimentResponse.getExperiment();
    LOGGER.info("Experiment created successfully");
    assertEquals(
        "Experiment name not match with expected Experiment name",
        createExperimentRequest.getName(),
        experiment.getName());

    CreateExperimentRun createExperimentRunRequest =
        getCreateExperimentRunRequest(project.getId(), experiment.getId(), "ExperimentRun_n_sprt");
    CreateExperimentRun.Response createExperimentRunResponse =
        experimentRunServiceStub.createExperimentRun(createExperimentRunRequest);
    ExperimentRun experimentRun = createExperimentRunResponse.getExperimentRun();
    LOGGER.info("ExperimentRun created successfully");
    assertEquals(
        "ExperimentRun name not match with expected ExperimentRun name",
        createExperimentRunRequest.getName(),
        experimentRun.getName());

    Artifact artifact =
        Artifact.newBuilder()
            .setKey("Google Pay Artifact")
            .setPath("46513216546" + Calendar.getInstance().getTimeInMillis())
            .setArtifactType(ArtifactType.TENSORBOARD)
            .build();

    LogArtifact logArtifactRequest = LogArtifact.newBuilder().setArtifact(artifact).build();
    try {
      experimentRunServiceStub.logArtifact(logArtifactRequest);
      fail();
    } catch (StatusRuntimeException ex) {
      Status status = Status.fromThrowable(ex);
      LOGGER.warn("Error Code : " + status.getCode() + " Description : " + status.getDescription());
      assertEquals(Status.INVALID_ARGUMENT.getCode(), status.getCode());
    }

    logArtifactRequest = LogArtifact.newBuilder().setId("asda").setArtifact(artifact).build();
    try {
      experimentRunServiceStub.logArtifact(logArtifactRequest);
      fail();
    } catch (StatusRuntimeException ex) {
      Status status = Status.fromThrowable(ex);
      LOGGER.warn("Error Code : " + status.getCode() + " Description : " + status.getDescription());
      assertEquals(Status.NOT_FOUND.getCode(), status.getCode());
    }

    logArtifactRequest =
        LogArtifact.newBuilder()
            .setId(experimentRun.getId())
            .setArtifact(experimentRun.getArtifactsList().get(0))
            .build();
    try {
      experimentRunServiceStub.logArtifact(logArtifactRequest);
      fail();
    } catch (StatusRuntimeException ex) {
      Status status = Status.fromThrowable(ex);
      LOGGER.warn("Error Code : " + status.getCode() + " Description : " + status.getDescription());
      assertEquals(Status.ALREADY_EXISTS.getCode(), status.getCode());
    }

    DeleteProject deleteProject = DeleteProject.newBuilder().setId(project.getId()).build();
    DeleteProject.Response deleteProjectResponse = projectServiceStub.deleteProject(deleteProject);
    LOGGER.info("Project deleted successfully");
    LOGGER.info(deleteProjectResponse.toString());
    assertTrue(deleteProjectResponse.getStatus());

    LOGGER.info(
        "Log Artifact in ExperimentRun tags Negative test stop................................");
  }

  @Test
  public void m_logArtifactsTest() {
    LOGGER.info(" Log Artifacts in ExperimentRun test start................................");

    ProjectTest projectTest = new ProjectTest();
    ExperimentTest experimentTest = new ExperimentTest();

    ProjectServiceBlockingStub projectServiceStub = ProjectServiceGrpc.newBlockingStub(channel);
    ExperimentServiceBlockingStub experimentServiceStub =
        ExperimentServiceGrpc.newBlockingStub(channel);
    ExperimentRunServiceBlockingStub experimentRunServiceStub =
        ExperimentRunServiceGrpc.newBlockingStub(channel);
    DatasetServiceGrpc.DatasetServiceBlockingStub datasetServiceStub =
        DatasetServiceGrpc.newBlockingStub(channel);

    // Create project
    CreateProject createProjectRequest =
        projectTest.getCreateProjectRequest("experimentRun_project_ypcdt1");
    CreateProject.Response createProjectResponse =
        projectServiceStub.createProject(createProjectRequest);
    Project project = createProjectResponse.getProject();
    LOGGER.info("Project created successfully");
    assertEquals(
        "Project name not match with expected project name",
        createProjectRequest.getName(),
        project.getName());

    // Create two experiment of above project
    CreateExperiment createExperimentRequest =
        experimentTest.getCreateExperimentRequest(project.getId(), "Experiment_n_sprt_abc");
    CreateExperiment.Response createExperimentResponse =
        experimentServiceStub.createExperiment(createExperimentRequest);
    Experiment experiment = createExperimentResponse.getExperiment();
    LOGGER.info("Experiment created successfully");
    assertEquals(
        "Experiment name not match with expected Experiment name",
        createExperimentRequest.getName(),
        experiment.getName());

    CreateExperimentRun createExperimentRunRequest =
        getCreateExperimentRunRequest(project.getId(), experiment.getId(), "ExperimentRun_n_sprt");
    CreateExperimentRun.Response createExperimentRunResponse =
        experimentRunServiceStub.createExperimentRun(createExperimentRunRequest);
    ExperimentRun experimentRun = createExperimentRunResponse.getExperimentRun();
    LOGGER.info("ExperimentRun created successfully");
    assertEquals(
        "ExperimentRun name not match with expected ExperimentRun name",
        createExperimentRunRequest.getName(),
        experimentRun.getName());

    List<Artifact> artifacts = new ArrayList<>();
    Artifact artifact1 =
        Artifact.newBuilder()
            .setKey("Google Pay Artifact " + Calendar.getInstance().getTimeInMillis())
            .setPath("This is new added data artifact type in Google Pay artifact")
            .setArtifactType(ArtifactType.MODEL)
            .build();
    artifacts.add(artifact1);
    Artifact artifact2 =
        Artifact.newBuilder()
            .setKey("Google Pay Artifact " + Calendar.getInstance().getTimeInMillis())
            .setPath("This is new added data artifact type in Google Pay artifact")
            .setArtifactType(ArtifactType.DATA)
            .build();
    artifacts.add(artifact2);

    LogArtifacts logArtifactRequest =
        LogArtifacts.newBuilder().setId(experimentRun.getId()).addAllArtifacts(artifacts).build();

    experimentRunServiceStub.logArtifacts(logArtifactRequest);

    GetExperimentRunById getExperimentRunById =
        GetExperimentRunById.newBuilder().setId(experimentRun.getId()).build();
    GetExperimentRunById.Response response =
        experimentRunServiceStub.getExperimentRunById(getExperimentRunById);
    LOGGER.info("LogArtifact Response : \n" + response.getExperimentRun());
    assertEquals(
        "ExperimentRun artifacts not match with expected artifacts",
        (experimentRun.getArtifactsCount() + artifacts.size()),
        response.getExperimentRun().getArtifactsList().size());

    assertNotEquals(
        "ExperimentRun date_updated field not update on database",
        experimentRun.getDateUpdated(),
        response.getExperimentRun().getDateUpdated());

    DeleteProject deleteProject = DeleteProject.newBuilder().setId(project.getId()).build();
    DeleteProject.Response deleteProjectResponse = projectServiceStub.deleteProject(deleteProject);
    LOGGER.info("Project deleted successfully");
    LOGGER.info(deleteProjectResponse.toString());
    assertTrue(deleteProjectResponse.getStatus());

    LOGGER.info("Log Artifacts in ExperimentRun tags test stop................................");
  }

  @Test
  public void m_logArtifactsNegativeTest() {
    LOGGER.info(
        " Log Artifacts in ExperimentRun Negative test start................................");

    ProjectTest projectTest = new ProjectTest();
    ExperimentTest experimentTest = new ExperimentTest();

    ProjectServiceBlockingStub projectServiceStub = ProjectServiceGrpc.newBlockingStub(channel);
    ExperimentServiceBlockingStub experimentServiceStub =
        ExperimentServiceGrpc.newBlockingStub(channel);
    ExperimentRunServiceBlockingStub experimentRunServiceStub =
        ExperimentRunServiceGrpc.newBlockingStub(channel);

    // Create project
    CreateProject createProjectRequest =
        projectTest.getCreateProjectRequest("experimentRun_project_ypcdt1");
    CreateProject.Response createProjectResponse =
        projectServiceStub.createProject(createProjectRequest);
    Project project = createProjectResponse.getProject();
    LOGGER.info("Project created successfully");
    assertEquals(
        "Project name not match with expected project name",
        createProjectRequest.getName(),
        project.getName());

    // Create two experiment of above project
    CreateExperiment createExperimentRequest =
        experimentTest.getCreateExperimentRequest(project.getId(), "Experiment_n_sprt_abc");
    CreateExperiment.Response createExperimentResponse =
        experimentServiceStub.createExperiment(createExperimentRequest);
    Experiment experiment = createExperimentResponse.getExperiment();
    LOGGER.info("Experiment created successfully");
    assertEquals(
        "Experiment name not match with expected Experiment name",
        createExperimentRequest.getName(),
        experiment.getName());

    CreateExperimentRun createExperimentRunRequest =
        getCreateExperimentRunRequest(project.getId(), experiment.getId(), "ExperimentRun_n_sprt");
    CreateExperimentRun.Response createExperimentRunResponse =
        experimentRunServiceStub.createExperimentRun(createExperimentRunRequest);
    ExperimentRun experimentRun = createExperimentRunResponse.getExperimentRun();
    LOGGER.info("ExperimentRun created successfully");
    assertEquals(
        "ExperimentRun name not match with expected ExperimentRun name",
        createExperimentRunRequest.getName(),
        experimentRun.getName());

    List<Artifact> artifacts = new ArrayList<>();
    Artifact artifact1 =
        Artifact.newBuilder()
            .setKey("Google Pay Artifact " + Calendar.getInstance().getTimeInMillis())
            .setPath("This is new added data artifact type in Google Pay artifact")
            .setArtifactType(ArtifactType.MODEL)
            .build();
    artifacts.add(artifact1);
    Artifact artifact2 =
        Artifact.newBuilder()
            .setKey("Google Pay Artifact " + Calendar.getInstance().getTimeInMillis())
            .setPath("This is new added data artifact type in Google Pay artifact")
            .setArtifactType(ArtifactType.DATA)
            .build();
    artifacts.add(artifact2);

    LogArtifacts logArtifactRequest = LogArtifacts.newBuilder().addAllArtifacts(artifacts).build();
    try {
      experimentRunServiceStub.logArtifacts(logArtifactRequest);
      fail();
    } catch (StatusRuntimeException ex) {
      Status status = Status.fromThrowable(ex);
      LOGGER.warn("Error Code : " + status.getCode() + " Description : " + status.getDescription());
      assertEquals(Status.INVALID_ARGUMENT.getCode(), status.getCode());
    }

    logArtifactRequest = LogArtifacts.newBuilder().setId("asda").addAllArtifacts(artifacts).build();
    try {
      experimentRunServiceStub.logArtifacts(logArtifactRequest);
      fail();
    } catch (StatusRuntimeException ex) {
      Status status = Status.fromThrowable(ex);
      LOGGER.warn("Error Code : " + status.getCode() + " Description : " + status.getDescription());
      assertEquals(Status.NOT_FOUND.getCode(), status.getCode());
    }

    logArtifactRequest =
        LogArtifacts.newBuilder()
            .setId(experimentRun.getId())
            .addAllArtifacts(experimentRun.getArtifactsList())
            .build();
    try {
      experimentRunServiceStub.logArtifacts(logArtifactRequest);
      fail();
    } catch (StatusRuntimeException ex) {
      Status status = Status.fromThrowable(ex);
      LOGGER.warn("Error Code : " + status.getCode() + " Description : " + status.getDescription());
      assertEquals(Status.ALREADY_EXISTS.getCode(), status.getCode());
    }

    DeleteProject deleteProject = DeleteProject.newBuilder().setId(project.getId()).build();
    DeleteProject.Response deleteProjectResponse = projectServiceStub.deleteProject(deleteProject);
    LOGGER.info("Project deleted successfully");
    LOGGER.info(deleteProjectResponse.toString());
    assertTrue(deleteProjectResponse.getStatus());

    LOGGER.info(
        "Log Artifacts in ExperimentRun tags Negative test stop................................");
  }

  @Test
  public void n_getArtifactsTest() {
    LOGGER.info("Get Artifacts from ExperimentRun test start................................");

    ProjectTest projectTest = new ProjectTest();
    ExperimentTest experimentTest = new ExperimentTest();

    ProjectServiceBlockingStub projectServiceStub = ProjectServiceGrpc.newBlockingStub(channel);
    ExperimentServiceBlockingStub experimentServiceStub =
        ExperimentServiceGrpc.newBlockingStub(channel);
    ExperimentRunServiceBlockingStub experimentRunServiceStub =
        ExperimentRunServiceGrpc.newBlockingStub(channel);

    // Create project
    CreateProject createProjectRequest =
        projectTest.getCreateProjectRequest("experimentRun_project_ypcdt1");
    CreateProject.Response createProjectResponse =
        projectServiceStub.createProject(createProjectRequest);
    Project project = createProjectResponse.getProject();
    LOGGER.info("Project created successfully");
    assertEquals(
        "Project name not match with expected project name",
        createProjectRequest.getName(),
        project.getName());

    // Create two experiment of above project
    CreateExperiment createExperimentRequest =
        experimentTest.getCreateExperimentRequest(project.getId(), "Experiment_n_sprt_abc");
    CreateExperiment.Response createExperimentResponse =
        experimentServiceStub.createExperiment(createExperimentRequest);
    Experiment experiment = createExperimentResponse.getExperiment();
    LOGGER.info("Experiment created successfully");
    assertEquals(
        "Experiment name not match with expected Experiment name",
        createExperimentRequest.getName(),
        experiment.getName());

    CreateExperimentRun createExperimentRunRequest =
        getCreateExperimentRunRequest(project.getId(), experiment.getId(), "ExperimentRun_n_sprt");
    CreateExperimentRun.Response createExperimentRunResponse =
        experimentRunServiceStub.createExperimentRun(createExperimentRunRequest);
    ExperimentRun experimentRun = createExperimentRunResponse.getExperimentRun();
    LOGGER.info("ExperimentRun created successfully");
    assertEquals(
        "ExperimentRun name not match with expected ExperimentRun name",
        createExperimentRunRequest.getName(),
        experimentRun.getName());

    GetArtifacts getArtifactsRequest =
        GetArtifacts.newBuilder().setId(experimentRun.getId()).build();

    GetArtifacts.Response response = experimentRunServiceStub.getArtifacts(getArtifactsRequest);

    LOGGER.info("GetArtifacts Response : " + response.getArtifactsCount());
    assertEquals(
        "ExperimentRun artifacts not matched with expected artifacts",
        experimentRun.getArtifactsList(),
        response.getArtifactsList());

    DeleteProject deleteProject = DeleteProject.newBuilder().setId(project.getId()).build();
    DeleteProject.Response deleteProjectResponse = projectServiceStub.deleteProject(deleteProject);
    LOGGER.info("Project deleted successfully");
    LOGGER.info(deleteProjectResponse.toString());
    assertTrue(deleteProjectResponse.getStatus());

    LOGGER.info("Get Artifacts from ExperimentRun tags test stop................................");
  }

  @Test
  public void n_getArtifactsNegativeTest() {
    LOGGER.info(
        "Get Artifacts from ExperimentRun Negative test start................................");

    ExperimentRunServiceBlockingStub experimentRunServiceStub =
        ExperimentRunServiceGrpc.newBlockingStub(channel);

    GetArtifacts getArtifactsRequest = GetArtifacts.newBuilder().build();

    try {
      experimentRunServiceStub.getArtifacts(getArtifactsRequest);
      fail();
    } catch (StatusRuntimeException ex) {
      Status status = Status.fromThrowable(ex);
      LOGGER.warn("Error Code : " + status.getCode() + " Description : " + status.getDescription());
      assertEquals(Status.INVALID_ARGUMENT.getCode(), status.getCode());
    }

    getArtifactsRequest = GetArtifacts.newBuilder().setId("dssaa").build();

    try {
      experimentRunServiceStub.getArtifacts(getArtifactsRequest);
      fail();
    } catch (StatusRuntimeException ex) {
      Status status = Status.fromThrowable(ex);
      LOGGER.warn("Error Code : " + status.getCode() + " Description : " + status.getDescription());
      assertEquals(Status.NOT_FOUND.getCode(), status.getCode());
    }

    LOGGER.info(
        "Get Artifacts from ExperimentRun Negative tags test stop................................");
  }

  @Test
  public void o_logHyperparameterTest() {
    LOGGER.info(" Log Hyperparameter in ExperimentRun test start................................");

    ProjectTest projectTest = new ProjectTest();
    ExperimentTest experimentTest = new ExperimentTest();

    ProjectServiceBlockingStub projectServiceStub = ProjectServiceGrpc.newBlockingStub(channel);
    ExperimentServiceBlockingStub experimentServiceStub =
        ExperimentServiceGrpc.newBlockingStub(channel);
    ExperimentRunServiceBlockingStub experimentRunServiceStub =
        ExperimentRunServiceGrpc.newBlockingStub(channel);

    // Create project
    CreateProject createProjectRequest =
        projectTest.getCreateProjectRequest("experimentRun_project_ypcdt1");
    CreateProject.Response createProjectResponse =
        projectServiceStub.createProject(createProjectRequest);
    Project project = createProjectResponse.getProject();
    LOGGER.info("Project created successfully");
    assertEquals(
        "Project name not match with expected project name",
        createProjectRequest.getName(),
        project.getName());

    // Create two experiment of above project
    CreateExperiment createExperimentRequest =
        experimentTest.getCreateExperimentRequest(project.getId(), "Experiment_n_sprt_abc");
    CreateExperiment.Response createExperimentResponse =
        experimentServiceStub.createExperiment(createExperimentRequest);
    Experiment experiment = createExperimentResponse.getExperiment();
    LOGGER.info("Experiment created successfully");
    assertEquals(
        "Experiment name not match with expected Experiment name",
        createExperimentRequest.getName(),
        experiment.getName());

    CreateExperimentRun createExperimentRunRequest =
        getCreateExperimentRunRequest(project.getId(), experiment.getId(), "ExperimentRun_n_sprt");
    CreateExperimentRun.Response createExperimentRunResponse =
        experimentRunServiceStub.createExperimentRun(createExperimentRunRequest);
    ExperimentRun experimentRun = createExperimentRunResponse.getExperimentRun();
    LOGGER.info("ExperimentRun created successfully");
    assertEquals(
        "ExperimentRun name not match with expected ExperimentRun name",
        createExperimentRunRequest.getName(),
        experimentRun.getName());

    Value blobValue = Value.newBuilder().setStringValue("this is a blob data example").build();
    KeyValue hyperparameter =
        KeyValue.newBuilder()
            .setKey("Log new hyperparameter " + Calendar.getInstance().getTimeInMillis())
            .setValue(blobValue)
            .setValueType(ValueType.BLOB)
            .build();

    LogHyperparameter logHyperparameterRequest =
        LogHyperparameter.newBuilder()
            .setId(experimentRun.getId())
            .setHyperparameter(hyperparameter)
            .build();

    experimentRunServiceStub.logHyperparameter(logHyperparameterRequest);

    GetExperimentRunById getExperimentRunById =
        GetExperimentRunById.newBuilder().setId(experimentRun.getId()).build();
    GetExperimentRunById.Response response =
        experimentRunServiceStub.getExperimentRunById(getExperimentRunById);
    LOGGER.info("LogHyperparameter Response : \n" + response.getExperimentRun());
    assertTrue(
        "ExperimentRun hyperparameter not match with expected hyperparameter",
        response.getExperimentRun().getHyperparametersList().contains(hyperparameter));

    assertNotEquals(
        "ExperimentRun date_updated field not update on database",
        experimentRun.getDateUpdated(),
        response.getExperimentRun().getDateUpdated());

    DeleteProject deleteProject = DeleteProject.newBuilder().setId(project.getId()).build();
    DeleteProject.Response deleteProjectResponse = projectServiceStub.deleteProject(deleteProject);
    LOGGER.info("Project deleted successfully");
    LOGGER.info(deleteProjectResponse.toString());
    assertTrue(deleteProjectResponse.getStatus());

    LOGGER.info(
        "Log Hyperparameter in ExperimentRun tags test stop................................");
  }

  @Test
  public void o_logHyperparameterNegativeTest() {
    LOGGER.info(
        " Log Hyperparameter in ExperimentRun Negative test start................................");

    ProjectTest projectTest = new ProjectTest();
    ExperimentTest experimentTest = new ExperimentTest();

    ProjectServiceBlockingStub projectServiceStub = ProjectServiceGrpc.newBlockingStub(channel);
    ExperimentServiceBlockingStub experimentServiceStub =
        ExperimentServiceGrpc.newBlockingStub(channel);
    ExperimentRunServiceBlockingStub experimentRunServiceStub =
        ExperimentRunServiceGrpc.newBlockingStub(channel);

    // Create project
    CreateProject createProjectRequest =
        projectTest.getCreateProjectRequest("experimentRun_project_ypcdt1");
    CreateProject.Response createProjectResponse =
        projectServiceStub.createProject(createProjectRequest);
    Project project = createProjectResponse.getProject();
    LOGGER.info("Project created successfully");
    assertEquals(
        "Project name not match with expected project name",
        createProjectRequest.getName(),
        project.getName());

    // Create two experiment of above project
    CreateExperiment createExperimentRequest =
        experimentTest.getCreateExperimentRequest(project.getId(), "Experiment_n_sprt_abc");
    CreateExperiment.Response createExperimentResponse =
        experimentServiceStub.createExperiment(createExperimentRequest);
    Experiment experiment = createExperimentResponse.getExperiment();
    LOGGER.info("Experiment created successfully");
    assertEquals(
        "Experiment name not match with expected Experiment name",
        createExperimentRequest.getName(),
        experiment.getName());

    CreateExperimentRun createExperimentRunRequest =
        getCreateExperimentRunRequest(project.getId(), experiment.getId(), "ExperimentRun_n_sprt");
    CreateExperimentRun.Response createExperimentRunResponse =
        experimentRunServiceStub.createExperimentRun(createExperimentRunRequest);
    ExperimentRun experimentRun = createExperimentRunResponse.getExperimentRun();
    LOGGER.info("ExperimentRun created successfully");
    assertEquals(
        "ExperimentRun name not match with expected ExperimentRun name",
        createExperimentRunRequest.getName(),
        experimentRun.getName());

    Value blobValue = Value.newBuilder().setStringValue("this is a blob data example").build();
    KeyValue hyperparameter =
        KeyValue.newBuilder()
            .setKey("Log new hyperparameter " + Calendar.getInstance().getTimeInMillis())
            .setValue(blobValue)
            .setValueType(ValueType.BLOB)
            .build();

    LogHyperparameter logHyperparameterRequest =
        LogHyperparameter.newBuilder().setHyperparameter(hyperparameter).build();

    try {
      experimentRunServiceStub.logHyperparameter(logHyperparameterRequest);
      fail();
    } catch (StatusRuntimeException ex) {
      Status status = Status.fromThrowable(ex);
      LOGGER.warn("Error Code : " + status.getCode() + " Description : " + status.getDescription());
      assertEquals(Status.INVALID_ARGUMENT.getCode(), status.getCode());
    }

    logHyperparameterRequest =
        LogHyperparameter.newBuilder().setId("dsdsfs").setHyperparameter(hyperparameter).build();

    try {
      experimentRunServiceStub.logHyperparameter(logHyperparameterRequest);
      fail();
    } catch (StatusRuntimeException ex) {
      Status status = Status.fromThrowable(ex);
      LOGGER.warn("Error Code : " + status.getCode() + " Description : " + status.getDescription());
      assertTrue(Status.NOT_FOUND.getCode().equals(status.getCode()));
    }

    logHyperparameterRequest =
        LogHyperparameter.newBuilder()
            .setId(experimentRun.getId())
            .setHyperparameter(experimentRun.getHyperparametersList().get(0))
            .build();

    try {
      experimentRunServiceStub.logHyperparameter(logHyperparameterRequest);
      fail();
    } catch (StatusRuntimeException ex) {
      Status status = Status.fromThrowable(ex);
      LOGGER.warn("Error Code : " + status.getCode() + " Description : " + status.getDescription());
      assertEquals(Status.ALREADY_EXISTS.getCode(), status.getCode());
    }

    DeleteProject deleteProject = DeleteProject.newBuilder().setId(project.getId()).build();
    DeleteProject.Response deleteProjectResponse = projectServiceStub.deleteProject(deleteProject);
    LOGGER.info("Project deleted successfully");
    LOGGER.info(deleteProjectResponse.toString());
    assertTrue(deleteProjectResponse.getStatus());

    LOGGER.info(
        "Log Hyperparameter in ExperimentRun Negative tags test stop................................");
  }

  @Test
  public void o_logHyperparametersTest() {
    LOGGER.info(" Log Hyperparameters in ExperimentRun test start................................");

    ProjectTest projectTest = new ProjectTest();
    ExperimentTest experimentTest = new ExperimentTest();

    ProjectServiceBlockingStub projectServiceStub = ProjectServiceGrpc.newBlockingStub(channel);
    ExperimentServiceBlockingStub experimentServiceStub =
        ExperimentServiceGrpc.newBlockingStub(channel);
    ExperimentRunServiceBlockingStub experimentRunServiceStub =
        ExperimentRunServiceGrpc.newBlockingStub(channel);

    // Create project
    CreateProject createProjectRequest =
        projectTest.getCreateProjectRequest("experimentRun_project_ypcdt1");
    CreateProject.Response createProjectResponse =
        projectServiceStub.createProject(createProjectRequest);
    Project project = createProjectResponse.getProject();
    LOGGER.info("Project created successfully");
    assertEquals(
        "Project name not match with expected project name",
        createProjectRequest.getName(),
        project.getName());

    // Create two experiment of above project
    CreateExperiment createExperimentRequest =
        experimentTest.getCreateExperimentRequest(project.getId(), "Experiment_n_sprt_abc");
    CreateExperiment.Response createExperimentResponse =
        experimentServiceStub.createExperiment(createExperimentRequest);
    Experiment experiment = createExperimentResponse.getExperiment();
    LOGGER.info("Experiment created successfully");
    assertEquals(
        "Experiment name not match with expected Experiment name",
        createExperimentRequest.getName(),
        experiment.getName());

    CreateExperimentRun createExperimentRunRequest =
        getCreateExperimentRunRequest(project.getId(), experiment.getId(), "ExperimentRun_n_sprt");
    CreateExperimentRun.Response createExperimentRunResponse =
        experimentRunServiceStub.createExperimentRun(createExperimentRunRequest);
    ExperimentRun experimentRun = createExperimentRunResponse.getExperimentRun();
    LOGGER.info("ExperimentRun created successfully");
    assertEquals(
        "ExperimentRun name not match with expected ExperimentRun name",
        createExperimentRunRequest.getName(),
        experimentRun.getName());

    List<KeyValue> hyperparameters = new ArrayList<>();
    Value blobValue = Value.newBuilder().setStringValue("this is a blob data example").build();
    KeyValue hyperparameter1 =
        KeyValue.newBuilder()
            .setKey("Log new hyperparameter " + Calendar.getInstance().getTimeInMillis())
            .setValue(blobValue)
            .setValueType(ValueType.BLOB)
            .build();
    hyperparameters.add(hyperparameter1);

    Value numValue = Value.newBuilder().setNumberValue(12.02125212).build();
    KeyValue hyperparameter2 =
        KeyValue.newBuilder()
            .setKey("Log new hyperparameter " + Calendar.getInstance().getTimeInMillis())
            .setValue(numValue)
            .setValueType(ValueType.NUMBER)
            .build();
    hyperparameters.add(hyperparameter2);

    LogHyperparameters logHyperparameterRequest =
        LogHyperparameters.newBuilder()
            .setId(experimentRun.getId())
            .addAllHyperparameters(hyperparameters)
            .build();

    experimentRunServiceStub.logHyperparameters(logHyperparameterRequest);

    GetExperimentRunById getExperimentRunById =
        GetExperimentRunById.newBuilder().setId(experimentRun.getId()).build();
    GetExperimentRunById.Response response =
        experimentRunServiceStub.getExperimentRunById(getExperimentRunById);
    LOGGER.info("LogHyperparameters Response : \n" + response.getExperimentRun());
    assertTrue(
        "ExperimentRun hyperparameters not match with expected hyperparameters",
        response.getExperimentRun().getHyperparametersList().containsAll(hyperparameters));

    assertNotEquals(
        "ExperimentRun date_updated field not update on database",
        experimentRun.getDateUpdated(),
        response.getExperimentRun().getDateUpdated());

    DeleteProject deleteProject = DeleteProject.newBuilder().setId(project.getId()).build();
    DeleteProject.Response deleteProjectResponse = projectServiceStub.deleteProject(deleteProject);
    LOGGER.info("Project deleted successfully");
    LOGGER.info(deleteProjectResponse.toString());
    assertTrue(deleteProjectResponse.getStatus());

    LOGGER.info(
        "Log Hyperparameters in ExperimentRun tags test stop................................");
  }

  @Test
  public void o_logHyperparametersNegativeTest() {
    LOGGER.info(
        " Log Hyperparameters in ExperimentRun Negative test start................................");

    ProjectTest projectTest = new ProjectTest();
    ExperimentTest experimentTest = new ExperimentTest();

    ProjectServiceBlockingStub projectServiceStub = ProjectServiceGrpc.newBlockingStub(channel);
    ExperimentServiceBlockingStub experimentServiceStub =
        ExperimentServiceGrpc.newBlockingStub(channel);
    ExperimentRunServiceBlockingStub experimentRunServiceStub =
        ExperimentRunServiceGrpc.newBlockingStub(channel);

    // Create project
    CreateProject createProjectRequest =
        projectTest.getCreateProjectRequest("experimentRun_project_ypcdt1");
    CreateProject.Response createProjectResponse =
        projectServiceStub.createProject(createProjectRequest);
    Project project = createProjectResponse.getProject();
    LOGGER.info("Project created successfully");
    assertEquals(
        "Project name not match with expected project name",
        createProjectRequest.getName(),
        project.getName());

    // Create two experiment of above project
    CreateExperiment createExperimentRequest =
        experimentTest.getCreateExperimentRequest(project.getId(), "Experiment_n_sprt_abc");
    CreateExperiment.Response createExperimentResponse =
        experimentServiceStub.createExperiment(createExperimentRequest);
    Experiment experiment = createExperimentResponse.getExperiment();
    LOGGER.info("Experiment created successfully");
    assertEquals(
        "Experiment name not match with expected Experiment name",
        createExperimentRequest.getName(),
        experiment.getName());

    CreateExperimentRun createExperimentRunRequest =
        getCreateExperimentRunRequest(project.getId(), experiment.getId(), "ExperimentRun_n_sprt");
    CreateExperimentRun.Response createExperimentRunResponse =
        experimentRunServiceStub.createExperimentRun(createExperimentRunRequest);
    ExperimentRun experimentRun = createExperimentRunResponse.getExperimentRun();
    LOGGER.info("ExperimentRun created successfully");
    assertEquals(
        "ExperimentRun name not match with expected ExperimentRun name",
        createExperimentRunRequest.getName(),
        experimentRun.getName());

    List<KeyValue> hyperparameters = new ArrayList<>();
    Value blobValue = Value.newBuilder().setStringValue("this is a blob data example").build();
    KeyValue hyperparameter1 =
        KeyValue.newBuilder()
            .setKey("Log new hyperparameter " + Calendar.getInstance().getTimeInMillis())
            .setValue(blobValue)
            .setValueType(ValueType.BLOB)
            .build();
    hyperparameters.add(hyperparameter1);

    Value numValue = Value.newBuilder().setNumberValue(12.02125212).build();
    KeyValue hyperparameter2 =
        KeyValue.newBuilder()
            .setKey("Log new hyperparameter " + Calendar.getInstance().getTimeInMillis())
            .setValue(numValue)
            .setValueType(ValueType.NUMBER)
            .build();
    hyperparameters.add(hyperparameter2);

    LogHyperparameters logHyperparameterRequest =
        LogHyperparameters.newBuilder().addAllHyperparameters(hyperparameters).build();

    try {
      experimentRunServiceStub.logHyperparameters(logHyperparameterRequest);
      fail();
    } catch (StatusRuntimeException ex) {
      Status status = Status.fromThrowable(ex);
      LOGGER.warn("Error Code : " + status.getCode() + " Description : " + status.getDescription());
      assertEquals(Status.INVALID_ARGUMENT.getCode(), status.getCode());
    }

    logHyperparameterRequest =
        LogHyperparameters.newBuilder()
            .setId("dsdsfs")
            .addAllHyperparameters(hyperparameters)
            .build();

    try {
      experimentRunServiceStub.logHyperparameters(logHyperparameterRequest);
      fail();
    } catch (StatusRuntimeException ex) {
      Status status = Status.fromThrowable(ex);
      LOGGER.warn("Error Code : " + status.getCode() + " Description : " + status.getDescription());
      assertEquals(Status.NOT_FOUND.getCode(), status.getCode());
    }

    logHyperparameterRequest =
        LogHyperparameters.newBuilder()
            .setId(experimentRun.getId())
            .addAllHyperparameters(experimentRun.getHyperparametersList())
            .build();

    try {
      experimentRunServiceStub.logHyperparameters(logHyperparameterRequest);
      fail();
    } catch (StatusRuntimeException ex) {
      Status status = Status.fromThrowable(ex);
      LOGGER.warn("Error Code : " + status.getCode() + " Description : " + status.getDescription());
      assertEquals(Status.ALREADY_EXISTS.getCode(), status.getCode());
    }

    DeleteProject deleteProject = DeleteProject.newBuilder().setId(project.getId()).build();
    DeleteProject.Response deleteProjectResponse = projectServiceStub.deleteProject(deleteProject);
    LOGGER.info("Project deleted successfully");
    LOGGER.info(deleteProjectResponse.toString());
    assertTrue(deleteProjectResponse.getStatus());

    LOGGER.info(
        "Log Hyperparameters in ExperimentRun Negative tags test stop................................");
  }

  @Test
  public void p_getHyperparametersTest() {
    LOGGER.info(
        "Get Hyperparameters from ExperimentRun test start................................");

    ProjectTest projectTest = new ProjectTest();
    ExperimentTest experimentTest = new ExperimentTest();

    ProjectServiceBlockingStub projectServiceStub = ProjectServiceGrpc.newBlockingStub(channel);
    ExperimentServiceBlockingStub experimentServiceStub =
        ExperimentServiceGrpc.newBlockingStub(channel);
    ExperimentRunServiceBlockingStub experimentRunServiceStub =
        ExperimentRunServiceGrpc.newBlockingStub(channel);

    // Create project
    CreateProject createProjectRequest =
        projectTest.getCreateProjectRequest("experimentRun_project_ypcdt1");
    CreateProject.Response createProjectResponse =
        projectServiceStub.createProject(createProjectRequest);
    Project project = createProjectResponse.getProject();
    LOGGER.info("Project created successfully");
    assertEquals(
        "Project name not match with expected project name",
        createProjectRequest.getName(),
        project.getName());

    // Create two experiment of above project
    CreateExperiment createExperimentRequest =
        experimentTest.getCreateExperimentRequest(project.getId(), "Experiment_n_sprt_abc");
    CreateExperiment.Response createExperimentResponse =
        experimentServiceStub.createExperiment(createExperimentRequest);
    Experiment experiment = createExperimentResponse.getExperiment();
    LOGGER.info("Experiment created successfully");
    assertEquals(
        "Experiment name not match with expected Experiment name",
        createExperimentRequest.getName(),
        experiment.getName());

    CreateExperimentRun createExperimentRunRequest =
        getCreateExperimentRunRequest(project.getId(), experiment.getId(), "ExperimentRun_n_sprt");
    CreateExperimentRun.Response createExperimentRunResponse =
        experimentRunServiceStub.createExperimentRun(createExperimentRunRequest);
    ExperimentRun experimentRun = createExperimentRunResponse.getExperimentRun();
    LOGGER.info("ExperimentRun created successfully");
    assertEquals(
        "ExperimentRun name not match with expected ExperimentRun name",
        createExperimentRunRequest.getName(),
        experimentRun.getName());

    GetHyperparameters getHyperparametersRequest =
        GetHyperparameters.newBuilder().setId(experimentRun.getId()).build();

    GetHyperparameters.Response response =
        experimentRunServiceStub.getHyperparameters(getHyperparametersRequest);

    LOGGER.info("GetHyperparameters Response : " + response.getHyperparametersCount());
    assertEquals(
        "ExperimentRun Hyperparameters not match with expected hyperparameters",
        experimentRun.getHyperparametersList(),
        response.getHyperparametersList());

    DeleteProject deleteProject = DeleteProject.newBuilder().setId(project.getId()).build();
    DeleteProject.Response deleteProjectResponse = projectServiceStub.deleteProject(deleteProject);
    LOGGER.info("Project deleted successfully");
    LOGGER.info(deleteProjectResponse.toString());
    assertTrue(deleteProjectResponse.getStatus());

    LOGGER.info(
        "Get Hyperparameters from ExperimentRun tags test stop................................");
  }

  @Test
  public void p_getHyperparametersNegativeTest() {
    LOGGER.info(
        "Get Hyperparameters from ExperimentRun Negative test start................................");

    ExperimentRunServiceBlockingStub experimentRunServiceStub =
        ExperimentRunServiceGrpc.newBlockingStub(channel);

    GetHyperparameters getHyperparametersRequest = GetHyperparameters.newBuilder().build();

    try {
      experimentRunServiceStub.getHyperparameters(getHyperparametersRequest);
      fail();
    } catch (StatusRuntimeException ex) {
      Status status = Status.fromThrowable(ex);
      LOGGER.warn("Error Code : " + status.getCode() + " Description : " + status.getDescription());
      assertEquals(Status.INVALID_ARGUMENT.getCode(), status.getCode());
    }

    getHyperparametersRequest = GetHyperparameters.newBuilder().setId("sdsssd").build();

    try {
      experimentRunServiceStub.getHyperparameters(getHyperparametersRequest);
      fail();
    } catch (StatusRuntimeException ex) {
      Status status = Status.fromThrowable(ex);
      LOGGER.warn("Error Code : " + status.getCode() + " Description : " + status.getDescription());
      assertTrue(Status.NOT_FOUND.getCode().equals(status.getCode()));
    }

    LOGGER.info(
        "Get Hyperparameters from ExperimentRun Negative tags test stop................................");
  }

  @Test
  public void q_logAttributeTest() {
    LOGGER.info(" Log Attribute in ExperimentRun test start................................");

    ProjectTest projectTest = new ProjectTest();
    ExperimentTest experimentTest = new ExperimentTest();

    ProjectServiceBlockingStub projectServiceStub = ProjectServiceGrpc.newBlockingStub(channel);
    ExperimentServiceBlockingStub experimentServiceStub =
        ExperimentServiceGrpc.newBlockingStub(channel);
    ExperimentRunServiceBlockingStub experimentRunServiceStub =
        ExperimentRunServiceGrpc.newBlockingStub(channel);

    // Create project
    CreateProject createProjectRequest =
        projectTest.getCreateProjectRequest("experimentRun_project_ypcdt1");
    CreateProject.Response createProjectResponse =
        projectServiceStub.createProject(createProjectRequest);
    Project project = createProjectResponse.getProject();
    LOGGER.info("Project created successfully");
    assertEquals(
        "Project name not match with expected project name",
        createProjectRequest.getName(),
        project.getName());

    // Create two experiment of above project
    CreateExperiment createExperimentRequest =
        experimentTest.getCreateExperimentRequest(project.getId(), "Experiment_n_sprt_abc");
    CreateExperiment.Response createExperimentResponse =
        experimentServiceStub.createExperiment(createExperimentRequest);
    Experiment experiment = createExperimentResponse.getExperiment();
    LOGGER.info("Experiment created successfully");
    assertEquals(
        "Experiment name not match with expected Experiment name",
        createExperimentRequest.getName(),
        experiment.getName());

    CreateExperimentRun createExperimentRunRequest =
        getCreateExperimentRunRequest(project.getId(), experiment.getId(), "ExperimentRun_n_sprt");
    CreateExperimentRun.Response createExperimentRunResponse =
        experimentRunServiceStub.createExperimentRun(createExperimentRunRequest);
    ExperimentRun experimentRun = createExperimentRunResponse.getExperimentRun();
    LOGGER.info("ExperimentRun created successfully");
    assertEquals(
        "ExperimentRun name not match with expected ExperimentRun name",
        createExperimentRunRequest.getName(),
        experimentRun.getName());

    Value blobValue =
        Value.newBuilder().setStringValue("this is a blob data example of attribute").build();
    KeyValue attribute =
        KeyValue.newBuilder()
            .setKey("Log new attribute " + Calendar.getInstance().getTimeInMillis())
            .setValue(blobValue)
            .setValueType(ValueType.BLOB)
            .build();

    LogAttribute logAttributeRequest =
        LogAttribute.newBuilder().setId(experimentRun.getId()).setAttribute(attribute).build();

    experimentRunServiceStub.logAttribute(logAttributeRequest);

    GetExperimentRunById getExperimentRunById =
        GetExperimentRunById.newBuilder().setId(experimentRun.getId()).build();
    GetExperimentRunById.Response response =
        experimentRunServiceStub.getExperimentRunById(getExperimentRunById);
    LOGGER.info("LogAttribute Response : \n" + response.getExperimentRun());
    assertTrue(
        "ExperimentRun attribute not match with expected attribute",
        response.getExperimentRun().getAttributesList().contains(attribute));

    assertNotEquals(
        "ExperimentRun date_updated field not update on database",
        experimentRun.getDateUpdated(),
        response.getExperimentRun().getDateUpdated());

    DeleteProject deleteProject = DeleteProject.newBuilder().setId(project.getId()).build();
    DeleteProject.Response deleteProjectResponse = projectServiceStub.deleteProject(deleteProject);
    LOGGER.info("Project deleted successfully");
    LOGGER.info(deleteProjectResponse.toString());
    assertTrue(deleteProjectResponse.getStatus());

    LOGGER.info("Log Attribute in ExperimentRun tags test stop................................");
  }

  @Test
  public void q_logAttributeNegativeTest() {
    LOGGER.info(
        " Log Attribute in ExperimentRun Negative test start................................");

    ProjectTest projectTest = new ProjectTest();
    ExperimentTest experimentTest = new ExperimentTest();

    ProjectServiceBlockingStub projectServiceStub = ProjectServiceGrpc.newBlockingStub(channel);
    ExperimentServiceBlockingStub experimentServiceStub =
        ExperimentServiceGrpc.newBlockingStub(channel);
    ExperimentRunServiceBlockingStub experimentRunServiceStub =
        ExperimentRunServiceGrpc.newBlockingStub(channel);

    // Create project
    CreateProject createProjectRequest =
        projectTest.getCreateProjectRequest("experimentRun_project_ypcdt1");
    CreateProject.Response createProjectResponse =
        projectServiceStub.createProject(createProjectRequest);
    Project project = createProjectResponse.getProject();
    LOGGER.info("Project created successfully");
    assertEquals(
        "Project name not match with expected project name",
        createProjectRequest.getName(),
        project.getName());

    // Create two experiment of above project
    CreateExperiment createExperimentRequest =
        experimentTest.getCreateExperimentRequest(project.getId(), "Experiment_n_sprt_abc");
    CreateExperiment.Response createExperimentResponse =
        experimentServiceStub.createExperiment(createExperimentRequest);
    Experiment experiment = createExperimentResponse.getExperiment();
    LOGGER.info("Experiment created successfully");
    assertEquals(
        "Experiment name not match with expected Experiment name",
        createExperimentRequest.getName(),
        experiment.getName());

    CreateExperimentRun createExperimentRunRequest =
        getCreateExperimentRunRequest(project.getId(), experiment.getId(), "ExperimentRun_n_sprt");
    CreateExperimentRun.Response createExperimentRunResponse =
        experimentRunServiceStub.createExperimentRun(createExperimentRunRequest);
    ExperimentRun experimentRun = createExperimentRunResponse.getExperimentRun();
    LOGGER.info("ExperimentRun created successfully");
    assertEquals(
        "ExperimentRun name not match with expected ExperimentRun name",
        createExperimentRunRequest.getName(),
        experimentRun.getName());

    Value blobValue =
        Value.newBuilder().setStringValue("this is a blob data example of attribute").build();
    KeyValue attribute =
        KeyValue.newBuilder()
            .setKey("Log new attribute " + Calendar.getInstance().getTimeInMillis())
            .setValue(blobValue)
            .setValueType(ValueType.BLOB)
            .build();

    LogAttribute logAttributeRequest = LogAttribute.newBuilder().setAttribute(attribute).build();

    try {
      experimentRunServiceStub.logAttribute(logAttributeRequest);
      fail();
    } catch (StatusRuntimeException ex) {
      Status status = Status.fromThrowable(ex);
      LOGGER.warn("Error Code : " + status.getCode() + " Description : " + status.getDescription());
      assertEquals(Status.INVALID_ARGUMENT.getCode(), status.getCode());
    }

    logAttributeRequest = LogAttribute.newBuilder().setId("sdsds").setAttribute(attribute).build();

    try {
      experimentRunServiceStub.logAttribute(logAttributeRequest);
      fail();
    } catch (StatusRuntimeException ex) {
      Status status = Status.fromThrowable(ex);
      LOGGER.warn("Error Code : " + status.getCode() + " Description : " + status.getDescription());
      assertTrue(Status.NOT_FOUND.getCode().equals(status.getCode()));
    }

    logAttributeRequest =
        LogAttribute.newBuilder()
            .setId(experimentRun.getId())
            .setAttribute(experimentRun.getAttributesList().get(0))
            .build();

    try {
      experimentRunServiceStub.logAttribute(logAttributeRequest);
      fail();
    } catch (StatusRuntimeException ex) {
      Status status = Status.fromThrowable(ex);
      LOGGER.warn("Error Code : " + status.getCode() + " Description : " + status.getDescription());
      assertEquals(Status.ALREADY_EXISTS.getCode(), status.getCode());
    }

    DeleteProject deleteProject = DeleteProject.newBuilder().setId(project.getId()).build();
    DeleteProject.Response deleteProjectResponse = projectServiceStub.deleteProject(deleteProject);
    LOGGER.info("Project deleted successfully");
    LOGGER.info(deleteProjectResponse.toString());
    assertTrue(deleteProjectResponse.getStatus());

    LOGGER.info(
        "Log Attribute in ExperimentRun Negative tags test stop................................");
  }

  @Test
  public void q_logAttributesTest() {
    LOGGER.info(" Log Attributes in ExperimentRun test start................................");

    ProjectTest projectTest = new ProjectTest();
    ExperimentTest experimentTest = new ExperimentTest();

    ProjectServiceBlockingStub projectServiceStub = ProjectServiceGrpc.newBlockingStub(channel);
    ExperimentServiceBlockingStub experimentServiceStub =
        ExperimentServiceGrpc.newBlockingStub(channel);
    ExperimentRunServiceBlockingStub experimentRunServiceStub =
        ExperimentRunServiceGrpc.newBlockingStub(channel);

    // Create project
    CreateProject createProjectRequest =
        projectTest.getCreateProjectRequest("experimentRun_project_ypcdt1");
    CreateProject.Response createProjectResponse =
        projectServiceStub.createProject(createProjectRequest);
    Project project = createProjectResponse.getProject();
    LOGGER.info("Project created successfully");
    assertEquals(
        "Project name not match with expected project name",
        createProjectRequest.getName(),
        project.getName());

    // Create two experiment of above project
    CreateExperiment createExperimentRequest =
        experimentTest.getCreateExperimentRequest(project.getId(), "Experiment_n_sprt_abc");
    CreateExperiment.Response createExperimentResponse =
        experimentServiceStub.createExperiment(createExperimentRequest);
    Experiment experiment = createExperimentResponse.getExperiment();
    LOGGER.info("Experiment created successfully");
    assertEquals(
        "Experiment name not match with expected Experiment name",
        createExperimentRequest.getName(),
        experiment.getName());

    CreateExperimentRun createExperimentRunRequest =
        getCreateExperimentRunRequest(project.getId(), experiment.getId(), "ExperimentRun_n_sprt");
    CreateExperimentRun.Response createExperimentRunResponse =
        experimentRunServiceStub.createExperimentRun(createExperimentRunRequest);
    ExperimentRun experimentRun = createExperimentRunResponse.getExperimentRun();
    LOGGER.info("ExperimentRun created successfully");
    assertEquals(
        "ExperimentRun name not match with expected ExperimentRun name",
        createExperimentRunRequest.getName(),
        experimentRun.getName());

    List<KeyValue> attributes = new ArrayList<>();
    Value blobValue =
        Value.newBuilder().setStringValue("this is a blob data example of attribute").build();
    KeyValue attribute1 =
        KeyValue.newBuilder()
            .setKey("Log new attribute " + Calendar.getInstance().getTimeInMillis())
            .setValue(blobValue)
            .setValueType(ValueType.BLOB)
            .build();
    attributes.add(attribute1);
    Value stringValue =
        Value.newBuilder().setStringValue("this is a blob data example of attribute").build();
    KeyValue attribute2 =
        KeyValue.newBuilder()
            .setKey("Log new attribute " + Calendar.getInstance().getTimeInMillis())
            .setValue(stringValue)
            .setValueType(ValueType.STRING)
            .build();
    attributes.add(attribute2);

    LogAttributes logAttributeRequest =
        LogAttributes.newBuilder()
            .setId(experimentRun.getId())
            .addAllAttributes(attributes)
            .build();

    experimentRunServiceStub.logAttributes(logAttributeRequest);

    GetExperimentRunById getExperimentRunById =
        GetExperimentRunById.newBuilder().setId(experimentRun.getId()).build();
    GetExperimentRunById.Response response =
        experimentRunServiceStub.getExperimentRunById(getExperimentRunById);
    LOGGER.info("LogAttributes Response : \n" + response.getExperimentRun());
    assertTrue(
        "ExperimentRun attributes not match with expected attributes",
        response.getExperimentRun().getAttributesList().containsAll(attributes));

    assertNotEquals(
        "ExperimentRun date_updated field not update on database",
        experimentRun.getDateUpdated(),
        response.getExperimentRun().getDateUpdated());

    DeleteProject deleteProject = DeleteProject.newBuilder().setId(project.getId()).build();
    DeleteProject.Response deleteProjectResponse = projectServiceStub.deleteProject(deleteProject);
    LOGGER.info("Project deleted successfully");
    LOGGER.info(deleteProjectResponse.toString());
    assertTrue(deleteProjectResponse.getStatus());

    LOGGER.info("Log Attributes in ExperimentRun tags test stop................................");
  }

  @Test
  public void q_logAttributesNegativeTest() {
    LOGGER.info(
        " Log Attributes in ExperimentRun Negative test start................................");
    ProjectTest projectTest = new ProjectTest();
    ExperimentTest experimentTest = new ExperimentTest();

    ProjectServiceBlockingStub projectServiceStub = ProjectServiceGrpc.newBlockingStub(channel);
    ExperimentServiceBlockingStub experimentServiceStub =
        ExperimentServiceGrpc.newBlockingStub(channel);
    ExperimentRunServiceBlockingStub experimentRunServiceStub =
        ExperimentRunServiceGrpc.newBlockingStub(channel);

    // Create project
    CreateProject createProjectRequest =
        projectTest.getCreateProjectRequest("experimentRun_project_ypcdt1");
    CreateProject.Response createProjectResponse =
        projectServiceStub.createProject(createProjectRequest);
    Project project = createProjectResponse.getProject();
    LOGGER.info("Project created successfully");
    assertEquals(
        "Project name not match with expected project name",
        createProjectRequest.getName(),
        project.getName());

    // Create two experiment of above project
    CreateExperiment createExperimentRequest =
        experimentTest.getCreateExperimentRequest(project.getId(), "Experiment_n_sprt_abc");
    CreateExperiment.Response createExperimentResponse =
        experimentServiceStub.createExperiment(createExperimentRequest);
    Experiment experiment = createExperimentResponse.getExperiment();
    LOGGER.info("Experiment created successfully");
    assertEquals(
        "Experiment name not match with expected Experiment name",
        createExperimentRequest.getName(),
        experiment.getName());

    CreateExperimentRun createExperimentRunRequest =
        getCreateExperimentRunRequest(project.getId(), experiment.getId(), "ExperimentRun_n_sprt");
    CreateExperimentRun.Response createExperimentRunResponse =
        experimentRunServiceStub.createExperimentRun(createExperimentRunRequest);
    ExperimentRun experimentRun = createExperimentRunResponse.getExperimentRun();
    LOGGER.info("ExperimentRun created successfully");
    assertEquals(
        "ExperimentRun name not match with expected ExperimentRun name",
        createExperimentRunRequest.getName(),
        experimentRun.getName());

    List<KeyValue> attributes = new ArrayList<>();
    Value blobValue =
        Value.newBuilder().setStringValue("this is a blob data example of attribute").build();
    KeyValue attribute1 =
        KeyValue.newBuilder()
            .setKey("Log new attribute " + Calendar.getInstance().getTimeInMillis())
            .setValue(blobValue)
            .setValueType(ValueType.BLOB)
            .build();
    attributes.add(attribute1);
    Value stringValue =
        Value.newBuilder().setStringValue("this is a blob data example of attribute").build();
    KeyValue attribute2 =
        KeyValue.newBuilder()
            .setKey("Log new attribute " + Calendar.getInstance().getTimeInMillis())
            .setValue(stringValue)
            .setValueType(ValueType.STRING)
            .build();
    attributes.add(attribute2);

    LogAttributes logAttributeRequest =
        LogAttributes.newBuilder().addAllAttributes(attributes).build();

    try {
      experimentRunServiceStub.logAttributes(logAttributeRequest);
      fail();
    } catch (StatusRuntimeException ex) {
      Status status = Status.fromThrowable(ex);
      LOGGER.warn("Error Code : " + status.getCode() + " Description : " + status.getDescription());
      assertEquals(Status.INVALID_ARGUMENT.getCode(), status.getCode());
    }

    logAttributeRequest =
        LogAttributes.newBuilder().setId("sdsds").addAllAttributes(attributes).build();

    try {
      experimentRunServiceStub.logAttributes(logAttributeRequest);
      fail();
    } catch (StatusRuntimeException ex) {
      Status status = Status.fromThrowable(ex);
      LOGGER.warn("Error Code : " + status.getCode() + " Description : " + status.getDescription());
      assertEquals(Status.NOT_FOUND.getCode(), status.getCode());
    }

    logAttributeRequest =
        LogAttributes.newBuilder()
            .setId(experimentRun.getId())
            .addAllAttributes(experimentRun.getAttributesList())
            .build();

    try {
      experimentRunServiceStub.logAttributes(logAttributeRequest);
      fail();
    } catch (StatusRuntimeException ex) {
      Status status = Status.fromThrowable(ex);
      LOGGER.warn("Error Code : " + status.getCode() + " Description : " + status.getDescription());
      assertEquals(Status.ALREADY_EXISTS.getCode(), status.getCode());
    }

    DeleteProject deleteProject = DeleteProject.newBuilder().setId(project.getId()).build();
    DeleteProject.Response deleteProjectResponse = projectServiceStub.deleteProject(deleteProject);
    LOGGER.info("Project deleted successfully");
    LOGGER.info(deleteProjectResponse.toString());
    assertTrue(deleteProjectResponse.getStatus());

    LOGGER.info(
        "Log Attributes in ExperimentRun Negative tags test stop................................");
  }

  @Test
  public void qq_addExperimentRunAttributes() {
    LOGGER.info("Add ExperimentRun Attributes test start................................");

    ProjectTest projectTest = new ProjectTest();
    ExperimentTest experimentTest = new ExperimentTest();

    ProjectServiceBlockingStub projectServiceStub = ProjectServiceGrpc.newBlockingStub(channel);
    ExperimentServiceBlockingStub experimentServiceStub =
        ExperimentServiceGrpc.newBlockingStub(channel);
    ExperimentRunServiceBlockingStub experimentRunServiceStub =
        ExperimentRunServiceGrpc.newBlockingStub(channel);

    // Create project
    CreateProject createProjectRequest =
        projectTest.getCreateProjectRequest("experimentRun_project_ypcdt1");
    CreateProject.Response createProjectResponse =
        projectServiceStub.createProject(createProjectRequest);
    Project project = createProjectResponse.getProject();
    LOGGER.info("Project created successfully");
    assertEquals(
        "Project name not match with expected project name",
        createProjectRequest.getName(),
        project.getName());

    // Create two experiment of above project
    CreateExperiment createExperimentRequest =
        experimentTest.getCreateExperimentRequest(project.getId(), "Experiment_n_sprt_abc");
    CreateExperiment.Response createExperimentResponse =
        experimentServiceStub.createExperiment(createExperimentRequest);
    Experiment experiment = createExperimentResponse.getExperiment();
    LOGGER.info("Experiment created successfully");
    assertEquals(
        "Experiment name not match with expected Experiment name",
        createExperimentRequest.getName(),
        experiment.getName());

    CreateExperimentRun createExperimentRunRequest =
        getCreateExperimentRunRequest(project.getId(), experiment.getId(), "ExperimentRun_n_sprt");
    CreateExperimentRun.Response createExperimentRunResponse =
        experimentRunServiceStub.createExperimentRun(createExperimentRunRequest);
    ExperimentRun experimentRun = createExperimentRunResponse.getExperimentRun();
    LOGGER.info("ExperimentRun created successfully");
    assertEquals(
        "ExperimentRun name not match with expected ExperimentRun name",
        createExperimentRunRequest.getName(),
        experimentRun.getName());

    List<KeyValue> attributeList = new ArrayList<>();
    Value intValue = Value.newBuilder().setNumberValue(1.1).build();
    attributeList.add(
        KeyValue.newBuilder()
            .setKey("attribute_1" + Calendar.getInstance().getTimeInMillis())
            .setValue(intValue)
            .setValueType(ValueType.NUMBER)
            .build());
    Value stringValue =
        Value.newBuilder()
            .setStringValue("attributes_value_" + Calendar.getInstance().getTimeInMillis())
            .build();
    attributeList.add(
        KeyValue.newBuilder()
            .setKey("attribute_2" + Calendar.getInstance().getTimeInMillis())
            .setValue(stringValue)
            .setValueType(ValueType.BLOB)
            .build());

    AddExperimentRunAttributes request =
        AddExperimentRunAttributes.newBuilder()
            .setId(experimentRun.getId())
            .addAllAttributes(attributeList)
            .build();

    experimentRunServiceStub.addExperimentRunAttributes(request);

    GetExperimentRunById getExperimentRunById =
        GetExperimentRunById.newBuilder().setId(experimentRun.getId()).build();
    GetExperimentRunById.Response response =
        experimentRunServiceStub.getExperimentRunById(getExperimentRunById);
    LOGGER.info("AddExperimentRunAttributes Response : \n" + response.getExperimentRun());
    assertTrue(
        "ExperimentRun attributes not match with expected attributes",
        response.getExperimentRun().getAttributesList().containsAll(attributeList));

    assertNotEquals(
        "ExperimentRun date_updated field not update on database",
        experimentRun.getDateUpdated(),
        response.getExperimentRun().getDateUpdated());

    DeleteProject deleteProject = DeleteProject.newBuilder().setId(project.getId()).build();
    DeleteProject.Response deleteProjectResponse = projectServiceStub.deleteProject(deleteProject);
    LOGGER.info("Project deleted successfully");
    LOGGER.info(deleteProjectResponse.toString());
    assertTrue(deleteProjectResponse.getStatus());

    LOGGER.info("Add ExperimentRun Attributes test stop................................");
  }

  @Test
  public void qq_addExperimentRunAttributesNegativeTest() {
    LOGGER.info("Add ExperimentRun attributes Negative test start................................");

    ExperimentRunServiceBlockingStub experimentRunServiceStub =
        ExperimentRunServiceGrpc.newBlockingStub(channel);

    AddExperimentRunAttributes request =
        AddExperimentRunAttributes.newBuilder().setId("xyz").build();

    try {
      experimentRunServiceStub.addExperimentRunAttributes(request);
      fail();
    } catch (StatusRuntimeException e) {
      Status status = Status.fromThrowable(e);
      LOGGER.warn("Error Code : " + status.getCode() + " Description : " + status.getDescription());
      assertEquals(Status.INVALID_ARGUMENT.getCode(), status.getCode());
    }

    AddExperimentRunAttributes addAttributesRequest =
        AddExperimentRunAttributes.newBuilder().build();
    try {
      experimentRunServiceStub.addExperimentRunAttributes(addAttributesRequest);
      fail();
    } catch (StatusRuntimeException ex) {
      Status status = Status.fromThrowable(ex);
      LOGGER.warn("Error Code : " + status.getCode() + " Description : " + status.getDescription());
      assertEquals(Status.INVALID_ARGUMENT.getCode(), status.getCode());
    }

    LOGGER.info("Add ExperimentRun attributes Negative test stop................................");
  }

  @Test
  public void r_getExperimentRunAttributesTest() {
    LOGGER.info("Get Attributes from ExperimentRun test start................................");

    ProjectTest projectTest = new ProjectTest();
    ExperimentTest experimentTest = new ExperimentTest();

    ProjectServiceBlockingStub projectServiceStub = ProjectServiceGrpc.newBlockingStub(channel);
    ExperimentServiceBlockingStub experimentServiceStub =
        ExperimentServiceGrpc.newBlockingStub(channel);
    ExperimentRunServiceBlockingStub experimentRunServiceStub =
        ExperimentRunServiceGrpc.newBlockingStub(channel);

    // Create project
    CreateProject createProjectRequest =
        projectTest.getCreateProjectRequest("experimentRun_project_ypcdt1");
    CreateProject.Response createProjectResponse =
        projectServiceStub.createProject(createProjectRequest);
    Project project = createProjectResponse.getProject();
    LOGGER.info("Project created successfully");
    assertEquals(
        "Project name not match with expected project name",
        createProjectRequest.getName(),
        project.getName());

    // Create two experiment of above project
    CreateExperiment createExperimentRequest =
        experimentTest.getCreateExperimentRequest(project.getId(), "Experiment_n_sprt_abc");
    CreateExperiment.Response createExperimentResponse =
        experimentServiceStub.createExperiment(createExperimentRequest);
    Experiment experiment = createExperimentResponse.getExperiment();
    LOGGER.info("Experiment created successfully");
    assertEquals(
        "Experiment name not match with expected Experiment name",
        createExperimentRequest.getName(),
        experiment.getName());

    CreateExperimentRun createExperimentRunRequest =
        getCreateExperimentRunRequest(project.getId(), experiment.getId(), "ExperimentRun_n_sprt");
    CreateExperimentRun.Response createExperimentRunResponse =
        experimentRunServiceStub.createExperimentRun(createExperimentRunRequest);
    ExperimentRun experimentRun = createExperimentRunResponse.getExperimentRun();
    LOGGER.info("ExperimentRun created successfully");
    assertEquals(
        "ExperimentRun name not match with expected ExperimentRun name",
        createExperimentRunRequest.getName(),
        experimentRun.getName());

    List<KeyValue> attributes = experimentRun.getAttributesList();
    LOGGER.info("Attributes size : " + attributes.size());

    if (attributes.size() == 0) {
      LOGGER.warn("Experiment Attributes not found in database ");
      fail();
      return;
    }

    List<String> keys = new ArrayList<>();
    if (attributes.size() > 1) {
      for (int index = 0; index < attributes.size() - 1; index++) {
        KeyValue keyValue = attributes.get(index);
        keys.add(keyValue.getKey());
      }
    } else {
      keys.add(attributes.get(0).getKey());
    }
    LOGGER.info("Attributes key size : " + keys.size());

    GetAttributes getAttributesRequest =
        GetAttributes.newBuilder().setId(experimentRun.getId()).addAllAttributeKeys(keys).build();

    GetAttributes.Response response =
        experimentRunServiceStub.getExperimentRunAttributes(getAttributesRequest);

    LOGGER.info("GetAttributes Response : " + response.getAttributesCount());
    for (KeyValue attributeKeyValue : response.getAttributesList()) {
      assertTrue(
          "Experiment attribute not match with expected attribute",
          keys.contains(attributeKeyValue.getKey()));
    }

    getAttributesRequest =
        GetAttributes.newBuilder().setId(experimentRun.getId()).setGetAll(true).build();

    response = experimentRunServiceStub.getExperimentRunAttributes(getAttributesRequest);

    LOGGER.info("GetAttributes Response : " + response.getAttributesCount());
    assertEquals(attributes.size(), response.getAttributesList().size());

    DeleteProject deleteProject = DeleteProject.newBuilder().setId(project.getId()).build();
    DeleteProject.Response deleteProjectResponse = projectServiceStub.deleteProject(deleteProject);
    LOGGER.info("Project deleted successfully");
    LOGGER.info(deleteProjectResponse.toString());
    assertTrue(deleteProjectResponse.getStatus());

    LOGGER.info("Get Attributes from ExperimentRun tags test stop................................");
  }

  @Test
  public void r_getExperimentRunAttributesNegativeTest() {
    LOGGER.info(
        "Get Attributes from ExperimentRun Negative test start................................");

    ExperimentRunServiceBlockingStub experimentRunServiceStub =
        ExperimentRunServiceGrpc.newBlockingStub(channel);

    GetAttributes getAttributesRequest = GetAttributes.newBuilder().build();

    try {
      experimentRunServiceStub.getExperimentRunAttributes(getAttributesRequest);
      fail();
    } catch (StatusRuntimeException ex) {
      Status status = Status.fromThrowable(ex);
      LOGGER.warn("Error Code : " + status.getCode() + " Description : " + status.getDescription());
      assertEquals(Status.INVALID_ARGUMENT.getCode(), status.getCode());
    }

    getAttributesRequest = GetAttributes.newBuilder().setId("dssdds").setGetAll(true).build();

    try {
      experimentRunServiceStub.getExperimentRunAttributes(getAttributesRequest);
      fail();
    } catch (StatusRuntimeException ex) {
      Status status = Status.fromThrowable(ex);
      LOGGER.warn("Error Code : " + status.getCode() + " Description : " + status.getDescription());
      assertEquals(Status.NOT_FOUND.getCode(), status.getCode());
    }

    LOGGER.info(
        "Get Attributes from ExperimentRun Negative tags test stop................................");
  }

  @Test
  public void rrr_deleteExperimentRunAttributes() {
    LOGGER.info("Delete ExperimentRun Attributes test start................................");

    ProjectTest projectTest = new ProjectTest();
    ExperimentTest experimentTest = new ExperimentTest();

    ProjectServiceBlockingStub projectServiceStub = ProjectServiceGrpc.newBlockingStub(channel);
    ExperimentServiceBlockingStub experimentServiceStub =
        ExperimentServiceGrpc.newBlockingStub(channel);
    ExperimentRunServiceBlockingStub experimentRunServiceStub =
        ExperimentRunServiceGrpc.newBlockingStub(channel);

    // Create project
    CreateProject createProjectRequest =
        projectTest.getCreateProjectRequest("experimentRun_project_ypcdt1");
    CreateProject.Response createProjectResponse =
        projectServiceStub.createProject(createProjectRequest);
    Project project = createProjectResponse.getProject();
    LOGGER.info("Project created successfully");
    assertEquals(
        "Project name not match with expected project name",
        createProjectRequest.getName(),
        project.getName());

    // Create two experiment of above project
    CreateExperiment createExperimentRequest =
        experimentTest.getCreateExperimentRequest(project.getId(), "Experiment_n_sprt_abc");
    CreateExperiment.Response createExperimentResponse =
        experimentServiceStub.createExperiment(createExperimentRequest);
    Experiment experiment = createExperimentResponse.getExperiment();
    LOGGER.info("Experiment created successfully");
    assertEquals(
        "Experiment name not match with expected Experiment name",
        createExperimentRequest.getName(),
        experiment.getName());

    CreateExperimentRun createExperimentRunRequest =
        getCreateExperimentRunRequest(project.getId(), experiment.getId(), "ExperimentRun_n_sprt");
    CreateExperimentRun.Response createExperimentRunResponse =
        experimentRunServiceStub.createExperimentRun(createExperimentRunRequest);
    ExperimentRun experimentRun = createExperimentRunResponse.getExperimentRun();
    LOGGER.info("ExperimentRun created successfully");
    assertEquals(
        "ExperimentRun name not match with expected ExperimentRun name",
        createExperimentRunRequest.getName(),
        experimentRun.getName());

    List<KeyValue> attributes = experimentRun.getAttributesList();
    LOGGER.info("Attributes size : " + attributes.size());
    List<String> keys = new ArrayList<>();
    for (int index = 0; index < attributes.size() - 1; index++) {
      KeyValue keyValue = attributes.get(index);
      keys.add(keyValue.getKey());
    }
    LOGGER.info("Attributes key size : " + keys.size());

    DeleteExperimentRunAttributes request =
        DeleteExperimentRunAttributes.newBuilder()
            .setId(experimentRun.getId())
            .addAllAttributeKeys(keys)
            .build();

    experimentRunServiceStub.deleteExperimentRunAttributes(request);

    GetExperimentRunById getExperimentRunById =
        GetExperimentRunById.newBuilder().setId(experimentRun.getId()).build();
    GetExperimentRunById.Response response =
        experimentRunServiceStub.getExperimentRunById(getExperimentRunById);
    LOGGER.info(
        "DeleteExperimentRunAttributes Response : \n"
            + response.getExperimentRun().getAttributesList());
    assertTrue(response.getExperimentRun().getAttributesList().size() <= 1);

    assertNotEquals(
        "ExperimentRun date_updated field not update on database",
        experimentRun.getDateUpdated(),
        response.getExperimentRun().getDateUpdated());
    experimentRun = response.getExperimentRun();

    if (response.getExperimentRun().getAttributesList().size() != 0) {
      request =
          DeleteExperimentRunAttributes.newBuilder()
              .setId(experimentRun.getId())
              .setDeleteAll(true)
              .build();

      experimentRunServiceStub.deleteExperimentRunAttributes(request);

      response = experimentRunServiceStub.getExperimentRunById(getExperimentRunById);
      LOGGER.info(
          "DeleteExperimentRunAttributes Response : \n"
              + response.getExperimentRun().getAttributesList());
      assertEquals(0, response.getExperimentRun().getAttributesList().size());

      assertNotEquals(
          "ExperimentRun date_updated field not update on database",
          experimentRun.getDateUpdated(),
          response.getExperimentRun().getDateUpdated());
    }

    DeleteProject deleteProject = DeleteProject.newBuilder().setId(project.getId()).build();
    DeleteProject.Response deleteProjectResponse = projectServiceStub.deleteProject(deleteProject);
    LOGGER.info("Project deleted successfully");
    LOGGER.info(deleteProjectResponse.toString());
    assertTrue(deleteProjectResponse.getStatus());

    LOGGER.info("Delete ExperimentRun Attributes test stop................................");
  }

  @Test
  public void rrr_deleteExperimentRunAttributesNegativeTest() {
    LOGGER.info(
        "Delete ExperimentRun Attributes Negative test start................................");

    ProjectTest projectTest = new ProjectTest();
    ExperimentTest experimentTest = new ExperimentTest();

    ProjectServiceBlockingStub projectServiceStub = ProjectServiceGrpc.newBlockingStub(channel);
    ExperimentServiceBlockingStub experimentServiceStub =
        ExperimentServiceGrpc.newBlockingStub(channel);
    ExperimentRunServiceBlockingStub experimentRunServiceStub =
        ExperimentRunServiceGrpc.newBlockingStub(channel);

    // Create project
    CreateProject createProjectRequest =
        projectTest.getCreateProjectRequest("experimentRun_project_ypcdt1");
    CreateProject.Response createProjectResponse =
        projectServiceStub.createProject(createProjectRequest);
    Project project = createProjectResponse.getProject();
    LOGGER.info("Project created successfully");
    assertEquals(
        "Project name not match with expected project name",
        createProjectRequest.getName(),
        project.getName());

    // Create two experiment of above project
    CreateExperiment createExperimentRequest =
        experimentTest.getCreateExperimentRequest(project.getId(), "Experiment_n_sprt_abc");
    CreateExperiment.Response createExperimentResponse =
        experimentServiceStub.createExperiment(createExperimentRequest);
    Experiment experiment = createExperimentResponse.getExperiment();
    LOGGER.info("Experiment created successfully");
    assertEquals(
        "Experiment name not match with expected Experiment name",
        createExperimentRequest.getName(),
        experiment.getName());

    CreateExperimentRun createExperimentRunRequest =
        getCreateExperimentRunRequest(project.getId(), experiment.getId(), "ExperimentRun_n_sprt");
    CreateExperimentRun.Response createExperimentRunResponse =
        experimentRunServiceStub.createExperimentRun(createExperimentRunRequest);
    ExperimentRun experimentRun = createExperimentRunResponse.getExperimentRun();
    LOGGER.info("ExperimentRun created successfully");
    assertEquals(
        "ExperimentRun name not match with expected ExperimentRun name",
        createExperimentRunRequest.getName(),
        experimentRun.getName());

    DeleteExperimentRunAttributes request = DeleteExperimentRunAttributes.newBuilder().build();

    try {
      experimentRunServiceStub.deleteExperimentRunAttributes(request);
      fail();
    } catch (StatusRuntimeException e) {
      Status status = Status.fromThrowable(e);
      LOGGER.warn("Error Code : " + status.getCode() + " Description : " + status.getDescription());
      assertEquals(Status.INVALID_ARGUMENT.getCode(), status.getCode());
    }

    request =
        DeleteExperimentRunAttributes.newBuilder()
            .setId(experimentRun.getId())
            .setDeleteAll(true)
            .build();

    experimentRunServiceStub.deleteExperimentRunAttributes(request);

    GetExperimentRunById getExperimentRunById =
        GetExperimentRunById.newBuilder().setId(experimentRun.getId()).build();
    GetExperimentRunById.Response response =
        experimentRunServiceStub.getExperimentRunById(getExperimentRunById);
    LOGGER.info(
        "DeleteExperimentRunAttributes Response : \n"
            + response.getExperimentRun().getAttributesList());
    assertEquals(0, response.getExperimentRun().getAttributesList().size());

    DeleteProject deleteProject = DeleteProject.newBuilder().setId(project.getId()).build();
    DeleteProject.Response deleteProjectResponse = projectServiceStub.deleteProject(deleteProject);
    LOGGER.info("Project deleted successfully");
    LOGGER.info(deleteProjectResponse.toString());
    assertTrue(deleteProjectResponse.getStatus());

    LOGGER.info(
        "Delete ExperimentRun Attributes Negative test stop................................");
  }

  @Test
  public void t_sortExperimentRunsTest() {
    LOGGER.info("SortExperimentRuns test start................................");

    ProjectTest projectTest = new ProjectTest();
    ExperimentTest experimentTest = new ExperimentTest();

    ProjectServiceBlockingStub projectServiceStub = ProjectServiceGrpc.newBlockingStub(channel);
    ExperimentServiceBlockingStub experimentServiceStub =
        ExperimentServiceGrpc.newBlockingStub(channel);
    ExperimentRunServiceBlockingStub experimentRunServiceStub =
        ExperimentRunServiceGrpc.newBlockingStub(channel);

    // Create project
    CreateProject createProjectRequest =
        projectTest.getCreateProjectRequest("experimentRun_project_ypcdt1");
    CreateProject.Response createProjectResponse =
        projectServiceStub.createProject(createProjectRequest);
    Project project = createProjectResponse.getProject();
    LOGGER.info("Project created successfully");
    assertEquals(
        "Project name not match with expected project name",
        createProjectRequest.getName(),
        project.getName());

    // Create two experiment of above project
    CreateExperiment createExperimentRequest =
        experimentTest.getCreateExperimentRequest(project.getId(), "Experiment_sprt_abc_1");
    CreateExperiment.Response createExperimentResponse =
        experimentServiceStub.createExperiment(createExperimentRequest);
    Experiment experiment1 = createExperimentResponse.getExperiment();
    LOGGER.info("Experiment created successfully");
    assertEquals(
        "Experiment name not match with expected Experiment name",
        createExperimentRequest.getName(),
        experiment1.getName());

    CreateExperimentRun createExperimentRunRequest =
        getCreateExperimentRunRequest(project.getId(), experiment1.getId(), "ExperimentRun_sprt_1");
    KeyValue metric1 =
        KeyValue.newBuilder()
            .setKey("loss")
            .setValue(Value.newBuilder().setNumberValue(0.012).build())
            .build();
    KeyValue metric2 =
        KeyValue.newBuilder()
            .setKey("accuracy")
            .setValue(Value.newBuilder().setNumberValue(0.99).build())
            .build();
    KeyValue hyperparameter1 =
        KeyValue.newBuilder()
            .setKey("tuning")
            .setValue(Value.newBuilder().setNumberValue(9).build())
            .build();
    createExperimentRunRequest =
        createExperimentRunRequest
            .toBuilder()
            .addMetrics(metric1)
            .addMetrics(metric2)
            .addHyperparameters(hyperparameter1)
            .build();
    CreateExperimentRun.Response createExperimentRunResponse =
        experimentRunServiceStub.createExperimentRun(createExperimentRunRequest);
    ExperimentRun experimentRun11 = createExperimentRunResponse.getExperimentRun();
    LOGGER.info("ExperimentRun created successfully");
    assertEquals(
        "ExperimentRun name not match with expected ExperimentRun name",
        createExperimentRunRequest.getName(),
        experimentRun11.getName());

    createExperimentRunRequest =
        getCreateExperimentRunRequest(project.getId(), experiment1.getId(), "ExperimentRun_sprt_2");
    metric1 =
        KeyValue.newBuilder()
            .setKey("loss")
            .setValue(Value.newBuilder().setNumberValue(0.31).build())
            .build();
    metric2 =
        KeyValue.newBuilder()
            .setKey("accuracy")
            .setValue(Value.newBuilder().setNumberValue(0.31).build())
            .build();
    hyperparameter1 =
        KeyValue.newBuilder()
            .setKey("tuning")
            .setValue(Value.newBuilder().setNumberValue(7).build())
            .build();
    createExperimentRunRequest =
        createExperimentRunRequest
            .toBuilder()
            .addMetrics(metric1)
            .addMetrics(metric2)
            .addHyperparameters(hyperparameter1)
            .build();
    createExperimentRunResponse =
        experimentRunServiceStub.createExperimentRun(createExperimentRunRequest);
    ExperimentRun experimentRun12 = createExperimentRunResponse.getExperimentRun();
    LOGGER.info("ExperimentRun created successfully");
    assertEquals(
        "ExperimentRun name not match with expected ExperimentRun name",
        createExperimentRunRequest.getName(),
        experimentRun12.getName());

    // experiment2 of above project
    createExperimentRequest =
        experimentTest.getCreateExperimentRequest(project.getId(), "Experiment_sprt_abc_2");
    createExperimentResponse = experimentServiceStub.createExperiment(createExperimentRequest);
    Experiment experiment2 = createExperimentResponse.getExperiment();
    LOGGER.info("Experiment created successfully");
    assertEquals(
        "Experiment name not match with expected Experiment name",
        createExperimentRequest.getName(),
        experiment2.getName());

    createExperimentRunRequest =
        getCreateExperimentRunRequest(project.getId(), experiment2.getId(), "ExperimentRun_sprt_2");
    metric1 =
        KeyValue.newBuilder()
            .setKey("loss")
            .setValue(Value.newBuilder().setNumberValue(0.6543210).build())
            .build();
    metric2 =
        KeyValue.newBuilder()
            .setKey("accuracy")
            .setValue(Value.newBuilder().setNumberValue(0.6543210).build())
            .build();
    hyperparameter1 =
        KeyValue.newBuilder()
            .setKey("tuning")
            .setValue(Value.newBuilder().setNumberValue(4.55).build())
            .build();
    createExperimentRunRequest =
        createExperimentRunRequest
            .toBuilder()
            .addMetrics(metric1)
            .addMetrics(metric2)
            .addHyperparameters(hyperparameter1)
            .build();
    createExperimentRunResponse =
        experimentRunServiceStub.createExperimentRun(createExperimentRunRequest);
    ExperimentRun experimentRun21 = createExperimentRunResponse.getExperimentRun();
    LOGGER.info("ExperimentRun created successfully");
    assertEquals(
        "ExperimentRun name not match with expected ExperimentRun name",
        createExperimentRunRequest.getName(),
        experimentRun21.getName());

    createExperimentRunRequest =
        getCreateExperimentRunRequest(project.getId(), experiment2.getId(), "ExperimentRun_sprt_1");
    metric1 =
        KeyValue.newBuilder()
            .setKey("loss")
            .setValue(Value.newBuilder().setNumberValue(1.00).build())
            .build();
    metric2 =
        KeyValue.newBuilder()
            .setKey("accuracy")
            .setValue(Value.newBuilder().setNumberValue(0.001212).build())
            .build();
    hyperparameter1 =
        KeyValue.newBuilder()
            .setKey("tuning")
            .setValue(Value.newBuilder().setNumberValue(2.545).build())
            .build();
    createExperimentRunRequest =
        createExperimentRunRequest
            .toBuilder()
            .addMetrics(metric1)
            .addMetrics(metric2)
            .addHyperparameters(hyperparameter1)
            .build();
    createExperimentRunResponse =
        experimentRunServiceStub.createExperimentRun(createExperimentRunRequest);
    ExperimentRun experimentRun22 = createExperimentRunResponse.getExperimentRun();
    LOGGER.info("ExperimentRun created successfully");
    assertEquals(
        "ExperimentRun name not match with expected ExperimentRun name",
        createExperimentRunRequest.getName(),
        experimentRun22.getName());

    List<String> experimentRunIds = new ArrayList<>();
    experimentRunIds.add(experimentRun11.getId());
    experimentRunIds.add(experimentRun12.getId());
    experimentRunIds.add(experimentRun21.getId());
    experimentRunIds.add(experimentRun22.getId());

    SortExperimentRuns sortExperimentRuns =
        SortExperimentRuns.newBuilder()
            .addAllExperimentRunIds(experimentRunIds)
            .setSortKey("metrics.accuracy")
            .setAscending(true)
            .build();

    SortExperimentRuns.Response response =
        experimentRunServiceStub.sortExperimentRuns(sortExperimentRuns);
    LOGGER.info("SortExperimentRuns Response : " + response.getExperimentRunsCount());
    assertEquals(
        "ExperimentRun count not match with expected experimentRun count",
        4,
        response.getExperimentRunsCount());
    assertEquals(
        "ExperimentRun not match with expected experimentRun",
        experimentRun22,
        response.getExperimentRunsList().get(0));
    assertEquals(
        "ExperimentRun not match with expected experimentRun",
        experimentRun11,
        response.getExperimentRunsList().get(3));

    try {
      sortExperimentRuns =
          SortExperimentRuns.newBuilder()
              .addAllExperimentRunIds(experimentRunIds)
              .setSortKey("observations.attribute.attr_1")
              .setAscending(true)
              .build();

      experimentRunServiceStub.sortExperimentRuns(sortExperimentRuns);
      fail();
    } catch (StatusRuntimeException e) {
      Status status = Status.fromThrowable(e);
      LOGGER.warn("Error Code : " + status.getCode() + " Description : " + status.getDescription());
      assertEquals(Status.UNIMPLEMENTED.getCode(), status.getCode());
    }

    sortExperimentRuns =
        SortExperimentRuns.newBuilder()
            .addAllExperimentRunIds(experimentRunIds)
            .setSortKey("metrics.accuracy")
            .setAscending(true)
            .setIdsOnly(true)
            .build();

    response = experimentRunServiceStub.sortExperimentRuns(sortExperimentRuns);
    LOGGER.info("SortExperimentRuns Response : " + response.getExperimentRunsCount());
    assertEquals(
        "ExperimentRun count not match with expected experimentRun count",
        4,
        response.getExperimentRunsCount());

    for (int index = 0; index < response.getExperimentRunsCount(); index++) {
      ExperimentRun experimentRun = response.getExperimentRunsList().get(index);
      if (index == 0) {
        assertNotEquals(
            "ExperimentRun not match with expected experimentRun", experimentRun22, experimentRun);
        assertEquals(
            "ExperimentRun Id not match with expected experimentRun Id",
            experimentRun22.getId(),
            experimentRun.getId());
      } else if (index == 1) {
        assertNotEquals(
            "ExperimentRun not match with expected experimentRun", experimentRun12, experimentRun);
        assertEquals(
            "ExperimentRun Id not match with expected experimentRun Id",
            experimentRun12.getId(),
            experimentRun.getId());
      } else if (index == 2) {
        assertNotEquals(
            "ExperimentRun not match with expected experimentRun", experimentRun21, experimentRun);
        assertEquals(
            "ExperimentRun Id not match with expected experimentRun Id",
            experimentRun21.getId(),
            experimentRun.getId());
      } else if (index == 3) {
        assertNotEquals(
            "ExperimentRun not match with expected experimentRun", experimentRun11, experimentRun);
        assertEquals(
            "ExperimentRun Id not match with expected experimentRun Id",
            experimentRun11.getId(),
            experimentRun.getId());
      }
    }

    DeleteProject deleteProject = DeleteProject.newBuilder().setId(project.getId()).build();
    DeleteProject.Response deleteProjectResponse = projectServiceStub.deleteProject(deleteProject);
    LOGGER.info("Project deleted successfully");
    LOGGER.info(deleteProjectResponse.toString());
    assertTrue(deleteProjectResponse.getStatus());

    LOGGER.info("SortExperimentRuns test stop................................");
  }

  @Test
  public void t_sortExperimentRunsNegativeTest() {
    LOGGER.info("SortExperimentRuns Negative test start................................");

    ExperimentRunServiceBlockingStub experimentRunServiceStub =
        ExperimentRunServiceGrpc.newBlockingStub(channel);

    SortExperimentRuns sortExperimentRuns =
        SortExperimentRuns.newBuilder().setSortKey("end_time").setIdsOnly(true).build();

    try {
      experimentRunServiceStub.sortExperimentRuns(sortExperimentRuns);
      fail();
    } catch (StatusRuntimeException e) {
      Status status = Status.fromThrowable(e);
      LOGGER.warn("Error Code : " + status.getCode() + " Description : " + status.getDescription());
      assertEquals(Status.INVALID_ARGUMENT.getCode(), status.getCode());
    }

    try {
      List<String> experimentRunIds = new ArrayList<>();
      experimentRunIds.add("abc");
      experimentRunIds.add("xyz");
      sortExperimentRuns =
          SortExperimentRuns.newBuilder()
              .addAllExperimentRunIds(experimentRunIds)
              .setSortKey("end_time")
              .build();

      experimentRunServiceStub.sortExperimentRuns(sortExperimentRuns);
      fail();
    } catch (StatusRuntimeException exc) {
      Status status = Status.fromThrowable(exc);
      LOGGER.warn("Error Code : " + status.getCode() + " Description : " + status.getDescription());
      assertEquals(Status.PERMISSION_DENIED.getCode(), status.getCode());
    }

    LOGGER.info("SortExperimentRuns Negative test stop................................");
  }

  @Ignore("ordering")
  @Test
  public void u_getTopExperimentRunsTest() {
    LOGGER.info("TopExperimentRuns test start................................");

    ProjectTest projectTest = new ProjectTest();
    ExperimentTest experimentTest = new ExperimentTest();

    ProjectServiceBlockingStub projectServiceStub = ProjectServiceGrpc.newBlockingStub(channel);
    ExperimentServiceBlockingStub experimentServiceStub =
        ExperimentServiceGrpc.newBlockingStub(channel);
    ExperimentRunServiceBlockingStub experimentRunServiceStub =
        ExperimentRunServiceGrpc.newBlockingStub(channel);

    // Create project
    CreateProject createProjectRequest =
        projectTest.getCreateProjectRequest("experimentRun_project_ypcdt1");
    CreateProject.Response createProjectResponse =
        projectServiceStub.createProject(createProjectRequest);
    Project project = createProjectResponse.getProject();
    LOGGER.info("Project created successfully");
    assertEquals(
        "Project name not match with expected project name",
        createProjectRequest.getName(),
        project.getName());

    // Create two experiment of above project
    CreateExperiment createExperimentRequest =
        experimentTest.getCreateExperimentRequest(project.getId(), "Experiment_sprt_abc_1");
    CreateExperiment.Response createExperimentResponse =
        experimentServiceStub.createExperiment(createExperimentRequest);
    Experiment experiment1 = createExperimentResponse.getExperiment();
    LOGGER.info("Experiment created successfully");
    assertEquals(
        "Experiment name not match with expected Experiment name",
        createExperimentRequest.getName(),
        experiment1.getName());

    CreateExperimentRun createExperimentRunRequest =
        getCreateExperimentRunRequest(project.getId(), experiment1.getId(), "ExperimentRun_sprt_1");
    KeyValue metric1 =
        KeyValue.newBuilder()
            .setKey("loss")
            .setValue(Value.newBuilder().setNumberValue(0.012).build())
            .build();
    KeyValue metric2 =
        KeyValue.newBuilder()
            .setKey("accuracy")
            .setValue(Value.newBuilder().setNumberValue(0.99).build())
            .build();
    KeyValue hyperparameter1 =
        KeyValue.newBuilder()
            .setKey("tuning")
            .setValue(Value.newBuilder().setNumberValue(9).build())
            .build();
    createExperimentRunRequest =
        createExperimentRunRequest
            .toBuilder()
            .setCodeVersion("1")
            .addMetrics(metric1)
            .addMetrics(metric2)
            .addHyperparameters(hyperparameter1)
            .build();
    CreateExperimentRun.Response createExperimentRunResponse =
        experimentRunServiceStub.createExperimentRun(createExperimentRunRequest);
    ExperimentRun experimentRun11 = createExperimentRunResponse.getExperimentRun();
    LOGGER.info("ExperimentRun created successfully");
    assertEquals(
        "ExperimentRun name not match with expected ExperimentRun name",
        createExperimentRunRequest.getName(),
        experimentRun11.getName());

    createExperimentRunRequest =
        getCreateExperimentRunRequest(project.getId(), experiment1.getId(), "ExperimentRun_sprt_2");
    metric1 =
        KeyValue.newBuilder()
            .setKey("loss")
            .setValue(Value.newBuilder().setNumberValue(0.31).build())
            .build();
    metric2 =
        KeyValue.newBuilder()
            .setKey("accuracy")
            .setValue(Value.newBuilder().setNumberValue(0.31).build())
            .build();
    hyperparameter1 =
        KeyValue.newBuilder()
            .setKey("tuning")
            .setValue(Value.newBuilder().setNumberValue(7).build())
            .build();
    createExperimentRunRequest =
        createExperimentRunRequest
            .toBuilder()
            .setCodeVersion("2")
            .addMetrics(metric1)
            .addMetrics(metric2)
            .addHyperparameters(hyperparameter1)
            .build();
    createExperimentRunResponse =
        experimentRunServiceStub.createExperimentRun(createExperimentRunRequest);
    ExperimentRun experimentRun12 = createExperimentRunResponse.getExperimentRun();
    LOGGER.info("ExperimentRun created successfully");
    assertEquals(
        "ExperimentRun name not match with expected ExperimentRun name",
        createExperimentRunRequest.getName(),
        experimentRun12.getName());

    // experiment2 of above project
    createExperimentRequest =
        experimentTest.getCreateExperimentRequest(project.getId(), "Experiment_sprt_abc_2");
    createExperimentResponse = experimentServiceStub.createExperiment(createExperimentRequest);
    Experiment experiment2 = createExperimentResponse.getExperiment();
    LOGGER.info("Experiment created successfully");
    assertEquals(
        "Experiment name not match with expected Experiment name",
        createExperimentRequest.getName(),
        experiment2.getName());

    createExperimentRunRequest =
        getCreateExperimentRunRequest(project.getId(), experiment2.getId(), "ExperimentRun_sprt_2");
    metric1 =
        KeyValue.newBuilder()
            .setKey("loss")
            .setValue(Value.newBuilder().setNumberValue(0.6543210).build())
            .build();
    metric2 =
        KeyValue.newBuilder()
            .setKey("accuracy")
            .setValue(Value.newBuilder().setNumberValue(0.6543210).build())
            .build();
    hyperparameter1 =
        KeyValue.newBuilder()
            .setKey("tuning")
            .setValue(Value.newBuilder().setNumberValue(4.55).build())
            .build();
    createExperimentRunRequest =
        createExperimentRunRequest
            .toBuilder()
            .setCodeVersion("3")
            .addMetrics(metric1)
            .addMetrics(metric2)
            .addHyperparameters(hyperparameter1)
            .build();
    createExperimentRunResponse =
        experimentRunServiceStub.createExperimentRun(createExperimentRunRequest);
    ExperimentRun experimentRun21 = createExperimentRunResponse.getExperimentRun();
    LOGGER.info("ExperimentRun created successfully");
    assertEquals(
        "ExperimentRun name not match with expected ExperimentRun name",
        createExperimentRunRequest.getName(),
        experimentRun21.getName());

    createExperimentRunRequest =
        getCreateExperimentRunRequest(project.getId(), experiment2.getId(), "ExperimentRun_sprt_1");
    metric1 =
        KeyValue.newBuilder()
            .setKey("loss")
            .setValue(Value.newBuilder().setNumberValue(1.00).build())
            .build();
    metric2 =
        KeyValue.newBuilder()
            .setKey("accuracy")
            .setValue(Value.newBuilder().setNumberValue(0.001212).build())
            .build();
    hyperparameter1 =
        KeyValue.newBuilder()
            .setKey("tuning")
            .setValue(Value.newBuilder().setNumberValue(2.545).build())
            .build();
    createExperimentRunRequest =
        createExperimentRunRequest
            .toBuilder()
            .setCodeVersion("4")
            .addMetrics(metric1)
            .addMetrics(metric2)
            .addHyperparameters(hyperparameter1)
            .build();
    createExperimentRunResponse =
        experimentRunServiceStub.createExperimentRun(createExperimentRunRequest);
    ExperimentRun experimentRun22 = createExperimentRunResponse.getExperimentRun();
    LOGGER.info("ExperimentRun created successfully");
    assertEquals(
        "ExperimentRun name not match with expected ExperimentRun name",
        createExperimentRunRequest.getName(),
        experimentRun22.getName());

    List<String> experimentRunIds = new ArrayList<>();
    experimentRunIds.add(experimentRun11.getId());
    experimentRunIds.add(experimentRun12.getId());
    experimentRunIds.add(experimentRun21.getId());
    experimentRunIds.add(experimentRun22.getId());

    TopExperimentRunsSelector topExperimentRunsSelector =
        TopExperimentRunsSelector.newBuilder()
            .setProjectId(project.getId())
            .setSortKey("metrics.accuracy")
            .setTopK(3)
            .setAscending(true)
            .build();

    TopExperimentRunsSelector.Response response =
        experimentRunServiceStub.getTopExperimentRuns(topExperimentRunsSelector);
    LOGGER.info("TopExperimentRunsSelector Response : " + response.getExperimentRunsCount());
    assertEquals(
        "ExperimentRun count not match with expected experimentRun count",
        3,
        response.getExperimentRunsCount());
    assertEquals(
        "ExperimentRun not match with expected experimentRun",
        experimentRun22,
        response.getExperimentRunsList().get(0));
    assertEquals(
        "ExperimentRun not match with expected experimentRun",
        experimentRun21,
        response.getExperimentRunsList().get(2));

    topExperimentRunsSelector =
        TopExperimentRunsSelector.newBuilder()
            .setProjectId(project.getId())
            .setExperimentId(experiment1.getId())
            .setSortKey("hyperparameters.tuning")
            .setTopK(20000)
            .setAscending(true)
            .setIdsOnly(true)
            .build();

    response = experimentRunServiceStub.getTopExperimentRuns(topExperimentRunsSelector);
    LOGGER.info("TopExperimentRunsSelector Response : " + response.getExperimentRunsCount());
    assertEquals(
        "ExperimentRun count not match with expected experimentRun count",
        2,
        response.getExperimentRunsCount());
    assertNotEquals(
        "ExperimentRun not match with expected experimentRun",
        experimentRun12,
        response.getExperimentRunsList().get(0));
    assertEquals(
        "ExperimentRun not match with expected experimentRun",
        experimentRun12.getId(),
        response.getExperimentRunsList().get(0).getId());
    assertEquals(
        "ExperimentRun not match with expected experimentRun",
        experimentRun11.getId(),
        response.getExperimentRunsList().get(1).getId());

    topExperimentRunsSelector =
        TopExperimentRunsSelector.newBuilder()
            .addAllExperimentRunIds(experimentRunIds)
            .setSortKey("code_version")
            .setTopK(3)
            .setIdsOnly(true)
            .build();

    response = experimentRunServiceStub.getTopExperimentRuns(topExperimentRunsSelector);
    LOGGER.info("TopExperimentRunsSelector Response : " + response.getExperimentRunsCount());
    assertEquals(
        "ExperimentRun count not match with expected experimentRun count",
        3,
        response.getExperimentRunsCount());
    assertEquals(
        "ExperimentRun not match with expected experimentRun",
        experimentRun22.getId(),
        response.getExperimentRunsList().get(0).getId());
    assertNotEquals(
        "ExperimentRun not match with expected experimentRun",
        experimentRun12,
        response.getExperimentRunsList().get(2));
    assertEquals(
        "ExperimentRun not match with expected experimentRun",
        experimentRun12.getId(),
        response.getExperimentRunsList().get(2).getId());

    DeleteProject deleteProject = DeleteProject.newBuilder().setId(project.getId()).build();
    DeleteProject.Response deleteProjectResponse = projectServiceStub.deleteProject(deleteProject);
    LOGGER.info("Project deleted successfully");
    LOGGER.info(deleteProjectResponse.toString());
    assertTrue(deleteProjectResponse.getStatus());

    LOGGER.info("TopExperimentRuns test stop................................");
  }

  @Test
  public void u_getTopExperimentRunsNegativeTest() {
    LOGGER.info("TopExperimentRuns Negative test start................................");

    ExperimentRunServiceBlockingStub experimentRunServiceStub =
        ExperimentRunServiceGrpc.newBlockingStub(channel);

    TopExperimentRunsSelector topExperimentRunsSelector =
        TopExperimentRunsSelector.newBuilder().setTopK(4).setAscending(true).build();

    try {
      topExperimentRunsSelector =
          TopExperimentRunsSelector.newBuilder()
              .setProjectId("12321")
              .setSortKey("endTime")
              .build();
      experimentRunServiceStub.getTopExperimentRuns(topExperimentRunsSelector);
      fail();
    } catch (StatusRuntimeException ex) {
      checkEqualsAssert(ex);
    }

    try {
      List<String> experimentRunIds = new ArrayList<>();
      experimentRunIds.add("abc");
      experimentRunIds.add("xyz");
      topExperimentRunsSelector =
          TopExperimentRunsSelector.newBuilder()
              .addAllExperimentRunIds(experimentRunIds)
              .setSortKey("end_time")
              .setTopK(3)
              .build();

      experimentRunServiceStub.getTopExperimentRuns(topExperimentRunsSelector);
      fail();
    } catch (StatusRuntimeException exce) {
      Status status = Status.fromThrowable(exce);
      LOGGER.warn("Error Code : " + status.getCode() + " Description : " + status.getDescription());
      assertEquals(Status.PERMISSION_DENIED.getCode(), status.getCode());
    }

    LOGGER.info("TopExperimentRuns Negative test stop................................");
  }

  @Test
  public void v_logJobIdTest() {
    LOGGER.info(" Log Job Id in ExperimentRun test start................................");

    ProjectTest projectTest = new ProjectTest();
    ExperimentTest experimentTest = new ExperimentTest();

    ProjectServiceBlockingStub projectServiceStub = ProjectServiceGrpc.newBlockingStub(channel);
    ExperimentServiceBlockingStub experimentServiceStub =
        ExperimentServiceGrpc.newBlockingStub(channel);
    ExperimentRunServiceBlockingStub experimentRunServiceStub =
        ExperimentRunServiceGrpc.newBlockingStub(channel);

    // Create project
    CreateProject createProjectRequest =
        projectTest.getCreateProjectRequest("experimentRun_project_ypcdt1");
    CreateProject.Response createProjectResponse =
        projectServiceStub.createProject(createProjectRequest);
    Project project = createProjectResponse.getProject();
    LOGGER.info("Project created successfully");
    assertEquals(
        "Project name not match with expected project name",
        createProjectRequest.getName(),
        project.getName());

    // Create two experiment of above project
    CreateExperiment createExperimentRequest =
        experimentTest.getCreateExperimentRequest(project.getId(), "Experiment_n_sprt_abc");
    CreateExperiment.Response createExperimentResponse =
        experimentServiceStub.createExperiment(createExperimentRequest);
    Experiment experiment = createExperimentResponse.getExperiment();
    LOGGER.info("Experiment created successfully");
    assertEquals(
        "Experiment name not match with expected Experiment name",
        createExperimentRequest.getName(),
        experiment.getName());

    CreateExperimentRun createExperimentRunRequest =
        getCreateExperimentRunRequest(project.getId(), experiment.getId(), "ExperimentRun_n_sprt");
    CreateExperimentRun.Response createExperimentRunResponse =
        experimentRunServiceStub.createExperimentRun(createExperimentRunRequest);
    ExperimentRun experimentRun = createExperimentRunResponse.getExperimentRun();
    LOGGER.info("ExperimentRun created successfully");
    assertEquals(
        "ExperimentRun name not match with expected ExperimentRun name",
        createExperimentRunRequest.getName(),
        experimentRun.getName());

    String jobId = "xyz";
    LogJobId logJobIdRequest =
        LogJobId.newBuilder().setId(experimentRun.getId()).setJobId(jobId).build();

    experimentRunServiceStub.logJobId(logJobIdRequest);

    GetExperimentRunById getExperimentRunById =
        GetExperimentRunById.newBuilder().setId(experimentRun.getId()).build();
    GetExperimentRunById.Response response =
        experimentRunServiceStub.getExperimentRunById(getExperimentRunById);
    LOGGER.info("LogJobId Response : \n" + response.getExperimentRun());
    assertEquals(
        "Job Id not match with expected job Id", jobId, response.getExperimentRun().getJobId());

    assertNotEquals(
        "ExperimentRun date_updated field not update on database",
        experimentRun.getDateUpdated(),
        response.getExperimentRun().getDateUpdated());

    DeleteProject deleteProject = DeleteProject.newBuilder().setId(project.getId()).build();
    DeleteProject.Response deleteProjectResponse = projectServiceStub.deleteProject(deleteProject);
    LOGGER.info("Project deleted successfully");
    LOGGER.info(deleteProjectResponse.toString());
    assertTrue(deleteProjectResponse.getStatus());

    LOGGER.info("Log Job Id in ExperimentRun test stop................................");
  }

  @Test
  public void v_logJobIdNegativeTest() {
    LOGGER.info(" Log Job Id in ExperimentRun Negative test start................................");

    String jobId = "xyz";
    LogJobId logJobIdRequest = LogJobId.newBuilder().setJobId(jobId).build();

    ExperimentRunServiceBlockingStub experimentRunServiceStub =
        ExperimentRunServiceGrpc.newBlockingStub(channel);
    try {

      experimentRunServiceStub.logJobId(logJobIdRequest);
      fail();
    } catch (StatusRuntimeException ex) {
      Status status = Status.fromThrowable(ex);
      LOGGER.warn("Error Code : " + status.getCode() + " Description : " + status.getDescription());
      assertEquals(Status.INVALID_ARGUMENT.getCode(), status.getCode());
    }

    try {
      logJobIdRequest = LogJobId.newBuilder().setId("abc").build();
      experimentRunServiceStub.logJobId(logJobIdRequest);
      fail();
    } catch (StatusRuntimeException e) {
      Status status = Status.fromThrowable(e);
      LOGGER.warn("Error Code : " + status.getCode() + " Description : " + status.getDescription());
      assertEquals(Status.INVALID_ARGUMENT.getCode(), status.getCode());
    }

    LOGGER.info("Log Job Id in ExperimentRun Negative test stop................................");
  }

  @Test
  public void w_getJobIdTest() {
    LOGGER.info(" Get Job Id in ExperimentRun test start................................");

    ProjectTest projectTest = new ProjectTest();
    ExperimentTest experimentTest = new ExperimentTest();

    ProjectServiceBlockingStub projectServiceStub = ProjectServiceGrpc.newBlockingStub(channel);
    ExperimentServiceBlockingStub experimentServiceStub =
        ExperimentServiceGrpc.newBlockingStub(channel);
    ExperimentRunServiceBlockingStub experimentRunServiceStub =
        ExperimentRunServiceGrpc.newBlockingStub(channel);

    // Create project
    CreateProject createProjectRequest =
        projectTest.getCreateProjectRequest("experimentRun_project_ypcdt1");
    CreateProject.Response createProjectResponse =
        projectServiceStub.createProject(createProjectRequest);
    Project project = createProjectResponse.getProject();
    LOGGER.info("Project created successfully");
    assertEquals(
        "Project name not match with expected project name",
        createProjectRequest.getName(),
        project.getName());

    // Create two experiment of above project
    CreateExperiment createExperimentRequest =
        experimentTest.getCreateExperimentRequest(project.getId(), "Experiment_n_sprt_abc");
    CreateExperiment.Response createExperimentResponse =
        experimentServiceStub.createExperiment(createExperimentRequest);
    Experiment experiment = createExperimentResponse.getExperiment();
    LOGGER.info("Experiment created successfully");
    assertEquals(
        "Experiment name not match with expected Experiment name",
        createExperimentRequest.getName(),
        experiment.getName());

    CreateExperimentRun createExperimentRunRequest =
        getCreateExperimentRunRequest(project.getId(), experiment.getId(), "ExperimentRun_n_sprt");
    CreateExperimentRun.Response createExperimentRunResponse =
        experimentRunServiceStub.createExperimentRun(createExperimentRunRequest);
    ExperimentRun experimentRun = createExperimentRunResponse.getExperimentRun();
    LOGGER.info("ExperimentRun created successfully");
    assertEquals(
        "ExperimentRun name not match with expected ExperimentRun name",
        createExperimentRunRequest.getName(),
        experimentRun.getName());

    String jobId = "xyz";
    LogJobId logJobIdRequest =
        LogJobId.newBuilder().setId(experimentRun.getId()).setJobId(jobId).build();

    experimentRunServiceStub.logJobId(logJobIdRequest);

    GetExperimentRunById getExperimentRunById =
        GetExperimentRunById.newBuilder().setId(experimentRun.getId()).build();
    GetExperimentRunById.Response getExpRunResponse =
        experimentRunServiceStub.getExperimentRunById(getExperimentRunById);
    LOGGER.info("LogJobId Response : \n" + getExpRunResponse.getExperimentRun());
    assertEquals(
        "Job Id not match with expected job Id",
        jobId,
        getExpRunResponse.getExperimentRun().getJobId());

    GetJobId getJobIdRequest = GetJobId.newBuilder().setId(experimentRun.getId()).build();

    GetJobId.Response response = experimentRunServiceStub.getJobId(getJobIdRequest);

    LOGGER.info("GetJobId Response : \n" + response.getJobId());
    assertEquals("Job Id not match with expected job Id", "xyz", response.getJobId());

    DeleteProject deleteProject = DeleteProject.newBuilder().setId(project.getId()).build();
    DeleteProject.Response deleteProjectResponse = projectServiceStub.deleteProject(deleteProject);
    LOGGER.info("Project deleted successfully");
    LOGGER.info(deleteProjectResponse.toString());
    assertTrue(deleteProjectResponse.getStatus());

    LOGGER.info("Get Job Id in ExperimentRun test stop................................");
  }

  @Test
  public void w_getJobIdNegativeTest() {
    LOGGER.info(" Get Job Id in ExperimentRun Negative test start................................");

    GetJobId getJobIdRequest = GetJobId.newBuilder().build();

    ExperimentRunServiceBlockingStub experimentRunServiceStub =
        ExperimentRunServiceGrpc.newBlockingStub(channel);

    try {
      experimentRunServiceStub.getJobId(getJobIdRequest);
      fail();
    } catch (StatusRuntimeException ex) {
      Status status = Status.fromThrowable(ex);
      LOGGER.warn("Error Code : " + status.getCode() + " Description : " + status.getDescription());
      assertEquals(Status.INVALID_ARGUMENT.getCode(), status.getCode());
    }

    getJobIdRequest = GetJobId.newBuilder().setId("dssdds").build();

    try {
      experimentRunServiceStub.getJobId(getJobIdRequest);
      fail();
    } catch (StatusRuntimeException ex) {
      Status status = Status.fromThrowable(ex);
      LOGGER.warn("Error Code : " + status.getCode() + " Description : " + status.getDescription());
      assertTrue(
          Status.NOT_FOUND.getCode().equals(status.getCode())
              || Status.UNAUTHENTICATED.getCode().equals(status.getCode()));
    }

    LOGGER.info("Get Job Id in ExperimentRun Negative test stop................................");
  }

  /*@Test
  public void x_getURLForArtifact() {
    LOGGER.info("Get Url for Artifact test start................................");
    ProjectTest projectTest = new ProjectTest();
    ExperimentTest experimentTest = new ExperimentTest();

    ProjectServiceBlockingStub projectServiceStub = ProjectServiceGrpc.newBlockingStub(channel);
    ExperimentServiceBlockingStub experimentServiceStub =
        ExperimentServiceGrpc.newBlockingStub(channel);
    ExperimentRunServiceBlockingStub experimentRunServiceStub =
        ExperimentRunServiceGrpc.newBlockingStub(channel);

    // Create project
    CreateProject createProjectRequest =
        projectTest.getCreateProjectRequest("experimentRun_project_ypcdt11");
    CreateProject.Response createProjectResponse =
        projectServiceStub.createProject(createProjectRequest);
    Project project = createProjectResponse.getProject();
    LOGGER.info("Project created successfully");

    // Create two experiment of above project
    CreateExperiment createExperimentRequest =
        experimentTest.getCreateExperimentRequest(project.getId(), "Experiment_zys");
    CreateExperiment.Response createExperimentResponse =
        experimentServiceStub.createExperiment(createExperimentRequest);
    Experiment experiment = createExperimentResponse.getExperiment();
    LOGGER.info("Experiment created successfully");

    CreateExperimentRun createExperimentRunRequest =
        getCreateExperimentRunRequest(project.getId(), experiment.getId(), "ExperimentRun_zys");
    CreateExperimentRun.Response createExperimentRunResponse =
        experimentRunServiceStub.createExperimentRun(createExperimentRunRequest);
    ExperimentRun experimentRun = createExperimentRunResponse.getExperimentRun();
    Artifact artifact = experimentRun.getArtifacts(0);

    GetUrlForArtifact getUrlForArtifact =
        GetUrlForArtifact.newBuilder()
            .setId(experiment.getId())
            .setKey(artifact.getKey())
            .setMethod("put")
            .build();
    GetUrlForArtifact.Response getUrlForArtifactResponse =
        experimentRunServiceStub.getUrlForArtifact(getUrlForArtifact);
    String url = getUrlForArtifactResponse.getUrl();
    assertEquals("Artifact Url not match with expected artifact Url", url, url);

    DeleteProject deleteProject = DeleteProject.newBuilder().setId(project.getId()).build();
    DeleteProject.Response deleteProjectResponse = projectServiceStub.deleteProject(deleteProject);
    LOGGER.info(deleteProjectResponse.toString());
    assertTrue(deleteProjectResponse.getStatus());

    LOGGER.info("Get Url for Artifact test stop................................");
  }*/

  @Test
  public void z_deleteExperimentRunTest() {
    LOGGER.info("Delete ExperimentRun test start................................");

    ProjectTest projectTest = new ProjectTest();
    ExperimentTest experimentTest = new ExperimentTest();

    ProjectServiceBlockingStub projectServiceStub = ProjectServiceGrpc.newBlockingStub(channel);
    ExperimentServiceBlockingStub experimentServiceStub =
        ExperimentServiceGrpc.newBlockingStub(channel);
    ExperimentRunServiceBlockingStub experimentRunServiceStub =
        ExperimentRunServiceGrpc.newBlockingStub(channel);

    // Create project
    CreateProject createProjectRequest =
        projectTest.getCreateProjectRequest("experimentRun_project_ypcdt1");
    CreateProject.Response createProjectResponse =
        projectServiceStub.createProject(createProjectRequest);
    Project project = createProjectResponse.getProject();
    LOGGER.info("Project created successfully");
    assertEquals(
        "Project name not match with expected project name",
        createProjectRequest.getName(),
        project.getName());

    // Create two experiment of above project
    CreateExperiment createExperimentRequest =
        experimentTest.getCreateExperimentRequest(project.getId(), "Experiment_n_sprt_abc");
    CreateExperiment.Response createExperimentResponse =
        experimentServiceStub.createExperiment(createExperimentRequest);
    Experiment experiment = createExperimentResponse.getExperiment();
    LOGGER.info("Experiment created successfully");
    assertEquals(
        "Experiment name not match with expected Experiment name",
        createExperimentRequest.getName(),
        experiment.getName());

    CreateExperimentRun createExperimentRunRequest =
        getCreateExperimentRunRequest(project.getId(), experiment.getId(), "ExperimentRun_n_sprt");
    CreateExperimentRun.Response createExperimentRunResponse =
        experimentRunServiceStub.createExperimentRun(createExperimentRunRequest);
    ExperimentRun experimentRun = createExperimentRunResponse.getExperimentRun();
    LOGGER.info("ExperimentRun created successfully");
    assertEquals(
        "ExperimentRun name not match with expected ExperimentRun name",
        createExperimentRunRequest.getName(),
        experimentRun.getName());

    DeleteExperimentRun deleteExperimentRun =
        DeleteExperimentRun.newBuilder().setId(experimentRun.getId()).build();
    DeleteExperimentRun.Response deleteExperimentRunResponse =
        experimentRunServiceStub.deleteExperimentRun(deleteExperimentRun);
    assertTrue(deleteExperimentRunResponse.getStatus());

    DeleteProject deleteProject = DeleteProject.newBuilder().setId(project.getId()).build();
    DeleteProject.Response deleteProjectResponse = projectServiceStub.deleteProject(deleteProject);
    LOGGER.info("Project deleted successfully");
    LOGGER.info(deleteProjectResponse.toString());
    assertTrue(deleteProjectResponse.getStatus());

    LOGGER.info("Delete ExperimentRun test stop................................");
  }

  @Test
  public void z_deleteExperimentRunNegativeTest() {
    LOGGER.info("Delete ExperimentRun Negative test start................................");

    ExperimentRunServiceBlockingStub experimentRunServiceStub =
        ExperimentRunServiceGrpc.newBlockingStub(channel);
    DeleteExperimentRun request = DeleteExperimentRun.newBuilder().build();

    try {
      experimentRunServiceStub.deleteExperimentRun(request);
      fail();
    } catch (StatusRuntimeException ex) {
      Status status = Status.fromThrowable(ex);
      LOGGER.warn("Error Code : " + status.getCode() + " Description : " + status.getDescription());
      assertEquals(Status.INVALID_ARGUMENT.getCode(), status.getCode());
    }

    request = DeleteExperimentRun.newBuilder().setId("ddsdfds").build();

    try {
      experimentRunServiceStub.deleteExperimentRun(request);
      fail();
    } catch (StatusRuntimeException ex) {
      Status status = Status.fromThrowable(ex);
      LOGGER.warn("Error Code : " + status.getCode() + " Description : " + status.getDescription());
      assertTrue(Status.PERMISSION_DENIED.getCode().equals(status.getCode()));
    }

    LOGGER.info("Delete ExperimentRun Negative test stop................................");
  }

  @Test
  public void createParentChildExperimentRunTest() {
    LOGGER.info("Create Parent Children ExperimentRun test start................................");

    ProjectTest projectTest = new ProjectTest();
    ExperimentTest experimentTest = new ExperimentTest();

    ProjectServiceBlockingStub projectServiceStub = ProjectServiceGrpc.newBlockingStub(channel);
    ExperimentServiceBlockingStub experimentServiceStub =
        ExperimentServiceGrpc.newBlockingStub(channel);
    ExperimentRunServiceBlockingStub experimentRunServiceStub =
        ExperimentRunServiceGrpc.newBlockingStub(channel);

    // Create project
    CreateProject createProjectRequest =
        projectTest.getCreateProjectRequest("experimentRun_project_ypcdt1");
    CreateProject.Response createProjectResponse =
        projectServiceStub.createProject(createProjectRequest);
    Project project = createProjectResponse.getProject();
    LOGGER.info("Project created successfully");
    assertEquals(
        "Project name not match with expected project name",
        createProjectRequest.getName(),
        project.getName());

    // Create two experiment of above project
    CreateExperiment createExperimentRequest =
        experimentTest.getCreateExperimentRequest(project.getId(), "Experiment_n_sprt_abc");
    CreateExperiment.Response createExperimentResponse =
        experimentServiceStub.createExperiment(createExperimentRequest);
    Experiment experiment = createExperimentResponse.getExperiment();
    LOGGER.info("Experiment created successfully");
    assertEquals(
        "Experiment name not match with expected Experiment name",
        createExperimentRequest.getName(),
        experiment.getName());

    CreateExperimentRun createExperimentRunRequest =
        getCreateExperimentRunRequest(
            project.getId(), experiment.getId(), "ExperimentRun_sprt_parent_1");
    CreateExperimentRun.Response createExperimentRunResponse =
        experimentRunServiceStub.createExperimentRun(createExperimentRunRequest);
    ExperimentRun experimentRun = createExperimentRunResponse.getExperimentRun();
    LOGGER.info("ExperimentRun created successfully");
    assertEquals(
        "ExperimentRun name not match with expected ExperimentRun name",
        createExperimentRunRequest.getName(),
        experimentRun.getName());

    // Children experimentRun 1
    createExperimentRunRequest =
        getCreateExperimentRunRequest(
            project.getId(), experiment.getId(), "ExperimentRun_sprt_children_1");
    // Add Parent Id to children
    createExperimentRunRequest =
        createExperimentRunRequest.toBuilder().setParentId(experimentRun.getId()).build();
    createExperimentRunResponse =
        experimentRunServiceStub.createExperimentRun(createExperimentRunRequest);
    ExperimentRun childrenExperimentRun1 = createExperimentRunResponse.getExperimentRun();
    LOGGER.info("ExperimentRun1 created successfully");
    assertEquals(
        "ExperimentRun name not match with expected ExperimentRun name",
        createExperimentRunRequest.getName(),
        childrenExperimentRun1.getName());

    // Children experimentRun 2
    createExperimentRunRequest =
        getCreateExperimentRunRequest(
            project.getId(), experiment.getId(), "ExperimentRun_sprt_children_2");
    // Add Parent Id to children
    createExperimentRunRequest =
        createExperimentRunRequest.toBuilder().setParentId(experimentRun.getId()).build();
    createExperimentRunResponse =
        experimentRunServiceStub.createExperimentRun(createExperimentRunRequest);
    ExperimentRun childrenExperimentRun2 = createExperimentRunResponse.getExperimentRun();
    LOGGER.info("ExperimentRun1 created successfully");
    assertEquals(
        "ExperimentRun2 name not match with expected ExperimentRun name",
        createExperimentRunRequest.getName(),
        childrenExperimentRun2.getName());

    DeleteProject deleteProject = DeleteProject.newBuilder().setId(project.getId()).build();
    DeleteProject.Response deleteProjectResponse = projectServiceStub.deleteProject(deleteProject);
    LOGGER.info("Project deleted successfully");
    LOGGER.info(deleteProjectResponse.toString());
    assertTrue(deleteProjectResponse.getStatus());

    LOGGER.info("Create Parent Children ExperimentRun test stop................................");
  }

  @Test
  public void getChildExperimentRunWithPaginationTest() {
    LOGGER.info(
        "Get Children ExperimentRun using pagination test start................................");

    ProjectTest projectTest = new ProjectTest();
    ExperimentTest experimentTest = new ExperimentTest();

    ProjectServiceBlockingStub projectServiceStub = ProjectServiceGrpc.newBlockingStub(channel);
    ExperimentServiceBlockingStub experimentServiceStub =
        ExperimentServiceGrpc.newBlockingStub(channel);
    ExperimentRunServiceBlockingStub experimentRunServiceStub =
        ExperimentRunServiceGrpc.newBlockingStub(channel);

    // Create project
    CreateProject createProjectRequest =
        projectTest.getCreateProjectRequest("experimentRun_project_ypcdt1");
    CreateProject.Response createProjectResponse =
        projectServiceStub.createProject(createProjectRequest);
    Project project = createProjectResponse.getProject();
    LOGGER.info("Project created successfully");
    assertEquals(
        "Project name not match with expected project name",
        createProjectRequest.getName(),
        project.getName());

    // Create two experiment of above project
    CreateExperiment createExperimentRequest =
        experimentTest.getCreateExperimentRequest(project.getId(), "Experiment_n_sprt_abc");
    CreateExperiment.Response createExperimentResponse =
        experimentServiceStub.createExperiment(createExperimentRequest);
    Experiment experiment = createExperimentResponse.getExperiment();
    LOGGER.info("Experiment created successfully");
    assertEquals(
        "Experiment name not match with expected Experiment name",
        createExperimentRequest.getName(),
        experiment.getName());

    // Create parent experimentRun
    CreateExperimentRun createExperimentRunRequest =
        getCreateExperimentRunRequest(
            project.getId(), experiment.getId(), "ExperimentRun_sprt_parent_1");
    CreateExperimentRun.Response createExperimentRunResponse =
        experimentRunServiceStub.createExperimentRun(createExperimentRunRequest);
    ExperimentRun parentExperimentRun = createExperimentRunResponse.getExperimentRun();
    LOGGER.info("ExperimentRun created successfully");
    assertEquals(
        "ExperimentRun name not match with expected ExperimentRun name",
        createExperimentRunRequest.getName(),
        parentExperimentRun.getName());

    Map<String, ExperimentRun> childrenExperimentRunMap = new HashMap<>();

    // Children experimentRun 1
    createExperimentRunRequest =
        getCreateExperimentRunRequest(
            project.getId(), experiment.getId(), "ExperimentRun_sprt_children_1");
    // Add Parent Id to children
    KeyValue metric1 =
        KeyValue.newBuilder()
            .setKey("loss")
            .setValue(Value.newBuilder().setNumberValue(0.31).build())
            .build();
    KeyValue metric2 =
        KeyValue.newBuilder()
            .setKey("accuracy")
            .setValue(Value.newBuilder().setNumberValue(0.31).build())
            .build();
    KeyValue hyperparameter1 =
        KeyValue.newBuilder()
            .setKey("tuning")
            .setValue(Value.newBuilder().setNumberValue(7).build())
            .build();
    createExperimentRunRequest =
        createExperimentRunRequest
            .toBuilder()
            .setParentId(parentExperimentRun.getId())
            .addMetrics(metric1)
            .addMetrics(metric2)
            .addHyperparameters(hyperparameter1)
            .setDateCreated(123456)
            .build();
    createExperimentRunResponse =
        experimentRunServiceStub.createExperimentRun(createExperimentRunRequest);
    ExperimentRun childrenExperimentRun1 = createExperimentRunResponse.getExperimentRun();
    childrenExperimentRunMap.put(childrenExperimentRun1.getId(), childrenExperimentRun1);
    LOGGER.info("ExperimentRun1 created successfully");
    assertEquals(
        "ExperimentRun name not match with expected ExperimentRun name",
        createExperimentRunRequest.getName(),
        childrenExperimentRun1.getName());

    // Children experimentRun 2
    createExperimentRunRequest =
        getCreateExperimentRunRequest(
            project.getId(), experiment.getId(), "ExperimentRun_sprt_children_2");
    // Add Parent Id to children
    metric1 =
        KeyValue.newBuilder()
            .setKey("loss")
            .setValue(Value.newBuilder().setNumberValue(0.6543210).build())
            .build();
    metric2 =
        KeyValue.newBuilder()
            .setKey("accuracy")
            .setValue(Value.newBuilder().setNumberValue(0.6543210).build())
            .build();
    hyperparameter1 =
        KeyValue.newBuilder()
            .setKey("tuning")
            .setValue(Value.newBuilder().setNumberValue(4.55).build())
            .build();
    createExperimentRunRequest =
        createExperimentRunRequest
            .toBuilder()
            .setParentId(parentExperimentRun.getId())
            .addMetrics(metric1)
            .addMetrics(metric2)
            .addHyperparameters(hyperparameter1)
            .build();
    createExperimentRunResponse =
        experimentRunServiceStub.createExperimentRun(createExperimentRunRequest);
    ExperimentRun childrenExperimentRun2 = createExperimentRunResponse.getExperimentRun();
    childrenExperimentRunMap.put(childrenExperimentRun2.getId(), childrenExperimentRun2);
    LOGGER.info("ExperimentRun1 created successfully");
    assertEquals(
        "ExperimentRun2 name not match with expected ExperimentRun name",
        createExperimentRunRequest.getName(),
        childrenExperimentRun2.getName());

    int pageLimit = 1;
    boolean isExpectedResultFound = false;
    for (int pageNumber = 1; pageNumber < 100; pageNumber++) {
      GetChildrenExperimentRuns getChildrenExperimentRunsRequest =
          GetChildrenExperimentRuns.newBuilder()
              .setExperimentRunId(parentExperimentRun.getId())
              .setPageNumber(pageNumber)
              .setPageLimit(pageLimit)
              .setAscending(true)
              .setSortKey(ModelDBConstants.NAME)
              .build();

      GetChildrenExperimentRuns.Response experimentRunResponse =
          experimentRunServiceStub.getChildrenExperimentRuns(getChildrenExperimentRunsRequest);
      assertEquals(
          "Total records count not matched with expected records count",
          2,
          experimentRunResponse.getTotalRecords());

      if (experimentRunResponse.getExperimentRunsList() != null) {
        isExpectedResultFound = true;
        for (ExperimentRun experimentRun : experimentRunResponse.getExperimentRunsList()) {
          assertEquals(
              "ExperimentRun not match with expected experimentRun",
              childrenExperimentRunMap.get(experimentRun.getId()),
              experimentRun);
        }
      } else {
        if (isExpectedResultFound) {
          LOGGER.warn("More ExperimentRun not found in database");
          assertTrue(true);
        } else {
          fail("Expected experimentRun not found in response");
        }
      }
    }

    GetChildrenExperimentRuns getChildrenExperimentRunRequest =
        GetChildrenExperimentRuns.newBuilder()
            .setExperimentRunId(parentExperimentRun.getId())
            .setPageNumber(1)
            .setPageLimit(1)
            .setAscending(false)
            .setSortKey("metrics.loss")
            .build();

    GetChildrenExperimentRuns.Response experimentRunResponse =
        experimentRunServiceStub.getChildrenExperimentRuns(getChildrenExperimentRunRequest);
    assertEquals(
        "Total records count not matched with expected records count",
        2,
        experimentRunResponse.getTotalRecords());
    assertEquals(
        "ExperimentRuns count not match with expected experimentRuns count",
        1,
        experimentRunResponse.getExperimentRunsCount());
    assertEquals(
        "ExperimentRun not match with expected experimentRun",
        childrenExperimentRun2,
        experimentRunResponse.getExperimentRuns(0));

    getChildrenExperimentRunRequest =
        GetChildrenExperimentRuns.newBuilder()
            .setExperimentRunId(parentExperimentRun.getId())
            .setPageNumber(1)
            .setPageLimit(1)
            .setAscending(true)
            .setSortKey("")
            .build();

    experimentRunResponse =
        experimentRunServiceStub.getChildrenExperimentRuns(getChildrenExperimentRunRequest);
    assertEquals(
        "ExperimentRuns count not match with expected experimentRuns count",
        1,
        experimentRunResponse.getExperimentRunsCount());
    assertEquals(
        "ExperimentRun not match with expected experimentRun",
        childrenExperimentRun1,
        experimentRunResponse.getExperimentRuns(0));
    assertEquals(
        "Total records count not matched with expected records count",
        2,
        experimentRunResponse.getTotalRecords());

    getChildrenExperimentRunRequest =
        GetChildrenExperimentRuns.newBuilder()
            .setExperimentRunId(parentExperimentRun.getId())
            .setPageNumber(1)
            .setPageLimit(1)
            .setAscending(true)
            .setSortKey("observations.attribute.attr_1")
            .build();

    try {
      experimentRunServiceStub.getChildrenExperimentRuns(getChildrenExperimentRunRequest);
      fail();
    } catch (StatusRuntimeException e) {
      Status status = Status.fromThrowable(e);
      LOGGER.warn("Error Code : " + status.getCode() + " Description : " + status.getDescription());
      assertEquals(Status.UNIMPLEMENTED.getCode(), status.getCode());
    }

    DeleteProject deleteProject = DeleteProject.newBuilder().setId(project.getId()).build();
    DeleteProject.Response deleteProjectResponse = projectServiceStub.deleteProject(deleteProject);
    LOGGER.info("Project deleted successfully");
    LOGGER.info(deleteProjectResponse.toString());
    assertTrue(deleteProjectResponse.getStatus());

    LOGGER.info(
        "Get Children ExperimentRun using pagination test stop................................");
  }

  @Test
  public void setParentIdOnChildExperimentRunTest() {
    LOGGER.info(
        "Set Parent ID on Children ExperimentRun test start................................");

    ProjectTest projectTest = new ProjectTest();
    ExperimentTest experimentTest = new ExperimentTest();

    ProjectServiceBlockingStub projectServiceStub = ProjectServiceGrpc.newBlockingStub(channel);
    ExperimentServiceBlockingStub experimentServiceStub =
        ExperimentServiceGrpc.newBlockingStub(channel);
    ExperimentRunServiceBlockingStub experimentRunServiceStub =
        ExperimentRunServiceGrpc.newBlockingStub(channel);

    // Create project
    CreateProject createProjectRequest =
        projectTest.getCreateProjectRequest("experimentRun_project_ypcdt1");
    CreateProject.Response createProjectResponse =
        projectServiceStub.createProject(createProjectRequest);
    Project project = createProjectResponse.getProject();
    LOGGER.info("Project created successfully");
    assertEquals(
        "Project name not match with expected project name",
        createProjectRequest.getName(),
        project.getName());

    // Create two experiment of above project
    CreateExperiment createExperimentRequest =
        experimentTest.getCreateExperimentRequest(project.getId(), "Experiment_n_sprt_abc");
    CreateExperiment.Response createExperimentResponse =
        experimentServiceStub.createExperiment(createExperimentRequest);
    Experiment experiment = createExperimentResponse.getExperiment();
    LOGGER.info("Experiment created successfully");
    assertEquals(
        "Experiment name not match with expected Experiment name",
        createExperimentRequest.getName(),
        experiment.getName());

    CreateExperimentRun createExperimentRunRequest =
        getCreateExperimentRunRequest(
            project.getId(), experiment.getId(), "ExperimentRun_sprt_parent_1");
    CreateExperimentRun.Response createExperimentRunResponse =
        experimentRunServiceStub.createExperimentRun(createExperimentRunRequest);
    ExperimentRun experimentRun = createExperimentRunResponse.getExperimentRun();
    LOGGER.info("ExperimentRun created successfully");
    assertEquals(
        "ExperimentRun name not match with expected ExperimentRun name",
        createExperimentRunRequest.getName(),
        experimentRun.getName());

    // Children experimentRun 1
    createExperimentRunRequest =
        getCreateExperimentRunRequest(
            project.getId(), experiment.getId(), "ExperimentRun_sprt_children_1");
    createExperimentRunResponse =
        experimentRunServiceStub.createExperimentRun(createExperimentRunRequest);
    ExperimentRun childrenExperimentRun1 = createExperimentRunResponse.getExperimentRun();
    LOGGER.info("ExperimentRun1 created successfully");
    assertEquals(
        "ExperimentRun name not match with expected ExperimentRun name",
        createExperimentRunRequest.getName(),
        childrenExperimentRun1.getName());

    SetParentExperimentRunId setParentExperimentRunIdRequest =
        SetParentExperimentRunId.newBuilder()
            .setExperimentRunId(childrenExperimentRun1.getId())
            .setParentId(experimentRun.getId())
            .build();
    experimentRunServiceStub.setParentExperimentRunId(setParentExperimentRunIdRequest);

    GetExperimentRunById getExperimentRunById =
        GetExperimentRunById.newBuilder().setId(childrenExperimentRun1.getId()).build();
    GetExperimentRunById.Response response =
        experimentRunServiceStub.getExperimentRunById(getExperimentRunById);
    assertEquals(
        "ExperimentRun name not match with expected ExperimentRun name",
        childrenExperimentRun1.getName(),
        response.getExperimentRun().getName());
    assertEquals(
        "ExperimentRun parent ID not match with expected ExperimentRun parent ID",
        experimentRun.getId(),
        response.getExperimentRun().getParentId());

    DeleteProject deleteProject = DeleteProject.newBuilder().setId(project.getId()).build();
    DeleteProject.Response deleteProjectResponse = projectServiceStub.deleteProject(deleteProject);
    LOGGER.info("Project deleted successfully");
    LOGGER.info(deleteProjectResponse.toString());
    assertTrue(deleteProjectResponse.getStatus());

    LOGGER.info(
        "Set Parent ID on Children ExperimentRun test stop................................");
  }

  @Test
  public void logExperimentRunCodeVersionTest() {
    LOGGER.info("Log ExperimentRun code version test start................................");

    ProjectTest projectTest = new ProjectTest();
    ExperimentTest experimentTest = new ExperimentTest();

    ProjectServiceBlockingStub projectServiceStub = ProjectServiceGrpc.newBlockingStub(channel);
    ExperimentServiceBlockingStub experimentServiceStub =
        ExperimentServiceGrpc.newBlockingStub(channel);
    ExperimentRunServiceBlockingStub experimentRunServiceStub =
        ExperimentRunServiceGrpc.newBlockingStub(channel);

    // Create project
    CreateProject createProjectRequest =
        projectTest.getCreateProjectRequest("experimentRun_project_ypcdt1");
    CreateProject.Response createProjectResponse =
        projectServiceStub.createProject(createProjectRequest);
    Project project = createProjectResponse.getProject();
    LOGGER.info("Project created successfully");
    assertEquals(
        "Project name not match with expected project name",
        createProjectRequest.getName(),
        project.getName());

    // Create two experiment of above project
    CreateExperiment createExperimentRequest =
        experimentTest.getCreateExperimentRequest(project.getId(), "Experiment_n_sprt_abc");
    CreateExperiment.Response createExperimentResponse =
        experimentServiceStub.createExperiment(createExperimentRequest);
    Experiment experiment = createExperimentResponse.getExperiment();
    LOGGER.info("Experiment created successfully");
    assertEquals(
        "Experiment name not match with expected Experiment name",
        createExperimentRequest.getName(),
        experiment.getName());

    CreateExperimentRun createExperimentRunRequest =
        getCreateExperimentRunRequest(project.getId(), experiment.getId(), "ExperimentRun_n_sprt");
    CreateExperimentRun.Response createExperimentRunResponse =
        experimentRunServiceStub.createExperimentRun(createExperimentRunRequest);
    ExperimentRun experimentRun = createExperimentRunResponse.getExperimentRun();
    LOGGER.info("ExperimentRun created successfully");
    assertEquals(
        "ExperimentRun name not match with expected ExperimentRun name",
        createExperimentRunRequest.getName(),
        experimentRun.getName());

    LogExperimentRunCodeVersion logExperimentRunCodeVersionRequest =
        LogExperimentRunCodeVersion.newBuilder()
            .setId(experimentRun.getId())
            .setCodeVersion(
                CodeVersion.newBuilder()
                    .setCodeArchive(
                        Artifact.newBuilder()
                            .setKey("code_version_image")
                            .setPath("https://xyz_path_string.com/image.png")
                            .setArtifactType(ArtifactTypeEnum.ArtifactType.CODE)
                            .build())
                    .build())
            .build();
    experimentRunServiceStub.logExperimentRunCodeVersion(logExperimentRunCodeVersionRequest);

    GetExperimentRunById getExperimentRunById =
        GetExperimentRunById.newBuilder().setId(experimentRun.getId()).build();
    GetExperimentRunById.Response response =
        experimentRunServiceStub.getExperimentRunById(getExperimentRunById);
    CodeVersion codeVersion = response.getExperimentRun().getCodeVersionSnapshot();
    assertEquals(
        "ExperimentRun codeVersion not match with expected ExperimentRun codeVersion",
        logExperimentRunCodeVersionRequest.getCodeVersion(),
        codeVersion);

    try {
      experimentRunServiceStub.logExperimentRunCodeVersion(logExperimentRunCodeVersionRequest);
      fail();
    } catch (StatusRuntimeException e) {
      Status status = Status.fromThrowable(e);
      LOGGER.warn("Error Code : " + status.getCode() + " Description : " + status.getDescription());
      assertEquals(Status.ALREADY_EXISTS.getCode(), status.getCode());
    }

    logExperimentRunCodeVersionRequest =
        logExperimentRunCodeVersionRequest
            .toBuilder()
            .setCodeVersion(
                CodeVersion.newBuilder()
                    .setCodeArchive(
                        Artifact.newBuilder()
                            .setKey("code_version_image_1")
                            .setPath("https://xyz_path_string.com/image.png")
                            .setArtifactType(ArtifactType.IMAGE)
                            .build())
                    .build())
            .setOverwrite(true)
            .build();
    experimentRunServiceStub.logExperimentRunCodeVersion(logExperimentRunCodeVersionRequest);

    response = experimentRunServiceStub.getExperimentRunById(getExperimentRunById);
    codeVersion = response.getExperimentRun().getCodeVersionSnapshot();
    assertEquals(
        "ExperimentRun codeVersion not match with expected ExperimentRun codeVersion",
        logExperimentRunCodeVersionRequest.getCodeVersion(),
        codeVersion);

    logExperimentRunCodeVersionRequest =
        LogExperimentRunCodeVersion.newBuilder()
            .setId(experimentRun.getId())
            .setCodeVersion(
                CodeVersion.newBuilder()
                    .setGitSnapshot(
                        GitSnapshot.newBuilder()
                            .setHash("code_version_image_1_hash")
                            .setRepo("code_version_image_1_repo")
                            .addFilepaths("https://xyz_path_string.com/image.png")
                            .setIsDirty(Ternary.TRUE)
                            .build())
                    .build())
            .setOverwrite(true)
            .build();
    experimentRunServiceStub.logExperimentRunCodeVersion(logExperimentRunCodeVersionRequest);

    response = experimentRunServiceStub.getExperimentRunById(getExperimentRunById);
    codeVersion = response.getExperimentRun().getCodeVersionSnapshot();
    assertEquals(
        "ExperimentRun codeVersion not match with expected ExperimentRun codeVersion",
        logExperimentRunCodeVersionRequest.getCodeVersion(),
        codeVersion);

    DeleteProject deleteProject = DeleteProject.newBuilder().setId(project.getId()).build();
    DeleteProject.Response deleteProjectResponse = projectServiceStub.deleteProject(deleteProject);
    LOGGER.info("Project deleted successfully");
    LOGGER.info(deleteProjectResponse.toString());
    assertTrue(deleteProjectResponse.getStatus());

    LOGGER.info("Log ExperimentRun code version test stop................................");
  }

  @Test
  public void getExperimentRunCodeVersionTest() {
    LOGGER.info("Get ExperimentRun code version test start................................");

    ProjectTest projectTest = new ProjectTest();
    ExperimentTest experimentTest = new ExperimentTest();

    ProjectServiceBlockingStub projectServiceStub = ProjectServiceGrpc.newBlockingStub(channel);
    ExperimentServiceBlockingStub experimentServiceStub =
        ExperimentServiceGrpc.newBlockingStub(channel);
    ExperimentRunServiceBlockingStub experimentRunServiceStub =
        ExperimentRunServiceGrpc.newBlockingStub(channel);

    // Create project
    CreateProject createProjectRequest =
        projectTest.getCreateProjectRequest("experimentRun_project_ypcdt1");
    CreateProject.Response createProjectResponse =
        projectServiceStub.createProject(createProjectRequest);
    Project project = createProjectResponse.getProject();
    LOGGER.info("Project created successfully");
    assertEquals(
        "Project name not match with expected project name",
        createProjectRequest.getName(),
        project.getName());

    // Create two experiment of above project
    CreateExperiment createExperimentRequest =
        experimentTest.getCreateExperimentRequest(project.getId(), "Experiment_n_sprt_abc");
    CreateExperiment.Response createExperimentResponse =
        experimentServiceStub.createExperiment(createExperimentRequest);
    Experiment experiment = createExperimentResponse.getExperiment();
    LOGGER.info("Experiment created successfully");
    assertEquals(
        "Experiment name not match with expected Experiment name",
        createExperimentRequest.getName(),
        experiment.getName());

    CreateExperimentRun createExperimentRunRequest =
        getCreateExperimentRunRequest(project.getId(), experiment.getId(), "ExperimentRun_n_sprt");
    CreateExperimentRun.Response createExperimentRunResponse =
        experimentRunServiceStub.createExperimentRun(createExperimentRunRequest);
    ExperimentRun experimentRun = createExperimentRunResponse.getExperimentRun();
    LOGGER.info("ExperimentRun created successfully");
    assertEquals(
        "ExperimentRun name not match with expected ExperimentRun name",
        createExperimentRunRequest.getName(),
        experimentRun.getName());

    LogExperimentRunCodeVersion logExperimentRunCodeVersionRequest =
        LogExperimentRunCodeVersion.newBuilder()
            .setId(experimentRun.getId())
            .setCodeVersion(
                CodeVersion.newBuilder()
                    .setCodeArchive(
                        Artifact.newBuilder()
                            .setKey("code_version_image")
                            .setPath("https://xyz_path_string.com/image.png")
                            .setArtifactType(ArtifactTypeEnum.ArtifactType.CODE)
                            .build())
                    .build())
            .build();
    experimentRunServiceStub.logExperimentRunCodeVersion(logExperimentRunCodeVersionRequest);

    GetExperimentRunById getExperimentRunById =
        GetExperimentRunById.newBuilder().setId(experimentRun.getId()).build();
    GetExperimentRunById.Response response =
        experimentRunServiceStub.getExperimentRunById(getExperimentRunById);
    CodeVersion codeVersion = response.getExperimentRun().getCodeVersionSnapshot();
    assertEquals(
        "ExperimentRun codeVersion not match with expected ExperimentRun codeVersion",
        logExperimentRunCodeVersionRequest.getCodeVersion(),
        codeVersion);

    GetExperimentRunCodeVersion getExperimentRunCodeVersionRequest =
        GetExperimentRunCodeVersion.newBuilder().setId(experimentRun.getId()).build();
    GetExperimentRunCodeVersion.Response getExperimentRunCodeVersionResponse =
        experimentRunServiceStub.getExperimentRunCodeVersion(getExperimentRunCodeVersionRequest);
    assertEquals(
        "ExperimentRun codeVersion not match with expected experimentRun codeVersion",
        codeVersion,
        getExperimentRunCodeVersionResponse.getCodeVersion());

    DeleteProject deleteProject = DeleteProject.newBuilder().setId(project.getId()).build();
    DeleteProject.Response deleteProjectResponse = projectServiceStub.deleteProject(deleteProject);
    LOGGER.info("Project deleted successfully");
    LOGGER.info(deleteProjectResponse.toString());
    assertTrue(deleteProjectResponse.getStatus());

    LOGGER.info("Get ExperimentRun code version test stop................................");
  }

  @Test
  public void deleteExperimentRunArtifacts() {
    LOGGER.info("Delete ExperimentRun Artifacts test start................................");

    ProjectTest projectTest = new ProjectTest();
    ExperimentTest experimentTest = new ExperimentTest();

    ProjectServiceBlockingStub projectServiceStub = ProjectServiceGrpc.newBlockingStub(channel);
    ExperimentServiceBlockingStub experimentServiceStub =
        ExperimentServiceGrpc.newBlockingStub(channel);
    ExperimentRunServiceBlockingStub experimentRunServiceStub =
        ExperimentRunServiceGrpc.newBlockingStub(channel);

    // Create project
    CreateProject createProjectRequest =
        projectTest.getCreateProjectRequest("experimentRun_project_ypcdt1");
    CreateProject.Response createProjectResponse =
        projectServiceStub.createProject(createProjectRequest);
    Project project = createProjectResponse.getProject();
    LOGGER.info("Project created successfully");
    assertEquals(
        "Project name not match with expected project name",
        createProjectRequest.getName(),
        project.getName());

    // Create two experiment of above project
    CreateExperiment createExperimentRequest =
        experimentTest.getCreateExperimentRequest(project.getId(), "Experiment_n_sprt_abc");
    CreateExperiment.Response createExperimentResponse =
        experimentServiceStub.createExperiment(createExperimentRequest);
    Experiment experiment = createExperimentResponse.getExperiment();
    LOGGER.info("Experiment created successfully");
    assertEquals(
        "Experiment name not match with expected Experiment name",
        createExperimentRequest.getName(),
        experiment.getName());

    CreateExperimentRun createExperimentRunRequest =
        getCreateExperimentRunRequest(project.getId(), experiment.getId(), "ExperimentRun_n_sprt");
    CreateExperimentRun.Response createExperimentRunResponse =
        experimentRunServiceStub.createExperimentRun(createExperimentRunRequest);
    ExperimentRun experimentRun = createExperimentRunResponse.getExperimentRun();
    LOGGER.info("ExperimentRun created successfully");
    assertEquals(
        "ExperimentRun name not match with expected ExperimentRun name",
        createExperimentRunRequest.getName(),
        experimentRun.getName());

    List<Artifact> artifacts = experimentRun.getArtifactsList();
    LOGGER.info("Artifacts size : " + artifacts.size());
    if (artifacts.isEmpty()) {
      fail("Artifacts not found");
    }

    DeleteArtifact request =
        DeleteArtifact.newBuilder()
            .setId(experimentRun.getId())
            .setKey(artifacts.get(0).getKey())
            .build();

    experimentRunServiceStub.deleteArtifact(request);

    GetExperimentRunById getExperimentRunById =
        GetExperimentRunById.newBuilder().setId(experimentRun.getId()).build();
    GetExperimentRunById.Response response =
        experimentRunServiceStub.getExperimentRunById(getExperimentRunById);
    LOGGER.info(
        "DeleteExperimentRunArtifacts Response : \n"
            + response.getExperimentRun().getArtifactsList());
    assertFalse(response.getExperimentRun().getArtifactsList().contains(artifacts.get(0)));

    assertNotEquals(
        "ExperimentRun date_updated field not update on database",
        experimentRun.getDateUpdated(),
        response.getExperimentRun().getDateUpdated());

    DeleteProject deleteProject = DeleteProject.newBuilder().setId(project.getId()).build();
    DeleteProject.Response deleteProjectResponse = projectServiceStub.deleteProject(deleteProject);
    LOGGER.info("Project deleted successfully");
    LOGGER.info(deleteProjectResponse.toString());
    assertTrue(deleteProjectResponse.getStatus());

    LOGGER.info("Delete ExperimentRun Artifacts test stop................................");
  }

  @Test
  public void batchDeleteExperimentRunTest() {
    LOGGER.info("Batch Delete ExperimentRun test start................................");

    ProjectTest projectTest = new ProjectTest();
    ExperimentTest experimentTest = new ExperimentTest();

    ProjectServiceBlockingStub projectServiceStub = ProjectServiceGrpc.newBlockingStub(channel);
    ExperimentServiceBlockingStub experimentServiceStub =
        ExperimentServiceGrpc.newBlockingStub(channel);
    ExperimentRunServiceBlockingStub experimentRunServiceStub =
        ExperimentRunServiceGrpc.newBlockingStub(channel);

    // Create project
    CreateProject createProjectRequest =
        projectTest.getCreateProjectRequest("experimentRun_project_ypcdt1");
    CreateProject.Response createProjectResponse =
        projectServiceStub.createProject(createProjectRequest);
    Project project = createProjectResponse.getProject();
    LOGGER.info("Project created successfully");
    assertEquals(
        "Project name not match with expected project name",
        createProjectRequest.getName(),
        project.getName());

    // Create two experiment of above project
    CreateExperiment createExperimentRequest =
        experimentTest.getCreateExperimentRequest(project.getId(), "Experiment_n_sprt_abc");
    CreateExperiment.Response createExperimentResponse =
        experimentServiceStub.createExperiment(createExperimentRequest);
    Experiment experiment = createExperimentResponse.getExperiment();
    LOGGER.info("Experiment created successfully");
    assertEquals(
        "Experiment name not match with expected Experiment name",
        createExperimentRequest.getName(),
        experiment.getName());

    List<String> experimentRunIds = new ArrayList<>();
    for (int count = 0; count < 5; count++) {
      CreateExperimentRun createExperimentRunRequest =
          getCreateExperimentRunRequest(
              project.getId(), experiment.getId(), "ExperimentRun_n_sprt_" + count);
      CreateExperimentRun.Response createExperimentRunResponse =
          experimentRunServiceStub.createExperimentRun(createExperimentRunRequest);
      ExperimentRun experimentRun = createExperimentRunResponse.getExperimentRun();
      experimentRunIds.add(experimentRun.getId());
      LOGGER.info("ExperimentRun created successfully");
      assertEquals(
          "ExperimentRun name not match with expected ExperimentRun name",
          createExperimentRunRequest.getName(),
          experimentRun.getName());
    }

<<<<<<< HEAD
    GetExperimentById getExperimentById =
        GetExperimentById.newBuilder().setId(experiment.getId()).build();
    GetExperimentById.Response getExperimentByIdResponse =
        experimentServiceStub.getExperimentById(getExperimentById);
    assertNotEquals(
        "Experiment date_updated field not update on database",
        experiment.getDateUpdated(),
        getExperimentByIdResponse.getExperiment().getDateUpdated());

    for (String id : experimentRunIds) {
      DeleteExperimentRuns deleteExperimentRuns =
          DeleteExperimentRuns.newBuilder().addIds(id).build();
      DeleteExperimentRuns.Response deleteExperimentRunsResponse =
          experimentRunServiceStub.deleteExperimentRuns(deleteExperimentRuns);
      assertTrue(deleteExperimentRunsResponse.getStatus());
    }
=======
    DeleteExperimentRuns deleteExperimentRuns =
        DeleteExperimentRuns.newBuilder().addAllIds(experimentRunIds).build();
    DeleteExperimentRuns.Response deleteExperimentRunsResponse =
        experimentRunServiceStub.deleteExperimentRuns(deleteExperimentRuns);
    assertTrue(deleteExperimentRunsResponse.getStatus());
>>>>>>> 2f067554

    GetExperimentRunsInExperiment getExperimentRunsInExperiment =
        GetExperimentRunsInExperiment.newBuilder().setExperimentId(experiment.getId()).build();

    GetExperimentRunsInExperiment.Response experimentRunResponse =
        experimentRunServiceStub.getExperimentRunsInExperiment(getExperimentRunsInExperiment);
    assertEquals(
        "ExperimentRuns count not match with expected experimentRun count",
        0,
        experimentRunResponse.getExperimentRunsCount());

    DeleteProject deleteProject = DeleteProject.newBuilder().setId(project.getId()).build();
    DeleteProject.Response deleteProjectResponse = projectServiceStub.deleteProject(deleteProject);
    LOGGER.info("Project deleted successfully");
    LOGGER.info(deleteProjectResponse.toString());
    assertTrue(deleteProjectResponse.getStatus());

    LOGGER.info("Batch Delete ExperimentRun test stop................................");
  }

  @Test
  public void batchDeleteExperimentRunWithMultipleProjectsTest() {
    LOGGER.info("Batch Delete ExperimentRun test start................................");
    if (app.getNfsServerHost() == null || app.getAuthServerPort() == null) {
      assertTrue(true);
      return;
    }

    ProjectTest projectTest = new ProjectTest();
    ExperimentTest experimentTest = new ExperimentTest();

    ProjectServiceBlockingStub projectServiceStub = ProjectServiceGrpc.newBlockingStub(channel);
    ProjectServiceBlockingStub projectServiceStubClient2 =
        ProjectServiceGrpc.newBlockingStub(client2Channel);
    ExperimentServiceBlockingStub experimentServiceStub =
        ExperimentServiceGrpc.newBlockingStub(channel);
    ExperimentServiceBlockingStub experimentServiceStubClient2 =
        ExperimentServiceGrpc.newBlockingStub(client2Channel);
    ExperimentRunServiceBlockingStub experimentRunServiceStub =
        ExperimentRunServiceGrpc.newBlockingStub(channel);
    ExperimentRunServiceBlockingStub experimentRunServiceStubClient2 =
        ExperimentRunServiceGrpc.newBlockingStub(client2Channel);
    CollaboratorServiceBlockingStub collaboratorServiceStubClient2 =
        CollaboratorServiceGrpc.newBlockingStub(client2Channel);

    // Create project
    CreateProject createProjectRequest =
        projectTest.getCreateProjectRequest("experimentRun_project_ypcdt1");
    CreateProject.Response createProjectResponse =
        projectServiceStub.createProject(createProjectRequest);
    Project project1 = createProjectResponse.getProject();
    LOGGER.info("Project created successfully");

    createProjectRequest = projectTest.getCreateProjectRequest("experimentRun_project_ypcdt2");
    createProjectResponse = projectServiceStubClient2.createProject(createProjectRequest);
    Project project2 = createProjectResponse.getProject();
    LOGGER.info("Project created successfully");

    AddCollaboratorRequest addCollaboratorRequest =
        CollaboratorTest.addCollaboratorRequest(
            Collections.singletonList(project2.getId()),
            authClientInterceptor.getClient1Email(),
            CollaboratorType.READ_WRITE);

    AddCollaboratorRequest.Response response =
        collaboratorServiceStubClient2.addOrUpdateProjectCollaborator(addCollaboratorRequest);
    LOGGER.info("Collaborator added in server : " + response.getStatus());
    assertTrue(response.getStatus());

    // Create two experiment of above project
    CreateExperiment createExperimentRequest =
        experimentTest.getCreateExperimentRequest(project1.getId(), "Experiment_n_sprt_abc");
    CreateExperiment.Response createExperimentResponse =
        experimentServiceStub.createExperiment(createExperimentRequest);
    Experiment experiment1 = createExperimentResponse.getExperiment();
    LOGGER.info("Experiment created successfully");

    createExperimentRequest =
        experimentTest.getCreateExperimentRequest(project2.getId(), "Experiment_n_sprt_abc");
    createExperimentResponse =
        experimentServiceStubClient2.createExperiment(createExperimentRequest);
    Experiment experiment2 = createExperimentResponse.getExperiment();
    LOGGER.info("Experiment created successfully");

    List<String> experimentRunIdsUser1 = new ArrayList<>();
    for (int count = 0; count < 5; count++) {
      CreateExperimentRun createExperimentRunRequest =
          getCreateExperimentRunRequest(
              project1.getId(), experiment1.getId(), "ExperimentRun_n_sprt_" + count);
      CreateExperimentRun.Response createExperimentRunResponse =
          experimentRunServiceStub.createExperimentRun(createExperimentRunRequest);
      ExperimentRun experimentRun = createExperimentRunResponse.getExperimentRun();
      experimentRunIdsUser1.add(experimentRun.getId());
      LOGGER.info("ExperimentRun created successfully");
    }

    CreateExperimentRun createExperimentRunRequest =
        getCreateExperimentRunRequest(
            project2.getId(), experiment2.getId(), "ExperimentRun_n_sprt_by_other_user_owner_1");
    CreateExperimentRun.Response createExperimentRunResponse =
        experimentRunServiceStub.createExperimentRun(createExperimentRunRequest);
    ExperimentRun otherOwnerExperimentRun = createExperimentRunResponse.getExperimentRun();

    List<String> experimentRunIdsUser2 = new ArrayList<>();
    for (int count = 0; count < 5; count++) {
      createExperimentRunRequest =
          getCreateExperimentRunRequest(
              project2.getId(), experiment2.getId(), "ExperimentRun_n_sprt_" + count);
      createExperimentRunResponse =
          experimentRunServiceStubClient2.createExperimentRun(createExperimentRunRequest);
      ExperimentRun experimentRun = createExperimentRunResponse.getExperimentRun();
      experimentRunIdsUser2.add(experimentRun.getId());
      LOGGER.info("ExperimentRun created successfully");
    }

    for (String id : experimentRunIdsUser1.subList(0, 2)) {
      // For single ExperimentRun which is accessible to user1
      DeleteExperimentRuns deleteExperimentRuns =
          DeleteExperimentRuns.newBuilder().addIds(id).build();
      DeleteExperimentRuns.Response deleteExperimentRunsResponse =
          experimentRunServiceStub.deleteExperimentRuns(deleteExperimentRuns);
      assertTrue(deleteExperimentRunsResponse.getStatus());
    }
    // For multiple ExperimentRun which is accessible to user1
    DeleteExperimentRuns deleteExperimentRuns =
        DeleteExperimentRuns.newBuilder()
            .addAllIds(experimentRunIdsUser1.subList(2, experimentRunIdsUser1.size()))
            .build();
    DeleteExperimentRuns.Response deleteExperimentRunsResponse =
        experimentRunServiceStub.deleteExperimentRuns(deleteExperimentRuns);
    assertTrue(deleteExperimentRunsResponse.getStatus());

    // For multiple ExperimentRun which is not accessible to user1
    try {
      deleteExperimentRuns =
          DeleteExperimentRuns.newBuilder().addAllIds(experimentRunIdsUser2).build();
      experimentRunServiceStub.deleteExperimentRuns(deleteExperimentRuns);
    } catch (StatusRuntimeException e) {
      checkEqualsAssert(e);
    }

    // For single ExperimentRun which is not accessible to user1
    try {
      deleteExperimentRuns =
          DeleteExperimentRuns.newBuilder().addIds(experimentRunIdsUser2.get(0)).build();
      experimentRunServiceStub.deleteExperimentRuns(deleteExperimentRuns);
    } catch (StatusRuntimeException e) {
      checkEqualsAssert(e);
    }

    // For single ExperimentRun which is user1 has owner but user1 haven't DELETE action for the
    // project of experimentRun
    deleteExperimentRuns =
        DeleteExperimentRuns.newBuilder().addIds(otherOwnerExperimentRun.getId()).build();
    deleteExperimentRunsResponse =
        experimentRunServiceStub.deleteExperimentRuns(deleteExperimentRuns);
    assertTrue(deleteExperimentRunsResponse.getStatus());

    DeleteProject deleteProject = DeleteProject.newBuilder().setId(project1.getId()).build();
    DeleteProject.Response deleteProjectResponse = projectServiceStub.deleteProject(deleteProject);
    LOGGER.info("Project deleted successfully");
    LOGGER.info(deleteProjectResponse.toString());
    assertTrue(deleteProjectResponse.getStatus());

    deleteProject = DeleteProject.newBuilder().setId(project2.getId()).build();
    deleteProjectResponse = projectServiceStubClient2.deleteProject(deleteProject);
    LOGGER.info("Project deleted successfully");
    LOGGER.info(deleteProjectResponse.toString());
    assertTrue(deleteProjectResponse.getStatus());

    LOGGER.info("Batch Delete ExperimentRun test stop................................");
  }

  @Test
  public void deleteExperimentRunByParentEntitiesOwnerTest() {
    LOGGER.info(
        "Delete ExperimentRun by parent entities owner test start.........................");

    ProjectTest projectTest = new ProjectTest();
    ExperimentTest experimentTest = new ExperimentTest();

    ProjectServiceBlockingStub projectServiceStub = ProjectServiceGrpc.newBlockingStub(channel);
    ExperimentServiceBlockingStub experimentServiceStub =
        ExperimentServiceGrpc.newBlockingStub(channel);
    ExperimentRunServiceBlockingStub experimentRunServiceStub =
        ExperimentRunServiceGrpc.newBlockingStub(channel);

    ExperimentRunServiceBlockingStub experimentRunServiceStubClient2 =
        ExperimentRunServiceGrpc.newBlockingStub(client2Channel);

    // Create project
    CreateProject createProjectRequest =
        projectTest.getCreateProjectRequest("experimentRun_project_ypcdt1");
    CreateProject.Response createProjectResponse =
        projectServiceStub.createProject(createProjectRequest);
    Project project = createProjectResponse.getProject();
    LOGGER.info("Project created successfully");

    if (app.getAuthServerHost() != null && app.getAuthServerPort() != null) {
      CollaboratorServiceBlockingStub collaboratorServiceStub =
          CollaboratorServiceGrpc.newBlockingStub(authServiceChannel);
      AddCollaboratorRequest addCollaboratorRequest =
          addCollaboratorRequestProjectInterceptor(
              project, CollaboratorType.READ_ONLY, authClientInterceptor);

      AddCollaboratorRequest.Response addCollaboratorResponse =
          collaboratorServiceStub.addOrUpdateProjectCollaborator(addCollaboratorRequest);
      LOGGER.info("Collaborator added in server : " + addCollaboratorResponse.getStatus());
      assertTrue(addCollaboratorResponse.getStatus());
    }

    // Create two experiment of above project
    CreateExperiment createExperimentRequest =
        experimentTest.getCreateExperimentRequest(project.getId(), "Experiment_n_sprt_abc");
    CreateExperiment.Response createExperimentResponse =
        experimentServiceStub.createExperiment(createExperimentRequest);
    Experiment experiment = createExperimentResponse.getExperiment();
    LOGGER.info("Experiment created successfully");

    List<String> experimentRunIds = new ArrayList<>();
    for (int count = 0; count < 5; count++) {
      CreateExperimentRun createExperimentRunRequest =
          getCreateExperimentRunRequest(
              project.getId(), experiment.getId(), "ExperimentRun_n_sprt_" + count);
      CreateExperimentRun.Response createExperimentRunResponse =
          experimentRunServiceStub.createExperimentRun(createExperimentRunRequest);
      ExperimentRun experimentRun = createExperimentRunResponse.getExperimentRun();
      experimentRunIds.add(experimentRun.getId());
      LOGGER.info("ExperimentRun created successfully");
    }

    DeleteExperimentRuns deleteExperimentRuns =
        DeleteExperimentRuns.newBuilder()
            .addAllIds(experimentRunIds.subList(0, experimentRunIds.size() - 1))
            .build();

    if (app.getAuthServerHost() != null && app.getAuthServerPort() != null) {
      try {
        experimentRunServiceStubClient2.deleteExperimentRuns(deleteExperimentRuns);
      } catch (StatusRuntimeException e) {
        checkEqualsAssert(e);
      }
      CollaboratorServiceBlockingStub collaboratorServiceStub =
          CollaboratorServiceGrpc.newBlockingStub(authServiceChannel);

      AddCollaboratorRequest addCollaboratorRequest =
          addCollaboratorRequestProjectInterceptor(
              project, CollaboratorType.READ_WRITE, authClientInterceptor);

      AddCollaboratorRequest.Response addCollaboratorResponse =
          collaboratorServiceStub.addOrUpdateProjectCollaborator(addCollaboratorRequest);
      LOGGER.info("Collaborator updated in server : " + addCollaboratorResponse.getStatus());
      assertTrue(addCollaboratorResponse.getStatus());

      try {
        experimentRunServiceStubClient2.deleteExperimentRuns(deleteExperimentRuns);
      } catch (StatusRuntimeException e) {
        checkEqualsAssert(e);
      }

      DeleteExperimentRun deleteExperimentRun =
          DeleteExperimentRun.newBuilder().setId(experimentRunIds.get(4)).build();

      try {
        experimentRunServiceStubClient2.deleteExperimentRun(deleteExperimentRun);
      } catch (StatusRuntimeException e) {
        checkEqualsAssert(e);
      }

    } else {
      deleteExperimentRuns = DeleteExperimentRuns.newBuilder().addAllIds(experimentRunIds).build();

      DeleteExperimentRuns.Response deleteExperimentRunResponse =
          experimentRunServiceStub.deleteExperimentRuns(deleteExperimentRuns);
      assertTrue(deleteExperimentRunResponse.getStatus());
    }

    GetExperimentRunsInExperiment getExperimentRunsInExperiment =
        GetExperimentRunsInExperiment.newBuilder().setExperimentId(experiment.getId()).build();

    GetExperimentRunsInExperiment.Response experimentRunResponse =
        experimentRunServiceStub.getExperimentRunsInExperiment(getExperimentRunsInExperiment);
    if (app.getAuthServerHost() != null && app.getAuthServerPort() != null) {
      assertEquals(
          "ExperimentRuns count not match with expected experimentRun count",
          5,
          experimentRunResponse.getExperimentRunsCount());
    } else {
      assertEquals(
          "ExperimentRuns count not match with expected experimentRun count",
          0,
          experimentRunResponse.getExperimentRunsCount());
    }

    DeleteProject deleteProject = DeleteProject.newBuilder().setId(project.getId()).build();
    DeleteProject.Response deleteProjectResponse = projectServiceStub.deleteProject(deleteProject);
    LOGGER.info("Project deleted successfully");
    LOGGER.info(deleteProjectResponse.toString());
    assertTrue(deleteProjectResponse.getStatus());

    LOGGER.info(
        "Delete ExperimentRun by parent entities owner test stop................................");
  }

  @Test
  public void versioningAtExperimentRunCreateTest()
      throws ModelDBException, NoSuchAlgorithmException {
    LOGGER.info("Versioning ExperimentRun test start................................");

    ProjectTest projectTest = new ProjectTest();

    ProjectServiceBlockingStub projectServiceStub = ProjectServiceGrpc.newBlockingStub(channel);
    ExperimentServiceBlockingStub experimentServiceStub =
        ExperimentServiceGrpc.newBlockingStub(channel);
    ExperimentRunServiceBlockingStub experimentRunServiceStub =
        ExperimentRunServiceGrpc.newBlockingStub(channel);
    VersioningServiceGrpc.VersioningServiceBlockingStub versioningServiceBlockingStub =
        VersioningServiceGrpc.newBlockingStub(channel);

    long repoId = createRepository(versioningServiceBlockingStub, RepositoryTest.NAME);
    GetBranchRequest getBranchRequest =
        GetBranchRequest.newBuilder()
            .setRepositoryId(RepositoryIdentification.newBuilder().setRepoId(repoId).build())
            .setBranch(ModelDBConstants.MASTER_BRANCH)
            .build();
    GetBranchRequest.Response getBranchResponse =
        versioningServiceBlockingStub.getBranch(getBranchRequest);
    Commit commit =
        Commit.newBuilder()
            .setMessage("this is the test commit message")
            .setDateCreated(111)
            .addParentShas(getBranchResponse.getCommit().getCommitSha())
            .build();
    CreateCommitRequest createCommitRequest =
        CreateCommitRequest.newBuilder()
            .setRepositoryId(RepositoryIdentification.newBuilder().setRepoId(repoId).build())
            .setCommit(commit)
            .addBlobs(
                BlobExpanded.newBuilder()
                    .setBlob(CommitTest.getBlob(Blob.ContentCase.DATASET))
                    .addLocation("dataset")
                    .addLocation("train")
                    .build())
            .build();
    CreateCommitRequest.Response commitResponse =
        versioningServiceBlockingStub.createCommit(createCommitRequest);

    // Create project
    CreateProject createProjectRequest =
        projectTest.getCreateProjectRequest("experimentRun_project_ypcdt1");
    CreateProject.Response createProjectResponse =
        projectServiceStub.createProject(createProjectRequest);
    Project project = createProjectResponse.getProject();

    // Create two experiment of above project
    CreateExperiment createExperimentRequest =
        ExperimentTest.getCreateExperimentRequest(project.getId(), "Experiment_n_sprt_abc");
    CreateExperiment.Response createExperimentResponse =
        experimentServiceStub.createExperiment(createExperimentRequest);
    Experiment experiment = createExperimentResponse.getExperiment();

    CreateExperimentRun createExperimentRunRequest =
        getCreateExperimentRunRequest(project.getId(), experiment.getId(), "ExperimentRun_n_sprt");
    Map<String, Location> locationMap = new HashMap<>();
    locationMap.put(
        "location-2", Location.newBuilder().addLocation("dataset").addLocation("train").build());
    createExperimentRunRequest =
        createExperimentRunRequest
            .toBuilder()
            .setVersionedInputs(
                VersioningEntry.newBuilder()
                    .setRepositoryId(repoId)
                    .setCommit(commitResponse.getCommit().getCommitSha())
                    .putAllKeyLocationMap(locationMap)
                    .build())
            .build();
    CreateExperimentRun.Response createExperimentRunResponse =
        experimentRunServiceStub.createExperimentRun(createExperimentRunRequest);
    ExperimentRun experimentRun = createExperimentRunResponse.getExperimentRun();
    LOGGER.info("ExperimentRun created successfully");
    assertEquals(
        "ExperimentRun name not match with expected ExperimentRun name",
        createExperimentRunRequest.getName(),
        experimentRun.getName());
    assertEquals(
        "ExperimentRun versioningInput not match with expected ExperimentRun versioningInput",
        createExperimentRunRequest.getVersionedInputs(),
        experimentRun.getVersionedInputs());

    GetExperimentRunById getExperimentRunById =
        GetExperimentRunById.newBuilder().setId(experimentRun.getId()).build();
    GetExperimentRunById.Response getExperimentRunByIdRes =
        experimentRunServiceStub.getExperimentRunById(getExperimentRunById);
    assertEquals(
        "ExperimentRun versioningInput not match with expected ExperimentRun versioningInput",
        createExperimentRunRequest.getVersionedInputs(),
        getExperimentRunByIdRes.getExperimentRun().getVersionedInputs());

    DeleteCommitRequest deleteCommitRequest =
        DeleteCommitRequest.newBuilder()
            .setRepositoryId(RepositoryIdentification.newBuilder().setRepoId(repoId).build())
            .setCommitSha(commitResponse.getCommit().getCommitSha())
            .build();
    versioningServiceBlockingStub.deleteCommit(deleteCommitRequest);

    DeleteRepositoryRequest deleteRepository =
        DeleteRepositoryRequest.newBuilder()
            .setRepositoryId(RepositoryIdentification.newBuilder().setRepoId(repoId))
            .build();
    DeleteRepositoryRequest.Response deleteResult =
        versioningServiceBlockingStub.deleteRepository(deleteRepository);
    Assert.assertTrue(deleteResult.getStatus());

    DeleteProject deleteProject = DeleteProject.newBuilder().setId(project.getId()).build();
    DeleteProject.Response deleteProjectResponse = projectServiceStub.deleteProject(deleteProject);
    LOGGER.info("Project deleted successfully");
    LOGGER.info(deleteProjectResponse.toString());
    assertTrue(deleteProjectResponse.getStatus());

    LOGGER.info("Versioning ExperimentRun test stop................................");
  }

  @Test
  public void versioningAtExperimentRunCreateNegativeTest() throws ModelDBException {
    LOGGER.info("Versioning ExperimentRun negative test start................................");

    ProjectTest projectTest = new ProjectTest();

    ProjectServiceBlockingStub projectServiceStub = ProjectServiceGrpc.newBlockingStub(channel);
    ExperimentServiceBlockingStub experimentServiceStub =
        ExperimentServiceGrpc.newBlockingStub(channel);
    ExperimentRunServiceBlockingStub experimentRunServiceStub =
        ExperimentRunServiceGrpc.newBlockingStub(channel);
    VersioningServiceGrpc.VersioningServiceBlockingStub versioningServiceBlockingStub =
        VersioningServiceGrpc.newBlockingStub(channel);

    long repoId = createRepository(versioningServiceBlockingStub, RepositoryTest.NAME);
    GetBranchRequest getBranchRequest =
        GetBranchRequest.newBuilder()
            .setRepositoryId(RepositoryIdentification.newBuilder().setRepoId(repoId).build())
            .setBranch(ModelDBConstants.MASTER_BRANCH)
            .build();
    GetBranchRequest.Response getBranchResponse =
        versioningServiceBlockingStub.getBranch(getBranchRequest);

    // Create project
    CreateProject createProjectRequest =
        projectTest.getCreateProjectRequest("experimentRun_project_ypcdt1");
    CreateProject.Response createProjectResponse =
        projectServiceStub.createProject(createProjectRequest);
    Project project = createProjectResponse.getProject();

    // Create two experiment of above project
    CreateExperiment createExperimentRequest =
        ExperimentTest.getCreateExperimentRequest(project.getId(), "Experiment_n_sprt_abc");
    CreateExperiment.Response createExperimentResponse =
        experimentServiceStub.createExperiment(createExperimentRequest);
    Experiment experiment = createExperimentResponse.getExperiment();

    CreateExperimentRun createExperimentRunRequest =
        getCreateExperimentRunRequest(project.getId(), experiment.getId(), "ExperimentRun_n_sprt");
    Map<String, Location> locationMap = new HashMap<>();
    locationMap.put(
        "location-2", Location.newBuilder().addLocation("dataset").addLocation("train").build());
    createExperimentRunRequest =
        createExperimentRunRequest
            .toBuilder()
            .setVersionedInputs(
                VersioningEntry.newBuilder()
                    .setRepositoryId(123456)
                    .setCommit("xyz")
                    .putAllKeyLocationMap(locationMap)
                    .build())
            .build();
    try {
      experimentRunServiceStub.createExperimentRun(createExperimentRunRequest);
    } catch (StatusRuntimeException e) {
      Assert.assertEquals(Status.Code.NOT_FOUND, e.getStatus().getCode());
    }

    try {
      createExperimentRunRequest =
          createExperimentRunRequest
              .toBuilder()
              .setVersionedInputs(
                  VersioningEntry.newBuilder()
                      .setRepositoryId(repoId)
                      .setCommit("xyz")
                      .putAllKeyLocationMap(locationMap)
                      .build())
              .build();
      experimentRunServiceStub.createExperimentRun(createExperimentRunRequest);
    } catch (StatusRuntimeException e) {
      Assert.assertEquals(Status.Code.NOT_FOUND, e.getStatus().getCode());
    }

    try {
      createExperimentRunRequest =
          createExperimentRunRequest
              .toBuilder()
              .setVersionedInputs(
                  VersioningEntry.newBuilder()
                      .setRepositoryId(repoId)
                      .setCommit(getBranchResponse.getCommit().getCommitSha())
                      .putAllKeyLocationMap(locationMap)
                      .build())
              .build();
      experimentRunServiceStub.createExperimentRun(createExperimentRunRequest);
    } catch (StatusRuntimeException e) {
      Assert.assertEquals(Status.Code.INVALID_ARGUMENT, e.getStatus().getCode());
    }

    DeleteRepositoryRequest deleteRepository =
        DeleteRepositoryRequest.newBuilder()
            .setRepositoryId(RepositoryIdentification.newBuilder().setRepoId(repoId))
            .build();
    DeleteRepositoryRequest.Response deleteResult =
        versioningServiceBlockingStub.deleteRepository(deleteRepository);
    Assert.assertTrue(deleteResult.getStatus());

    DeleteProject deleteProject = DeleteProject.newBuilder().setId(project.getId()).build();
    DeleteProject.Response deleteProjectResponse = projectServiceStub.deleteProject(deleteProject);
    LOGGER.info("Project deleted successfully");
    LOGGER.info(deleteProjectResponse.toString());
    assertTrue(deleteProjectResponse.getStatus());

    LOGGER.info("Versioning ExperimentRun negative test stop................................");
  }

  @Test
  public void logGetVersioningExperimentRunCreateTest()
      throws ModelDBException, NoSuchAlgorithmException {
    LOGGER.info("Log and Get Versioning ExperimentRun test start................................");

    ProjectTest projectTest = new ProjectTest();

    ProjectServiceBlockingStub projectServiceStub = ProjectServiceGrpc.newBlockingStub(channel);
    ExperimentServiceBlockingStub experimentServiceStub =
        ExperimentServiceGrpc.newBlockingStub(channel);
    ExperimentRunServiceBlockingStub experimentRunServiceStub =
        ExperimentRunServiceGrpc.newBlockingStub(channel);
    VersioningServiceGrpc.VersioningServiceBlockingStub versioningServiceBlockingStub =
        VersioningServiceGrpc.newBlockingStub(channel);

    // Create project
    CreateProject createProjectRequest =
        projectTest.getCreateProjectRequest("experimentRun_project_ypcdt1");
    CreateProject.Response createProjectResponse =
        projectServiceStub.createProject(createProjectRequest);
    Project project = createProjectResponse.getProject();

    // Create two experiment of above project
    CreateExperiment createExperimentRequest =
        ExperimentTest.getCreateExperimentRequest(project.getId(), "Experiment_n_sprt_abc");
    CreateExperiment.Response createExperimentResponse =
        experimentServiceStub.createExperiment(createExperimentRequest);
    Experiment experiment = createExperimentResponse.getExperiment();

    CreateExperimentRun createExperimentRunRequest =
        getCreateExperimentRunRequest(project.getId(), experiment.getId(), "ExperimentRun_n_sprt");
    CreateExperimentRun.Response createExperimentRunResponse =
        experimentRunServiceStub.createExperimentRun(createExperimentRunRequest);
    ExperimentRun experimentRun = createExperimentRunResponse.getExperimentRun();
    LOGGER.info("ExperimentRun created successfully");
    assertEquals(
        "ExperimentRun name not match with expected ExperimentRun name",
        createExperimentRunRequest.getName(),
        experimentRun.getName());
    assertTrue(
        "ExperimentRun versioningInput not match with expected ExperimentRun versioningInput",
        !createExperimentRunRequest.hasVersionedInputs());

    long repoId = createRepository(versioningServiceBlockingStub, RepositoryTest.NAME);
    GetBranchRequest getBranchRequest =
        GetBranchRequest.newBuilder()
            .setRepositoryId(RepositoryIdentification.newBuilder().setRepoId(repoId).build())
            .setBranch(ModelDBConstants.MASTER_BRANCH)
            .build();
    GetBranchRequest.Response getBranchResponse =
        versioningServiceBlockingStub.getBranch(getBranchRequest);
    Commit commit =
        Commit.newBuilder()
            .setMessage("this is the test commit message")
            .setDateCreated(111)
            .addParentShas(getBranchResponse.getCommit().getCommitSha())
            .build();
    CreateCommitRequest createCommitRequest =
        CreateCommitRequest.newBuilder()
            .setRepositoryId(RepositoryIdentification.newBuilder().setRepoId(repoId).build())
            .setCommit(commit)
            .addBlobs(
                BlobExpanded.newBuilder()
                    .setBlob(CommitTest.getBlob(Blob.ContentCase.DATASET))
                    .addLocation("dataset")
                    .addLocation("train")
                    .build())
            .addBlobs(
                BlobExpanded.newBuilder()
                    .setBlob(CommitTest.getBlob(Blob.ContentCase.DATASET))
                    .addLocation("dataset_1")
                    .addLocation("train")
                    .build())
            .build();
    CreateCommitRequest.Response commitResponse =
        versioningServiceBlockingStub.createCommit(createCommitRequest);

    Map<String, Location> locationMap = new HashMap<>();
    locationMap.put(
        "location-2", Location.newBuilder().addLocation("dataset").addLocation("train").build());

    LogVersionedInput logVersionedInput =
        LogVersionedInput.newBuilder()
            .setId(experimentRun.getId())
            .setVersionedInputs(
                VersioningEntry.newBuilder()
                    .setRepositoryId(repoId)
                    .setCommit(commitResponse.getCommit().getCommitSha())
                    .putAllKeyLocationMap(locationMap)
                    .build())
            .build();
    experimentRunServiceStub.logVersionedInput(logVersionedInput);

    GetExperimentRunById getExperimentRunById =
        GetExperimentRunById.newBuilder().setId(experimentRun.getId()).build();
    GetExperimentRunById.Response response =
        experimentRunServiceStub.getExperimentRunById(getExperimentRunById);
    assertEquals(
        "ExperimentRun versioningInput not match with expected ExperimentRun versioningInput",
        logVersionedInput.getVersionedInputs(),
        response.getExperimentRun().getVersionedInputs());

    experimentRunServiceStub.logVersionedInput(logVersionedInput);

    response = experimentRunServiceStub.getExperimentRunById(getExperimentRunById);
    assertEquals(
        "ExperimentRun versioningInput not match with expected ExperimentRun versioningInput",
        logVersionedInput.getVersionedInputs(),
        response.getExperimentRun().getVersionedInputs());

    locationMap.put(
        "location-1", Location.newBuilder().addLocation("dataset_1").addLocation("train").build());
    logVersionedInput =
        LogVersionedInput.newBuilder()
            .setId(experimentRun.getId())
            .setVersionedInputs(
                VersioningEntry.newBuilder()
                    .setRepositoryId(repoId)
                    .setCommit(commitResponse.getCommit().getCommitSha())
                    .putAllKeyLocationMap(locationMap)
                    .build())
            .build();
    experimentRunServiceStub.logVersionedInput(logVersionedInput);

    response = experimentRunServiceStub.getExperimentRunById(getExperimentRunById);
    assertEquals(
        "ExperimentRun versioningInput not match with expected ExperimentRun versioningInput",
        logVersionedInput.getVersionedInputs(),
        response.getExperimentRun().getVersionedInputs());

    GetVersionedInput getVersionedInput =
        GetVersionedInput.newBuilder().setId(experimentRun.getId()).build();
    GetVersionedInput.Response getVersionedInputResponse =
        experimentRunServiceStub.getVersionedInputs(getVersionedInput);
    assertEquals(
        "ExperimentRun versioningInput not match with expected ExperimentRun versioningInput",
        logVersionedInput.getVersionedInputs(),
        getVersionedInputResponse.getVersionedInputs());

    DeleteRepositoryRequest deleteRepository =
        DeleteRepositoryRequest.newBuilder()
            .setRepositoryId(RepositoryIdentification.newBuilder().setRepoId(repoId))
            .build();
    DeleteRepositoryRequest.Response deleteResult =
        versioningServiceBlockingStub.deleteRepository(deleteRepository);
    Assert.assertTrue(deleteResult.getStatus());

    DeleteProject deleteProject = DeleteProject.newBuilder().setId(project.getId()).build();
    DeleteProject.Response deleteProjectResponse = projectServiceStub.deleteProject(deleteProject);
    LOGGER.info("Project deleted successfully");
    LOGGER.info(deleteProjectResponse.toString());
    assertTrue(deleteProjectResponse.getStatus());

    LOGGER.info("Log and Get Versioning ExperimentRun test stop................................");
  }

  @Test
  public void listCommitExperimentRunsTest() throws ModelDBException, NoSuchAlgorithmException {
    LOGGER.info("Fetch ExperimentRun for commit test start................................");

    ProjectTest projectTest = new ProjectTest();

    ProjectServiceBlockingStub projectServiceStub = ProjectServiceGrpc.newBlockingStub(channel);
    ExperimentServiceBlockingStub experimentServiceStub =
        ExperimentServiceGrpc.newBlockingStub(channel);
    ExperimentRunServiceBlockingStub experimentRunServiceStub =
        ExperimentRunServiceGrpc.newBlockingStub(channel);
    VersioningServiceGrpc.VersioningServiceBlockingStub versioningServiceBlockingStub =
        VersioningServiceGrpc.newBlockingStub(channel);

    long repoId =
        RepositoryTest.createRepository(versioningServiceBlockingStub, RepositoryTest.NAME);
    GetBranchRequest getBranchRequest =
        GetBranchRequest.newBuilder()
            .setRepositoryId(RepositoryIdentification.newBuilder().setRepoId(repoId).build())
            .setBranch(ModelDBConstants.MASTER_BRANCH)
            .build();
    GetBranchRequest.Response getBranchResponse =
        versioningServiceBlockingStub.getBranch(getBranchRequest);
    Commit commit =
        Commit.newBuilder()
            .setMessage("this is the test commit message")
            .setDateCreated(111)
            .addParentShas(getBranchResponse.getCommit().getCommitSha())
            .build();
    Location location1 = Location.newBuilder().addLocation("dataset").addLocation("train").build();
    Location location2 =
        Location.newBuilder().addLocation("test-1").addLocation("test1.json").build();
    Location location3 =
        Location.newBuilder().addLocation("test-2").addLocation("test2.json").build();
    CreateCommitRequest createCommitRequest =
        CreateCommitRequest.newBuilder()
            .setRepositoryId(RepositoryIdentification.newBuilder().setRepoId(repoId).build())
            .setCommit(commit)
            .addBlobs(
                BlobExpanded.newBuilder()
                    .setBlob(CommitTest.getBlob(Blob.ContentCase.DATASET))
                    .addAllLocation(location1.getLocationList())
                    .build())
            .addBlobs(
                BlobExpanded.newBuilder()
                    .setBlob(CommitTest.getBlob(Blob.ContentCase.CONFIG))
                    .addAllLocation(location2.getLocationList())
                    .build())
            .addBlobs(
                BlobExpanded.newBuilder()
                    .setBlob(CommitTest.getBlob(Blob.ContentCase.DATASET))
                    .addAllLocation(location3.getLocationList())
                    .build())
            .build();
    CreateCommitRequest.Response commitResponse =
        versioningServiceBlockingStub.createCommit(createCommitRequest);
    commit = commitResponse.getCommit();

    // Create project
    CreateProject createProjectRequest =
        projectTest.getCreateProjectRequest("experimentRun_project_ypcdt1");
    CreateProject.Response createProjectResponse =
        projectServiceStub.createProject(createProjectRequest);
    Project project = createProjectResponse.getProject();

    // Create two experiment of above project
    CreateExperiment createExperimentRequest =
        ExperimentTest.getCreateExperimentRequest(project.getId(), "Experiment_n_sprt_abc");
    CreateExperiment.Response createExperimentResponse =
        experimentServiceStub.createExperiment(createExperimentRequest);
    Experiment experiment = createExperimentResponse.getExperiment();

    CreateExperimentRun createExperimentRunRequest =
        getCreateExperimentRunRequest(project.getId(), experiment.getId(), "ExperimentRun-1");
    Map<String, Location> locationMap = new HashMap<>();
    locationMap.put("location-1", location1);
    createExperimentRunRequest =
        createExperimentRunRequest
            .toBuilder()
            .setVersionedInputs(
                VersioningEntry.newBuilder()
                    .setRepositoryId(repoId)
                    .setCommit(commitResponse.getCommit().getCommitSha())
                    .putAllKeyLocationMap(locationMap)
                    .build())
            .build();
    CreateExperimentRun.Response createExperimentRunResponse =
        experimentRunServiceStub.createExperimentRun(createExperimentRunRequest);
    ExperimentRun experimentRun1 = createExperimentRunResponse.getExperimentRun();
    LOGGER.info("ExperimentRun1 created successfully");

    locationMap.put("location-2", location2);
    createExperimentRunRequest =
        createExperimentRunRequest
            .toBuilder()
            .setName("ExperimentRun-2")
            .setVersionedInputs(
                VersioningEntry.newBuilder()
                    .setRepositoryId(repoId)
                    .setCommit(commitResponse.getCommit().getCommitSha())
                    .putAllKeyLocationMap(locationMap)
                    .build())
            .build();
    createExperimentRunResponse =
        experimentRunServiceStub.createExperimentRun(createExperimentRunRequest);
    ExperimentRun experimentRun2 = createExperimentRunResponse.getExperimentRun();
    LOGGER.info("ExperimentRun2 created successfully");

    createExperimentRunRequest =
        createExperimentRunRequest.toBuilder().setName("ExperimentRun-3").build();
    createExperimentRunResponse =
        experimentRunServiceStub.createExperimentRun(createExperimentRunRequest);
    ExperimentRun experimentRun3 = createExperimentRunResponse.getExperimentRun();
    LOGGER.info("ExperimentRun3 created successfully");

    ListCommitExperimentRunsRequest listCommitExperimentRunsRequest =
        ListCommitExperimentRunsRequest.newBuilder()
            .setRepositoryId(RepositoryIdentification.newBuilder().setRepoId(repoId).build())
            .setCommitSha(commit.getCommitSha())
            .build();
    ListCommitExperimentRunsRequest.Response listCommitExperimentRunsResponse =
        versioningServiceBlockingStub.listCommitExperimentRuns(listCommitExperimentRunsRequest);
    assertEquals(
        "ExperimentRun total records not match with expected ExperimentRun total records",
        3,
        listCommitExperimentRunsResponse.getTotalRecords());
    assertEquals(
        "ExperimentRun not match with expected ExperimentRun",
        experimentRun1,
        listCommitExperimentRunsResponse.getRuns(0));
    assertEquals(
        "ExperimentRun not match with expected ExperimentRun",
        experimentRun3.getId(),
        listCommitExperimentRunsResponse.getRuns(2).getId());

    listCommitExperimentRunsRequest =
        ListCommitExperimentRunsRequest.newBuilder()
            .setRepositoryId(RepositoryIdentification.newBuilder().setRepoId(repoId).build())
            .setCommitSha(commit.getCommitSha())
            .setPagination(Pagination.newBuilder().setPageNumber(1).setPageLimit(1).build())
            .build();
    listCommitExperimentRunsResponse =
        versioningServiceBlockingStub.listCommitExperimentRuns(listCommitExperimentRunsRequest);
    assertEquals(
        "ExperimentRun total records not match with expected ExperimentRun total records",
        3,
        listCommitExperimentRunsResponse.getTotalRecords());
    assertEquals(
        "ExperimentRun not match with expected ExperimentRun",
        experimentRun1,
        listCommitExperimentRunsResponse.getRuns(0));

    listCommitExperimentRunsRequest =
        ListCommitExperimentRunsRequest.newBuilder()
            .setRepositoryId(RepositoryIdentification.newBuilder().setRepoId(repoId).build())
            .setCommitSha(commit.getCommitSha())
            .setPagination(Pagination.newBuilder().setPageNumber(3).setPageLimit(1).build())
            .build();
    listCommitExperimentRunsResponse =
        versioningServiceBlockingStub.listCommitExperimentRuns(listCommitExperimentRunsRequest);
    assertEquals(
        "ExperimentRun total records not match with expected ExperimentRun total records",
        3,
        listCommitExperimentRunsResponse.getTotalRecords());
    assertEquals(
        "ExperimentRun not match with expected ExperimentRun",
        experimentRun3.getId(),
        listCommitExperimentRunsResponse.getRuns(0).getId());

    DeleteCommitRequest deleteCommitRequest =
        DeleteCommitRequest.newBuilder()
            .setRepositoryId(RepositoryIdentification.newBuilder().setRepoId(repoId).build())
            .setCommitSha(commitResponse.getCommit().getCommitSha())
            .build();
    versioningServiceBlockingStub.deleteCommit(deleteCommitRequest);

    DeleteRepositoryRequest deleteRepository =
        DeleteRepositoryRequest.newBuilder()
            .setRepositoryId(RepositoryIdentification.newBuilder().setRepoId(repoId))
            .build();
    DeleteRepositoryRequest.Response deleteResult =
        versioningServiceBlockingStub.deleteRepository(deleteRepository);
    Assert.assertTrue(deleteResult.getStatus());

    DeleteProject deleteProject = DeleteProject.newBuilder().setId(project.getId()).build();
    DeleteProject.Response deleteProjectResponse = projectServiceStub.deleteProject(deleteProject);
    LOGGER.info("Project deleted successfully");
    LOGGER.info(deleteProjectResponse.toString());
    assertTrue(deleteProjectResponse.getStatus());

    LOGGER.info("Fetch ExperimentRun for commit test stop................................");
  }

  @Test
  public void ListBlobExperimentRunsRequestTest()
      throws ModelDBException, NoSuchAlgorithmException {
    LOGGER.info("Fetch ExperimentRun blobs for commit test start................................");

    ProjectTest projectTest = new ProjectTest();

    ProjectServiceBlockingStub projectServiceStub = ProjectServiceGrpc.newBlockingStub(channel);
    ExperimentServiceBlockingStub experimentServiceStub =
        ExperimentServiceGrpc.newBlockingStub(channel);
    ExperimentRunServiceBlockingStub experimentRunServiceStub =
        ExperimentRunServiceGrpc.newBlockingStub(channel);
    VersioningServiceGrpc.VersioningServiceBlockingStub versioningServiceBlockingStub =
        VersioningServiceGrpc.newBlockingStub(channel);

    long repoId =
        RepositoryTest.createRepository(versioningServiceBlockingStub, RepositoryTest.NAME);
    GetBranchRequest getBranchRequest =
        GetBranchRequest.newBuilder()
            .setRepositoryId(RepositoryIdentification.newBuilder().setRepoId(repoId).build())
            .setBranch(ModelDBConstants.MASTER_BRANCH)
            .build();
    GetBranchRequest.Response getBranchResponse =
        versioningServiceBlockingStub.getBranch(getBranchRequest);
    Commit commit =
        Commit.newBuilder()
            .setMessage("this is the test commit message")
            .setDateCreated(111)
            .addParentShas(getBranchResponse.getCommit().getCommitSha())
            .build();

    Location location1 = Location.newBuilder().addLocation("dataset").addLocation("train").build();
    Location location2 =
        Location.newBuilder().addLocation("test-1").addLocation("test1.json").build();
    Location location3 =
        Location.newBuilder().addLocation("test-2").addLocation("test2.json").build();

    CreateCommitRequest createCommitRequest =
        CreateCommitRequest.newBuilder()
            .setRepositoryId(RepositoryIdentification.newBuilder().setRepoId(repoId).build())
            .setCommit(commit)
            .addBlobs(
                BlobExpanded.newBuilder()
                    .setBlob(CommitTest.getBlob(Blob.ContentCase.DATASET))
                    .addAllLocation(location1.getLocationList())
                    .build())
            .addBlobs(
                BlobExpanded.newBuilder()
                    .setBlob(CommitTest.getBlob(Blob.ContentCase.CONFIG))
                    .addAllLocation(location2.getLocationList())
                    .build())
            .addBlobs(
                BlobExpanded.newBuilder()
                    .setBlob(CommitTest.getBlob(Blob.ContentCase.DATASET))
                    .addAllLocation(location3.getLocationList())
                    .build())
            .build();
    CreateCommitRequest.Response commitResponse =
        versioningServiceBlockingStub.createCommit(createCommitRequest);
    commit = commitResponse.getCommit();

    // Create project
    CreateProject createProjectRequest =
        projectTest.getCreateProjectRequest("experimentRun_project_ypcdt1");
    CreateProject.Response createProjectResponse =
        projectServiceStub.createProject(createProjectRequest);
    Project project = createProjectResponse.getProject();

    // Create two experiment of above project
    CreateExperiment createExperimentRequest =
        ExperimentTest.getCreateExperimentRequest(project.getId(), "Experiment_n_sprt_abc");
    CreateExperiment.Response createExperimentResponse =
        experimentServiceStub.createExperiment(createExperimentRequest);
    Experiment experiment = createExperimentResponse.getExperiment();

    CreateExperimentRun createExperimentRunRequest =
        getCreateExperimentRunRequest(project.getId(), experiment.getId(), "ExperimentRun-1");
    Map<String, Location> locationMap = new HashMap<>();
    locationMap.put("location-2", location1);
    createExperimentRunRequest =
        createExperimentRunRequest
            .toBuilder()
            .setVersionedInputs(
                VersioningEntry.newBuilder()
                    .setRepositoryId(repoId)
                    .setCommit(commitResponse.getCommit().getCommitSha())
                    .putAllKeyLocationMap(locationMap)
                    .build())
            .build();
    CreateExperimentRun.Response createExperimentRunResponse =
        experimentRunServiceStub.createExperimentRun(createExperimentRunRequest);
    ExperimentRun experimentRun1 = createExperimentRunResponse.getExperimentRun();
    LOGGER.info("ExperimentRun1 created successfully");

    createExperimentRunRequest =
        createExperimentRunRequest
            .toBuilder()
            .setName("ExperimentRun-2")
            .setVersionedInputs(
                createExperimentRunRequest
                    .getVersionedInputs()
                    .toBuilder()
                    .putKeyLocationMap("XYZ", location2)
                    .build())
            .build();
    createExperimentRunResponse =
        experimentRunServiceStub.createExperimentRun(createExperimentRunRequest);
    ExperimentRun experimentRun2 = createExperimentRunResponse.getExperimentRun();
    LOGGER.info("ExperimentRun2 created successfully");

    createExperimentRunRequest =
        createExperimentRunRequest
            .toBuilder()
            .setName("ExperimentRun-3")
            .setVersionedInputs(
                createExperimentRunRequest
                    .getVersionedInputs()
                    .toBuilder()
                    .putKeyLocationMap("PQR", location3)
                    .build())
            .build();
    createExperimentRunResponse =
        experimentRunServiceStub.createExperimentRun(createExperimentRunRequest);
    ExperimentRun experimentRun3 = createExperimentRunResponse.getExperimentRun();
    LOGGER.info("ExperimentRun3 created successfully");

    ListBlobExperimentRunsRequest listBlobExperimentRunsRequest =
        ListBlobExperimentRunsRequest.newBuilder()
            .setRepositoryId(RepositoryIdentification.newBuilder().setRepoId(repoId).build())
            .setCommitSha(commit.getCommitSha())
            .addAllLocation(location1.getLocationList())
            .build();
    ListBlobExperimentRunsRequest.Response listBlobExperimentRunsResponse =
        versioningServiceBlockingStub.listBlobExperimentRuns(listBlobExperimentRunsRequest);
    assertEquals(
        "ExperimentRun total records not match with expected ExperimentRun total records",
        3,
        listBlobExperimentRunsResponse.getTotalRecords());
    assertEquals(
        "ExperimentRun not match with expected ExperimentRun",
        experimentRun1,
        listBlobExperimentRunsResponse.getRuns(0));
    assertEquals(
        "ExperimentRun not match with expected ExperimentRun",
        experimentRun3.getId(),
        listBlobExperimentRunsResponse.getRuns(2).getId());

    listBlobExperimentRunsRequest =
        ListBlobExperimentRunsRequest.newBuilder()
            .setRepositoryId(RepositoryIdentification.newBuilder().setRepoId(repoId).build())
            .setCommitSha(commit.getCommitSha())
            .addAllLocation(location2.getLocationList())
            .build();
    listBlobExperimentRunsResponse =
        versioningServiceBlockingStub.listBlobExperimentRuns(listBlobExperimentRunsRequest);
    assertEquals(
        "ExperimentRun total records not match with expected ExperimentRun total records",
        2,
        listBlobExperimentRunsResponse.getTotalRecords());
    assertEquals(
        "ExperimentRun not match with expected ExperimentRun",
        experimentRun3.getId(),
        listBlobExperimentRunsResponse.getRuns(1).getId());

    Location location4 = Location.newBuilder().addLocation("test-2").build();
    createExperimentRunRequest =
        createExperimentRunRequest
            .toBuilder()
            .setName("ExperimentRun-4")
            .setVersionedInputs(
                createExperimentRunRequest
                    .getVersionedInputs()
                    .toBuilder()
                    .putKeyLocationMap("PQR", location4)
                    .build())
            .build();
    try {
      experimentRunServiceStub.createExperimentRun(createExperimentRunRequest);
    } catch (StatusRuntimeException e) {
      Status status = Status.fromThrowable(e);
      LOGGER.warn("Error Code : " + status.getCode() + " Description : " + status.getDescription());
      assertEquals(Status.INVALID_ARGUMENT.getCode(), status.getCode());
    }

    DeleteCommitRequest deleteCommitRequest =
        DeleteCommitRequest.newBuilder()
            .setRepositoryId(RepositoryIdentification.newBuilder().setRepoId(repoId).build())
            .setCommitSha(commitResponse.getCommit().getCommitSha())
            .build();
    versioningServiceBlockingStub.deleteCommit(deleteCommitRequest);

    DeleteRepositoryRequest deleteRepository =
        DeleteRepositoryRequest.newBuilder()
            .setRepositoryId(RepositoryIdentification.newBuilder().setRepoId(repoId))
            .build();
    DeleteRepositoryRequest.Response deleteResult =
        versioningServiceBlockingStub.deleteRepository(deleteRepository);
    Assert.assertTrue(deleteResult.getStatus());

    DeleteProject deleteProject = DeleteProject.newBuilder().setId(project.getId()).build();
    DeleteProject.Response deleteProjectResponse = projectServiceStub.deleteProject(deleteProject);
    LOGGER.info("Project deleted successfully");
    LOGGER.info(deleteProjectResponse.toString());
    assertTrue(deleteProjectResponse.getStatus());

    LOGGER.info("Fetch ExperimentRun blob for commit test stop................................");
  }

  @Test
  public void versioningWithoutLocationAtExperimentRunCreateTest()
      throws ModelDBException, NoSuchAlgorithmException {
    LOGGER.info(
        "Versioning without Locations ExperimentRun test start................................");

    ProjectTest projectTest = new ProjectTest();

    ProjectServiceBlockingStub projectServiceStub = ProjectServiceGrpc.newBlockingStub(channel);
    ExperimentServiceBlockingStub experimentServiceStub =
        ExperimentServiceGrpc.newBlockingStub(channel);
    ExperimentRunServiceBlockingStub experimentRunServiceStub =
        ExperimentRunServiceGrpc.newBlockingStub(channel);
    VersioningServiceGrpc.VersioningServiceBlockingStub versioningServiceBlockingStub =
        VersioningServiceGrpc.newBlockingStub(channel);

    long repoId = createRepository(versioningServiceBlockingStub, RepositoryTest.NAME);
    GetBranchRequest getBranchRequest =
        GetBranchRequest.newBuilder()
            .setRepositoryId(RepositoryIdentification.newBuilder().setRepoId(repoId).build())
            .setBranch(ModelDBConstants.MASTER_BRANCH)
            .build();
    GetBranchRequest.Response getBranchResponse =
        versioningServiceBlockingStub.getBranch(getBranchRequest);
    Commit commit =
        Commit.newBuilder()
            .setMessage("this is the test commit message")
            .setDateCreated(111)
            .addParentShas(getBranchResponse.getCommit().getCommitSha())
            .build();
    CreateCommitRequest createCommitRequest =
        CreateCommitRequest.newBuilder()
            .setRepositoryId(RepositoryIdentification.newBuilder().setRepoId(repoId).build())
            .setCommit(commit)
            .addBlobs(
                BlobExpanded.newBuilder()
                    .setBlob(CommitTest.getBlob(Blob.ContentCase.DATASET))
                    .addLocation("dataset")
                    .addLocation("train")
                    .build())
            .build();
    CreateCommitRequest.Response commitResponse =
        versioningServiceBlockingStub.createCommit(createCommitRequest);

    // Create project
    CreateProject createProjectRequest =
        projectTest.getCreateProjectRequest("experimentRun_project_ypcdt1");
    CreateProject.Response createProjectResponse =
        projectServiceStub.createProject(createProjectRequest);
    Project project = createProjectResponse.getProject();

    // Create two experiment of above project
    CreateExperiment createExperimentRequest =
        ExperimentTest.getCreateExperimentRequest(project.getId(), "Experiment_n_sprt_abc");
    CreateExperiment.Response createExperimentResponse =
        experimentServiceStub.createExperiment(createExperimentRequest);
    Experiment experiment = createExperimentResponse.getExperiment();

    CreateExperimentRun createExperimentRunRequest =
        getCreateExperimentRunRequest(project.getId(), experiment.getId(), "ExperimentRun_n_sprt");
    createExperimentRunRequest =
        createExperimentRunRequest
            .toBuilder()
            .setVersionedInputs(
                VersioningEntry.newBuilder()
                    .setRepositoryId(repoId)
                    .setCommit(commitResponse.getCommit().getCommitSha())
                    .build())
            .build();
    CreateExperimentRun.Response createExperimentRunResponse =
        experimentRunServiceStub.createExperimentRun(createExperimentRunRequest);
    ExperimentRun experimentRun = createExperimentRunResponse.getExperimentRun();
    LOGGER.info("ExperimentRun created successfully");
    assertEquals(
        "ExperimentRun name not match with expected ExperimentRun name",
        createExperimentRunRequest.getName(),
        experimentRun.getName());
    assertEquals(
        "ExperimentRun versioningInput not match with expected ExperimentRun versioningInput",
        createExperimentRunRequest.getVersionedInputs(),
        experimentRun.getVersionedInputs());

    GetExperimentRunById getExperimentRunById =
        GetExperimentRunById.newBuilder().setId(experimentRun.getId()).build();
    GetExperimentRunById.Response getExperimentRunByIdRes =
        experimentRunServiceStub.getExperimentRunById(getExperimentRunById);
    assertEquals(
        "ExperimentRun versioningInput not match with expected ExperimentRun versioningInput",
        createExperimentRunRequest.getVersionedInputs(),
        getExperimentRunByIdRes.getExperimentRun().getVersionedInputs());
    assertEquals(
        "ExperimentRun versioningInput not match with expected ExperimentRun versioningInput",
        0,
        getExperimentRunByIdRes.getExperimentRun().getVersionedInputs().getKeyLocationMapCount());

    DeleteCommitRequest deleteCommitRequest =
        DeleteCommitRequest.newBuilder()
            .setRepositoryId(RepositoryIdentification.newBuilder().setRepoId(repoId).build())
            .setCommitSha(commitResponse.getCommit().getCommitSha())
            .build();
    versioningServiceBlockingStub.deleteCommit(deleteCommitRequest);

    DeleteRepositoryRequest deleteRepository =
        DeleteRepositoryRequest.newBuilder()
            .setRepositoryId(RepositoryIdentification.newBuilder().setRepoId(repoId))
            .build();
    DeleteRepositoryRequest.Response deleteResult =
        versioningServiceBlockingStub.deleteRepository(deleteRepository);
    Assert.assertTrue(deleteResult.getStatus());

    DeleteProject deleteProject = DeleteProject.newBuilder().setId(project.getId()).build();
    DeleteProject.Response deleteProjectResponse = projectServiceStub.deleteProject(deleteProject);
    LOGGER.info("Project deleted successfully");
    LOGGER.info(deleteProjectResponse.toString());
    assertTrue(deleteProjectResponse.getStatus());

    LOGGER.info(
        "Versioning without Locations ExperimentRun test stop................................");
  }

  @Test
  public void logGetVersioningWithoutLocationsExperimentRunCreateTest()
      throws ModelDBException, NoSuchAlgorithmException {
    LOGGER.info(
        "Log and Get Versioning without locations ExperimentRun test start................................");

    ProjectTest projectTest = new ProjectTest();

    ProjectServiceBlockingStub projectServiceStub = ProjectServiceGrpc.newBlockingStub(channel);
    ExperimentServiceBlockingStub experimentServiceStub =
        ExperimentServiceGrpc.newBlockingStub(channel);
    ExperimentRunServiceBlockingStub experimentRunServiceStub =
        ExperimentRunServiceGrpc.newBlockingStub(channel);
    VersioningServiceGrpc.VersioningServiceBlockingStub versioningServiceBlockingStub =
        VersioningServiceGrpc.newBlockingStub(channel);

    // Create project
    CreateProject createProjectRequest =
        projectTest.getCreateProjectRequest("experimentRun_project_ypcdt1");
    CreateProject.Response createProjectResponse =
        projectServiceStub.createProject(createProjectRequest);
    Project project = createProjectResponse.getProject();

    // Create two experiment of above project
    CreateExperiment createExperimentRequest =
        ExperimentTest.getCreateExperimentRequest(project.getId(), "Experiment_n_sprt_abc");
    CreateExperiment.Response createExperimentResponse =
        experimentServiceStub.createExperiment(createExperimentRequest);
    Experiment experiment = createExperimentResponse.getExperiment();

    CreateExperimentRun createExperimentRunRequest =
        getCreateExperimentRunRequest(project.getId(), experiment.getId(), "ExperimentRun_n_sprt");
    CreateExperimentRun.Response createExperimentRunResponse =
        experimentRunServiceStub.createExperimentRun(createExperimentRunRequest);
    ExperimentRun experimentRun = createExperimentRunResponse.getExperimentRun();
    LOGGER.info("ExperimentRun created successfully");
    assertEquals(
        "ExperimentRun name not match with expected ExperimentRun name",
        createExperimentRunRequest.getName(),
        experimentRun.getName());
    assertFalse(
        "ExperimentRun versioningInput not match with expected ExperimentRun versioningInput",
        createExperimentRunRequest.hasVersionedInputs());

    long repoId = createRepository(versioningServiceBlockingStub, RepositoryTest.NAME);
    GetBranchRequest getBranchRequest =
        GetBranchRequest.newBuilder()
            .setRepositoryId(RepositoryIdentification.newBuilder().setRepoId(repoId).build())
            .setBranch(ModelDBConstants.MASTER_BRANCH)
            .build();
    GetBranchRequest.Response getBranchResponse =
        versioningServiceBlockingStub.getBranch(getBranchRequest);
    Commit commit =
        Commit.newBuilder()
            .setMessage("this is the test commit message")
            .setDateCreated(111)
            .addParentShas(getBranchResponse.getCommit().getCommitSha())
            .build();
    CreateCommitRequest createCommitRequest =
        CreateCommitRequest.newBuilder()
            .setRepositoryId(RepositoryIdentification.newBuilder().setRepoId(repoId).build())
            .setCommit(commit)
            .addBlobs(
                BlobExpanded.newBuilder()
                    .setBlob(CommitTest.getBlob(Blob.ContentCase.DATASET))
                    .addLocation("dataset")
                    .addLocation("train")
                    .build())
            .build();
    CreateCommitRequest.Response commitResponse =
        versioningServiceBlockingStub.createCommit(createCommitRequest);

    LogVersionedInput logVersionedInput =
        LogVersionedInput.newBuilder()
            .setId(experimentRun.getId())
            .setVersionedInputs(
                VersioningEntry.newBuilder()
                    .setRepositoryId(repoId)
                    .setCommit(commitResponse.getCommit().getCommitSha())
                    .build())
            .build();
    experimentRunServiceStub.logVersionedInput(logVersionedInput);

    GetExperimentRunById getExperimentRunById =
        GetExperimentRunById.newBuilder().setId(experimentRun.getId()).build();
    GetExperimentRunById.Response response =
        experimentRunServiceStub.getExperimentRunById(getExperimentRunById);
    assertEquals(
        "ExperimentRun versioningInput not match with expected ExperimentRun versioningInput",
        logVersionedInput.getVersionedInputs(),
        response.getExperimentRun().getVersionedInputs());

    GetVersionedInput getVersionedInput =
        GetVersionedInput.newBuilder().setId(experimentRun.getId()).build();
    GetVersionedInput.Response getVersionedInputResponse =
        experimentRunServiceStub.getVersionedInputs(getVersionedInput);
    assertEquals(
        "ExperimentRun versioningInput not match with expected ExperimentRun versioningInput",
        logVersionedInput.getVersionedInputs(),
        getVersionedInputResponse.getVersionedInputs());
    assertEquals(
        "ExperimentRun versioningInput not match with expected ExperimentRun versioningInput",
        0,
        getVersionedInputResponse.getVersionedInputs().getKeyLocationMapCount());

    DeleteRepositoryRequest deleteRepository =
        DeleteRepositoryRequest.newBuilder()
            .setRepositoryId(RepositoryIdentification.newBuilder().setRepoId(repoId))
            .build();
    DeleteRepositoryRequest.Response deleteResult =
        versioningServiceBlockingStub.deleteRepository(deleteRepository);
    Assert.assertTrue(deleteResult.getStatus());

    DeleteProject deleteProject = DeleteProject.newBuilder().setId(project.getId()).build();
    DeleteProject.Response deleteProjectResponse = projectServiceStub.deleteProject(deleteProject);
    LOGGER.info("Project deleted successfully");
    LOGGER.info(deleteProjectResponse.toString());
    assertTrue(deleteProjectResponse.getStatus());

    LOGGER.info(
        "Log and Get Versioning without locations ExperimentRun test stop................................");
  }

  @Test
  public void findExperimentRunsHyperparameterWithRepository()
      throws ModelDBException, NoSuchAlgorithmException {
    LOGGER.info("FindExperimentRuns test start................................");

    ProjectTest projectTest = new ProjectTest();
    ProjectServiceBlockingStub projectServiceStub = ProjectServiceGrpc.newBlockingStub(channel);
    ExperimentServiceBlockingStub experimentServiceStub =
        ExperimentServiceGrpc.newBlockingStub(channel);
    ExperimentRunServiceBlockingStub experimentRunServiceStub =
        ExperimentRunServiceGrpc.newBlockingStub(channel);
    VersioningServiceGrpc.VersioningServiceBlockingStub versioningServiceBlockingStub =
        VersioningServiceGrpc.newBlockingStub(channel);

    long repoId =
        RepositoryTest.createRepository(versioningServiceBlockingStub, RepositoryTest.NAME);
    GetBranchRequest getBranchRequest =
        GetBranchRequest.newBuilder()
            .setRepositoryId(RepositoryIdentification.newBuilder().setRepoId(repoId).build())
            .setBranch(ModelDBConstants.MASTER_BRANCH)
            .build();
    GetBranchRequest.Response getBranchResponse =
        versioningServiceBlockingStub.getBranch(getBranchRequest);
    Commit commit =
        Commit.newBuilder()
            .setMessage("this is the test commit message")
            .setDateCreated(111)
            .addParentShas(getBranchResponse.getCommit().getCommitSha())
            .build();
    Location location1 = Location.newBuilder().addLocation("dataset").addLocation("train").build();
    Location location2 =
        Location.newBuilder().addLocation("test-1").addLocation("test1.json").build();
    Location location3 =
        Location.newBuilder().addLocation("test-2").addLocation("test2.json").build();
    Location location4 =
        Location.newBuilder().addLocation("test-location-4").addLocation("test4.json").build();

    CreateCommitRequest createCommitRequest =
        CreateCommitRequest.newBuilder()
            .setRepositoryId(RepositoryIdentification.newBuilder().setRepoId(repoId).build())
            .setCommit(commit)
            .addBlobs(
                BlobExpanded.newBuilder()
                    .setBlob(CommitTest.getBlob(Blob.ContentCase.DATASET))
                    .addAllLocation(location1.getLocationList())
                    .build())
            .addBlobs(
                BlobExpanded.newBuilder()
                    .setBlob(CommitTest.getBlob(Blob.ContentCase.CONFIG))
                    .addAllLocation(location2.getLocationList())
                    .build())
            .addBlobs(
                BlobExpanded.newBuilder()
                    .setBlob(CommitTest.getBlob(Blob.ContentCase.DATASET))
                    .addAllLocation(location3.getLocationList())
                    .build())
            .addBlobs(
                BlobExpanded.newBuilder()
                    .setBlob(CommitTest.getHyperparameterConfigBlob(0.14F, 0.10F))
                    .addAllLocation(location4.getLocationList())
                    .build())
            .build();
    CreateCommitRequest.Response commitResponse =
        versioningServiceBlockingStub.createCommit(createCommitRequest);
    commit = commitResponse.getCommit();

    // Create project
    CreateProject createProjectRequest =
        projectTest.getCreateProjectRequest("experimentRun_project_ferh");
    CreateProject.Response createProjectResponse =
        projectServiceStub.createProject(createProjectRequest);
    Project project = createProjectResponse.getProject();
    LOGGER.info("Project created successfully");

    // Create two experiment of above project
    CreateExperiment createExperimentRequest =
        ExperimentTest.getCreateExperimentRequest(project.getId(), "Experiment_ferh_1");
    CreateExperiment.Response createExperimentResponse =
        experimentServiceStub.createExperiment(createExperimentRequest);
    Experiment experiment1 = createExperimentResponse.getExperiment();
    LOGGER.info("Experiment created successfully");

    Map<String, Location> locationMap = new HashMap<>();
    locationMap.put("location-1", location1);

    CreateExperimentRun createExperimentRunRequest =
        getCreateExperimentRunRequestSimple(
            project.getId(), experiment1.getId(), "ExperimentRun_ferh_1");
    KeyValue hyperparameter1 = generateNumericKeyValue("C", 0.0001);
    createExperimentRunRequest =
        createExperimentRunRequest
            .toBuilder()
            .setVersionedInputs(
                VersioningEntry.newBuilder()
                    .setRepositoryId(repoId)
                    .setCommit(commitResponse.getCommit().getCommitSha())
                    .putAllKeyLocationMap(locationMap)
                    .build())
            .addHyperparameters(hyperparameter1)
            .build();
    CreateExperimentRun.Response createExperimentRunResponse =
        experimentRunServiceStub.createExperimentRun(createExperimentRunRequest);
    LOGGER.info("ExperimentRun created successfully");

    locationMap.put("location-2", location2);

    createExperimentRunRequest =
        getCreateExperimentRunRequestSimple(
            project.getId(), experiment1.getId(), "ExperimentRun_ferh_2");
    createExperimentRunRequest =
        createExperimentRunRequest
            .toBuilder()
            .setVersionedInputs(
                VersioningEntry.newBuilder()
                    .setRepositoryId(repoId)
                    .setCommit(commitResponse.getCommit().getCommitSha())
                    .putAllKeyLocationMap(locationMap)
                    .build())
            .build();
    createExperimentRunResponse =
        experimentRunServiceStub.createExperimentRun(createExperimentRunRequest);
    LOGGER.info("ExperimentRun created successfully");
    ExperimentRun experimentRunConfig1 = createExperimentRunResponse.getExperimentRun();

    // experiment2 of above project
    createExperimentRequest =
        ExperimentTest.getCreateExperimentRequest(project.getId(), "Experiment_ferh_2");
    createExperimentResponse = experimentServiceStub.createExperiment(createExperimentRequest);
    Experiment experiment2 = createExperimentResponse.getExperiment();
    LOGGER.info("Experiment created successfully");

    createExperimentRunRequest =
        getCreateExperimentRunRequestSimple(
            project.getId(), experiment2.getId(), "ExperimentRun_ferh_2");
    hyperparameter1 = generateNumericKeyValue("C", 0.0001);
    Map<String, Location> locationMap2 = new HashMap<>();
    locationMap2.put("location-4", location4);
    createExperimentRunRequest =
        createExperimentRunRequest
            .toBuilder()
            .setVersionedInputs(
                VersioningEntry.newBuilder()
                    .setRepositoryId(repoId)
                    .setCommit(commitResponse.getCommit().getCommitSha())
                    .putAllKeyLocationMap(locationMap2)
                    .build())
            .addHyperparameters(hyperparameter1)
            .build();
    createExperimentRunResponse =
        experimentRunServiceStub.createExperimentRun(createExperimentRunRequest);
    LOGGER.info("ExperimentRun created successfully");
    ExperimentRun experimentRunConfig2 = createExperimentRunResponse.getExperimentRun();

    createExperimentRunRequest =
        getCreateExperimentRunRequestSimple(
            project.getId(), experiment2.getId(), "ExperimentRun_ferh_1");
    hyperparameter1 = generateNumericKeyValue("C", 1e-6);
    createExperimentRunRequest =
        createExperimentRunRequest.toBuilder().addHyperparameters(hyperparameter1).build();
    createExperimentRunResponse =
        experimentRunServiceStub.createExperimentRun(createExperimentRunRequest);
    LOGGER.info("ExperimentRun created successfully");

    Value hyperparameterFilter = Value.newBuilder().setNumberValue(0.0001).build();
    KeyValueQuery keyValueQuery =
        KeyValueQuery.newBuilder()
            .setKey("hyperparameters.train")
            .setValue(hyperparameterFilter)
            .setOperator(Operator.GTE)
            .setValueType(ValueType.NUMBER)
            .build();

    FindExperimentRuns findExperimentRuns =
        FindExperimentRuns.newBuilder()
            .setProjectId(project.getId())
            .addPredicates(keyValueQuery)
            .setAscending(false)
            .setIdsOnly(false)
            .build();

    FindExperimentRuns.Response response =
        experimentRunServiceStub.findExperimentRuns(findExperimentRuns);

    assertEquals(
        "Total records count not matched with expected records count",
        2,
        response.getTotalRecords());
    assertEquals(
        "ExperimentRun count not match with expected experimentRun count",
        2,
        response.getExperimentRunsCount());
    assertEquals(
        "ExperimentRun count not match with expected experimentRun count",
        experimentRunConfig2.getId(),
        response.getExperimentRuns(0).getId());
    for (ExperimentRun exprRun : response.getExperimentRunsList()) {
      for (KeyValue kv : exprRun.getHyperparametersList()) {
        if (kv.getKey().equals("train")) {
          assertTrue("Value should be GTE 0.0001 " + kv, kv.getValue().getNumberValue() > 0.0001);
        }
      }
    }

    DeleteRepositoryRequest deleteRepository =
        DeleteRepositoryRequest.newBuilder()
            .setRepositoryId(RepositoryIdentification.newBuilder().setRepoId(repoId))
            .build();
    DeleteRepositoryRequest.Response deleteResult =
        versioningServiceBlockingStub.deleteRepository(deleteRepository);
    Assert.assertTrue(deleteResult.getStatus());

    DeleteProject deleteProject = DeleteProject.newBuilder().setId(project.getId()).build();
    DeleteProject.Response deleteProjectResponse = projectServiceStub.deleteProject(deleteProject);
    LOGGER.info("Project deleted successfully");
    LOGGER.info(deleteProjectResponse.toString());
    assertTrue(deleteProjectResponse.getStatus());

    LOGGER.info("FindExperimentRuns test stop................................");
  }

  @Test
  public void findExperimentRunsHyperparameterWithSortKeyRepository()
      throws ModelDBException, NoSuchAlgorithmException {
    LOGGER.info("FindExperimentRuns test start................................");

    ProjectTest projectTest = new ProjectTest();
    ProjectServiceBlockingStub projectServiceStub = ProjectServiceGrpc.newBlockingStub(channel);
    ExperimentServiceBlockingStub experimentServiceStub =
        ExperimentServiceGrpc.newBlockingStub(channel);
    ExperimentRunServiceBlockingStub experimentRunServiceStub =
        ExperimentRunServiceGrpc.newBlockingStub(channel);
    VersioningServiceGrpc.VersioningServiceBlockingStub versioningServiceBlockingStub =
        VersioningServiceGrpc.newBlockingStub(channel);

    long repoId =
        RepositoryTest.createRepository(versioningServiceBlockingStub, RepositoryTest.NAME);
    GetBranchRequest getBranchRequest =
        GetBranchRequest.newBuilder()
            .setRepositoryId(RepositoryIdentification.newBuilder().setRepoId(repoId).build())
            .setBranch(ModelDBConstants.MASTER_BRANCH)
            .build();
    GetBranchRequest.Response getBranchResponse =
        versioningServiceBlockingStub.getBranch(getBranchRequest);
    Commit commit =
        Commit.newBuilder()
            .setMessage("this is the test commit message")
            .setDateCreated(111)
            .addParentShas(getBranchResponse.getCommit().getCommitSha())
            .build();
    Location location1 = Location.newBuilder().addLocation("dataset").addLocation("train").build();
    Location location2 =
        Location.newBuilder().addLocation("test-1").addLocation("test1.json").build();
    Location location3 =
        Location.newBuilder().addLocation("test-2").addLocation("test2.json").build();
    Location location4 =
        Location.newBuilder().addLocation("test-location-4").addLocation("test4.json").build();

    CreateCommitRequest createCommitRequest =
        CreateCommitRequest.newBuilder()
            .setRepositoryId(RepositoryIdentification.newBuilder().setRepoId(repoId).build())
            .setCommit(commit)
            .addBlobs(
                BlobExpanded.newBuilder()
                    .setBlob(CommitTest.getBlob(Blob.ContentCase.DATASET))
                    .addAllLocation(location1.getLocationList())
                    .build())
            .addBlobs(
                BlobExpanded.newBuilder()
                    .setBlob(CommitTest.getHyperparameterConfigBlob(3F, 3F))
                    .addAllLocation(location2.getLocationList())
                    .build())
            .addBlobs(
                BlobExpanded.newBuilder()
                    .setBlob(CommitTest.getBlob(Blob.ContentCase.DATASET))
                    .addAllLocation(location3.getLocationList())
                    .build())
            .addBlobs(
                BlobExpanded.newBuilder()
                    .setBlob(CommitTest.getHyperparameterConfigBlob(5F, 2F))
                    .addAllLocation(location4.getLocationList())
                    .build())
            .build();
    CreateCommitRequest.Response commitResponse =
        versioningServiceBlockingStub.createCommit(createCommitRequest);
    commit = commitResponse.getCommit();

    // Create project
    CreateProject createProjectRequest =
        projectTest.getCreateProjectRequest("experimentRun_project_ferh");
    CreateProject.Response createProjectResponse =
        projectServiceStub.createProject(createProjectRequest);
    Project project = createProjectResponse.getProject();
    LOGGER.info("Project created successfully");

    // Create two experiment of above project
    CreateExperiment createExperimentRequest =
        ExperimentTest.getCreateExperimentRequest(project.getId(), "Experiment_ferh_1");
    CreateExperiment.Response createExperimentResponse =
        experimentServiceStub.createExperiment(createExperimentRequest);
    Experiment experiment1 = createExperimentResponse.getExperiment();
    LOGGER.info("Experiment created successfully");

    Map<String, Location> locationMap = new HashMap<>();
    locationMap.put("location-1", location1);

    CreateExperimentRun createExperimentRunRequest =
        getCreateExperimentRunRequestSimple(
            project.getId(), experiment1.getId(), "ExperimentRun_ferh_1");
    KeyValue hyperparameter1 = generateNumericKeyValue("C", 0.0001);
    createExperimentRunRequest =
        createExperimentRunRequest
            .toBuilder()
            .setVersionedInputs(
                VersioningEntry.newBuilder()
                    .setRepositoryId(repoId)
                    .setCommit(commitResponse.getCommit().getCommitSha())
                    .putAllKeyLocationMap(locationMap)
                    .build())
            .addHyperparameters(hyperparameter1)
            .build();
    CreateExperimentRun.Response createExperimentRunResponse =
        experimentRunServiceStub.createExperimentRun(createExperimentRunRequest);
    LOGGER.info("ExperimentRun created successfully");

    locationMap.put("location-2", location2);

    createExperimentRunRequest =
        getCreateExperimentRunRequestSimple(
            project.getId(), experiment1.getId(), "ExperimentRun_ferh_2");
    createExperimentRunRequest =
        createExperimentRunRequest
            .toBuilder()
            .setVersionedInputs(
                VersioningEntry.newBuilder()
                    .setRepositoryId(repoId)
                    .setCommit(commitResponse.getCommit().getCommitSha())
                    .putAllKeyLocationMap(locationMap)
                    .build())
            .build();
    createExperimentRunResponse =
        experimentRunServiceStub.createExperimentRun(createExperimentRunRequest);
    LOGGER.info("ExperimentRun created successfully");
    ExperimentRun experimentRunConfig1 = createExperimentRunResponse.getExperimentRun();

    // experiment2 of above project
    createExperimentRequest =
        ExperimentTest.getCreateExperimentRequest(project.getId(), "Experiment_ferh_2");
    createExperimentResponse = experimentServiceStub.createExperiment(createExperimentRequest);
    Experiment experiment2 = createExperimentResponse.getExperiment();
    LOGGER.info("Experiment created successfully");

    createExperimentRunRequest =
        getCreateExperimentRunRequestSimple(
            project.getId(), experiment2.getId(), "ExperimentRun_ferh_2");
    hyperparameter1 = generateNumericKeyValue("C", 0.0002);
    Map<String, Location> locationMap2 = new HashMap<>();
    locationMap2.put("location-4", location4);
    createExperimentRunRequest =
        createExperimentRunRequest
            .toBuilder()
            .setVersionedInputs(
                VersioningEntry.newBuilder()
                    .setRepositoryId(repoId)
                    .setCommit(commitResponse.getCommit().getCommitSha())
                    .putAllKeyLocationMap(locationMap2)
                    .build())
            .addHyperparameters(hyperparameter1)
            .build();
    createExperimentRunResponse =
        experimentRunServiceStub.createExperimentRun(createExperimentRunRequest);
    LOGGER.info("ExperimentRun created successfully");
    ExperimentRun experimentRunConfig2 = createExperimentRunResponse.getExperimentRun();

    createExperimentRunRequest =
        getCreateExperimentRunRequestSimple(
            project.getId(), experiment2.getId(), "ExperimentRun_ferh_1");
    hyperparameter1 = generateNumericKeyValue("C", 0.0003);
    createExperimentRunRequest =
        createExperimentRunRequest.toBuilder().addHyperparameters(hyperparameter1).build();
    createExperimentRunResponse =
        experimentRunServiceStub.createExperimentRun(createExperimentRunRequest);
    LOGGER.info("ExperimentRun created successfully");

    Value hyperparameterFilter = Value.newBuilder().setNumberValue(1).build();
    KeyValueQuery keyValueQuery =
        KeyValueQuery.newBuilder()
            .setKey("hyperparameters.train")
            .setValue(hyperparameterFilter)
            .setOperator(Operator.GTE)
            .setValueType(ValueType.NUMBER)
            .build();

    FindExperimentRuns findExperimentRuns =
        FindExperimentRuns.newBuilder()
            .setProjectId(project.getId())
            .addPredicates(keyValueQuery)
            .setAscending(false)
            .setIdsOnly(false)
            .setSortKey("hyperparameters.train")
            .build();

    FindExperimentRuns.Response response =
        experimentRunServiceStub.findExperimentRuns(findExperimentRuns);

    assertEquals(
        "Total records count not matched with expected records count",
        2,
        response.getTotalRecords());
    assertEquals(
        "ExperimentRun count not match with expected experimentRun count",
        2,
        response.getExperimentRunsCount());
    assertEquals(
        "ExperimentRun count not match with expected experimentRun count",
        experimentRunConfig2.getId(),
        response.getExperimentRuns(0).getId());

    for (int index = 0; index < response.getExperimentRunsCount(); index++) {
      ExperimentRun exprRun = response.getExperimentRuns(index);
      for (KeyValue kv : exprRun.getHyperparametersList()) {
        if (kv.getKey().equals("C")) {
          assertTrue("Value should be GTE 0.0001 " + kv, kv.getValue().getNumberValue() >= 0.0001);
        } else if (kv.getKey().equals("train")) {
          if (index == 0) {
            assertEquals("Value should be GTE 1 " + kv, 5.0F, kv.getValue().getNumberValue(), 0.0);
          } else {
            assertEquals("Value should be GTE 1 " + kv, 3.0F, kv.getValue().getNumberValue(), 0.0);
          }
        }
      }
    }

    findExperimentRuns =
        FindExperimentRuns.newBuilder()
            .setProjectId(project.getId())
            .addPredicates(keyValueQuery)
            .setAscending(true)
            .setIdsOnly(false)
            .setSortKey("hyperparameters.train")
            .build();

    response = experimentRunServiceStub.findExperimentRuns(findExperimentRuns);

    assertEquals(
        "Total records count not matched with expected records count",
        2,
        response.getTotalRecords());
    assertEquals(
        "ExperimentRun count not match with expected experimentRun count",
        2,
        response.getExperimentRunsCount());
    assertEquals(
        "ExperimentRun count not match with expected experimentRun count",
        experimentRunConfig1.getId(),
        response.getExperimentRuns(0).getId());

    for (int index = 0; index < response.getExperimentRunsCount(); index++) {
      ExperimentRun exprRun = response.getExperimentRuns(index);
      for (KeyValue kv : exprRun.getHyperparametersList()) {
        if (kv.getKey().equals("C")) {
          assertTrue("Value should be GTE 0.0001 " + kv, kv.getValue().getNumberValue() >= 0.0001);
        } else if (kv.getKey().equals("train")) {
          if (index == 0) {
            assertEquals("Value should be GTE 1 " + kv, 3.0F, kv.getValue().getNumberValue(), 0.0);
          } else {
            assertEquals("Value should be GTE 1 " + kv, 5.0F, kv.getValue().getNumberValue(), 0.0);
          }
        }
      }
    }

    findExperimentRuns =
        FindExperimentRuns.newBuilder()
            .setProjectId(project.getId())
            .addPredicates(keyValueQuery)
            .setAscending(false)
            .setIdsOnly(false)
            .setPageLimit(1)
            .setPageNumber(1)
            .setSortKey("hyperparameters.train")
            .build();

    response = experimentRunServiceStub.findExperimentRuns(findExperimentRuns);

    assertEquals(
        "Total records count not matched with expected records count",
        2,
        response.getTotalRecords());
    assertEquals(
        "ExperimentRun count not match with expected experimentRun count",
        1,
        response.getExperimentRunsCount());
    assertEquals(
        "ExperimentRun count not match with expected experimentRun count",
        experimentRunConfig2.getId(),
        response.getExperimentRuns(0).getId());
    for (ExperimentRun exprRun : response.getExperimentRunsList()) {
      for (KeyValue kv : exprRun.getHyperparametersList()) {
        if (kv.getKey().equals("train")) {
          assertTrue("Value should be GTE 1 " + kv, kv.getValue().getNumberValue() > 1);
        }
      }
    }

    Value oldHyperparameterFilter = Value.newBuilder().setNumberValue(0.0002).build();
    KeyValueQuery oldKeyValueQuery =
        KeyValueQuery.newBuilder()
            .setKey("hyperparameters.C")
            .setValue(oldHyperparameterFilter)
            .setOperator(Operator.GTE)
            .setValueType(ValueType.NUMBER)
            .build();

    findExperimentRuns =
        FindExperimentRuns.newBuilder()
            .setProjectId(project.getId())
            .addPredicates(oldKeyValueQuery)
            .setAscending(true)
            .setIdsOnly(false)
            .setSortKey("hyperparameters.C")
            .build();

    response = experimentRunServiceStub.findExperimentRuns(findExperimentRuns);

    assertEquals(
        "Total records count not matched with expected records count",
        2,
        response.getTotalRecords());

    for (int index = 0; index < response.getExperimentRunsCount(); index++) {
      ExperimentRun exprRun = response.getExperimentRuns(index);
      for (KeyValue kv : exprRun.getHyperparametersList()) {
        if (kv.getKey().equals("C")) {
          assertTrue("Value should be GTE 0.0001 " + kv, kv.getValue().getNumberValue() > 0.0001);
        }
      }
    }

    oldHyperparameterFilter = Value.newBuilder().setNumberValue(1).build();
    oldKeyValueQuery =
        KeyValueQuery.newBuilder()
            .setKey("hyperparameters.train")
            .setValue(oldHyperparameterFilter)
            .setOperator(Operator.GTE)
            .setValueType(ValueType.NUMBER)
            .build();

    findExperimentRuns =
        FindExperimentRuns.newBuilder()
            .setProjectId(project.getId())
            .addPredicates(oldKeyValueQuery)
            .setAscending(false)
            .setIdsOnly(false)
            .setSortKey("hyperparameters.C")
            .build();

    response = experimentRunServiceStub.findExperimentRuns(findExperimentRuns);

    assertEquals(
        "Total records count not matched with expected records count",
        2,
        response.getTotalRecords());

    for (int index = 0; index < response.getExperimentRunsCount(); index++) {
      ExperimentRun exprRun = response.getExperimentRuns(index);
      for (KeyValue kv : exprRun.getHyperparametersList()) {
        if (kv.getKey().equals("C")) {
          assertTrue("Value should be GTE 0.0001 " + kv, kv.getValue().getNumberValue() > 0.0001);
        }
      }
    }

    DeleteRepositoryRequest deleteRepository =
        DeleteRepositoryRequest.newBuilder()
            .setRepositoryId(RepositoryIdentification.newBuilder().setRepoId(repoId))
            .build();
    DeleteRepositoryRequest.Response deleteResult =
        versioningServiceBlockingStub.deleteRepository(deleteRepository);
    Assert.assertTrue(deleteResult.getStatus());

    DeleteProject deleteProject = DeleteProject.newBuilder().setId(project.getId()).build();
    DeleteProject.Response deleteProjectResponse = projectServiceStub.deleteProject(deleteProject);
    LOGGER.info("Project deleted successfully");
    LOGGER.info(deleteProjectResponse.toString());
    assertTrue(deleteProjectResponse.getStatus());

    LOGGER.info("FindExperimentRuns test stop................................");
  }

  @Test
  public void findExperimentRunsCodeConfigWithRepository()
      throws ModelDBException, NoSuchAlgorithmException {
    LOGGER.info("FindExperimentRuns test start................................");

    ProjectTest projectTest = new ProjectTest();
    ProjectServiceBlockingStub projectServiceStub = ProjectServiceGrpc.newBlockingStub(channel);
    ExperimentServiceBlockingStub experimentServiceStub =
        ExperimentServiceGrpc.newBlockingStub(channel);
    ExperimentRunServiceBlockingStub experimentRunServiceStub =
        ExperimentRunServiceGrpc.newBlockingStub(channel);
    VersioningServiceGrpc.VersioningServiceBlockingStub versioningServiceBlockingStub =
        VersioningServiceGrpc.newBlockingStub(channel);

    long repoId =
        RepositoryTest.createRepository(versioningServiceBlockingStub, RepositoryTest.NAME);
    GetBranchRequest getBranchRequest =
        GetBranchRequest.newBuilder()
            .setRepositoryId(RepositoryIdentification.newBuilder().setRepoId(repoId).build())
            .setBranch(ModelDBConstants.MASTER_BRANCH)
            .build();
    GetBranchRequest.Response getBranchResponse =
        versioningServiceBlockingStub.getBranch(getBranchRequest);
    Commit commit =
        Commit.newBuilder()
            .setMessage("this is the test commit message")
            .setDateCreated(111)
            .addParentShas(getBranchResponse.getCommit().getCommitSha())
            .build();
    Location datasetLocation =
        Location.newBuilder().addLocation("dataset").addLocation("train").build();
    Location test1Location =
        Location.newBuilder().addLocation("test-1").addLocation("test1.json").build();
    Location test2Location =
        Location.newBuilder().addLocation("test-2").addLocation("test2.json").build();

    CreateCommitRequest createCommitRequest =
        CreateCommitRequest.newBuilder()
            .setRepositoryId(RepositoryIdentification.newBuilder().setRepoId(repoId).build())
            .setCommit(commit)
            .addBlobs(
                BlobExpanded.newBuilder()
                    .setBlob(CommitTest.getBlob(Blob.ContentCase.DATASET))
                    .addAllLocation(datasetLocation.getLocationList())
                    .build())
            .addBlobs(
                BlobExpanded.newBuilder()
                    .setBlob(CommitTest.getBlob(Blob.ContentCase.CODE))
                    .addAllLocation(test1Location.getLocationList())
                    .build())
            .addBlobs(
                BlobExpanded.newBuilder()
                    .setBlob(
                        Blob.newBuilder()
                            .setCode(
                                CodeBlob.newBuilder()
                                    .setGit(
                                        GitCodeBlob.newBuilder()
                                            .setBranch("abcd")
                                            .setRepo(RepositoryTest.NAME)
                                            .setHash(FileHasher.getSha(""))
                                            .setIsDirty(false)
                                            .setTag(
                                                "Tag-" + Calendar.getInstance().getTimeInMillis())
                                            .build())))
                    .addAllLocation(test2Location.getLocationList())
                    .build())
            .build();
    CreateCommitRequest.Response commitResponse =
        versioningServiceBlockingStub.createCommit(createCommitRequest);
    commit = commitResponse.getCommit();

    // Create project
    CreateProject createProjectRequest =
        projectTest.getCreateProjectRequest("experimentRun_project_ferh");
    CreateProject.Response createProjectResponse =
        projectServiceStub.createProject(createProjectRequest);
    Project project = createProjectResponse.getProject();
    LOGGER.info("Project created successfully");

    // Create two experiment of above project
    CreateExperiment createExperimentRequest =
        ExperimentTest.getCreateExperimentRequest(project.getId(), "Experiment_ferh_1");
    CreateExperiment.Response createExperimentResponse =
        experimentServiceStub.createExperiment(createExperimentRequest);
    Experiment experiment1 = createExperimentResponse.getExperiment();
    LOGGER.info("Experiment created successfully");

    Map<String, Location> locationMap = new HashMap<>();
    locationMap.put("location-1", datasetLocation);

    CreateExperimentRun createExperimentRunRequest =
        getCreateExperimentRunRequestSimple(
            project.getId(), experiment1.getId(), "ExperimentRun_ferh_1");
    KeyValue hyperparameter1 = generateNumericKeyValue("C", 0.0001);
    createExperimentRunRequest =
        createExperimentRunRequest
            .toBuilder()
            .setVersionedInputs(
                VersioningEntry.newBuilder()
                    .setRepositoryId(repoId)
                    .setCommit(commitResponse.getCommit().getCommitSha())
                    .putAllKeyLocationMap(locationMap)
                    .build())
            .addHyperparameters(hyperparameter1)
            .build();
    CreateExperimentRun.Response createExperimentRunResponse =
        experimentRunServiceStub.createExperimentRun(createExperimentRunRequest);
    LOGGER.info("ExperimentRun created successfully");

    locationMap.put("location-2", test1Location);

    createExperimentRunRequest =
        getCreateExperimentRunRequestSimple(
            project.getId(), experiment1.getId(), "ExperimentRun_ferh_2");
    createExperimentRunRequest =
        createExperimentRunRequest
            .toBuilder()
            .setVersionedInputs(
                VersioningEntry.newBuilder()
                    .setRepositoryId(repoId)
                    .setCommit(commitResponse.getCommit().getCommitSha())
                    .putAllKeyLocationMap(locationMap)
                    .build())
            .build();
    createExperimentRunResponse =
        experimentRunServiceStub.createExperimentRun(createExperimentRunRequest);
    ExperimentRun experimentRun2 = createExperimentRunResponse.getExperimentRun();
    LOGGER.info("ExperimentRun created successfully");

    // experiment2 of above project
    createExperimentRequest =
        ExperimentTest.getCreateExperimentRequest(project.getId(), "Experiment_ferh_2");
    createExperimentResponse = experimentServiceStub.createExperiment(createExperimentRequest);
    Experiment experiment2 = createExperimentResponse.getExperiment();
    LOGGER.info("Experiment created successfully");

    createExperimentRunRequest =
        getCreateExperimentRunRequestSimple(
            project.getId(), experiment2.getId(), "ExperimentRun_ferh_2");
    hyperparameter1 = generateNumericKeyValue("C", 0.0001);
    Map<String, Location> locationMap2 = new HashMap<>();
    locationMap2.put("location-111", test2Location);
    createExperimentRunRequest =
        createExperimentRunRequest
            .toBuilder()
            .setVersionedInputs(
                VersioningEntry.newBuilder()
                    .setRepositoryId(repoId)
                    .setCommit(commitResponse.getCommit().getCommitSha())
                    .putAllKeyLocationMap(locationMap2)
                    .build())
            .addHyperparameters(hyperparameter1)
            .build();
    createExperimentRunResponse =
        experimentRunServiceStub.createExperimentRun(createExperimentRunRequest);
    ExperimentRun experimentRun3 = createExperimentRunResponse.getExperimentRun();
    LOGGER.info("ExperimentRun created successfully");

    createExperimentRunRequest =
        getCreateExperimentRunRequestSimple(
            project.getId(), experiment2.getId(), "ExperimentRun_ferh_1");
    hyperparameter1 = generateNumericKeyValue("C", 1e-6);
    createExperimentRunRequest =
        createExperimentRunRequest.toBuilder().addHyperparameters(hyperparameter1).build();
    createExperimentRunResponse =
        experimentRunServiceStub.createExperimentRun(createExperimentRunRequest);
    LOGGER.info("ExperimentRun created successfully");

    FindExperimentRuns findExperimentRuns =
        FindExperimentRuns.newBuilder()
            .setProjectId(project.getId())
            .setAscending(false)
            .setIdsOnly(false)
            .build();

    FindExperimentRuns.Response response =
        experimentRunServiceStub.findExperimentRuns(findExperimentRuns);

    assertEquals(
        "Total records count not matched with expected records count",
        4,
        response.getTotalRecords());
    assertEquals(
        "ExperimentRun count not match with expected experimentRun count",
        4,
        response.getExperimentRunsCount());
    for (ExperimentRun exprRun : response.getExperimentRunsList()) {
      if (exprRun.getId().equals(experimentRun2.getId())) {
        String locationKey =
            ModelDBUtils.getLocationWithSlashOperator(test1Location.getLocationList());
        assertTrue("Code blob should not empty", exprRun.containsCodeVersionFromBlob(locationKey));
        assertTrue(
            "Expected code config not found in map",
            !exprRun
                .getCodeVersionFromBlobOrThrow(locationKey)
                .getGitSnapshot()
                .getFilepathsList()
                .isEmpty());
      } else if (exprRun.getId().equals(experimentRun3.getId())) {
        String locationKey =
            ModelDBUtils.getLocationWithSlashOperator(test2Location.getLocationList());
        assertTrue("Code blob should not empty", exprRun.containsCodeVersionFromBlob(locationKey));
        assertTrue(
            "Expected code config not found in map",
            exprRun
                .getCodeVersionFromBlobOrThrow(locationKey)
                .getGitSnapshot()
                .getFilepathsList()
                .isEmpty());
      }
    }

    GetExperimentRunById.Response getHydratedExperimentRunsResponse =
        experimentRunServiceStub.getExperimentRunById(
            GetExperimentRunById.newBuilder().setId(experimentRun2.getId()).build());
    ExperimentRun exprRun = getHydratedExperimentRunsResponse.getExperimentRun();
    String locationKey = ModelDBUtils.getLocationWithSlashOperator(test1Location.getLocationList());
    assertTrue("Code blob should not empty", exprRun.containsCodeVersionFromBlob(locationKey));
    assertFalse(
        "Expected code config not found in map",
        exprRun
            .getCodeVersionFromBlobOrThrow(locationKey)
            .getGitSnapshot()
            .getFilepathsList()
            .isEmpty());

    DeleteRepositoryRequest deleteRepository =
        DeleteRepositoryRequest.newBuilder()
            .setRepositoryId(RepositoryIdentification.newBuilder().setRepoId(repoId))
            .build();
    DeleteRepositoryRequest.Response deleteResult =
        versioningServiceBlockingStub.deleteRepository(deleteRepository);
    Assert.assertTrue(deleteResult.getStatus());

    DeleteProject deleteProject = DeleteProject.newBuilder().setId(project.getId()).build();
    DeleteProject.Response deleteProjectResponse = projectServiceStub.deleteProject(deleteProject);
    LOGGER.info("Project deleted successfully");
    LOGGER.info(deleteProjectResponse.toString());
    assertTrue(deleteProjectResponse.getStatus());

    LOGGER.info("FindExperimentRuns test stop................................");
  }
}<|MERGE_RESOLUTION|>--- conflicted
+++ resolved
@@ -7773,30 +7773,11 @@
           experimentRun.getName());
     }
 
-<<<<<<< HEAD
-    GetExperimentById getExperimentById =
-        GetExperimentById.newBuilder().setId(experiment.getId()).build();
-    GetExperimentById.Response getExperimentByIdResponse =
-        experimentServiceStub.getExperimentById(getExperimentById);
-    assertNotEquals(
-        "Experiment date_updated field not update on database",
-        experiment.getDateUpdated(),
-        getExperimentByIdResponse.getExperiment().getDateUpdated());
-
-    for (String id : experimentRunIds) {
-      DeleteExperimentRuns deleteExperimentRuns =
-          DeleteExperimentRuns.newBuilder().addIds(id).build();
-      DeleteExperimentRuns.Response deleteExperimentRunsResponse =
-          experimentRunServiceStub.deleteExperimentRuns(deleteExperimentRuns);
-      assertTrue(deleteExperimentRunsResponse.getStatus());
-    }
-=======
     DeleteExperimentRuns deleteExperimentRuns =
         DeleteExperimentRuns.newBuilder().addAllIds(experimentRunIds).build();
     DeleteExperimentRuns.Response deleteExperimentRunsResponse =
         experimentRunServiceStub.deleteExperimentRuns(deleteExperimentRuns);
     assertTrue(deleteExperimentRunsResponse.getStatus());
->>>>>>> 2f067554
 
     GetExperimentRunsInExperiment getExperimentRunsInExperiment =
         GetExperimentRunsInExperiment.newBuilder().setExperimentId(experiment.getId()).build();
