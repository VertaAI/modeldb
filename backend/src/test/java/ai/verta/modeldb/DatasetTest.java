package ai.verta.modeldb;

import static org.junit.Assert.*;

import ai.verta.common.Artifact;
import ai.verta.common.ArtifactTypeEnum.ArtifactType;
import ai.verta.common.CollaboratorTypeEnum;
import ai.verta.common.KeyValue;
import ai.verta.common.KeyValueQuery;
import ai.verta.common.OperatorEnum;
import ai.verta.common.ValueTypeEnum.ValueType;
import ai.verta.modeldb.authservice.*;
<<<<<<< HEAD
import ai.verta.modeldb.config.Config;
import ai.verta.modeldb.cron_jobs.DeleteEntitiesCron;
=======
>>>>>>> aca8008e
import ai.verta.modeldb.cron_jobs.ParentTimestampUpdateCron;
import ai.verta.modeldb.dataset.DatasetDAORdbImpl;
import ai.verta.modeldb.versioning.DeleteRepositoryRequest;
import ai.verta.modeldb.versioning.RepositoryIdentification;
import ai.verta.uac.AddCollaboratorRequest;
import ai.verta.uac.DeleteOrganization;
import ai.verta.uac.GetRoleByName;
import ai.verta.uac.GetUser;
import ai.verta.uac.Organization;
import ai.verta.uac.ResourceVisibility;
import ai.verta.uac.RoleScope;
import ai.verta.uac.SetOrganization;
import ai.verta.uac.UserInfo;
import com.google.protobuf.ListValue;
import com.google.protobuf.Value;
import io.grpc.Status;
import io.grpc.StatusRuntimeException;
import java.util.ArrayList;
import java.util.Calendar;
import java.util.Date;
import java.util.HashMap;
import java.util.List;
import java.util.Map;
import org.apache.logging.log4j.LogManager;
import org.apache.logging.log4j.Logger;
import org.junit.After;
import org.junit.Assert;
import org.junit.Before;
import org.junit.FixMethodOrder;
import org.junit.Test;
import org.junit.runner.RunWith;
import org.junit.runners.JUnit4;
import org.junit.runners.MethodSorters;

@RunWith(JUnit4.class)
@FixMethodOrder(MethodSorters.NAME_ASCENDING)
public class DatasetTest extends TestsInit {

  private static final Logger LOGGER = LogManager.getLogger(DatasetTest.class);
<<<<<<< HEAD
  private static String serverName = InProcessServerBuilder.generateName();
  private static InProcessServerBuilder serverBuilder =
      InProcessServerBuilder.forName(serverName).directExecutor();
  private static InProcessChannelBuilder channelBuilder =
      InProcessChannelBuilder.forName(serverName).directExecutor();
  private static InProcessChannelBuilder client2ChannelBuilder =
      InProcessChannelBuilder.forName(serverName).directExecutor();
  private static AuthClientInterceptor authClientInterceptor;
  private static Config config;
  private static DeleteEntitiesCron deleteEntitiesCron;

  // all service stubs
  private static UACServiceGrpc.UACServiceBlockingStub uacServiceStubClient1;
  private static DatasetServiceBlockingStub datasetServiceStub;
  private static DatasetServiceGrpc.DatasetServiceBlockingStub client2DatasetServiceStub;
  private static DatasetVersionServiceGrpc.DatasetVersionServiceBlockingStub
      datasetVersionServiceStub;
  private static VersioningServiceGrpc.VersioningServiceBlockingStub versioningServiceBlockingStub;
  private static CollaboratorServiceGrpc.CollaboratorServiceBlockingStub
      collaboratorServiceStubClient2;
  private static ProjectServiceGrpc.ProjectServiceBlockingStub projectServiceStub;
  private static ExperimentServiceGrpc.ExperimentServiceBlockingStub experimentServiceStub;
  private static ExperimentRunServiceGrpc.ExperimentRunServiceBlockingStub experimentRunServiceStub;
  private static OrganizationServiceGrpc.OrganizationServiceBlockingStub
      organizationServiceBlockingStub;
  private static RoleServiceGrpc.RoleServiceBlockingStub roleServiceBlockingStub;
=======
>>>>>>> aca8008e

  // Dataset Entities
  private static Dataset dataset1;
  private static Dataset dataset2;
  private static Dataset dataset3;
  private static Dataset dataset4;
  private static Map<String, Dataset> datasetMap = new HashMap<>();

<<<<<<< HEAD
  @SuppressWarnings("unchecked")
  @BeforeClass
  public static void setServerAndService() throws Exception {
    config = Config.getInstance();
    // Initialize services that we depend on
    ServiceSet services = ServiceSet.fromConfig(config);
    // Initialize data access
    DAOSet daos = DAOSet.fromServices(services);
    App.migrate(config);

    App.initializeBackendServices(serverBuilder, services, daos);
    serverBuilder.intercept(new AuthInterceptor());

    if (config.test != null) {
      authClientInterceptor = new AuthClientInterceptor(config.test);
      channelBuilder.intercept(authClientInterceptor.getClient1AuthInterceptor());
      client2ChannelBuilder.intercept(authClientInterceptor.getClient2AuthInterceptor());
    }

    if (config.hasAuth()) {
      ManagedChannel authServiceChannelClient1 =
          ManagedChannelBuilder.forTarget(config.authService.host + ":" + config.authService.port)
              .usePlaintext()
              .intercept(authClientInterceptor.getClient1AuthInterceptor())
              .build();
      ManagedChannel authServiceChannelClient2 =
          ManagedChannelBuilder.forTarget(config.authService.host + ":" + config.authService.port)
              .usePlaintext()
              .intercept(authClientInterceptor.getClient2AuthInterceptor())
              .build();

      uacServiceStubClient1 = UACServiceGrpc.newBlockingStub(authServiceChannelClient1);
      collaboratorServiceStubClient2 =
          CollaboratorServiceGrpc.newBlockingStub(authServiceChannelClient2);
      organizationServiceBlockingStub =
          OrganizationServiceGrpc.newBlockingStub(authServiceChannelClient1);
      roleServiceBlockingStub = RoleServiceGrpc.newBlockingStub(authServiceChannelClient1);
    }

    ManagedChannel channel = channelBuilder.maxInboundMessageSize(1024).build();
    ManagedChannel client2Channel = client2ChannelBuilder.maxInboundMessageSize(1024).build();
    deleteEntitiesCron = new DeleteEntitiesCron(services.authService, services.roleService, 100);

    serverBuilder.build().start();
    // Create all service blocking stub
    datasetServiceStub = DatasetServiceGrpc.newBlockingStub(channel);
    client2DatasetServiceStub = DatasetServiceGrpc.newBlockingStub(client2Channel);
    datasetVersionServiceStub = DatasetVersionServiceGrpc.newBlockingStub(channel);
    versioningServiceBlockingStub = VersioningServiceGrpc.newBlockingStub(channel);
    projectServiceStub = ProjectServiceGrpc.newBlockingStub(channel);
    experimentServiceStub = ExperimentServiceGrpc.newBlockingStub(channel);
    experimentRunServiceStub = ExperimentRunServiceGrpc.newBlockingStub(channel);
  }

  @AfterClass
  public static void removeServerAndService() {
    App.initiateShutdown(0);

    // Delete entities by cron job
    deleteEntitiesCron.run();

    // shutdown test server
    serverBuilder.build().shutdownNow();
  }

=======
>>>>>>> aca8008e
  @Before
  public void createEntities() {
    // Create all entities
    createDatasetEntities();
  }

  @After
  public void removeEntities() {
    for (String datasetId : datasetMap.keySet()) {
      DeleteDataset deleteDataset = DeleteDataset.newBuilder().setId(datasetId).build();
      DeleteDataset.Response deleteDatasetResponse =
          datasetServiceStub.deleteDataset(deleteDataset);
      LOGGER.info("Dataset deleted successfully");
      LOGGER.info(deleteDatasetResponse.toString());
      assertTrue(deleteDatasetResponse.getStatus());
    }
    dataset1 = null;
    dataset2 = null;
    dataset3 = null;
    dataset4 = null;
    datasetMap = new HashMap<>();
  }

  private static void createDatasetEntities() {

    // Create two dataset of above dataset
    CreateDataset createDatasetRequest = getDatasetRequest("Dataset-1-" + new Date().getTime());
    KeyValue attribute1 =
        KeyValue.newBuilder()
            .setKey("attribute_1")
            .setValue(Value.newBuilder().setNumberValue(0.012).build())
            .build();
    KeyValue attribute2 =
        KeyValue.newBuilder()
            .setKey("attribute_2")
            .setValue(Value.newBuilder().setNumberValue(0.99).build())
            .build();
    createDatasetRequest =
        createDatasetRequest
            .toBuilder()
            .addAttributes(attribute1)
            .addAttributes(attribute2)
            .addTags("A00")
            .addTags("A01")
            .build();
    CreateDataset.Response createDatasetResponse =
        datasetServiceStub.createDataset(createDatasetRequest);
    dataset1 = createDatasetResponse.getDataset();
    LOGGER.info("Dataset created successfully");
    assertEquals(
        "Dataset name not match with expected Dataset name",
        createDatasetRequest.getName(),
        dataset1.getName());

    // dataset2 of above dataset
    createDatasetRequest = getDatasetRequest("Dataset-2-" + new Date().getTime());
    attribute1 =
        KeyValue.newBuilder()
            .setKey("attribute_1")
            .setValue(Value.newBuilder().setNumberValue(0.31).build())
            .build();
    attribute2 =
        KeyValue.newBuilder()
            .setKey("attribute_2")
            .setValue(Value.newBuilder().setNumberValue(0.31).build())
            .build();
    createDatasetRequest =
        createDatasetRequest
            .toBuilder()
            .addAttributes(attribute1)
            .addAttributes(attribute2)
            .addTags("A1")
            .addTags("A3")
            .addTags("A4")
            .build();
    createDatasetResponse = datasetServiceStub.createDataset(createDatasetRequest);
    dataset2 = createDatasetResponse.getDataset();
    LOGGER.info("Dataset created successfully");
    assertEquals(
        "Dataset name not match with expected Dataset name",
        createDatasetRequest.getName(),
        dataset2.getName());

    // dataset3 of above dataset
    createDatasetRequest = getDatasetRequest("Dataset-3-" + new Date().getTime());
    attribute1 =
        KeyValue.newBuilder()
            .setKey("attribute_1")
            .setValue(Value.newBuilder().setNumberValue(0.6543210).build())
            .build();
    attribute2 =
        KeyValue.newBuilder()
            .setKey("attribute_2")
            .setValue(Value.newBuilder().setNumberValue(0.6543210).build())
            .build();
    createDatasetRequest =
        createDatasetRequest
            .toBuilder()
            .addAttributes(attribute1)
            .addAttributes(attribute2)
            .build();
    createDatasetResponse = datasetServiceStub.createDataset(createDatasetRequest);
    dataset3 = createDatasetResponse.getDataset();
    LOGGER.info("Dataset created successfully");
    assertEquals(
        "Dataset name not match with expected Dataset name",
        createDatasetRequest.getName(),
        dataset3.getName());

    // dataset4 of above dataset
    createDatasetRequest = getDatasetRequest("Dataset-4-" + new Date().getTime());
    attribute1 =
        KeyValue.newBuilder()
            .setKey("attribute_1")
            .setValue(Value.newBuilder().setNumberValue(1.00).build())
            .build();
    attribute2 =
        KeyValue.newBuilder()
            .setKey("attribute_2")
            .setValue(Value.newBuilder().setNumberValue(0.001212).build())
            .build();
    createDatasetRequest =
        createDatasetRequest
            .toBuilder()
            .addAttributes(attribute1)
            .addAttributes(attribute2)
            .addTags("A5")
            .addTags("A7")
            .addTags("A8")
            .build();
    createDatasetResponse = datasetServiceStub.createDataset(createDatasetRequest);
    dataset4 = createDatasetResponse.getDataset();
    LOGGER.info("Dataset created successfully");
    assertEquals(
        "Dataset name not match with expected Dataset name",
        createDatasetRequest.getName(),
        dataset4.getName());

    datasetMap.put(dataset1.getId(), dataset1);
    datasetMap.put(dataset2.getId(), dataset2);
    datasetMap.put(dataset3.getId(), dataset3);
    datasetMap.put(dataset4.getId(), dataset4);
  }

  private void checkEqualsAssert(StatusRuntimeException e) {
    Status status = Status.fromThrowable(e);
    LOGGER.warn("Error Code : " + status.getCode() + " Description : " + status.getDescription());
    if (config.hasAuth()) {
      assertTrue(
          Status.PERMISSION_DENIED.getCode() == status.getCode()
              || Status.NOT_FOUND.getCode()
                  == status.getCode()); // because of shadow delete the response could be 403 or 404
    } else {
      assertEquals(Status.NOT_FOUND.getCode(), status.getCode());
    }
  }

  public static CreateDataset getDatasetRequest(String datasetName) {

    List<KeyValue> attributeList = new ArrayList<>();
    Value stringValue =
        Value.newBuilder()
            .setStringValue("attribute_" + Calendar.getInstance().getTimeInMillis() + "_value")
            .build();
    KeyValue keyValue =
        KeyValue.newBuilder()
            .setKey("attribute_1_" + Calendar.getInstance().getTimeInMillis())
            .setValue(stringValue)
            .build();
    attributeList.add(keyValue);

    Value intValue = Value.newBuilder().setNumberValue(12345).build();
    keyValue =
        KeyValue.newBuilder()
            .setKey("attribute_2_" + Calendar.getInstance().getTimeInMillis())
            .setValue(intValue)
            .setValueType(ValueType.NUMBER)
            .build();
    attributeList.add(keyValue);

    Value listValue =
        Value.newBuilder()
            .setListValue(ListValue.newBuilder().addValues(intValue).addValues(stringValue).build())
            .build();
    keyValue =
        KeyValue.newBuilder()
            .setKey("attribute_3_" + Calendar.getInstance().getTimeInMillis())
            .setValue(listValue)
            .setValueType(ValueType.LIST)
            .build();
    attributeList.add(keyValue);

    return CreateDataset.newBuilder()
        .setName(datasetName)
        .setVisibility(ResourceVisibility.PRIVATE)
        .addTags("A")
        .addTags("A0")
        .addAllAttributes(attributeList)
        .build();
  }

  @Test
  public void createAndDeleteDatasetTest() {
    LOGGER.info("Create and delete Dataset test start................................");

    try {
      CreateDataset createDatasetRequest = getDatasetRequest(dataset1.getName());
      datasetServiceStub.createDataset(createDatasetRequest);
    } catch (StatusRuntimeException ex) {
      Status status = Status.fromThrowable(ex);
      LOGGER.warn("Error Code : " + status.getCode() + " Description : " + status.getDescription());
      assertEquals(Status.ALREADY_EXISTS.getCode(), status.getCode());
    }

    long id = 0;
    try {
      id =
          RepositoryTest.createRepository(
              versioningServiceBlockingStub, "Repo-" + new Date().getTime());

    } finally {
      if (id != 0) {
        DeleteRepositoryRequest.Response deleteRepoResponse =
            versioningServiceBlockingStub.deleteRepository(
                DeleteRepositoryRequest.newBuilder()
                    .setRepositoryId(RepositoryIdentification.newBuilder().setRepoId(id))
                    .build());
        assertTrue(deleteRepoResponse.getStatus());
      }
    }

    LOGGER.info("Create and delete Dataset test stop................................");
  }

  @Test
  public void getAllDatasetTest() {
    LOGGER.info("LogDataset test start................................");

    int pageLimit = 1;
    boolean isExpectedResultFound = false;
    int actualPageNumber = 1;
    for (int pageNumber = 1; pageNumber < 100; pageNumber++) {
      GetAllDatasets getAllDatasets =
          GetAllDatasets.newBuilder()
              .setPageNumber(pageNumber)
              .setPageLimit(pageLimit)
              .setAscending(false)
              .setSortKey(ModelDBConstants.NAME)
              .build();

      GetAllDatasets.Response datasetResponse = datasetServiceStub.getAllDatasets(getAllDatasets);
      if (datasetResponse.getDatasetsList() != null
          && datasetResponse.getDatasetsList().size() > 0) {
        isExpectedResultFound = true;
        LOGGER.info("GetAllDataset Response : " + datasetResponse.getDatasetsCount());
        Dataset resDataset = null;
        for (Dataset dataset : datasetResponse.getDatasetsList()) {
          if (datasetMap.containsKey(dataset.getId())) {
            assertEquals(
                "Dataset not match with expected Dataset",
                datasetMap.get(dataset.getId()),
                dataset);
            resDataset = datasetResponse.getDatasets(0);
          }
        }

        if (resDataset == null) {
          continue;
        }
        if (datasetMap.containsKey(resDataset.getId())) {
          if (actualPageNumber == 1) {
            assertEquals(
                "Dataset not match with expected Dataset",
                datasetMap.get(resDataset.getId()),
                dataset4);
          } else if (actualPageNumber == 3) {
            assertEquals(
                "Dataset not match with expected Dataset",
                datasetMap.get(resDataset.getId()),
                dataset2);
          }
        }
        actualPageNumber = actualPageNumber + 1;
      } else {
        if (isExpectedResultFound) {
          LOGGER.warn("More Dataset not found in database");
          assertTrue(true);
        } else {
          fail("Expected Dataset not found in response");
        }
        break;
      }
    }

    GetAllDatasets getAllDataset = GetAllDatasets.newBuilder().build();
    GetAllDatasets.Response getAllDatasetResponse =
        datasetServiceStub.getAllDatasets(getAllDataset);

    for (int index = 0; index < getAllDatasetResponse.getDatasetsList().size(); index++) {
      Dataset dataset = getAllDatasetResponse.getDatasets(index);
      if (datasetMap.containsKey(dataset.getId())) {
        if (index == 0) {
          assertEquals(
              "Dataset name not match with expected dataset name",
              dataset4.getName(),
              dataset.getName());
        } else if (index == 1) {
          assertEquals(
              "Dataset name not match with expected dataset name",
              dataset3.getName(),
              dataset.getName());
        }
      }
    }

    LOGGER.info("LogDataset test stop................................");
  }

  @Test
  public void getDatasetByIdTest() {
    LOGGER.info("Get Dataset by Id test start................................");

    GetDatasetById getDatasetById = GetDatasetById.newBuilder().setId(dataset1.getId()).build();
    GetDatasetById.Response getDatasetByIdResponse =
        datasetServiceStub.getDatasetById(getDatasetById);
    assertEquals(
        "Dataset not match with expected dataset", dataset1, getDatasetByIdResponse.getDataset());

    LOGGER.info("Get Dataset by Id test stop................................");
  }

  @Test
  public void getDatasetByName() {
    LOGGER.info("Get Dataset by name test start................................");

    // Create dataset
    CreateDataset createDatasetRequest = getDatasetRequest("Dataset-" + new Date().getTime());
    CreateDataset.Response createDatasetResponse =
        datasetServiceStubClient2.createDataset(createDatasetRequest);
    Dataset dataset = createDatasetResponse.getDataset();
    LOGGER.info("Dataset created successfully");
    assertEquals(
        "Dataset name not match with expected dataset name",
        createDatasetRequest.getName(),
        dataset.getName());

    try {
      GetDatasetByName getDataset =
          GetDatasetByName.newBuilder().setName(dataset.getName()).build();

      GetDatasetByName.Response response = datasetServiceStubClient2.getDatasetByName(getDataset);
      LOGGER.info("Response DatasetByUser of Dataset : " + response.getDatasetByUser());
      LOGGER.info("Response SharedDatasetsList of Datasets : " + response.getSharedDatasetsList());
      assertEquals(
          "Dataset name not match", dataset.getName(), response.getDatasetByUser().getName());
      for (Dataset sharedDataset : response.getSharedDatasetsList()) {
        assertEquals("Shared dataset name not match", dataset.getName(), sharedDataset.getName());
      }

      if (config.hasAuth()) {
        AddCollaboratorRequest addCollaboratorRequest =
            CollaboratorTest.addCollaboratorRequestDataset(
                dataset,
                authClientInterceptor.getClient1Email(),
                CollaboratorTypeEnum.CollaboratorType.READ_WRITE);

        AddCollaboratorRequest.Response addOrUpdateRepositoryCollaboratorResponse =
            collaboratorServiceStubClient2.addOrUpdateRepositoryCollaborator(
                addCollaboratorRequest);
        LOGGER.info(
            "Collaborator added in server : "
                + addOrUpdateRepositoryCollaboratorResponse.getStatus());
        assertTrue(addOrUpdateRepositoryCollaboratorResponse.getStatus());

        GetDatasetByName.Response getDatasetByNameResponse =
            datasetServiceStub.getDatasetByName(getDataset);
        LOGGER.info(
            "Response DatasetByUser of Dataset : " + getDatasetByNameResponse.getDatasetByUser());
        LOGGER.info(
            "Response SharedDatasetsList of Datasets : "
                + getDatasetByNameResponse.getSharedDatasetsList());
        assertTrue(
            "Dataset name not match",
            getDatasetByNameResponse.getDatasetByUser() == null
                || getDatasetByNameResponse.getDatasetByUser().getId().isEmpty());
        for (Dataset sharedDataset : getDatasetByNameResponse.getSharedDatasetsList()) {
          assertEquals("Shared dataset name not match", dataset.getName(), sharedDataset.getName());
        }

        // Create dataset
        createDatasetRequest = getDatasetRequest("Dataset-" + new Date().getTime());
        createDatasetResponse = datasetServiceStub.createDataset(createDatasetRequest);
        Dataset selfDataset = createDatasetResponse.getDataset();
        LOGGER.info("Dataset created successfully");
        assertEquals(
            "Dataset name not match with expected dataset name",
            createDatasetRequest.getName(),
            selfDataset.getName());

        try {
          getDataset = GetDatasetByName.newBuilder().setName(selfDataset.getName()).build();
          getDatasetByNameResponse = datasetServiceStub.getDatasetByName(getDataset);
          LOGGER.info(
              "Response DatasetByUser of Dataset : " + getDatasetByNameResponse.getDatasetByUser());
          LOGGER.info(
              "Response SharedDatasetsList of Datasets : "
                  + getDatasetByNameResponse.getSharedDatasetsList());
          assertEquals(
              "Dataset name not match",
              selfDataset.getName(),
              getDatasetByNameResponse.getDatasetByUser().getName());
          for (Dataset sharedDataset : getDatasetByNameResponse.getSharedDatasetsList()) {
            assertEquals(
                "Shared dataset name not match", selfDataset.getName(), sharedDataset.getName());
          }
        } finally {
          DeleteDataset deleteDataset =
              DeleteDataset.newBuilder().setId(selfDataset.getId()).build();
          DeleteDataset.Response deleteDatasetResponse =
              datasetServiceStub.deleteDataset(deleteDataset);
          LOGGER.info("Dataset deleted successfully");
          LOGGER.info(deleteDatasetResponse.toString());
          assertTrue(deleteDatasetResponse.getStatus());
        }
      }
    } finally {
      DeleteDataset deleteDataset = DeleteDataset.newBuilder().setId(dataset.getId()).build();
      DeleteDataset.Response deleteDatasetResponse =
          datasetServiceStubClient2.deleteDataset(deleteDataset);
      LOGGER.info("Dataset deleted successfully");
      LOGGER.info(deleteDatasetResponse.toString());
      assertTrue(deleteDatasetResponse.getStatus());
    }

    LOGGER.info("Get dataset by name test stop................................");
  }

  @Test
  public void k_getDatasetByNameWithWorkspace() {
    LOGGER.info("Get Dataset by name with workspace test start................................");
    if (!config.hasAuth()) {
      assertTrue(true);
      return;
    }

    GetUser getUserRequest =
        GetUser.newBuilder().setEmail(authClientInterceptor.getClient2Email()).build();
    // Get the user info by vertaId form the AuthService
    UserInfo secondUserInfo = uacServiceStub.getUser(getUserRequest);

    getUserRequest = GetUser.newBuilder().setEmail(authClientInterceptor.getClient1Email()).build();
    // Get the user info by vertaId form the AuthService
    UserInfo firstUserInfo = uacServiceStub.getUser(getUserRequest);

    // Create dataset
    CreateDataset createDatasetRequest = getDatasetRequest("Dataset-" + new Date().getTime());
    createDatasetRequest =
        createDatasetRequest
            .toBuilder()
            .setWorkspaceName(secondUserInfo.getVertaInfo().getUsername())
            .build();
    CreateDataset.Response createDatasetResponse =
        datasetServiceStubClient2.createDataset(createDatasetRequest);
    Dataset dataset = createDatasetResponse.getDataset();
    LOGGER.info("Dataset created successfully");
    assertEquals(
        "Dataset name not match with expected dataset name",
        createDatasetRequest.getName(),
        dataset.getName());
    try {

      AddCollaboratorRequest addCollaboratorRequest =
          CollaboratorTest.addCollaboratorRequestDataset(
              dataset,
              authClientInterceptor.getClient1Email(),
              CollaboratorTypeEnum.CollaboratorType.READ_WRITE);

      AddCollaboratorRequest.Response addOrUpdateRepositoryCollaboratorResponse =
          collaboratorServiceStubClient2.addOrUpdateRepositoryCollaborator(addCollaboratorRequest);
      LOGGER.info(
          "Collaborator added in server : "
              + addOrUpdateRepositoryCollaboratorResponse.getStatus());
      assertTrue(addOrUpdateRepositoryCollaboratorResponse.getStatus());

      // Create dataset
      createDatasetRequest = getDatasetRequest(dataset.getName());
      createDatasetResponse = datasetServiceStub.createDataset(createDatasetRequest);
      Dataset selfDataset = createDatasetResponse.getDataset();
      LOGGER.info("Dataset created successfully");
      assertEquals(
          "Dataset name not match with expected dataset name",
          createDatasetRequest.getName(),
          selfDataset.getName());

      try {
        GetDatasetByName getDataset =
            GetDatasetByName.newBuilder()
                .setName(selfDataset.getName())
                .setWorkspaceName(secondUserInfo.getVertaInfo().getUsername())
                .build();
        GetDatasetByName.Response getDatasetByNameResponse =
            datasetServiceStub.getDatasetByName(getDataset);
        LOGGER.info(
            "Response DatasetByUser of Dataset : " + getDatasetByNameResponse.getDatasetByUser());
        LOGGER.info(
            "Response SharedDatasetsList of Datasets : "
                + getDatasetByNameResponse.getSharedDatasetsList());
        assertTrue(
            "Dataset name not match",
            getDatasetByNameResponse.getDatasetByUser() == null
                || getDatasetByNameResponse.getDatasetByUser().getId().isEmpty());
        for (Dataset sharedDataset : getDatasetByNameResponse.getSharedDatasetsList()) {
          assertEquals("Shared dataset name not match", dataset.getName(), sharedDataset.getName());
        }

        getDataset =
            GetDatasetByName.newBuilder()
                .setName(selfDataset.getName())
                .setWorkspaceName(firstUserInfo.getVertaInfo().getUsername())
                .build();
        getDatasetByNameResponse = datasetServiceStub.getDatasetByName(getDataset);
        LOGGER.info(
            "Response DatasetByUser of Dataset : " + getDatasetByNameResponse.getDatasetByUser());
        LOGGER.info(
            "Response SharedDatasetsList of Datasets : "
                + getDatasetByNameResponse.getSharedDatasetsList());
        assertTrue(
            "Dataset name not match",
            getDatasetByNameResponse.getDatasetByUser() != null
                && getDatasetByNameResponse.getDatasetByUser().equals(selfDataset));
        for (Dataset sharedDataset : getDatasetByNameResponse.getSharedDatasetsList()) {
          assertEquals("Shared dataset name not match", dataset.getName(), sharedDataset.getName());
        }
      } finally {
        DeleteDataset deleteDataset = DeleteDataset.newBuilder().setId(selfDataset.getId()).build();
        DeleteDataset.Response deleteDatasetResponse =
            datasetServiceStub.deleteDataset(deleteDataset);
        LOGGER.info("Dataset deleted successfully");
        LOGGER.info(deleteDatasetResponse.toString());
        assertTrue(deleteDatasetResponse.getStatus());
      }
    } finally {
      DeleteDataset deleteDataset = DeleteDataset.newBuilder().setId(dataset.getId()).build();
      DeleteDataset.Response deleteDatasetResponse =
          datasetServiceStubClient2.deleteDataset(deleteDataset);
      LOGGER.info("Dataset deleted successfully");
      LOGGER.info(deleteDatasetResponse.toString());
      assertTrue(deleteDatasetResponse.getStatus());
    }
    LOGGER.info(
        "Get dataset by name with Email or Username test stop................................");
  }

  @Test
  public void getDatasetByNameNotFoundTest() {
    LOGGER.info("Get Dataset by name NOT_FOUND test start................................");

    try {
      GetDatasetByName getDataset = GetDatasetByName.newBuilder().setName("test").build();
      datasetServiceStub.getDatasetByName(getDataset);
      fail();
    } catch (StatusRuntimeException e) {
      Status status = Status.fromThrowable(e);
      LOGGER.warn("Error Code : " + status.getCode() + " Description : " + status.getDescription());
      assertEquals(Status.NOT_FOUND.getCode(), status.getCode());
    }
    LOGGER.info("Get dataset by name NOT_FOUND test stop................................");
  }

  @Test
  public void updateDatasetName() {
    LOGGER.info("Update Dataset Name test start................................");

    UpdateDatasetName updateDatasetNameRequest =
        UpdateDatasetName.newBuilder()
            .setId(dataset1.getId())
            .setName("Dataset Name Update 1")
            .build();

    UpdateDatasetName.Response response =
        datasetServiceStub.updateDatasetName(updateDatasetNameRequest);
    LOGGER.info("UpdateDatasetName Response : " + response.getDataset());
    assertEquals(
        "Dataset name not match with expected dataset name",
        updateDatasetNameRequest.getName(),
        response.getDataset().getName());
    assertNotEquals(
        "Dataset date_updated field not update on database",
        dataset1.getTimeUpdated(),
        response.getDataset().getTimeUpdated());
    dataset1 = response.getDataset();
    datasetMap.put(dataset1.getId(), dataset1);

    updateDatasetNameRequest =
        UpdateDatasetName.newBuilder()
            .setId(dataset1.getId())
            .setName("Dataset Name Update 2")
            .build();

    response = datasetServiceStub.updateDatasetName(updateDatasetNameRequest);
    LOGGER.info("UpdateDatasetName Response : " + response.getDataset());
    assertEquals(
        "Dataset name not match with expected dataset name",
        updateDatasetNameRequest.getName(),
        response.getDataset().getName());
    dataset1 = response.getDataset();
    datasetMap.put(dataset1.getId(), dataset1);

    LOGGER.info("Update Dataset Name test stop................................");
  }

  @Test
  public void updateDatasetNameNegativeTest() {
    LOGGER.info("Update Dataset Name Negative test start................................");

    UpdateDatasetName updateDatasetNameRequest =
        UpdateDatasetName.newBuilder().setName("Update Dataset Name 1 ").build();

    try {
      datasetServiceStub.updateDatasetName(updateDatasetNameRequest);
      fail();
    } catch (StatusRuntimeException e) {
      Status status = Status.fromThrowable(e);
      LOGGER.warn("Error Code : " + status.getCode() + " Description : " + status.getDescription());
      assertEquals(Status.INVALID_ARGUMENT.getCode(), status.getCode());
    }

    updateDatasetNameRequest =
        UpdateDatasetName.newBuilder().setId(dataset1.getId()).setName(dataset1.getName()).build();
    try {
      datasetServiceStub.updateDatasetName(updateDatasetNameRequest);
      assertTrue(true);
    } catch (StatusRuntimeException ex) {
      Status status = Status.fromThrowable(ex);
      LOGGER.warn("Error Code : " + status.getCode() + " Description : " + status.getDescription());
      assertEquals(Status.ALREADY_EXISTS.getCode(), status.getCode());
    }

    LOGGER.info("Update Dataset Name test stop................................");
  }

  @Test
  public void updateDatasetDescription() {
    LOGGER.info("Update Dataset Description test start................................");

    UpdateDatasetDescription updateDescriptionRequest =
        UpdateDatasetDescription.newBuilder()
            .setId(dataset1.getId())
            .setDescription("Dataset Description Update 1")
            .build();

    UpdateDatasetDescription.Response response =
        datasetServiceStub.updateDatasetDescription(updateDescriptionRequest);
    LOGGER.info("UpdateDatasetDescription Response : " + response.getDataset());
    assertEquals(
        "Dataset description not match with expected dataset description",
        updateDescriptionRequest.getDescription(),
        response.getDataset().getDescription());
    assertNotEquals(
        "Dataset date_updated field not update on database",
        dataset1.getTimeUpdated(),
        response.getDataset().getTimeUpdated());
    dataset1 = response.getDataset();
    datasetMap.put(dataset1.getId(), dataset1);

    updateDescriptionRequest =
        UpdateDatasetDescription.newBuilder()
            .setId(dataset1.getId())
            .setDescription("Dataset Description Update 2")
            .build();

    response = datasetServiceStub.updateDatasetDescription(updateDescriptionRequest);
    LOGGER.info("UpdateDatasetDescription Response : " + response.getDataset());
    assertEquals(
        "Dataset description not match with expected dataset description",
        updateDescriptionRequest.getDescription(),
        response.getDataset().getDescription());
    assertNotEquals(
        "Dataset date_updated field not update on database",
        dataset1.getTimeUpdated(),
        response.getDataset().getTimeUpdated());
    dataset1 = response.getDataset();
    datasetMap.put(dataset1.getId(), dataset1);

    updateDescriptionRequest =
        UpdateDatasetDescription.newBuilder().setId(dataset1.getId()).build();

    response = datasetServiceStub.updateDatasetDescription(updateDescriptionRequest);
    LOGGER.info("UpdateDatasetDescription Response : " + response.getDataset());
    assertEquals(
        "Dataset description not match with expected dataset description",
        updateDescriptionRequest.getDescription(),
        response.getDataset().getDescription());
    assertNotEquals(
        "Dataset date_updated field not update on database",
        dataset1.getTimeUpdated(),
        response.getDataset().getTimeUpdated());
    dataset1 = response.getDataset();
    datasetMap.put(dataset1.getId(), dataset1);

    LOGGER.info("Update Dataset Description test stop................................");
  }

  @Test
  public void updateDatasetDescriptionNegativeTest() {
    LOGGER.info("Update Dataset Description Negative test start................................");

    UpdateDatasetDescription updateDescriptionRequest =
        UpdateDatasetDescription.newBuilder()
            .setDescription(
                "This is update from UpdateDatasetDescription."
                    + Calendar.getInstance().getTimeInMillis())
            .build();

    try {
      datasetServiceStub.updateDatasetDescription(updateDescriptionRequest);
      fail();
    } catch (StatusRuntimeException e) {
      Status status = Status.fromThrowable(e);
      LOGGER.warn("Error Code : " + status.getCode() + " Description : " + status.getDescription());
      assertEquals(Status.INVALID_ARGUMENT.getCode(), status.getCode());
    }

    LOGGER.info("Update Dataset Description test stop................................");
  }

  @Test
  public void addDatasetTags() {
    LOGGER.info("Add Dataset Tags test start................................");

    List<String> tagsList = new ArrayList<>();
    tagsList.add("A11");
    tagsList.add("A22");
    AddDatasetTags addDatasetTagsRequest =
        AddDatasetTags.newBuilder().setId(dataset1.getId()).addAllTags(tagsList).build();

    AddDatasetTags.Response response = datasetServiceStub.addDatasetTags(addDatasetTagsRequest);

    Dataset checkDataset = response.getDataset();
    assertEquals(dataset1.getTagsCount() + tagsList.size(), checkDataset.getTagsCount());
    assertEquals(dataset1.getTagsCount() + tagsList.size(), checkDataset.getTagsList().size());
    assertNotEquals(
        "Dataset date_updated field not update on database",
        dataset1.getTimeUpdated(),
        checkDataset.getTimeUpdated());
    dataset1 = response.getDataset();
    datasetMap.put(dataset1.getId(), dataset1);

    tagsList = new ArrayList<>();
    tagsList.add("A33");
    tagsList.add("A22");
    addDatasetTagsRequest =
        AddDatasetTags.newBuilder().setId(dataset1.getId()).addAllTags(tagsList).build();

    response = datasetServiceStub.addDatasetTags(addDatasetTagsRequest);

    assertNotEquals(
        "Dataset date_updated field not update on database",
        checkDataset.getTimeUpdated(),
        response.getDataset().getTimeUpdated());

    checkDataset = response.getDataset();
    assertEquals(dataset1.getTagsCount() + 1, checkDataset.getTagsCount());
    assertEquals(dataset1.getTagsCount() + 1, checkDataset.getTagsList().size());
    dataset1 = response.getDataset();
    datasetMap.put(dataset1.getId(), dataset1);

    try {
      String tag52 = "Human Activity Recognition using Smartphone Dataset";
      addDatasetTagsRequest =
          AddDatasetTags.newBuilder().setId(dataset1.getId()).addTags(tag52).build();
      datasetServiceStub.addDatasetTags(addDatasetTagsRequest);
      fail();
    } catch (StatusRuntimeException e) {
      Status status = Status.fromThrowable(e);
      LOGGER.warn("Error Code : " + status.getCode() + " Description : " + status.getDescription());
      assertEquals(Status.INVALID_ARGUMENT.getCode(), status.getCode());
    }

    LOGGER.info("Add Dataset tags test stop................................");
  }

  @Test
  public void addDatasetNegativeTags() {
    LOGGER.info("Add Dataset Tags Negative test start................................");

    List<String> tagsList = new ArrayList<>();
    tagsList.add("A " + Calendar.getInstance().getTimeInMillis());
    tagsList.add("A 2 " + Calendar.getInstance().getTimeInMillis());
    AddDatasetTags addDatasetTagsRequest = AddDatasetTags.newBuilder().addAllTags(tagsList).build();

    try {
      datasetServiceStub.addDatasetTags(addDatasetTagsRequest);
      fail();
    } catch (StatusRuntimeException ex) {
      Status status = Status.fromThrowable(ex);
      LOGGER.warn("Error Code : " + status.getCode() + " Description : " + status.getDescription());
      assertEquals(Status.INVALID_ARGUMENT.getCode(), status.getCode());
    }

    addDatasetTagsRequest =
        AddDatasetTags.newBuilder().setId("123123").addAllTags(dataset1.getTagsList()).build();

    try {
      datasetServiceStub.addDatasetTags(addDatasetTagsRequest);
      fail();
    } catch (StatusRuntimeException e) {
      checkEqualsAssert(e);
    }

    LOGGER.info("Add Dataset tags Negative test stop................................");
  }

  @Test
  public void deleteDatasetTags() {
    LOGGER.info("Delete Dataset Tags test start................................");

    try {
      List<String> removableTags = dataset1.getTagsList();
      if (removableTags.size() == 0) {
        LOGGER.info("Dataset Tags not found in database ");
        fail();
        return;
      }
      if (dataset1.getTagsList().size() > 1) {
        removableTags = dataset1.getTagsList().subList(0, dataset1.getTagsList().size() - 1);
      }
      DeleteDatasetTags deleteDatasetTagsRequest =
          DeleteDatasetTags.newBuilder().setId(dataset1.getId()).addAllTags(removableTags).build();

      DeleteDatasetTags.Response response =
          datasetServiceStub.deleteDatasetTags(deleteDatasetTagsRequest);
      LOGGER.info("Tags deleted in server : " + response.getDataset().getTagsList());
      assertTrue(response.getDataset().getTagsList().size() <= 1);
      assertNotEquals(
          "Dataset date_updated field not update on database",
          dataset1.getTimeUpdated(),
          response.getDataset().getTimeUpdated());
      dataset1 = response.getDataset();
      datasetMap.put(dataset1.getId(), dataset1);

      if (response.getDataset().getTagsList().size() > 0) {
        deleteDatasetTagsRequest =
            DeleteDatasetTags.newBuilder().setId(dataset1.getId()).setDeleteAll(true).build();

        response = datasetServiceStub.deleteDatasetTags(deleteDatasetTagsRequest);
        LOGGER.info("Tags deleted in server : " + response.getDataset().getTagsList());
        assertEquals(0, response.getDataset().getTagsList().size());
        assertNotEquals(
            "Dataset date_updated field not update on database",
            dataset1.getTimeUpdated(),
            response.getDataset().getTimeUpdated());
        dataset1 = response.getDataset();
        datasetMap.put(dataset1.getId(), dataset1);
      }
    } catch (StatusRuntimeException ex) {
      Status status = Status.fromThrowable(ex);
      LOGGER.warn("Error Code : " + status.getCode() + " Description : " + status.getDescription());
      fail();
    }

    LOGGER.info("Delete Dataset tags test stop................................");
  }

  @Test
  public void deleteDatasetTagsNegativeTest() {
    LOGGER.info("Delete Dataset Tags Negative test start................................");

    DeleteDatasetTags deleteDatasetTagsRequest = DeleteDatasetTags.newBuilder().build();

    try {
      datasetServiceStub.deleteDatasetTags(deleteDatasetTagsRequest);
      fail();
    } catch (StatusRuntimeException ex) {
      Status status = Status.fromThrowable(ex);
      LOGGER.warn("Error Code : " + status.getCode() + " Description : " + status.getDescription());
      assertEquals(Status.INVALID_ARGUMENT.getCode(), status.getCode());
    }

    deleteDatasetTagsRequest =
        DeleteDatasetTags.newBuilder().setId(dataset1.getId()).setDeleteAll(true).build();

    DeleteDatasetTags.Response response =
        datasetServiceStub.deleteDatasetTags(deleteDatasetTagsRequest);
    LOGGER.info("Tags deleted in server : " + response.getDataset().getTagsList());
    assertEquals(0, response.getDataset().getTagsList().size());
    dataset1 = response.getDataset();
    datasetMap.put(dataset1.getId(), dataset1);

    LOGGER.info("Delete Dataset tags Negative test stop................................");
  }

  @Test
  public void addDatasetAttributes() {
    LOGGER.info("Add Dataset Attributes test start................................");

    List<KeyValue> attributeList = new ArrayList<>();
    Value intValue = Value.newBuilder().setNumberValue(1.1).build();
    attributeList.add(
        KeyValue.newBuilder()
            .setKey("attribute_1" + Calendar.getInstance().getTimeInMillis())
            .setValue(intValue)
            .setValueType(ValueType.NUMBER)
            .build());
    Value stringValue =
        Value.newBuilder()
            .setStringValue("attributes_value_" + Calendar.getInstance().getTimeInMillis())
            .build();
    attributeList.add(
        KeyValue.newBuilder()
            .setKey("attribute_2" + Calendar.getInstance().getTimeInMillis())
            .setValue(stringValue)
            .setValueType(ValueType.BLOB)
            .build());

    AddDatasetAttributes addDatasetAttributesRequest =
        AddDatasetAttributes.newBuilder()
            .setId(dataset1.getId())
            .addAllAttributes(attributeList)
            .build();

    AddDatasetAttributes.Response response =
        datasetServiceStub.addDatasetAttributes(addDatasetAttributesRequest);
    LOGGER.info("Added Dataset Attributes: \n" + response.getDataset());
    assertTrue(response.getDataset().getAttributesList().containsAll(attributeList));
    assertNotEquals(
        "Dataset date_updated field not update on database",
        dataset1.getTimeUpdated(),
        response.getDataset().getTimeUpdated());
    dataset1 = response.getDataset();
    datasetMap.put(dataset1.getId(), dataset1);

    LOGGER.info("Add Dataset Attributes test stop................................");
  }

  @Test
  public void addDatasetAttributesNegativeTest() {
    LOGGER.info("Add Dataset Attributes Negative test start................................");

    List<KeyValue> attributeList = new ArrayList<>();
    Value intValue = Value.newBuilder().setNumberValue(1.1).build();
    attributeList.add(
        KeyValue.newBuilder()
            .setKey("attribute_" + Calendar.getInstance().getTimeInMillis())
            .setValue(intValue)
            .setValueType(ValueType.NUMBER)
            .build());
    Value stringValue =
        Value.newBuilder()
            .setStringValue("attributes_value_" + Calendar.getInstance().getTimeInMillis())
            .build();
    attributeList.add(
        KeyValue.newBuilder()
            .setKey("attribute_" + Calendar.getInstance().getTimeInMillis())
            .setValue(stringValue)
            .setValueType(ValueType.BLOB)
            .build());

    AddDatasetAttributes addDatasetAttributesRequest =
        AddDatasetAttributes.newBuilder().addAllAttributes(attributeList).build();

    try {
      datasetServiceStub.addDatasetAttributes(addDatasetAttributesRequest);
      fail();
    } catch (StatusRuntimeException e) {
      Status status = Status.fromThrowable(e);
      LOGGER.warn("Error Code : " + status.getCode() + " Description : " + status.getDescription());
      assertEquals(Status.INVALID_ARGUMENT.getCode(), status.getCode());
    }

    LOGGER.info("Add Dataset Attributes Negative test stop................................");
  }

  @Test
  public void updateDatasetAttributes() {
    LOGGER.info("Update Dataset Attributes test start................................");

    addDatasetAttributes();
    List<KeyValue> attributes = dataset1.getAttributesList();
    Value stringValue =
        Value.newBuilder()
            .setStringValue(
                "attribute_1542193772147_updated_test_value"
                    + Calendar.getInstance().getTimeInMillis())
            .build();
    KeyValue keyValue =
        KeyValue.newBuilder()
            .setKey(attributes.get(1).getKey())
            .setValue(stringValue)
            .setValueType(ValueType.STRING)
            .build();
    UpdateDatasetAttributes updateDatasetAttributesRequest =
        UpdateDatasetAttributes.newBuilder().setId(dataset1.getId()).setAttribute(keyValue).build();

    UpdateDatasetAttributes.Response response =
        datasetServiceStub.updateDatasetAttributes(updateDatasetAttributesRequest);
    LOGGER.info("Updated Dataset : \n" + response.getDataset());
    assertTrue(response.getDataset().getAttributesList().contains(keyValue));
    assertNotEquals(
        "Dataset date_updated field not update on database",
        dataset1.getTimeUpdated(),
        response.getDataset().getTimeUpdated());
    dataset1 = response.getDataset();
    datasetMap.put(dataset1.getId(), dataset1);

    Value intValue =
        Value.newBuilder().setNumberValue(Calendar.getInstance().getTimeInMillis()).build();
    keyValue =
        KeyValue.newBuilder()
            .setKey(attributes.get(1).getKey())
            .setValue(intValue)
            .setValueType(ValueType.NUMBER)
            .build();
    updateDatasetAttributesRequest =
        UpdateDatasetAttributes.newBuilder().setId(dataset1.getId()).setAttribute(keyValue).build();

    response = datasetServiceStub.updateDatasetAttributes(updateDatasetAttributesRequest);
    LOGGER.info("Updated Dataset : \n" + response.getDataset());
    assertTrue(response.getDataset().getAttributesList().contains(keyValue));
    assertNotEquals(
        "Dataset date_updated field not update on database",
        dataset1.getTimeUpdated(),
        response.getDataset().getTimeUpdated());
    dataset1 = response.getDataset();
    datasetMap.put(dataset1.getId(), dataset1);

    Value listValue =
        Value.newBuilder()
            .setListValue(ListValue.newBuilder().addValues(intValue).addValues(stringValue).build())
            .build();
    keyValue =
        KeyValue.newBuilder()
            .setKey(attributes.get(0).getKey())
            .setValue(listValue)
            .setValueType(ValueType.LIST)
            .build();
    updateDatasetAttributesRequest =
        UpdateDatasetAttributes.newBuilder().setId(dataset1.getId()).setAttribute(keyValue).build();

    response = datasetServiceStub.updateDatasetAttributes(updateDatasetAttributesRequest);
    LOGGER.info("Updated Dataset : \n" + response.getDataset());
    assertTrue(response.getDataset().getAttributesList().contains(keyValue));
    assertNotEquals(
        "Dataset date_updated field not update on database",
        dataset1.getTimeUpdated(),
        response.getDataset().getTimeUpdated());
    dataset1 = response.getDataset();
    datasetMap.put(dataset1.getId(), dataset1);
    LOGGER.info("Update Dataset Attributes test stop................................");
  }

  @Test
  public void updateDatasetAttributesNegativeTest() {
    LOGGER.info("Update Dataset Attributes Negative test start................................");

    addDatasetAttributes();
    List<KeyValue> attributes = dataset1.getAttributesList();
    Value stringValue = Value.newBuilder().setStringValue("attribute_updated_test_value").build();
    KeyValue keyValue =
        KeyValue.newBuilder()
            .setKey(attributes.get(0).getKey())
            .setValue(stringValue)
            .setValueType(ValueType.STRING)
            .build();
    UpdateDatasetAttributes updateDatasetAttributesRequest =
        UpdateDatasetAttributes.newBuilder().setAttribute(keyValue).build();

    try {
      datasetServiceStub.updateDatasetAttributes(updateDatasetAttributesRequest);
      fail();
    } catch (StatusRuntimeException ex) {
      Status status = Status.fromThrowable(ex);
      LOGGER.warn("Error Code : " + status.getCode() + " Description : " + status.getDescription());
      assertEquals(Status.INVALID_ARGUMENT.getCode(), status.getCode());
    }

    updateDatasetAttributesRequest =
        UpdateDatasetAttributes.newBuilder()
            .setId("123132")
            .setAttribute(dataset1.getAttributesList().get(0))
            .build();
    try {
      datasetServiceStub.updateDatasetAttributes(updateDatasetAttributesRequest);
      fail();
    } catch (StatusRuntimeException e) {
      checkEqualsAssert(e);
    }

    updateDatasetAttributesRequest =
        UpdateDatasetAttributes.newBuilder().setId(dataset1.getId()).clearAttribute().build();

    try {
      datasetServiceStub.updateDatasetAttributes(updateDatasetAttributesRequest);
      fail();
    } catch (StatusRuntimeException ex) {
      Status status = Status.fromThrowable(ex);
      LOGGER.warn("Error Code : " + status.getCode() + " Description : " + status.getDescription());
      assertEquals(Status.INVALID_ARGUMENT.getCode(), status.getCode());
    }

    LOGGER.info("Update Dataset Attributes Negative test stop................................");
  }

  @Test
  public void deleteDatasetAttributesTest() {
    LOGGER.info("Delete Dataset Attributes test start................................");

    addDatasetAttributes();
    List<KeyValue> attributes = dataset1.getAttributesList();
    LOGGER.info("Attributes size : " + attributes.size());
    List<String> keys = new ArrayList<>();
    if (attributes.size() > 1) {
      for (int index = 0; index < attributes.size() - 1; index++) {
        KeyValue keyValue = attributes.get(index);
        keys.add(keyValue.getKey());
      }
    } else {
      keys.add(attributes.get(0).getKey());
    }
    LOGGER.info("Attributes key size : " + keys.size());

    DeleteDatasetAttributes deleteDatasetAttributesRequest =
        DeleteDatasetAttributes.newBuilder()
            .setId(dataset1.getId())
            .addAllAttributeKeys(keys)
            .build();

    DeleteDatasetAttributes.Response response =
        datasetServiceStub.deleteDatasetAttributes(deleteDatasetAttributesRequest);
    LOGGER.info("Attributes deleted in server : " + response.getDataset());
    assertEquals(1, response.getDataset().getAttributesList().size());
    assertNotEquals(
        "Dataset date_updated field not update on database",
        dataset1.getTimeUpdated(),
        response.getDataset().getTimeUpdated());
    dataset1 = response.getDataset();
    datasetMap.put(dataset1.getId(), dataset1);

    if (response.getDataset().getAttributesList().size() != 0) {
      deleteDatasetAttributesRequest =
          DeleteDatasetAttributes.newBuilder().setId(dataset1.getId()).setDeleteAll(true).build();
      response = datasetServiceStub.deleteDatasetAttributes(deleteDatasetAttributesRequest);
      LOGGER.info(
          "All the Attributes deleted from server. Attributes count : "
              + response.getDataset().getAttributesCount());
      assertEquals(0, response.getDataset().getAttributesList().size());
      assertNotEquals(
          "Dataset date_updated field not update on database",
          dataset1.getTimeUpdated(),
          response.getDataset().getTimeUpdated());
      dataset1 = response.getDataset();
      datasetMap.put(dataset1.getId(), dataset1);
    }

    LOGGER.info("Delete Dataset Attributes test stop................................");
  }

  @Test
  public void deleteDatasetAttributesNegativeTest() {
    LOGGER.info("Delete Dataset Attributes Negative test start................................");

    DeleteDatasetAttributes deleteDatasetAttributesRequest =
        DeleteDatasetAttributes.newBuilder().build();

    try {
      datasetServiceStub.deleteDatasetAttributes(deleteDatasetAttributesRequest);
      fail();
    } catch (StatusRuntimeException ex) {
      Status status = Status.fromThrowable(ex);
      LOGGER.warn("Error Code : " + status.getCode() + " Description : " + status.getDescription());
      assertEquals(Status.INVALID_ARGUMENT.getCode(), status.getCode());
    }

    LOGGER.info("Delete Dataset Attributes Negative test stop................................");
  }

  @Test
  public void batchDeleteDatasetsTest() {
    LOGGER.info("batch delete Dataset test start................................");

    List<String> datasetIds = new ArrayList<>();
    CreateDataset createDatasetRequest = getDatasetRequest("Dataset-" + new Date().getTime());
    CreateDataset.Response createDatasetResponse =
        datasetServiceStub.createDataset(createDatasetRequest);
    datasetIds.add(createDatasetResponse.getDataset().getId());
    LOGGER.info("CreateDataset Response : \n" + createDatasetResponse.getDataset());

    assertEquals(
        "Dataset name not match with expected dataset name",
        createDatasetRequest.getName(),
        createDatasetResponse.getDataset().getName());

    createDatasetRequest = getDatasetRequest("Dataset-" + new Date().getTime());
    createDatasetResponse = datasetServiceStub.createDataset(createDatasetRequest);
    datasetIds.add(createDatasetResponse.getDataset().getId());
    LOGGER.info("CreateDataset Response : \n" + createDatasetResponse.getDataset());

    assertEquals(
        "Dataset name not match with expected dataset name",
        createDatasetRequest.getName(),
        createDatasetResponse.getDataset().getName());

    DeleteDatasets deleteDatasets = DeleteDatasets.newBuilder().addAllIds(datasetIds).build();
    DeleteDatasets.Response deleteDatasetsResponse =
        datasetServiceStub.deleteDatasets(deleteDatasets);
    LOGGER.info("Dataset deleted successfully");
    LOGGER.info(deleteDatasetsResponse.toString());
    assertTrue(deleteDatasetsResponse.getStatus());

    LOGGER.info("batch delete Dataset test stop................................");
  }

  @Test
  public void getLastExperimentByDataset() throws InterruptedException {
    LOGGER.info("Get last experiment by dataset test start................................");
    ProjectTest projectTest = new ProjectTest();
    DatasetVersionTest datasetVersionTest = new DatasetVersionTest();

    // Create project
    CreateProject createProjectRequest =
        projectTest.getCreateProjectRequest("project-1" + new Date().getTime());
    CreateProject.Response createProjectResponse =
        projectServiceStub.createProject(createProjectRequest);
    Project project = createProjectResponse.getProject();
    LOGGER.info("Project created successfully");
    assertEquals(
        "Project name not match with expected project name",
        createProjectRequest.getName(),
        project.getName());

    CreateDataset createDatasetRequest = getDatasetRequest("Dataset-" + new Date().getTime());
    CreateDataset.Response createDatasetResponse =
        datasetServiceStub.createDataset(createDatasetRequest);
    LOGGER.info("CreateDataset Response : \n" + createDatasetResponse.getDataset());
    Dataset dataset = createDatasetResponse.getDataset();
    assertEquals(
        "Dataset name not match with expected dataset name",
        createDatasetRequest.getName(),
        dataset.getName());

    try {
      // Create two experiment of above project
      CreateExperiment createExperimentRequest =
          ExperimentTest.getCreateExperimentRequest(
              project.getId(), "Experiment-" + new Date().getTime());
      CreateExperiment.Response createExperimentResponse =
          experimentServiceStub.createExperiment(createExperimentRequest);
      Experiment experiment1 = createExperimentResponse.getExperiment();
      LOGGER.info("Experiment created successfully");
      assertEquals(
          "Experiment name not match with expected Experiment name",
          createExperimentRequest.getName(),
          experiment1.getName());

      createExperimentRequest =
          ExperimentTest.getCreateExperimentRequest(
              project.getId(), "Experiment-" + new Date().getTime());
      createExperimentResponse = experimentServiceStub.createExperiment(createExperimentRequest);
      Experiment experiment2 = createExperimentResponse.getExperiment();
      LOGGER.info("Experiment created successfully");
      assertEquals(
          "Experiment name not match with expected Experiment name",
          createExperimentRequest.getName(),
          experiment2.getName());

      CreateExperimentRun createExperimentRunRequest =
          ExperimentRunTest.getCreateExperimentRunRequest(
              project.getId(), experiment1.getId(), "ExperimentRun-" + new Date().getTime());
      CreateExperimentRun.Response createExperimentRunResponse =
          experimentRunServiceStub.createExperimentRun(createExperimentRunRequest);
      ExperimentRun experimentRun = createExperimentRunResponse.getExperimentRun();
      LOGGER.info("ExperimentRun created successfully");
      assertEquals(
          "ExperimentRun name not match with expected ExperimentRun name",
          createExperimentRunRequest.getName(),
          experimentRun.getName());

      createExperimentRunRequest =
          ExperimentRunTest.getCreateExperimentRunRequest(
              project.getId(), experiment2.getId(), "ExperimentRun-" + new Date().getTime());
      createExperimentRunResponse =
          experimentRunServiceStub.createExperimentRun(createExperimentRunRequest);
      ExperimentRun experimentRun2 = createExperimentRunResponse.getExperimentRun();
      LOGGER.info("ExperimentRun created successfully");
      assertEquals(
          "ExperimentRun name not match with expected ExperimentRun name",
          createExperimentRunRequest.getName(),
          experimentRun2.getName());

      CreateDatasetVersion createDatasetVersionRequest =
          datasetVersionTest.getDatasetVersionRequest(dataset.getId());
      CreateDatasetVersion.Response createDatasetVersionResponse =
          datasetVersionServiceStub.createDatasetVersion(createDatasetVersionRequest);
      DatasetVersion datasetVersion1 = createDatasetVersionResponse.getDatasetVersion();
      LOGGER.info("CreateDatasetVersion Response : \n" + datasetVersion1);
      assertEquals(
          "DatasetVersion datsetId not match with expected DatasetVersion datsetId",
          dataset.getId(),
          datasetVersion1.getDatasetId());

      createDatasetVersionRequest = datasetVersionTest.getDatasetVersionRequest(dataset.getId());
      createDatasetVersionResponse =
          datasetVersionServiceStub.createDatasetVersion(createDatasetVersionRequest);
      DatasetVersion datasetVersion2 = createDatasetVersionResponse.getDatasetVersion();
      LOGGER.info("CreateDatasetVersion Response : \n" + datasetVersion2);
      assertEquals(
          "DatasetVersion datsetId not match with expected DatasetVersion datsetId",
          dataset.getId(),
          datasetVersion2.getDatasetId());

      Artifact artifact =
          Artifact.newBuilder()
              .setKey("Google Pay datasets " + Calendar.getInstance().getTimeInMillis())
              .setPath("This is new added data artifact type in Google Pay datasets")
              .setArtifactType(ArtifactType.DATA)
              .setLinkedArtifactId(datasetVersion2.getId())
              .build();

      LogDataset logDatasetRequest =
          LogDataset.newBuilder().setId(experimentRun2.getId()).setDataset(artifact).build();

      experimentRunServiceStub.logDataset(logDatasetRequest);

      GetExperimentRunById getExperimentRunById =
          GetExperimentRunById.newBuilder().setId(experimentRun2.getId()).build();
      GetExperimentRunById.Response response =
          experimentRunServiceStub.getExperimentRunById(getExperimentRunById);
      LOGGER.info("LogDataset Response : \n" + response.getExperimentRun());
      assertTrue(
          "Experiment dataset not match with expected dataset",
          response.getExperimentRun().getDatasetsList().contains(artifact));

      assertNotEquals(
          "ExperimentRun date_updated field not update on database",
          experimentRun2.getDateUpdated(),
          response.getExperimentRun().getDateUpdated());

      artifact =
          Artifact.newBuilder()
              .setKey("Google Pay datasets " + Calendar.getInstance().getTimeInMillis())
              .setPath("This is new added data artifact type in Google Pay datasets")
              .setArtifactType(ArtifactType.DATA)
              .setLinkedArtifactId(datasetVersion1.getId())
              .build();

      logDatasetRequest =
          LogDataset.newBuilder().setId(experimentRun.getId()).setDataset(artifact).build();

      experimentRunServiceStub.logDataset(logDatasetRequest);

      getExperimentRunById = GetExperimentRunById.newBuilder().setId(experimentRun.getId()).build();
      response = experimentRunServiceStub.getExperimentRunById(getExperimentRunById);
      LOGGER.info("LogDataset Response : \n" + response.getExperimentRun());
      assertTrue(
          "Experiment dataset not match with expected dataset",
          response.getExperimentRun().getDatasetsList().contains(artifact));

      assertNotEquals(
          "ExperimentRun date_updated field not update on database",
          experimentRun.getDateUpdated(),
          response.getExperimentRun().getDateUpdated());

      ParentTimestampUpdateCron parentTimestampUpdateCron = new ParentTimestampUpdateCron(100);
      parentTimestampUpdateCron.run();

      LastExperimentByDatasetId lastExperimentByDatasetId =
          LastExperimentByDatasetId.newBuilder().setDatasetId(dataset.getId()).build();
      LastExperimentByDatasetId.Response lastExperimentResponse =
          datasetServiceStub.getLastExperimentByDatasetId(lastExperimentByDatasetId);
      assertEquals(
          "Last updated Experiment not match with expected last updated Experiment",
          experiment1.getId(),
          lastExperimentResponse.getExperiment().getId());

      KeyValueQuery keyValueQuery =
          KeyValueQuery.newBuilder()
              .setKey(ModelDBConstants.ATTRIBUTES + ".loss")
              .setValue(Value.newBuilder().setNumberValue(0.12).build())
              .setOperator(OperatorEnum.Operator.IN)
              .build();
      FindExperimentRuns findExperimentRuns =
          FindExperimentRuns.newBuilder()
              .setExperimentId(experiment1.getId())
              .addPredicates(keyValueQuery)
              .build();
      try {
        experimentRunServiceStub.findExperimentRuns(findExperimentRuns);
      } catch (StatusRuntimeException ex) {
        Status status = Status.fromThrowable(ex);
        LOGGER.warn(
            "Error Code : " + status.getCode() + " Description : " + status.getDescription());
        assertEquals(Status.INVALID_ARGUMENT.getCode(), status.getCode());
      }

    } finally {
      DeleteDataset deleteDataset = DeleteDataset.newBuilder().setId(dataset.getId()).build();
      DeleteDataset.Response deleteDatasetResponse =
          datasetServiceStub.deleteDataset(deleteDataset);
      LOGGER.info("Dataset deleted successfully");
      LOGGER.info(deleteDatasetResponse.toString());
      assertTrue(deleteDatasetResponse.getStatus());

      DeleteProject deleteProject = DeleteProject.newBuilder().setId(project.getId()).build();
      DeleteProject.Response deleteProjectResponse =
          projectServiceStub.deleteProject(deleteProject);
      LOGGER.info("Project deleted successfully");
      LOGGER.info(deleteProjectResponse.toString());
      assertTrue(deleteProjectResponse.getStatus());
    }

    LOGGER.info("Get last experiment by dataset test stop................................");
  }

  @Test
  public void getExperimentRunByDataset() {
    LOGGER.info("Get experimentRun by dataset test start................................");

    ProjectTest projectTest = new ProjectTest();
    DatasetVersionTest datasetVersionTest = new DatasetVersionTest();

    // Create project
    CreateProject createProjectRequest =
        projectTest.getCreateProjectRequest("project-" + new Date().getTime());
    CreateProject.Response createProjectResponse =
        projectServiceStub.createProject(createProjectRequest);
    Project project = createProjectResponse.getProject();
    LOGGER.info("Project created successfully");
    assertEquals(
        "Project name not match with expected project name",
        createProjectRequest.getName(),
        project.getName());

    CreateDataset createDatasetRequest = getDatasetRequest("Dataset-" + new Date().getTime());
    CreateDataset.Response createDatasetResponse =
        datasetServiceStub.createDataset(createDatasetRequest);
    LOGGER.info("CreateDataset Response : \n" + createDatasetResponse.getDataset());
    Dataset dataset = createDatasetResponse.getDataset();
    assertEquals(
        "Dataset name not match with expected dataset name",
        createDatasetRequest.getName(),
        dataset.getName());

    try {
      // Create two experiment of above project
      CreateExperiment createExperimentRequest =
          ExperimentTest.getCreateExperimentRequest(
              project.getId(), "Experiment-" + new Date().getTime());
      CreateExperiment.Response createExperimentResponse =
          experimentServiceStub.createExperiment(createExperimentRequest);
      Experiment experiment1 = createExperimentResponse.getExperiment();
      LOGGER.info("Experiment created successfully");
      assertEquals(
          "Experiment name not match with expected Experiment name",
          createExperimentRequest.getName(),
          experiment1.getName());

      createExperimentRequest =
          ExperimentTest.getCreateExperimentRequest(
              project.getId(), "Experiment-" + new Date().getTime());
      createExperimentResponse = experimentServiceStub.createExperiment(createExperimentRequest);
      Experiment experiment2 = createExperimentResponse.getExperiment();
      LOGGER.info("Experiment created successfully");
      assertEquals(
          "Experiment name not match with expected Experiment name",
          createExperimentRequest.getName(),
          experiment2.getName());

      CreateExperimentRun createExperimentRunRequest =
          ExperimentRunTest.getCreateExperimentRunRequest(
              project.getId(), experiment1.getId(), "ExperimentRun-" + new Date().getTime());
      CreateExperimentRun.Response createExperimentRunResponse =
          experimentRunServiceStub.createExperimentRun(createExperimentRunRequest);
      ExperimentRun experimentRun = createExperimentRunResponse.getExperimentRun();
      LOGGER.info("ExperimentRun created successfully");
      assertEquals(
          "ExperimentRun name not match with expected ExperimentRun name",
          createExperimentRunRequest.getName(),
          experimentRun.getName());

      createExperimentRunRequest =
          ExperimentRunTest.getCreateExperimentRunRequest(
              project.getId(), experiment2.getId(), "ExperimentRun-" + new Date().getTime());
      createExperimentRunResponse =
          experimentRunServiceStub.createExperimentRun(createExperimentRunRequest);
      ExperimentRun experimentRun2 = createExperimentRunResponse.getExperimentRun();
      LOGGER.info("ExperimentRun created successfully");
      assertEquals(
          "ExperimentRun name not match with expected ExperimentRun name",
          createExperimentRunRequest.getName(),
          experimentRun2.getName());

      CreateDatasetVersion createDatasetVersionRequest =
          datasetVersionTest.getDatasetVersionRequest(dataset.getId());
      CreateDatasetVersion.Response createDatasetVersionResponse =
          datasetVersionServiceStub.createDatasetVersion(createDatasetVersionRequest);
      DatasetVersion datasetVersion1 = createDatasetVersionResponse.getDatasetVersion();
      LOGGER.info("CreateDatasetVersion Response : \n" + datasetVersion1);
      assertEquals(
          "DatasetVersion datsetId not match with expected DatasetVersion datsetId",
          dataset.getId(),
          datasetVersion1.getDatasetId());

      createDatasetVersionRequest = datasetVersionTest.getDatasetVersionRequest(dataset.getId());
      createDatasetVersionResponse =
          datasetVersionServiceStub.createDatasetVersion(createDatasetVersionRequest);
      DatasetVersion datasetVersion2 = createDatasetVersionResponse.getDatasetVersion();
      LOGGER.info("CreateDatasetVersion Response : \n" + datasetVersion2);
      assertEquals(
          "DatasetVersion datsetId not match with expected DatasetVersion datsetId",
          dataset.getId(),
          datasetVersion2.getDatasetId());

      Artifact artifact =
          Artifact.newBuilder()
              .setKey("Google Pay datasets " + Calendar.getInstance().getTimeInMillis())
              .setPath("This is new added data artifact type in Google Pay datasets")
              .setArtifactType(ArtifactType.DATA)
              .setLinkedArtifactId(datasetVersion2.getId())
              .build();

      LogDataset logDatasetRequest =
          LogDataset.newBuilder().setId(experimentRun2.getId()).setDataset(artifact).build();

      experimentRunServiceStub.logDataset(logDatasetRequest);

      GetExperimentRunById getExperimentRunById =
          GetExperimentRunById.newBuilder().setId(experimentRun2.getId()).build();
      GetExperimentRunById.Response response =
          experimentRunServiceStub.getExperimentRunById(getExperimentRunById);
      LOGGER.info("LogDataset Response : \n" + response.getExperimentRun());
      assertTrue(
          "Experiment dataset not match with expected dataset",
          response.getExperimentRun().getDatasetsList().contains(artifact));

      assertNotEquals(
          "ExperimentRun date_updated field not update on database",
          experimentRun2.getDateUpdated(),
          response.getExperimentRun().getDateUpdated());

      artifact =
          Artifact.newBuilder()
              .setKey("Google Pay datasets " + Calendar.getInstance().getTimeInMillis())
              .setPath("This is new added data artifact type in Google Pay datasets")
              .setArtifactType(ArtifactType.DATA)
              .setLinkedArtifactId(datasetVersion1.getId())
              .build();

      logDatasetRequest =
          LogDataset.newBuilder().setId(experimentRun.getId()).setDataset(artifact).build();

      experimentRunServiceStub.logDataset(logDatasetRequest);

      getExperimentRunById = GetExperimentRunById.newBuilder().setId(experimentRun.getId()).build();
      response = experimentRunServiceStub.getExperimentRunById(getExperimentRunById);
      LOGGER.info("LogDataset Response : \n" + response.getExperimentRun());
      assertTrue(
          "Experiment dataset not match with expected dataset",
          response.getExperimentRun().getDatasetsList().contains(artifact));

      assertNotEquals(
          "ExperimentRun date_updated field not update on database",
          experimentRun.getDateUpdated(),
          response.getExperimentRun().getDateUpdated());

      GetExperimentRunByDataset getExperimentRunByDatasetRequest =
          GetExperimentRunByDataset.newBuilder().setDatasetId(dataset.getId()).build();
      GetExperimentRunByDataset.Response getExperimentRunByDatasetResponse =
          datasetServiceStub.getExperimentRunByDataset(getExperimentRunByDatasetRequest);
      assertEquals(
          "ExperimentRun count not match with expected ExperimentRun count",
          2,
          getExperimentRunByDatasetResponse.getExperimentRunsCount());

      assertEquals(
          "ExperimentRun not match with expected ExperimentRun",
          experimentRun.getId(),
          getExperimentRunByDatasetResponse.getExperimentRuns(0).getId());

      assertEquals(
          "ExperimentRun not match with expected ExperimentRun",
          experimentRun2.getId(),
          getExperimentRunByDatasetResponse.getExperimentRuns(1).getId());

      KeyValueQuery keyValueQuery =
          KeyValueQuery.newBuilder()
              .setKey(ModelDBConstants.ATTRIBUTES + ".loss")
              .setValue(Value.newBuilder().setNumberValue(0.12).build())
              .setOperator(OperatorEnum.Operator.IN)
              .build();
      FindExperimentRuns findExperimentRuns =
          FindExperimentRuns.newBuilder()
              .setExperimentId(experiment1.getId())
              .addPredicates(keyValueQuery)
              .build();
      try {
        experimentRunServiceStub.findExperimentRuns(findExperimentRuns);
      } catch (StatusRuntimeException ex) {
        Status status = Status.fromThrowable(ex);
        LOGGER.warn(
            "Error Code : " + status.getCode() + " Description : " + status.getDescription());
        assertEquals(Status.INVALID_ARGUMENT.getCode(), status.getCode());
      }
    } finally {
      DeleteDataset deleteDataset = DeleteDataset.newBuilder().setId(dataset.getId()).build();
      DeleteDataset.Response deleteDatasetResponse =
          datasetServiceStub.deleteDataset(deleteDataset);
      LOGGER.info("Dataset deleted successfully");
      LOGGER.info(deleteDatasetResponse.toString());
      assertTrue(deleteDatasetResponse.getStatus());

      DeleteProject deleteProject = DeleteProject.newBuilder().setId(project.getId()).build();
      DeleteProject.Response deleteProjectResponse =
          projectServiceStub.deleteProject(deleteProject);
      LOGGER.info("Project deleted successfully");
      LOGGER.info(deleteProjectResponse.toString());
      assertTrue(deleteProjectResponse.getStatus());
    }

    LOGGER.info("Get experimentRun by dataset test stop................................");
  }

  @Test
  public void createDatasetWithGlobalSharingOrganization() {
    LOGGER.info("Global organization Dataset test start................................");

    if (!config.hasAuth()) {
      Assert.assertTrue(true);
      return;
    }

    String orgName = "Org-test-verta";
    SetOrganization setOrganization =
        SetOrganization.newBuilder()
            .setOrganization(
                Organization.newBuilder()
                    .setName(orgName)
                    .setDescription("This is the verta test organization")
                    .build())
            .build();
    SetOrganization.Response orgResponse =
        organizationServiceBlockingStub.setOrganization(setOrganization);
    Organization organization = orgResponse.getOrganization();
    assertEquals(
        "Organization name not matched with expected organization name",
        orgName,
        organization.getName());

    String orgRoleName = "O_" + organization.getId() + DatasetDAORdbImpl.GLOBAL_SHARING;
    GetRoleByName getRoleByName =
        GetRoleByName.newBuilder()
            .setName(orgRoleName)
            .setScope(RoleScope.newBuilder().setOrgId(organization.getId()).build())
            .build();
    GetRoleByName.Response getRoleByNameResponse =
        roleServiceBlockingStub.getRoleByName(getRoleByName);
    assertEquals(
        "Expected role name not found in DB",
        orgRoleName,
        getRoleByNameResponse.getRole().getName());

    CreateDataset createDatasetRequest = getDatasetRequest("Dataset-" + new Date().getTime());
    createDatasetRequest =
        createDatasetRequest
            .toBuilder()
            .setVisibility(ResourceVisibility.ORG_CUSTOM)
            .setWorkspaceName(organization.getName())
            .build();
    CreateDataset.Response createDatasetResponse =
        datasetServiceStub.createDataset(createDatasetRequest);
    LOGGER.info("CreateDataset Response : \n" + createDatasetResponse.getDataset());
    Dataset dataset = createDatasetResponse.getDataset();
    assertEquals(
        "Dataset name not match with expected dataset name",
        createDatasetRequest.getName(),
        dataset.getName());

    DeleteDataset deleteDataset = DeleteDataset.newBuilder().setId(dataset.getId()).build();
    DeleteDataset.Response deleteDatasetResponse = datasetServiceStub.deleteDataset(deleteDataset);
    LOGGER.info("Dataset deleted successfully");
    LOGGER.info(deleteDatasetResponse.toString());
    assertTrue(deleteDatasetResponse.getStatus());

    DeleteOrganization.Response deleteOrganization =
        organizationServiceBlockingStub.deleteOrganization(
            DeleteOrganization.newBuilder().setOrgId(organization.getId()).build());
    assertTrue(deleteOrganization.getStatus());

    LOGGER.info("Global organization Dataset test stop................................");
  }

  @Test
  public void createDatasetAndRepositoryWithSameNameTest() {
    LOGGER.info("Create and delete Dataset test start................................");

    long id =
        RepositoryTest.createRepository(
            versioningServiceBlockingStub, "Repo-" + new Date().getTime());

    CreateDataset createDatasetRequest = getDatasetRequest("Detaset-" + new Date().getTime());
    CreateDataset.Response createDatasetResponse =
        datasetServiceStub.createDataset(createDatasetRequest);

    LOGGER.info("CreateDataset Response : \n" + createDatasetResponse.getDataset());

    assertEquals(
        "Dataset name not match with expected dataset name",
        createDatasetRequest.getName(),
        createDatasetResponse.getDataset().getName());

    DeleteRepositoryRequest deleteRepository =
        DeleteRepositoryRequest.newBuilder()
            .setRepositoryId(RepositoryIdentification.newBuilder().setRepoId(id))
            .build();
    versioningServiceBlockingStub.deleteRepository(deleteRepository);

    DeleteDataset deleteDataset =
        DeleteDataset.newBuilder().setId(createDatasetResponse.getDataset().getId()).build();
    DeleteDataset.Response deleteDatasetResponse = datasetServiceStub.deleteDataset(deleteDataset);
    LOGGER.info("Dataset deleted successfully");
    LOGGER.info(deleteDatasetResponse.toString());
    assertTrue(deleteDatasetResponse.getStatus());

    LOGGER.info("Create and delete Dataset test stop................................");
  }

  @Test
  public void checkDatasetNameWithColonAndSlashesTest() {
    LOGGER.info("check dataset name with colon and slashes test start...........");

    CreateDataset createDatasetRequest =
        getDatasetRequest("Dataset: colons test dataset-" + new Date().getTime());
    CreateDataset.Response createDatasetResponse =
        datasetServiceStub.createDataset(createDatasetRequest);
    Dataset dataset1 = createDatasetResponse.getDataset();
    LOGGER.info("CreateDataset Response : \n" + dataset1);
    assertEquals(
        "Dataset name not match with expected dataset name",
        createDatasetRequest.getName(),
        dataset1.getName());

    createDatasetRequest =
        getDatasetRequest("Dataset/ colons test dataset-" + new Date().getTime());
    createDatasetResponse = datasetServiceStub.createDataset(createDatasetRequest);
    Dataset dataset2 = createDatasetResponse.getDataset();
    LOGGER.info("CreateDataset Response : \n" + dataset2);
    assertEquals(
        "Dataset name not match with expected dataset name",
        createDatasetRequest.getName(),
        dataset2.getName());

    createDatasetRequest =
        getDatasetRequest("Dataset\\\\ colons test dataset-" + new Date().getTime());
    createDatasetResponse = datasetServiceStub.createDataset(createDatasetRequest);
    Dataset dataset3 = createDatasetResponse.getDataset();
    LOGGER.info("CreateDataset Response : \n" + dataset3);
    assertEquals(
        "Dataset name not match with expected dataset name",
        createDatasetRequest.getName(),
        dataset3.getName());

    for (Dataset dataset : new Dataset[] {dataset1, dataset2, dataset3}) {
      DeleteDataset deleteDataset = DeleteDataset.newBuilder().setId(dataset.getId()).build();
      DeleteDataset.Response deleteDatasetResponse =
          datasetServiceStub.deleteDataset(deleteDataset);
      LOGGER.info("Dataset deleted successfully");
      LOGGER.info(deleteDatasetResponse.toString());
      assertTrue(deleteDatasetResponse.getStatus());
    }

    LOGGER.info("check dataset name with colon and slashes test stop...........");
  }
}<|MERGE_RESOLUTION|>--- conflicted
+++ resolved
@@ -10,11 +10,6 @@
 import ai.verta.common.OperatorEnum;
 import ai.verta.common.ValueTypeEnum.ValueType;
 import ai.verta.modeldb.authservice.*;
-<<<<<<< HEAD
-import ai.verta.modeldb.config.Config;
-import ai.verta.modeldb.cron_jobs.DeleteEntitiesCron;
-=======
->>>>>>> aca8008e
 import ai.verta.modeldb.cron_jobs.ParentTimestampUpdateCron;
 import ai.verta.modeldb.dataset.DatasetDAORdbImpl;
 import ai.verta.modeldb.versioning.DeleteRepositoryRequest;
@@ -54,35 +49,6 @@
 public class DatasetTest extends TestsInit {
 
   private static final Logger LOGGER = LogManager.getLogger(DatasetTest.class);
-<<<<<<< HEAD
-  private static String serverName = InProcessServerBuilder.generateName();
-  private static InProcessServerBuilder serverBuilder =
-      InProcessServerBuilder.forName(serverName).directExecutor();
-  private static InProcessChannelBuilder channelBuilder =
-      InProcessChannelBuilder.forName(serverName).directExecutor();
-  private static InProcessChannelBuilder client2ChannelBuilder =
-      InProcessChannelBuilder.forName(serverName).directExecutor();
-  private static AuthClientInterceptor authClientInterceptor;
-  private static Config config;
-  private static DeleteEntitiesCron deleteEntitiesCron;
-
-  // all service stubs
-  private static UACServiceGrpc.UACServiceBlockingStub uacServiceStubClient1;
-  private static DatasetServiceBlockingStub datasetServiceStub;
-  private static DatasetServiceGrpc.DatasetServiceBlockingStub client2DatasetServiceStub;
-  private static DatasetVersionServiceGrpc.DatasetVersionServiceBlockingStub
-      datasetVersionServiceStub;
-  private static VersioningServiceGrpc.VersioningServiceBlockingStub versioningServiceBlockingStub;
-  private static CollaboratorServiceGrpc.CollaboratorServiceBlockingStub
-      collaboratorServiceStubClient2;
-  private static ProjectServiceGrpc.ProjectServiceBlockingStub projectServiceStub;
-  private static ExperimentServiceGrpc.ExperimentServiceBlockingStub experimentServiceStub;
-  private static ExperimentRunServiceGrpc.ExperimentRunServiceBlockingStub experimentRunServiceStub;
-  private static OrganizationServiceGrpc.OrganizationServiceBlockingStub
-      organizationServiceBlockingStub;
-  private static RoleServiceGrpc.RoleServiceBlockingStub roleServiceBlockingStub;
-=======
->>>>>>> aca8008e
 
   // Dataset Entities
   private static Dataset dataset1;
@@ -91,74 +57,6 @@
   private static Dataset dataset4;
   private static Map<String, Dataset> datasetMap = new HashMap<>();
 
-<<<<<<< HEAD
-  @SuppressWarnings("unchecked")
-  @BeforeClass
-  public static void setServerAndService() throws Exception {
-    config = Config.getInstance();
-    // Initialize services that we depend on
-    ServiceSet services = ServiceSet.fromConfig(config);
-    // Initialize data access
-    DAOSet daos = DAOSet.fromServices(services);
-    App.migrate(config);
-
-    App.initializeBackendServices(serverBuilder, services, daos);
-    serverBuilder.intercept(new AuthInterceptor());
-
-    if (config.test != null) {
-      authClientInterceptor = new AuthClientInterceptor(config.test);
-      channelBuilder.intercept(authClientInterceptor.getClient1AuthInterceptor());
-      client2ChannelBuilder.intercept(authClientInterceptor.getClient2AuthInterceptor());
-    }
-
-    if (config.hasAuth()) {
-      ManagedChannel authServiceChannelClient1 =
-          ManagedChannelBuilder.forTarget(config.authService.host + ":" + config.authService.port)
-              .usePlaintext()
-              .intercept(authClientInterceptor.getClient1AuthInterceptor())
-              .build();
-      ManagedChannel authServiceChannelClient2 =
-          ManagedChannelBuilder.forTarget(config.authService.host + ":" + config.authService.port)
-              .usePlaintext()
-              .intercept(authClientInterceptor.getClient2AuthInterceptor())
-              .build();
-
-      uacServiceStubClient1 = UACServiceGrpc.newBlockingStub(authServiceChannelClient1);
-      collaboratorServiceStubClient2 =
-          CollaboratorServiceGrpc.newBlockingStub(authServiceChannelClient2);
-      organizationServiceBlockingStub =
-          OrganizationServiceGrpc.newBlockingStub(authServiceChannelClient1);
-      roleServiceBlockingStub = RoleServiceGrpc.newBlockingStub(authServiceChannelClient1);
-    }
-
-    ManagedChannel channel = channelBuilder.maxInboundMessageSize(1024).build();
-    ManagedChannel client2Channel = client2ChannelBuilder.maxInboundMessageSize(1024).build();
-    deleteEntitiesCron = new DeleteEntitiesCron(services.authService, services.roleService, 100);
-
-    serverBuilder.build().start();
-    // Create all service blocking stub
-    datasetServiceStub = DatasetServiceGrpc.newBlockingStub(channel);
-    client2DatasetServiceStub = DatasetServiceGrpc.newBlockingStub(client2Channel);
-    datasetVersionServiceStub = DatasetVersionServiceGrpc.newBlockingStub(channel);
-    versioningServiceBlockingStub = VersioningServiceGrpc.newBlockingStub(channel);
-    projectServiceStub = ProjectServiceGrpc.newBlockingStub(channel);
-    experimentServiceStub = ExperimentServiceGrpc.newBlockingStub(channel);
-    experimentRunServiceStub = ExperimentRunServiceGrpc.newBlockingStub(channel);
-  }
-
-  @AfterClass
-  public static void removeServerAndService() {
-    App.initiateShutdown(0);
-
-    // Delete entities by cron job
-    deleteEntitiesCron.run();
-
-    // shutdown test server
-    serverBuilder.build().shutdownNow();
-  }
-
-=======
->>>>>>> aca8008e
   @Before
   public void createEntities() {
     // Create all entities
