--- conflicted
+++ resolved
@@ -2572,7 +2572,44 @@
     LOGGER.info("FindExperiments by workspace test stop................................");
   }
 
-<<<<<<< HEAD
+  /** Find experimentRun with value of endTime */
+  @Test
+  public void findExperimentRunsWithoutProjectExperimentTest() {
+    LOGGER.info(
+        "FindExperimentRuns without project & experiment test start................................");
+
+    Value stringValue =
+        Value.newBuilder().setStringValue(String.valueOf(experimentRun22.getEndTime())).build();
+    KeyValueQuery keyValueQuery =
+        KeyValueQuery.newBuilder()
+            .setKey("end_time")
+            .setValue(stringValue)
+            .setOperator(OperatorEnum.Operator.EQ)
+            .build();
+
+    FindExperimentRuns findExperimentRuns =
+        FindExperimentRuns.newBuilder().addPredicates(keyValueQuery).build();
+
+    FindExperimentRuns.Response response =
+        experimentRunServiceStub.findExperimentRuns(findExperimentRuns);
+    LOGGER.info("FindExperimentRuns Response : " + response.getExperimentRunsCount());
+    assertEquals(
+        "ExperimentRun count not match with expected experimentRun count",
+        1,
+        response.getExperimentRunsCount());
+    assertEquals(
+        "ExperimentRun not match with expected experimentRun",
+        experimentRun22.getId(),
+        response.getExperimentRunsList().get(0).getId());
+    assertEquals(
+        "Total records count not matched with expected records count",
+        1,
+        response.getTotalRecords());
+
+    LOGGER.info(
+        "FindExperimentRuns without project & experiment test stop................................");
+  }
+
   @Test
   public void findProjectsByFuzzyOwnerTest() {
     LOGGER.info("FindProjects by owner fuzzy search test start................................");
@@ -2627,43 +2664,5 @@
         "Project count not match with expected project count", 0, response.getProjectsCount());
 
     LOGGER.info("FindProjects by owner fuzzy search test stop ................................");
-=======
-  /** Find experimentRun with value of endTime */
-  @Test
-  public void findExperimentRunsWithoutProjectExperimentTest() {
-    LOGGER.info(
-        "FindExperimentRuns without project & experiment test start................................");
-
-    Value stringValue =
-        Value.newBuilder().setStringValue(String.valueOf(experimentRun22.getEndTime())).build();
-    KeyValueQuery keyValueQuery =
-        KeyValueQuery.newBuilder()
-            .setKey("end_time")
-            .setValue(stringValue)
-            .setOperator(OperatorEnum.Operator.EQ)
-            .build();
-
-    FindExperimentRuns findExperimentRuns =
-        FindExperimentRuns.newBuilder().addPredicates(keyValueQuery).build();
-
-    FindExperimentRuns.Response response =
-        experimentRunServiceStub.findExperimentRuns(findExperimentRuns);
-    LOGGER.info("FindExperimentRuns Response : " + response.getExperimentRunsCount());
-    assertEquals(
-        "ExperimentRun count not match with expected experimentRun count",
-        1,
-        response.getExperimentRunsCount());
-    assertEquals(
-        "ExperimentRun not match with expected experimentRun",
-        experimentRun22.getId(),
-        response.getExperimentRunsList().get(0).getId());
-    assertEquals(
-        "Total records count not matched with expected records count",
-        1,
-        response.getTotalRecords());
-
-    LOGGER.info(
-        "FindExperimentRuns without project & experiment test stop................................");
->>>>>>> d3401a86
   }
 }