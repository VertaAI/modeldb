package ai.verta.modeldb;

import static org.junit.Assert.*;

import ai.verta.common.KeyValue;
import ai.verta.common.KeyValueQuery;
import ai.verta.common.OperatorEnum;
import ai.verta.modeldb.authservice.*;
<<<<<<< HEAD
import ai.verta.modeldb.config.Config;
import ai.verta.modeldb.cron_jobs.DeleteEntitiesCron;
=======
>>>>>>> aca8008e
import ai.verta.uac.GetUser;
import ai.verta.uac.ResourceVisibility;
import ai.verta.uac.UserInfo;
import com.google.protobuf.Struct;
import com.google.protobuf.Value;
import io.grpc.Status;
import io.grpc.StatusRuntimeException;
import java.util.ArrayList;
import java.util.Date;
import java.util.HashMap;
import java.util.List;
import java.util.Map;
import org.apache.logging.log4j.LogManager;
import org.apache.logging.log4j.Logger;
import org.junit.After;
import org.junit.Before;
import org.junit.FixMethodOrder;
import org.junit.Test;
import org.junit.runner.RunWith;
import org.junit.runners.JUnit4;
import org.junit.runners.MethodSorters;

@RunWith(JUnit4.class)
@FixMethodOrder(MethodSorters.NAME_ASCENDING)
public class FindProjectEntitiesTest extends TestsInit {

  private static final Logger LOGGER = LogManager.getLogger(FindProjectEntitiesTest.class);

<<<<<<< HEAD
  private static String serverName = InProcessServerBuilder.generateName();
  private static InProcessServerBuilder serverBuilder =
      InProcessServerBuilder.forName(serverName).directExecutor();
  private static InProcessChannelBuilder client1ChannelBuilder =
      InProcessChannelBuilder.forName(serverName).directExecutor();
  private static AuthClientInterceptor authClientInterceptor;
  private static Config config;

=======
>>>>>>> aca8008e
  // Project Entities
  private static Project project1;
  private static Project project2;
  private static Project project3;
  private static Project project4;
  private static Map<String, Project> projectMap = new HashMap<>();

  // Experiment Entities
  private static Experiment experiment1;
  private static Experiment experiment2;
  private static Experiment experiment3;
  private static Experiment experiment4;
  private static Map<String, Experiment> experimentMap = new HashMap<>();

  // ExperimentRun Entities
  private static ExperimentRun experimentRun11;
  private static ExperimentRun experimentRun12;
  private static ExperimentRun experimentRun21;
  private static ExperimentRun experimentRun22;
  private static Map<String, ExperimentRun> experimentRunMap = new HashMap<>();

<<<<<<< HEAD
  // all service stubs
  private static ProjectServiceBlockingStub projectServiceStub;
  private static ExperimentServiceBlockingStub experimentServiceStub;
  private static ExperimentRunServiceBlockingStub experimentRunServiceStub;
  private static UACServiceGrpc.UACServiceBlockingStub uacServiceStub;
  private static DeleteEntitiesCron deleteEntitiesCron;

  @SuppressWarnings("unchecked")
  @BeforeClass
  public static void setServerAndService() throws Exception {
    config = Config.getInstance();
    // Initialize services that we depend on
    ServiceSet services = ServiceSet.fromConfig(config);
    // Initialize data access
    DAOSet daos = DAOSet.fromServices(services);
    App.migrate(config);

    App.initializeBackendServices(serverBuilder, services, daos);
    serverBuilder.intercept(new AuthInterceptor());

    if (config.test != null) {
      authClientInterceptor = new AuthClientInterceptor(config.test);
      client1ChannelBuilder.intercept(authClientInterceptor.getClient1AuthInterceptor());
    }

    if (config.hasAuth()) {
      ManagedChannel authServiceChannel =
          ManagedChannelBuilder.forTarget(config.authService.host + ":" + config.authService.port)
              .usePlaintext()
              .intercept(authClientInterceptor.getClient1AuthInterceptor())
              .build();
      uacServiceStub = UACServiceGrpc.newBlockingStub(authServiceChannel);
    }

    serverBuilder.build().start();
    ManagedChannel channel = client1ChannelBuilder.maxInboundMessageSize(1024).build();
    deleteEntitiesCron = new DeleteEntitiesCron(services.authService, services.roleService, 1000);

    // Create all service blocking stub
    projectServiceStub = ProjectServiceGrpc.newBlockingStub(channel);
    experimentServiceStub = ExperimentServiceGrpc.newBlockingStub(channel);
    experimentRunServiceStub = ExperimentRunServiceGrpc.newBlockingStub(channel);

=======
  @Before
  public void createEntities() {
>>>>>>> aca8008e
    // Create all entities
    createProjectEntities();
    createExperimentEntities();
    createExperimentRunEntities();
  }

  @After
  public void removeEntities() {
    for (String projectId : projectMap.keySet()) {
      DeleteProject deleteProject = DeleteProject.newBuilder().setId(projectId).build();
      DeleteProject.Response deleteProjectResponse =
          projectServiceStub.deleteProject(deleteProject);
      LOGGER.info("Project deleted successfully");
      LOGGER.info(deleteProjectResponse.toString());
      assertTrue(deleteProjectResponse.getStatus());
    }
    projectMap = new HashMap<>();
    experimentMap = new HashMap<>();
    experimentRunMap = new HashMap<>();
  }

  private static void createProjectEntities() {
    ProjectTest projectTest = new ProjectTest();

    // Create two project of above project
    CreateProject createProjectRequest =
        projectTest.getCreateProjectRequest("Project-1-" + new Date().getTime());
    KeyValue attribute1 =
        KeyValue.newBuilder()
            .setKey("attribute_1")
            .setValue(Value.newBuilder().setNumberValue(0.012).build())
            .build();
    KeyValue attribute2 =
        KeyValue.newBuilder()
            .setKey("attribute_2")
            .setValue(Value.newBuilder().setNumberValue(0.99).build())
            .build();
    createProjectRequest =
        createProjectRequest
            .toBuilder()
            .addAttributes(attribute1)
            .addAttributes(attribute2)
            .addTags("Tag_1")
            .addTags("Tag_2")
            .build();
    CreateProject.Response createProjectResponse =
        projectServiceStub.createProject(createProjectRequest);
    project1 = createProjectResponse.getProject();
    LOGGER.info("Project created successfully");
    assertEquals(
        "Project name not match with expected Project name",
        createProjectRequest.getName(),
        project1.getName());

    // project2 of above project
    createProjectRequest = projectTest.getCreateProjectRequest("Project-2-" + new Date().getTime());
    attribute1 =
        KeyValue.newBuilder()
            .setKey("attribute_1")
            .setValue(Value.newBuilder().setNumberValue(0.31).build())
            .build();
    attribute2 =
        KeyValue.newBuilder()
            .setKey("attribute_2")
            .setValue(Value.newBuilder().setNumberValue(0.31).build())
            .build();
    createProjectRequest =
        createProjectRequest
            .toBuilder()
            .addAttributes(attribute1)
            .addAttributes(attribute2)
            .addTags("Tag_1")
            .addTags("Tag_3")
            .addTags("Tag_4")
            .build();
    createProjectResponse = projectServiceStub.createProject(createProjectRequest);
    project2 = createProjectResponse.getProject();
    LOGGER.info("Project created successfully");
    assertEquals(
        "Project name not match with expected Project name",
        createProjectRequest.getName(),
        project2.getName());

    // project3 of above project
    createProjectRequest = projectTest.getCreateProjectRequest("Project-3-" + new Date().getTime());
    attribute1 =
        KeyValue.newBuilder()
            .setKey("attribute_1")
            .setValue(Value.newBuilder().setNumberValue(0.6543210).build())
            .build();
    attribute2 =
        KeyValue.newBuilder()
            .setKey("attribute_2")
            .setValue(Value.newBuilder().setNumberValue(0.6543210).build())
            .build();
    createProjectRequest =
        createProjectRequest
            .toBuilder()
            .addAttributes(attribute1)
            .addAttributes(attribute2)
            .addTags("Tag_1")
            .addTags("Tag_5")
            .addTags("Tag_6")
            .build();
    createProjectResponse = projectServiceStub.createProject(createProjectRequest);
    project3 = createProjectResponse.getProject();
    LOGGER.info("Project created successfully");
    assertEquals(
        "Project name not match with expected Project name",
        createProjectRequest.getName(),
        project3.getName());

    // project4 of above project
    createProjectRequest = projectTest.getCreateProjectRequest("Project-4-" + new Date().getTime());
    attribute1 =
        KeyValue.newBuilder()
            .setKey("attribute_1")
            .setValue(Value.newBuilder().setNumberValue(1.00).build())
            .build();
    attribute2 =
        KeyValue.newBuilder()
            .setKey("attribute_2")
            .setValue(Value.newBuilder().setNumberValue(0.001212).build())
            .build();
    KeyValue attribute3 =
        KeyValue.newBuilder()
            .setKey("attribute_3")
            .setValue(Value.newBuilder().setNumberValue(1.1).build())
            .build();
    createProjectRequest =
        createProjectRequest
            .toBuilder()
            .addAttributes(attribute1)
            .addAttributes(attribute2)
            .addAttributes(attribute3)
            .addTags("Tag_5")
            .addTags("Tag_7")
            .addTags("Tag_8")
            .setVisibility(ResourceVisibility.PRIVATE)
            .build();
    createProjectResponse = projectServiceStub.createProject(createProjectRequest);
    project4 = createProjectResponse.getProject();
    LOGGER.info("Project created successfully");
    assertEquals(
        "Project name not match with expected Project name",
        createProjectRequest.getName(),
        project4.getName());

    projectMap.put(project1.getId(), project1);
    projectMap.put(project2.getId(), project2);
    projectMap.put(project3.getId(), project3);
    projectMap.put(project4.getId(), project4);
  }

  private static void createExperimentEntities() {
    // Create two experiment of above project
    CreateExperiment createExperimentRequest =
        ExperimentTest.getCreateExperimentRequest(
            project1.getId(), "Experiment-1-" + new Date().getTime());
    KeyValue attribute1 =
        KeyValue.newBuilder()
            .setKey("attribute_1")
            .setValue(Value.newBuilder().setNumberValue(0.012).build())
            .build();
    KeyValue attribute2 =
        KeyValue.newBuilder()
            .setKey("attribute_2")
            .setValue(Value.newBuilder().setNumberValue(0.99).build())
            .build();
    createExperimentRequest =
        createExperimentRequest
            .toBuilder()
            .addAttributes(attribute1)
            .addAttributes(attribute2)
            .addTags("Tag_1")
            .addTags("Tag_2")
            .build();
    CreateExperiment.Response createExperimentResponse =
        experimentServiceStub.createExperiment(createExperimentRequest);
    experiment1 = createExperimentResponse.getExperiment();
    LOGGER.info("Experiment created successfully");
    assertEquals(
        "Experiment name not match with expected Experiment name",
        createExperimentRequest.getName(),
        experiment1.getName());

    // experiment2 of above project
    createExperimentRequest =
        ExperimentTest.getCreateExperimentRequest(
            project1.getId(), "Experiment-2-" + new Date().getTime());
    attribute1 =
        KeyValue.newBuilder()
            .setKey("attribute_1")
            .setValue(Value.newBuilder().setNumberValue(0.31).build())
            .build();
    attribute2 =
        KeyValue.newBuilder()
            .setKey("attribute_2")
            .setValue(Value.newBuilder().setNumberValue(0.31).build())
            .build();
    createExperimentRequest =
        createExperimentRequest
            .toBuilder()
            .addAttributes(attribute1)
            .addAttributes(attribute2)
            .addTags("Tag_1")
            .addTags("Tag_3")
            .addTags("Tag_4")
            .build();
    createExperimentResponse = experimentServiceStub.createExperiment(createExperimentRequest);
    experiment2 = createExperimentResponse.getExperiment();
    LOGGER.info("Experiment created successfully");
    assertEquals(
        "Experiment name not match with expected Experiment name",
        createExperimentRequest.getName(),
        experiment2.getName());

    // experiment3 of above project
    createExperimentRequest =
        ExperimentTest.getCreateExperimentRequest(
            project1.getId(), "Experiment-3-" + new Date().getTime());
    attribute1 =
        KeyValue.newBuilder()
            .setKey("attribute_1")
            .setValue(Value.newBuilder().setNumberValue(0.6543210).build())
            .build();
    attribute2 =
        KeyValue.newBuilder()
            .setKey("attribute_2")
            .setValue(Value.newBuilder().setNumberValue(0.6543210).build())
            .build();
    createExperimentRequest =
        createExperimentRequest
            .toBuilder()
            .addAttributes(attribute1)
            .addAttributes(attribute2)
            .addTags("Tag_1")
            .addTags("Tag_5")
            .addTags("Tag_6")
            .build();
    createExperimentResponse = experimentServiceStub.createExperiment(createExperimentRequest);
    experiment3 = createExperimentResponse.getExperiment();
    LOGGER.info("Experiment created successfully");
    assertEquals(
        "Experiment name not match with expected Experiment name",
        createExperimentRequest.getName(),
        experiment3.getName());

    // experiment4 of above project
    createExperimentRequest =
        ExperimentTest.getCreateExperimentRequest(
            project1.getId(), "Experiment-4-" + new Date().getTime());
    attribute1 =
        KeyValue.newBuilder()
            .setKey("attribute_1")
            .setValue(Value.newBuilder().setNumberValue(1.00).build())
            .build();
    attribute2 =
        KeyValue.newBuilder()
            .setKey("attribute_2")
            .setValue(Value.newBuilder().setNumberValue(0.001212).build())
            .build();
    createExperimentRequest =
        createExperimentRequest
            .toBuilder()
            .addAttributes(attribute1)
            .addAttributes(attribute2)
            .addTags("Tag_5")
            .addTags("Tag_7")
            .addTags("Tag_8")
            .build();
    createExperimentResponse = experimentServiceStub.createExperiment(createExperimentRequest);
    experiment4 = createExperimentResponse.getExperiment();
    LOGGER.info("Experiment created successfully");
    assertEquals(
        "Experiment name not match with expected Experiment name",
        createExperimentRequest.getName(),
        experiment4.getName());

    experimentMap.put(experiment1.getId(), experiment1);
    experimentMap.put(experiment2.getId(), experiment2);
    experimentMap.put(experiment3.getId(), experiment3);
    experimentMap.put(experiment4.getId(), experiment4);
  }

  private static void createExperimentRunEntities() {
    CreateExperimentRun createExperimentRunRequest =
        ExperimentRunTest.getCreateExperimentRunRequest(
            project1.getId(), experiment1.getId(), "ExperimentRun-1-" + new Date().getTime());
    KeyValue metric1 =
        KeyValue.newBuilder()
            .setKey("loss")
            .setValue(Value.newBuilder().setNumberValue(0.012).build())
            .build();
    KeyValue metric2 =
        KeyValue.newBuilder()
            .setKey("accuracy")
            .setValue(Value.newBuilder().setNumberValue(0.99).build())
            .build();
    KeyValue hyperparameter1 =
        KeyValue.newBuilder()
            .setKey("tuning")
            .setValue(Value.newBuilder().setNumberValue(9).build())
            .build();
    createExperimentRunRequest =
        createExperimentRunRequest
            .toBuilder()
            .setCodeVersion("4.0")
            .addMetrics(metric1)
            .addMetrics(metric2)
            .addHyperparameters(hyperparameter1)
            .build();
    CreateExperimentRun.Response createExperimentRunResponse =
        experimentRunServiceStub.createExperimentRun(createExperimentRunRequest);
    experimentRun11 = createExperimentRunResponse.getExperimentRun();
    LOGGER.info("ExperimentRun created successfully");
    assertEquals(
        "ExperimentRun name not match with expected ExperimentRun name",
        createExperimentRunRequest.getName(),
        experimentRun11.getName());

    createExperimentRunRequest =
        ExperimentRunTest.getCreateExperimentRunRequest(
            project1.getId(), experiment1.getId(), "ExperimentRun-2-" + new Date().getTime());
    metric1 =
        KeyValue.newBuilder()
            .setKey("loss")
            .setValue(Value.newBuilder().setNumberValue(0.31).build())
            .build();
    metric2 =
        KeyValue.newBuilder()
            .setKey("accuracy")
            .setValue(Value.newBuilder().setNumberValue(0.31).build())
            .build();
    hyperparameter1 =
        KeyValue.newBuilder()
            .setKey("tuning")
            .setValue(Value.newBuilder().setNumberValue(7).build())
            .build();
    createExperimentRunRequest =
        createExperimentRunRequest
            .toBuilder()
            .setCodeVersion("3.0")
            .addMetrics(metric1)
            .addMetrics(metric2)
            .addHyperparameters(hyperparameter1)
            .build();
    createExperimentRunResponse =
        experimentRunServiceStub.createExperimentRun(createExperimentRunRequest);
    experimentRun12 = createExperimentRunResponse.getExperimentRun();
    LOGGER.info("ExperimentRun created successfully");
    assertEquals(
        "ExperimentRun name not match with expected ExperimentRun name",
        createExperimentRunRequest.getName(),
        experimentRun12.getName());

    createExperimentRunRequest =
        ExperimentRunTest.getCreateExperimentRunRequest(
            project1.getId(), experiment2.getId(), "ExperimentRun-3-" + new Date().getTime());
    metric1 =
        KeyValue.newBuilder()
            .setKey("loss")
            .setValue(Value.newBuilder().setNumberValue(0.6543210).build())
            .build();
    metric2 =
        KeyValue.newBuilder()
            .setKey("accuracy")
            .setValue(Value.newBuilder().setNumberValue(0.6543210).build())
            .build();
    hyperparameter1 =
        KeyValue.newBuilder()
            .setKey("tuning")
            .setValue(Value.newBuilder().setNumberValue(4.55).build())
            .build();
    createExperimentRunRequest =
        createExperimentRunRequest
            .toBuilder()
            .setCodeVersion("2.0")
            .addMetrics(metric1)
            .addMetrics(metric2)
            .addHyperparameters(hyperparameter1)
            .build();
    createExperimentRunResponse =
        experimentRunServiceStub.createExperimentRun(createExperimentRunRequest);
    experimentRun21 = createExperimentRunResponse.getExperimentRun();
    LOGGER.info("ExperimentRun created successfully");
    assertEquals(
        "ExperimentRun name not match with expected ExperimentRun name",
        createExperimentRunRequest.getName(),
        experimentRun21.getName());

    createExperimentRunRequest =
        ExperimentRunTest.getCreateExperimentRunRequest(
            project1.getId(), experiment2.getId(), "ExperimentRun-4-" + new Date().getTime());
    metric1 =
        KeyValue.newBuilder()
            .setKey("loss")
            .setValue(Value.newBuilder().setNumberValue(1.00).build())
            .build();
    metric2 =
        KeyValue.newBuilder()
            .setKey("accuracy")
            .setValue(Value.newBuilder().setNumberValue(0.001212).build())
            .build();
    hyperparameter1 =
        KeyValue.newBuilder()
            .setKey("tuning")
            .setValue(Value.newBuilder().setNumberValue(2.545).build())
            .build();
    createExperimentRunRequest =
        createExperimentRunRequest
            .toBuilder()
            .setCodeVersion("1.0")
            .addMetrics(metric1)
            .addMetrics(metric2)
            .addHyperparameters(hyperparameter1)
            .addTags("test_tag_123")
            .addTags("test_tag_456")
            .build();
    createExperimentRunResponse =
        experimentRunServiceStub.createExperimentRun(createExperimentRunRequest);
    experimentRun22 = createExperimentRunResponse.getExperimentRun();
    LOGGER.info("ExperimentRun created successfully");
    assertEquals(
        "ExperimentRun name not match with expected ExperimentRun name",
        createExperimentRunRequest.getName(),
        experimentRun22.getName());

    experimentRunMap.put(experimentRun11.getId(), experimentRun11);
    experimentRunMap.put(experimentRun12.getId(), experimentRun12);
    experimentRunMap.put(experimentRun21.getId(), experimentRun21);
    experimentRunMap.put(experimentRun22.getId(), experimentRun22);
  }

  private void checkEqualsAssert(StatusRuntimeException e) {
    Status status = Status.fromThrowable(e);
    LOGGER.warn("Error Code : " + status.getCode() + " Description : " + status.getDescription());
    if (config.hasAuth()) {
      assertTrue(
          Status.PERMISSION_DENIED.getCode() == status.getCode()
              || Status.NOT_FOUND.getCode()
                  == status.getCode()); // because of shadow delete the response could be 403 or 404
    } else {
      assertEquals(Status.NOT_FOUND.getCode(), status.getCode());
    }
  }

  /** Validation check for the predicate value with empty string which is not valid */
  @Test
  public void findProjectPredicateValueEmptyNegativeTest() {
    LOGGER.info(
        "FindProjects predicate value is empty negative test start................................");

    // Validate check for predicate value not empty
    List<KeyValueQuery> predicates = new ArrayList<>();
    Value stringValueType = Value.newBuilder().setStringValue("").build();

    KeyValueQuery keyValueQuery =
        KeyValueQuery.newBuilder()
            .setKey("attributes.attribute_1")
            .setValue(stringValueType)
            .setOperator(OperatorEnum.Operator.LTE)
            .build();
    predicates.add(keyValueQuery);

    FindProjects findProjects =
        FindProjects.newBuilder()
            .addProjectIds(project1.getId())
            .addAllPredicates(predicates)
            // .setIdsOnly(true)
            .build();
    try {
      projectServiceStub.findProjects(findProjects);
      fail();
    } catch (StatusRuntimeException exc) {
      Status status = Status.fromThrowable(exc);
      assertEquals(Status.INVALID_ARGUMENT.getCode(), status.getCode());
    }

    // If key is not set in predicate
    findProjects =
        FindProjects.newBuilder()
            .addProjectIds(project1.getId())
            .addPredicates(
                KeyValueQuery.newBuilder()
                    .setValue(Value.newBuilder().setNumberValue(11).build())
                    .build())
            .build();

    try {
      projectServiceStub.findProjects(findProjects);
      fail();
    } catch (StatusRuntimeException exc) {
      Status status = Status.fromThrowable(exc);
      assertEquals(Status.INVALID_ARGUMENT.getCode(), status.getCode());
    }

    LOGGER.info(
        "FindProjects predicate value is empty negative test stop ................................");
  }

  /** Validate check for protobuf struct type in KeyValueQuery not implemented */
  @Test
  public void findProjectStructTypeNotImplemented() {
    LOGGER.info(
        "check for protobuf struct type in KeyValueQuery not implemented test start................................");

    // Validate check for struct Type not implemented
    List<KeyValueQuery> predicates = new ArrayList<>();
    Value numValue = Value.newBuilder().setNumberValue(17.1716586149719).build();

    Struct.Builder struct = Struct.newBuilder();
    struct.putFields("number_value", numValue);
    struct.build();
    Value structValue = Value.newBuilder().setStructValue(struct).build();

    KeyValueQuery keyValueQuery =
        KeyValueQuery.newBuilder()
            .setKey("attributes.attribute_1")
            .setValue(structValue)
            .setOperator(OperatorEnum.Operator.LTE)
            .build();
    predicates.add(keyValueQuery);

    FindProjects findProjects =
        FindProjects.newBuilder()
            .addProjectIds(project1.getId())
            .addAllPredicates(predicates)
            .build();

    try {
      projectServiceStub.findProjects(findProjects);
      fail();
    } catch (StatusRuntimeException exc) {
      Status status = Status.fromThrowable(exc);
      assertEquals(Status.UNIMPLEMENTED.getCode(), status.getCode());
    }

    LOGGER.info(
        "check for protobuf struct type in KeyValueQuery not implemented test stop................................");
  }

  /** find projects with value of attributes.attribute_1 <= 0.6543210 */
  @Test
  public void findProjectsByAttributesTest() {
    LOGGER.info("FindProjects by attributes test start................................");

    // get project with value of attributes.attribute_1 <= 0.6543210
    Value numValue = Value.newBuilder().setNumberValue(0.6543210).build();
    KeyValueQuery keyValueQuery =
        KeyValueQuery.newBuilder()
            .setKey("attributes.attribute_1")
            .setValue(numValue)
            .setOperator(OperatorEnum.Operator.LTE)
            .build();

    FindProjects findProjects = FindProjects.newBuilder().addPredicates(keyValueQuery).build();

    FindProjects.Response response = projectServiceStub.findProjects(findProjects);
    List<Project> expectedProjects = new ArrayList<>();
    List<Project> staleProjects = new ArrayList<>();
    for (Project project : response.getProjectsList()) {
      if (projectMap.containsKey(project.getId())) {
        expectedProjects.add(project);
      } else {
        staleProjects.add(project);
      }
    }
    LOGGER.info("FindProjects Response : " + expectedProjects);
    assertEquals("Project count not match with expected project count", 3, expectedProjects.size());

    assertEquals(
        "Total records count not matched with expected records count",
        3,
        response.getTotalRecords() - staleProjects.size());

    for (Project fetchedProject : expectedProjects) {
      boolean doesAttributeExist = false;
      for (KeyValue fetchedAttribute : fetchedProject.getAttributesList()) {
        if (fetchedAttribute.getKey().equals("attribute_1")) {
          doesAttributeExist = true;
          assertTrue(
              "Project attributes.attribute_1 not match with expected project attributes.attribute_1",
              fetchedAttribute.getValue().getNumberValue() <= 0.6543210);
        }
      }
      if (!doesAttributeExist) {
        fail("Expected attribute not found in fetched attributes");
      }
    }

    findProjects =
        FindProjects.newBuilder()
            .setIdsOnly(false)
            .setAscending(true)
            .setSortKey("attributes.attribute_3")
            .build();

    response = projectServiceStub.findProjects(findProjects);
    expectedProjects = new ArrayList<>();
    staleProjects = new ArrayList<>();
    for (Project project : response.getProjectsList()) {
      if (projectMap.containsKey(project.getId())) {
        expectedProjects.add(project);
      } else {
        staleProjects.add(project);
      }
    }
    assertEquals(
        "Total records count not matched with expected records count",
        4,
        response.getTotalRecords() - staleProjects.size());
    assertEquals("Project count not match with expected project count", 4, expectedProjects.size());
    // TODO: ordering not consistent
    //    assertEquals(
    //        "Project Id not match with expected project Id",
    //        project4.getId(),
    //        response.getProjects(3).getId());
    //    assertTrue("Project Id not match with expected project Id",
    //    		project4.getId().equals(response.getProjects(3).getId())||
    //    		project4.getId().equals(response.getProjects(0).getId()));

    LOGGER.info("FindProjects by attributes test stop ................................");
  }

  /**
   * Find projects with value of attributes.attribute_1 <= 0.6543210 & attributes.attribute_2 ==
   * 0.31
   */
  @Test
  public void findProjectsByMultipleAttributeConditionTest() {
    LOGGER.info(
        "FindProjects by multiple attribute condition test start................................");

    // get project with value of attributes.attribute_1 <= 0.6543210 & attributes.attribute_2 ==
    // 0.31
    List<KeyValueQuery> predicates = new ArrayList<>();
    Value numValue = Value.newBuilder().setNumberValue(0.6543210).build();
    KeyValueQuery keyValueQuery =
        KeyValueQuery.newBuilder()
            .setKey("attributes.attribute_1")
            .setValue(numValue)
            .setOperator(OperatorEnum.Operator.LTE)
            .build();
    predicates.add(keyValueQuery);

    numValue = Value.newBuilder().setNumberValue(0.31).build();
    KeyValueQuery keyValueQuery2 =
        KeyValueQuery.newBuilder()
            .setKey("attributes.attribute_2")
            .setValue(numValue)
            .setOperator(OperatorEnum.Operator.EQ)
            .build();
    predicates.add(keyValueQuery2);

    FindProjects findProjects =
        FindProjects.newBuilder()
            .addAllProjectIds(projectMap.keySet())
            .addAllPredicates(predicates)
            .setIdsOnly(true)
            .build();

    FindProjects.Response response = projectServiceStub.findProjects(findProjects);
    LOGGER.info("FindProjects Response : " + response.getProjectsCount());
    assertEquals(
        "Project count not match with expected project count", 1, response.getProjectsCount());
    assertEquals(
        "Project not match with expected project",
        project2.getId(),
        response.getProjectsList().get(0).getId());
    assertNotEquals(
        "Project not match with expected project", project2, response.getProjectsList().get(0));
    assertEquals(
        "Total records count not matched with expected records count",
        1,
        response.getTotalRecords());

    LOGGER.info(
        "FindProjects by multiple attribute condition test stop................................");
  }

  /** get projectRun with value of metrics.accuracy >= 0.6543210 & tags == Tag_7 */
  @Test
  public void findProjectsByMetricsAndTagsTest() {
    LOGGER.info(
        "FindProjects by and condition of metrics & tags test start................................");

    // get projectRun with value of metrics.accuracy >= 0.6543210 & tags == Tag_7
    List<KeyValueQuery> predicates = new ArrayList<>();
    Value stringValue = Value.newBuilder().setStringValue("Tag_7").build();
    KeyValueQuery keyValueQuery =
        KeyValueQuery.newBuilder()
            .setKey("tags")
            .setValue(stringValue)
            .setOperator(OperatorEnum.Operator.EQ)
            .build();
    predicates.add(keyValueQuery);

    Value numValue = Value.newBuilder().setNumberValue(0.6543210).build();
    KeyValueQuery keyValueQuery2 =
        KeyValueQuery.newBuilder()
            .setKey("attributes.attribute_1")
            .setValue(numValue)
            .setOperator(OperatorEnum.Operator.GTE)
            .build();
    predicates.add(keyValueQuery2);

    FindProjects findProjects =
        FindProjects.newBuilder()
            .addAllProjectIds(projectMap.keySet())
            .addAllPredicates(predicates)
            .build();

    FindProjects.Response response = projectServiceStub.findProjects(findProjects);
    LOGGER.info("FindProjects Response : " + response.getProjectsCount());
    assertEquals(
        "Project count not match with expected project count", 1, response.getProjectsCount());
    assertEquals(
        "Project not match with expected project",
        project4.getId(),
        response.getProjectsList().get(0).getId());
    assertEquals(
        "Total records count not matched with expected records count",
        1,
        response.getTotalRecords());

    LOGGER.info(
        "FindProjects by and condition of metrics & tags test stop................................");
  }

  /** Find projects with value of endTime */
  @Test
  public void findProjectsByProjectEndTimeTest() {
    LOGGER.info("FindProjects by project endtime test start................................");

    // get project with value of endTime
    Value stringValue =
        Value.newBuilder().setStringValue(String.valueOf(project4.getDateCreated())).build();
    KeyValueQuery keyValueQuery =
        KeyValueQuery.newBuilder()
            .setKey(ModelDBConstants.DATE_CREATED)
            .setValue(stringValue)
            .setOperator(OperatorEnum.Operator.EQ)
            .build();

    FindProjects findProjects =
        FindProjects.newBuilder()
            .addAllProjectIds(projectMap.keySet())
            .addPredicates(keyValueQuery)
            .build();

    FindProjects.Response response = projectServiceStub.findProjects(findProjects);
    LOGGER.info("FindProjects Response : " + response.getProjectsCount());
    assertEquals(
        "Project count not match with expected project count", 1, response.getProjectsCount());
    assertEquals(
        "ProjectRun not match with expected projectRun",
        project4.getId(),
        response.getProjectsList().get(0).getId());
    assertEquals(
        "Total records count not matched with expected records count",
        1,
        response.getTotalRecords());

    LOGGER.info("FindProjects by project endtime test stop................................");
  }

  /** Find projects by attributes with pagination */
  @Test
  public void findProjectsByAttributesWithPaginationTest() {
    LOGGER.info(
        "FindProjects by attributes with pagination test start................................");

    Value numValue = Value.newBuilder().setNumberValue(0.6543210).build();
    KeyValueQuery keyValueQuery2 =
        KeyValueQuery.newBuilder()
            .setKey("attributes.attribute_1")
            .setValue(numValue)
            .setOperator(OperatorEnum.Operator.LTE)
            .build();

    int pageLimit = 2;
    int count = 0;
    boolean isExpectedResultFound = false;
    for (int pageNumber = 1; pageNumber < 100; pageNumber++) {
      FindProjects findProjects =
          FindProjects.newBuilder()
              .addAllProjectIds(projectMap.keySet())
              .addPredicates(keyValueQuery2)
              .setPageLimit(pageLimit)
              .setPageNumber(pageNumber)
              .setAscending(true)
              .setSortKey("name")
              .build();

      FindProjects.Response response = projectServiceStub.findProjects(findProjects);

      assertEquals(
          "Total records count not matched with expected records count",
          3,
          response.getTotalRecords());

      if (response.getProjectsList() != null && response.getProjectsList().size() > 0) {
        isExpectedResultFound = true;
        for (Project project : response.getProjectsList()) {
          assertEquals(
              "Project not match with expected project",
              projectMap.get(project.getId()).getId(),
              project.getId());

          if (count == 0) {
            assertEquals(
                "Project name not match with expected project name",
                project1.getName(),
                project.getName());
          } else if (count == 1) {
            assertEquals(
                "Project name not match with expected project name",
                project2.getName(),
                project.getName());
          } else if (count == 2) {
            assertEquals(
                "Project name not match with expected project name",
                project3.getName(),
                project.getName());
          }
          count++;
        }
      } else {
        if (isExpectedResultFound) {
          LOGGER.warn("More Project not found in database");
          assertTrue(true);
        } else {
          fail("Expected project not found in response");
        }
        break;
      }
    }

    LOGGER.info(
        "FindProjects by attributes with pagination test stop................................");
  }

  /** Check observations.attributes not support */
  @Test
  public void findProjectsNotSupportObservationsAttributesTest() {
    LOGGER.info(
        "FindProjects not support the observation.attributes test start................................");

    Value numValue = Value.newBuilder().setNumberValue(0.6543210).build();
    KeyValueQuery keyValueQuery2 =
        KeyValueQuery.newBuilder()
            .setKey("attributes.attribute_1")
            .setValue(numValue)
            .setOperator(OperatorEnum.Operator.LTE)
            .build();

    FindProjects findProjects =
        FindProjects.newBuilder()
            .addPredicates(keyValueQuery2)
            .setAscending(false)
            .setSortKey("observations.attributes.attr_1")
            .build();

    try {
      projectServiceStub.findProjects(findProjects);
      fail();
    } catch (StatusRuntimeException e) {
      Status status = Status.fromThrowable(e);
      LOGGER.warn("Error Code : " + status.getCode() + " Description : " + status.getDescription());
      assertEquals(Status.INVALID_ARGUMENT.getCode(), status.getCode());
    }

    LOGGER.info(
        "FindProjects not support the observation.attributes test stop................................");
  }

  /** Find projects with value of tags == test_tag_123 */
  @Test
  public void findProjectsByTagsTest() {
    LOGGER.info("FindProjects by tags test start................................");

    // get project with value of tags == test_tag_123
    Value stringValue1 = Value.newBuilder().setStringValue("Tag_1").build();
    KeyValueQuery keyValueQueryTag1 =
        KeyValueQuery.newBuilder()
            .setKey("tags")
            .setValue(stringValue1)
            .setOperator(OperatorEnum.Operator.EQ)
            .build();
    // get projectRun with value of tags == test_tag_456
    Value stringValue2 = Value.newBuilder().setStringValue("Tag_5").build();
    KeyValueQuery keyValueQueryTag2 =
        KeyValueQuery.newBuilder()
            .setKey("tags")
            .setValue(stringValue2)
            .setOperator(OperatorEnum.Operator.EQ)
            .build();

    FindProjects findProjects =
        FindProjects.newBuilder()
            .addAllProjectIds(projectMap.keySet())
            .addPredicates(keyValueQueryTag1)
            .addPredicates(keyValueQueryTag2)
            .build();

    FindProjects.Response response = projectServiceStub.findProjects(findProjects);
    LOGGER.info("FindProjects Response : " + response.getProjectsCount());
    assertEquals(
        "Project count not match with expected project count", 1, response.getProjectsCount());
    assertEquals(
        "Project not match with expected project",
        project3.getId(),
        response.getProjectsList().get(0).getId());
    assertEquals(
        "Total records count not matched with expected records count",
        1,
        response.getTotalRecords());

    LOGGER.info("FindProjects by tags test stop................................");
  }

  /** Find projects with attribute predicates and sort by attribute key */
  @Test
  public void findAndSortProjectsByAttributeTest() {
    LOGGER.info("Find and sort Projects by attributes test start................................");

    Value numValueLoss = Value.newBuilder().setNumberValue(0.6543210).build();
    KeyValueQuery keyValueQueryAttribute_1 =
        KeyValueQuery.newBuilder()
            .setKey("attributes.attribute_1")
            .setValue(numValueLoss)
            .setOperator(OperatorEnum.Operator.LTE)
            .build();

    FindProjects findProjects =
        FindProjects.newBuilder()
            .addAllProjectIds(projectMap.keySet())
            .addPredicates(keyValueQueryAttribute_1)
            .setAscending(false)
            .setSortKey("attributes.attribute_1")
            .build();

    FindProjects.Response response = projectServiceStub.findProjects(findProjects);

    assertEquals(
        "Total records count not matched with expected records count",
        3,
        response.getTotalRecords());
    assertEquals(
        "Project count not match with expected project count", 3, response.getProjectsCount());

    KeyValueQuery keyValueQueryAccuracy =
        KeyValueQuery.newBuilder()
            .setKey("attributes.attribute_2")
            .setValue(Value.newBuilder().setNumberValue(0.654321).build())
            .setOperator(OperatorEnum.Operator.LTE)
            .build();
    findProjects =
        FindProjects.newBuilder()
            .addAllProjectIds(projectMap.keySet())
            .addPredicates(keyValueQueryAttribute_1)
            .addPredicates(keyValueQueryAccuracy)
            .setAscending(false)
            .setSortKey("attributes.attribute_1")
            .build();
    response = projectServiceStub.findProjects(findProjects);

    assertEquals(
        "Total records count not matched with expected records count",
        2,
        response.getTotalRecords());
    assertEquals(
        "Project count not match with expected project count", 2, response.getProjectsCount());

    numValueLoss = Value.newBuilder().setNumberValue(0.6543210).build();
    keyValueQueryAttribute_1 =
        KeyValueQuery.newBuilder()
            .setKey("attributes.attribute_1")
            .setValue(numValueLoss)
            .setOperator(OperatorEnum.Operator.LTE)
            .build();

    findProjects =
        FindProjects.newBuilder()
            .addAllProjectIds(projectMap.keySet())
            .addPredicates(keyValueQueryAttribute_1)
            .setAscending(false)
            .setIdsOnly(true)
            .setSortKey("attributes.attribute_1")
            .build();

    response = projectServiceStub.findProjects(findProjects);

    assertEquals(
        "Total records count not matched with expected records count",
        3,
        response.getTotalRecords());
    assertEquals(
        "Project count not match with expected project count", 3, response.getProjectsCount());

    for (int index = 0; index < response.getProjectsCount(); index++) {
      Project project = response.getProjectsList().get(index);
      if (index == 0) {
        assertNotEquals("Project not match with expected project", project3, project);
        assertEquals(
            "Project Id not match with expected project Id", project3.getId(), project.getId());
      } else if (index == 1) {
        assertNotEquals("Project not match with expected project", project2, project);
        assertEquals(
            "Project Id not match with expected project Id", project2.getId(), project.getId());
      } else if (index == 2) {
        assertNotEquals("Project not match with expected project", project1, project);
        assertEquals(
            "Project Id not match with expected project Id", project1.getId(), project.getId());
      }
    }

    LOGGER.info("Find and sort Projects by attributes test stop................................");
  }

  /** Find projects by name key */
  @Test
  public void findProjectsByNameTest() {
    LOGGER.info("Find Projects by name test start................................");

    Value stringValue = Value.newBuilder().setStringValue("CT_1").build();
    KeyValueQuery keyValueQueryAttribute_1 =
        KeyValueQuery.newBuilder()
            .setKey("name")
            .setValue(stringValue)
            .setOperator(OperatorEnum.Operator.CONTAIN)
            .build();

    FindProjects findProjects =
        FindProjects.newBuilder()
            .addAllProjectIds(projectMap.keySet())
            .addPredicates(keyValueQueryAttribute_1)
            .setAscending(false)
            .setIdsOnly(true)
            .build();

    FindProjects.Response response = projectServiceStub.findProjects(findProjects);

    assertEquals(
        "Total records count not matched with expected records count",
        1,
        response.getTotalRecords());
    assertEquals(
        "Project Id not match with expected project Id",
        project1.getId(),
        response.getProjects(0).getId());

    LOGGER.info("Find Projects by name test stop................................");
  }

  /** Validation check for the predicate value with empty string which is not valid */
  @Test
  public void findExperimentPredicateValueEmptyNegativeTest() {
    LOGGER.info(
        "FindExperiments predicate value is empty negative test start................................");

    // Validate check for predicate value not empty
    List<KeyValueQuery> predicates = new ArrayList<>();
    Value stringValueType = Value.newBuilder().setStringValue("").build();

    KeyValueQuery keyValueQuery =
        KeyValueQuery.newBuilder()
            .setKey("attributes.attribute_1")
            .setValue(stringValueType)
            .setOperator(OperatorEnum.Operator.LTE)
            .build();
    predicates.add(keyValueQuery);

    FindExperiments findExperiments =
        FindExperiments.newBuilder()
            .setProjectId(project1.getId())
            .addAllPredicates(predicates)
            // .setIdsOnly(true)
            .build();
    try {
      experimentServiceStub.findExperiments(findExperiments);
      fail();
    } catch (StatusRuntimeException exc) {
      Status status = Status.fromThrowable(exc);
      assertEquals(Status.INVALID_ARGUMENT.getCode(), status.getCode());
    }

    // If key is not set in predicate
    findExperiments =
        FindExperiments.newBuilder()
            .setProjectId(project1.getId())
            .addPredicates(
                KeyValueQuery.newBuilder()
                    .setValue(Value.newBuilder().setNumberValue(11).build())
                    .build())
            .build();

    try {
      experimentServiceStub.findExperiments(findExperiments);
      fail();
    } catch (StatusRuntimeException exc) {
      Status status = Status.fromThrowable(exc);
      assertEquals(Status.INVALID_ARGUMENT.getCode(), status.getCode());
    }

    LOGGER.info(
        "FindExperiments predicate value is empty negative test stop................................");
  }

  /** Validate check for protobuf struct type in KeyValueQuery not implemented */
  @Test
  public void findExperimentsStructTypeNotImplemented() {
    LOGGER.info(
        "Check for protobuf struct type in KeyValueQuery not implemented in findExperiments test start........");

    // Validate check for struct Type not implemented
    List<KeyValueQuery> predicates = new ArrayList<>();
    Value numValue = Value.newBuilder().setNumberValue(17.1716586149719).build();

    Struct.Builder struct = Struct.newBuilder();
    struct.putFields("number_value", numValue);
    struct.build();
    Value structValue = Value.newBuilder().setStructValue(struct).build();

    KeyValueQuery keyValueQuery =
        KeyValueQuery.newBuilder()
            .setKey("attributes.attribute_1")
            .setValue(structValue)
            .setOperator(OperatorEnum.Operator.LTE)
            .build();
    predicates.add(keyValueQuery);

    FindExperiments findExperiments =
        FindExperiments.newBuilder()
            .setProjectId(project1.getId())
            .addAllPredicates(predicates)
            .build();

    try {
      experimentServiceStub.findExperiments(findExperiments);
      fail();
    } catch (StatusRuntimeException exc) {
      Status status = Status.fromThrowable(exc);
      assertEquals(Status.UNIMPLEMENTED.getCode(), status.getCode());
    }

    LOGGER.info(
        "Check for protobuf struct type in KeyValueQuery not implemented in findExperiments test stop........");
  }

  /** Find experiments with value of attributes.attribute_1 <= 0.6543210 */
  @Test
  public void findExperimentsByAttributesTest() {
    LOGGER.info("FindExperiments by attributes test start................................");

    // get experiment with value of attributes.attribute_1 <= 0.6543210
    Value numValue = Value.newBuilder().setNumberValue(0.6543210).build();
    KeyValueQuery keyValueQuery =
        KeyValueQuery.newBuilder()
            .setKey("attributes.attribute_1")
            .setValue(numValue)
            .setOperator(OperatorEnum.Operator.LTE)
            .build();

    FindExperiments findExperiments =
        FindExperiments.newBuilder()
            .setProjectId(project1.getId())
            .addPredicates(keyValueQuery)
            .build();

    FindExperiments.Response response = experimentServiceStub.findExperiments(findExperiments);
    LOGGER.info("FindExperiments Response : " + response.getExperimentsList());
    assertEquals(
        "Experiment count not match with expected experiment count",
        3,
        response.getExperimentsList().size());

    assertEquals(
        "Total records count not matched with expected records count",
        3,
        response.getTotalRecords());

    for (Experiment fetchedExperiment : response.getExperimentsList()) {
      boolean doesAttributeExist = false;
      for (KeyValue fetchedAttribute : fetchedExperiment.getAttributesList()) {
        if (fetchedAttribute.getKey().equals("attribute_1")) {
          doesAttributeExist = true;
          assertTrue(
              "Experiment attributes.attribute_1 not match with expected experiment attributes.attribute_1",
              fetchedAttribute.getValue().getNumberValue() <= 0.6543210);
        }
      }
      if (!doesAttributeExist) {
        fail("Expected attribute not found in fetched attributes");
      }
    }

    LOGGER.info("FindExperiments by attributes test start................................");
  }

  /**
   * get experiment with value of attributes.attribute_1 <= 0.6543210 & attributes.attribute_2 ==
   * 0.31
   */
  @Test
  public void findExperimentsByMultipleAttributesTest() {
    LOGGER.info(
        "FindExperiments by multiple attributes condition test start................................");

    // get experiment with value of attributes.attribute_1 <= 0.6543210 & attributes.attribute_2 ==
    // 0.31
    List<KeyValueQuery> predicates = new ArrayList<>();
    Value numValue = Value.newBuilder().setNumberValue(0.6543210).build();
    KeyValueQuery keyValueQuery =
        KeyValueQuery.newBuilder()
            .setKey("attributes.attribute_1")
            .setValue(numValue)
            .setOperator(OperatorEnum.Operator.LTE)
            .build();
    predicates.add(keyValueQuery);

    numValue = Value.newBuilder().setNumberValue(0.31).build();
    KeyValueQuery keyValueQuery2 =
        KeyValueQuery.newBuilder()
            .setKey("attributes.attribute_2")
            .setValue(numValue)
            .setOperator(OperatorEnum.Operator.EQ)
            .build();
    predicates.add(keyValueQuery2);

    FindExperiments findExperiments =
        FindExperiments.newBuilder()
            .setProjectId(project1.getId())
            .addAllPredicates(predicates)
            .setIdsOnly(true)
            .build();

    FindExperiments.Response response = experimentServiceStub.findExperiments(findExperiments);
    LOGGER.info("FindExperiments Response : " + response.getExperimentsCount());
    assertEquals(
        "Experiment count not match with expected experiment count",
        1,
        response.getExperimentsCount());
    assertEquals(
        "Experiment not match with expected experiment",
        experiment2.getId(),
        response.getExperimentsList().get(0).getId());
    assertNotEquals(
        "Experiment not match with expected experiment",
        experiment2,
        response.getExperimentsList().get(0));
    assertEquals(
        "Total records count not matched with expected records count",
        1,
        response.getTotalRecords());

    LOGGER.info(
        "FindExperiments by multiple attributes condition test stop................................");
  }

  /** Find experiment with value of metrics.accuracy >= 0.6543210 & tags == Tag_7 */
  @Test
  public void findExperimentsByMetricsAndTagsTest() {
    LOGGER.info("FindExperiments by metrics and tags test start................................");

    // get experimentRun with value of metrics.accuracy >= 0.6543210 & tags == Tag_7
    List<KeyValueQuery> predicates = new ArrayList<>();
    Value stringValue = Value.newBuilder().setStringValue("Tag_7").build();
    KeyValueQuery keyValueQuery =
        KeyValueQuery.newBuilder()
            .setKey("tags")
            .setValue(stringValue)
            .setOperator(OperatorEnum.Operator.EQ)
            .build();
    predicates.add(keyValueQuery);

    Value numValue = Value.newBuilder().setNumberValue(0.6543210).build();
    KeyValueQuery keyValueQuery2 =
        KeyValueQuery.newBuilder()
            .setKey("attributes.attribute_1")
            .setValue(numValue)
            .setOperator(OperatorEnum.Operator.GTE)
            .build();
    predicates.add(keyValueQuery2);

    FindExperiments findExperiments =
        FindExperiments.newBuilder()
            .addAllExperimentIds(experimentMap.keySet())
            .addAllPredicates(predicates)
            .build();

    FindExperiments.Response response = experimentServiceStub.findExperiments(findExperiments);
    LOGGER.info("FindExperiments Response : " + response.getExperimentsCount());
    assertEquals(
        "Experiment count not match with expected experiment count",
        1,
        response.getExperimentsCount());
    assertEquals(
        "Experiment not match with expected experiment",
        experiment4.getId(),
        response.getExperimentsList().get(0).getId());
    assertEquals(
        "Total records count not matched with expected records count",
        1,
        response.getTotalRecords());

    LOGGER.info("FindExperiments by metrics and tags test stop................................");
  }

  /** Find experiments with value of endTime */
  @Test
  public void findExperimentsByExperimentEndTimeTest() {
    LOGGER.info("FindExperiments by experiment endtime test start................................");

    // get experiment with value of endTime
    Value stringValue =
        Value.newBuilder().setStringValue(String.valueOf(experiment4.getDateCreated())).build();
    KeyValueQuery keyValueQuery =
        KeyValueQuery.newBuilder()
            .setKey(ModelDBConstants.DATE_CREATED)
            .setValue(stringValue)
            .setOperator(OperatorEnum.Operator.EQ)
            .build();

    FindExperiments findExperiments =
        FindExperiments.newBuilder()
            .setProjectId(project1.getId())
            .addPredicates(keyValueQuery)
            .build();

    FindExperiments.Response response = experimentServiceStub.findExperiments(findExperiments);
    LOGGER.info("FindExperiments Response : " + response.getExperimentsCount());
    assertEquals(
        "Experiment count not match with expected experiment count",
        1,
        response.getExperimentsCount());
    assertEquals(
        "ExperimentRun not match with expected experimentRun",
        experiment4.getId(),
        response.getExperimentsList().get(0).getId());
    assertEquals(
        "Total records count not matched with expected records count",
        1,
        response.getTotalRecords());

    LOGGER.info("FindExperiments by experiment endtime test stop................................");
  }

  /** Find experiments by attributes with pagination */
  @Test
  public void findExperimentsByAttributesWithPaginationTest() {
    LOGGER.info(
        "FindExperiments by attribute with pagination test start................................");

    Value numValue = Value.newBuilder().setNumberValue(0.6543210).build();
    KeyValueQuery keyValueQuery2 =
        KeyValueQuery.newBuilder()
            .setKey("attributes.attribute_1")
            .setValue(numValue)
            .setOperator(OperatorEnum.Operator.LTE)
            .build();

    int pageLimit = 2;
    int count = 0;
    boolean isExpectedResultFound = false;
    for (int pageNumber = 1; pageNumber < 100; pageNumber++) {
      FindExperiments findExperiments =
          FindExperiments.newBuilder()
              .setProjectId(project1.getId())
              .addPredicates(keyValueQuery2)
              .setPageLimit(pageLimit)
              .setPageNumber(pageNumber)
              .setAscending(true)
              .setSortKey("name")
              .build();

      FindExperiments.Response response = experimentServiceStub.findExperiments(findExperiments);

      assertEquals(
          "Total records count not matched with expected records count",
          3,
          response.getTotalRecords());

      if (response.getExperimentsList() != null && response.getExperimentsList().size() > 0) {
        isExpectedResultFound = true;
        for (Experiment experiment : response.getExperimentsList()) {
          assertTrue(
              "Experiment not match with expected experiment",
              experimentMap.containsKey(experiment.getId()));

          if (count == 0) {
            assertEquals(
                "Experiment name not match with expected experiment name",
                experiment1.getName(),
                experiment.getName());
          } else if (count == 1) {
            assertEquals(
                "Experiment name not match with expected experiment name",
                experiment2.getName(),
                experiment.getName());
          } else if (count == 2) {
            assertEquals(
                "Experiment name not match with expected experiment name",
                experiment3.getName(),
                experiment.getName());
          }
          count++;
        }
      } else {
        if (isExpectedResultFound) {
          LOGGER.warn("More Experiment not found in database");
          assertTrue(true);
        } else {
          fail("Expected experiment not found in response");
        }
        break;
      }
    }

    LOGGER.info(
        "FindExperiments by attribute with pagination test stop................................");
  }

  /** Check observations.attributes not support */
  @Test
  public void findExperimentsNotSupportObservationsAttributesTest() {
    LOGGER.info("FindExperiments not support the observation.attributes test start............");

    Value numValue = Value.newBuilder().setNumberValue(0.31).build();
    KeyValueQuery keyValueQuery2 =
        KeyValueQuery.newBuilder()
            .setKey("attributes.attribute_1")
            .setValue(numValue)
            .setOperator(OperatorEnum.Operator.LTE)
            .build();

    FindExperiments findExperiments =
        FindExperiments.newBuilder()
            .setProjectId(project1.getId())
            .addPredicates(keyValueQuery2)
            .setAscending(false)
            .setSortKey("observations.attribute.attr_1")
            .build();

    try {
      experimentServiceStub.findExperiments(findExperiments);
      fail();
    } catch (StatusRuntimeException e) {
      Status status = Status.fromThrowable(e);
      LOGGER.warn("Error Code : " + status.getCode() + " Description : " + status.getDescription());
      assertEquals(Status.INVALID_ARGUMENT.getCode(), status.getCode());
    }

    LOGGER.info("FindExperiments not support the observation.attributes test stop............");
  }

  /** Find experiments with value of tags == test_tag_123 */
  @Test
  public void findExperimentsByTagsTest() {
    LOGGER.info("FindExperiments by tags test start................................");

    Value stringValue1 = Value.newBuilder().setStringValue("Tag_1").build();
    KeyValueQuery keyValueQueryTag1 =
        KeyValueQuery.newBuilder()
            .setKey("tags")
            .setValue(stringValue1)
            .setOperator(OperatorEnum.Operator.EQ)
            .build();
    // get experimentRun with value of tags == test_tag_456
    Value stringValue2 = Value.newBuilder().setStringValue("Tag_5").build();
    KeyValueQuery keyValueQueryTag2 =
        KeyValueQuery.newBuilder()
            .setKey("tags")
            .setValue(stringValue2)
            .setOperator(OperatorEnum.Operator.EQ)
            .build();

    FindExperiments findExperiments =
        FindExperiments.newBuilder()
            .setProjectId(project1.getId())
            .addPredicates(keyValueQueryTag1)
            .addPredicates(keyValueQueryTag2)
            .build();

    FindExperiments.Response response = experimentServiceStub.findExperiments(findExperiments);
    LOGGER.info("FindExperiments Response : " + response.getExperimentsCount());
    assertEquals(
        "Experiment count not match with expected experiment count",
        1,
        response.getExperimentsCount());
    assertEquals(
        "Experiment not match with expected experiment",
        experiment3.getId(),
        response.getExperimentsList().get(0).getId());
    assertEquals(
        "Total records count not matched with expected records count",
        1,
        response.getTotalRecords());

    LOGGER.info("FindExperiments by tags test stop................................");
  }

  /** Find experiments with value of endTime */
  @Test
  public void findAndSortExperimentsByAttributesTest() {
    LOGGER.info(
        "Find and sort Experiments by attributes test start................................");

    Value numValueLoss = Value.newBuilder().setNumberValue(0.6543210).build();
    KeyValueQuery keyValueQueryAttribute_1 =
        KeyValueQuery.newBuilder()
            .setKey("attributes.attribute_1")
            .setValue(numValueLoss)
            .setOperator(OperatorEnum.Operator.LTE)
            .build();

    FindExperiments findExperiments =
        FindExperiments.newBuilder()
            .setProjectId(project1.getId())
            .addPredicates(keyValueQueryAttribute_1)
            .setAscending(false)
            .setSortKey("attributes.attribute_1")
            .build();

    FindExperiments.Response response = experimentServiceStub.findExperiments(findExperiments);

    assertEquals(
        "Total records count not matched with expected records count",
        3,
        response.getTotalRecords());
    assertEquals(
        "Experiment count not match with expected experiment count",
        3,
        response.getExperimentsCount());

    KeyValueQuery keyValueQueryAccuracy =
        KeyValueQuery.newBuilder()
            .setKey("attributes.attribute_2")
            .setValue(Value.newBuilder().setNumberValue(0.654321).build())
            .setOperator(OperatorEnum.Operator.LTE)
            .build();
    findExperiments =
        FindExperiments.newBuilder()
            .setProjectId(project1.getId())
            .addPredicates(keyValueQueryAttribute_1)
            .addPredicates(keyValueQueryAccuracy)
            .setAscending(false)
            .setSortKey("attributes.attribute_1")
            .build();
    response = experimentServiceStub.findExperiments(findExperiments);

    assertEquals(
        "Total records count not matched with expected records count",
        2,
        response.getTotalRecords());
    assertEquals(
        "Experiment count not match with expected experiment count",
        2,
        response.getExperimentsCount());

    numValueLoss = Value.newBuilder().setNumberValue(0.6543210).build();
    keyValueQueryAttribute_1 =
        KeyValueQuery.newBuilder()
            .setKey("attributes.attribute_1")
            .setValue(numValueLoss)
            .setOperator(OperatorEnum.Operator.LTE)
            .build();

    findExperiments =
        FindExperiments.newBuilder()
            .setProjectId(project1.getId())
            .addPredicates(keyValueQueryAttribute_1)
            .setAscending(false)
            .setIdsOnly(true)
            .setSortKey("attributes.attribute_1")
            .build();

    response = experimentServiceStub.findExperiments(findExperiments);

    assertEquals(
        "Total records count not matched with expected records count",
        3,
        response.getTotalRecords());
    assertEquals(
        "Experiment count not match with expected experiment count",
        3,
        response.getExperimentsCount());

    for (int index = 0; index < response.getExperimentsCount(); index++) {
      Experiment experiment = response.getExperimentsList().get(index);
      if (index == 0) {
        assertNotEquals("Experiment not match with expected experiment", experiment3, experiment);
        assertEquals(
            "Experiment Id not match with expected experiment Id",
            experiment3.getId(),
            experiment.getId());
      } else if (index == 1) {
        assertNotEquals("Experiment not match with expected experiment", experiment2, experiment);
        assertEquals(
            "Experiment Id not match with expected experiment Id",
            experiment2.getId(),
            experiment.getId());
      } else if (index == 2) {
        assertNotEquals("Experiment not match with expected experiment", experiment1, experiment);
        assertEquals(
            "Experiment Id not match with expected experiment Id",
            experiment1.getId(),
            experiment.getId());
      }
    }

    LOGGER.info(
        "Find and sort Experiments by attributes test stop................................");
  }

  /** Validation check for the predicate value with empty string which is not valid */
  @Test
  public void findExperimentRunPredicateValueEmptyNegativeTest() {
    LOGGER.info("FindExperimentRuns predicate value is empty negative test start.....");

    // Validate check for predicate value not empty
    List<KeyValueQuery> predicates = new ArrayList<>();
    Value stringValueType = Value.newBuilder().setStringValue("").build();

    KeyValueQuery keyValueQuery =
        KeyValueQuery.newBuilder()
            .setKey("metrics.loss")
            .setValue(stringValueType)
            .setOperator(OperatorEnum.Operator.LTE)
            .build();
    predicates.add(keyValueQuery);

    FindExperimentRuns findExperimentRuns =
        FindExperimentRuns.newBuilder()
            .setProjectId(project1.getId())
            .setExperimentId(experiment1.getId())
            .addAllPredicates(predicates)
            // .setIdsOnly(true)
            .build();
    try {
      experimentRunServiceStub.findExperimentRuns(findExperimentRuns);
      fail();
    } catch (StatusRuntimeException exc) {
      Status status = Status.fromThrowable(exc);
      assertEquals(Status.INVALID_ARGUMENT.getCode(), status.getCode());
    }

    // If key is not set in predicate
    findExperimentRuns =
        FindExperimentRuns.newBuilder()
            .setProjectId(project1.getId())
            .setExperimentId(experiment1.getId())
            .addPredicates(
                KeyValueQuery.newBuilder()
                    .setValue(Value.newBuilder().setNumberValue(11).build())
                    .build())
            .build();

    try {
      experimentRunServiceStub.findExperimentRuns(findExperimentRuns);
      fail();
    } catch (StatusRuntimeException exc) {
      Status status = Status.fromThrowable(exc);
      assertEquals(Status.INVALID_ARGUMENT.getCode(), status.getCode());
    }

    LOGGER.info("FindExperimentRuns predicate value is empty negative test stop.....");
  }

  /** Validate check for protobuf struct type in KeyValueQuery not implemented */
  @Test
  public void findExperimentRunStructTypeNotImplemented() {
    LOGGER.info(
        "Check for protobuf struct type in KeyValueQuery not implemented test start.......");

    // Validate check for struct Type not implemented
    Value numValue = Value.newBuilder().setNumberValue(17.1716586149719).build();

    Struct.Builder struct = Struct.newBuilder();
    struct.putFields("number_value", numValue);
    struct.build();
    Value structValue = Value.newBuilder().setStructValue(struct).build();

    KeyValueQuery keyValueQuery =
        KeyValueQuery.newBuilder()
            .setKey("metrics.loss")
            .setValue(structValue)
            .setOperator(OperatorEnum.Operator.LTE)
            .build();

    FindExperimentRuns findExperimentRuns =
        FindExperimentRuns.newBuilder()
            .setProjectId(project1.getId())
            .setExperimentId(experiment1.getId())
            .addPredicates(keyValueQuery)
            .build();

    try {
      experimentRunServiceStub.findExperimentRuns(findExperimentRuns);
      fail();
    } catch (StatusRuntimeException exc) {
      Status status = Status.fromThrowable(exc);
      assertEquals(Status.UNIMPLEMENTED.getCode(), status.getCode());
    }

    LOGGER.info("Check for protobuf struct type in KeyValueQuery not implemented test stop.......");
  }

  /** Find experimentRun with value of metrics.loss <= 0.6543210 */
  @Test
  public void findExperimentRunsByMetricsTest() {
    LOGGER.info("FindExperimentRuns by metrics test start................................");

    // get experimentRun with value of metrics.loss <= 0.6543210
    Value numValue = Value.newBuilder().setNumberValue(0.6543210).build();
    KeyValueQuery keyValueQuery =
        KeyValueQuery.newBuilder()
            .setKey("metrics.loss")
            .setValue(numValue)
            .setOperator(OperatorEnum.Operator.LTE)
            .build();

    FindExperimentRuns findExperimentRuns =
        FindExperimentRuns.newBuilder()
            .setProjectId(project1.getId())
            .addPredicates(keyValueQuery)
            .build();

    FindExperimentRuns.Response response =
        experimentRunServiceStub.findExperimentRuns(findExperimentRuns);
    LOGGER.info("FindExperimentRuns Response : " + response.getExperimentRunsList());
    assertEquals(
        "ExperimentRun count not match with expected experimentRun count",
        3,
        response.getExperimentRunsList().size());

    assertEquals(
        "Total records count not matched with expected records count",
        3,
        response.getTotalRecords());

    for (ExperimentRun fetchedExperimentRun : response.getExperimentRunsList()) {
      boolean doesMetricExist = false;
      for (KeyValue fetchedMetric : fetchedExperimentRun.getMetricsList()) {
        if (fetchedMetric.getKey().equals("loss")) {
          doesMetricExist = true;
          assertTrue(
              "ExperimentRun metrics.loss not match with expected experimentRun metrics.loss",
              fetchedMetric.getValue().getNumberValue() <= 0.6543210);
        }
      }
      if (!doesMetricExist) {
        fail("Expected metric not found in fetched metrics");
      }
    }

    LOGGER.info("FindExperimentRuns by metrics test stop................................");
  }

  /** Find experimentRun with value of metrics.loss <= 0.6543210 & metrics.accuracy == 0.31 */
  @Test
  public void findExperimentRunsByMultipleMetricsTest() {
    LOGGER.info(
        "FindExperimentRuns by multiple metrics condition test start................................");

    // get experimentRun with value of metrics.loss <= 0.6543210 & metrics.accuracy == 0.31
    List<KeyValueQuery> predicates = new ArrayList<>();
    Value numValue = Value.newBuilder().setNumberValue(0.6543210).build();
    KeyValueQuery keyValueQuery =
        KeyValueQuery.newBuilder()
            .setKey("metrics.loss")
            .setValue(numValue)
            .setOperator(OperatorEnum.Operator.LTE)
            .build();
    predicates.add(keyValueQuery);

    numValue = Value.newBuilder().setNumberValue(0.31).build();
    KeyValueQuery keyValueQuery2 =
        KeyValueQuery.newBuilder()
            .setKey("metrics.accuracy")
            .setValue(numValue)
            .setOperator(OperatorEnum.Operator.EQ)
            .build();
    predicates.add(keyValueQuery2);

    FindExperimentRuns findExperimentRuns =
        FindExperimentRuns.newBuilder()
            .setProjectId(project1.getId())
            .setExperimentId(experiment1.getId())
            .addAllPredicates(predicates)
            .setIdsOnly(true)
            .build();

    FindExperimentRuns.Response response =
        experimentRunServiceStub.findExperimentRuns(findExperimentRuns);
    LOGGER.info("FindExperimentRuns Response : " + response.getExperimentRunsCount());
    assertEquals(
        "ExperimentRun count not match with expected experimentRun count",
        1,
        response.getExperimentRunsCount());
    assertEquals(
        "ExperimentRun not match with expected experimentRun",
        experimentRun12.getId(),
        response.getExperimentRunsList().get(0).getId());
    assertNotEquals(
        "ExperimentRun not match with expected experimentRun",
        experimentRun12,
        response.getExperimentRunsList().get(0));
    assertEquals(
        "Total records count not matched with expected records count",
        1,
        response.getTotalRecords());

    LOGGER.info(
        "FindExperimentRuns by multiple metrics condition test stop................................");
  }

  /**
   * Find experimentRun with value of metrics.accuracy >= 0.6543210 & hyperparameters.tuning ==
   * 2.545
   */
  @Test
  public void findExperimentRunsByMetricAndHyperparameterTest() {
    LOGGER.info(
        "FindExperimentRuns by metric and hyperparameter test start................................");

    // get experimentRun with value of metrics.accuracy >= 0.6543210 & hyperparameters.tuning ==
    // 2.545
    List<KeyValueQuery> predicates = new ArrayList<>();
    Value numValue = Value.newBuilder().setNumberValue(2.545).build();
    KeyValueQuery keyValueQuery =
        KeyValueQuery.newBuilder()
            .setKey("hyperparameters.tuning")
            .setValue(numValue)
            .setOperator(OperatorEnum.Operator.EQ)
            .build();
    predicates.add(keyValueQuery);

    numValue = Value.newBuilder().setNumberValue(0.6543210).build();
    KeyValueQuery keyValueQuery2 =
        KeyValueQuery.newBuilder()
            .setKey("metrics.loss")
            .setValue(numValue)
            .setOperator(OperatorEnum.Operator.GTE)
            .build();
    predicates.add(keyValueQuery2);

    FindExperimentRuns findExperimentRuns =
        FindExperimentRuns.newBuilder()
            .addAllExperimentRunIds(experimentRunMap.keySet())
            .addAllPredicates(predicates)
            .build();

    FindExperimentRuns.Response response =
        experimentRunServiceStub.findExperimentRuns(findExperimentRuns);
    LOGGER.info("FindExperimentRuns Response : " + response.getExperimentRunsCount());
    assertEquals(
        "ExperimentRun count not match with expected experimentRun count",
        1,
        response.getExperimentRunsCount());
    assertEquals(
        "ExperimentRun not match with expected experimentRun",
        experimentRun22.getId(),
        response.getExperimentRunsList().get(0).getId());
    assertEquals(
        "Total records count not matched with expected records count",
        1,
        response.getTotalRecords());

    LOGGER.info(
        "FindExperimentRuns by metric and hyperparameter test stop................................");
  }

  /** Find experimentRun with value of endTime */
  @Test
  public void findExperimentRunsByEndTimeTest() {
    LOGGER.info(
        "FindExperimentRuns by ExperimentRun EndTime test start................................");

    Value stringValue =
        Value.newBuilder().setStringValue(String.valueOf(experimentRun22.getEndTime())).build();
    KeyValueQuery keyValueQuery =
        KeyValueQuery.newBuilder()
            .setKey("end_time")
            .setValue(stringValue)
            .setOperator(OperatorEnum.Operator.EQ)
            .build();

    FindExperimentRuns findExperimentRuns =
        FindExperimentRuns.newBuilder()
            .setProjectId(project1.getId())
            .addPredicates(keyValueQuery)
            .build();

    FindExperimentRuns.Response response =
        experimentRunServiceStub.findExperimentRuns(findExperimentRuns);
    LOGGER.info("FindExperimentRuns Response : " + response.getExperimentRunsCount());
    assertEquals(
        "ExperimentRun count not match with expected experimentRun count",
        1,
        response.getExperimentRunsCount());
    assertEquals(
        "ExperimentRun not match with expected experimentRun",
        experimentRun22.getId(),
        response.getExperimentRunsList().get(0).getId());
    assertEquals(
        "Total records count not matched with expected records count",
        1,
        response.getTotalRecords());

    LOGGER.info(
        "FindExperimentRuns by ExperimentRun EndTime test stop................................");
  }

  /** Find experimentRun by metrics and sort by code_version with pagination */
  @Test
  public void findExperimentRunsByMetricsWithPaginationTest() {
    LOGGER.info(
        "FindExperimentRuns by metrics sort by code_version with pagination test start..................");

    Value numValue = Value.newBuilder().setNumberValue(0.6543210).build();
    KeyValueQuery keyValueQuery2 =
        KeyValueQuery.newBuilder()
            .setKey("metrics.loss")
            .setValue(numValue)
            .setOperator(OperatorEnum.Operator.LTE)
            .build();

    int pageLimit = 2;
    int count = 0;
    boolean isExpectedResultFound = false;
    for (int pageNumber = 1; pageNumber < 100; pageNumber++) {
      FindExperimentRuns findExperimentRuns =
          FindExperimentRuns.newBuilder()
              .setProjectId(project1.getId())
              .addPredicates(keyValueQuery2)
              .setPageLimit(pageLimit)
              .setPageNumber(pageNumber)
              .setAscending(true)
              .setSortKey("code_version")
              .build();

      FindExperimentRuns.Response response =
          experimentRunServiceStub.findExperimentRuns(findExperimentRuns);

      assertEquals(
          "Total records count not matched with expected records count",
          3,
          response.getTotalRecords());

      if (response.getExperimentRunsList() != null && response.getExperimentRunsList().size() > 0) {
        isExpectedResultFound = true;
        for (ExperimentRun experimentRun : response.getExperimentRunsList()) {
          assertEquals(
              "ExperimentRun not match with expected experimentRun",
              experimentRunMap.get(experimentRun.getId()),
              experimentRun);

          if (count == 0) {
            assertEquals(
                "ExperimentRun code version not match with expected experimentRun code version",
                experimentRun21.getCodeVersion(),
                experimentRun.getCodeVersion());
          } else if (count == 1) {
            assertEquals(
                "ExperimentRun code version not match with expected experimentRun code version",
                experimentRun12.getCodeVersion(),
                experimentRun.getCodeVersion());
          } else if (count == 2) {
            assertEquals(
                "ExperimentRun code version not match with expected experimentRun code version",
                experimentRun11.getCodeVersion(),
                experimentRun.getCodeVersion());
          }
          count++;
        }
      } else {
        if (isExpectedResultFound) {
          LOGGER.warn("More ExperimentRun not found in database");
          assertTrue(true);
        } else {
          fail("Expected experimentRun not found in response");
        }
        break;
      }
    }

    LOGGER.info(
        "FindExperimentRuns by metrics sort by code_version with pagination test stop..................");
  }

  /** Find experimentRun by metrics and sort by hyperparameters with pagination */
  @Test
  public void findRunsByMetricsSoryByHyprWithPaginationTest() {
    LOGGER.info(
        "FindExperimentRuns by metrics sort by Hyperparameters with pagination test start.......");

    Value numValue = Value.newBuilder().setNumberValue(0.6543210).build();
    KeyValueQuery keyValueQuery2 =
        KeyValueQuery.newBuilder()
            .setKey("metrics.loss")
            .setValue(numValue)
            .setOperator(OperatorEnum.Operator.LTE)
            .build();

    int pageLimit = 2;
    int count = 0;
    boolean isExpectedResultFound = false;
    for (int pageNumber = 1; pageNumber < 100; pageNumber++) {
      FindExperimentRuns findExperimentRuns =
          FindExperimentRuns.newBuilder()
              .setProjectId(project1.getId())
              .addPredicates(keyValueQuery2)
              .setPageLimit(pageLimit)
              .setPageNumber(pageNumber)
              .setAscending(false)
              .setSortKey("hyperparameters.tuning")
              .build();

      FindExperimentRuns.Response response =
          experimentRunServiceStub.findExperimentRuns(findExperimentRuns);

      assertEquals(
          "Total records count not matched with expected records count",
          3,
          response.getTotalRecords());

      if (response.getExperimentRunsList() != null && response.getExperimentRunsList().size() > 0) {
        isExpectedResultFound = true;
        for (ExperimentRun experimentRun : response.getExperimentRunsList()) {
          assertEquals(
              "ExperimentRun not match with expected experimentRun",
              experimentRunMap.get(experimentRun.getId()),
              experimentRun);

          if (count == 0) {
            assertEquals(
                "ExperimentRun hyperparameter not match with expected experimentRun hyperparameter",
                experimentRun11.getHyperparametersList(),
                experimentRun.getHyperparametersList());
          } else if (count == 1) {
            assertEquals(
                "ExperimentRun hyperparameter not match with expected experimentRun hyperparameter",
                experimentRun12.getHyperparametersList(),
                experimentRun.getHyperparametersList());
          } else if (count == 2) {
            assertEquals(
                "ExperimentRun hyperparameter not match with expected experimentRun hyperparameter",
                experimentRun21.getHyperparametersList(),
                experimentRun.getHyperparametersList());
          }
          count++;
        }
      } else {
        if (isExpectedResultFound) {
          LOGGER.warn("More ExperimentRun not found in database");
          assertTrue(true);
        } else {
          fail("Expected experimentRun not found in response");
        }
        break;
      }
    }

    LOGGER.info(
        "FindExperimentRuns by metrics sort by Hyperparameters with pagination test stop.......");
  }

  /** Check observations.attributes not support */
  @Test
  public void findExperimentRunsNotSupportObservationsAttributesTest() {
    LOGGER.info("FindExperimentRuns not support the observation.attributes test start.........");

    Value numValue = Value.newBuilder().setNumberValue(0.31).build();
    KeyValueQuery keyValueQuery2 =
        KeyValueQuery.newBuilder()
            .setKey("metrics.accuracy")
            .setValue(numValue)
            .setOperator(OperatorEnum.Operator.EQ)
            .build();

    FindExperimentRuns findExperimentRuns =
        FindExperimentRuns.newBuilder()
            .setProjectId(project1.getId())
            .addPredicates(keyValueQuery2)
            .setAscending(false)
            .setSortKey("observations.attribute.attr_1")
            .build();

    try {
      experimentRunServiceStub.findExperimentRuns(findExperimentRuns);
      fail();
    } catch (StatusRuntimeException e) {
      Status status = Status.fromThrowable(e);
      LOGGER.warn("Error Code : " + status.getCode() + " Description : " + status.getDescription());
      assertEquals(Status.INVALID_ARGUMENT.getCode(), status.getCode());
    }

    LOGGER.info("FindExperimentRuns not support the observation.attributes test stop.........");
  }

  /** Find experimentRun with value of tags */
  @Test
  public void findExperimentRunsByTagsTest() {
    LOGGER.info("FindExperimentRuns by tags test start.........");

    // get experimentRun with value of tags == test_tag_123
    Value stringValue1 = Value.newBuilder().setStringValue("test_tag_123").build();
    KeyValueQuery keyValueQueryTag1 =
        KeyValueQuery.newBuilder()
            .setKey("tags")
            .setValue(stringValue1)
            .setOperator(OperatorEnum.Operator.EQ)
            .build();
    // get experimentRun with value of tags == test_tag_456
    Value stringValue2 = Value.newBuilder().setStringValue("test_tag_456").build();
    KeyValueQuery keyValueQueryTag2 =
        KeyValueQuery.newBuilder()
            .setKey("tags")
            .setValue(stringValue2)
            .setOperator(OperatorEnum.Operator.EQ)
            .build();

    FindExperimentRuns findExperimentRuns =
        FindExperimentRuns.newBuilder()
            .setProjectId(project1.getId())
            .addPredicates(keyValueQueryTag1)
            .addPredicates(keyValueQueryTag2)
            .build();

    FindExperimentRuns.Response response =
        experimentRunServiceStub.findExperimentRuns(findExperimentRuns);
    LOGGER.info("FindExperimentRuns Response : " + response.getExperimentRunsCount());
    assertEquals(
        "ExperimentRun count not match with expected experimentRun count",
        1,
        response.getExperimentRunsCount());
    assertEquals(
        "ExperimentRun not match with expected experimentRun",
        experimentRun22.getId(),
        response.getExperimentRunsList().get(0).getId());
    assertEquals(
        "Total records count not matched with expected records count",
        1,
        response.getTotalRecords());

    LOGGER.info("FindExperimentRuns by tags test stop.........");
  }

  /** Find experimentRun with value of metrics.loss <= 0.6543210 & sort key metrics.loss */
  @Test
  public void findAndSortExperimentRunsByMetricsTest() {
    LOGGER.info("Find and Sort ExperimentRuns by metrics test start.........");

    Value numValueLoss = Value.newBuilder().setNumberValue(0.6543210).build();
    KeyValueQuery keyValueQueryLoss =
        KeyValueQuery.newBuilder()
            .setKey("metrics.loss")
            .setValue(numValueLoss)
            .setOperator(OperatorEnum.Operator.LTE)
            .build();

    FindExperimentRuns findExperimentRuns =
        FindExperimentRuns.newBuilder()
            .setProjectId(project1.getId())
            .addPredicates(keyValueQueryLoss)
            .setAscending(false)
            .setSortKey("metrics.loss")
            .build();

    FindExperimentRuns.Response response =
        experimentRunServiceStub.findExperimentRuns(findExperimentRuns);

    assertEquals(
        "Total records count not matched with expected records count",
        3,
        response.getTotalRecords());
    assertEquals(
        "ExperimentRun count not match with expected experimentRun count",
        3,
        response.getExperimentRunsCount());

    KeyValueQuery keyValueQueryAccuracy =
        KeyValueQuery.newBuilder()
            .setKey("metrics.accuracy")
            .setValue(Value.newBuilder().setNumberValue(0.654321).build())
            .setOperator(OperatorEnum.Operator.LTE)
            .build();
    findExperimentRuns =
        FindExperimentRuns.newBuilder()
            .setProjectId(project1.getId())
            .addPredicates(keyValueQueryLoss)
            .addPredicates(keyValueQueryAccuracy)
            .setAscending(false)
            .setSortKey("metrics.loss")
            .build();
    response = experimentRunServiceStub.findExperimentRuns(findExperimentRuns);

    assertEquals(
        "Total records count not matched with expected records count",
        2,
        response.getTotalRecords());
    assertEquals(
        "ExperimentRun count not match with expected experimentRun count",
        2,
        response.getExperimentRunsCount());

    numValueLoss = Value.newBuilder().setNumberValue(0.6543210).build();
    keyValueQueryLoss =
        KeyValueQuery.newBuilder()
            .setKey("metrics.loss")
            .setValue(numValueLoss)
            .setOperator(OperatorEnum.Operator.LTE)
            .build();

    findExperimentRuns =
        FindExperimentRuns.newBuilder()
            .setProjectId(project1.getId())
            .addPredicates(keyValueQueryLoss)
            .setAscending(false)
            .setIdsOnly(true)
            .setSortKey("metrics.loss")
            .build();

    response = experimentRunServiceStub.findExperimentRuns(findExperimentRuns);

    assertEquals(
        "Total records count not matched with expected records count",
        3,
        response.getTotalRecords());
    assertEquals(
        "ExperimentRun count not match with expected experimentRun count",
        3,
        response.getExperimentRunsCount());

    for (int index = 0; index < response.getExperimentRunsCount(); index++) {
      ExperimentRun experimentRun = response.getExperimentRunsList().get(index);
      if (index == 0) {
        assertNotEquals(
            "ExperimentRun not match with expected experimentRun", experimentRun21, experimentRun);
        assertEquals(
            "ExperimentRun Id not match with expected experimentRun Id",
            experimentRun21.getId(),
            experimentRun.getId());
      } else if (index == 1) {
        assertNotEquals(
            "ExperimentRun not match with expected experimentRun", experimentRun12, experimentRun);
        assertEquals(
            "ExperimentRun Id not match with expected experimentRun Id",
            experimentRun12.getId(),
            experimentRun.getId());
      } else if (index == 2) {
        assertNotEquals(
            "ExperimentRun not match with expected experimentRun", experimentRun11, experimentRun);
        assertEquals(
            "ExperimentRun Id not match with expected experimentRun Id",
            experimentRun11.getId(),
            experimentRun.getId());
      }
    }

    LOGGER.info("Find and Sort ExperimentRuns by metrics test stop.........");
  }

  @Test
  public void findExperimentRunsNegativeTest() {
    LOGGER.info("FindExperimentRuns Negative test start................................");

    FindExperimentRuns findExperimentRuns;

    try {
      findExperimentRuns = FindExperimentRuns.newBuilder().setProjectId("12321").build();
      experimentRunServiceStub.findExperimentRuns(findExperimentRuns);
      fail();
    } catch (StatusRuntimeException ex) {
      checkEqualsAssert(ex);
    }

    try {
      List<String> experimentRunIds = new ArrayList<>();
      experimentRunIds.add("abc");
      experimentRunIds.add("xyz");
      findExperimentRuns =
          FindExperimentRuns.newBuilder().addAllExperimentRunIds(experimentRunIds).build();
      experimentRunServiceStub.findExperimentRuns(findExperimentRuns);
      fail();
    } catch (StatusRuntimeException exc) {
      Status status = Status.fromThrowable(exc);
      LOGGER.warn("Error Code : " + status.getCode() + " Description : " + status.getDescription());
      assertEquals(Status.PERMISSION_DENIED.getCode(), status.getCode());
    }

    LOGGER.info("FindExperimentRuns Negative test stop................................");
  }

  @Test
  public void findExperimentRunsWithUnwinedTest() {
    LOGGER.info("FindExperimentRuns with unwind test start................................");

    Value strValueLoss = Value.newBuilder().setStringValue("foo").build();
    KeyValueQuery keyValueQueryLoss1 =
        KeyValueQuery.newBuilder()
            .setKey("experiment_id")
            .setValue(strValueLoss)
            .setOperator(OperatorEnum.Operator.NE)
            .build();
    strValueLoss = Value.newBuilder().setStringValue("boo").build();
    KeyValueQuery keyValueQueryLoss2 =
        KeyValueQuery.newBuilder()
            .setKey("experiment_id")
            .setValue(strValueLoss)
            .setOperator(OperatorEnum.Operator.NE)
            .build();

    FindExperimentRuns findExperimentRuns =
        FindExperimentRuns.newBuilder()
            .setProjectId(project1.getId())
            .addPredicates(keyValueQueryLoss1)
            .addPredicates(keyValueQueryLoss2)
            .setAscending(false)
            .setIdsOnly(false)
            .setSortKey("metrics.loss")
            .build();

    FindExperimentRuns.Response response =
        experimentRunServiceStub.findExperimentRuns(findExperimentRuns);

    assertEquals(
        "Total records count not matched with expected records count",
        4,
        response.getTotalRecords());
    assertEquals(
        "ExperimentRun count not match with expected experimentRun count",
        4,
        response.getExperimentRunsCount());

    for (int index = 0; index < response.getExperimentRunsCount(); index++) {
      ExperimentRun experimentRun = response.getExperimentRunsList().get(index);
      if (index == 0) {
        assertEquals(
            "ExperimentRun not match with expected experimentRun", experimentRun22, experimentRun);
        assertEquals(
            "ExperimentRun Id not match with expected experimentRun Id",
            experimentRun22.getId(),
            experimentRun.getId());
      } else if (index == 1) {
        assertEquals(
            "ExperimentRun not match with expected experimentRun", experimentRun21, experimentRun);
        assertEquals(
            "ExperimentRun Id not match with expected experimentRun Id",
            experimentRun21.getId(),
            experimentRun.getId());
      } else if (index == 2) {
        assertEquals(
            "ExperimentRun not match with expected experimentRun", experimentRun12, experimentRun);
        assertEquals(
            "ExperimentRun Id not match with expected experimentRun Id",
            experimentRun12.getId(),
            experimentRun.getId());
      }
    }

    LOGGER.info("FindExperimentRuns with unwind test stop................................");
  }

  /** Find experiments by workspace */
  @Test
  public void findExperimentsByWorkspaceTest() {
    LOGGER.info("FindExperiments by workspace test start................................");

    FindExperiments findExperiments = FindExperiments.newBuilder().build();

    FindExperiments.Response response = experimentServiceStub.findExperiments(findExperiments);
    List<Experiment> expectedExperiments = new ArrayList<>();
    List<Experiment> staleExperiments = new ArrayList<>();
    for (Experiment exp : response.getExperimentsList()) {
      if (experimentMap.containsKey(exp.getId())) {
        expectedExperiments.add(exp);
      } else {
        staleExperiments.add(exp);
      }
    }
    LOGGER.info("FindExperiments Response : " + response.getExperimentsCount());
    assertEquals(
        "Experiment count not match with expected experiment count",
        experimentMap.size(),
        expectedExperiments.size());
    assertEquals(
        "Total records count not matched with expected records count",
        experimentMap.size(),
        response.getTotalRecords() - staleExperiments.size());

    findExperiments = FindExperiments.newBuilder().addExperimentIds(experiment1.getId()).build();

    response = experimentServiceStub.findExperiments(findExperiments);
    LOGGER.info("FindExperiments Response : " + response.getExperimentsCount());
    assertEquals(
        "Experiment count not match with expected experiment count",
        1,
        response.getExperimentsCount());
    assertEquals(
        "Total records count not matched with expected records count",
        1,
        response.getTotalRecords());

    LOGGER.info("FindExperiments by workspace test stop................................");
  }

  /** Find experimentRun with value of endTime */
  @Test
  public void findExperimentRunsWithoutProjectExperimentTest() {
    LOGGER.info(
        "FindExperimentRuns without project & experiment test start................................");

    Value stringValue =
        Value.newBuilder().setStringValue(String.valueOf(experimentRun22.getEndTime())).build();
    KeyValueQuery keyValueQuery =
        KeyValueQuery.newBuilder()
            .setKey("end_time")
            .setValue(stringValue)
            .setOperator(OperatorEnum.Operator.EQ)
            .build();

    FindExperimentRuns findExperimentRuns =
        FindExperimentRuns.newBuilder().addPredicates(keyValueQuery).build();

    FindExperimentRuns.Response response =
        experimentRunServiceStub.findExperimentRuns(findExperimentRuns);
    LOGGER.info("FindExperimentRuns Response : " + response.getExperimentRunsCount());
    assertEquals(
        "ExperimentRun count not match with expected experimentRun count",
        1,
        response.getExperimentRunsCount());
    assertEquals(
        "ExperimentRun not match with expected experimentRun",
        experimentRun22.getId(),
        response.getExperimentRunsList().get(0).getId());
    assertEquals(
        "Total records count not matched with expected records count",
        1,
        response.getTotalRecords());

    LOGGER.info(
        "FindExperimentRuns without project & experiment test stop................................");
  }

  @Test
  public void findProjectsByFuzzyOwnerTest() {
    LOGGER.info("FindProjects by owner fuzzy search test start................................");
    if (!config.hasAuth()) {
      assertTrue(true);
      return;
    }
    GetUser getUserRequest =
        GetUser.newBuilder().setEmail(authClientInterceptor.getClient1Email()).build();
    // Get the user info by vertaId form the AuthService
    UserInfo testUser1 = uacServiceStub.getUser(getUserRequest);
    String testUser1UserName = testUser1.getVertaInfo().getUsername();

    // get project with value of attributes.attribute_1 <= 0.6543210
    Value stringValue =
        Value.newBuilder().setStringValue(testUser1UserName.substring(0, 2)).build();
    KeyValueQuery keyValueQuery =
        KeyValueQuery.newBuilder()
            .setKey("owner")
            .setValue(stringValue)
            .setOperator(OperatorEnum.Operator.CONTAIN)
            .build();

    FindProjects findProjects = FindProjects.newBuilder().addPredicates(keyValueQuery).build();

    FindProjects.Response response = projectServiceStub.findProjects(findProjects);
    LOGGER.info("FindProjects Response : " + response.getProjectsList());
    assertEquals(
        "Project count not match with expected project count",
        4,
        response.getProjectsList().size());

    assertEquals(
        "Total records count not matched with expected records count",
        4,
        response.getTotalRecords());

    keyValueQuery =
        KeyValueQuery.newBuilder()
            .setKey("owner")
            .setValue(stringValue)
            .setOperator(OperatorEnum.Operator.NOT_CONTAIN)
            .build();
    findProjects = FindProjects.newBuilder().addPredicates(keyValueQuery).build();

    response = projectServiceStub.findProjects(findProjects);
    assertEquals(
        "Total records count not matched with expected records count",
        0,
        response.getTotalRecords());
    assertEquals(
        "Project count not match with expected project count", 0, response.getProjectsCount());

    stringValue = Value.newBuilder().setStringValue("asdasdasd").build();
    keyValueQuery =
        KeyValueQuery.newBuilder()
            .setKey("owner")
            .setValue(stringValue)
            .setOperator(OperatorEnum.Operator.CONTAIN)
            .build();

    findProjects = FindProjects.newBuilder().addPredicates(keyValueQuery).build();

    response = projectServiceStub.findProjects(findProjects);
    LOGGER.info("FindProjects Response : " + response.getProjectsList());
    assertEquals(
        "Project count not match with expected project count",
        0,
        response.getProjectsList().size());

    LOGGER.info("FindProjects by owner fuzzy search test stop ................................");
  }

  @Test
  public void findExperimentRunsByExperimentTest() {
    LOGGER.info("FindExperimentRuns by experiment test start.........");

    FindExperimentRuns findExperimentRuns =
        FindExperimentRuns.newBuilder().setExperimentId(experiment1.getId()).build();

    FindExperimentRuns.Response response =
        experimentRunServiceStub.findExperimentRuns(findExperimentRuns);
    LOGGER.info("FindExperimentRuns Response : " + response.getExperimentRunsCount());
    assertEquals(
        "ExperimentRun count not match with expected experimentRun count",
        2,
        response.getExperimentRunsCount());
    assertEquals(
        "ExperimentRun not match with expected experimentRun",
        experimentRun12.getId(),
        response.getExperimentRunsList().get(0).getId());
    assertEquals(
        "Total records count not matched with expected records count",
        2,
        response.getTotalRecords());

    LOGGER.info("FindExperimentRuns by experiment test stop.........");
  }
}<|MERGE_RESOLUTION|>--- conflicted
+++ resolved
@@ -6,11 +6,6 @@
 import ai.verta.common.KeyValueQuery;
 import ai.verta.common.OperatorEnum;
 import ai.verta.modeldb.authservice.*;
-<<<<<<< HEAD
-import ai.verta.modeldb.config.Config;
-import ai.verta.modeldb.cron_jobs.DeleteEntitiesCron;
-=======
->>>>>>> aca8008e
 import ai.verta.uac.GetUser;
 import ai.verta.uac.ResourceVisibility;
 import ai.verta.uac.UserInfo;
@@ -39,17 +34,6 @@
 
   private static final Logger LOGGER = LogManager.getLogger(FindProjectEntitiesTest.class);
 
-<<<<<<< HEAD
-  private static String serverName = InProcessServerBuilder.generateName();
-  private static InProcessServerBuilder serverBuilder =
-      InProcessServerBuilder.forName(serverName).directExecutor();
-  private static InProcessChannelBuilder client1ChannelBuilder =
-      InProcessChannelBuilder.forName(serverName).directExecutor();
-  private static AuthClientInterceptor authClientInterceptor;
-  private static Config config;
-
-=======
->>>>>>> aca8008e
   // Project Entities
   private static Project project1;
   private static Project project2;
@@ -71,54 +55,8 @@
   private static ExperimentRun experimentRun22;
   private static Map<String, ExperimentRun> experimentRunMap = new HashMap<>();
 
-<<<<<<< HEAD
-  // all service stubs
-  private static ProjectServiceBlockingStub projectServiceStub;
-  private static ExperimentServiceBlockingStub experimentServiceStub;
-  private static ExperimentRunServiceBlockingStub experimentRunServiceStub;
-  private static UACServiceGrpc.UACServiceBlockingStub uacServiceStub;
-  private static DeleteEntitiesCron deleteEntitiesCron;
-
-  @SuppressWarnings("unchecked")
-  @BeforeClass
-  public static void setServerAndService() throws Exception {
-    config = Config.getInstance();
-    // Initialize services that we depend on
-    ServiceSet services = ServiceSet.fromConfig(config);
-    // Initialize data access
-    DAOSet daos = DAOSet.fromServices(services);
-    App.migrate(config);
-
-    App.initializeBackendServices(serverBuilder, services, daos);
-    serverBuilder.intercept(new AuthInterceptor());
-
-    if (config.test != null) {
-      authClientInterceptor = new AuthClientInterceptor(config.test);
-      client1ChannelBuilder.intercept(authClientInterceptor.getClient1AuthInterceptor());
-    }
-
-    if (config.hasAuth()) {
-      ManagedChannel authServiceChannel =
-          ManagedChannelBuilder.forTarget(config.authService.host + ":" + config.authService.port)
-              .usePlaintext()
-              .intercept(authClientInterceptor.getClient1AuthInterceptor())
-              .build();
-      uacServiceStub = UACServiceGrpc.newBlockingStub(authServiceChannel);
-    }
-
-    serverBuilder.build().start();
-    ManagedChannel channel = client1ChannelBuilder.maxInboundMessageSize(1024).build();
-    deleteEntitiesCron = new DeleteEntitiesCron(services.authService, services.roleService, 1000);
-
-    // Create all service blocking stub
-    projectServiceStub = ProjectServiceGrpc.newBlockingStub(channel);
-    experimentServiceStub = ExperimentServiceGrpc.newBlockingStub(channel);
-    experimentRunServiceStub = ExperimentRunServiceGrpc.newBlockingStub(channel);
-
-=======
   @Before
   public void createEntities() {
->>>>>>> aca8008e
     // Create all entities
     createProjectEntities();
     createExperimentEntities();
