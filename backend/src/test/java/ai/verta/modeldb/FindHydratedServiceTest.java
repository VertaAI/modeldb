--- conflicted
+++ resolved
@@ -6,12 +6,6 @@
 
 import ai.verta.common.CollaboratorTypeEnum;
 import ai.verta.modeldb.authservice.*;
-<<<<<<< HEAD
-import ai.verta.modeldb.common.authservice.AuthService;
-import ai.verta.modeldb.config.Config;
-import ai.verta.modeldb.cron_jobs.DeleteEntitiesCron;
-=======
->>>>>>> aca8008e
 import ai.verta.uac.AddCollaboratorRequest;
 import ai.verta.uac.GetUser;
 import ai.verta.uac.UserInfo;
@@ -38,27 +32,6 @@
   private static final Logger LOGGER =
       LogManager.getLogger(FindHydratedServiceTest.class.getName());
 
-<<<<<<< HEAD
-  private static String serverName = InProcessServerBuilder.generateName();
-  private static InProcessServerBuilder serverBuilder =
-      InProcessServerBuilder.forName(serverName).directExecutor();
-  private static InProcessChannelBuilder channelBuilder =
-      InProcessChannelBuilder.forName(serverName).directExecutor();
-  private static AuthClientInterceptor authClientInterceptor;
-  private static AuthService authService;
-  private static Config config;
-
-  // all service stubs
-  private static UACServiceBlockingStub uacServiceStub;
-  private static ProjectServiceBlockingStub projectServiceStub;
-  private static ExperimentServiceBlockingStub experimentServiceStub;
-  private static ExperimentRunServiceBlockingStub experimentRunServiceStub;
-  private static CommentServiceGrpc.CommentServiceBlockingStub commentServiceBlockingStub;
-  private static CollaboratorServiceBlockingStub collaboratorServiceStub;
-  private static HydratedServiceGrpc.HydratedServiceBlockingStub hydratedServiceBlockingStub;
-
-=======
->>>>>>> aca8008e
   // Project Entities
   private static Project project1;
   private static Project project2;
@@ -74,49 +47,6 @@
   private static ExperimentRun experimentRun3;
   private static ExperimentRun experimentRun4;
   private static Map<String, ExperimentRun> experimentRunMap = new HashMap<>();
-<<<<<<< HEAD
-  private static DeleteEntitiesCron deleteEntitiesCron;
-
-  @SuppressWarnings("unchecked")
-  @BeforeClass
-  public static void setServerAndService() throws Exception {
-    config = Config.getInstance();
-    // Initialize services that we depend on
-    ServiceSet services = ServiceSet.fromConfig(config);
-    // Initialize data access
-    DAOSet daos = DAOSet.fromServices(services);
-    App.migrate(config);
-
-    App.initializeBackendServices(serverBuilder, services, daos);
-    serverBuilder.intercept(new AuthInterceptor());
-
-    if (config.test != null) {
-      authClientInterceptor = new AuthClientInterceptor(config.test);
-      channelBuilder.intercept(authClientInterceptor.getClient1AuthInterceptor());
-    }
-
-    serverBuilder.build().start();
-    ManagedChannel channel = channelBuilder.maxInboundMessageSize(1024).build();
-    if (config.hasAuth()) {
-      ManagedChannel authServiceChannel =
-          ManagedChannelBuilder.forTarget(config.authService.host + ":" + config.authService.port)
-              .usePlaintext()
-              .intercept(authClientInterceptor.getClient1AuthInterceptor())
-              .build();
-      uacServiceStub = UACServiceGrpc.newBlockingStub(authServiceChannel);
-      collaboratorServiceStub = CollaboratorServiceGrpc.newBlockingStub(authServiceChannel);
-    }
-    authService = services.authService;
-    deleteEntitiesCron = new DeleteEntitiesCron(authService, services.roleService, 1000);
-
-    // Create all service blocking stub
-    projectServiceStub = ProjectServiceGrpc.newBlockingStub(channel);
-    experimentServiceStub = ExperimentServiceGrpc.newBlockingStub(channel);
-    experimentRunServiceStub = ExperimentRunServiceGrpc.newBlockingStub(channel);
-    commentServiceBlockingStub = CommentServiceGrpc.newBlockingStub(channel);
-    hydratedServiceBlockingStub = HydratedServiceGrpc.newBlockingStub(channel);
-=======
->>>>>>> aca8008e
 
   @Before
   public void createEntities() {
