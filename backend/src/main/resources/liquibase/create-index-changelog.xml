<databaseChangeLog
        xmlns="http://www.liquibase.org/xml/ns/dbchangelog"
        xmlns:xsi="http://www.w3.org/2001/XMLSchema-instance"
        xsi:schemaLocation="http://www.liquibase.org/xml/ns/dbchangelog
                        http://www.liquibase.org/xml/ns/dbchangelog/dbchangelog-3.4.xsd"
        logicalFilePath="src/main/resources/liquibase/create-index-changelog.xml">

    <changeSet author="anandJ" id="1-create-text-indexes-postgres" failOnError="false">
        <preConditions onFail="MARK_RAN">
            <dbms type="postgresql"/>
        </preConditions>
        <createIndex indexName="kv_kv_val"
                     tableName="keyvalue"
                     unique="true">
            <column name="kv_value"/>
        </createIndex>
        <createIndex indexName="kv_kv_key"
                     tableName="keyvalue"
                     unique="true">
            <column name="kv_key"/>
        </createIndex>
        <createIndex indexName="at_kv_key"
                     tableName="attribute"
                     unique="true">
            <column name="kv_key"/>
        </createIndex>
    </changeSet>

    <changeSet author="anandJ" id="1-create-text-indexes-mysql" failOnError="false">
        <preConditions onFail="MARK_RAN">
            <dbms type="mysql"/>
        </preConditions>
        <sql>
            CREATE INDEX kv_kv_val ON keyvalue (kv_value(255));
            CREATE INDEX kv_kv_key ON keyvalue (kv_key(255));
            CREATE INDEX at_kv_key on attribute (kv_key(255));
        </sql>
    </changeSet>

    <changeSet author="raviS" id="recreate-text-indexes-postgres" failOnError="false">
        <preConditions onFail="MARK_RAN">
            <dbms type="postgresql"/>
        </preConditions>
        <dropIndex tableName="keyvalue" indexName="kv_kv_val"/>
        <dropIndex tableName="keyvalue" indexName="kv_kv_key"/>
        <dropIndex tableName="attribute" indexName="at_kv_key"/>
        <createIndex indexName="kv_kv_val"
                     tableName="keyvalue">
            <column name="kv_value"/>
        </createIndex>
        <createIndex indexName="kv_kv_key"
                     tableName="keyvalue">
            <column name="kv_key"/>
        </createIndex>
        <createIndex indexName="at_kv_key"
                     tableName="attribute">
            <column name="kv_key"/>
        </createIndex>
    </changeSet>

    <changeSet author="anandJ" id="create_er_experiment_id_index">
        <preConditions onFail="MARK_RAN">
            <not>
                <indexExists indexName="er_experiment_id"/>
            </not>
        </preConditions>
        <createIndex indexName="er_experiment_id"
                     tableName="experiment_run">
            <column name="experiment_id"/>
        </createIndex>
    </changeSet>
    <changeSet author="raviS" id="create_kv_dsv_id">
        <preConditions onFail="MARK_RAN">
            <not>
                <indexExists indexName="kv_dsv_id"/>
            </not>
        </preConditions>
        <createIndex indexName="kv_dsv_id" tableName="keyvalue">
            <column name="dataset_version_id"/>
        </createIndex>
    </changeSet>
    <changeSet author="raviS" id="create_kv_p_id">
        <preConditions onFail="MARK_RAN">
            <not>
                <indexExists indexName="kv_p_id"/>
            </not>
        </preConditions>
        <createIndex indexName="kv_p_id" tableName="keyvalue">
            <column name="project_id"/>
        </createIndex>
    </changeSet>
    <changeSet author="raviS" id="create_kv_j_id">
        <preConditions onFail="MARK_RAN">
            <not>
                <indexExists indexName="kv_j_id"/>
            </not>
        </preConditions>
        <createIndex indexName="kv_j_id" tableName="keyvalue">
            <column name="job_id"/>
        </createIndex>
    </changeSet>
    <changeSet author="raviS" id="create_kv_e_id">
        <preConditions onFail="MARK_RAN">
            <not>
                <indexExists indexName="kv_e_id"/>
            </not>
        </preConditions>
        <createIndex indexName="kv_e_id" tableName="keyvalue">
            <column name="experiment_id"/>
        </createIndex>
    </changeSet>
    <changeSet author="raviS" id="create_kv_d_id">
        <preConditions onFail="MARK_RAN">
            <not>
                <indexExists indexName="kv_d_id"/>
            </not>
        </preConditions>
        <createIndex indexName="kv_d_id" tableName="keyvalue">
            <column name="dataset_id"/>
        </createIndex>
    </changeSet>
    <changeSet author="raviS" id="create_kv_er_id">
        <preConditions onFail="MARK_RAN">
            <not>
                <indexExists indexName="kv_er_id"/>
            </not>
        </preConditions>
        <createIndex indexName="kv_er_id" tableName="keyvalue">
            <column name="experiment_run_id"/>
        </createIndex>
    </changeSet>
    <changeSet author="raviS" id="create_at_d_id">
        <preConditions onFail="MARK_RAN">
            <not>
                <indexExists indexName="at_d_id"/>
            </not>
        </preConditions>
        <createIndex indexName="at_d_id" tableName="attribute">
            <column name="dataset_id"/>
        </createIndex>
    </changeSet>
    <changeSet author="raviS" id="create_at_dsv_id">
        <preConditions onFail="MARK_RAN">
            <not>
                <indexExists indexName="at_dsv_id"/>
            </not>
        </preConditions>
        <createIndex indexName="at_dsv_id" tableName="attribute">
            <column name="dataset_version_id"/>
        </createIndex>
    </changeSet>
    <changeSet author="raviS" id="create_at_e_id">
        <preConditions onFail="MARK_RAN">
            <not>
                <indexExists indexName="at_e_id"/>
            </not>
        </preConditions>
        <createIndex indexName="at_e_id" tableName="attribute">
            <column name="experiment_id"/>
        </createIndex>
    </changeSet>
    <changeSet author="raviS" id="create_at_er_id">
        <preConditions onFail="MARK_RAN">
            <not>
                <indexExists indexName="at_er_id"/>
            </not>
        </preConditions>
        <createIndex indexName="at_er_id" tableName="attribute">
            <column name="experiment_run_id"/>
        </createIndex>
    </changeSet>
    <changeSet author="raviS" id="create_at_j_id">
        <preConditions onFail="MARK_RAN">
            <not>
                <indexExists indexName="at_j_id"/>
            </not>
        </preConditions>
        <createIndex indexName="at_j_id" tableName="attribute">
            <column name="job_id"/>
        </createIndex>
    </changeSet>
    <changeSet author="raviS" id="create_at_p_id">
        <preConditions onFail="MARK_RAN">
            <not>
                <indexExists indexName="at_p_id"/>
            </not>
        </preConditions>
        <createIndex indexName="at_p_id" tableName="attribute">
            <column name="project_id"/>
        </createIndex>
    </changeSet>
    <changeSet author="raviS" id="create_a_e_id">
        <preConditions onFail="MARK_RAN">
            <not>
                <indexExists indexName="a_e_id"/>
            </not>
        </preConditions>
        <createIndex indexName="a_e_id" tableName="artifact">
            <column name="experiment_id"/>
        </createIndex>
    </changeSet>
    <changeSet author="raviS" id="create_a_er_id">
        <preConditions onFail="MARK_RAN">
            <not>
                <indexExists indexName="a_er_id"/>
            </not>
        </preConditions>
        <createIndex indexName="a_er_id" tableName="artifact">
            <column name="experiment_run_id"/>
        </createIndex>
    </changeSet>
    <changeSet author="raviS" id="create_a_p_id">
        <preConditions onFail="MARK_RAN">
            <not>
                <indexExists indexName="a_p_id"/>
            </not>
        </preConditions>
        <createIndex indexName="a_p_id" tableName="artifact">
            <column name="project_id"/>
        </createIndex>
    </changeSet>
    <changeSet author="raviS" id="create_a_l_a_id">
        <preConditions onFail="MARK_RAN">
            <not>
                <indexExists indexName="a_l_a_id"/>
            </not>
        </preConditions>
        <createIndex indexName="a_l_a_id" tableName="artifact">
            <column name="linked_artifact_id"/>
        </createIndex>
    </changeSet>
    <changeSet author="raviS" id="create_t_e_id">
        <preConditions onFail="MARK_RAN">
            <not>
                <indexExists indexName="t_e_id"/>
            </not>
        </preConditions>
        <createIndex indexName="t_e_id" tableName="tag_mapping">
            <column name="experiment_id"/>
        </createIndex>
    </changeSet>
    <changeSet author="raviS" id="create_t_dsv_id">
        <preConditions onFail="MARK_RAN">
            <not>
                <indexExists indexName="t_dsv_id"/>
            </not>
        </preConditions>
        <createIndex indexName="t_dsv_id" tableName="tag_mapping">
            <column name="dataset_version_id"/>
        </createIndex>
    </changeSet>
    <changeSet author="raviS" id="create_t_ds_id">
        <preConditions onFail="MARK_RAN">
            <not>
                <indexExists indexName="t_ds_id"/>
            </not>
        </preConditions>
        <createIndex indexName="t_ds_id" tableName="tag_mapping">
            <column name="dataset_id"/>
        </createIndex>
    </changeSet>
    <changeSet author="raviS" id="create_t_p_id">
        <preConditions onFail="MARK_RAN">
            <not>
                <indexExists indexName="t_p_id"/>
            </not>
        </preConditions>
        <createIndex indexName="t_p_id" tableName="tag_mapping">
            <column name="project_id"/>
        </createIndex>
    </changeSet>
    <changeSet author="raviS" id="create_t_er_id">
        <preConditions onFail="MARK_RAN">
            <not>
                <indexExists indexName="t_er_id"/>
            </not>
        </preConditions>
        <createIndex indexName="t_er_id" tableName="tag_mapping">
            <column name="experiment_run_id"/>
        </createIndex>
    </changeSet>
    <changeSet author="raviS" id="create_o_kv_id">
        <preConditions onFail="MARK_RAN">
            <not>
                <indexExists indexName="o_kv_id"/>
            </not>
        </preConditions>
        <createIndex indexName="o_kv_id" tableName="observation">
            <column name="keyvaluemapping_id"/>
        </createIndex>
    </changeSet>
    <changeSet author="raviS" id="create_o_e_id">
        <preConditions onFail="MARK_RAN">
            <not>
                <indexExists indexName="o_e_id"/>
            </not>
        </preConditions>
        <createIndex indexName="o_e_id" tableName="observation ">
            <column name="experiment_id"/>
        </createIndex>
    </changeSet>
    <changeSet author="raviS" id="create_o_a_id">
        <preConditions onFail="MARK_RAN">
            <not>
                <indexExists indexName="o_a_id"/>
            </not>
        </preConditions>
        <createIndex indexName="o_a_id" tableName="observation ">
            <column name="artifact_id"/>
        </createIndex>
    </changeSet>
    <changeSet author="raviS" id="create_o_er_id">
        <preConditions onFail="MARK_RAN">
            <not>
                <indexExists indexName="o_er_id"/>
            </not>
        </preConditions>
        <createIndex indexName="o_er_id" tableName="observation">
            <column name="experiment_run_id"/>
        </createIndex>
    </changeSet>
    <changeSet author="raviS" id="create_o_p_id">
        <preConditions onFail="MARK_RAN">
            <not>
                <indexExists indexName="o_p_id"/>
            </not>
        </preConditions>
        <createIndex indexName="o_p_id" tableName="observation ">
            <column name="project_id"/>
        </createIndex>
    </changeSet>
    <changeSet author="raviS" id="create_er_cvs_id">
        <preConditions onFail="MARK_RAN">
            <not>
                <indexExists indexName="er_cvs_id"/>
            </not>
        </preConditions>
        <createIndex indexName="er_cvs_id" tableName="experiment_run">
            <column name="code_version_snapshot_id"/>
        </createIndex>
    </changeSet>
    <changeSet author="raviS" id="create_er_dc">
        <preConditions onFail="MARK_RAN">
            <not>
                <indexExists indexName="er_dc"/>
            </not>
        </preConditions>
        <createIndex indexName="er_dc" tableName="experiment_run">
            <column name="date_created"/>
        </createIndex>
    </changeSet>
    <changeSet author="raviS" id="create_er_dp">
        <preConditions onFail="MARK_RAN">
            <not>
                <indexExists indexName="er_dp"/>
            </not>
        </preConditions>
        <createIndex indexName="er_dp" tableName="experiment_run">
            <column name="date_updated"/>
        </createIndex>
    </changeSet>
    <changeSet author="raviS" id="create_er_n">
        <preConditions onFail="MARK_RAN">
            <not>
                <indexExists indexName="er_n"/>
            </not>
        </preConditions>
        <createIndex indexName="er_n" tableName="experiment_run">
            <column name="name"/>
        </createIndex>
    </changeSet>
    <changeSet author="raviS" id="create_er_o">
        <preConditions onFail="MARK_RAN">
            <not>
                <indexExists indexName="er_o"/>
            </not>
        </preConditions>
        <createIndex indexName="er_o" tableName="experiment_run">
            <column name="owner"/>
        </createIndex>
    </changeSet>
    <changeSet author="raviS" id="create_er_p_id">
        <preConditions onFail="MARK_RAN">
            <not>
                <indexExists indexName="er_p_id"/>
            </not>
        </preConditions>
        <createIndex indexName="er_p_id" tableName="experiment_run">
            <column name="project_id"/>
        </createIndex>
    </changeSet>
    <changeSet author="raviS" id="create_p_cvs_id">
        <preConditions onFail="MARK_RAN">
            <not>
                <indexExists indexName="p_cvs_id"/>
            </not>
        </preConditions>
        <createIndex indexName="p_cvs_id" tableName="project">
            <column name="code_version_snapshot_id"/>
        </createIndex>
    </changeSet>
    <changeSet author="raviS" id="create_p_name">
        <preConditions onFail="MARK_RAN">
            <not>
                <indexExists indexName="p_name"/>
            </not>
        </preConditions>
        <createIndex indexName="p_name" tableName="project">
            <column name="name"/>
        </createIndex>
    </changeSet>
    <changeSet author="raviS" id="create_e_cvs_id">
        <preConditions onFail="MARK_RAN">
            <not>
                <indexExists indexName="e_cvs_id"/>
            </not>
        </preConditions>
        <createIndex indexName="e_cvs_id" tableName="experiment">
            <column name="code_version_snapshot_id"/>
        </createIndex>
    </changeSet>
    <changeSet author="raviS" id="create_uc_c_id">
        <preConditions onFail="MARK_RAN">
            <not>
                <indexExists indexName="uc_c_id"/>
            </not>
        </preConditions>
        <createIndex indexName="uc_c_id" tableName="user_comment">
            <column name="comment_id"/>
        </createIndex>
    </changeSet>
    <changeSet author="raviS" id="create_gfp_g_id">
        <preConditions onFail="MARK_RAN">
            <not>
                <indexExists indexName="gfp_g_id"/>
            </not>
        </preConditions>
        <createIndex indexName="gfp_g_id" tableName="git_snapshot_file_paths">
            <column name="git_snapshot_id"/>
        </createIndex>
    </changeSet>
    <changeSet author="raviS" id="create_dsv_qdsv_id">
        <preConditions onFail="MARK_RAN">
            <not>
                <indexExists indexName="dsv_qdsv_id"/>
            </not>
        </preConditions>
        <createIndex indexName="dsv_qdsv_id" tableName="dataset_version">
            <column name="query_dataset_version_info_id"/>
        </createIndex>
    </changeSet>
    <changeSet author="raviS" id="create_dsv_rdsv_id">
        <preConditions onFail="MARK_RAN">
            <not>
                <indexExists indexName="dsv_rdsv_id"/>
            </not>
        </preConditions>
        <createIndex indexName="dsv_rdsv_id" tableName="dataset_version ">
            <column name="raw_dataset_version_info_id"/>
        </createIndex>
    </changeSet>
    <changeSet author="raviS" id="create_dsp_pdsv_id">
        <preConditions onFail="MARK_RAN">
            <not>
                <indexExists indexName="dsp_pdsv_id"/>
            </not>
        </preConditions>
        <createIndex indexName="dsp_pdsv_id" tableName="dataset_part_info">
            <column name="path_dataset_version_info_id"/>
        </createIndex>
    </changeSet>
    <changeSet author="raviS" id="create_cv_gss_id">
        <preConditions onFail="MARK_RAN">
            <not>
                <indexExists indexName="cv_gss_id"/>
            </not>
        </preConditions>
        <createIndex indexName="cv_gss_id" tableName="code_version">
            <column name="git_snapshot_id"/>
        </createIndex>
    </changeSet>
    <changeSet author="raviS" id="create_cv_ca_id">
        <preConditions onFail="MARK_RAN">
            <not>
                <indexExists indexName="cv_ca_id"/>
            </not>
        </preConditions>
        <createIndex indexName="cv_ca_id" tableName="code_version">
            <column name="code_archive_id"/>
        </createIndex>
    </changeSet>
    <changeSet author="raviS" id="create_dsv_pdsv_id">
        <preConditions onFail="MARK_RAN">
            <not>
                <indexExists indexName="dsv_pdsv_id"/>
            </not>
        </preConditions>
        <createIndex indexName="dsv_pdsv_id" tableName="dataset_version">
            <column name="path_dataset_version_info_id"/>
        </createIndex>
    </changeSet>
    <changeSet author="raviS" id="create_f_rdsv_id">
        <preConditions onFail="MARK_RAN">
            <not>
                <indexExists indexName="f_rdsv_id"/>
            </not>
        </preConditions>
        <createIndex indexName="f_rdsv_id" tableName="feature">
            <column name="raw_dataset_version_info_id"/>
        </createIndex>
    </changeSet>
    <changeSet author="raviS" id="create_f_er_id">
        <preConditions onFail="MARK_RAN">
            <not>
                <indexExists indexName="f_er_id"/>
            </not>
        </preConditions>
        <createIndex indexName="f_er_id" tableName="feature">
            <column name="experiment_run_id"/>
        </createIndex>
    </changeSet>
    <changeSet author="raviS" id="create_f_p_id">
        <preConditions onFail="MARK_RAN">
            <not>
                <indexExists indexName="f_p_id"/>
            </not>
        </preConditions>
        <createIndex indexName="f_p_id" tableName="feature">
            <column name="project_id"/>
        </createIndex>
    </changeSet>
    <changeSet author="raviS" id="create_f_e_id">
        <preConditions onFail="MARK_RAN">
            <not>
                <indexExists indexName="f_e_id"/>
            </not>
        </preConditions>
        <createIndex indexName="f_e_id" tableName="feature">
            <column name="experiment_id"/>
        </createIndex>
    </changeSet>
    <changeSet author="raviS" id="create_qp_qdsv_id">
        <preConditions onFail="MARK_RAN">
            <not>
                <indexExists indexName="qp_qdsv_id"/>
            </not>
        </preConditions>
        <createIndex indexName="qp_qdsv_id" tableName="query_parameter">
            <column name="query_dataset_version_info_id"/>
        </createIndex>
    </changeSet>
    <changeSet author="raviS" id="create_c_e_id">
        <preConditions onFail="MARK_RAN">
            <not>
                <indexExists indexName="c_e_id"/>
            </not>
        </preConditions>
        <createIndex indexName="c_e_id" tableName="comment">
            <column name="entity_id"/>
        </createIndex>
    </changeSet>

    <changeSet author="anandJ" id="create_kv_kv_val_sql">
        <preConditions onFail="MARK_RAN">
            <dbms type="mysql"/>
            <not>
                <indexExists indexName="kv_kv_val"/>
            </not>
        </preConditions>
        <sql>
            CREATE INDEX kv_kv_val ON keyvalue (kv_value(255));
        </sql>
    </changeSet>

    <changeSet author="anandJ" id="create_kv_kv_key_sql">
        <preConditions onFail="MARK_RAN">
            <dbms type="mysql"/>
            <not>
                <indexExists indexName="kv_kv_key"/>
            </not>
        </preConditions>
        <sql>
            CREATE INDEX kv_kv_key ON keyvalue (kv_key(255));
        </sql>
    </changeSet>

    <changeSet author="anandJ" id="create_at_kv_key_sql">
        <preConditions onFail="MARK_RAN">
            <dbms type="mysql"/>
            <not>
                <indexExists indexName="at_kv_key"/>
            </not>
        </preConditions>
        <sql>
            CREATE INDEX at_kv_key on attribute (kv_key(255));
        </sql>
    </changeSet>

    <changeSet author="anandJ" id="create_kv_kv_val_postgres">
        <preConditions onFail="MARK_RAN">
            <dbms type="postgresql"/>
            <not>
                <indexExists indexName="kv_kv_val"/>
            </not>
        </preConditions>
        <createIndex indexName="kv_kv_val"
                     tableName="keyvalue">
            <column name="kv_value"/>
        </createIndex>
    </changeSet>

    <changeSet author="anandJ" id="create_kv_kv_key_postgres">
        <preConditions onFail="MARK_RAN">
            <dbms type="postgresql"/>
            <not>
                <indexExists indexName="kv_kv_key"/>
            </not>
        </preConditions>
        <createIndex indexName="kv_kv_key"
                     tableName="keyvalue">
            <column name="kv_key"/>
        </createIndex>
    </changeSet>

    <changeSet author="anandJ" id="create_at_kv_key_postgres">
        <preConditions onFail="MARK_RAN">
            <dbms type="postgresql"/>
            <not>
                <indexExists indexName="at_kv_key"/>
            </not>
        </preConditions>
        <createIndex indexName="at_kv_key"
                     tableName="attribute">
            <column name="kv_key"/>
        </createIndex>
    </changeSet>

    <changeSet author="anandJ" id="index_exp_name_project_id">
        <preConditions onFail="MARK_RAN">
            <not>
                <indexExists indexName="index_exp_name_project_id"/>
            </not>
        </preConditions>
        <createIndex indexName="index_exp_name_project_id"
                     tableName="experiment">
            <column name="name"/>
            <column name="project_id"/>
        </createIndex>
    </changeSet>

    <changeSet author="anandJ" id="index_exp_run_name_project_id">
        <preConditions onFail="MARK_RAN">
            <not>
                <indexExists indexName="index_exp_run_name_project_id"/>
            </not>
        </preConditions>
        <createIndex indexName="index_exp_run_name_project_id"
                     tableName="experiment_run">
            <column name="name"/>
            <column name="project_id"/>
        </createIndex>
    </changeSet>

    <changeSet author="anandJ" id="index_exp_run_id_project_id">
        <preConditions onFail="MARK_RAN">
            <not>
                <indexExists indexName="index_exp_run_id_project_id"/>
            </not>
        </preConditions>
        <createIndex indexName="index_exp_run_id_project_id"
                     tableName="experiment_run">
            <column name="id"/>
            <column name="project_id"/>
        </createIndex>
    </changeSet>

    <changeSet author="anandJ" id="index_exp_run_project_id_experiment_id">
        <preConditions onFail="MARK_RAN">
            <not>
                <indexExists indexName="index_exp_run_project_id_experiment_id"/>
            </not>
        </preConditions>
        <createIndex indexName="index_exp_run_project_id_experiment_id"
                     tableName="experiment_run">
            <column name="project_id"/>
            <column name="experiment_id"/>
        </createIndex>
    </changeSet>

    <changeSet author="anandJ" id="index_exp_project_id">
        <preConditions onFail="MARK_RAN">
            <not>
                <indexExists indexName="index_exp_project_id"/>
            </not>
        </preConditions>
        <createIndex indexName="index_exp_project_id"
                     tableName="experiment">
            <column name="project_id"/>
        </createIndex>
    </changeSet>

<<<<<<< HEAD
    <changeSet id="lineage_versioning_blob_index" author="lezhevg">
        <preConditions onFail="MARK_RAN">
            <not>
                <indexExists indexName="lineage_versioning_blob_index"/>
            </not>
        </preConditions>
        <createIndex indexName="lineage_versioning_blob_index"
          tableName="lineage_versioning_blob" unique="false">
            <column name="repository_id" type="int8">
            </column>
            <column name="commit_sha" type="varchar(256)">
            </column>
            <column name="location" type="varchar(256)">
            </column>
        </createIndex>
    </changeSet>
    <changeSet id="lineage_experiment_run_index" author="lezhevg">
        <preConditions onFail="MARK_RAN">
            <not>
                <indexExists indexName="lineage_experiment_run_index"/>
            </not>
        </preConditions>
        <createIndex indexName="lineage_experiment_run_index"
          tableName="lineage_experiment_run" unique="false">
            <column name="experiment_run_id" type="varchar(256)"/>
        </createIndex>
    </changeSet>
    <changeSet id="lineage_connection_index" author="lezhevg">
        <preConditions onFail="MARK_RAN">
            <not>
                <indexExists indexName="lineage_connection_index"/>
            </not>
        </preConditions>
        <createIndex indexName="lineage_connection_index"
          tableName="lineage_connection" unique="false">
            <column name="element_id" type="int8">
            </column>
            <column name="connection_type" type="int4">
            </column>
        </createIndex>
    </changeSet>
    <changeSet id="lineage_connection_index2" author="lezhevg">
        <preConditions onFail="MARK_RAN">
            <not>
                <indexExists indexName="lineage_connection_index2"/>
            </not>
        </preConditions>
        <createIndex indexName="lineage_connection_index2"
          tableName="lineage_connection" unique="false">
            <column name="entity_id" type="int8">
            </column>
            <column name="connection_type" type="int4">
            </column>
            <column name="entity_type" type="int4">
            </column>
=======
    <changeSet author="anandJ" id="index_vmem_exp_run_id">
        <preConditions onFail="MARK_RAN">
            <not>
                <indexExists indexName="index_vmem_exp_run_id"/>
            </not>
        </preConditions>
        <createIndex indexName="index_vmem_exp_run_id"
                     tableName="versioning_modeldb_entity_mapping">
            <column name="experiment_run_id"/>
        </createIndex>
    </changeSet>

    <changeSet author="anandJ" id="index_vmem_repo_id_commit">
        <preConditions onFail="MARK_RAN">
            <not>
                <indexExists indexName="index_vmem_repo_id_commit"/>
            </not>
        </preConditions>
        <createIndex indexName="index_vmem_repo_id_commit"
                     tableName="versioning_modeldb_entity_mapping">
            <column name="repository_id"/>
            <column name="commit"/>
        </createIndex>
    </changeSet>

    <changeSet author="anandJ" id="index_vmem_versioning_location_postgresql">
        <preConditions onFail="MARK_RAN">
            <dbms type="postgresql"/>
            <not>
                <indexExists indexName="index_vmem_versioning_location"/>
            </not>
        </preConditions>
        <createIndex indexName="index_vmem_versioning_location"
                     tableName="versioning_modeldb_entity_mapping">
            <column name="versioning_location"/>
        </createIndex>
    </changeSet>

    <changeSet author="anandJ" id="index_vmem_versioning_location_mysql">
        <preConditions onFail="MARK_RAN">
            <dbms type="mysql"/>
            <not>
                <indexExists indexName="index_vmem_versioning_location"/>
            </not>
        </preConditions>
        <sql>
            CREATE INDEX index_vmem_versioning_location ON versioning_modeldb_entity_mapping (versioning_location(255));
        </sql>
    </changeSet>

    <changeSet author="anandJ" id="index_vmem_versioning_blob_type">
        <preConditions onFail="MARK_RAN">
            <not>
                <indexExists indexName="index_vmem_versioning_blob_type"/>
            </not>
        </preConditions>
        <createIndex indexName="index_vmem_versioning_blob_type"
                     tableName="versioning_modeldb_entity_mapping">
            <column name="versioning_blob_type"/>
        </createIndex>
    </changeSet>

    <changeSet author="anandJ" id="index_vmem_table">
        <preConditions onFail="MARK_RAN">
            <not>
                <indexExists indexName="index_vmem_table"/>
            </not>
        </preConditions>
        <createIndex indexName="index_vmem_table"
                     tableName="versioning_modeldb_entity_mapping">
            <column name="repository_id"/>
            <column name="commit"/>
            <column name="experiment_run_id"/>
            <column name="versioning_blob_type"/>
>>>>>>> ad072ed2
        </createIndex>
    </changeSet>
</databaseChangeLog><|MERGE_RESOLUTION|>--- conflicted
+++ resolved
@@ -699,7 +699,83 @@
         </createIndex>
     </changeSet>
 
-<<<<<<< HEAD
+    <changeSet author="anandJ" id="index_vmem_exp_run_id">
+        <preConditions onFail="MARK_RAN">
+            <not>
+                <indexExists indexName="index_vmem_exp_run_id"/>
+            </not>
+        </preConditions>
+        <createIndex indexName="index_vmem_exp_run_id"
+                     tableName="versioning_modeldb_entity_mapping">
+            <column name="experiment_run_id"/>
+        </createIndex>
+    </changeSet>
+
+    <changeSet author="anandJ" id="index_vmem_repo_id_commit">
+        <preConditions onFail="MARK_RAN">
+            <not>
+                <indexExists indexName="index_vmem_repo_id_commit"/>
+            </not>
+        </preConditions>
+        <createIndex indexName="index_vmem_repo_id_commit"
+                     tableName="versioning_modeldb_entity_mapping">
+            <column name="repository_id"/>
+            <column name="commit"/>
+        </createIndex>
+    </changeSet>
+
+    <changeSet author="anandJ" id="index_vmem_versioning_location_postgresql">
+        <preConditions onFail="MARK_RAN">
+            <dbms type="postgresql"/>
+            <not>
+                <indexExists indexName="index_vmem_versioning_location"/>
+            </not>
+        </preConditions>
+        <createIndex indexName="index_vmem_versioning_location"
+                     tableName="versioning_modeldb_entity_mapping">
+            <column name="versioning_location"/>
+        </createIndex>
+    </changeSet>
+
+    <changeSet author="anandJ" id="index_vmem_versioning_location_mysql">
+        <preConditions onFail="MARK_RAN">
+            <dbms type="mysql"/>
+            <not>
+                <indexExists indexName="index_vmem_versioning_location"/>
+            </not>
+        </preConditions>
+        <sql>
+            CREATE INDEX index_vmem_versioning_location ON versioning_modeldb_entity_mapping (versioning_location(255));
+        </sql>
+    </changeSet>
+
+    <changeSet author="anandJ" id="index_vmem_versioning_blob_type">
+        <preConditions onFail="MARK_RAN">
+            <not>
+                <indexExists indexName="index_vmem_versioning_blob_type"/>
+            </not>
+        </preConditions>
+        <createIndex indexName="index_vmem_versioning_blob_type"
+                     tableName="versioning_modeldb_entity_mapping">
+            <column name="versioning_blob_type"/>
+        </createIndex>
+    </changeSet>
+
+    <changeSet author="anandJ" id="index_vmem_table">
+        <preConditions onFail="MARK_RAN">
+            <not>
+                <indexExists indexName="index_vmem_table"/>
+            </not>
+        </preConditions>
+        <createIndex indexName="index_vmem_table"
+                     tableName="versioning_modeldb_entity_mapping">
+            <column name="repository_id"/>
+            <column name="commit"/>
+            <column name="experiment_run_id"/>
+            <column name="versioning_blob_type"/>
+        </createIndex>
+    </changeSet>
+
     <changeSet id="lineage_versioning_blob_index" author="lezhevg">
         <preConditions onFail="MARK_RAN">
             <not>
@@ -755,82 +831,6 @@
             </column>
             <column name="entity_type" type="int4">
             </column>
-=======
-    <changeSet author="anandJ" id="index_vmem_exp_run_id">
-        <preConditions onFail="MARK_RAN">
-            <not>
-                <indexExists indexName="index_vmem_exp_run_id"/>
-            </not>
-        </preConditions>
-        <createIndex indexName="index_vmem_exp_run_id"
-                     tableName="versioning_modeldb_entity_mapping">
-            <column name="experiment_run_id"/>
-        </createIndex>
-    </changeSet>
-
-    <changeSet author="anandJ" id="index_vmem_repo_id_commit">
-        <preConditions onFail="MARK_RAN">
-            <not>
-                <indexExists indexName="index_vmem_repo_id_commit"/>
-            </not>
-        </preConditions>
-        <createIndex indexName="index_vmem_repo_id_commit"
-                     tableName="versioning_modeldb_entity_mapping">
-            <column name="repository_id"/>
-            <column name="commit"/>
-        </createIndex>
-    </changeSet>
-
-    <changeSet author="anandJ" id="index_vmem_versioning_location_postgresql">
-        <preConditions onFail="MARK_RAN">
-            <dbms type="postgresql"/>
-            <not>
-                <indexExists indexName="index_vmem_versioning_location"/>
-            </not>
-        </preConditions>
-        <createIndex indexName="index_vmem_versioning_location"
-                     tableName="versioning_modeldb_entity_mapping">
-            <column name="versioning_location"/>
-        </createIndex>
-    </changeSet>
-
-    <changeSet author="anandJ" id="index_vmem_versioning_location_mysql">
-        <preConditions onFail="MARK_RAN">
-            <dbms type="mysql"/>
-            <not>
-                <indexExists indexName="index_vmem_versioning_location"/>
-            </not>
-        </preConditions>
-        <sql>
-            CREATE INDEX index_vmem_versioning_location ON versioning_modeldb_entity_mapping (versioning_location(255));
-        </sql>
-    </changeSet>
-
-    <changeSet author="anandJ" id="index_vmem_versioning_blob_type">
-        <preConditions onFail="MARK_RAN">
-            <not>
-                <indexExists indexName="index_vmem_versioning_blob_type"/>
-            </not>
-        </preConditions>
-        <createIndex indexName="index_vmem_versioning_blob_type"
-                     tableName="versioning_modeldb_entity_mapping">
-            <column name="versioning_blob_type"/>
-        </createIndex>
-    </changeSet>
-
-    <changeSet author="anandJ" id="index_vmem_table">
-        <preConditions onFail="MARK_RAN">
-            <not>
-                <indexExists indexName="index_vmem_table"/>
-            </not>
-        </preConditions>
-        <createIndex indexName="index_vmem_table"
-                     tableName="versioning_modeldb_entity_mapping">
-            <column name="repository_id"/>
-            <column name="commit"/>
-            <column name="experiment_run_id"/>
-            <column name="versioning_blob_type"/>
->>>>>>> ad072ed2
         </createIndex>
     </changeSet>
 </databaseChangeLog>