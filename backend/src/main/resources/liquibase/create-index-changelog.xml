--- conflicted
+++ resolved
@@ -775,8 +775,6 @@
             <column name="versioning_blob_type"/>
         </createIndex>
     </changeSet>
-
-<<<<<<< HEAD
     <changeSet id="lineage_versioning_blob_index" author="lezhevg">
         <preConditions onFail="MARK_RAN">
             <not>
@@ -834,7 +832,6 @@
             </column>
         </createIndex>
     </changeSet>
-=======
     <changeSet author="anandJ" id="index_exp_project_id_date_updated">
         <preConditions onFail="MARK_RAN">
             <not>
@@ -950,5 +947,4 @@
         </createIndex>
     </changeSet>
 
->>>>>>> a7b94b61
 </databaseChangeLog>