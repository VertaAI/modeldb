<databaseChangeLog
        xmlns="http://www.liquibase.org/xml/ns/dbchangelog"
        xmlns:xsi="http://www.w3.org/2001/XMLSchema-instance"
        xsi:schemaLocation="http://www.liquibase.org/xml/ns/dbchangelog
                        http://www.liquibase.org/xml/ns/dbchangelog/dbchangelog-3.4.xsd"
        logicalFilePath="src/main/resources/liquibase/db-changelog-2.0.xml">

    <changeSet id="db_version_2.0.pre" author="raviS">
        <tagDatabase tag="db_version_2.0.pre"/>
    </changeSet>
    <changeSet author="anandJ" id="index_labels_mapping_entity_hash_entity_type">
        <preConditions onFail="MARK_RAN">
            <not>
                <indexExists indexName="index_labels_mapping_entity_hash_entity_type"/>
            </not>
        </preConditions>
        <createIndex indexName="index_labels_mapping_entity_hash_entity_type"
                     tableName="labels_mapping">
            <column name="entity_hash"/>
            <column name="entity_type"/>
        </createIndex>
        <rollback>
            <dropIndex tableName="labels_mapping" indexName="index_labels_mapping_entity_hash_entity_type"/>
        </rollback>
    </changeSet>

    <changeSet author="anandJ" id="index_labels_mapping_label">
        <preConditions onFail="MARK_RAN">
            <not>
                <indexExists indexName="index_labels_mapping_label"/>
            </not>
        </preConditions>
        <createIndex indexName="index_labels_mapping_label"
                     tableName="labels_mapping">
            <column name="label"/>
        </createIndex>
        <rollback>
            <dropIndex tableName="labels_mapping" indexName="index_labels_mapping_label"/>
        </rollback>
    </changeSet>
    <changeSet id="db_version_2.1" author="raviS">
        <tagDatabase tag="db_version_2.1"/>
    </changeSet>

    <changeSet id="add-base-path-in-path-dataset-component-blob" author="anandJ">
        <preConditions onFail="MARK_RAN">
            <not>
                <columnExists tableName="path_dataset_component_blob" columnName="base_path"/>
            </not>
        </preConditions>
        <addColumn tableName="path_dataset_component_blob">
            <column name="base_path" type="TEXT" value=""/>
        </addColumn>
        <rollback>
            <dropColumn tableName="path_dataset_component_blob" columnName="base_path"/>
        </rollback>
    </changeSet>

    <changeSet id="add-base-path-in-s3-dataset-component-blob" author="anandJ">
        <preConditions onFail="MARK_RAN">
            <not>
                <columnExists tableName="s3_dataset_component_blob" columnName="base_path"/>
            </not>
        </preConditions>
        <addColumn tableName="s3_dataset_component_blob">
            <column name="base_path" type="TEXT" value=""/>
        </addColumn>
        <rollback>
            <dropColumn tableName="s3_dataset_component_blob" columnName="base_path"/>
        </rollback>
    </changeSet>

    <changeSet id="db_version_2.2" author="anandJ">
        <tagDatabase tag="db_version_2.2"/>
    </changeSet>

    <changeSet id="create-query_dataset_component_blob-table" author="anandJ">
        <preConditions onFail="MARK_RAN">
            <not>
                <tableExists tableName="query_dataset_component_blob"/>
            </not>
        </preConditions>
        <createTable tableName="query_dataset_component_blob">
            <column name="query_dataset_blob_id" type="varchar(64)">
                <constraints nullable="false" primaryKey="true" primaryKeyName="pk_query_dataset_component"/>
            </column>
            <column name="blob_hash" type="varchar(64)">
                <constraints nullable="false" primaryKey="true" primaryKeyName="pk_query_dataset_component"/>
            </column>
            <column name="query" type="text"/>
            <column name="data_source_uri" type="text"/>
            <column name="execution_timestamp" type="int8"/>
            <column name="num_records" type="int8"/>
        </createTable>
        <rollback>
            <dropTable tableName="query_dataset_component_blob"/>
        </rollback>
    </changeSet>

    <changeSet id="db_version_2.3" author="anandJ">
        <tagDatabase tag="db_version_2.3"/>
    </changeSet>

    <changeSet author="anandJ" id="create-audit_service_local_audit_log">
        <preConditions onFail="MARK_RAN">
            <not>
                <tableExists tableName="audit_service_local_audit_log"/>
            </not>
        </preConditions>
        <createTable tableName="audit_service_local_audit_log">
            <column autoIncrement="true" name="id" type="int8">
                <constraints primaryKey="true"/>
            </column>
            <column name="local_id" type="VARCHAR(255)">
                <constraints nullable="false" unique="true"/>
            </column>
            <column name="user_id" type="VARCHAR(255)">
                <constraints nullable="false"/>
            </column>
            <column name="action" type="VARCHAR(255)">
                <constraints nullable="false"/>
            </column>
            <column name="resource_id" type="VARCHAR(255)">
                <constraints nullable="false"/>
            </column>
            <column name="resource_type" type="VARCHAR(255)" />
            <column name="resource_service" type="VARCHAR(255)" />
            <column name="ts_nano" type="int8" />
            <column name="metadata_blob" type="text" />
        </createTable>
        <rollback>
            <dropTable tableName="audit_service_local_audit_log"/>
        </rollback>
    </changeSet>

    <changeSet id="db_version_2.4" author="anandJ">
        <tagDatabase tag="db_version_2.4"/>
    </changeSet>

    <changeSet id="add-environment-in-experiment-run" author="anandJ">
        <preConditions onFail="MARK_RAN">
            <not>
                <columnExists tableName="experiment_run" columnName="environment"/>
            </not>
        </preConditions>
        <addColumn tableName="experiment_run">
            <column name="environment" type="TEXT"/>
        </addColumn>
        <rollback>
            <dropColumn tableName="experiment_run" columnName="environment"/>
        </rollback>
    </changeSet>

    <changeSet id="db_version_2.5" author="anandJ">
        <tagDatabase tag="db_version_2.5"/>
    </changeSet>

    <changeSet id="add-workspace-id-to-project" author="cory">
        <preConditions onFail="MARK_RAN">
            <not>
                <columnExists tableName="project" columnName="workspace_id"/>
            </not>
        </preConditions>
        <addColumn tableName="project">
            <column name="workspace_id" type="int8"/>
        </addColumn>
        <rollback>
            <dropColumn tableName="project" columnName="workspace_id"/>
        </rollback>
    </changeSet>

    <changeSet id="db_version_2.6" author="cory">
        <tagDatabase tag="db_version_2.6"/>
    </changeSet>

    <changeSet id="rename-workspace-to-legacy-workspace-id-on-project" author="cory">
        <preConditions onFail="MARK_RAN">
            <columnExists tableName="project" columnName="workspace"/>
        </preConditions>
        <renameColumn tableName="project" oldColumnName="workspace" newColumnName="legacy_workspace_id" columnDataType="VARCHAR(255)"/>
        <rollback>
            <renameColumn tableName="project" oldColumnName="legacy_workspace_id" newColumnName="workspace" columnDataType="VARCHAR(255)"/>
        </rollback>
    </changeSet>

    <changeSet id="db_version_2.7" author="cory">
        <tagDatabase tag="db_version_2.7"/>
    </changeSet>

    <changeSet id="add-workspace-id-to-dataset" author="cory">
        <preConditions onFail="MARK_RAN">
            <not>
                <columnExists tableName="dataset" columnName="workspace_id"/>
            </not>
        </preConditions>
        <addColumn tableName="dataset">
            <column name="workspace_id" type="int8"/>
        </addColumn>
        <rollback>
            <dropColumn tableName="dataset" columnName="workspace_id"/>
        </rollback>
    </changeSet>

    <changeSet id="db_version_2.8" author="cory">
        <tagDatabase tag="db_version_2.8"/>
    </changeSet>

    <changeSet id="rename-workspace-to-legacy-workspace-id-on-dataset" author="cory">
        <preConditions onFail="MARK_RAN">
            <columnExists tableName="dataset" columnName="workspace"/>
        </preConditions>
        <renameColumn tableName="dataset" oldColumnName="workspace" newColumnName="legacy_workspace_id" columnDataType="VARCHAR(255)"/>
        <rollback>
            <renameColumn tableName="dataset" oldColumnName="legacy_workspace_id" newColumnName="workspace" columnDataType="VARCHAR(255)"/>
        </rollback>
    </changeSet>

    <changeSet id="db_version_2.9" author="cory">
        <tagDatabase tag="db_version_2.9"/>
    </changeSet>

    <changeSet id="add-workspace-id-to-dataset" author="cory">
        <preConditions onFail="MARK_RAN">
            <not>
                <columnExists tableName="dataset" columnName="workspace_id"/>
            </not>
        </preConditions>
        <addColumn tableName="dataset">
            <column name="workspace_id" type="int8"/>
        </addColumn>
        <rollback>
            <dropColumn tableName="dataset" columnName="workspace_id"/>
        </rollback>
    </changeSet>

    <changeSet id="db_version_2.10" author="cory">
        <tagDatabase tag="db_version_2.10"/>
    </changeSet>

    <changeSet id="rename-workspace-id-to-legacy-workspace-id-on-repository" author="cory">
        <preConditions onFail="MARK_RAN">
            <columnExists tableName="repository" columnName="workspace_id"/>
        </preConditions>
        <renameColumn tableName="repository" oldColumnName="workspace_id" newColumnName="legacy_workspace_id" columnDataType="VARCHAR(255)"/>
        <rollback>
            <renameColumn tableName="repository" oldColumnName="legacy_workspace_id" newColumnName="workspace_id" columnDataType="VARCHAR(255)"/>
        </rollback>
    </changeSet>

    <changeSet id="db_version_2.10" author="cory">
        <tagDatabase tag="db_version_2.10"/>
    </changeSet>

    <changeSet id="add-workspace-id-on-repository" author="cory">
        <preConditions onFail="MARK_RAN">
            <not>
                <columnExists tableName="repository" columnName="workspace_id"/>
            </not>
        </preConditions>
        <addColumn tableName="repository">
            <column name="workspace_id" type="int8"/>
        </addColumn>
        <rollback>
            <dropColumn tableName="repository" columnName="workspace_id"/>
        </rollback>
    </changeSet>

    <changeSet id="db_version_2.11" author="cory">
        <tagDatabase tag="db_version_2.11"/>
    </changeSet>

    <changeSet id="rename-legacy-workspace-id-to-workspace-on-project" author="cory">
        <preConditions onFail="MARK_RAN">
            <columnExists tableName="project" columnName="legacy_workspace_id"/>
        </preConditions>
        <renameColumn tableName="project" oldColumnName="legacy_workspace_id" newColumnName="workspace" columnDataType="VARCHAR(255)"/>
        <rollback>
            <renameColumn tableName="project" oldColumnName="workspace" newColumnName="legacy_workspace_id" columnDataType="VARCHAR(255)"/>
        </rollback>
    </changeSet>

    <changeSet id="db_version_2.12" author="cory">
        <tagDatabase tag="db_version_2.12"/>
    </changeSet>

    <changeSet id="rename-legacy-workspace-id-to-workspace-on-dataset" author="cory">
        <preConditions onFail="MARK_RAN">
            <columnExists tableName="dataset" columnName="legacy_workspace_id"/>
        </preConditions>
        <renameColumn tableName="dataset" oldColumnName="legacy_workspace_id" newColumnName="workspace" columnDataType="VARCHAR(255)"/>
        <rollback>
            <renameColumn tableName="dataset" oldColumnName="workspace" newColumnName="legacy_workspace_id" columnDataType="VARCHAR(255)"/>
        </rollback>
    </changeSet>

    <changeSet id="db_version_2.13" author="cory">
        <tagDatabase tag="db_version_2.13"/>
    </changeSet>

    <changeSet id="rename-workspace-id-to-workspace-service-id-on-repository" author="cory">
        <preConditions onFail="MARK_RAN">
            <columnExists tableName="repository" columnName="workspace_id"/>
        </preConditions>
        <renameColumn tableName="repository" oldColumnName="workspace_id" newColumnName="workspace_service_id" columnDataType="int8"/>
        <rollback>
            <renameColumn tableName="repository" oldColumnName="workspace_service_id" newColumnName="workspace_id" columnDataType="int8"/>
        </rollback>
    </changeSet>

    <changeSet id="db_version_2.14" author="cory">
        <tagDatabase tag="db_version_2.14"/>
    </changeSet>

    <changeSet id="rename-legacy-workspace-id-to-workspace-id-on-repository" author="cory">
        <preConditions onFail="MARK_RAN">
            <columnExists tableName="repository" columnName="legacy_workspace_id"/>
        </preConditions>
        <renameColumn tableName="repository" oldColumnName="legacy_workspace_id" newColumnName="workspace_id" columnDataType="VARCHAR(255)"/>
        <rollback>
            <renameColumn tableName="repository" oldColumnName="workspace_id" newColumnName="legacy_workspace_id" columnDataType="VARCHAR(255)"/>
        </rollback>
    </changeSet>

    <changeSet id="db_version_2.15" author="cory">
        <tagDatabase tag="db_version_2.15"/>
    </changeSet>

    <changeSet id="add-created-on-project" author="cory">
        <validCheckSum>8:f6b98a94c378e38f223e033f81fb2454</validCheckSum>
        <preConditions onFail="MARK_RAN">
            <not>
                <columnExists tableName="project" columnName="created"/>
            </not>
        </preConditions>
        <addColumn tableName="project">
            <column name="created" type="boolean" value="true" defaultValue="false"/>
        </addColumn>
        <rollback>
            <dropColumn tableName="project" columnName="created"/>
        </rollback>
    </changeSet>

    <changeSet id="db_version_2.16" author="cory">
        <tagDatabase tag="db_version_2.16"/>
    </changeSet>

    <changeSet id="set-created-true-on-project-for-existing-projects" author="cory">
        <validCheckSum>8:facae5d9b302c1ccb90da4c4a817e4e7</validCheckSum>
        <update tableName="project">
            <column name="created" valueBoolean="true"/>
            <where>created=0 AND deleted=0</where>
        </update>
    </changeSet>

    <changeSet id="db_version_2.17" author="cory">
        <tagDatabase tag="db_version_2.17"/>
    </changeSet>

    <changeSet id="add-created-on-repository" author="anandJ">
        <preConditions onFail="MARK_RAN">
            <not>
                <columnExists tableName="repository" columnName="created"/>
            </not>
        </preConditions>
        <addColumn tableName="repository">
            <column name="created" type="boolean" defaultValue="false"/>
        </addColumn>
        <rollback>
            <dropColumn tableName="repository" columnName="created"/>
        </rollback>
    </changeSet>

    <changeSet id="db_version_2.18" author="anandJ">
        <tagDatabase tag="db_version_2.18"/>
    </changeSet>

    <changeSet id="set-created-true-on-repository-for-existing-repositories" author="anandJ">
        <validCheckSum>8:ca60f426e233e31ee54ab1fa18f27b4f</validCheckSum>
        <update tableName="repository">
            <column name="created" valueBoolean="true"/>
            <where>created=0 AND deleted=0</where>
        </update>
    </changeSet>

    <changeSet id="db_version_2.19" author="anandJ">
        <tagDatabase tag="db_version_2.19"/>
    </changeSet>

    <changeSet id="add-visibility-migration-project" author="anandJ">
        <preConditions onFail="MARK_RAN">
            <not>
                <columnExists tableName="project" columnName="visibility_migration"/>
            </not>
        </preConditions>
        <addColumn tableName="project">
            <column name="visibility_migration" type="boolean" defaultValue="false"/>
        </addColumn>
        <rollback>
            <dropColumn tableName="project" columnName="visibility_migration"/>
        </rollback>
    </changeSet>

    <changeSet id="add-visibility-migration-repository" author="anandJ">
        <preConditions onFail="MARK_RAN">
            <not>
                <columnExists tableName="repository" columnName="visibility_migration"/>
            </not>
        </preConditions>
        <addColumn tableName="repository">
            <column name="visibility_migration" type="boolean" defaultValue="false"/>
        </addColumn>
        <rollback>
            <dropColumn tableName="repository" columnName="visibility_migration"/>
        </rollback>
    </changeSet>

    <changeSet author="anandJ" id="index_visibility_migration_project">
        <preConditions onFail="MARK_RAN">
            <not>
                <indexExists indexName="index_visibility_migration_project"/>
            </not>
        </preConditions>
        <createIndex indexName="index_visibility_migration_project"
                     tableName="project">
            <column name="visibility_migration"/>
        </createIndex>
        <rollback>
            <dropIndex tableName="project" indexName="index_visibility_migration_project"/>
        </rollback>
    </changeSet>

    <changeSet author="anandJ" id="index_visibility_migration_repository">
        <preConditions onFail="MARK_RAN">
            <not>
                <indexExists indexName="index_visibility_migration_repository"/>
            </not>
        </preConditions>
        <createIndex indexName="index_visibility_migration_repository"
                     tableName="repository">
            <column name="visibility_migration"/>
        </createIndex>
        <rollback>
            <dropIndex tableName="repository" indexName="index_visibility_migration_repository"/>
        </rollback>
    </changeSet>

    <changeSet id="db_version_2.20" author="anandJ">
        <tagDatabase tag="db_version_2.20"/>
    </changeSet>

    <changeSet id="set-visibility-migration-false-on-repositories" author="anandJ">
        <validCheckSum>8:84a5812d4897c6ff419c96746930d5cb</validCheckSum>
        <update tableName="repository">
            <column name="visibility_migration" valueBoolean="false"/>
            <where>visibility_migration=1</where>
        </update>
    </changeSet>

    <changeSet id="set-visibility-migration-false-on-projects" author="anandJ">
        <validCheckSum>8:49b3426a96fae28f656c42ec4932346d</validCheckSum>
        <update tableName="project">
            <column name="visibility_migration" valueBoolean="false"/>
            <where>visibility_migration=1</where>
        </update>
    </changeSet>

    <changeSet id="modify-name-length-repository" author="anandJ">
        <modifyDataType
                columnName="name"
                newDataType="varchar(256)"
                tableName="repository"/>
    </changeSet>

    <changeSet id="db_version_2.21" author="anandJ">
        <tagDatabase tag="db_version_2.21"/>
    </changeSet>

    <changeSet id="drop-old-audit_service_local_audit_log" author="anandJ">
        <preConditions onFail="MARK_RAN">
            <tableExists tableName="audit_service_local_audit_log"/>
        </preConditions>
        <dropTable tableName="audit_service_local_audit_log"/>
        <rollback>
            <createTable tableName="audit_service_local_audit_log">
                <column autoIncrement="true" name="id" type="int8">
                    <constraints primaryKey="true"/>
                </column>
                <column name="local_id" type="VARCHAR(255)">
                    <constraints nullable="false" unique="true"/>
                </column>
                <column name="user_id" type="VARCHAR(255)">
                    <constraints nullable="false"/>
                </column>
                <column name="action" type="VARCHAR(255)">
                    <constraints nullable="false"/>
                </column>
                <column name="resource_id" type="VARCHAR(255)">
                    <constraints nullable="false"/>
                </column>
                <column name="resource_type" type="VARCHAR(255)" />
                <column name="resource_service" type="VARCHAR(255)" />
                <column name="ts_nano" type="int8" />
                <column name="metadata_blob" type="text" />
            </createTable>
        </rollback>
    </changeSet>

    <changeSet author="anandJ" id="create-new-audit_service_local_audit_log">
        <preConditions onFail="MARK_RAN">
            <not>
                <tableExists tableName="audit_service_local_audit_log"/>
            </not>
        </preConditions>
        <createTable tableName="audit_service_local_audit_log">
            <column autoIncrement="true" name="id" type="int8">
                <constraints primaryKey="true"/>
            </column>
            <column name="local_id" type="VARCHAR(255)">
                <constraints nullable="false" unique="true"/>
            </column>
            <column name="user_id" type="VARCHAR(255)">
                <constraints nullable="false"/>
            </column>
            <column name="action" type="int4">
                <constraints nullable="false"/>
            </column>
            <column name="resource_type" type="int4" />
            <column name="resource_service" type="int4" />
            <column name="ts_nano" type="int8" />
            <column name="method_name" type="text" />
            <column name="request" type="longtext" />
            <column name="response" type="longtext" />
            <column name="workspace_id" type="int8" />
        </createTable>
        <rollback>
            <dropTable tableName="audit_service_local_audit_log"/>
        </rollback>
    </changeSet>

    <changeSet author="anandJ" id="create-audit_resource_workspace_mapping">
        <preConditions onFail="MARK_RAN">
            <not>
                <tableExists tableName="audit_resource_workspace_mapping"/>
            </not>
        </preConditions>
        <createTable tableName="audit_resource_workspace_mapping">
            <column name="audit_log_id" type="int8">
                <constraints foreignKeyName="audit_fk_audit_service_local_audit_log_id" referencedTableName="audit_service_local_audit_log"
                             referencedColumnNames="id"/>
            </column>
            <column name="resource_id" type="VARCHAR(255)">
                <constraints nullable="false"/>
            </column>
            <column name="workspace_id" type="int8" />
        </createTable>
        <rollback>
            <dropTable tableName="audit_resource_workspace_mapping"/>
        </rollback>
    </changeSet>

    <changeSet id="db_version_2.22" author="anandJ">
        <tagDatabase tag="db_version_2.22"/>
    </changeSet>

    <changeSet id="set-empty-versioning_key-instead-of-null-in-run" author="anandJ">
        <update tableName="versioning_modeldb_entity_mapping">
            <column name="versioning_key" value=""/>
            <where>versioning_key is null</where>
        </update>
    </changeSet>

    <changeSet id="db_version_2.23" author="anandJ">
        <tagDatabase tag="db_version_2.23"/>
    </changeSet>

    <changeSet id="change-tables-to-utf" author="lezhevg">
        <preConditions onFail="MARK_RAN">
            <dbms type="mysql"/>
        </preConditions>
        <sql>
            ALTER TABLE artifact MODIFY COLUMN entity_name varchar(50) CHARACTER SET utf8mb4 COLLATE utf8mb4_general_ci;
            ALTER TABLE artifact MODIFY COLUMN field_type varchar(50) CHARACTER SET utf8mb4 COLLATE utf8mb4_general_ci;
            ALTER TABLE artifact MODIFY COLUMN filename_extension varchar(50) CHARACTER SET utf8mb4 COLLATE utf8mb4_general_ci;
            ALTER TABLE artifact MODIFY COLUMN ar_key text CHARACTER SET utf8mb4 COLLATE utf8mb4_general_ci;
            ALTER TABLE artifact MODIFY COLUMN ar_path text CHARACTER SET utf8mb4 COLLATE utf8mb4_general_ci;
            ALTER TABLE artifact MODIFY COLUMN store_type_path text CHARACTER SET utf8mb4 COLLATE utf8mb4_general_ci;
            ALTER TABLE artifact_part MODIFY COLUMN etag varchar(255) CHARACTER SET utf8mb4 COLLATE utf8mb4_general_ci;
            ALTER TABLE artifact_store MODIFY COLUMN client_key text CHARACTER SET utf8mb4 COLLATE utf8mb4_general_ci;
            ALTER TABLE artifact_store MODIFY COLUMN cloud_storage_file_path text CHARACTER SET utf8mb4 COLLATE utf8mb4_general_ci;
            ALTER TABLE artifact_store MODIFY COLUMN cloud_storage_key text CHARACTER SET utf8mb4 COLLATE utf8mb4_general_ci;
            ALTER TABLE artifact_store MODIFY COLUMN entity_name varchar(50) CHARACTER SET utf8mb4 COLLATE utf8mb4_general_ci;
            ALTER TABLE attribute MODIFY COLUMN entity_name varchar(50) CHARACTER SET utf8mb4 COLLATE utf8mb4_general_ci;
            ALTER TABLE attribute MODIFY COLUMN field_type varchar(50) CHARACTER SET utf8mb4 COLLATE utf8mb4_general_ci;
            ALTER TABLE attribute MODIFY COLUMN kv_key text CHARACTER SET utf8mb4 COLLATE utf8mb4_general_ci;
            ALTER TABLE attribute MODIFY COLUMN kv_value text CHARACTER SET utf8mb4 COLLATE utf8mb4_general_ci;
            ALTER TABLE audit_service_local_audit_log MODIFY COLUMN method_name text CHARACTER SET utf8mb4 COLLATE utf8mb4_general_ci;
            ALTER TABLE audit_service_local_audit_log MODIFY COLUMN request longtext CHARACTER SET utf8mb4 COLLATE utf8mb4_general_ci;
            ALTER TABLE audit_service_local_audit_log MODIFY COLUMN response longtext CHARACTER SET utf8mb4 COLLATE utf8mb4_general_ci;
            ALTER TABLE branch MODIFY COLUMN branch varchar(255) CHARACTER SET utf8mb4 COLLATE utf8mb4_general_ci;
            ALTER TABLE code_version MODIFY COLUMN field_type varchar(50) CHARACTER SET utf8mb4 COLLATE utf8mb4_general_ci;
            ALTER TABLE comment MODIFY COLUMN entity_name varchar(255) CHARACTER SET utf8mb4 COLLATE utf8mb4_general_ci;
            ALTER TABLE commit MODIFY COLUMN message text CHARACTER SET utf8mb4 COLLATE utf8mb4_general_ci;
            ALTER TABLE commit MODIFY COLUMN author varchar(50) CHARACTER SET utf8mb4 COLLATE utf8mb4_general_ci;
            ALTER TABLE commit MODIFY COLUMN root_sha varchar(64) CHARACTER SET utf8mb4 COLLATE utf8mb4_general_ci;
            ALTER TABLE dataset MODIFY COLUMN description text CHARACTER SET utf8mb4 COLLATE utf8mb4_general_ci;
            ALTER TABLE dataset MODIFY COLUMN name varchar(255) CHARACTER SET utf8mb4 COLLATE utf8mb4_general_ci;
            ALTER TABLE dataset MODIFY COLUMN owner varchar(255) CHARACTER SET utf8mb4 COLLATE utf8mb4_general_ci;
            ALTER TABLE dataset MODIFY COLUMN workspace varchar(255) CHARACTER SET utf8mb4 COLLATE utf8mb4_general_ci;
            ALTER TABLE dataset_part_info MODIFY COLUMN checksum varchar(255) CHARACTER SET utf8mb4 COLLATE utf8mb4_general_ci;
            ALTER TABLE dataset_part_info MODIFY COLUMN entity_name varchar(50) CHARACTER SET utf8mb4 COLLATE utf8mb4_general_ci;
            ALTER TABLE dataset_part_info MODIFY COLUMN field_type varchar(50) CHARACTER SET utf8mb4 COLLATE utf8mb4_general_ci;
            ALTER TABLE dataset_part_info MODIFY COLUMN path varchar(255) CHARACTER SET utf8mb4 COLLATE utf8mb4_general_ci;
            ALTER TABLE dataset_version MODIFY COLUMN description text CHARACTER SET utf8mb4 COLLATE utf8mb4_general_ci;
            ALTER TABLE dataset_version MODIFY COLUMN owner varchar(255) CHARACTER SET utf8mb4 COLLATE utf8mb4_general_ci;
            ALTER TABLE docker_environment_blob MODIFY COLUMN repository varchar(255) CHARACTER SET utf8mb4 COLLATE utf8mb4_general_ci;
            ALTER TABLE docker_environment_blob MODIFY COLUMN tag varchar(255) CHARACTER SET utf8mb4 COLLATE utf8mb4_general_ci;
            ALTER TABLE docker_environment_blob MODIFY COLUMN sha varchar(255) CHARACTER SET utf8mb4 COLLATE utf8mb4_general_ci;
            ALTER TABLE environment_command_line MODIFY COLUMN command text CHARACTER SET utf8mb4 COLLATE utf8mb4_general_ci;
            ALTER TABLE environment_variables MODIFY COLUMN variable_name varchar(255) CHARACTER SET utf8mb4 COLLATE utf8mb4_general_ci;
            ALTER TABLE environment_variables MODIFY COLUMN variable_value varchar(255) CHARACTER SET utf8mb4 COLLATE utf8mb4_general_ci;
            ALTER TABLE experiment MODIFY COLUMN description text CHARACTER SET utf8mb4 COLLATE utf8mb4_general_ci;
            ALTER TABLE experiment MODIFY COLUMN name varchar(255) CHARACTER SET utf8mb4 COLLATE utf8mb4_general_ci;
            ALTER TABLE experiment MODIFY COLUMN owner varchar(255) CHARACTER SET utf8mb4 COLLATE utf8mb4_general_ci;
            ALTER TABLE experiment_run MODIFY COLUMN code_version varchar(255) CHARACTER SET utf8mb4 COLLATE utf8mb4_general_ci;
            ALTER TABLE experiment_run MODIFY COLUMN description text CHARACTER SET utf8mb4 COLLATE utf8mb4_general_ci;
            ALTER TABLE experiment_run MODIFY COLUMN name varchar(255) CHARACTER SET utf8mb4 COLLATE utf8mb4_general_ci;
            ALTER TABLE experiment_run MODIFY COLUMN owner varchar(255) CHARACTER SET utf8mb4 COLLATE utf8mb4_general_ci;
            ALTER TABLE experiment_run MODIFY COLUMN environment text CHARACTER SET utf8mb4 COLLATE utf8mb4_general_ci;
            ALTER TABLE feature MODIFY COLUMN entity_name varchar(50) CHARACTER SET utf8mb4 COLLATE utf8mb4_general_ci;
            ALTER TABLE feature MODIFY COLUMN feature text CHARACTER SET utf8mb4 COLLATE utf8mb4_general_ci;
            ALTER TABLE folder_element MODIFY COLUMN element_sha varchar(64) CHARACTER SET utf8mb4 COLLATE utf8mb4_general_ci;
            ALTER TABLE folder_element MODIFY COLUMN element_name varchar(200) CHARACTER SET utf8mb4 COLLATE utf8mb4_general_ci;
            ALTER TABLE folder_element MODIFY COLUMN element_type varchar(50) CHARACTER SET utf8mb4 COLLATE utf8mb4_general_ci;
            ALTER TABLE git_code_blob MODIFY COLUMN repo varchar(255) CHARACTER SET utf8mb4 COLLATE utf8mb4_general_ci;
            ALTER TABLE git_code_blob MODIFY COLUMN branch varchar(50) CHARACTER SET utf8mb4 COLLATE utf8mb4_general_ci;
            ALTER TABLE git_code_blob MODIFY COLUMN tag varchar(255) CHARACTER SET utf8mb4 COLLATE utf8mb4_general_ci;
            ALTER TABLE git_snapshot MODIFY COLUMN field_type varchar(50) CHARACTER SET utf8mb4 COLLATE utf8mb4_general_ci;
            ALTER TABLE git_snapshot MODIFY COLUMN repo varchar(255) CHARACTER SET utf8mb4 COLLATE utf8mb4_general_ci;
            ALTER TABLE git_snapshot_file_paths MODIFY COLUMN file_paths varchar(255) CHARACTER SET utf8mb4 COLLATE utf8mb4_general_ci;
            ALTER TABLE hyperparameter_element_config_blob MODIFY COLUMN name varchar(255) CHARACTER SET utf8mb4 COLLATE utf8mb4_general_ci;
            ALTER TABLE hyperparameter_element_config_blob MODIFY COLUMN string_value varchar(255) CHARACTER SET utf8mb4 COLLATE utf8mb4_general_ci;
            ALTER TABLE hyperparameter_element_mapping MODIFY COLUMN name varchar(255) CHARACTER SET utf8mb4 COLLATE utf8mb4_general_ci;
            ALTER TABLE hyperparameter_element_mapping MODIFY COLUMN entity_type varchar(50) CHARACTER SET utf8mb4 COLLATE utf8mb4_general_ci;
            ALTER TABLE hyperparameter_element_mapping MODIFY COLUMN string_value varchar(255) CHARACTER SET utf8mb4 COLLATE utf8mb4_general_ci;
            ALTER TABLE hyperparameter_set_config_blob MODIFY COLUMN name varchar(255) CHARACTER SET utf8mb4 COLLATE utf8mb4_general_ci;
            ALTER TABLE job MODIFY COLUMN description text CHARACTER SET utf8mb4 COLLATE utf8mb4_general_ci;
            ALTER TABLE job MODIFY COLUMN end_time varchar(255) CHARACTER SET utf8mb4 COLLATE utf8mb4_general_ci;
            ALTER TABLE job MODIFY COLUMN owner varchar(255) CHARACTER SET utf8mb4 COLLATE utf8mb4_general_ci;
            ALTER TABLE job MODIFY COLUMN start_time varchar(255) CHARACTER SET utf8mb4 COLLATE utf8mb4_general_ci;
            ALTER TABLE key_value_property_mapping MODIFY COLUMN property_name varchar(256) CHARACTER SET utf8mb4 COLLATE utf8mb4_general_ci;
            ALTER TABLE key_value_property_mapping MODIFY COLUMN kv_key varchar(50) CHARACTER SET utf8mb4 COLLATE utf8mb4_general_ci;
            ALTER TABLE key_value_property_mapping MODIFY COLUMN kv_value text CHARACTER SET utf8mb4 COLLATE utf8mb4_general_ci;
            ALTER TABLE keyvalue MODIFY COLUMN entity_name varchar(50) CHARACTER SET utf8mb4 COLLATE utf8mb4_general_ci;
            ALTER TABLE keyvalue MODIFY COLUMN field_type varchar(50) CHARACTER SET utf8mb4 COLLATE utf8mb4_general_ci;
            ALTER TABLE keyvalue MODIFY COLUMN kv_key text CHARACTER SET utf8mb4 COLLATE utf8mb4_general_ci;
            ALTER TABLE keyvalue MODIFY COLUMN kv_value text CHARACTER SET utf8mb4 COLLATE utf8mb4_general_ci;
            ALTER TABLE labels_mapping MODIFY COLUMN label varchar(50) CHARACTER SET utf8mb4 COLLATE utf8mb4_general_ci;
            ALTER TABLE metadata_property_mapping MODIFY COLUMN commit_sha varchar(256) CHARACTER SET utf8mb4 COLLATE utf8mb4_general_ci;
            ALTER TABLE metadata_property_mapping MODIFY COLUMN location varchar(256) CHARACTER SET utf8mb4 COLLATE utf8mb4_general_ci;
            ALTER TABLE metadata_property_mapping MODIFY COLUMN metadata_key varchar(50) CHARACTER SET utf8mb4 COLLATE utf8mb4_general_ci;
            ALTER TABLE metadata_property_mapping MODIFY COLUMN metadata_value text CHARACTER SET utf8mb4 COLLATE utf8mb4_general_ci;
            ALTER TABLE migration_status MODIFY COLUMN migration_name varchar(255) CHARACTER SET utf8mb4 COLLATE utf8mb4_general_ci;
            ALTER TABLE observation MODIFY COLUMN entity_name varchar(50) CHARACTER SET utf8mb4 COLLATE utf8mb4_general_ci;
            ALTER TABLE observation MODIFY COLUMN field_type varchar(50) CHARACTER SET utf8mb4 COLLATE utf8mb4_general_ci;
            ALTER TABLE path_dataset_component_blob MODIFY COLUMN md5 text CHARACTER SET utf8mb4 COLLATE utf8mb4_general_ci;
            ALTER TABLE path_dataset_component_blob MODIFY COLUMN path text CHARACTER SET utf8mb4 COLLATE utf8mb4_general_ci;
            ALTER TABLE path_dataset_component_blob MODIFY COLUMN sha256 text CHARACTER SET utf8mb4 COLLATE utf8mb4_general_ci;
            ALTER TABLE path_dataset_component_blob MODIFY COLUMN internal_versioned_path text CHARACTER SET utf8mb4 COLLATE utf8mb4_general_ci;
            ALTER TABLE path_dataset_component_blob MODIFY COLUMN base_path text CHARACTER SET utf8mb4 COLLATE utf8mb4_general_ci;
            ALTER TABLE path_dataset_version_info MODIFY COLUMN base_path varchar(255) CHARACTER SET utf8mb4 COLLATE utf8mb4_general_ci;
            ALTER TABLE path_dataset_version_info MODIFY COLUMN field_type varchar(50) CHARACTER SET utf8mb4 COLLATE utf8mb4_general_ci;
            ALTER TABLE project MODIFY COLUMN description text CHARACTER SET utf8mb4 COLLATE utf8mb4_general_ci;
            ALTER TABLE project MODIFY COLUMN name varchar(255) CHARACTER SET utf8mb4 COLLATE utf8mb4_general_ci;
            ALTER TABLE project MODIFY COLUMN owner varchar(255) CHARACTER SET utf8mb4 COLLATE utf8mb4_general_ci;
            ALTER TABLE project MODIFY COLUMN readme_text text CHARACTER SET utf8mb4 COLLATE utf8mb4_general_ci;
            ALTER TABLE project MODIFY COLUMN short_name varchar(255) CHARACTER SET utf8mb4 COLLATE utf8mb4_general_ci;
            ALTER TABLE project MODIFY COLUMN workspace varchar(255) CHARACTER SET utf8mb4 COLLATE utf8mb4_general_ci;
            ALTER TABLE python_environment_blob MODIFY COLUMN suffix varchar(50) CHARACTER SET utf8mb4 COLLATE utf8mb4_general_ci;
            ALTER TABLE python_environment_requirements_blob MODIFY COLUMN library varchar(255) CHARACTER SET utf8mb4 COLLATE utf8mb4_general_ci;
            ALTER TABLE python_environment_requirements_blob MODIFY COLUMN python_constraint varchar(255) CHARACTER SET utf8mb4 COLLATE utf8mb4_general_ci;
            ALTER TABLE python_environment_requirements_blob MODIFY COLUMN suffix varchar(50) CHARACTER SET utf8mb4 COLLATE utf8mb4_general_ci;
            ALTER TABLE query_dataset_component_blob MODIFY COLUMN query text CHARACTER SET utf8mb4 COLLATE utf8mb4_general_ci;
            ALTER TABLE query_dataset_component_blob MODIFY COLUMN data_source_uri text CHARACTER SET utf8mb4 COLLATE utf8mb4_general_ci;
            ALTER TABLE query_dataset_version_info MODIFY COLUMN data_source_uri varchar(255) CHARACTER SET utf8mb4 COLLATE utf8mb4_general_ci;
            ALTER TABLE query_dataset_version_info MODIFY COLUMN field_type varchar(50) CHARACTER SET utf8mb4 COLLATE utf8mb4_general_ci;
            ALTER TABLE query_dataset_version_info MODIFY COLUMN query text CHARACTER SET utf8mb4 COLLATE utf8mb4_general_ci;
            ALTER TABLE query_dataset_version_info MODIFY COLUMN query_template text CHARACTER SET utf8mb4 COLLATE utf8mb4_general_ci;
            ALTER TABLE query_parameter MODIFY COLUMN entity_name varchar(50) CHARACTER SET utf8mb4 COLLATE utf8mb4_general_ci;
            ALTER TABLE query_parameter MODIFY COLUMN field_type varchar(50) CHARACTER SET utf8mb4 COLLATE utf8mb4_general_ci;
            ALTER TABLE query_parameter MODIFY COLUMN parameter_name text CHARACTER SET utf8mb4 COLLATE utf8mb4_general_ci;
            ALTER TABLE query_parameter MODIFY COLUMN parameter_value text CHARACTER SET utf8mb4 COLLATE utf8mb4_general_ci;
            ALTER TABLE raw_dataset_version_info MODIFY COLUMN checksum varchar(255) CHARACTER SET utf8mb4 COLLATE utf8mb4_general_ci;
            ALTER TABLE raw_dataset_version_info MODIFY COLUMN field_type varchar(50) CHARACTER SET utf8mb4 COLLATE utf8mb4_general_ci;
            ALTER TABLE raw_dataset_version_info MODIFY COLUMN object_path varchar(255) CHARACTER SET utf8mb4 COLLATE utf8mb4_general_ci;
            ALTER TABLE repository MODIFY COLUMN name varchar(256) CHARACTER SET utf8mb4 COLLATE utf8mb4_general_ci;
            ALTER TABLE repository MODIFY COLUMN owner varchar(255) CHARACTER SET utf8mb4 COLLATE utf8mb4_general_ci;
            ALTER TABLE repository MODIFY COLUMN description text CHARACTER SET utf8mb4 COLLATE utf8mb4_general_ci;
            ALTER TABLE s3_dataset_component_blob MODIFY COLUMN md5 text CHARACTER SET utf8mb4 COLLATE utf8mb4_general_ci;
            ALTER TABLE s3_dataset_component_blob MODIFY COLUMN path text CHARACTER SET utf8mb4 COLLATE utf8mb4_general_ci;
            ALTER TABLE s3_dataset_component_blob MODIFY COLUMN sha256 text CHARACTER SET utf8mb4 COLLATE utf8mb4_general_ci;
            ALTER TABLE s3_dataset_component_blob MODIFY COLUMN internal_versioned_path text CHARACTER SET utf8mb4 COLLATE utf8mb4_general_ci;
            ALTER TABLE s3_dataset_component_blob MODIFY COLUMN base_path text CHARACTER SET utf8mb4 COLLATE utf8mb4_general_ci;
            ALTER TABLE tag MODIFY COLUMN tag varchar(255) CHARACTER SET utf8mb4 COLLATE utf8mb4_general_ci;
            ALTER TABLE tag_mapping MODIFY COLUMN entity_name varchar(50) CHARACTER SET utf8mb4 COLLATE utf8mb4_general_ci;
            ALTER TABLE tag_mapping MODIFY COLUMN tags text CHARACTER SET utf8mb4 COLLATE utf8mb4_general_ci;
            ALTER TABLE user_comment MODIFY COLUMN entity_name varchar(50) CHARACTER SET utf8mb4 COLLATE utf8mb4_general_ci;
            ALTER TABLE user_comment MODIFY COLUMN message varchar(255) CHARACTER SET utf8mb4 COLLATE utf8mb4_general_ci;
            ALTER TABLE user_comment MODIFY COLUMN owner varchar(255) CHARACTER SET utf8mb4 COLLATE utf8mb4_general_ci;
            ALTER TABLE versioning_modeldb_entity_mapping MODIFY COLUMN commit varchar(64) CHARACTER SET utf8mb4 COLLATE utf8mb4_general_ci;
            ALTER TABLE versioning_modeldb_entity_mapping MODIFY COLUMN versioning_key varchar(50) CHARACTER SET utf8mb4 COLLATE utf8mb4_general_ci;
            ALTER TABLE versioning_modeldb_entity_mapping MODIFY COLUMN versioning_location text CHARACTER SET utf8mb4 COLLATE utf8mb4_general_ci;
            ALTER TABLE versioning_modeldb_entity_mapping MODIFY COLUMN entity_type varchar(50) CHARACTER SET utf8mb4 COLLATE utf8mb4_general_ci;
            ALTER TABLE versioning_modeldb_entity_mapping_config_blob MODIFY COLUMN versioning_modeldb_entity_mapping_commit varchar(64) CHARACTER SET utf8mb4 COLLATE utf8mb4_general_ci;
            ALTER TABLE versioning_modeldb_entity_mapping_config_blob MODIFY COLUMN versioning_modeldb_entity_mapping_versioning_key varchar(50) CHARACTER SET utf8mb4 COLLATE utf8mb4_general_ci;
            ALTER TABLE versioning_modeldb_entity_mapping_config_blob MODIFY COLUMN versioning_modeldb_entity_mapping_entity_type varchar(50) CHARACTER SET utf8mb4 COLLATE utf8mb4_general_ci;
        </sql>
    </changeSet>

    <changeSet id="db_version_2.24" author="lezhevg">
        <tagDatabase tag="db_version_2.24"/>
    </changeSet>

    <changeSet id="add-created-on-experiment-run" author="anandJ">
        <preConditions onFail="MARK_RAN">
            <not>
                <columnExists tableName="experiment_run" columnName="created"/>
            </not>
        </preConditions>
        <addColumn tableName="experiment_run">
            <column name="created" type="boolean" defaultValue="false"/>
        </addColumn>
        <rollback>
            <dropColumn tableName="experiment_run" columnName="created"/>
        </rollback>
    </changeSet>

    <changeSet id="set-created-true-for-existing-experiment-run" author="anandJ" failOnError="false">
        <validCheckSum>8:c72ea307ca64028f75921f962f871d96</validCheckSum>
        <preConditions onFail="MARK_RAN">
            <or>
                <dbms type="mysql"/>
                <dbms type="postgres"/>
            </or>
        </preConditions>
        <update tableName="experiment_run">
            <column name="created" valueBoolean="true"/>
            <where>created=false AND deleted=false</where>
        </update>
    </changeSet>

    <changeSet id="db_version_2.25" author="anandJ">
        <tagDatabase tag="db_version_2.25"/>
    </changeSet>

    <changeSet id="set-created-true-based-on-column-type-existing-experiment-run" author="anandJ">
        <preConditions onFail="MARK_RAN">
            <dbms type="mssql"/>
            <not>
                <or>
                    <dbms type="mysql"/>
                    <dbms type="postgres"/>
                </or>
            </not>
        </preConditions>
        <update tableName="experiment_run">
            <column name="created" valueBoolean="true"/>
            <where>created=0 AND deleted=0</where>
        </update>
    </changeSet>

    <changeSet id="db_version_2.26" author="anandJ">
        <tagDatabase tag="db_version_2.26"/>
    </changeSet>

    <changeSet id="delete-audit_resource_workspace_mapping-table" author="anandJ">
        <preConditions onFail="MARK_RAN">
            <tableExists tableName="audit_resource_workspace_mapping"/>
        </preConditions>
        <delete tableName="audit_resource_workspace_mapping"/>
        <rollback>
            <createTable tableName="audit_resource_workspace_mapping">
                <column name="audit_log_id" type="int8">
                    <constraints foreignKeyName="audit_fk_audit_service_local_audit_log_id" referencedTableName="audit_service_local_audit_log"
                                 referencedColumnNames="id"/>
                </column>
                <column name="resource_id" type="VARCHAR(255)">
                    <constraints nullable="false"/>
                </column>
                <column name="workspace_id" type="int8" />
            </createTable>
        </rollback>
    </changeSet>

    <changeSet id="delete-audit_service_local_audit_log-table" author="anandJ">
        <preConditions onFail="MARK_RAN">
            <tableExists tableName="audit_service_local_audit_log"/>
        </preConditions>
        <delete tableName="audit_service_local_audit_log"/>
        <rollback>
            <createTable tableName="audit_service_local_audit_log">
                <column autoIncrement="true" name="id" type="int8">
                    <constraints primaryKey="true"/>
                </column>
                <column name="local_id" type="VARCHAR(255)">
                    <constraints nullable="false" unique="true"/>
                </column>
                <column name="user_id" type="VARCHAR(255)">
                    <constraints nullable="false"/>
                </column>
                <column name="action" type="int4">
                    <constraints nullable="false"/>
                </column>
                <column name="resource_type" type="int4" />
                <column name="resource_service" type="int4" />
                <column name="ts_nano" type="int8" />
                <column name="method_name" type="text" />
                <column name="request" type="longtext" />
                <column name="response" type="longtext" />
                <column name="workspace_id" type="int8" />
            </createTable>
        </rollback>
    </changeSet>

    <changeSet id="db_version_2.27" author="anandJ">
        <tagDatabase tag="db_version_2.27"/>
    </changeSet>

    <changeSet id="add-version-number-on-project" author="anandJ">
        <preConditions onFail="MARK_RAN">
            <not>
                <columnExists tableName="project" columnName="version_number"/>
            </not>
        </preConditions>
        <addColumn tableName="project">
            <column name="version_number" type="int8" defaultValue="1"/>
        </addColumn>
        <rollback>
            <dropColumn tableName="project" columnName="version_number"/>
        </rollback>
    </changeSet>

    <changeSet id="db_version_2.28" author="anandJ">
        <tagDatabase tag="db_version_2.28"/>
    </changeSet>

    <changeSet id="add-version-number-on-experiment" author="anandJ">
        <preConditions onFail="MARK_RAN">
            <not>
                <columnExists tableName="experiment" columnName="version_number"/>
            </not>
        </preConditions>
        <addColumn tableName="experiment">
            <column name="version_number" type="int8" defaultValue="1"/>
        </addColumn>
        <rollback>
            <dropColumn tableName="experiment" columnName="version_number"/>
        </rollback>
    </changeSet>

    <changeSet id="db_version_2.29" author="anandJ">
        <tagDatabase tag="db_version_2.29"/>
    </changeSet>

<<<<<<< HEAD
    <changeSet id="add-serialization-on-artifact" author="anandJ">
        <preConditions onFail="MARK_RAN">
            <not>
                <columnExists tableName="artifact" columnName="serialization"/>
            </not>
        </preConditions>
        <addColumn tableName="artifact">
            <column name="serialization" type="TEXT" value=""/>
        </addColumn>
        <rollback>
            <dropColumn tableName="artifact" columnName="serialization"/>
        </rollback>
    </changeSet>

    <changeSet id="add-version-number-on-artifact" author="anandJ">
        <preConditions onFail="MARK_RAN">
            <not>
                <columnExists tableName="artifact" columnName="artifact_subtype"/>
            </not>
        </preConditions>
        <addColumn tableName="artifact">
            <column name="artifact_subtype" type="varchar(255)" value=""/>
        </addColumn>
        <rollback>
            <dropColumn tableName="artifact" columnName="artifact_subtype"/>
        </rollback>
    </changeSet>

    <changeSet id="db_version_2.30" author="anandJ">
        <tagDatabase tag="db_version_2.30"/>
=======
    <changeSet id="add-version-number-on-experiment-run" author="anandJ">
        <preConditions onFail="MARK_RAN">
            <not>
                <columnExists tableName="experiment_run" columnName="version_number"/>
            </not>
        </preConditions>
        <addColumn tableName="experiment_run">
            <column name="version_number" type="int8" defaultValue="1"/>
        </addColumn>
        <rollback>
            <dropColumn tableName="experiment_run" columnName="version_number"/>
        </rollback>
    </changeSet>

    <changeSet id="db_version_2.30" author="anandJ">
        <tagDatabase tag="db_version_2.30"/>
    </changeSet>

    <changeSet id="add-version-number-on-repository" author="anandJ">
        <preConditions onFail="MARK_RAN">
            <not>
                <columnExists tableName="repository" columnName="version_number"/>
            </not>
        </preConditions>
        <addColumn tableName="repository">
            <column name="version_number" type="int8" defaultValue="1"/>
        </addColumn>
        <rollback>
            <dropColumn tableName="repository" columnName="version_number"/>
        </rollback>
    </changeSet>

    <changeSet id="db_version_2.31" author="anandJ">
        <tagDatabase tag="db_version_2.31"/>
    </changeSet>

    <changeSet id="add-version-number-on-commit" author="anandJ">
        <preConditions onFail="MARK_RAN">
            <not>
                <columnExists tableName="commit" columnName="version_number"/>
            </not>
        </preConditions>
        <addColumn tableName="commit">
            <column name="version_number" type="int8" defaultValue="1"/>
        </addColumn>
        <rollback>
            <dropColumn tableName="commit" columnName="version_number"/>
        </rollback>
    </changeSet>

    <changeSet id="db_version_2.32" author="anandJ">
        <tagDatabase tag="db_version_2.32"/>
    </changeSet>

    <changeSet id="add-raw_requirements-in-python_environment_blob" author="anandJ">
        <preConditions onFail="MARK_RAN">
            <not>
                <columnExists tableName="python_environment_blob" columnName="raw_requirements"/>
            </not>
        </preConditions>
        <addColumn tableName="python_environment_blob">
            <column name="raw_requirements" type="TEXT" value=""/>
        </addColumn>
        <rollback>
            <dropColumn tableName="python_environment_blob" columnName="raw_requirements"/>
        </rollback>
    </changeSet>

    <changeSet id="add-raw_constraints-in-python_environment_blob" author="anandJ">
        <preConditions onFail="MARK_RAN">
            <not>
                <columnExists tableName="python_environment_blob" columnName="raw_constraints"/>
            </not>
        </preConditions>
        <addColumn tableName="python_environment_blob">
            <column name="raw_constraints" type="TEXT" value=""/>
        </addColumn>
        <rollback>
            <dropColumn tableName="python_environment_blob" columnName="raw_constraints"/>
        </rollback>
    </changeSet>

    <changeSet id="db_version_2.33" author="anandJ">
        <tagDatabase tag="db_version_2.33"/>
>>>>>>> e7843324
    </changeSet>

</databaseChangeLog><|MERGE_RESOLUTION|>--- conflicted
+++ resolved
@@ -861,7 +861,92 @@
         <tagDatabase tag="db_version_2.29"/>
     </changeSet>
 
-<<<<<<< HEAD
+    <changeSet id="add-version-number-on-experiment-run" author="anandJ">
+        <preConditions onFail="MARK_RAN">
+            <not>
+                <columnExists tableName="experiment_run" columnName="version_number"/>
+            </not>
+        </preConditions>
+        <addColumn tableName="experiment_run">
+            <column name="version_number" type="int8" defaultValue="1"/>
+        </addColumn>
+        <rollback>
+            <dropColumn tableName="experiment_run" columnName="version_number"/>
+        </rollback>
+    </changeSet>
+
+    <changeSet id="db_version_2.30" author="anandJ">
+        <tagDatabase tag="db_version_2.30"/>
+    </changeSet>
+
+    <changeSet id="add-version-number-on-repository" author="anandJ">
+        <preConditions onFail="MARK_RAN">
+            <not>
+                <columnExists tableName="repository" columnName="version_number"/>
+            </not>
+        </preConditions>
+        <addColumn tableName="repository">
+            <column name="version_number" type="int8" defaultValue="1"/>
+        </addColumn>
+        <rollback>
+            <dropColumn tableName="repository" columnName="version_number"/>
+        </rollback>
+    </changeSet>
+
+    <changeSet id="db_version_2.31" author="anandJ">
+        <tagDatabase tag="db_version_2.31"/>
+    </changeSet>
+
+    <changeSet id="add-version-number-on-commit" author="anandJ">
+        <preConditions onFail="MARK_RAN">
+            <not>
+                <columnExists tableName="commit" columnName="version_number"/>
+            </not>
+        </preConditions>
+        <addColumn tableName="commit">
+            <column name="version_number" type="int8" defaultValue="1"/>
+        </addColumn>
+        <rollback>
+            <dropColumn tableName="commit" columnName="version_number"/>
+        </rollback>
+    </changeSet>
+
+    <changeSet id="db_version_2.32" author="anandJ">
+        <tagDatabase tag="db_version_2.32"/>
+    </changeSet>
+
+    <changeSet id="add-raw_requirements-in-python_environment_blob" author="anandJ">
+        <preConditions onFail="MARK_RAN">
+            <not>
+                <columnExists tableName="python_environment_blob" columnName="raw_requirements"/>
+            </not>
+        </preConditions>
+        <addColumn tableName="python_environment_blob">
+            <column name="raw_requirements" type="TEXT" value=""/>
+        </addColumn>
+        <rollback>
+            <dropColumn tableName="python_environment_blob" columnName="raw_requirements"/>
+        </rollback>
+    </changeSet>
+
+    <changeSet id="add-raw_constraints-in-python_environment_blob" author="anandJ">
+        <preConditions onFail="MARK_RAN">
+            <not>
+                <columnExists tableName="python_environment_blob" columnName="raw_constraints"/>
+            </not>
+        </preConditions>
+        <addColumn tableName="python_environment_blob">
+            <column name="raw_constraints" type="TEXT" value=""/>
+        </addColumn>
+        <rollback>
+            <dropColumn tableName="python_environment_blob" columnName="raw_constraints"/>
+        </rollback>
+    </changeSet>
+
+    <changeSet id="db_version_2.33" author="anandJ">
+        <tagDatabase tag="db_version_2.33"/>
+    </changeSet>
+
     <changeSet id="add-serialization-on-artifact" author="anandJ">
         <preConditions onFail="MARK_RAN">
             <not>
@@ -890,94 +975,8 @@
         </rollback>
     </changeSet>
 
-    <changeSet id="db_version_2.30" author="anandJ">
-        <tagDatabase tag="db_version_2.30"/>
-=======
-    <changeSet id="add-version-number-on-experiment-run" author="anandJ">
-        <preConditions onFail="MARK_RAN">
-            <not>
-                <columnExists tableName="experiment_run" columnName="version_number"/>
-            </not>
-        </preConditions>
-        <addColumn tableName="experiment_run">
-            <column name="version_number" type="int8" defaultValue="1"/>
-        </addColumn>
-        <rollback>
-            <dropColumn tableName="experiment_run" columnName="version_number"/>
-        </rollback>
-    </changeSet>
-
-    <changeSet id="db_version_2.30" author="anandJ">
-        <tagDatabase tag="db_version_2.30"/>
-    </changeSet>
-
-    <changeSet id="add-version-number-on-repository" author="anandJ">
-        <preConditions onFail="MARK_RAN">
-            <not>
-                <columnExists tableName="repository" columnName="version_number"/>
-            </not>
-        </preConditions>
-        <addColumn tableName="repository">
-            <column name="version_number" type="int8" defaultValue="1"/>
-        </addColumn>
-        <rollback>
-            <dropColumn tableName="repository" columnName="version_number"/>
-        </rollback>
-    </changeSet>
-
-    <changeSet id="db_version_2.31" author="anandJ">
-        <tagDatabase tag="db_version_2.31"/>
-    </changeSet>
-
-    <changeSet id="add-version-number-on-commit" author="anandJ">
-        <preConditions onFail="MARK_RAN">
-            <not>
-                <columnExists tableName="commit" columnName="version_number"/>
-            </not>
-        </preConditions>
-        <addColumn tableName="commit">
-            <column name="version_number" type="int8" defaultValue="1"/>
-        </addColumn>
-        <rollback>
-            <dropColumn tableName="commit" columnName="version_number"/>
-        </rollback>
-    </changeSet>
-
-    <changeSet id="db_version_2.32" author="anandJ">
-        <tagDatabase tag="db_version_2.32"/>
-    </changeSet>
-
-    <changeSet id="add-raw_requirements-in-python_environment_blob" author="anandJ">
-        <preConditions onFail="MARK_RAN">
-            <not>
-                <columnExists tableName="python_environment_blob" columnName="raw_requirements"/>
-            </not>
-        </preConditions>
-        <addColumn tableName="python_environment_blob">
-            <column name="raw_requirements" type="TEXT" value=""/>
-        </addColumn>
-        <rollback>
-            <dropColumn tableName="python_environment_blob" columnName="raw_requirements"/>
-        </rollback>
-    </changeSet>
-
-    <changeSet id="add-raw_constraints-in-python_environment_blob" author="anandJ">
-        <preConditions onFail="MARK_RAN">
-            <not>
-                <columnExists tableName="python_environment_blob" columnName="raw_constraints"/>
-            </not>
-        </preConditions>
-        <addColumn tableName="python_environment_blob">
-            <column name="raw_constraints" type="TEXT" value=""/>
-        </addColumn>
-        <rollback>
-            <dropColumn tableName="python_environment_blob" columnName="raw_constraints"/>
-        </rollback>
-    </changeSet>
-
-    <changeSet id="db_version_2.33" author="anandJ">
-        <tagDatabase tag="db_version_2.33"/>
->>>>>>> e7843324
+    <changeSet id="db_version_2.34" author="anandJ">
+        <tagDatabase tag="db_version_2.34"/>
     </changeSet>
 
 </databaseChangeLog>