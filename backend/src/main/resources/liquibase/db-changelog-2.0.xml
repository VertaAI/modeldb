<databaseChangeLog
        xmlns="http://www.liquibase.org/xml/ns/dbchangelog"
        xmlns:xsi="http://www.w3.org/2001/XMLSchema-instance"
        xsi:schemaLocation="http://www.liquibase.org/xml/ns/dbchangelog
                        http://www.liquibase.org/xml/ns/dbchangelog/dbchangelog-3.4.xsd"
        logicalFilePath="src/main/resources/liquibase/db-changelog-2.0.xml">

    <changeSet id="db_version_2.0.pre" author="raviS">
        <tagDatabase tag="db_version_2.0.pre"/>
    </changeSet>
    <changeSet author="anandJ" id="index_labels_mapping_entity_hash_entity_type">
        <preConditions onFail="MARK_RAN">
            <not>
                <indexExists indexName="index_labels_mapping_entity_hash_entity_type"/>
            </not>
        </preConditions>
        <createIndex indexName="index_labels_mapping_entity_hash_entity_type"
                     tableName="labels_mapping">
            <column name="entity_hash"/>
            <column name="entity_type"/>
        </createIndex>
        <rollback>
            <dropIndex tableName="labels_mapping" indexName="index_labels_mapping_entity_hash_entity_type"/>
        </rollback>
    </changeSet>

    <changeSet author="anandJ" id="index_labels_mapping_label">
        <preConditions onFail="MARK_RAN">
            <not>
                <indexExists indexName="index_labels_mapping_label"/>
            </not>
        </preConditions>
        <createIndex indexName="index_labels_mapping_label"
                     tableName="labels_mapping">
            <column name="label"/>
        </createIndex>
        <rollback>
            <dropIndex tableName="labels_mapping" indexName="index_labels_mapping_label"/>
        </rollback>
    </changeSet>
    <changeSet id="db_version_2.1" author="raviS">
        <tagDatabase tag="db_version_2.1"/>
    </changeSet>

    <changeSet id="add-base-path-in-path-dataset-component-blob" author="anandJ">
        <preConditions onFail="MARK_RAN">
            <not>
                <columnExists tableName="path_dataset_component_blob" columnName="base_path"/>
            </not>
        </preConditions>
        <addColumn tableName="path_dataset_component_blob">
            <column name="base_path" type="TEXT" value=""/>
        </addColumn>
        <rollback>
            <dropColumn tableName="path_dataset_component_blob" columnName="base_path"/>
        </rollback>
    </changeSet>

    <changeSet id="add-base-path-in-s3-dataset-component-blob" author="anandJ">
        <preConditions onFail="MARK_RAN">
            <not>
                <columnExists tableName="s3_dataset_component_blob" columnName="base_path"/>
            </not>
        </preConditions>
        <addColumn tableName="s3_dataset_component_blob">
            <column name="base_path" type="TEXT" value=""/>
        </addColumn>
        <rollback>
            <dropColumn tableName="s3_dataset_component_blob" columnName="base_path"/>
        </rollback>
    </changeSet>

    <changeSet id="db_version_2.2" author="anandJ">
        <tagDatabase tag="db_version_2.2"/>
    </changeSet>

    <changeSet id="create-query_dataset_component_blob-table" author="anandJ">
        <preConditions onFail="MARK_RAN">
            <not>
                <tableExists tableName="query_dataset_component_blob"/>
            </not>
        </preConditions>
        <createTable tableName="query_dataset_component_blob">
            <column name="query_dataset_blob_id" type="varchar(64)">
                <constraints nullable="false" primaryKey="true" primaryKeyName="pk_query_dataset_component"/>
            </column>
            <column name="blob_hash" type="varchar(64)">
                <constraints nullable="false" primaryKey="true" primaryKeyName="pk_query_dataset_component"/>
            </column>
            <column name="query" type="text"/>
            <column name="data_source_uri" type="text"/>
            <column name="execution_timestamp" type="int8"/>
            <column name="num_records" type="int8"/>
        </createTable>
        <rollback>
            <dropTable tableName="query_dataset_component_blob"/>
        </rollback>
    </changeSet>

    <changeSet id="db_version_2.3" author="anandJ">
        <tagDatabase tag="db_version_2.3"/>
    </changeSet>

    <changeSet author="anandJ" id="create-audit_service_local_audit_log">
        <preConditions onFail="MARK_RAN">
            <not>
                <tableExists tableName="audit_service_local_audit_log"/>
            </not>
        </preConditions>
        <createTable tableName="audit_service_local_audit_log">
            <column autoIncrement="true" name="id" type="int8">
                <constraints primaryKey="true"/>
            </column>
            <column name="local_id" type="VARCHAR(255)">
                <constraints nullable="false" unique="true"/>
            </column>
            <column name="user_id" type="VARCHAR(255)">
                <constraints nullable="false"/>
            </column>
            <column name="action" type="VARCHAR(255)">
                <constraints nullable="false"/>
            </column>
            <column name="resource_id" type="VARCHAR(255)">
                <constraints nullable="false"/>
            </column>
            <column name="resource_type" type="VARCHAR(255)" />
            <column name="resource_service" type="VARCHAR(255)" />
            <column name="ts_nano" type="int8" />
            <column name="metadata_blob" type="text" />
        </createTable>
        <rollback>
            <dropTable tableName="audit_service_local_audit_log"/>
        </rollback>
    </changeSet>

    <changeSet id="db_version_2.4" author="anandJ">
        <tagDatabase tag="db_version_2.4"/>
    </changeSet>

    <changeSet id="add-environment-in-experiment-run" author="anandJ">
        <preConditions onFail="MARK_RAN">
            <not>
                <columnExists tableName="experiment_run" columnName="environment"/>
            </not>
        </preConditions>
        <addColumn tableName="experiment_run">
            <column name="environment" type="TEXT"/>
        </addColumn>
        <rollback>
            <dropColumn tableName="experiment_run" columnName="environment"/>
        </rollback>
    </changeSet>

    <changeSet id="db_version_2.5" author="anandJ">
        <tagDatabase tag="db_version_2.5"/>
    </changeSet>

    <changeSet id="add-workspace-id-to-project" author="cory">
        <preConditions onFail="MARK_RAN">
            <not>
                <columnExists tableName="project" columnName="workspace_id"/>
            </not>
        </preConditions>
        <addColumn tableName="project">
            <column name="workspace_id" type="int8"/>
        </addColumn>
        <rollback>
            <dropColumn tableName="project" columnName="workspace_id"/>
        </rollback>
    </changeSet>

    <changeSet id="db_version_2.6" author="cory">
        <tagDatabase tag="db_version_2.6"/>
    </changeSet>

    <changeSet id="rename-workspace-to-legacy-workspace-id-on-project" author="cory">
        <preConditions onFail="MARK_RAN">
            <columnExists tableName="project" columnName="workspace"/>
        </preConditions>
        <renameColumn tableName="project" oldColumnName="workspace" newColumnName="legacy_workspace_id" columnDataType="VARCHAR(255)"/>
        <rollback>
            <renameColumn tableName="project" oldColumnName="legacy_workspace_id" newColumnName="workspace" columnDataType="VARCHAR(255)"/>
        </rollback>
    </changeSet>

    <changeSet id="db_version_2.7" author="cory">
        <tagDatabase tag="db_version_2.7"/>
    </changeSet>

    <changeSet id="add-workspace-id-to-dataset" author="cory">
        <preConditions onFail="MARK_RAN">
            <not>
                <columnExists tableName="dataset" columnName="workspace_id"/>
            </not>
        </preConditions>
        <addColumn tableName="dataset">
            <column name="workspace_id" type="int8"/>
        </addColumn>
        <rollback>
            <dropColumn tableName="dataset" columnName="workspace_id"/>
        </rollback>
    </changeSet>

    <changeSet id="db_version_2.8" author="cory">
        <tagDatabase tag="db_version_2.8"/>
    </changeSet>

    <changeSet id="rename-workspace-to-legacy-workspace-id-on-dataset" author="cory">
        <preConditions onFail="MARK_RAN">
            <columnExists tableName="dataset" columnName="workspace"/>
        </preConditions>
        <renameColumn tableName="dataset" oldColumnName="workspace" newColumnName="legacy_workspace_id" columnDataType="VARCHAR(255)"/>
        <rollback>
            <renameColumn tableName="dataset" oldColumnName="legacy_workspace_id" newColumnName="workspace" columnDataType="VARCHAR(255)"/>
        </rollback>
    </changeSet>

    <changeSet id="db_version_2.9" author="cory">
        <tagDatabase tag="db_version_2.9"/>
    </changeSet>

    <changeSet id="add-workspace-id-to-dataset" author="cory">
        <preConditions onFail="MARK_RAN">
            <not>
                <columnExists tableName="dataset" columnName="workspace_id"/>
            </not>
        </preConditions>
        <addColumn tableName="dataset">
            <column name="workspace_id" type="int8"/>
        </addColumn>
        <rollback>
            <dropColumn tableName="dataset" columnName="workspace_id"/>
        </rollback>
    </changeSet>

    <changeSet id="db_version_2.10" author="cory">
        <tagDatabase tag="db_version_2.10"/>
    </changeSet>

    <changeSet id="rename-workspace-id-to-legacy-workspace-id-on-repository" author="cory">
        <preConditions onFail="MARK_RAN">
            <columnExists tableName="repository" columnName="workspace_id"/>
        </preConditions>
        <renameColumn tableName="repository" oldColumnName="workspace_id" newColumnName="legacy_workspace_id" columnDataType="VARCHAR(255)"/>
        <rollback>
            <renameColumn tableName="repository" oldColumnName="legacy_workspace_id" newColumnName="workspace_id" columnDataType="VARCHAR(255)"/>
        </rollback>
    </changeSet>

    <changeSet id="db_version_2.10" author="cory">
        <tagDatabase tag="db_version_2.10"/>
    </changeSet>

    <changeSet id="add-workspace-id-on-repository" author="cory">
        <preConditions onFail="MARK_RAN">
            <not>
                <columnExists tableName="repository" columnName="workspace_id"/>
            </not>
        </preConditions>
        <addColumn tableName="repository">
            <column name="workspace_id" type="int8"/>
        </addColumn>
        <rollback>
            <dropColumn tableName="repository" columnName="workspace_id"/>
        </rollback>
    </changeSet>

    <changeSet id="db_version_2.11" author="cory">
        <tagDatabase tag="db_version_2.11"/>
    </changeSet>

    <changeSet id="rename-legacy-workspace-id-to-workspace-on-project" author="cory">
        <preConditions onFail="MARK_RAN">
            <columnExists tableName="project" columnName="legacy_workspace_id"/>
        </preConditions>
        <renameColumn tableName="project" oldColumnName="legacy_workspace_id" newColumnName="workspace" columnDataType="VARCHAR(255)"/>
        <rollback>
            <renameColumn tableName="project" oldColumnName="workspace" newColumnName="legacy_workspace_id" columnDataType="VARCHAR(255)"/>
        </rollback>
    </changeSet>

    <changeSet id="db_version_2.12" author="cory">
        <tagDatabase tag="db_version_2.12"/>
    </changeSet>

    <changeSet id="rename-legacy-workspace-id-to-workspace-on-dataset" author="cory">
        <preConditions onFail="MARK_RAN">
            <columnExists tableName="dataset" columnName="legacy_workspace_id"/>
        </preConditions>
        <renameColumn tableName="dataset" oldColumnName="legacy_workspace_id" newColumnName="workspace" columnDataType="VARCHAR(255)"/>
        <rollback>
            <renameColumn tableName="dataset" oldColumnName="workspace" newColumnName="legacy_workspace_id" columnDataType="VARCHAR(255)"/>
        </rollback>
    </changeSet>

    <changeSet id="db_version_2.13" author="cory">
        <tagDatabase tag="db_version_2.13"/>
    </changeSet>

    <changeSet id="rename-workspace-id-to-workspace-service-id-on-repository" author="cory">
        <preConditions onFail="MARK_RAN">
            <columnExists tableName="repository" columnName="workspace_id"/>
        </preConditions>
        <renameColumn tableName="repository" oldColumnName="workspace_id" newColumnName="workspace_service_id" columnDataType="int8"/>
        <rollback>
            <renameColumn tableName="repository" oldColumnName="workspace_service_id" newColumnName="workspace_id" columnDataType="int8"/>
        </rollback>
    </changeSet>

    <changeSet id="db_version_2.14" author="cory">
        <tagDatabase tag="db_version_2.14"/>
    </changeSet>

    <changeSet id="rename-legacy-workspace-id-to-workspace-id-on-repository" author="cory">
        <preConditions onFail="MARK_RAN">
            <columnExists tableName="repository" columnName="legacy_workspace_id"/>
        </preConditions>
        <renameColumn tableName="repository" oldColumnName="legacy_workspace_id" newColumnName="workspace_id" columnDataType="VARCHAR(255)"/>
        <rollback>
            <renameColumn tableName="repository" oldColumnName="workspace_id" newColumnName="legacy_workspace_id" columnDataType="VARCHAR(255)"/>
        </rollback>
    </changeSet>

    <changeSet id="db_version_2.15" author="cory">
        <tagDatabase tag="db_version_2.15"/>
    </changeSet>

    <changeSet id="add-created-on-project" author="cory">
        <validCheckSum>8:f6b98a94c378e38f223e033f81fb2454</validCheckSum>
        <preConditions onFail="MARK_RAN">
            <not>
                <columnExists tableName="project" columnName="created"/>
            </not>
        </preConditions>
        <addColumn tableName="project">
            <column name="created" type="boolean" value="true" defaultValue="false"/>
        </addColumn>
        <rollback>
            <dropColumn tableName="project" columnName="created"/>
        </rollback>
    </changeSet>

    <changeSet id="db_version_2.16" author="cory">
        <tagDatabase tag="db_version_2.16"/>
    </changeSet>

    <changeSet id="set-created-true-on-project-for-existing-projects" author="cory">
        <validCheckSum>8:facae5d9b302c1ccb90da4c4a817e4e7</validCheckSum>
        <update tableName="project">
            <column name="created" valueBoolean="true"/>
            <where>created=0 AND deleted=0</where>
        </update>
    </changeSet>

    <changeSet id="db_version_2.17" author="cory">
        <tagDatabase tag="db_version_2.17"/>
    </changeSet>

    <changeSet id="add-created-on-repository" author="anandJ">
        <preConditions onFail="MARK_RAN">
            <not>
                <columnExists tableName="repository" columnName="created"/>
            </not>
        </preConditions>
        <addColumn tableName="repository">
            <column name="created" type="boolean" defaultValue="false"/>
        </addColumn>
        <rollback>
            <dropColumn tableName="repository" columnName="created"/>
        </rollback>
    </changeSet>

    <changeSet id="db_version_2.18" author="anandJ">
        <tagDatabase tag="db_version_2.18"/>
    </changeSet>

    <changeSet id="set-created-true-on-repository-for-existing-repositories" author="anandJ">
        <validCheckSum>8:ca60f426e233e31ee54ab1fa18f27b4f</validCheckSum>
        <update tableName="repository">
            <column name="created" valueBoolean="true"/>
            <where>created=0 AND deleted=0</where>
        </update>
    </changeSet>

    <changeSet id="db_version_2.19" author="anandJ">
        <tagDatabase tag="db_version_2.19"/>
    </changeSet>

    <changeSet id="add-visibility-migration-project" author="anandJ">
        <preConditions onFail="MARK_RAN">
            <not>
                <columnExists tableName="project" columnName="visibility_migration"/>
            </not>
        </preConditions>
        <addColumn tableName="project">
            <column name="visibility_migration" type="boolean" defaultValue="false"/>
        </addColumn>
        <rollback>
            <dropColumn tableName="project" columnName="visibility_migration"/>
        </rollback>
    </changeSet>

    <changeSet id="add-visibility-migration-repository" author="anandJ">
        <preConditions onFail="MARK_RAN">
            <not>
                <columnExists tableName="repository" columnName="visibility_migration"/>
            </not>
        </preConditions>
        <addColumn tableName="repository">
            <column name="visibility_migration" type="boolean" defaultValue="false"/>
        </addColumn>
        <rollback>
            <dropColumn tableName="repository" columnName="visibility_migration"/>
        </rollback>
    </changeSet>

    <changeSet author="anandJ" id="index_visibility_migration_project">
        <preConditions onFail="MARK_RAN">
            <not>
                <indexExists indexName="index_visibility_migration_project"/>
            </not>
        </preConditions>
        <createIndex indexName="index_visibility_migration_project"
                     tableName="project">
            <column name="visibility_migration"/>
        </createIndex>
        <rollback>
            <dropIndex tableName="project" indexName="index_visibility_migration_project"/>
        </rollback>
    </changeSet>

    <changeSet author="anandJ" id="index_visibility_migration_repository">
        <preConditions onFail="MARK_RAN">
            <not>
                <indexExists indexName="index_visibility_migration_repository"/>
            </not>
        </preConditions>
        <createIndex indexName="index_visibility_migration_repository"
                     tableName="repository">
            <column name="visibility_migration"/>
        </createIndex>
        <rollback>
            <dropIndex tableName="repository" indexName="index_visibility_migration_repository"/>
        </rollback>
    </changeSet>

    <changeSet id="db_version_2.20" author="anandJ">
        <tagDatabase tag="db_version_2.20"/>
    </changeSet>

    <changeSet id="set-visibility-migration-false-on-repositories" author="anandJ">
        <validCheckSum>8:84a5812d4897c6ff419c96746930d5cb</validCheckSum>
        <update tableName="repository">
            <column name="visibility_migration" valueBoolean="false"/>
            <where>visibility_migration=1</where>
        </update>
    </changeSet>

    <changeSet id="set-visibility-migration-false-on-projects" author="anandJ">
        <validCheckSum>8:49b3426a96fae28f656c42ec4932346d</validCheckSum>
        <update tableName="project">
            <column name="visibility_migration" valueBoolean="false"/>
            <where>visibility_migration=1</where>
        </update>
    </changeSet>

    <changeSet id="modify-name-length-repository" author="anandJ">
        <modifyDataType
                columnName="name"
                newDataType="varchar(256)"
                tableName="repository"/>
    </changeSet>

    <changeSet id="db_version_2.21" author="anandJ">
        <tagDatabase tag="db_version_2.21"/>
    </changeSet>

    <changeSet id="drop-old-audit_service_local_audit_log" author="anandJ">
        <preConditions onFail="MARK_RAN">
            <tableExists tableName="audit_service_local_audit_log"/>
        </preConditions>
        <dropTable tableName="audit_service_local_audit_log"/>
        <rollback>
            <createTable tableName="audit_service_local_audit_log">
                <column autoIncrement="true" name="id" type="int8">
                    <constraints primaryKey="true"/>
                </column>
                <column name="local_id" type="VARCHAR(255)">
                    <constraints nullable="false" unique="true"/>
                </column>
                <column name="user_id" type="VARCHAR(255)">
                    <constraints nullable="false"/>
                </column>
                <column name="action" type="VARCHAR(255)">
                    <constraints nullable="false"/>
                </column>
                <column name="resource_id" type="VARCHAR(255)">
                    <constraints nullable="false"/>
                </column>
                <column name="resource_type" type="VARCHAR(255)" />
                <column name="resource_service" type="VARCHAR(255)" />
                <column name="ts_nano" type="int8" />
                <column name="metadata_blob" type="text" />
            </createTable>
        </rollback>
    </changeSet>

    <changeSet author="anandJ" id="create-new-audit_service_local_audit_log">
        <preConditions onFail="MARK_RAN">
            <not>
                <tableExists tableName="audit_service_local_audit_log"/>
            </not>
        </preConditions>
        <createTable tableName="audit_service_local_audit_log">
            <column autoIncrement="true" name="id" type="int8">
                <constraints primaryKey="true"/>
            </column>
            <column name="local_id" type="VARCHAR(255)">
                <constraints nullable="false" unique="true"/>
            </column>
            <column name="user_id" type="VARCHAR(255)">
                <constraints nullable="false"/>
            </column>
            <column name="action" type="int4">
                <constraints nullable="false"/>
            </column>
            <column name="resource_type" type="int4" />
            <column name="resource_service" type="int4" />
            <column name="ts_nano" type="int8" />
            <column name="method_name" type="text" />
            <column name="request" type="longtext" />
            <column name="response" type="longtext" />
            <column name="workspace_id" type="int8" />
        </createTable>
        <rollback>
            <dropTable tableName="audit_service_local_audit_log"/>
        </rollback>
    </changeSet>

    <changeSet author="anandJ" id="create-audit_resource_workspace_mapping">
        <preConditions onFail="MARK_RAN">
            <not>
                <tableExists tableName="audit_resource_workspace_mapping"/>
            </not>
        </preConditions>
        <createTable tableName="audit_resource_workspace_mapping">
            <column name="audit_log_id" type="int8">
                <constraints foreignKeyName="audit_fk_audit_service_local_audit_log_id" referencedTableName="audit_service_local_audit_log"
                             referencedColumnNames="id"/>
            </column>
            <column name="resource_id" type="VARCHAR(255)">
                <constraints nullable="false"/>
            </column>
            <column name="workspace_id" type="int8" />
        </createTable>
        <rollback>
            <dropTable tableName="audit_resource_workspace_mapping"/>
        </rollback>
    </changeSet>

    <changeSet id="db_version_2.22" author="anandJ">
        <tagDatabase tag="db_version_2.22"/>
    </changeSet>

    <changeSet id="set-empty-versioning_key-instead-of-null-in-run" author="anandJ">
        <update tableName="versioning_modeldb_entity_mapping">
            <column name="versioning_key" value=""/>
            <where>versioning_key is null</where>
        </update>
    </changeSet>

    <changeSet id="db_version_2.23" author="anandJ">
        <tagDatabase tag="db_version_2.23"/>
    </changeSet>

    <changeSet id="change-tables-to-utf" author="lezhevg">
        <preConditions onFail="MARK_RAN">
            <dbms type="mysql"/>
        </preConditions>
        <sql>
            ALTER TABLE artifact MODIFY COLUMN entity_name varchar(50) CHARACTER SET utf8mb4 COLLATE utf8mb4_general_ci;
            ALTER TABLE artifact MODIFY COLUMN field_type varchar(50) CHARACTER SET utf8mb4 COLLATE utf8mb4_general_ci;
            ALTER TABLE artifact MODIFY COLUMN filename_extension varchar(50) CHARACTER SET utf8mb4 COLLATE utf8mb4_general_ci;
            ALTER TABLE artifact MODIFY COLUMN ar_key text CHARACTER SET utf8mb4 COLLATE utf8mb4_general_ci;
            ALTER TABLE artifact MODIFY COLUMN ar_path text CHARACTER SET utf8mb4 COLLATE utf8mb4_general_ci;
            ALTER TABLE artifact MODIFY COLUMN store_type_path text CHARACTER SET utf8mb4 COLLATE utf8mb4_general_ci;
            ALTER TABLE artifact_part MODIFY COLUMN etag varchar(255) CHARACTER SET utf8mb4 COLLATE utf8mb4_general_ci;
            ALTER TABLE artifact_store MODIFY COLUMN client_key text CHARACTER SET utf8mb4 COLLATE utf8mb4_general_ci;
            ALTER TABLE artifact_store MODIFY COLUMN cloud_storage_file_path text CHARACTER SET utf8mb4 COLLATE utf8mb4_general_ci;
            ALTER TABLE artifact_store MODIFY COLUMN cloud_storage_key text CHARACTER SET utf8mb4 COLLATE utf8mb4_general_ci;
            ALTER TABLE artifact_store MODIFY COLUMN entity_name varchar(50) CHARACTER SET utf8mb4 COLLATE utf8mb4_general_ci;
            ALTER TABLE attribute MODIFY COLUMN entity_name varchar(50) CHARACTER SET utf8mb4 COLLATE utf8mb4_general_ci;
            ALTER TABLE attribute MODIFY COLUMN field_type varchar(50) CHARACTER SET utf8mb4 COLLATE utf8mb4_general_ci;
            ALTER TABLE attribute MODIFY COLUMN kv_key text CHARACTER SET utf8mb4 COLLATE utf8mb4_general_ci;
            ALTER TABLE attribute MODIFY COLUMN kv_value text CHARACTER SET utf8mb4 COLLATE utf8mb4_general_ci;
            ALTER TABLE audit_service_local_audit_log MODIFY COLUMN method_name text CHARACTER SET utf8mb4 COLLATE utf8mb4_general_ci;
            ALTER TABLE audit_service_local_audit_log MODIFY COLUMN request longtext CHARACTER SET utf8mb4 COLLATE utf8mb4_general_ci;
            ALTER TABLE audit_service_local_audit_log MODIFY COLUMN response longtext CHARACTER SET utf8mb4 COLLATE utf8mb4_general_ci;
            ALTER TABLE branch MODIFY COLUMN branch varchar(255) CHARACTER SET utf8mb4 COLLATE utf8mb4_general_ci;
            ALTER TABLE code_version MODIFY COLUMN field_type varchar(50) CHARACTER SET utf8mb4 COLLATE utf8mb4_general_ci;
            ALTER TABLE comment MODIFY COLUMN entity_name varchar(255) CHARACTER SET utf8mb4 COLLATE utf8mb4_general_ci;
            ALTER TABLE commit MODIFY COLUMN message text CHARACTER SET utf8mb4 COLLATE utf8mb4_general_ci;
            ALTER TABLE commit MODIFY COLUMN author varchar(50) CHARACTER SET utf8mb4 COLLATE utf8mb4_general_ci;
            ALTER TABLE commit MODIFY COLUMN root_sha varchar(64) CHARACTER SET utf8mb4 COLLATE utf8mb4_general_ci;
            ALTER TABLE dataset MODIFY COLUMN description text CHARACTER SET utf8mb4 COLLATE utf8mb4_general_ci;
            ALTER TABLE dataset MODIFY COLUMN name varchar(255) CHARACTER SET utf8mb4 COLLATE utf8mb4_general_ci;
            ALTER TABLE dataset MODIFY COLUMN owner varchar(255) CHARACTER SET utf8mb4 COLLATE utf8mb4_general_ci;
            ALTER TABLE dataset MODIFY COLUMN workspace varchar(255) CHARACTER SET utf8mb4 COLLATE utf8mb4_general_ci;
            ALTER TABLE dataset_part_info MODIFY COLUMN checksum varchar(255) CHARACTER SET utf8mb4 COLLATE utf8mb4_general_ci;
            ALTER TABLE dataset_part_info MODIFY COLUMN entity_name varchar(50) CHARACTER SET utf8mb4 COLLATE utf8mb4_general_ci;
            ALTER TABLE dataset_part_info MODIFY COLUMN field_type varchar(50) CHARACTER SET utf8mb4 COLLATE utf8mb4_general_ci;
            ALTER TABLE dataset_part_info MODIFY COLUMN path varchar(255) CHARACTER SET utf8mb4 COLLATE utf8mb4_general_ci;
            ALTER TABLE dataset_version MODIFY COLUMN description text CHARACTER SET utf8mb4 COLLATE utf8mb4_general_ci;
            ALTER TABLE dataset_version MODIFY COLUMN owner varchar(255) CHARACTER SET utf8mb4 COLLATE utf8mb4_general_ci;
            ALTER TABLE docker_environment_blob MODIFY COLUMN repository varchar(255) CHARACTER SET utf8mb4 COLLATE utf8mb4_general_ci;
            ALTER TABLE docker_environment_blob MODIFY COLUMN tag varchar(255) CHARACTER SET utf8mb4 COLLATE utf8mb4_general_ci;
            ALTER TABLE docker_environment_blob MODIFY COLUMN sha varchar(255) CHARACTER SET utf8mb4 COLLATE utf8mb4_general_ci;
            ALTER TABLE environment_command_line MODIFY COLUMN command text CHARACTER SET utf8mb4 COLLATE utf8mb4_general_ci;
            ALTER TABLE environment_variables MODIFY COLUMN variable_name varchar(255) CHARACTER SET utf8mb4 COLLATE utf8mb4_general_ci;
            ALTER TABLE environment_variables MODIFY COLUMN variable_value varchar(255) CHARACTER SET utf8mb4 COLLATE utf8mb4_general_ci;
            ALTER TABLE experiment MODIFY COLUMN description text CHARACTER SET utf8mb4 COLLATE utf8mb4_general_ci;
            ALTER TABLE experiment MODIFY COLUMN name varchar(255) CHARACTER SET utf8mb4 COLLATE utf8mb4_general_ci;
            ALTER TABLE experiment MODIFY COLUMN owner varchar(255) CHARACTER SET utf8mb4 COLLATE utf8mb4_general_ci;
            ALTER TABLE experiment_run MODIFY COLUMN code_version varchar(255) CHARACTER SET utf8mb4 COLLATE utf8mb4_general_ci;
            ALTER TABLE experiment_run MODIFY COLUMN description text CHARACTER SET utf8mb4 COLLATE utf8mb4_general_ci;
            ALTER TABLE experiment_run MODIFY COLUMN name varchar(255) CHARACTER SET utf8mb4 COLLATE utf8mb4_general_ci;
            ALTER TABLE experiment_run MODIFY COLUMN owner varchar(255) CHARACTER SET utf8mb4 COLLATE utf8mb4_general_ci;
            ALTER TABLE experiment_run MODIFY COLUMN environment text CHARACTER SET utf8mb4 COLLATE utf8mb4_general_ci;
            ALTER TABLE feature MODIFY COLUMN entity_name varchar(50) CHARACTER SET utf8mb4 COLLATE utf8mb4_general_ci;
            ALTER TABLE feature MODIFY COLUMN feature text CHARACTER SET utf8mb4 COLLATE utf8mb4_general_ci;
            ALTER TABLE folder_element MODIFY COLUMN element_sha varchar(64) CHARACTER SET utf8mb4 COLLATE utf8mb4_general_ci;
            ALTER TABLE folder_element MODIFY COLUMN element_name varchar(200) CHARACTER SET utf8mb4 COLLATE utf8mb4_general_ci;
            ALTER TABLE folder_element MODIFY COLUMN element_type varchar(50) CHARACTER SET utf8mb4 COLLATE utf8mb4_general_ci;
            ALTER TABLE git_code_blob MODIFY COLUMN repo varchar(255) CHARACTER SET utf8mb4 COLLATE utf8mb4_general_ci;
            ALTER TABLE git_code_blob MODIFY COLUMN branch varchar(50) CHARACTER SET utf8mb4 COLLATE utf8mb4_general_ci;
            ALTER TABLE git_code_blob MODIFY COLUMN tag varchar(255) CHARACTER SET utf8mb4 COLLATE utf8mb4_general_ci;
            ALTER TABLE git_snapshot MODIFY COLUMN field_type varchar(50) CHARACTER SET utf8mb4 COLLATE utf8mb4_general_ci;
            ALTER TABLE git_snapshot MODIFY COLUMN repo varchar(255) CHARACTER SET utf8mb4 COLLATE utf8mb4_general_ci;
            ALTER TABLE git_snapshot_file_paths MODIFY COLUMN file_paths varchar(255) CHARACTER SET utf8mb4 COLLATE utf8mb4_general_ci;
            ALTER TABLE hyperparameter_element_config_blob MODIFY COLUMN name varchar(255) CHARACTER SET utf8mb4 COLLATE utf8mb4_general_ci;
            ALTER TABLE hyperparameter_element_config_blob MODIFY COLUMN string_value varchar(255) CHARACTER SET utf8mb4 COLLATE utf8mb4_general_ci;
            ALTER TABLE hyperparameter_element_mapping MODIFY COLUMN name varchar(255) CHARACTER SET utf8mb4 COLLATE utf8mb4_general_ci;
            ALTER TABLE hyperparameter_element_mapping MODIFY COLUMN entity_type varchar(50) CHARACTER SET utf8mb4 COLLATE utf8mb4_general_ci;
            ALTER TABLE hyperparameter_element_mapping MODIFY COLUMN string_value varchar(255) CHARACTER SET utf8mb4 COLLATE utf8mb4_general_ci;
            ALTER TABLE hyperparameter_set_config_blob MODIFY COLUMN name varchar(255) CHARACTER SET utf8mb4 COLLATE utf8mb4_general_ci;
            ALTER TABLE job MODIFY COLUMN description text CHARACTER SET utf8mb4 COLLATE utf8mb4_general_ci;
            ALTER TABLE job MODIFY COLUMN end_time varchar(255) CHARACTER SET utf8mb4 COLLATE utf8mb4_general_ci;
            ALTER TABLE job MODIFY COLUMN owner varchar(255) CHARACTER SET utf8mb4 COLLATE utf8mb4_general_ci;
            ALTER TABLE job MODIFY COLUMN start_time varchar(255) CHARACTER SET utf8mb4 COLLATE utf8mb4_general_ci;
            ALTER TABLE key_value_property_mapping MODIFY COLUMN property_name varchar(256) CHARACTER SET utf8mb4 COLLATE utf8mb4_general_ci;
            ALTER TABLE key_value_property_mapping MODIFY COLUMN kv_key varchar(50) CHARACTER SET utf8mb4 COLLATE utf8mb4_general_ci;
            ALTER TABLE key_value_property_mapping MODIFY COLUMN kv_value text CHARACTER SET utf8mb4 COLLATE utf8mb4_general_ci;
            ALTER TABLE keyvalue MODIFY COLUMN entity_name varchar(50) CHARACTER SET utf8mb4 COLLATE utf8mb4_general_ci;
            ALTER TABLE keyvalue MODIFY COLUMN field_type varchar(50) CHARACTER SET utf8mb4 COLLATE utf8mb4_general_ci;
            ALTER TABLE keyvalue MODIFY COLUMN kv_key text CHARACTER SET utf8mb4 COLLATE utf8mb4_general_ci;
            ALTER TABLE keyvalue MODIFY COLUMN kv_value text CHARACTER SET utf8mb4 COLLATE utf8mb4_general_ci;
            ALTER TABLE labels_mapping MODIFY COLUMN label varchar(50) CHARACTER SET utf8mb4 COLLATE utf8mb4_general_ci;
            ALTER TABLE metadata_property_mapping MODIFY COLUMN commit_sha varchar(256) CHARACTER SET utf8mb4 COLLATE utf8mb4_general_ci;
            ALTER TABLE metadata_property_mapping MODIFY COLUMN location varchar(256) CHARACTER SET utf8mb4 COLLATE utf8mb4_general_ci;
            ALTER TABLE metadata_property_mapping MODIFY COLUMN metadata_key varchar(50) CHARACTER SET utf8mb4 COLLATE utf8mb4_general_ci;
            ALTER TABLE metadata_property_mapping MODIFY COLUMN metadata_value text CHARACTER SET utf8mb4 COLLATE utf8mb4_general_ci;
            ALTER TABLE migration_status MODIFY COLUMN migration_name varchar(255) CHARACTER SET utf8mb4 COLLATE utf8mb4_general_ci;
            ALTER TABLE observation MODIFY COLUMN entity_name varchar(50) CHARACTER SET utf8mb4 COLLATE utf8mb4_general_ci;
            ALTER TABLE observation MODIFY COLUMN field_type varchar(50) CHARACTER SET utf8mb4 COLLATE utf8mb4_general_ci;
            ALTER TABLE path_dataset_component_blob MODIFY COLUMN md5 text CHARACTER SET utf8mb4 COLLATE utf8mb4_general_ci;
            ALTER TABLE path_dataset_component_blob MODIFY COLUMN path text CHARACTER SET utf8mb4 COLLATE utf8mb4_general_ci;
            ALTER TABLE path_dataset_component_blob MODIFY COLUMN sha256 text CHARACTER SET utf8mb4 COLLATE utf8mb4_general_ci;
            ALTER TABLE path_dataset_component_blob MODIFY COLUMN internal_versioned_path text CHARACTER SET utf8mb4 COLLATE utf8mb4_general_ci;
            ALTER TABLE path_dataset_component_blob MODIFY COLUMN base_path text CHARACTER SET utf8mb4 COLLATE utf8mb4_general_ci;
            ALTER TABLE path_dataset_version_info MODIFY COLUMN base_path varchar(255) CHARACTER SET utf8mb4 COLLATE utf8mb4_general_ci;
            ALTER TABLE path_dataset_version_info MODIFY COLUMN field_type varchar(50) CHARACTER SET utf8mb4 COLLATE utf8mb4_general_ci;
            ALTER TABLE project MODIFY COLUMN description text CHARACTER SET utf8mb4 COLLATE utf8mb4_general_ci;
            ALTER TABLE project MODIFY COLUMN name varchar(255) CHARACTER SET utf8mb4 COLLATE utf8mb4_general_ci;
            ALTER TABLE project MODIFY COLUMN owner varchar(255) CHARACTER SET utf8mb4 COLLATE utf8mb4_general_ci;
            ALTER TABLE project MODIFY COLUMN readme_text text CHARACTER SET utf8mb4 COLLATE utf8mb4_general_ci;
            ALTER TABLE project MODIFY COLUMN short_name varchar(255) CHARACTER SET utf8mb4 COLLATE utf8mb4_general_ci;
            ALTER TABLE project MODIFY COLUMN workspace varchar(255) CHARACTER SET utf8mb4 COLLATE utf8mb4_general_ci;
            ALTER TABLE python_environment_blob MODIFY COLUMN suffix varchar(50) CHARACTER SET utf8mb4 COLLATE utf8mb4_general_ci;
            ALTER TABLE python_environment_requirements_blob MODIFY COLUMN library varchar(255) CHARACTER SET utf8mb4 COLLATE utf8mb4_general_ci;
            ALTER TABLE python_environment_requirements_blob MODIFY COLUMN python_constraint varchar(255) CHARACTER SET utf8mb4 COLLATE utf8mb4_general_ci;
            ALTER TABLE python_environment_requirements_blob MODIFY COLUMN suffix varchar(50) CHARACTER SET utf8mb4 COLLATE utf8mb4_general_ci;
            ALTER TABLE query_dataset_component_blob MODIFY COLUMN query text CHARACTER SET utf8mb4 COLLATE utf8mb4_general_ci;
            ALTER TABLE query_dataset_component_blob MODIFY COLUMN data_source_uri text CHARACTER SET utf8mb4 COLLATE utf8mb4_general_ci;
            ALTER TABLE query_dataset_version_info MODIFY COLUMN data_source_uri varchar(255) CHARACTER SET utf8mb4 COLLATE utf8mb4_general_ci;
            ALTER TABLE query_dataset_version_info MODIFY COLUMN field_type varchar(50) CHARACTER SET utf8mb4 COLLATE utf8mb4_general_ci;
            ALTER TABLE query_dataset_version_info MODIFY COLUMN query text CHARACTER SET utf8mb4 COLLATE utf8mb4_general_ci;
            ALTER TABLE query_dataset_version_info MODIFY COLUMN query_template text CHARACTER SET utf8mb4 COLLATE utf8mb4_general_ci;
            ALTER TABLE query_parameter MODIFY COLUMN entity_name varchar(50) CHARACTER SET utf8mb4 COLLATE utf8mb4_general_ci;
            ALTER TABLE query_parameter MODIFY COLUMN field_type varchar(50) CHARACTER SET utf8mb4 COLLATE utf8mb4_general_ci;
            ALTER TABLE query_parameter MODIFY COLUMN parameter_name text CHARACTER SET utf8mb4 COLLATE utf8mb4_general_ci;
            ALTER TABLE query_parameter MODIFY COLUMN parameter_value text CHARACTER SET utf8mb4 COLLATE utf8mb4_general_ci;
            ALTER TABLE raw_dataset_version_info MODIFY COLUMN checksum varchar(255) CHARACTER SET utf8mb4 COLLATE utf8mb4_general_ci;
            ALTER TABLE raw_dataset_version_info MODIFY COLUMN field_type varchar(50) CHARACTER SET utf8mb4 COLLATE utf8mb4_general_ci;
            ALTER TABLE raw_dataset_version_info MODIFY COLUMN object_path varchar(255) CHARACTER SET utf8mb4 COLLATE utf8mb4_general_ci;
            ALTER TABLE repository MODIFY COLUMN name varchar(256) CHARACTER SET utf8mb4 COLLATE utf8mb4_general_ci;
            ALTER TABLE repository MODIFY COLUMN owner varchar(255) CHARACTER SET utf8mb4 COLLATE utf8mb4_general_ci;
            ALTER TABLE repository MODIFY COLUMN description text CHARACTER SET utf8mb4 COLLATE utf8mb4_general_ci;
            ALTER TABLE s3_dataset_component_blob MODIFY COLUMN md5 text CHARACTER SET utf8mb4 COLLATE utf8mb4_general_ci;
            ALTER TABLE s3_dataset_component_blob MODIFY COLUMN path text CHARACTER SET utf8mb4 COLLATE utf8mb4_general_ci;
            ALTER TABLE s3_dataset_component_blob MODIFY COLUMN sha256 text CHARACTER SET utf8mb4 COLLATE utf8mb4_general_ci;
            ALTER TABLE s3_dataset_component_blob MODIFY COLUMN internal_versioned_path text CHARACTER SET utf8mb4 COLLATE utf8mb4_general_ci;
            ALTER TABLE s3_dataset_component_blob MODIFY COLUMN base_path text CHARACTER SET utf8mb4 COLLATE utf8mb4_general_ci;
            ALTER TABLE tag MODIFY COLUMN tag varchar(255) CHARACTER SET utf8mb4 COLLATE utf8mb4_general_ci;
            ALTER TABLE tag_mapping MODIFY COLUMN entity_name varchar(50) CHARACTER SET utf8mb4 COLLATE utf8mb4_general_ci;
            ALTER TABLE tag_mapping MODIFY COLUMN tags text CHARACTER SET utf8mb4 COLLATE utf8mb4_general_ci;
            ALTER TABLE user_comment MODIFY COLUMN entity_name varchar(50) CHARACTER SET utf8mb4 COLLATE utf8mb4_general_ci;
            ALTER TABLE user_comment MODIFY COLUMN message varchar(255) CHARACTER SET utf8mb4 COLLATE utf8mb4_general_ci;
            ALTER TABLE user_comment MODIFY COLUMN owner varchar(255) CHARACTER SET utf8mb4 COLLATE utf8mb4_general_ci;
            ALTER TABLE versioning_modeldb_entity_mapping MODIFY COLUMN commit varchar(64) CHARACTER SET utf8mb4 COLLATE utf8mb4_general_ci;
            ALTER TABLE versioning_modeldb_entity_mapping MODIFY COLUMN versioning_key varchar(50) CHARACTER SET utf8mb4 COLLATE utf8mb4_general_ci;
            ALTER TABLE versioning_modeldb_entity_mapping MODIFY COLUMN versioning_location text CHARACTER SET utf8mb4 COLLATE utf8mb4_general_ci;
            ALTER TABLE versioning_modeldb_entity_mapping MODIFY COLUMN entity_type varchar(50) CHARACTER SET utf8mb4 COLLATE utf8mb4_general_ci;
            ALTER TABLE versioning_modeldb_entity_mapping_config_blob MODIFY COLUMN versioning_modeldb_entity_mapping_commit varchar(64) CHARACTER SET utf8mb4 COLLATE utf8mb4_general_ci;
            ALTER TABLE versioning_modeldb_entity_mapping_config_blob MODIFY COLUMN versioning_modeldb_entity_mapping_versioning_key varchar(50) CHARACTER SET utf8mb4 COLLATE utf8mb4_general_ci;
            ALTER TABLE versioning_modeldb_entity_mapping_config_blob MODIFY COLUMN versioning_modeldb_entity_mapping_entity_type varchar(50) CHARACTER SET utf8mb4 COLLATE utf8mb4_general_ci;
        </sql>
    </changeSet>

    <changeSet id="db_version_2.24" author="lezhevg">
        <tagDatabase tag="db_version_2.24"/>
    </changeSet>

    <changeSet id="add-created-on-experiment-run" author="anandJ">
        <preConditions onFail="MARK_RAN">
            <not>
                <columnExists tableName="experiment_run" columnName="created"/>
            </not>
        </preConditions>
        <addColumn tableName="experiment_run">
            <column name="created" type="boolean" defaultValue="false"/>
        </addColumn>
        <rollback>
            <dropColumn tableName="experiment_run" columnName="created"/>
        </rollback>
    </changeSet>

    <changeSet id="set-created-true-for-existing-experiment-run" author="anandJ" failOnError="false">
        <validCheckSum>8:c72ea307ca64028f75921f962f871d96</validCheckSum>
        <preConditions onFail="MARK_RAN">
            <or>
                <dbms type="mysql"/>
                <dbms type="postgres"/>
            </or>
        </preConditions>
        <update tableName="experiment_run">
            <column name="created" valueBoolean="true"/>
            <where>created=false AND deleted=false</where>
        </update>
    </changeSet>

    <changeSet id="db_version_2.25" author="anandJ">
        <tagDatabase tag="db_version_2.25"/>
    </changeSet>

    <changeSet id="set-created-true-based-on-column-type-existing-experiment-run" author="anandJ">
        <preConditions onFail="MARK_RAN">
            <dbms type="mssql"/>
            <not>
                <or>
                    <dbms type="mysql"/>
                    <dbms type="postgres"/>
                </or>
            </not>
        </preConditions>
        <update tableName="experiment_run">
            <column name="created" valueBoolean="true"/>
            <where>created=0 AND deleted=0</where>
        </update>
    </changeSet>

    <changeSet id="db_version_2.26" author="anandJ">
        <tagDatabase tag="db_version_2.26"/>
    </changeSet>

    <changeSet id="delete-audit_resource_workspace_mapping-table" author="anandJ">
        <preConditions onFail="MARK_RAN">
            <tableExists tableName="audit_resource_workspace_mapping"/>
        </preConditions>
        <delete tableName="audit_resource_workspace_mapping"/>
        <rollback>
            <createTable tableName="audit_resource_workspace_mapping">
                <column name="audit_log_id" type="int8">
                    <constraints foreignKeyName="audit_fk_audit_service_local_audit_log_id" referencedTableName="audit_service_local_audit_log"
                                 referencedColumnNames="id"/>
                </column>
                <column name="resource_id" type="VARCHAR(255)">
                    <constraints nullable="false"/>
                </column>
                <column name="workspace_id" type="int8" />
            </createTable>
        </rollback>
    </changeSet>

    <changeSet id="delete-audit_service_local_audit_log-table" author="anandJ">
        <preConditions onFail="MARK_RAN">
            <tableExists tableName="audit_service_local_audit_log"/>
        </preConditions>
        <delete tableName="audit_service_local_audit_log"/>
        <rollback>
            <createTable tableName="audit_service_local_audit_log">
                <column autoIncrement="true" name="id" type="int8">
                    <constraints primaryKey="true"/>
                </column>
                <column name="local_id" type="VARCHAR(255)">
                    <constraints nullable="false" unique="true"/>
                </column>
                <column name="user_id" type="VARCHAR(255)">
                    <constraints nullable="false"/>
                </column>
                <column name="action" type="int4">
                    <constraints nullable="false"/>
                </column>
                <column name="resource_type" type="int4" />
                <column name="resource_service" type="int4" />
                <column name="ts_nano" type="int8" />
                <column name="method_name" type="text" />
                <column name="request" type="longtext" />
                <column name="response" type="longtext" />
                <column name="workspace_id" type="int8" />
            </createTable>
        </rollback>
    </changeSet>

    <changeSet id="db_version_2.27" author="anandJ">
        <tagDatabase tag="db_version_2.27"/>
    </changeSet>

<<<<<<< HEAD
    <changeSet id="add-version-number-on-experiment" author="anandJ">
        <preConditions onFail="MARK_RAN">
            <not>
                <columnExists tableName="experiment" columnName="version_number"/>
            </not>
        </preConditions>
        <addColumn tableName="experiment">
            <column name="version_number" type="int8" defaultValue="1"/>
        </addColumn>
        <rollback>
            <dropColumn tableName="experiment" columnName="version_number"/>
=======
    <changeSet id="add-version-number-on-project" author="anandJ">
        <preConditions onFail="MARK_RAN">
            <not>
                <columnExists tableName="project" columnName="version_number"/>
            </not>
        </preConditions>
        <addColumn tableName="project">
            <column name="version_number" type="int8" defaultValue="1"/>
        </addColumn>
        <rollback>
            <dropColumn tableName="project" columnName="version_number"/>
>>>>>>> 394299eb
        </rollback>
    </changeSet>

    <changeSet id="db_version_2.28" author="anandJ">
        <tagDatabase tag="db_version_2.28"/>
    </changeSet>

</databaseChangeLog><|MERGE_RESOLUTION|>--- conflicted
+++ resolved
@@ -825,7 +825,24 @@
         <tagDatabase tag="db_version_2.27"/>
     </changeSet>
 
-<<<<<<< HEAD
+    <changeSet id="add-version-number-on-project" author="anandJ">
+        <preConditions onFail="MARK_RAN">
+            <not>
+                <columnExists tableName="project" columnName="version_number"/>
+            </not>
+        </preConditions>
+        <addColumn tableName="project">
+            <column name="version_number" type="int8" defaultValue="1"/>
+        </addColumn>
+        <rollback>
+            <dropColumn tableName="project" columnName="version_number"/>
+        </rollback>
+    </changeSet>
+
+    <changeSet id="db_version_2.28" author="anandJ">
+        <tagDatabase tag="db_version_2.28"/>
+    </changeSet>
+
     <changeSet id="add-version-number-on-experiment" author="anandJ">
         <preConditions onFail="MARK_RAN">
             <not>
@@ -837,24 +854,11 @@
         </addColumn>
         <rollback>
             <dropColumn tableName="experiment" columnName="version_number"/>
-=======
-    <changeSet id="add-version-number-on-project" author="anandJ">
-        <preConditions onFail="MARK_RAN">
-            <not>
-                <columnExists tableName="project" columnName="version_number"/>
-            </not>
-        </preConditions>
-        <addColumn tableName="project">
-            <column name="version_number" type="int8" defaultValue="1"/>
-        </addColumn>
-        <rollback>
-            <dropColumn tableName="project" columnName="version_number"/>
->>>>>>> 394299eb
-        </rollback>
-    </changeSet>
-
-    <changeSet id="db_version_2.28" author="anandJ">
-        <tagDatabase tag="db_version_2.28"/>
+        </rollback>
+    </changeSet>
+
+    <changeSet id="db_version_2.29" author="anandJ">
+        <tagDatabase tag="db_version_2.29"/>
     </changeSet>
 
 </databaseChangeLog>