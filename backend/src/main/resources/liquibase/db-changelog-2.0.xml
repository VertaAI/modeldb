<databaseChangeLog
        xmlns="http://www.liquibase.org/xml/ns/dbchangelog"
        xmlns:xsi="http://www.w3.org/2001/XMLSchema-instance"
        xsi:schemaLocation="http://www.liquibase.org/xml/ns/dbchangelog
                        http://www.liquibase.org/xml/ns/dbchangelog/dbchangelog-3.4.xsd"
        logicalFilePath="src/main/resources/liquibase/db-changelog-2.0.xml">

    <changeSet id="db_version_2.0.pre" author="raviS">
        <tagDatabase tag="db_version_2.0.pre"/>
    </changeSet>
    <changeSet author="anandJ" id="index_labels_mapping_entity_hash_entity_type">
        <preConditions onFail="MARK_RAN">
            <not>
                <indexExists indexName="index_labels_mapping_entity_hash_entity_type"/>
            </not>
        </preConditions>
        <createIndex indexName="index_labels_mapping_entity_hash_entity_type"
                     tableName="labels_mapping">
            <column name="entity_hash"/>
            <column name="entity_type"/>
        </createIndex>
        <rollback>
            <dropIndex tableName="labels_mapping" indexName="index_labels_mapping_entity_hash_entity_type"/>
        </rollback>
    </changeSet>

    <changeSet author="anandJ" id="index_labels_mapping_label">
        <preConditions onFail="MARK_RAN">
            <not>
                <indexExists indexName="index_labels_mapping_label"/>
            </not>
        </preConditions>
        <createIndex indexName="index_labels_mapping_label"
                     tableName="labels_mapping">
            <column name="label"/>
        </createIndex>
        <rollback>
            <dropIndex tableName="labels_mapping" indexName="index_labels_mapping_label"/>
        </rollback>
    </changeSet>
    <changeSet id="db_version_2.1" author="raviS">
        <tagDatabase tag="db_version_2.1"/>
    </changeSet>

    <changeSet id="add-base-path-in-path-dataset-component-blob" author="anandJ">
        <preConditions onFail="MARK_RAN">
            <not>
                <columnExists tableName="path_dataset_component_blob" columnName="base_path"/>
            </not>
        </preConditions>
        <addColumn tableName="path_dataset_component_blob">
            <column name="base_path" type="TEXT" value=""/>
        </addColumn>
        <rollback>
            <dropColumn tableName="path_dataset_component_blob" columnName="base_path"/>
        </rollback>
    </changeSet>

    <changeSet id="add-base-path-in-s3-dataset-component-blob" author="anandJ">
        <preConditions onFail="MARK_RAN">
            <not>
                <columnExists tableName="s3_dataset_component_blob" columnName="base_path"/>
            </not>
        </preConditions>
        <addColumn tableName="s3_dataset_component_blob">
            <column name="base_path" type="TEXT" value=""/>
        </addColumn>
        <rollback>
            <dropColumn tableName="s3_dataset_component_blob" columnName="base_path"/>
        </rollback>
    </changeSet>

    <changeSet id="db_version_2.2" author="anandJ">
        <tagDatabase tag="db_version_2.2"/>
    </changeSet>

    <changeSet id="create-query_dataset_component_blob-table" author="anandJ">
        <preConditions onFail="MARK_RAN">
            <not>
                <tableExists tableName="query_dataset_component_blob"/>
            </not>
        </preConditions>
        <createTable tableName="query_dataset_component_blob">
            <column name="query_dataset_blob_id" type="varchar(64)">
                <constraints nullable="false" primaryKey="true" primaryKeyName="pk_query_dataset_component"/>
            </column>
            <column name="blob_hash" type="varchar(64)">
                <constraints nullable="false" primaryKey="true" primaryKeyName="pk_query_dataset_component"/>
            </column>
            <column name="query" type="text"/>
            <column name="data_source_uri" type="text"/>
            <column name="execution_timestamp" type="int8"/>
            <column name="num_records" type="int8"/>
        </createTable>
        <rollback>
            <dropTable tableName="query_dataset_component_blob"/>
        </rollback>
    </changeSet>

    <changeSet id="db_version_2.3" author="anandJ">
        <tagDatabase tag="db_version_2.3"/>
    </changeSet>

    <changeSet author="anandJ" id="create-audit_service_local_audit_log">
        <preConditions onFail="MARK_RAN">
            <not>
                <tableExists tableName="audit_service_local_audit_log"/>
            </not>
        </preConditions>
        <createTable tableName="audit_service_local_audit_log">
            <column autoIncrement="true" name="id" type="int8">
                <constraints primaryKey="true"/>
            </column>
            <column name="local_id" type="VARCHAR(255)">
                <constraints nullable="false" unique="true"/>
            </column>
            <column name="user_id" type="VARCHAR(255)">
                <constraints nullable="false"/>
            </column>
            <column name="action" type="VARCHAR(255)">
                <constraints nullable="false"/>
            </column>
            <column name="resource_id" type="VARCHAR(255)">
                <constraints nullable="false"/>
            </column>
            <column name="resource_type" type="VARCHAR(255)" />
            <column name="resource_service" type="VARCHAR(255)" />
            <column name="ts_nano" type="int8" />
            <column name="metadata_blob" type="text" />
        </createTable>
        <rollback>
            <dropTable tableName="audit_service_local_audit_log"/>
        </rollback>
    </changeSet>

    <changeSet id="db_version_2.4" author="anandJ">
        <tagDatabase tag="db_version_2.4"/>
    </changeSet>

    <changeSet id="add-environment-in-experiment-run" author="anandJ">
        <preConditions onFail="MARK_RAN">
            <not>
                <columnExists tableName="experiment_run" columnName="environment"/>
            </not>
        </preConditions>
        <addColumn tableName="experiment_run">
            <column name="environment" type="TEXT"/>
        </addColumn>
        <rollback>
            <dropColumn tableName="experiment_run" columnName="environment"/>
        </rollback>
    </changeSet>

    <changeSet id="db_version_2.5" author="anandJ">
        <tagDatabase tag="db_version_2.5"/>
    </changeSet>

    <changeSet id="add-workspace-id-to-project" author="cory">
        <preConditions onFail="MARK_RAN">
            <not>
                <columnExists tableName="project" columnName="workspace_id"/>
            </not>
        </preConditions>
        <addColumn tableName="project">
            <column name="workspace_id" type="int8"/>
        </addColumn>
        <rollback>
            <dropColumn tableName="project" columnName="workspace_id"/>
        </rollback>
    </changeSet>

    <changeSet id="db_version_2.6" author="cory">
        <tagDatabase tag="db_version_2.6"/>
    </changeSet>

    <changeSet id="rename-workspace-to-legacy-workspace-id-on-project" author="cory">
        <preConditions onFail="MARK_RAN">
            <columnExists tableName="project" columnName="workspace"/>
        </preConditions>
        <renameColumn tableName="project" oldColumnName="workspace" newColumnName="legacy_workspace_id" columnDataType="VARCHAR(255)"/>
        <rollback>
            <renameColumn tableName="project" oldColumnName="legacy_workspace_id" newColumnName="workspace" columnDataType="VARCHAR(255)"/>
        </rollback>
    </changeSet>

    <changeSet id="db_version_2.7" author="cory">
        <tagDatabase tag="db_version_2.7"/>
    </changeSet>

    <changeSet id="add-workspace-id-to-dataset" author="cory">
        <preConditions onFail="MARK_RAN">
            <not>
                <columnExists tableName="dataset" columnName="workspace_id"/>
            </not>
        </preConditions>
        <addColumn tableName="dataset">
            <column name="workspace_id" type="int8"/>
        </addColumn>
        <rollback>
            <dropColumn tableName="dataset" columnName="workspace_id"/>
        </rollback>
    </changeSet>

    <changeSet id="db_version_2.8" author="cory">
        <tagDatabase tag="db_version_2.8"/>
    </changeSet>

    <changeSet id="rename-workspace-to-legacy-workspace-id-on-dataset" author="cory">
        <preConditions onFail="MARK_RAN">
            <columnExists tableName="dataset" columnName="workspace"/>
        </preConditions>
        <renameColumn tableName="dataset" oldColumnName="workspace" newColumnName="legacy_workspace_id" columnDataType="VARCHAR(255)"/>
        <rollback>
            <renameColumn tableName="dataset" oldColumnName="legacy_workspace_id" newColumnName="workspace" columnDataType="VARCHAR(255)"/>
        </rollback>
    </changeSet>

    <changeSet id="db_version_2.9" author="cory">
        <tagDatabase tag="db_version_2.9"/>
    </changeSet>

    <changeSet id="add-workspace-id-to-dataset" author="cory">
        <preConditions onFail="MARK_RAN">
            <not>
                <columnExists tableName="dataset" columnName="workspace_id"/>
            </not>
        </preConditions>
        <addColumn tableName="dataset">
            <column name="workspace_id" type="int8"/>
        </addColumn>
        <rollback>
            <dropColumn tableName="dataset" columnName="workspace_id"/>
        </rollback>
    </changeSet>

    <changeSet id="db_version_2.10" author="cory">
        <tagDatabase tag="db_version_2.10"/>
    </changeSet>

    <changeSet id="rename-workspace-id-to-legacy-workspace-id-on-repository" author="cory">
        <preConditions onFail="MARK_RAN">
            <columnExists tableName="repository" columnName="workspace_id"/>
        </preConditions>
        <renameColumn tableName="repository" oldColumnName="workspace_id" newColumnName="legacy_workspace_id" columnDataType="VARCHAR(255)"/>
        <rollback>
            <renameColumn tableName="repository" oldColumnName="legacy_workspace_id" newColumnName="workspace_id" columnDataType="VARCHAR(255)"/>
        </rollback>
    </changeSet>

    <changeSet id="db_version_2.10" author="cory">
        <tagDatabase tag="db_version_2.10"/>
    </changeSet>

    <changeSet id="add-workspace-id-on-repository" author="cory">
        <preConditions onFail="MARK_RAN">
            <not>
                <columnExists tableName="repository" columnName="workspace_id"/>
            </not>
        </preConditions>
        <addColumn tableName="repository">
            <column name="workspace_id" type="int8"/>
        </addColumn>
        <rollback>
            <dropColumn tableName="repository" columnName="workspace_id"/>
        </rollback>
    </changeSet>

    <changeSet id="db_version_2.11" author="cory">
        <tagDatabase tag="db_version_2.11"/>
    </changeSet>

    <changeSet id="rename-legacy-workspace-id-to-workspace-on-project" author="cory">
        <preConditions onFail="MARK_RAN">
            <columnExists tableName="project" columnName="legacy_workspace_id"/>
        </preConditions>
        <renameColumn tableName="project" oldColumnName="legacy_workspace_id" newColumnName="workspace" columnDataType="VARCHAR(255)"/>
        <rollback>
            <renameColumn tableName="project" oldColumnName="workspace" newColumnName="legacy_workspace_id" columnDataType="VARCHAR(255)"/>
        </rollback>
    </changeSet>

    <changeSet id="db_version_2.12" author="cory">
        <tagDatabase tag="db_version_2.12"/>
    </changeSet>

    <changeSet id="rename-legacy-workspace-id-to-workspace-on-dataset" author="cory">
        <preConditions onFail="MARK_RAN">
            <columnExists tableName="dataset" columnName="legacy_workspace_id"/>
        </preConditions>
        <renameColumn tableName="dataset" oldColumnName="legacy_workspace_id" newColumnName="workspace" columnDataType="VARCHAR(255)"/>
        <rollback>
            <renameColumn tableName="dataset" oldColumnName="workspace" newColumnName="legacy_workspace_id" columnDataType="VARCHAR(255)"/>
        </rollback>
    </changeSet>

    <changeSet id="db_version_2.13" author="cory">
        <tagDatabase tag="db_version_2.13"/>
    </changeSet>

    <changeSet id="rename-workspace-id-to-workspace-service-id-on-repository" author="cory">
        <preConditions onFail="MARK_RAN">
            <columnExists tableName="repository" columnName="workspace_id"/>
        </preConditions>
        <renameColumn tableName="repository" oldColumnName="workspace_id" newColumnName="workspace_service_id" columnDataType="int8"/>
        <rollback>
            <renameColumn tableName="repository" oldColumnName="workspace_service_id" newColumnName="workspace_id" columnDataType="int8"/>
        </rollback>
    </changeSet>

    <changeSet id="db_version_2.14" author="cory">
        <tagDatabase tag="db_version_2.14"/>
    </changeSet>

    <changeSet id="rename-legacy-workspace-id-to-workspace-id-on-repository" author="cory">
        <preConditions onFail="MARK_RAN">
            <columnExists tableName="repository" columnName="legacy_workspace_id"/>
        </preConditions>
        <renameColumn tableName="repository" oldColumnName="legacy_workspace_id" newColumnName="workspace_id" columnDataType="VARCHAR(255)"/>
        <rollback>
            <renameColumn tableName="repository" oldColumnName="workspace_id" newColumnName="legacy_workspace_id" columnDataType="VARCHAR(255)"/>
        </rollback>
    </changeSet>

    <changeSet id="db_version_2.15" author="cory">
        <tagDatabase tag="db_version_2.15"/>
    </changeSet>

    <changeSet id="add-created-on-project" author="cory">
        <validCheckSum>8:f6b98a94c378e38f223e033f81fb2454</validCheckSum>
        <preConditions onFail="MARK_RAN">
            <not>
                <columnExists tableName="project" columnName="created"/>
            </not>
        </preConditions>
        <addColumn tableName="project">
            <column name="created" type="boolean" value="true" defaultValue="false"/>
        </addColumn>
        <rollback>
            <dropColumn tableName="project" columnName="created"/>
        </rollback>
    </changeSet>

    <changeSet id="db_version_2.16" author="cory">
        <tagDatabase tag="db_version_2.16"/>
    </changeSet>

    <changeSet id="set-created-true-on-project-for-existing-projects" author="cory">
        <update tableName="project">
            <column name="created" valueBoolean="true"/>
            <where>created=false AND deleted=false</where>
        </update>
    </changeSet>

    <changeSet id="db_version_2.17" author="cory">
        <tagDatabase tag="db_version_2.17"/>
    </changeSet>

    <changeSet id="add-created-on-repository" author="anandJ">
        <preConditions onFail="MARK_RAN">
            <not>
                <columnExists tableName="repository" columnName="created"/>
            </not>
        </preConditions>
        <addColumn tableName="repository">
            <column name="created" type="boolean" defaultValue="false"/>
        </addColumn>
        <rollback>
            <dropColumn tableName="repository" columnName="created"/>
        </rollback>
    </changeSet>

    <changeSet id="db_version_2.18" author="anandJ">
        <tagDatabase tag="db_version_2.18"/>
    </changeSet>

    <changeSet id="set-created-true-on-repository-for-existing-repositories" author="anandJ">
        <update tableName="repository">
            <column name="created" valueBoolean="true"/>
            <where>created=false AND deleted=false</where>
        </update>
    </changeSet>

    <changeSet id="db_version_2.19" author="anandJ">
        <tagDatabase tag="db_version_2.19"/>
    </changeSet>

    <changeSet id="add-visibility-migration-project" author="anandJ">
        <preConditions onFail="MARK_RAN">
            <not>
                <columnExists tableName="project" columnName="visibility_migration"/>
            </not>
        </preConditions>
        <addColumn tableName="project">
            <column name="visibility_migration" type="boolean" defaultValue="false"/>
        </addColumn>
        <rollback>
            <dropColumn tableName="project" columnName="visibility_migration"/>
        </rollback>
    </changeSet>

    <changeSet id="add-visibility-migration-repository" author="anandJ">
        <preConditions onFail="MARK_RAN">
            <not>
                <columnExists tableName="repository" columnName="visibility_migration"/>
            </not>
        </preConditions>
        <addColumn tableName="repository">
            <column name="visibility_migration" type="boolean" defaultValue="false"/>
        </addColumn>
        <rollback>
            <dropColumn tableName="repository" columnName="visibility_migration"/>
        </rollback>
    </changeSet>

    <changeSet author="anandJ" id="index_visibility_migration_project">
        <preConditions onFail="MARK_RAN">
            <not>
                <indexExists indexName="index_visibility_migration_project"/>
            </not>
        </preConditions>
        <createIndex indexName="index_visibility_migration_project"
                     tableName="project">
            <column name="visibility_migration"/>
        </createIndex>
        <rollback>
            <dropIndex tableName="project" indexName="index_visibility_migration_project"/>
        </rollback>
    </changeSet>

    <changeSet author="anandJ" id="index_visibility_migration_repository">
        <preConditions onFail="MARK_RAN">
            <not>
                <indexExists indexName="index_visibility_migration_repository"/>
            </not>
        </preConditions>
        <createIndex indexName="index_visibility_migration_repository"
                     tableName="repository">
            <column name="visibility_migration"/>
        </createIndex>
        <rollback>
            <dropIndex tableName="repository" indexName="index_visibility_migration_repository"/>
        </rollback>
    </changeSet>

    <changeSet id="db_version_2.20" author="anandJ">
        <tagDatabase tag="db_version_2.20"/>
    </changeSet>

    <changeSet id="set-visibility-migration-false-on-repositories" author="anandJ">
        <update tableName="repository">
            <column name="visibility_migration" valueBoolean="false"/>
            <where>visibility_migration=true</where>
        </update>
    </changeSet>

    <changeSet id="set-visibility-migration-false-on-projects" author="anandJ">
        <update tableName="project">
            <column name="visibility_migration" valueBoolean="false"/>
            <where>visibility_migration=true</where>
        </update>
    </changeSet>

    <changeSet id="modify-name-length-repository" author="anandJ">
        <modifyDataType
                columnName="name"
                newDataType="varchar(256)"
                tableName="repository"/>
    </changeSet>

    <changeSet id="drop-old-audit_service_local_audit_log" author="anandJ">
        <preConditions onFail="MARK_RAN">
            <tableExists tableName="audit_service_local_audit_log"/>
        </preConditions>
        <dropTable tableName="audit_service_local_audit_log"/>
    </changeSet>

    <changeSet author="anandJ" id="create-new-audit_service_local_audit_log">
        <preConditions onFail="MARK_RAN">
            <not>
                <tableExists tableName="audit_service_local_audit_log"/>
            </not>
        </preConditions>
        <createTable tableName="audit_service_local_audit_log">
            <column autoIncrement="true" name="id" type="int8">
                <constraints primaryKey="true"/>
            </column>
            <column name="local_id" type="VARCHAR(255)">
                <constraints nullable="false" unique="true"/>
            </column>
            <column name="user_id" type="VARCHAR(255)">
                <constraints nullable="false"/>
            </column>
            <column name="action" type="int4">
                <constraints nullable="false"/>
            </column>
            <column name="resource_type" type="int4" />
            <column name="resource_service" type="int4" />
            <column name="ts_nano" type="int8" />
            <column name="method_name" type="text" />
<<<<<<< HEAD
            <column name="request" type="text" />
            <column name="response" type="text" />
=======
            <column name="request" type="longtext" />
            <column name="response" type="longtext" />
            <column name="workspace_id" type="int8" />
>>>>>>> 3b3149d0
        </createTable>
        <rollback>
            <dropTable tableName="audit_service_local_audit_log"/>
        </rollback>
    </changeSet>

    <changeSet author="anandJ" id="create-audit_resource_workspace_mapping">
        <preConditions onFail="MARK_RAN">
            <not>
                <tableExists tableName="audit_resource_workspace_mapping"/>
            </not>
        </preConditions>
        <createTable tableName="audit_resource_workspace_mapping">
            <column name="audit_log_id" type="int8">
                <constraints foreignKeyName="audit_fk_audit_service_local_audit_log_id" referencedTableName="audit_service_local_audit_log"
                             referencedColumnNames="id"/>
            </column>
            <column name="resource_id" type="VARCHAR(255)"/>
            <column name="workspace_id" type="int8" />
        </createTable>
        <rollback>
            <dropTable tableName="audit_resource_workspace_mapping"/>
        </rollback>
    </changeSet>

    <changeSet id="add-workspace-id-audit_service_local_audit_log" author="anandJ">
        <preConditions onFail="MARK_RAN">
            <not>
                <columnExists tableName="audit_service_local_audit_log" columnName="workspace_id"/>
            </not>
        </preConditions>
        <addColumn tableName="audit_service_local_audit_log">
            <column name="workspace_id" type="int8"/>
        </addColumn>
        <rollback>
            <dropColumn tableName="audit_service_local_audit_log" columnName="workspace_id"/>
        </rollback>
    </changeSet>

</databaseChangeLog><|MERGE_RESOLUTION|>--- conflicted
+++ resolved
@@ -497,14 +497,9 @@
             <column name="resource_service" type="int4" />
             <column name="ts_nano" type="int8" />
             <column name="method_name" type="text" />
-<<<<<<< HEAD
-            <column name="request" type="text" />
-            <column name="response" type="text" />
-=======
             <column name="request" type="longtext" />
             <column name="response" type="longtext" />
             <column name="workspace_id" type="int8" />
->>>>>>> 3b3149d0
         </createTable>
         <rollback>
             <dropTable tableName="audit_service_local_audit_log"/>
@@ -522,7 +517,9 @@
                 <constraints foreignKeyName="audit_fk_audit_service_local_audit_log_id" referencedTableName="audit_service_local_audit_log"
                              referencedColumnNames="id"/>
             </column>
-            <column name="resource_id" type="VARCHAR(255)"/>
+            <column name="resource_id" type="VARCHAR(255)">
+                <constraints nullable="false"/>
+            </column>
             <column name="workspace_id" type="int8" />
         </createTable>
         <rollback>
@@ -530,18 +527,4 @@
         </rollback>
     </changeSet>
 
-    <changeSet id="add-workspace-id-audit_service_local_audit_log" author="anandJ">
-        <preConditions onFail="MARK_RAN">
-            <not>
-                <columnExists tableName="audit_service_local_audit_log" columnName="workspace_id"/>
-            </not>
-        </preConditions>
-        <addColumn tableName="audit_service_local_audit_log">
-            <column name="workspace_id" type="int8"/>
-        </addColumn>
-        <rollback>
-            <dropColumn tableName="audit_service_local_audit_log" columnName="workspace_id"/>
-        </rollback>
-    </changeSet>
-
 </databaseChangeLog>