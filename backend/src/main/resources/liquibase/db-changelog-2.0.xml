--- conflicted
+++ resolved
@@ -101,19 +101,6 @@
         <tagDatabase tag="db_version_2.3"/>
     </changeSet>
 
-<<<<<<< HEAD
-    <changeSet id="add-environment-in-experiment-run" author="anandJ">
-        <preConditions onFail="MARK_RAN">
-            <not>
-                <columnExists tableName="experiment_run" columnName="environment"/>
-            </not>
-        </preConditions>
-        <addColumn tableName="experiment_run">
-            <column name="environment" type="TEXT"/>
-        </addColumn>
-        <rollback>
-            <dropColumn tableName="experiment_run" columnName="environment"/>
-=======
     <changeSet author="anandJ" id="create-audit_service_local_audit_log">
         <preConditions onFail="MARK_RAN">
             <not>
@@ -143,7 +130,6 @@
         </createTable>
         <rollback>
             <dropTable tableName="audit_service_local_audit_log"/>
->>>>>>> 9f0c4db7
         </rollback>
     </changeSet>
 
@@ -151,4 +137,22 @@
         <tagDatabase tag="db_version_2.4"/>
     </changeSet>
 
+    <changeSet id="add-environment-in-experiment-run" author="anandJ">
+        <preConditions onFail="MARK_RAN">
+            <not>
+                <columnExists tableName="experiment_run" columnName="environment"/>
+            </not>
+        </preConditions>
+        <addColumn tableName="experiment_run">
+            <column name="environment" type="TEXT"/>
+        </addColumn>
+        <rollback>
+            <dropColumn tableName="experiment_run" columnName="environment"/>
+        </rollback>
+    </changeSet>
+
+    <changeSet id="db_version_2.5" author="anandJ">
+        <tagDatabase tag="db_version_2.5"/>
+    </changeSet>
+
 </databaseChangeLog>