<databaseChangeLog
	xmlns="http://www.liquibase.org/xml/ns/dbchangelog"
	xmlns:xsi="http://www.w3.org/2001/XMLSchema-instance"
	xsi:schemaLocation="http://www.liquibase.org/xml/ns/dbchangelog
                        http://www.liquibase.org/xml/ns/dbchangelog/dbchangelog-3.4.xsd"
	logicalFilePath="src/main/resources/liquibase/create-tables-changelog-1.0.xml">

	<changeSet author="raviS" id="create-git_code_blob">
		<preConditions onFail="MARK_RAN">
			<not>
				<tableExists tableName="git_code_blob" />
			</not>
		</preConditions>
		<createTable tableName="git_code_blob">
			<column name="blob_hash" type="varchar(64)">
				<constraints primaryKey="true" nullable="false" />
			</column>
			<column name="repo" type="varchar(255)" />
			<column name="commit_hash" type="varchar(64)" />
			<column name="branch" type="varchar(50)" />
			<column name="tag" type="varchar(255)" />
			<column name="is_dirty" type="boolean" />
		</createTable>
	</changeSet>
	<changeSet author="raviS" id="create-notebook_code_blob">
		<preConditions onFail="MARK_RAN">
			<not>
				<tableExists tableName="notebook_code_blob" />
			</not>
		</preConditions>
		<createTable tableName="notebook_code_blob">
			<column name="blob_hash" type="varchar(64)">
				<constraints primaryKey="true" nullable="false" />
			</column>
			<column name="git_code_blob_hash" type="varchar(64)">
				<constraints foreignKeyName="fk_git_code_blob"
					referencedTableName="git_code_blob"
					referencedColumnNames="blob_hash" />
			</column>
			<column name="path_dataset_blob_hash" type="varchar(64)" />
		</createTable>
	</changeSet>

	<changeSet author="raviS"
		id="create-hyperparameter_element_config_blob">
		<preConditions onFail="MARK_RAN">
			<not>
				<tableExists
					tableName="hyperparameter_element_config_blob" />
			</not>
		</preConditions>
		<createTable
			tableName="hyperparameter_element_config_blob">
			<column name="blob_hash" type="varchar(64)">
				<constraints primaryKey="true" nullable="false" />
			</column>
			<column name="name" type="varchar(255)" />
			<column name="commit_hash" type="varchar(64)" />
			<column name="value_type" type="int4" />
			<column name="int_value" type="BIGINT" />
			<column name="float_value" type="double" />
			<column name="string_value" type="varchar(255)" />
		</createTable>
	</changeSet>
	<changeSet author="raviS"
		id="create-hyperparameter_set_config_blob">
		<preConditions onFail="MARK_RAN">
			<not>
				<tableExists tableName="hyperparameter_set_config_blob" />
			</not>
		</preConditions>
		<createTable tableName="hyperparameter_set_config_blob">
			<column name="blob_hash" type="varchar(64)">
				<constraints primaryKey="true" nullable="false" />
			</column>
			<column name="name" type="varchar(255)" />
			<column name="value_type" type="int4" />
			<column name="interval_begin_hash" type="varchar(64)">
				<constraints
					foreignKeyName="fk_begin_hyperparameter_element_config_blob"
					referencedTableName="hyperparameter_element_config_blob"
					referencedColumnNames="blob_hash" />
			</column>
			<column name="interval_end_hash" type="varchar(64)">
				<constraints
					foreignKeyName="fk_end_hyperparameter_element_config_blob"
					referencedTableName="hyperparameter_element_config_blob"
					referencedColumnNames="blob_hash" />
			</column>
			<column name="interval_step_hash" type="varchar(64)">
				<constraints
					foreignKeyName="fk_step_hyperparameter_element_config_blob"
					referencedTableName="hyperparameter_element_config_blob"
					referencedColumnNames="blob_hash" />
			</column>
		</createTable>
	</changeSet>
	<changeSet author="raviS"
		id="create-hyperparameter_discrete_set_element_mapping">
		<preConditions onFail="MARK_RAN">
			<not>
				<tableExists
					tableName="hyperparameter_discrete_set_element_mapping" />
			</not>
		</preConditions>
		<createTable tableName="hyperparameter_discrete_set_element_mapping">
			<column name="set_hash" type="varchar(64)">
				<constraints
					foreignKeyName="fk_hyperparameter_set_config_blob"
					primaryKey="true"
					referencedTableName="hyperparameter_set_config_blob"
					referencedColumnNames="blob_hash" />
			</column>
			<column name="element_hash" type="varchar(64)">
				<constraints
					foreignKeyName="fk_hyperparameter_element_config_blob"
					primaryKey="true"
					referencedTableName="hyperparameter_element_config_blob"
					referencedColumnNames="blob_hash" />
			</column>
		</createTable>
	</changeSet>
	<changeSet author="raviS" id="create-config_blob">
		<preConditions onFail="MARK_RAN">
			<not>
				<tableExists tableName="config_blob" />
			</not>
		</preConditions>
		<createTable tableName="config_blob">
			<column name="blob_hash" type="varchar(64)">
				<constraints primaryKey="true" nullable="false"
					primaryKeyName="pk_config_blob" />
			</column>
			<column name="config_seq_number" type="integer">
				<constraints primaryKey="true" nullable="false"
					primaryKeyName="pk_config_blob" />
			</column>
			<column name="hyperparameter_type" type="int4" />
			<column name="hyperparameter_set_config_blob_hash"
				type="varchar(64)">
				<constraints
					foreignKeyName="fk_hyperparameter_set_config_blob"
					referencedTableName="hyperparameter_set_config_blob"
					referencedColumnNames="blob_hash" />
			</column>
			<column name="hyperparameter_element_config_blob_hash"
				type="varchar(64)">
				<constraints
					foreignKeyName="fk_hyperparameter_element_config_blob"
					referencedTableName="hyperparameter_element_config_blob"
					referencedColumnNames="blob_hash" />
			</column>
		</createTable>
	</changeSet>

	<changeSet author="raviS" id="create-python_environment_blob">
		<preConditions onFail="MARK_RAN">
			<not>
				<tableExists tableName="python_environment_blob" />
			</not>
		</preConditions>
		<createTable tableName="python_environment_blob">
			<column name="blob_hash" type="varchar(64)">
				<constraints primaryKey="true" nullable="false" />
			</column>
			<column name="major" type="int4" />
			<column name="minor" type="int4" />
			<column name="patch" type="int4" />
			<column name="suffix" type="varchar(50)" />
		</createTable>
	</changeSet>
	<changeSet author="raviS" id="create-docker_environment_blob">
		<preConditions onFail="MARK_RAN">
			<not>
				<tableExists tableName="docker_environment_blob" />
			</not>
		</preConditions>
		<createTable tableName="docker_environment_blob">
			<column name="blob_hash" type="varchar(64)">
				<constraints primaryKey="true" nullable="false" />
			</column>
			<column name="repository" type="varchar(255)" />
			<column name="tag" type="varchar(255)" />
			<column name="sha" type="varchar(255)" />
		</createTable>
	</changeSet>
	<changeSet author="raviS" id="create-environment_blob">
		<preConditions onFail="MARK_RAN">
			<not>
				<tableExists tableName="environment_blob" />
			</not>
		</preConditions>
		<createTable tableName="environment_blob">
			<column name="blob_hash" type="varchar(64)">
				<constraints primaryKey="true" nullable="false" />
			</column>
			<column name="environment_type" type="int4" />
			<column name="python_environment_blob_hash" type="varchar(64)">
				<constraints foreignKeyName="fk_python_environment_blob"
					referencedTableName="python_environment_blob"
					referencedColumnNames="blob_hash" />
			</column>
			<column name="docker_environment_blob_hash" type="varchar(64)">
				<constraints foreignKeyName="fk_docker_environment_blob"
					referencedTableName="docker_environment_blob"
					referencedColumnNames="blob_hash" />
			</column>
		</createTable>
	</changeSet>
	<changeSet author="lezhevg" id="create-python_environment_requirements">
		<preConditions onFail="MARK_RAN">
			<not>
				<tableExists
					tableName="python_environment_requirements_blob" />
			</not>
		</preConditions>
		<createTable tableName="python_environment_requirements_blob">
			<column name="python_environment_blob_hash" type="varchar(64)">
				<constraints foreignKeyName="fk_python_environment_blob"
					primaryKey="true" nullable="false"
					referencedTableName="python_environment_blob"
					referencedColumnNames="blob_hash" />
			</column>
			<column name="library" type="varchar(255)">
				<constraints primaryKey="true"/>
			</column>
			<column name="python_constraint" type="varchar(255)">
				<constraints primaryKey="true"/>
			</column>
			<column name="major" type="int4" />
			<column name="minor" type="int4" />
			<column name="patch" type="int4" />
			<column name="suffix" type="varchar(50)" />
			<column name="req_or_constraint" type="boolean">
				<constraints primaryKey="true" nullable="false"/>
			</column>
		</createTable>
	</changeSet>
	<changeSet author="raviS"
		id="create-environment_command_line">
		<preConditions onFail="MARK_RAN">
			<not>
				<tableExists tableName="environment_command_line" />
			</not>
		</preConditions>
		<createTable tableName="environment_command_line">
			<column name="environment_blob_hash" type="varchar(64)">
				<constraints foreignKeyName="fk_environment_blob_hash"
					primaryKey="true" nullable="false"
					referencedTableName="environment_blob"
					referencedColumnNames="blob_hash"/>
			</column>
			<column name="command_seq_number" type="integer">
				<constraints primaryKey="true" nullable="false"/>
			</column>
			<column name="command" type="text"/>
		</createTable>
	</changeSet>
	<changeSet author="raviS" id="create-environment_variables">
		<preConditions onFail="MARK_RAN">
			<not>
				<tableExists tableName="environment_variables" />
			</not>
		</preConditions>
		<createTable tableName="environment_variables">
			<column name="environment_blob_hash" type="varchar(64)">
				<constraints foreignKeyName="fk_environment_blob"
					primaryKey="true" nullable="false"
					referencedTableName="environment_blob"
					referencedColumnNames="blob_hash"/>
			</column>
			<column name="variable_name" type="varchar(255)">
				<constraints primaryKey="true" nullable="false"/>
			</column>
			<column name="variable_value" type="varchar(255)"/>
		</createTable>
	</changeSet>
	<changeSet author="anandJ" id="create-versioning-table">
		<preConditions onFail="MARK_RAN">
			<not>
				<tableExists tableName="versioning_modeldb_entity_mapping"/>
			</not>
		</preConditions>
		<createTable tableName="versioning_modeldb_entity_mapping">
			<column name="repository_id" type="int8"/>
			<column name="commit" type="varchar(64)"/>
			<column name="versioning_key" type="varchar(50)"/>
			<column name="versioning_location" type="TEXT"/>
			<column name="experiment_run_id" type="varchar(255)"/>
			<column name="entity_type" type="varchar(50)"/>
		</createTable>
	</changeSet>
	<changeSet author="anandJ" id="addUniqueConstraint-versioning_modeldb_entity_mapping">
		<preConditions onFail="MARK_RAN">
			<not>
				<indexExists indexName="ck_versioning_modeldb_entity_mapping"/>
			</not>
		</preConditions>
		<addUniqueConstraint
				columnNames="repository_id, commit, versioning_key, experiment_run_id, entity_type"
				constraintName="ck_versioning_modeldb_entity_mapping"
				tableName="versioning_modeldb_entity_mapping"/>
	</changeSet>
	<changeSet id="createTempTableWithNewKeysOfFolderElement" author="lezhevg">
		<preConditions onFail="MARK_RAN">
			<not>
				<tableExists tableName="folder_element_temp"/>
			</not>
		</preConditions>
		<createTable tableName="folder_element_temp">
			<column name="folder_hash" type="varchar(64)">
				<constraints primaryKey="true" nullable="false"/>
			</column>
			<column name="element_sha" type="varchar(64)"/>
			<column name="element_name" type="varchar(200)">
				<constraints primaryKey="true" nullable="false"/>
			</column>
			<column name="element_type" type="varchar(50)"/>
		</createTable>
	</changeSet>

	<changeSet id="copyDataToANewTable" author="lezhevg">
		<sql>
			INSERT INTO folder_element_temp SELECT folder_hash, element_sha, element_name, element_type  FROM folder_element;
		</sql>
	</changeSet>
	<changeSet id="replaceOldFolderElement" author="lezhevg">
		<dropTable tableName="folder_element"/>
		<createTable tableName="folder_element">
			<column name="folder_hash" type="varchar(64)">
				<constraints primaryKey="true" nullable="false"/>
			</column>
			<column name="element_sha" type="varchar(64)"/>
			<column name="element_name" type="varchar(200)">
				<constraints primaryKey="true" nullable="false"/>
			</column>
			<column name="element_type" type="varchar(50)"/>
		</createTable>
		<sql>
			INSERT INTO folder_element SELECT * FROM folder_element_temp;
		</sql>
		<dropTable tableName="folder_element_temp"/>
	</changeSet>
	<changeSet id="add-visibility-column-to-repository" author="lezhevg">
		<preConditions onFail="MARK_RAN">
			<not>
				<columnExists tableName="repository" columnName="repository_visibility"/>
			</not>
		</preConditions>
		<addColumn tableName="repository">
			<column name="repository_visibility" type="int4"/>
		</addColumn>
	</changeSet>
	<changeSet id="add-access-modifier-column-to-repository" author="lezhevg">
		<preConditions onFail="MARK_RAN">
			<not>
				<columnExists tableName="repository" columnName="repository_access_modifier"/>
			</not>
		</preConditions>
		<addColumn tableName="repository">
			<column name="repository_access_modifier" type="int4" defaultValue="1"/>
		</addColumn>
	</changeSet>

	<changeSet id="add-repository-description-column" author="anandJ">
		<preConditions onFail="MARK_RAN">
			<not>
				<columnExists tableName="repository" columnName="description"/>
			</not>
		</preConditions>
		<addColumn tableName="repository">
			<column name="description" type="TEXT" value=""/>
		</addColumn>
	</changeSet>

	<changeSet id="add-attributes-to-repository" author="anandJ">
		<preConditions onFail="MARK_RAN">
			<not>
				<columnExists tableName="attribute" columnName="repository_id"/>
			</not>
		</preConditions>
		<addColumn tableName="attribute">
			<column name="repository_id" type="int8"/>
		</addColumn>
	</changeSet>
<<<<<<< HEAD

	<changeSet id="add-entity-hash-on-attribute" author="anandJ">
		<preConditions onFail="MARK_RAN">
			<not>
				<columnExists tableName="attribute" columnName="entity_hash"/>
			</not>
		</preConditions>
		<addColumn tableName="attribute">
			<column name="entity_hash" type="varchar(64)"/>
		</addColumn>
	</changeSet>

	<changeSet id="index-entity-hash-on-attribute" author="anandJ">
		<preConditions onFail="MARK_RAN">
			<not>
				<indexExists tableName="attribute" indexName="index_entity_hash"/>
			</not>
		</preConditions>
		<createIndex tableName="attribute" indexName="index_entity_hash">
			<column name="entity_hash"/>
		</createIndex>
=======
	<changeSet id="add-description-blob-table" author="lezhevg">
		<preConditions onFail="MARK_RAN">
			<not>
				<tableExists tableName="metadata_property_mapping"/>
			</not>
		</preConditions>
		<createTable tableName="metadata_property_mapping">
			<column name="repository_id" type="int8">
				<constraints primaryKey="true" nullable="false"/>
			</column>
			<column name="commit_sha" type="varchar(256)">
				<constraints primaryKey="true" nullable="false"/>
			</column>
			<column name="location" type="varchar(256)">
				<constraints primaryKey="true" nullable="false"/>
			</column>
			<column name="key" type="varchar(50)">
				<constraints primaryKey="true" nullable="false"/>
			</column>
			<column name="label" type="TEXT"/>
		</createTable>
>>>>>>> 09ba75ec
	</changeSet>
</databaseChangeLog><|MERGE_RESOLUTION|>--- conflicted
+++ resolved
@@ -383,7 +383,29 @@
 			<column name="repository_id" type="int8"/>
 		</addColumn>
 	</changeSet>
-<<<<<<< HEAD
+
+	<changeSet id="add-description-blob-table" author="lezhevg">
+		<preConditions onFail="MARK_RAN">
+			<not>
+				<tableExists tableName="metadata_property_mapping"/>
+			</not>
+		</preConditions>
+		<createTable tableName="metadata_property_mapping">
+			<column name="repository_id" type="int8">
+				<constraints primaryKey="true" nullable="false"/>
+			</column>
+			<column name="commit_sha" type="varchar(256)">
+				<constraints primaryKey="true" nullable="false"/>
+			</column>
+			<column name="location" type="varchar(256)">
+				<constraints primaryKey="true" nullable="false"/>
+			</column>
+			<column name="key" type="varchar(50)">
+				<constraints primaryKey="true" nullable="false"/>
+			</column>
+			<column name="label" type="TEXT"/>
+		</createTable>
+	</changeSet>
 
 	<changeSet id="add-entity-hash-on-attribute" author="anandJ">
 		<preConditions onFail="MARK_RAN">
@@ -405,28 +427,5 @@
 		<createIndex tableName="attribute" indexName="index_entity_hash">
 			<column name="entity_hash"/>
 		</createIndex>
-=======
-	<changeSet id="add-description-blob-table" author="lezhevg">
-		<preConditions onFail="MARK_RAN">
-			<not>
-				<tableExists tableName="metadata_property_mapping"/>
-			</not>
-		</preConditions>
-		<createTable tableName="metadata_property_mapping">
-			<column name="repository_id" type="int8">
-				<constraints primaryKey="true" nullable="false"/>
-			</column>
-			<column name="commit_sha" type="varchar(256)">
-				<constraints primaryKey="true" nullable="false"/>
-			</column>
-			<column name="location" type="varchar(256)">
-				<constraints primaryKey="true" nullable="false"/>
-			</column>
-			<column name="key" type="varchar(50)">
-				<constraints primaryKey="true" nullable="false"/>
-			</column>
-			<column name="label" type="TEXT"/>
-		</createTable>
->>>>>>> 09ba75ec
 	</changeSet>
 </databaseChangeLog>