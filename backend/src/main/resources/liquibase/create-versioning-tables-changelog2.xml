<databaseChangeLog
	xmlns="http://www.liquibase.org/xml/ns/dbchangelog"
	xmlns:xsi="http://www.w3.org/2001/XMLSchema-instance"
	xsi:schemaLocation="http://www.liquibase.org/xml/ns/dbchangelog
                        http://www.liquibase.org/xml/ns/dbchangelog/dbchangelog-3.4.xsd"
	logicalFilePath="src/main/resources/liquibase/create-tables-changelog-1.0.xml">

	<changeSet author="raviS" id="create-git_code_blob">
		<preConditions onFail="MARK_RAN">
			<not>
				<tableExists tableName="git_code_blob" />
			</not>
		</preConditions>
		<createTable tableName="git_code_blob">
			<column name="blob_hash" type="varchar(64)">
				<constraints primaryKey="true" nullable="false" />
			</column>
			<column name="repo" type="varchar(255)" />
			<column name="commit_hash" type="varchar(64)" />
			<column name="branch" type="varchar(50)" />
			<column name="tag" type="varchar(255)" />
			<column name="is_dirty" type="boolean" />
		</createTable>
	</changeSet>
	<changeSet author="raviS" id="create-notebook_code_blob">
		<preConditions onFail="MARK_RAN">
			<not>
				<tableExists tableName="notebook_code_blob" />
			</not>
		</preConditions>
		<createTable tableName="notebook_code_blob">
			<column name="blob_hash" type="varchar(64)">
				<constraints primaryKey="true" nullable="false" />
			</column>
			<column name="git_code_blob_hash" type="varchar(64)">
				<constraints foreignKeyName="fk_git_code_blob"
					referencedTableName="git_code_blob"
					referencedColumnNames="blob_hash" />
			</column>
			<column name="path_dataset_blob_hash" type="varchar(64)" />
		</createTable>
	</changeSet>

	<changeSet author="raviS"
		id="create-hyperparameter_element_config_blob">
		<preConditions onFail="MARK_RAN">
			<not>
				<tableExists
					tableName="hyperparameter_element_config_blob" />
			</not>
		</preConditions>
		<createTable
			tableName="hyperparameter_element_config_blob">
			<column name="blob_hash" type="varchar(64)">
				<constraints primaryKey="true" nullable="false" />
			</column>
			<column name="name" type="varchar(255)" />
			<column name="commit_hash" type="varchar(64)" />
			<column name="value_type" type="int4" />
			<column name="int_value" type="BIGINT" />
			<column name="float_value" type="double" />
			<column name="string_value" type="varchar(255)" />
		</createTable>
	</changeSet>
	<changeSet author="raviS"
		id="create-hyperparameter_set_config_blob">
		<preConditions onFail="MARK_RAN">
			<not>
				<tableExists tableName="hyperparameter_set_config_blob" />
			</not>
		</preConditions>
		<createTable tableName="hyperparameter_set_config_blob">
			<column name="blob_hash" type="varchar(64)">
				<constraints primaryKey="true" nullable="false" />
			</column>
			<column name="name" type="varchar(255)" />
			<column name="value_type" type="int4" />
			<column name="interval_begin_hash" type="varchar(64)">
				<constraints
					foreignKeyName="fk_begin_hyperparameter_element_config_blob"
					referencedTableName="hyperparameter_element_config_blob"
					referencedColumnNames="blob_hash" />
			</column>
			<column name="interval_end_hash" type="varchar(64)">
				<constraints
					foreignKeyName="fk_end_hyperparameter_element_config_blob"
					referencedTableName="hyperparameter_element_config_blob"
					referencedColumnNames="blob_hash" />
			</column>
			<column name="interval_step_hash" type="varchar(64)">
				<constraints
					foreignKeyName="fk_step_hyperparameter_element_config_blob"
					referencedTableName="hyperparameter_element_config_blob"
					referencedColumnNames="blob_hash" />
			</column>
		</createTable>
	</changeSet>
	<changeSet author="raviS"
		id="create-hyperparameter_discrete_set_element_mapping">
		<preConditions onFail="MARK_RAN">
			<not>
				<tableExists
					tableName="hyperparameter_discrete_set_element_mapping" />
			</not>
		</preConditions>
		<createTable tableName="hyperparameter_discrete_set_element_mapping">
			<column name="set_hash" type="varchar(64)">
				<constraints
					foreignKeyName="fk_hyperparameter_set_config_blob"
					primaryKey="true"
					referencedTableName="hyperparameter_set_config_blob"
					referencedColumnNames="blob_hash" />
			</column>
			<column name="element_hash" type="varchar(64)">
				<constraints
					foreignKeyName="fk_hyperparameter_element_config_blob"
					primaryKey="true"
					referencedTableName="hyperparameter_element_config_blob"
					referencedColumnNames="blob_hash" />
			</column>
		</createTable>
	</changeSet>
	<changeSet author="raviS" id="create-config_blob">
		<preConditions onFail="MARK_RAN">
			<not>
				<tableExists tableName="config_blob" />
			</not>
		</preConditions>
		<createTable tableName="config_blob">
			<column name="blob_hash" type="varchar(64)">
				<constraints primaryKey="true" nullable="false"
					primaryKeyName="pk_config_blob" />
			</column>
			<column name="config_seq_number" type="integer">
				<constraints primaryKey="true" nullable="false"
					primaryKeyName="pk_config_blob" />
			</column>
			<column name="hyperparameter_type" type="int4" />
			<column name="hyperparameter_set_config_blob_hash"
				type="varchar(64)">
				<constraints
					foreignKeyName="fk_hyperparameter_set_config_blob"
					referencedTableName="hyperparameter_set_config_blob"
					referencedColumnNames="blob_hash" />
			</column>
			<column name="hyperparameter_element_config_blob_hash"
				type="varchar(64)">
				<constraints
					foreignKeyName="fk_hyperparameter_element_config_blob"
					referencedTableName="hyperparameter_element_config_blob"
					referencedColumnNames="blob_hash" />
			</column>
		</createTable>
	</changeSet>

	<changeSet author="raviS" id="create-python_environment_blob">
		<preConditions onFail="MARK_RAN">
			<not>
				<tableExists tableName="python_environment_blob" />
			</not>
		</preConditions>
		<createTable tableName="python_environment_blob">
			<column name="blob_hash" type="varchar(64)">
				<constraints primaryKey="true" nullable="false" />
			</column>
			<column name="major" type="int4" />
			<column name="minor" type="int4" />
			<column name="patch" type="int4" />
			<column name="suffix" type="varchar(50)" />
		</createTable>
	</changeSet>
	<changeSet author="raviS" id="create-docker_environment_blob">
		<preConditions onFail="MARK_RAN">
			<not>
				<tableExists tableName="docker_environment_blob" />
			</not>
		</preConditions>
		<createTable tableName="docker_environment_blob">
			<column name="blob_hash" type="varchar(64)">
				<constraints primaryKey="true" nullable="false" />
			</column>
			<column name="repository" type="varchar(255)" />
			<column name="tag" type="varchar(255)" />
			<column name="sha" type="varchar(255)" />
		</createTable>
	</changeSet>
	<changeSet author="raviS" id="create-environment_blob">
		<preConditions onFail="MARK_RAN">
			<not>
				<tableExists tableName="environment_blob" />
			</not>
		</preConditions>
		<createTable tableName="environment_blob">
			<column name="blob_hash" type="varchar(64)">
				<constraints primaryKey="true" nullable="false" />
			</column>
			<column name="environment_type" type="int4" />
			<column name="python_environment_blob_hash" type="varchar(64)">
				<constraints foreignKeyName="fk_python_environment_blob"
					referencedTableName="python_environment_blob"
					referencedColumnNames="blob_hash" />
			</column>
			<column name="docker_environment_blob_hash" type="varchar(64)">
				<constraints foreignKeyName="fk_docker_environment_blob"
					referencedTableName="docker_environment_blob"
					referencedColumnNames="blob_hash" />
			</column>
		</createTable>
	</changeSet>
	<changeSet author="lezhevg" id="create-python_environment_requirements">
		<preConditions onFail="MARK_RAN">
			<not>
				<tableExists
					tableName="python_environment_requirements_blob" />
			</not>
		</preConditions>
		<createTable tableName="python_environment_requirements_blob">
			<column name="python_environment_blob_hash" type="varchar(64)">
				<constraints foreignKeyName="fk_python_environment_blob"
					primaryKey="true" nullable="false"
					referencedTableName="python_environment_blob"
					referencedColumnNames="blob_hash" />
			</column>
			<column name="library" type="varchar(255)">
				<constraints primaryKey="true"/>
			</column>
			<column name="python_constraint" type="varchar(255)">
				<constraints primaryKey="true"/>
			</column>
			<column name="major" type="int4" />
			<column name="minor" type="int4" />
			<column name="patch" type="int4" />
			<column name="suffix" type="varchar(50)" />
			<column name="req_or_constraint" type="boolean">
				<constraints primaryKey="true" nullable="false"/>
			</column>
		</createTable>
	</changeSet>
	<changeSet author="raviS"
		id="create-environment_command_line">
		<preConditions onFail="MARK_RAN">
			<not>
				<tableExists tableName="environment_command_line" />
			</not>
		</preConditions>
		<createTable tableName="environment_command_line">
			<column name="environment_blob_hash" type="varchar(64)">
				<constraints foreignKeyName="fk_environment_blob_hash"
					primaryKey="true" nullable="false"
					referencedTableName="environment_blob"
					referencedColumnNames="blob_hash"/>
			</column>
			<column name="command_seq_number" type="integer">
				<constraints primaryKey="true" nullable="false"/>
			</column>
			<column name="command" type="text"/>
		</createTable>
	</changeSet>
	<changeSet author="raviS" id="create-environment_variables">
		<preConditions onFail="MARK_RAN">
			<not>
				<tableExists tableName="environment_variables" />
			</not>
		</preConditions>
		<createTable tableName="environment_variables">
			<column name="environment_blob_hash" type="varchar(64)">
				<constraints foreignKeyName="fk_environment_blob"
					primaryKey="true" nullable="false"
					referencedTableName="environment_blob"
					referencedColumnNames="blob_hash"/>
			</column>
			<column name="variable_name" type="varchar(255)">
				<constraints primaryKey="true" nullable="false"/>
			</column>
			<column name="variable_value" type="varchar(255)"/>
		</createTable>
	</changeSet>
	<changeSet author="anandJ" id="create-versioning-table">
		<preConditions onFail="MARK_RAN">
			<not>
				<tableExists tableName="versioning_modeldb_entity_mapping"/>
			</not>
		</preConditions>
		<createTable tableName="versioning_modeldb_entity_mapping">
			<column name="repository_id" type="int8"/>
			<column name="commit" type="varchar(64)"/>
			<column name="versioning_key" type="varchar(50)"/>
			<column name="versioning_location" type="TEXT"/>
			<column name="experiment_run_id" type="varchar(255)"/>
			<column name="entity_type" type="varchar(50)"/>
		</createTable>
	</changeSet>
	<changeSet author="anandJ" id="addUniqueConstraint-versioning_modeldb_entity_mapping">
		<preConditions onFail="MARK_RAN">
			<not>
				<indexExists indexName="ck_versioning_modeldb_entity_mapping"/>
			</not>
		</preConditions>
		<addUniqueConstraint
				columnNames="repository_id, commit, versioning_key, experiment_run_id, entity_type"
				constraintName="ck_versioning_modeldb_entity_mapping"
				tableName="versioning_modeldb_entity_mapping"/>
	</changeSet>
	<changeSet id="createTempTableWithNewKeysOfFolderElement" author="lezhevg">
		<preConditions onFail="MARK_RAN">
			<not>
				<tableExists tableName="folder_element_temp"/>
			</not>
		</preConditions>
		<createTable tableName="folder_element_temp">
			<column name="folder_hash" type="varchar(64)">
				<constraints primaryKey="true" nullable="false"/>
			</column>
			<column name="element_sha" type="varchar(64)"/>
			<column name="element_name" type="varchar(200)">
				<constraints primaryKey="true" nullable="false"/>
			</column>
			<column name="element_type" type="varchar(50)"/>
		</createTable>
	</changeSet>

	<changeSet id="copyDataToANewTable" author="lezhevg">
		<sql>
			INSERT INTO folder_element_temp SELECT folder_hash, element_sha, element_name, element_type  FROM folder_element;
		</sql>
	</changeSet>
	<changeSet id="replaceOldFolderElement" author="lezhevg">
		<dropTable tableName="folder_element"/>
		<createTable tableName="folder_element">
			<column name="folder_hash" type="varchar(64)">
				<constraints primaryKey="true" nullable="false"/>
			</column>
			<column name="element_sha" type="varchar(64)"/>
			<column name="element_name" type="varchar(200)">
				<constraints primaryKey="true" nullable="false"/>
			</column>
			<column name="element_type" type="varchar(50)"/>
		</createTable>
		<sql>
			INSERT INTO folder_element SELECT * FROM folder_element_temp;
		</sql>
		<dropTable tableName="folder_element_temp"/>
	</changeSet>
	<changeSet id="add-visibility-column-to-repository" author="lezhevg">
		<preConditions onFail="MARK_RAN">
			<not>
				<columnExists tableName="repository" columnName="repository_visibility"/>
			</not>
		</preConditions>
		<addColumn tableName="repository">
			<column name="repository_visibility" type="int4"/>
		</addColumn>
	</changeSet>
	<changeSet id="add-access-modifier-column-to-repository" author="lezhevg">
		<preConditions onFail="MARK_RAN">
			<not>
				<columnExists tableName="repository" columnName="repository_access_modifier"/>
			</not>
		</preConditions>
		<addColumn tableName="repository">
			<column name="repository_access_modifier" type="int4" defaultValue="1"/>
		</addColumn>
	</changeSet>

<<<<<<< HEAD
	<changeSet id="add-attributes-to-repository" author="anandJ">
		<preConditions onFail="MARK_RAN">
			<not>
				<columnExists tableName="attribute" columnName="repository_id"/>
			</not>
		</preConditions>
		<addColumn tableName="attribute">
			<column name="repository_id" type="int8"/>
=======
	<changeSet id="add-repository-description-column" author="anandJ">
		<preConditions onFail="MARK_RAN">
			<not>
				<columnExists tableName="repository" columnName="description"/>
			</not>
		</preConditions>
		<addColumn tableName="repository">
			<column name="description" type="TEXT" value=""/>
>>>>>>> 7d10159b
		</addColumn>
	</changeSet>
</databaseChangeLog><|MERGE_RESOLUTION|>--- conflicted
+++ resolved
@@ -362,7 +362,17 @@
 		</addColumn>
 	</changeSet>
 
-<<<<<<< HEAD
+	<changeSet id="add-repository-description-column" author="anandJ">
+		<preConditions onFail="MARK_RAN">
+			<not>
+				<columnExists tableName="repository" columnName="description"/>
+			</not>
+		</preConditions>
+		<addColumn tableName="repository">
+			<column name="description" type="TEXT" value=""/>
+		</addColumn>
+	</changeSet>
+
 	<changeSet id="add-attributes-to-repository" author="anandJ">
 		<preConditions onFail="MARK_RAN">
 			<not>
@@ -371,16 +381,6 @@
 		</preConditions>
 		<addColumn tableName="attribute">
 			<column name="repository_id" type="int8"/>
-=======
-	<changeSet id="add-repository-description-column" author="anandJ">
-		<preConditions onFail="MARK_RAN">
-			<not>
-				<columnExists tableName="repository" columnName="description"/>
-			</not>
-		</preConditions>
-		<addColumn tableName="repository">
-			<column name="description" type="TEXT" value=""/>
->>>>>>> 7d10159b
 		</addColumn>
 	</changeSet>
 </databaseChangeLog>