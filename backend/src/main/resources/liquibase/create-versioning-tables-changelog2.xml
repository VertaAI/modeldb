--- conflicted
+++ resolved
@@ -386,17 +386,10 @@
 	<changeSet id="add-description-blob-table" author="lezhevg">
 		<preConditions onFail="MARK_RAN">
 			<not>
-<<<<<<< HEAD
-				<tableExists tableName="metadata_parameter_mapping"/>
-			</not>
-		</preConditions>
-		<createTable tableName="metadata_parameter_mapping">
-=======
 				<tableExists tableName="metadata_property_mapping"/>
 			</not>
 		</preConditions>
 		<createTable tableName="metadata_property_mapping">
->>>>>>> 8705010a
 			<column name="repository_id" type="int8">
 				<constraints primaryKey="true" nullable="false"/>
 			</column>
