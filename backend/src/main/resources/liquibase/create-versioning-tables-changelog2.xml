--- conflicted
+++ resolved
@@ -373,7 +373,6 @@
 		</addColumn>
 	</changeSet>
 
-<<<<<<< HEAD
 	<changeSet id="add-blob-hash-on-attribute" author="anandJ">
 		<preConditions onFail="MARK_RAN">
 			<not>
@@ -394,7 +393,8 @@
 		<createIndex tableName="attribute" indexName="index_blob_hash">
 			<column name="blob_hash"/>
 		</createIndex>
-=======
+	</changeSet>
+
 	<changeSet id="add-attributes-to-repository" author="anandJ">
 		<preConditions onFail="MARK_RAN">
 			<not>
@@ -423,6 +423,5 @@
 			</column>
 			<column name="label" type="TEXT"/>
 		</createTable>
->>>>>>> b210c8af
 	</changeSet>
 </databaseChangeLog>