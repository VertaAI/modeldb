--- conflicted
+++ resolved
@@ -373,15 +373,25 @@
 		</addColumn>
 	</changeSet>
 
-<<<<<<< HEAD
-	<changeSet id="add-blob-hash-on-attribute" author="anandJ">
-		<preConditions onFail="MARK_RAN">
-			<not>
-				<columnExists tableName="attribute" columnName="blob_hash"/>
+	<changeSet id="add-attributes-to-repository" author="anandJ">
+		<preConditions onFail="MARK_RAN">
+			<not>
+				<columnExists tableName="attribute" columnName="repository_id"/>
 			</not>
 		</preConditions>
 		<addColumn tableName="attribute">
-			<column name="blob_hash" type="varchar(64)"/>
+			<column name="repository_id" type="int8"/>
+		</addColumn>
+	</changeSet>
+
+	<changeSet id="add-entity-hash-on-attribute" author="anandJ">
+		<preConditions onFail="MARK_RAN">
+			<not>
+				<columnExists tableName="attribute" columnName="entity_hash"/>
+			</not>
+		</preConditions>
+		<addColumn tableName="attribute">
+			<column name="entity_hash" type="varchar(64)"/>
 		</addColumn>
 	</changeSet>
 
@@ -395,16 +405,4 @@
 			<column name="entity_hash"/>
 		</createIndex>
 	</changeSet>
-=======
-	<changeSet id="add-attributes-to-repository" author="anandJ">
-		<preConditions onFail="MARK_RAN">
-			<not>
-				<columnExists tableName="attribute" columnName="repository_id"/>
-			</not>
-		</preConditions>
-		<addColumn tableName="attribute">
-			<column name="repository_id" type="int8"/>
-		</addColumn>
-	</changeSet>
->>>>>>> 02ef94df
 </databaseChangeLog>