<databaseChangeLog
        xmlns="http://www.liquibase.org/xml/ns/dbchangelog"
        xmlns:xsi="http://www.w3.org/2001/XMLSchema-instance"
        xsi:schemaLocation="http://www.liquibase.org/xml/ns/dbchangelog
                        http://www.liquibase.org/xml/ns/dbchangelog/dbchangelog-3.4.xsd"
        logicalFilePath="src/main/resources/liquibase/db-changelog-1.0.xml">

    <include file="src/main/resources/liquibase/create-tables-changelog-1.0.xml"/>

    <changeSet id="1" author="anandJ" failOnError="false">
        <sqlFile path="src/main/resources/liquibase/create_indexes.sql"/>
    </changeSet>

    <changeSet id="tag-1.0" author="anandJ">
        <tagDatabase tag="1.0"/>
    </changeSet>

    <changeSet author="raviS" id="2-createSequence">
        <createSequence incrementBy="1"
                        sequenceName="hibernate_sequence" startValue="1"/>
    </changeSet>

    <changeSet id="tag-1.1" author="raviS">
        <tagDatabase tag="1.1"/>
    </changeSet>

    <changeSet id="tables-3" author="anandJ">
        <addColumn tableName="user_comment">
            <column name="owner" type="varchar(255)"/>
        </addColumn>
    </changeSet>

    <changeSet id="tables-tag-1.2" author="anandJ">
        <tagDatabase tag="tables-1.2"/>
    </changeSet>

    <changeSet id="tables-4" author="anandJ">
        <addColumn tableName="artifact">
            <column name="store_type_path" type="text"/>
        </addColumn>
    </changeSet>

    <changeSet id="tables-tag-1.3" author="anandJ">
        <tagDatabase tag="tables-1.3"/>
    </changeSet>

    <changeSet id="5-indexes-on-attribute" author="anandJ">
        <createIndex indexName="attr_id"
                     tableName="attribute" unique="false">
            <column name="id" type="int8"/>
        </createIndex>
        <createIndex indexName="attr_field_type"
                     tableName="attribute" unique="false">
            <column name="field_type" type="varchar(50)"/>
        </createIndex>
    </changeSet>

    <changeSet id="tables-tag-1.4" author="anandJ">
        <tagDatabase tag="tables-1.4"/>
    </changeSet>

    <changeSet id="6-indexes-on-keyValue" author="raviS">
        <createIndex indexName="kv_field_type"
                     tableName="keyvalue" unique="false">
            <column name="field_type" type="varchar(50)"/>
        </createIndex>
    </changeSet>

    <changeSet id="tables-tag-1.5" author="raviS">
        <tagDatabase tag="tables-1.5"/>
    </changeSet>

    <changeSet id="7-indexes-on-project-name-owner" author="anandJ">
        <createIndex indexName="p_name_owner"
                     tableName="project" unique="false">
            <column name="name" type="varchar(255)"/>
            <column name="owner" type="varchar(255)"/>
        </createIndex>
    </changeSet>

    <changeSet id="tables-tag-1.6" author="anandJ">
        <tagDatabase tag="tables-1.6"/>
    </changeSet>
    <changeSet id="8-workspaces-project" author="raviS">
        <dropIndex indexName="p_name_owner"
                   tableName="project"/>
        <addColumn tableName="project">
            <column name="workspace" type="varchar(255)"/>
        </addColumn>
        <addColumn tableName="project">
            <column name="workspace_type" type="int"/>
        </addColumn>
    </changeSet>
    <changeSet id="9-workspaces-dataset" author="raviS">
        <addColumn tableName="dataset">
            <column name="workspace" type="varchar(255)"/>
        </addColumn>
        <addColumn tableName="dataset">
            <column name="workspace_type" type="int"/>
        </addColumn>
    </changeSet>
    <changeSet id="10-workspaces-assign-workspace" author="raviS">
        <sql>UPDATE project SET workspace = owner where owner is not null</sql>
        <sql>UPDATE project SET workspace_type = 2 where owner is not null</sql>
        <sql>UPDATE dataset SET workspace = owner where owner is not null</sql>
        <sql>UPDATE dataset SET workspace_type = 2 where owner is not null</sql>
    </changeSet>
    <changeSet id="11-index-projectname-workspace-workspacetype" author="raviS">
        <createIndex indexName="p_name_wspace_wspace_type"
                     tableName="project" unique="true">
            <column name="name" type="varchar(255)"/>
            <column name="workspace" type="varchar(255)"/>
            <column name="workspace_type" type="int"/>
        </createIndex>
        <createIndex indexName="d_name_wspace_wspace_type"
                     tableName="dataset" unique="true">
            <column name="name" type="varchar(255)"/>
            <column name="workspace" type="varchar(255)"/>
            <column name="workspace_type" type="int"/>
        </createIndex>
    </changeSet>

    <changeSet id="12-create-indexes-lineage" author="lezhevg">
        <createIndex indexName="p_input_lineage"
                     tableName="lineage">
            <column name="input_external_id" type="varchar(256)"/>
            <column name="input_type" type="int4"/>
        </createIndex>
        <createIndex indexName="p_output_lineage"
                     tableName="lineage">
            <column name="output_external_id" type="varchar(256)"/>
            <column name="output_type" type="int4"/>
        </createIndex>
    </changeSet>

<<<<<<< HEAD
	<include file="src/main/resources/liquibase/create-versioning-tables-changelog.xml"/>
	<include file="src/main/resources/liquibase/create-versioning-tables-changelog2.xml"/>

    <changeSet id="vmem-add-column-versioning-blob-type" author="anandJ">
        <preConditions onFail="MARK_RAN">
            <not>
                <columnExists tableName="versioning_modeldb_entity_mapping" columnName="versioning_blob_type"/>
            </not>
        </preConditions>
        <addColumn tableName="versioning_modeldb_entity_mapping">
            <column name="versioning_blob_type" type="int"/>
        </addColumn>
    </changeSet>

    <!-- take a below line to the end of this file -->
=======
    <include file="src/main/resources/liquibase/create-versioning-tables-changelog.xml"/>
    <include file="src/main/resources/liquibase/create-versioning-tables-changelog2.xml"/>
>>>>>>> f6c8ade7
    <include file="src/main/resources/liquibase/create-index-changelog.xml"/>

    <changeSet id="13-add_s3_dataset_component_blob_s3_version_id" author="anandJ">
        <preConditions onFail="MARK_RAN">
            <not>
                <columnExists tableName="s3_dataset_component_blob" columnName="s3_version_id"/>
            </not>
        </preConditions>
        <addColumn tableName="s3_dataset_component_blob">
            <column name="s3_version_id" type="varchar(255)"/>
        </addColumn>
    </changeSet>
</databaseChangeLog><|MERGE_RESOLUTION|>--- conflicted
+++ resolved
@@ -133,9 +133,19 @@
         </createIndex>
     </changeSet>
 
-<<<<<<< HEAD
-	<include file="src/main/resources/liquibase/create-versioning-tables-changelog.xml"/>
-	<include file="src/main/resources/liquibase/create-versioning-tables-changelog2.xml"/>
+    <include file="src/main/resources/liquibase/create-versioning-tables-changelog.xml"/>
+    <include file="src/main/resources/liquibase/create-versioning-tables-changelog2.xml"/>
+
+    <changeSet id="13-add_s3_dataset_component_blob_s3_version_id" author="anandJ">
+        <preConditions onFail="MARK_RAN">
+            <not>
+                <columnExists tableName="s3_dataset_component_blob" columnName="s3_version_id"/>
+            </not>
+        </preConditions>
+        <addColumn tableName="s3_dataset_component_blob">
+            <column name="s3_version_id" type="varchar(255)"/>
+        </addColumn>
+    </changeSet>
 
     <changeSet id="vmem-add-column-versioning-blob-type" author="anandJ">
         <preConditions onFail="MARK_RAN">
@@ -149,20 +159,5 @@
     </changeSet>
 
     <!-- take a below line to the end of this file -->
-=======
-    <include file="src/main/resources/liquibase/create-versioning-tables-changelog.xml"/>
-    <include file="src/main/resources/liquibase/create-versioning-tables-changelog2.xml"/>
->>>>>>> f6c8ade7
     <include file="src/main/resources/liquibase/create-index-changelog.xml"/>
-
-    <changeSet id="13-add_s3_dataset_component_blob_s3_version_id" author="anandJ">
-        <preConditions onFail="MARK_RAN">
-            <not>
-                <columnExists tableName="s3_dataset_component_blob" columnName="s3_version_id"/>
-            </not>
-        </preConditions>
-        <addColumn tableName="s3_dataset_component_blob">
-            <column name="s3_version_id" type="varchar(255)"/>
-        </addColumn>
-    </changeSet>
 </databaseChangeLog>