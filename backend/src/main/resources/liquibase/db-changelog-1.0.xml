--- conflicted
+++ resolved
@@ -158,7 +158,17 @@
         </addColumn>
     </changeSet>
 
-<<<<<<< HEAD
+    <changeSet id="vmem-add-column-versioning-blob-type" author="anandJ">
+        <preConditions onFail="MARK_RAN">
+            <not>
+                <columnExists tableName="versioning_modeldb_entity_mapping" columnName="versioning_blob_type"/>
+            </not>
+        </preConditions>
+        <addColumn tableName="versioning_modeldb_entity_mapping">
+            <column name="versioning_blob_type" type="int"/>
+        </addColumn>
+    </changeSet>
+
     <changeSet id="vmem-add-column-config_blob_hash" author="anandJ">
         <preConditions onFail="MARK_RAN">
             <not>
@@ -170,8 +180,6 @@
         </addColumn>
     </changeSet>
 
-=======
->>>>>>> 7bdd5e20
     <!-- take a below line to the end of this file -->
     <include file="src/main/resources/liquibase/create-index-changelog.xml"/>
 </databaseChangeLog>