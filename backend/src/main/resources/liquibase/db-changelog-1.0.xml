--- conflicted
+++ resolved
@@ -254,13 +254,6 @@
         </createIndex>
     </changeSet>
 
-    <changeSet id="11.1.1-drop-index-projectname-workspace-workspacetype" author="anandJ">
-        <preConditions onFail="MARK_RAN">
-            <indexExists indexName="p_name_wspace_wspace_type"/>
-        </preConditions>
-        <dropIndex tableName="project" indexName="p_name_wspace_wspace_type"/>
-    </changeSet>
-
     <changeSet id="11.2-index-datasetname-workspace-workspacetype" author="anandJ">
         <preConditions onFail="MARK_RAN">
             <not>
@@ -275,16 +268,6 @@
         </createIndex>
     </changeSet>
 
-<<<<<<< HEAD
-    <changeSet id="11.2.1-drop-index-datasetname-workspace-workspacetype" author="anandJ">
-        <preConditions onFail="MARK_RAN">
-            <indexExists indexName="d_name_wspace_wspace_type"/>
-        </preConditions>
-        <dropIndex tableName="dataset" indexName="d_name_wspace_wspace_type"/>
-    </changeSet>
-
-=======
->>>>>>> 7dbcb863
     <changeSet id="12-create-indexes-lineage" author="lezhevg" failOnError="false">
         <createIndex indexName="p_input_lineage"
                      tableName="lineage">
