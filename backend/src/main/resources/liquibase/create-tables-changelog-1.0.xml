--- conflicted
+++ resolved
@@ -1239,7 +1239,6 @@
                                  referencedTableName="keyvalue"/>
     </changeSet>
 
-<<<<<<< HEAD
     <changeSet author="lezhevg" id="new_lineage_id">
         <preConditions onFail="MARK_RAN">
             <not>
@@ -1309,8 +1308,6 @@
             </column>
         </createTable>
     </changeSet>
-=======
     <!-- WARNING: Do not add new change sets to these files -->
->>>>>>> 5ed18ffd
 
 </databaseChangeLog>