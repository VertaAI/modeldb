--- conflicted
+++ resolved
@@ -158,11 +158,7 @@
         </createTable>
     </changeSet>
     <changeSet author="anand" id="create-commit_parent">
-<<<<<<< HEAD
-        <validCheckSum>8:a948978fce54da3ca67c5ec548b19323</validCheckSum>
-=======
         <validCheckSum>8:7984b0df7fdb4c5b97a1a0b2209eac73</validCheckSum>
->>>>>>> fe1d4a7f
         <preConditions onFail="MARK_RAN">
             <not>
                 <tableExists tableName="commit_parent"/>
