--- conflicted
+++ resolved
@@ -207,7 +207,17 @@
                 tableName="labels_mapping"/>
     </changeSet>
 
-<<<<<<< HEAD
+    <changeSet id="add-date-updated-in-commit" author="anandJ">
+        <preConditions onFail="MARK_RAN">
+            <not>
+                <columnExists tableName="commit" columnName="date_updated"/>
+            </not>
+        </preConditions>
+        <addColumn tableName="commit">
+            <column name="date_updated" type="int8"/>
+        </addColumn>
+    </changeSet>
+
     <changeSet author="anandJ" id="create-dataset-repository-mapping-table">
         <preConditions onFail="MARK_RAN">
             <not>
@@ -224,17 +234,6 @@
             </column>
             <column name="is_dataset_repository" type="boolean"/>
         </createTable>
-=======
-    <changeSet id="add-date-updated-in-commit" author="anandJ">
-        <preConditions onFail="MARK_RAN">
-            <not>
-                <columnExists tableName="commit" columnName="date_updated"/>
-            </not>
-        </preConditions>
-        <addColumn tableName="commit">
-            <column name="date_updated" type="int8"/>
-        </addColumn>
->>>>>>> 0e8fa897
     </changeSet>
 
 </databaseChangeLog>