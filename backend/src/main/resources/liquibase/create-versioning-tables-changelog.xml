--- conflicted
+++ resolved
@@ -200,7 +200,17 @@
                                  referencedTableName="repository"/>
     </changeSet>
 
-<<<<<<< HEAD
+    <changeSet id="add-parent-order-column-to-commit-parent" author="anandJ">
+        <preConditions onFail="MARK_RAN">
+            <not>
+                <columnExists tableName="commit_parent" columnName="parent_order"/>
+            </not>
+        </preConditions>
+        <addColumn tableName="commit_parent">
+            <column name="parent_order" type="int4"/>
+        </addColumn>
+    </changeSet>
+
     <changeSet id="modify-entity-hash-length-label-mapping" author="anandJ">
         <modifyDataType
                 columnName="entity_hash"
@@ -236,16 +246,4 @@
         </createTable>
     </changeSet>
 
-=======
-    <changeSet id="add-parent-order-column-to-commit-parent" author="anandJ">
-        <preConditions onFail="MARK_RAN">
-            <not>
-                <columnExists tableName="commit_parent" columnName="parent_order"/>
-            </not>
-        </preConditions>
-        <addColumn tableName="commit_parent">
-            <column name="parent_order" type="int4"/>
-        </addColumn>
-    </changeSet>
->>>>>>> 5041c1de
 </databaseChangeLog>