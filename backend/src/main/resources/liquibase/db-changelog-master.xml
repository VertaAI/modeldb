--- conflicted
+++ resolved
@@ -4,14 +4,6 @@
                         http://www.liquibase.org/xml/ns/dbchangelog/dbchangelog-3.4.xsd">
 
     <include file="src/main/resources/liquibase/db-changelog-1.0.xml"/>
-<<<<<<< HEAD
-
-    <changeSet id="db_version_1.0" author="anandJ">
-        <tagDatabase tag="db_version_1.0"/>
-    </changeSet>
-
-=======
->>>>>>> 49257f0f
     <include file="src/main/resources/liquibase/db-changelog-2.0.xml"/>
 
 </databaseChangeLog>