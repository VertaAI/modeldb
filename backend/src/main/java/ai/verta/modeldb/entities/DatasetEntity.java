--- conflicted
+++ resolved
@@ -245,13 +245,10 @@
 
     GetResourcesResponseItem repositoryResource =
         roleService.getEntityResource(
-            Optional.ofNullable(String.valueOf(this.id)),
+            Optional.of(String.valueOf(this.id)),
             Optional.empty(),
             Optional.empty(),
-<<<<<<< HEAD
             Optional.empty(),
-=======
->>>>>>> 44c36bef
             ModelDBResourceEnum.ModelDBServiceResourceTypes.DATASET);
     datasetBuilder.setVisibility(repositoryResource.getVisibility());
     datasetBuilder.setWorkspaceServiceId(repositoryResource.getWorkspaceId());
