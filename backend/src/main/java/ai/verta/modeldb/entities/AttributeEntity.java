package ai.verta.modeldb.entities;

import ai.verta.common.KeyValue;
<<<<<<< HEAD
import ai.verta.modeldb.ModelDBConstants;
=======
import ai.verta.modeldb.entities.versioning.RepositoryEntity;
>>>>>>> b210c8af
import ai.verta.modeldb.utils.ModelDBUtils;
import ai.verta.modeldb.versioning.blob.container.BlobContainer;
import com.google.protobuf.InvalidProtocolBufferException;
import com.google.protobuf.Value;
import com.google.protobuf.Value.Builder;
import javax.persistence.CascadeType;
import javax.persistence.Column;
import javax.persistence.Entity;
import javax.persistence.FetchType;
import javax.persistence.GeneratedValue;
import javax.persistence.GenerationType;
import javax.persistence.Id;
import javax.persistence.JoinColumn;
import javax.persistence.ManyToOne;
import javax.persistence.Table;
import org.apache.logging.log4j.LogManager;
import org.apache.logging.log4j.Logger;

@Entity
@Table(name = "attribute")
public class AttributeEntity {

  private static Logger LOGGER = LogManager.getLogger(AttributeEntity.class);

  public AttributeEntity() {}

  public AttributeEntity(Object entity, String fieldType, KeyValue keyValue)
      throws InvalidProtocolBufferException {
    setKey(keyValue.getKey());
    setValue(ModelDBUtils.getStringFromProtoObject(keyValue.getValue()));
    setValue_type(keyValue.getValueTypeValue());

    if (entity instanceof ProjectEntity) {
      setProjectEntity(entity);
    } else if (entity instanceof ExperimentEntity) {
      setExperimentEntity(entity);
    } else if (entity instanceof ExperimentRunEntity) {
      setExperimentRunEntity(entity);
    } else if (entity instanceof ObservationEntity) {
      // OneToOne mapping, do nothing
    } else if (entity instanceof JobEntity) {
      setJobEntity(entity);
    } else if (entity instanceof DatasetEntity) {
      setDatasetEntity(entity);
    } else if (entity instanceof DatasetVersionEntity) {
      setDatasetVersionEntity(entity);
<<<<<<< HEAD
    } else if (entity instanceof BlobContainer) {
      this.entity_name = ModelDBConstants.BLOB;
=======
    } else if (entity instanceof RepositoryEntity) {
      setRepositoryEntity(entity);
>>>>>>> b210c8af
    }

    this.field_type = fieldType;
  }

  @Id
  @GeneratedValue(strategy = GenerationType.IDENTITY)
  @Column(name = "id", updatable = false, nullable = false)
  private Long id;

  @Column(name = "kv_key", columnDefinition = "TEXT")
  private String key;

  @Column(name = "kv_value", columnDefinition = "TEXT")
  private String value;

  @Column(name = "value_type")
  private Integer value_type;

  @ManyToOne(cascade = CascadeType.ALL, fetch = FetchType.LAZY)
  @JoinColumn(name = "project_id")
  private ProjectEntity projectEntity;

  @ManyToOne(cascade = CascadeType.ALL, fetch = FetchType.LAZY)
  @JoinColumn(name = "experiment_id")
  private ExperimentEntity experimentEntity;

  @ManyToOne(cascade = CascadeType.ALL, fetch = FetchType.LAZY)
  @JoinColumn(name = "experiment_run_id")
  private ExperimentRunEntity experimentRunEntity;

  @ManyToOne(cascade = CascadeType.ALL, fetch = FetchType.LAZY)
  @JoinColumn(name = "job_id")
  private JobEntity jobEntity;

  @ManyToOne(cascade = CascadeType.ALL, fetch = FetchType.LAZY)
  @JoinColumn(name = "dataset_id")
  private DatasetEntity datasetEntity;

  @ManyToOne(cascade = CascadeType.ALL, fetch = FetchType.LAZY)
  @JoinColumn(name = "dataset_version_id")
  private DatasetVersionEntity datasetVersionEntity;

<<<<<<< HEAD
  @Column(name = "blob_hash", length = 64)
  private String blob_hash;
=======
  @ManyToOne(cascade = CascadeType.ALL, fetch = FetchType.LAZY)
  @JoinColumn(name = "repository_id")
  private RepositoryEntity repositoryEntity;
>>>>>>> b210c8af

  @Column(name = "entity_name", length = 50)
  private String entity_name;

  @Column(name = "field_type", length = 50)
  private String field_type;

  public Long getId() {
    return id;
  }

  public void setId(Long id) {
    this.id = id;
  }

  public String getKey() {
    return key;
  }

  public void setKey(String key) {
    this.key = key;
  }

  public String getValue() {
    return value;
  }

  public void setValue(String value) {
    this.value = value;
  }

  public Integer getValue_type() {
    return value_type;
  }

  public void setValue_type(Integer valueType) {
    this.value_type = valueType;
  }

  public ProjectEntity getProjectEntity() {
    return projectEntity;
  }

  private void setProjectEntity(Object entity) {
    this.projectEntity = (ProjectEntity) entity;
    this.entity_name = this.projectEntity.getClass().getSimpleName();
  }

  public ExperimentEntity getExperimentEntity() {
    return experimentEntity;
  }

  private void setExperimentEntity(Object experimentEntity) {
    this.experimentEntity = (ExperimentEntity) experimentEntity;
    this.entity_name = this.experimentEntity.getClass().getSimpleName();
  }

  public ExperimentRunEntity getExperimentRunEntity() {
    return experimentRunEntity;
  }

  private void setExperimentRunEntity(Object entity) {
    this.experimentRunEntity = (ExperimentRunEntity) entity;
    this.entity_name = this.experimentRunEntity.getClass().getSimpleName();
  }

  public JobEntity getJobEntity() {
    return jobEntity;
  }

  public void setJobEntity(Object entity) {
    this.jobEntity = (JobEntity) entity;
    this.entity_name = this.jobEntity.getClass().getSimpleName();
  }

  public DatasetEntity getDatasetEntity() {
    return datasetEntity;
  }

  public void setDatasetEntity(Object entity) {
    this.datasetEntity = (DatasetEntity) entity;
    this.entity_name = this.datasetEntity.getClass().getSimpleName();
  }

  public DatasetVersionEntity getDatasetVersionEntity() {
    return datasetVersionEntity;
  }

  public void setDatasetVersionEntity(Object entity) {
    this.datasetVersionEntity = (DatasetVersionEntity) entity;
    this.entity_name = this.datasetVersionEntity.getClass().getSimpleName();
  }

<<<<<<< HEAD
  public void setBlob_hash(String blob_hash) {
    this.blob_hash = blob_hash;
    this.entity_name = ModelDBConstants.BLOB;
=======
  private void setRepositoryEntity(Object entity) {
    this.repositoryEntity = (RepositoryEntity) entity;
    this.entity_name = this.repositoryEntity.getClass().getSimpleName();
>>>>>>> b210c8af
  }

  public String getField_type() {
    return field_type;
  }

  public KeyValue getProtoObj() throws InvalidProtocolBufferException {
    Builder valueBuilder = Value.newBuilder();
    try {
      valueBuilder = (Builder) ModelDBUtils.getProtoObjectFromString(value, valueBuilder);
    } catch (InvalidProtocolBufferException e) {
      LOGGER.warn("Error generating builder for {}", value);
      throw e;
    }
    return KeyValue.newBuilder()
        .setKey(key)
        .setValue(valueBuilder.build())
        .setValueTypeValue(value_type)
        .build();
  }
}<|MERGE_RESOLUTION|>--- conflicted
+++ resolved
@@ -1,11 +1,8 @@
 package ai.verta.modeldb.entities;
 
 import ai.verta.common.KeyValue;
-<<<<<<< HEAD
 import ai.verta.modeldb.ModelDBConstants;
-=======
 import ai.verta.modeldb.entities.versioning.RepositoryEntity;
->>>>>>> b210c8af
 import ai.verta.modeldb.utils.ModelDBUtils;
 import ai.verta.modeldb.versioning.blob.container.BlobContainer;
 import com.google.protobuf.InvalidProtocolBufferException;
@@ -52,13 +49,10 @@
       setDatasetEntity(entity);
     } else if (entity instanceof DatasetVersionEntity) {
       setDatasetVersionEntity(entity);
-<<<<<<< HEAD
     } else if (entity instanceof BlobContainer) {
       this.entity_name = ModelDBConstants.BLOB;
-=======
     } else if (entity instanceof RepositoryEntity) {
       setRepositoryEntity(entity);
->>>>>>> b210c8af
     }
 
     this.field_type = fieldType;
@@ -102,14 +96,12 @@
   @JoinColumn(name = "dataset_version_id")
   private DatasetVersionEntity datasetVersionEntity;
 
-<<<<<<< HEAD
+  @ManyToOne(cascade = CascadeType.ALL, fetch = FetchType.LAZY)
+  @JoinColumn(name = "repository_id")
+  private RepositoryEntity repositoryEntity;
+
   @Column(name = "blob_hash", length = 64)
   private String blob_hash;
-=======
-  @ManyToOne(cascade = CascadeType.ALL, fetch = FetchType.LAZY)
-  @JoinColumn(name = "repository_id")
-  private RepositoryEntity repositoryEntity;
->>>>>>> b210c8af
 
   @Column(name = "entity_name", length = 50)
   private String entity_name;
@@ -203,15 +195,14 @@
     this.entity_name = this.datasetVersionEntity.getClass().getSimpleName();
   }
 
-<<<<<<< HEAD
   public void setBlob_hash(String blob_hash) {
     this.blob_hash = blob_hash;
     this.entity_name = ModelDBConstants.BLOB;
-=======
+  }
+
   private void setRepositoryEntity(Object entity) {
     this.repositoryEntity = (RepositoryEntity) entity;
     this.entity_name = this.repositoryEntity.getClass().getSimpleName();
->>>>>>> b210c8af
   }
 
   public String getField_type() {
