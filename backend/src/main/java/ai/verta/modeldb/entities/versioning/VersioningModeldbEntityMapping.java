package ai.verta.modeldb.entities.versioning;

import ai.verta.modeldb.entities.ExperimentRunEntity;
import ai.verta.modeldb.entities.config.ConfigBlobEntity;
import com.google.rpc.Code;
import com.google.rpc.Status;
import io.grpc.protobuf.StatusProto;
import java.io.Serializable;
<<<<<<< HEAD
import java.util.HashSet;
import java.util.Set;
=======
import java.util.Objects;
>>>>>>> 03795776
import javax.persistence.CascadeType;
import javax.persistence.Column;
import javax.persistence.Entity;
import javax.persistence.FetchType;
import javax.persistence.Id;
import javax.persistence.JoinColumn;
import javax.persistence.ManyToMany;
import javax.persistence.ManyToOne;
import javax.persistence.Table;
import org.apache.logging.log4j.LogManager;
import org.apache.logging.log4j.Logger;

@Entity
@Table(name = "versioning_modeldb_entity_mapping")
public class VersioningModeldbEntityMapping implements Serializable {
  private VersioningModeldbEntityMapping() {}

  private static final Logger LOGGER = LogManager.getLogger(VersioningModeldbEntityMapping.class);

  public VersioningModeldbEntityMapping(
      Long repositoryId,
      String commit,
      String versioningKey,
      String versioningLocation,
      Integer versioningBlobType,
      String blobHash,
      Object entity) {
    this.repository_id = repositoryId;
    this.commit = commit;
    this.versioning_key = versioningKey;
    this.versioning_location = versioningLocation;
    this.entity_type = entity.getClass().getSimpleName();
    this.versioning_blob_type = versioningBlobType;

    if (entity instanceof ExperimentRunEntity) {
      this.experimentRunEntity = (ExperimentRunEntity) entity;
    } else {
      LOGGER.warn("Expected ExperimentRunEntity found {}", entity.getClass());
      Status status =
          Status.newBuilder()
              .setCode(Code.INTERNAL_VALUE)
              .setMessage("Invalid ModelDB entity found")
              .build();
      throw StatusProto.toStatusRuntimeException(status);
    }

    if (blobHash != null) {
      this.blob_hash = blobHash;
    }
  }

  @Id
  @Column(name = "repository_id")
  private Long repository_id;

  @Id
  @Column(name = "commit", columnDefinition = "varchar", length = 64)
  private String commit;

  @Id
  @Column(name = "versioning_key", columnDefinition = "varchar", length = 50)
  private String versioning_key;

  @Column(name = "versioning_location", columnDefinition = "TEXT")
  private String versioning_location;

  @Column(name = "versioning_blob_type")
  private Integer versioning_blob_type;

  @Id
  @ManyToOne(cascade = CascadeType.ALL, fetch = FetchType.LAZY)
  @JoinColumn(name = "experiment_run_id")
  private ExperimentRunEntity experimentRunEntity;

  @Id
  @Column(name = "entity_type", length = 50)
  private String entity_type;

  @Column(name = "blob_hash")
  private String blob_hash;

  @ManyToMany(targetEntity = ConfigBlobEntity.class, cascade = CascadeType.PERSIST)
  private Set<ConfigBlobEntity> configBlobEntities = new HashSet<>();

  public Long getRepository_id() {
    return repository_id;
  }

  public String getCommit() {
    return commit;
  }

  public String getVersioning_key() {
    return versioning_key;
  }

  public String getVersioning_location() {
    return versioning_location;
  }

  public Integer getVersioning_blob_type() {
    return versioning_blob_type;
  }

  public String getBlob_hash() {
    return blob_hash;
  }

<<<<<<< HEAD
  /*public void setConfig_blob_hash(String config_blob_hash) {
    this.config_blob_hash = config_blob_hash;
  }*/

  public void setConfigBlobEntities(Set<ConfigBlobEntity> configBlobEntities) {
    this.configBlobEntities = configBlobEntities;
=======
  @Override
  public boolean equals(Object o) {
    if (this == o) return true;
    if (o == null || getClass() != o.getClass()) return false;
    VersioningModeldbEntityMapping that = (VersioningModeldbEntityMapping) o;
    return repository_id.equals(that.repository_id)
        && commit.equals(that.commit)
        && versioning_key.equals(that.versioning_key)
        && versioning_location.equals(that.versioning_location)
        && versioning_blob_type.equals(that.versioning_blob_type)
        && experimentRunEntity.equals(that.experimentRunEntity)
        && entity_type.equals(that.entity_type)
        && blob_hash.equals(that.blob_hash);
  }

  @Override
  public int hashCode() {
    return Objects.hash(
        repository_id,
        commit,
        versioning_key,
        versioning_location,
        versioning_blob_type,
        experimentRunEntity,
        entity_type,
        blob_hash);
>>>>>>> 03795776
  }
}<|MERGE_RESOLUTION|>--- conflicted
+++ resolved
@@ -6,12 +6,9 @@
 import com.google.rpc.Status;
 import io.grpc.protobuf.StatusProto;
 import java.io.Serializable;
-<<<<<<< HEAD
 import java.util.HashSet;
+import java.util.Objects;
 import java.util.Set;
-=======
-import java.util.Objects;
->>>>>>> 03795776
 import javax.persistence.CascadeType;
 import javax.persistence.Column;
 import javax.persistence.Entity;
@@ -120,14 +117,10 @@
     return blob_hash;
   }
 
-<<<<<<< HEAD
-  /*public void setConfig_blob_hash(String config_blob_hash) {
-    this.config_blob_hash = config_blob_hash;
-  }*/
-
   public void setConfigBlobEntities(Set<ConfigBlobEntity> configBlobEntities) {
     this.configBlobEntities = configBlobEntities;
-=======
+  }
+
   @Override
   public boolean equals(Object o) {
     if (this == o) return true;
@@ -154,6 +147,5 @@
         experimentRunEntity,
         entity_type,
         blob_hash);
->>>>>>> 03795776
   }
 }