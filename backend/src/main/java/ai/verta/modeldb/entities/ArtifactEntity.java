--- conflicted
+++ resolved
@@ -228,12 +228,9 @@
         .setPathOnly(path_only)
         .setLinkedArtifactId(linked_artifact_id)
         .setFilenameExtension(filename_extension)
-<<<<<<< HEAD
-        .setUploadCompleted(this.uploadCompleted)
-=======
         .setSerialization(serialization)
         .setArtifactSubtype(artifact_subtype)
->>>>>>> 15017c59
+        .setUploadCompleted(this.uploadCompleted)
         .build();
   }
 }