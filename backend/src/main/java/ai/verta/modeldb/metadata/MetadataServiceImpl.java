package ai.verta.modeldb.metadata;

import ai.verta.modeldb.ModelDBAuthInterceptor;
import ai.verta.modeldb.ModelDBException;
import ai.verta.modeldb.metadata.MetadataServiceGrpc.MetadataServiceImplBase;
import ai.verta.modeldb.monitoring.QPSCountResource;
import ai.verta.modeldb.monitoring.RequestLatencyResource;
import ai.verta.modeldb.utils.ModelDBUtils;
import com.google.protobuf.Any;
import com.google.rpc.Code;
import com.google.rpc.Status;
import io.grpc.protobuf.StatusProto;
import io.grpc.stub.StreamObserver;
import java.util.List;
import org.apache.logging.log4j.LogManager;
import org.apache.logging.log4j.Logger;

public class MetadataServiceImpl extends MetadataServiceImplBase {

  private static final Logger LOGGER = LogManager.getLogger(MetadataServiceImpl.class);
  private final MetadataDAO metadataDAO;

  public MetadataServiceImpl(MetadataDAO metadataDAO) {
    this.metadataDAO = metadataDAO;
  }

  @Override
  public void getLabels(
      GetLabelsRequest request, StreamObserver<GetLabelsRequest.Response> responseObserver) {
    QPSCountResource.inc();
    try (RequestLatencyResource latencyResource =
        new RequestLatencyResource(ModelDBAuthInterceptor.METHOD_NAME.get())) {

      if (request.getId() == null
          || (request.getId().getIntId() == 0 && request.getId().getStringId().isEmpty())) {
        String errorMessage = "Invalid parameter set in GetLabelsRequest.Id";
        LOGGER.info(errorMessage);
        Status status =
            Status.newBuilder()
                .setCode(Code.INVALID_ARGUMENT_VALUE)
                .setMessage(errorMessage)
                .addDetails(Any.pack(GetLabelsRequest.Response.getDefaultInstance()))
                .build();
        throw StatusProto.toStatusRuntimeException(status);
      }

      List<String> labels = metadataDAO.getLabels(request.getId());
      responseObserver.onNext(GetLabelsRequest.Response.newBuilder().addAllLabels(labels).build());
      responseObserver.onCompleted();
    } catch (Exception e) {
      ModelDBUtils.observeError(
          responseObserver, e, GetLabelsRequest.Response.getDefaultInstance());
    }
  }

  @Override
  public void addLabels(
      AddLabelsRequest request, StreamObserver<AddLabelsRequest.Response> responseObserver) {
    QPSCountResource.inc();
    try (RequestLatencyResource latencyResource =
        new RequestLatencyResource(ModelDBAuthInterceptor.METHOD_NAME.get())) {
      String errorMessage = null;
      if (request.getId() == null
          || (request.getId().getIntId() == 0 && request.getId().getStringId().isEmpty())) {
        errorMessage = "Invalid parameter set in AddLabelsRequest.Id";
      } else if (request.getLabelsList().isEmpty()) {
        errorMessage = "labels not found in AddLabelsRequest request";
      }

      if (errorMessage != null) {
        LOGGER.info(errorMessage);
        Status status =
            Status.newBuilder()
                .setCode(Code.INVALID_ARGUMENT_VALUE)
                .setMessage(errorMessage)
                .addDetails(Any.pack(AddLabelsRequest.Response.getDefaultInstance()))
                .build();
        throw StatusProto.toStatusRuntimeException(status);
      }

      boolean status = metadataDAO.addLabels(request.getId(), request.getLabelsList());
      responseObserver.onNext(AddLabelsRequest.Response.newBuilder().setStatus(status).build());
      responseObserver.onCompleted();
    } catch (Exception e) {
      ModelDBUtils.observeError(
          responseObserver, e, AddLabelsRequest.Response.getDefaultInstance());
    }
  }

  @Override
  public void updateLabels(
      AddLabelsRequest request, StreamObserver<AddLabelsRequest.Response> responseObserver) {
    QPSCountResource.inc();
    try (RequestLatencyResource latencyResource =
        new RequestLatencyResource(ModelDBAuthInterceptor.METHOD_NAME.get())) {
      if (request.getId() == null
          || (request.getId().getIntId() == 0 && request.getId().getStringId().isEmpty())) {
        throw new ModelDBException(
            "Invalid parameter set in AddLabelsRequest.Id", io.grpc.Status.Code.INVALID_ARGUMENT);
      }

      boolean status = metadataDAO.updateLabels(request.getId(), request.getLabelsList());
      responseObserver.onNext(AddLabelsRequest.Response.newBuilder().setStatus(status).build());
      responseObserver.onCompleted();
    } catch (Exception e) {
      ModelDBUtils.observeError(
          responseObserver, e, AddLabelsRequest.Response.getDefaultInstance());
    }
  }

  @Override
  public void getLabelIds(
      GetLabelIdsRequest request, StreamObserver<GetLabelIdsRequest.Response> responseObserver) {
    QPSCountResource.inc();
    try (RequestLatencyResource latencyResource =
        new RequestLatencyResource(ModelDBAuthInterceptor.METHOD_NAME.get())) {

      if (request.getLabelsList().isEmpty()) {
        throw new ModelDBException(
            "Labels not found in GetLabelIdsRequest", io.grpc.Status.Code.INVALID_ARGUMENT);
      }

      List<IdentificationType> labelIds = metadataDAO.getLabelIds(request.getLabelsList());
      responseObserver.onNext(GetLabelIdsRequest.Response.newBuilder().addAllIds(labelIds).build());
      responseObserver.onCompleted();
    } catch (Exception e) {
      ModelDBUtils.observeError(
          responseObserver, e, GetLabelIdsRequest.Response.getDefaultInstance());
    }
  }

  @Override
  public void deleteLabels(
      DeleteLabelsRequest request, StreamObserver<DeleteLabelsRequest.Response> responseObserver) {
    QPSCountResource.inc();
    try (RequestLatencyResource latencyResource =
        new RequestLatencyResource(ModelDBAuthInterceptor.METHOD_NAME.get())) {
      String errorMessage = null;
      if (request.getId() == null
          || (request.getId().getIntId() == 0 && request.getId().getStringId().isEmpty())) {
<<<<<<< HEAD
        errorMessage = "Invalid parameter set in DeleteLabelsRequest.Id";
      } else if (request.getLabelsList().isEmpty()) {
        errorMessage = "Labels not found in DeleteLabelsRequest";
=======
        errorMessage = "Invalid parameter set in GetLabelsRequest.Id";
      } else if (request.getLabelsList().isEmpty() && !request.getDeleteAll()) {
        errorMessage = "Labels not found in GetLabelsRequest";
>>>>>>> 75be5466
      }

      if (errorMessage != null) {
        LOGGER.info(errorMessage);
        Status status =
            Status.newBuilder()
                .setCode(Code.INVALID_ARGUMENT_VALUE)
                .setMessage(errorMessage)
                .addDetails(Any.pack(DeleteLabelsRequest.Response.getDefaultInstance()))
                .build();
        throw StatusProto.toStatusRuntimeException(status);
      }

<<<<<<< HEAD
      boolean status = metadataDAO.deleteLabels(request.getId(), request.getLabelsList(), false);
=======
      boolean status =
          metadataDAO.deleteLabels(
              request.getId(), request.getLabelsList(), request.getDeleteAll());
>>>>>>> 75be5466
      responseObserver.onNext(DeleteLabelsRequest.Response.newBuilder().setStatus(status).build());
      responseObserver.onCompleted();
    } catch (Exception e) {
      ModelDBUtils.observeError(
          responseObserver, e, DeleteLabelsRequest.Response.getDefaultInstance());
    }
  }
}<|MERGE_RESOLUTION|>--- conflicted
+++ resolved
@@ -138,15 +138,9 @@
       String errorMessage = null;
       if (request.getId() == null
           || (request.getId().getIntId() == 0 && request.getId().getStringId().isEmpty())) {
-<<<<<<< HEAD
-        errorMessage = "Invalid parameter set in DeleteLabelsRequest.Id";
-      } else if (request.getLabelsList().isEmpty()) {
-        errorMessage = "Labels not found in DeleteLabelsRequest";
-=======
         errorMessage = "Invalid parameter set in GetLabelsRequest.Id";
       } else if (request.getLabelsList().isEmpty() && !request.getDeleteAll()) {
         errorMessage = "Labels not found in GetLabelsRequest";
->>>>>>> 75be5466
       }
 
       if (errorMessage != null) {
@@ -160,13 +154,9 @@
         throw StatusProto.toStatusRuntimeException(status);
       }
 
-<<<<<<< HEAD
-      boolean status = metadataDAO.deleteLabels(request.getId(), request.getLabelsList(), false);
-=======
       boolean status =
           metadataDAO.deleteLabels(
               request.getId(), request.getLabelsList(), request.getDeleteAll());
->>>>>>> 75be5466
       responseObserver.onNext(DeleteLabelsRequest.Response.newBuilder().setStatus(status).build());
       responseObserver.onCompleted();
     } catch (Exception e) {
