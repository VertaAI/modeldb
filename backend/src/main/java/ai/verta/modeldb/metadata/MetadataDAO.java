--- conflicted
+++ resolved
@@ -16,15 +16,9 @@
 
   List<String> getLabels(Session session, IdentificationType id);
 
-<<<<<<< HEAD
-  String getParameter(IdentificationType id, String key);
-=======
   String getProperty(IdentificationType id, String key);
 
   String getProperty(Session session, IdentificationType id, String key);
->>>>>>> d5b31150
-
-  String getParameter(Session session, IdentificationType id, String key);
 
   boolean deleteLabels(IdentificationType id, List<String> labels);
 
