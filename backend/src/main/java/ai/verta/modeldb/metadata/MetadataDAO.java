--- conflicted
+++ resolved
@@ -7,7 +7,6 @@
 public interface MetadataDAO {
   boolean addLabels(IdentificationType id, List<String> labels) throws ModelDBException;
 
-<<<<<<< HEAD
   void addProperty(Session session, IdentificationType id, String key, String value);
 
   void addLabels(Session session, IdentificationType id, List<String> labels)
@@ -15,7 +14,11 @@
 
   boolean addProperty(IdentificationType id, String key, String value);
 
+  boolean updateLabels(IdentificationType id, List<String> labels);
+
   List<String> getLabels(IdentificationType id) throws ModelDBException;
+
+  List<IdentificationType> getLabelIds(List<String> labels) throws ModelDBException;
 
   List<String> getLabels(Session session, IdentificationType id) throws ModelDBException;
 
@@ -27,13 +30,4 @@
       throws ModelDBException;
 
   boolean deleteProperty(IdentificationType id, String key);
-=======
-  boolean updateLabels(IdentificationType id, List<String> labels) throws ModelDBException;
-
-  List<String> getLabels(IdentificationType id);
-
-  List<IdentificationType> getLabelIds(List<String> labels) throws ModelDBException;
-
-  boolean deleteLabels(IdentificationType id, List<String> labels, boolean deleteAll);
->>>>>>> 75be5466
 }