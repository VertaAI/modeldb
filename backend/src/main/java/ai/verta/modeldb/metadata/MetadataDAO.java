package ai.verta.modeldb.metadata;

import java.util.List;
import org.hibernate.Session;

public interface MetadataDAO {
  boolean addLabels(IdentificationType id, List<String> labels);

<<<<<<< HEAD
  void addParameter(Session session, IdentificationType id, String key, String value);

  void addLabels(Session session, IdentificationType id, List<String> labels);

  boolean addParameter(IdentificationType id, String key, String value);

  List<String> getLabels(IdentificationType id);

  String getParameter(IdentificationType id, String key);

  boolean deleteLabels(IdentificationType id, List<String> labels);

  boolean deleteParameter(IdentificationType id, String key);
=======
  void addProperty(Session session, IdentificationType id, String key, String value);

  void addLabels(Session session, IdentificationType id, List<String> labels);

  boolean addProperty(IdentificationType id, String key, String value);

  List<String> getLabels(IdentificationType id);

  List<String> getLabels(Session session, IdentificationType id);

  String getProperty(IdentificationType id, String key);

  String getProperty(Session session, IdentificationType id, String key);

  boolean deleteLabels(IdentificationType id, List<String> labels);

  boolean deleteProperty(IdentificationType id, String key);
>>>>>>> 8705010a
}<|MERGE_RESOLUTION|>--- conflicted
+++ resolved
@@ -6,21 +6,6 @@
 public interface MetadataDAO {
   boolean addLabels(IdentificationType id, List<String> labels);
 
-<<<<<<< HEAD
-  void addParameter(Session session, IdentificationType id, String key, String value);
-
-  void addLabels(Session session, IdentificationType id, List<String> labels);
-
-  boolean addParameter(IdentificationType id, String key, String value);
-
-  List<String> getLabels(IdentificationType id);
-
-  String getParameter(IdentificationType id, String key);
-
-  boolean deleteLabels(IdentificationType id, List<String> labels);
-
-  boolean deleteParameter(IdentificationType id, String key);
-=======
   void addProperty(Session session, IdentificationType id, String key, String value);
 
   void addLabels(Session session, IdentificationType id, List<String> labels);
@@ -38,5 +23,4 @@
   boolean deleteLabels(IdentificationType id, List<String> labels);
 
   boolean deleteProperty(IdentificationType id, String key);
->>>>>>> 8705010a
 }