package ai.verta.modeldb.metadata;

import ai.verta.modeldb.ModelDBException;
import java.util.List;
import org.hibernate.Session;

public interface MetadataDAO {
  boolean addLabels(IdentificationType id, List<String> labels) throws ModelDBException;

<<<<<<< HEAD
  List<String> getLabels(IdentificationType id) throws ModelDBException;

  boolean deleteLabels(IdentificationType id, List<String> labels) throws ModelDBException;
=======
  void addProperty(Session session, IdentificationType id, String key, String value);

  void addLabels(Session session, IdentificationType id, List<String> labels);

  boolean addProperty(IdentificationType id, String key, String value);

  List<String> getLabels(IdentificationType id);

  List<String> getLabels(Session session, IdentificationType id);

  String getProperty(IdentificationType id, String key);

  String getProperty(Session session, IdentificationType id, String key);

  boolean deleteLabels(IdentificationType id, List<String> labels);

  boolean deleteProperty(IdentificationType id, String key);
>>>>>>> 37d54e48
}<|MERGE_RESOLUTION|>--- conflicted
+++ resolved
@@ -7,27 +7,22 @@
 public interface MetadataDAO {
   boolean addLabels(IdentificationType id, List<String> labels) throws ModelDBException;
 
-<<<<<<< HEAD
-  List<String> getLabels(IdentificationType id) throws ModelDBException;
-
-  boolean deleteLabels(IdentificationType id, List<String> labels) throws ModelDBException;
-=======
   void addProperty(Session session, IdentificationType id, String key, String value);
 
-  void addLabels(Session session, IdentificationType id, List<String> labels);
+  void addLabels(Session session, IdentificationType id, List<String> labels)
+      throws ModelDBException;
 
   boolean addProperty(IdentificationType id, String key, String value);
 
-  List<String> getLabels(IdentificationType id);
+  List<String> getLabels(IdentificationType id) throws ModelDBException;
 
-  List<String> getLabels(Session session, IdentificationType id);
+  List<String> getLabels(Session session, IdentificationType id) throws ModelDBException;
 
   String getProperty(IdentificationType id, String key);
 
   String getProperty(Session session, IdentificationType id, String key);
 
-  boolean deleteLabels(IdentificationType id, List<String> labels);
+  boolean deleteLabels(IdentificationType id, List<String> labels) throws ModelDBException;
 
   boolean deleteProperty(IdentificationType id, String key);
->>>>>>> 37d54e48
 }