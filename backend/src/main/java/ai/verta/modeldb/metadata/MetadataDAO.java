package ai.verta.modeldb.metadata;

import java.util.List;
import org.hibernate.Session;

public interface MetadataDAO {
  boolean addLabels(IdentificationType id, List<String> labels);

<<<<<<< HEAD
  void addLabels(Session session, IdentificationType id, List<String> labels);

  List<String> getLabels(IdentificationType id);

  List<String> getLabels(Session session, IdentificationType id);
=======
  void addParameter(Session session, IdentificationType id, String key, String value);

  void addLabels(Session session, IdentificationType id, List<String> labels);

  boolean addParameter(IdentificationType id, String key, String value);

  List<String> getLabels(IdentificationType id);

  String getParameter(IdentificationType id, String key);
>>>>>>> 11b49d39

  boolean deleteLabels(IdentificationType id, List<String> labels);

  boolean deleteParameter(IdentificationType id, String key);
}<|MERGE_RESOLUTION|>--- conflicted
+++ resolved
@@ -6,13 +6,6 @@
 public interface MetadataDAO {
   boolean addLabels(IdentificationType id, List<String> labels);
 
-<<<<<<< HEAD
-  void addLabels(Session session, IdentificationType id, List<String> labels);
-
-  List<String> getLabels(IdentificationType id);
-
-  List<String> getLabels(Session session, IdentificationType id);
-=======
   void addParameter(Session session, IdentificationType id, String key, String value);
 
   void addLabels(Session session, IdentificationType id, List<String> labels);
@@ -22,7 +15,6 @@
   List<String> getLabels(IdentificationType id);
 
   String getParameter(IdentificationType id, String key);
->>>>>>> 11b49d39
 
   boolean deleteLabels(IdentificationType id, List<String> labels);
 
