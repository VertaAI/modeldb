package ai.verta.modeldb.metadata;

import ai.verta.modeldb.ModelDBConstants;
import ai.verta.modeldb.ModelDBException;
import ai.verta.modeldb.entities.metadata.LabelsMappingEntity;
import ai.verta.modeldb.entities.metadata.MetadataPropertyMappingEntity;
import ai.verta.modeldb.utils.ModelDBHibernateUtil;
import ai.verta.modeldb.utils.ModelDBUtils;
import ai.verta.modeldb.versioning.VersioningUtils;
import com.google.rpc.Code;
import com.google.rpc.Status;
import io.grpc.StatusRuntimeException;
import io.grpc.protobuf.StatusProto;
import java.util.List;
import java.util.stream.Collectors;
import org.apache.logging.log4j.LogManager;
import org.apache.logging.log4j.Logger;
import org.hibernate.Session;
import org.hibernate.Transaction;
import org.hibernate.query.Query;

public class MetadataDAORdbImpl implements MetadataDAO {
  private static final Logger LOGGER = LogManager.getLogger(MetadataDAORdbImpl.class);

  private static final String GET_LABELS_HQL =
      new StringBuilder("From LabelsMappingEntity lm where lm.id.")
          .append(ModelDBConstants.ENTITY_HASH)
          .append(" = :entityHash ")
          .append(" AND lm.id.")
          .append(ModelDBConstants.ENTITY_TYPE)
          .append(" = :entityType")
          .toString();
  private static final String GET_PROPERTY_HQL =
      new StringBuilder("From MetadataPropertyMappingEntity pm where pm.id.")
          .append("repositoryId")
          .append(" = :repositoryId")
          .append(" AND pm.id.")
          .append("commitSha")
          .append(" = :commitSha")
          .append(" AND pm.id.")
          .append("location")
          .append(" = :location")
          .append(" AND pm.id.")
          .append("key")
          .append(" = :key")
          .toString();

  private String getEntityHash(IdentificationType id) throws ModelDBException {
    String entityHash;
    switch (id.getIdCase()) {
      case INT_ID:
        entityHash = String.valueOf(id.getIntId());
        break;
      case STRING_ID:
        entityHash = id.getStringId();
        break;
      default:
        throw new StatusRuntimeException(io.grpc.Status.INTERNAL);
    }
    return entityHash;
  }

  @Override
  public boolean addLabels(IdentificationType id, List<String> labels) {
    try (Session session = ModelDBHibernateUtil.getSessionFactory().openSession()) {
      Transaction transaction = session.beginTransaction();
      addLabels(session, id, labels);
      transaction.commit();
      return true;
    } catch (Exception ex) {
      if (ModelDBUtils.needToRetry(ex)) {
        return addLabels(id, labels);
      } else {
        throw ex;
      }
    }
  }

  @Override
  public boolean addProperty(IdentificationType id, String key, String value) {
    try (Session session = ModelDBHibernateUtil.getSessionFactory().openSession()) {
      Transaction transaction = session.beginTransaction();
      addProperty(session, id, key, value);
      transaction.commit();
      return true;
    } catch (Exception ex) {
      if (ModelDBUtils.needToRetry(ex)) {
        return addProperty(id, key, value);
      } else {
        throw ex;
      }
    }
  }

  @Override
  public void addProperty(Session session, IdentificationType id, String key, String value) {
    MetadataPropertyMappingEntity.LabelMappingId id0 =
        MetadataPropertyMappingEntity.createId(id, key);
    session.saveOrUpdate(new MetadataPropertyMappingEntity(id0, value));
  }

  @Override
  public void addLabels(Session session, IdentificationType id, List<String> labels) {
    for (String label : labels) {
      LabelsMappingEntity.LabelMappingId id0 = LabelsMappingEntity.createId(id, label);
      LabelsMappingEntity existingLabelsMappingEntity = session.get(LabelsMappingEntity.class, id0);
      if (existingLabelsMappingEntity == null) {
        session.save(new LabelsMappingEntity(id0));
      }
    }
  }

  @Override
  public List<String> getLabels(IdentificationType id) throws ModelDBException {
    try (Session session = ModelDBHibernateUtil.getSessionFactory().openSession()) {
      return getLabels(session, id);
    } catch (Exception ex) {
      if (ModelDBUtils.needToRetry(ex)) {
        return getLabels(id);
      } else {
        throw ex;
      }
    }
  }

  @Override
  public List<String> getLabels(Session session, IdentificationType id) throws ModelDBException {
    List<LabelsMappingEntity> labelsMappingEntities = getLabelsMappingEntities(session, id);
    return labelsMappingEntities.stream()
        .map(LabelsMappingEntity::getValue)
        .collect(Collectors.toList());
  }

  private List<LabelsMappingEntity> getLabelsMappingEntities(Session session, IdentificationType id)
      throws ModelDBException {
    Query<LabelsMappingEntity> query =
        session.createQuery(GET_LABELS_HQL, LabelsMappingEntity.class);
    query.setParameter("entityHash", getEntityHash(id));
    query.setParameter("entityType", id.getIdTypeValue());
    return query.list();
  }

  @Override
  public String getProperty(IdentificationType id, String key) {
    try (Session session = ModelDBHibernateUtil.getSessionFactory().openSession()) {
      return getProperty(session, id, key);
    } catch (Exception ex) {
      if (ModelDBUtils.needToRetry(ex)) {
        return getProperty(id, key);
      } else {
        throw ex;
      }
    }
  }

  @Override
  public String getProperty(Session session, IdentificationType id, String key) {
    Query<MetadataPropertyMappingEntity> query =
        session.createQuery(GET_PROPERTY_HQL, MetadataPropertyMappingEntity.class);
    String[] compositeIdArr =
        VersioningUtils.getDatasetVersionBlobCompositeIdString(id.getStringId());
    Long repositoryId = Long.parseLong(compositeIdArr[0]);
    String commitSha = compositeIdArr[1];
    String location =
        ModelDBUtils.getJoinedLocation(
            ModelDBUtils.getLocationWithSplitSlashOperator(compositeIdArr[2]));
    query.setParameter("repositoryId", repositoryId);
    query.setParameter("commitSha", commitSha);
    query.setParameter("location", location);
    query.setParameter("key", key);
    return query.uniqueResultOptional().map(MetadataPropertyMappingEntity::getValue).orElse(null);
  }

  @Override
<<<<<<< HEAD
  public boolean deleteLabels(IdentificationType id, List<String> labels, boolean deleteAll)
      throws ModelDBException {
=======
  public boolean deleteLabels(IdentificationType id, List<String> labels) {
>>>>>>> 1f38601a
    try (Session session = ModelDBHibernateUtil.getSessionFactory().openSession()) {
      Transaction transaction = session.beginTransaction();

      if (deleteAll) {
        List<LabelsMappingEntity> labelsMappingEntities = getLabelsMappingEntities(session, id);
        for (LabelsMappingEntity labelsMappingEntity : labelsMappingEntities) {
          session.delete(labelsMappingEntity);
        }
      } else {
        for (String label : labels) {
          LabelsMappingEntity.LabelMappingId id0 = LabelsMappingEntity.createId(id, label);
          LabelsMappingEntity existingLabelsMappingEntity =
              session.get(LabelsMappingEntity.class, id0);
          if (existingLabelsMappingEntity != null) {
            session.delete(existingLabelsMappingEntity);
          } else {
            Status status =
                Status.newBuilder()
                    .setCode(Code.NOT_FOUND_VALUE)
                    .setMessage("Label '" + label + "' not found in DB")
                    .build();
            throw StatusProto.toStatusRuntimeException(status);
          }
        }
      }
      transaction.commit();
      return true;
    } catch (Exception ex) {
      if (ModelDBUtils.needToRetry(ex)) {
        return deleteLabels(id, labels, deleteAll);
      } else {
        throw ex;
      }
    }
  }

  @Override
  public boolean deleteProperty(IdentificationType id, String key) {
    try (Session session = ModelDBHibernateUtil.getSessionFactory().openSession()) {
      Transaction transaction = session.beginTransaction();

      MetadataPropertyMappingEntity.LabelMappingId id0 =
          MetadataPropertyMappingEntity.createId(id, key);
      MetadataPropertyMappingEntity existingMetadataMappingEntity =
          session.get(MetadataPropertyMappingEntity.class, id0);
      if (existingMetadataMappingEntity != null) {
        session.delete(existingMetadataMappingEntity);
      } else {
        Status status =
            Status.newBuilder()
                .setCode(Code.NOT_FOUND_VALUE)
                .setMessage("Label '" + key + "' not found in DB")
                .build();
        throw StatusProto.toStatusRuntimeException(status);
      }
      transaction.commit();
      return true;
    } catch (Exception ex) {
      if (ModelDBUtils.needToRetry(ex)) {
        return deleteProperty(id, key);
      } else {
        throw ex;
      }
    }
  }
}<|MERGE_RESOLUTION|>--- conflicted
+++ resolved
@@ -172,12 +172,8 @@
   }
 
   @Override
-<<<<<<< HEAD
   public boolean deleteLabels(IdentificationType id, List<String> labels, boolean deleteAll)
       throws ModelDBException {
-=======
-  public boolean deleteLabels(IdentificationType id, List<String> labels) {
->>>>>>> 1f38601a
     try (Session session = ModelDBHibernateUtil.getSessionFactory().openSession()) {
       Transaction transaction = session.beginTransaction();
 
