package ai.verta.modeldb.metadata;

import ai.verta.modeldb.ModelDBConstants;
import ai.verta.modeldb.entities.metadata.LabelsMappingEntity;
<<<<<<< HEAD
import ai.verta.modeldb.entities.metadata.MetadataParameterMappingEntity;
=======
import ai.verta.modeldb.entities.metadata.MetadataPropertyMappingEntity;
>>>>>>> 8705010a
import ai.verta.modeldb.utils.ModelDBHibernateUtil;
import ai.verta.modeldb.utils.ModelDBUtils;
import com.google.rpc.Code;
import com.google.rpc.Status;
import io.grpc.StatusRuntimeException;
import io.grpc.protobuf.StatusProto;
import java.util.List;
import java.util.stream.Collectors;
import org.apache.logging.log4j.LogManager;
import org.apache.logging.log4j.Logger;
import org.hibernate.Session;
import org.hibernate.Transaction;
import org.hibernate.query.Query;

public class MetadataDAORdbImpl implements MetadataDAO {
  private static final Logger LOGGER = LogManager.getLogger(MetadataDAORdbImpl.class);

  private static final String GET_LABELS_HQL =
      new StringBuilder("From LabelsMappingEntity lm where lm.id.")
          .append(ModelDBConstants.ENTITY_HASH)
          .append(" = :entityHash ")
          .append(" AND lm.id.")
          .append(ModelDBConstants.ENTITY_TYPE)
          .append(" = :entityType")
          .toString();
<<<<<<< HEAD
  private static final String GET_PARAMETER_HQL =
      new StringBuilder("From MetadataParameterMappingEntity pm where pm.id.")
=======
  private static final String GET_PROPERTY_HQL =
      new StringBuilder("From MetadataPropertyMappingEntity pm where pm.id.")
>>>>>>> 8705010a
          .append("repositoryId")
          .append(" = :repositoryId")
          .append(" AND pm.id.")
          .append("commitSha")
          .append(" = :commitSha")
          .append(" AND pm.id.")
          .append("location")
          .append(" = :location")
          .append(" AND pm.id.")
          .append("key")
          .append(" = :key")
          .toString();
  private static final String DELETE_LABELS_HQL =
      new StringBuilder("DELETE From LabelsMappingEntity lm where lm.")
          .append(ModelDBConstants.ENTITY_HASH)
          .append(" = :entityHash ")
          .append(" AND lm.")
          .append(ModelDBConstants.ENTITY_TYPE)
          .append(" = :entityType AND lm.")
          .append(ModelDBConstants.LABEL)
          .append(" IN (:labels)")
          .toString();

  private String getEntityHash(IdentificationType id) {
    String entityHash;
    switch (id.getIdCase()) {
      case INT_ID:
        entityHash = String.valueOf(id.getIntId());
        break;
      case STRING_ID:
        entityHash = id.getStringId();
        break;
      default:
        throw new StatusRuntimeException(io.grpc.Status.INTERNAL);
    }
    return entityHash;
  }

  @Override
  public boolean addLabels(IdentificationType id, List<String> labels) {
    try (Session session = ModelDBHibernateUtil.getSessionFactory().openSession()) {
      addLabels(session, id, labels);
      return true;
    } catch (Exception ex) {
      if (ModelDBUtils.needToRetry(ex)) {
        return addLabels(id, labels);
      } else {
        throw ex;
      }
    }
  }

  @Override
<<<<<<< HEAD
  public boolean addParameter(IdentificationType id, String key, String value) {
    try (Session session = ModelDBHibernateUtil.getSessionFactory().openSession()) {
      addParameter(session, id, key, value);
      return true;
    } catch (Exception ex) {
      if (ModelDBUtils.needToRetry(ex)) {
        return addParameter(id, key, value);
=======
  public boolean addProperty(IdentificationType id, String key, String value) {
    try (Session session = ModelDBHibernateUtil.getSessionFactory().openSession()) {
      addProperty(session, id, key, value);
      return true;
    } catch (Exception ex) {
      if (ModelDBUtils.needToRetry(ex)) {
        return addProperty(id, key, value);
>>>>>>> 8705010a
      } else {
        throw ex;
      }
    }
  }

  @Override
<<<<<<< HEAD
  public void addParameter(Session session, IdentificationType id, String key, String value) {
    Transaction transaction = session.beginTransaction();
    MetadataParameterMappingEntity.LabelMappingId id0 =
        MetadataParameterMappingEntity.createId(id, key);
    session.saveOrUpdate(new MetadataParameterMappingEntity(id0, value));
=======
  public void addProperty(Session session, IdentificationType id, String key, String value) {
    Transaction transaction = session.beginTransaction();
    MetadataPropertyMappingEntity.LabelMappingId id0 =
        MetadataPropertyMappingEntity.createId(id, key);
    session.saveOrUpdate(new MetadataPropertyMappingEntity(id0, value));
>>>>>>> 8705010a
    transaction.commit();
  }

  @Override
  public void addLabels(Session session, IdentificationType id, List<String> labels) {
    Transaction transaction = session.beginTransaction();
    for (String label : labels) {
      LabelsMappingEntity.LabelMappingId id0 = LabelsMappingEntity.createId(id, label);
      LabelsMappingEntity existingLabelsMappingEntity = session.get(LabelsMappingEntity.class, id0);
      if (existingLabelsMappingEntity == null) {
        session.save(new LabelsMappingEntity(id0));
      } else {
        Status status =
            Status.newBuilder()
                .setCode(Code.ALREADY_EXISTS_VALUE)
                .setMessage("Label '" + label + "' already exists with given ID")
                .build();
        throw StatusProto.toStatusRuntimeException(status);
      }
    }
    transaction.commit();
  }

  @Override
  public List<String> getLabels(IdentificationType id) {
    try (Session session = ModelDBHibernateUtil.getSessionFactory().openSession()) {
      return getLabels(session, id);
    } catch (Exception ex) {
      if (ModelDBUtils.needToRetry(ex)) {
        return getLabels(id);
      } else {
        throw ex;
      }
    }
  }

  private List<String> getLabels(Session session, IdentificationType id) {
    Query<LabelsMappingEntity> query =
        session.createQuery(GET_LABELS_HQL, LabelsMappingEntity.class);
    query.setParameter("entityHash", getEntityHash(id));
    query.setParameter("entityType", id.getIdTypeValue());
    return query.list().stream().map(LabelsMappingEntity::getValue).collect(Collectors.toList());
  }

  @Override
  public String getParameter(IdentificationType id, String key) {
    try (Session session = ModelDBHibernateUtil.getSessionFactory().openSession()) {
      return getParameter(session, id, key);
    } catch (Exception ex) {
      if (ModelDBUtils.needToRetry(ex)) {
        return getParameter(id, key);
      } else {
        throw ex;
      }
    }
  }

  private String getParameter(Session session, IdentificationType id, String key) {
    Query<MetadataParameterMappingEntity> query =
        session.createQuery(GET_PARAMETER_HQL, MetadataParameterMappingEntity.class);
    VersioningCompositeIdentifier compositeId = id.getCompositeId();
    query.setParameter("repositoryId", compositeId.getRepoId());
    query.setParameter("commitSha", compositeId.getCommitHash());
    query.setParameter("location", ModelDBUtils.getJoinedLocation(compositeId.getLocationList()));
    query.setParameter("key", key);
    return query.uniqueResultOptional().map(MetadataParameterMappingEntity::getValue).orElse(null);
  }

  @Override
  public List<String> getLabels(Session session, IdentificationType id) {
    Query<LabelsMappingEntity> query =
        session.createQuery(GET_LABELS_HQL, LabelsMappingEntity.class);
    query.setParameter("entityHash", getEntityHash(id));
    query.setParameter("entityType", id.getIdTypeValue());
    return query.list().stream().map(LabelsMappingEntity::getValue).collect(Collectors.toList());
  }

  @Override
  public String getProperty(IdentificationType id, String key) {
    try (Session session = ModelDBHibernateUtil.getSessionFactory().openSession()) {
      return getProperty(session, id, key);
    } catch (Exception ex) {
      if (ModelDBUtils.needToRetry(ex)) {
        return getProperty(id, key);
      } else {
        throw ex;
      }
    }
  }

  @Override
  public String getProperty(Session session, IdentificationType id, String key) {
    Query<MetadataPropertyMappingEntity> query =
        session.createQuery(GET_PROPERTY_HQL, MetadataPropertyMappingEntity.class);
    VersioningCompositeIdentifier compositeId = id.getCompositeId();
    query.setParameter("repositoryId", compositeId.getRepoId());
    query.setParameter("commitSha", compositeId.getCommitHash());
    query.setParameter("location", ModelDBUtils.getJoinedLocation(compositeId.getLocationList()));
    query.setParameter("key", key);
    return query.uniqueResultOptional().map(MetadataPropertyMappingEntity::getValue).orElse(null);
  }

  @Override
  public boolean deleteLabels(IdentificationType id, List<String> labels) {
    try (Session session = ModelDBHibernateUtil.getSessionFactory().openSession()) {
      Transaction transaction = session.beginTransaction();

      for (String label : labels) {
        LabelsMappingEntity.LabelMappingId id0 = LabelsMappingEntity.createId(id, label);
        LabelsMappingEntity existingLabelsMappingEntity =
            session.get(LabelsMappingEntity.class, id0);
        if (existingLabelsMappingEntity != null) {
          session.delete(existingLabelsMappingEntity);
        } else {
          Status status =
              Status.newBuilder()
                  .setCode(Code.NOT_FOUND_VALUE)
                  .setMessage("Label '" + label + "' not found in DB")
                  .build();
          throw StatusProto.toStatusRuntimeException(status);
        }
      }
      transaction.commit();
      return true;
    } catch (Exception ex) {
      if (ModelDBUtils.needToRetry(ex)) {
        return deleteLabels(id, labels);
      } else {
        throw ex;
      }
    }
  }

  @Override
<<<<<<< HEAD
  public boolean deleteParameter(IdentificationType id, String key) {
    try (Session session = ModelDBHibernateUtil.getSessionFactory().openSession()) {
      Transaction transaction = session.beginTransaction();

      MetadataParameterMappingEntity.LabelMappingId id0 =
          MetadataParameterMappingEntity.createId(id, key);
      MetadataParameterMappingEntity existingMetadataMappingEntity =
          session.get(MetadataParameterMappingEntity.class, id0);
=======
  public boolean deleteProperty(IdentificationType id, String key) {
    try (Session session = ModelDBHibernateUtil.getSessionFactory().openSession()) {
      Transaction transaction = session.beginTransaction();

      MetadataPropertyMappingEntity.LabelMappingId id0 =
          MetadataPropertyMappingEntity.createId(id, key);
      MetadataPropertyMappingEntity existingMetadataMappingEntity =
          session.get(MetadataPropertyMappingEntity.class, id0);
>>>>>>> 8705010a
      if (existingMetadataMappingEntity != null) {
        session.delete(existingMetadataMappingEntity);
      } else {
        Status status =
            Status.newBuilder()
                .setCode(Code.NOT_FOUND_VALUE)
                .setMessage("Label '" + key + "' not found in DB")
                .build();
        throw StatusProto.toStatusRuntimeException(status);
      }
      transaction.commit();
      return true;
    } catch (Exception ex) {
      if (ModelDBUtils.needToRetry(ex)) {
<<<<<<< HEAD
        return deleteParameter(id, key);
=======
        return deleteProperty(id, key);
>>>>>>> 8705010a
      } else {
        throw ex;
      }
    }
  }
}<|MERGE_RESOLUTION|>--- conflicted
+++ resolved
@@ -2,11 +2,7 @@
 
 import ai.verta.modeldb.ModelDBConstants;
 import ai.verta.modeldb.entities.metadata.LabelsMappingEntity;
-<<<<<<< HEAD
-import ai.verta.modeldb.entities.metadata.MetadataParameterMappingEntity;
-=======
 import ai.verta.modeldb.entities.metadata.MetadataPropertyMappingEntity;
->>>>>>> 8705010a
 import ai.verta.modeldb.utils.ModelDBHibernateUtil;
 import ai.verta.modeldb.utils.ModelDBUtils;
 import com.google.rpc.Code;
@@ -32,13 +28,8 @@
           .append(ModelDBConstants.ENTITY_TYPE)
           .append(" = :entityType")
           .toString();
-<<<<<<< HEAD
-  private static final String GET_PARAMETER_HQL =
-      new StringBuilder("From MetadataParameterMappingEntity pm where pm.id.")
-=======
   private static final String GET_PROPERTY_HQL =
       new StringBuilder("From MetadataPropertyMappingEntity pm where pm.id.")
->>>>>>> 8705010a
           .append("repositoryId")
           .append(" = :repositoryId")
           .append(" AND pm.id.")
@@ -92,15 +83,6 @@
   }
 
   @Override
-<<<<<<< HEAD
-  public boolean addParameter(IdentificationType id, String key, String value) {
-    try (Session session = ModelDBHibernateUtil.getSessionFactory().openSession()) {
-      addParameter(session, id, key, value);
-      return true;
-    } catch (Exception ex) {
-      if (ModelDBUtils.needToRetry(ex)) {
-        return addParameter(id, key, value);
-=======
   public boolean addProperty(IdentificationType id, String key, String value) {
     try (Session session = ModelDBHibernateUtil.getSessionFactory().openSession()) {
       addProperty(session, id, key, value);
@@ -108,27 +90,18 @@
     } catch (Exception ex) {
       if (ModelDBUtils.needToRetry(ex)) {
         return addProperty(id, key, value);
->>>>>>> 8705010a
-      } else {
-        throw ex;
-      }
-    }
-  }
-
-  @Override
-<<<<<<< HEAD
-  public void addParameter(Session session, IdentificationType id, String key, String value) {
-    Transaction transaction = session.beginTransaction();
-    MetadataParameterMappingEntity.LabelMappingId id0 =
-        MetadataParameterMappingEntity.createId(id, key);
-    session.saveOrUpdate(new MetadataParameterMappingEntity(id0, value));
-=======
+      } else {
+        throw ex;
+      }
+    }
+  }
+
+  @Override
   public void addProperty(Session session, IdentificationType id, String key, String value) {
     Transaction transaction = session.beginTransaction();
     MetadataPropertyMappingEntity.LabelMappingId id0 =
         MetadataPropertyMappingEntity.createId(id, key);
     session.saveOrUpdate(new MetadataPropertyMappingEntity(id0, value));
->>>>>>> 8705010a
     transaction.commit();
   }
 
@@ -163,38 +136,6 @@
         throw ex;
       }
     }
-  }
-
-  private List<String> getLabels(Session session, IdentificationType id) {
-    Query<LabelsMappingEntity> query =
-        session.createQuery(GET_LABELS_HQL, LabelsMappingEntity.class);
-    query.setParameter("entityHash", getEntityHash(id));
-    query.setParameter("entityType", id.getIdTypeValue());
-    return query.list().stream().map(LabelsMappingEntity::getValue).collect(Collectors.toList());
-  }
-
-  @Override
-  public String getParameter(IdentificationType id, String key) {
-    try (Session session = ModelDBHibernateUtil.getSessionFactory().openSession()) {
-      return getParameter(session, id, key);
-    } catch (Exception ex) {
-      if (ModelDBUtils.needToRetry(ex)) {
-        return getParameter(id, key);
-      } else {
-        throw ex;
-      }
-    }
-  }
-
-  private String getParameter(Session session, IdentificationType id, String key) {
-    Query<MetadataParameterMappingEntity> query =
-        session.createQuery(GET_PARAMETER_HQL, MetadataParameterMappingEntity.class);
-    VersioningCompositeIdentifier compositeId = id.getCompositeId();
-    query.setParameter("repositoryId", compositeId.getRepoId());
-    query.setParameter("commitSha", compositeId.getCommitHash());
-    query.setParameter("location", ModelDBUtils.getJoinedLocation(compositeId.getLocationList()));
-    query.setParameter("key", key);
-    return query.uniqueResultOptional().map(MetadataParameterMappingEntity::getValue).orElse(null);
   }
 
   @Override
@@ -263,16 +204,6 @@
   }
 
   @Override
-<<<<<<< HEAD
-  public boolean deleteParameter(IdentificationType id, String key) {
-    try (Session session = ModelDBHibernateUtil.getSessionFactory().openSession()) {
-      Transaction transaction = session.beginTransaction();
-
-      MetadataParameterMappingEntity.LabelMappingId id0 =
-          MetadataParameterMappingEntity.createId(id, key);
-      MetadataParameterMappingEntity existingMetadataMappingEntity =
-          session.get(MetadataParameterMappingEntity.class, id0);
-=======
   public boolean deleteProperty(IdentificationType id, String key) {
     try (Session session = ModelDBHibernateUtil.getSessionFactory().openSession()) {
       Transaction transaction = session.beginTransaction();
@@ -281,7 +212,6 @@
           MetadataPropertyMappingEntity.createId(id, key);
       MetadataPropertyMappingEntity existingMetadataMappingEntity =
           session.get(MetadataPropertyMappingEntity.class, id0);
->>>>>>> 8705010a
       if (existingMetadataMappingEntity != null) {
         session.delete(existingMetadataMappingEntity);
       } else {
@@ -296,11 +226,7 @@
       return true;
     } catch (Exception ex) {
       if (ModelDBUtils.needToRetry(ex)) {
-<<<<<<< HEAD
-        return deleteParameter(id, key);
-=======
         return deleteProperty(id, key);
->>>>>>> 8705010a
       } else {
         throw ex;
       }
