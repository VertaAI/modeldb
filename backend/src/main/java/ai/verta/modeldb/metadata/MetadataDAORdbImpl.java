package ai.verta.modeldb.metadata;

import ai.verta.modeldb.ModelDBConstants;
import ai.verta.modeldb.entities.metadata.LabelsMappingEntity;
import ai.verta.modeldb.entities.metadata.MetadataPropertyMappingEntity;
import ai.verta.modeldb.utils.ModelDBHibernateUtil;
import ai.verta.modeldb.utils.ModelDBUtils;
import com.google.rpc.Code;
import com.google.rpc.Status;
import io.grpc.StatusRuntimeException;
import io.grpc.protobuf.StatusProto;
import java.util.List;
import java.util.stream.Collectors;
import org.apache.logging.log4j.LogManager;
import org.apache.logging.log4j.Logger;
import org.hibernate.Session;
import org.hibernate.Transaction;
import org.hibernate.query.Query;

public class MetadataDAORdbImpl implements MetadataDAO {
  private static final Logger LOGGER = LogManager.getLogger(MetadataDAORdbImpl.class);

  private static final String GET_LABELS_HQL =
      new StringBuilder("From LabelsMappingEntity lm where lm.id.")
          .append(ModelDBConstants.ENTITY_HASH)
          .append(" = :entityHash ")
          .append(" AND lm.id.")
          .append(ModelDBConstants.ENTITY_TYPE)
          .append(" = :entityType")
          .toString();
  private static final String GET_PROPERTY_HQL =
      new StringBuilder("From MetadataPropertyMappingEntity pm where pm.id.")
          .append("repositoryId")
          .append(" = :repositoryId")
          .append(" AND pm.id.")
          .append("commitSha")
          .append(" = :commitSha")
          .append(" AND pm.id.")
          .append("location")
          .append(" = :location")
          .append(" AND pm.id.")
          .append("key")
          .append(" = :key")
          .toString();
  private static final String DELETE_LABELS_HQL =
      new StringBuilder("DELETE From LabelsMappingEntity lm where lm.")
          .append(ModelDBConstants.ENTITY_HASH)
          .append(" = :entityHash ")
          .append(" AND lm.")
          .append(ModelDBConstants.ENTITY_TYPE)
          .append(" = :entityType AND lm.")
          .append(ModelDBConstants.LABEL)
          .append(" IN (:labels)")
          .toString();

  private String getEntityHash(IdentificationType id) {
    String entityHash;
    switch (id.getIdCase()) {
      case INT_ID:
        entityHash = String.valueOf(id.getIntId());
        break;
      case STRING_ID:
        entityHash = id.getStringId();
        break;
      default:
        throw new StatusRuntimeException(io.grpc.Status.INTERNAL);
    }
    return entityHash;
  }

  @Override
  public boolean addLabels(IdentificationType id, List<String> labels) {
    try (Session session = ModelDBHibernateUtil.getSessionFactory().openSession()) {
      addLabels(session, id, labels);
      return true;
    } catch (Exception ex) {
      if (ModelDBUtils.needToRetry(ex)) {
        return addLabels(id, labels);
      } else {
        throw ex;
      }
    }
  }

  @Override
  public boolean addProperty(IdentificationType id, String key, String value) {
    try (Session session = ModelDBHibernateUtil.getSessionFactory().openSession()) {
      addProperty(session, id, key, value);
      return true;
    } catch (Exception ex) {
      if (ModelDBUtils.needToRetry(ex)) {
        return addProperty(id, key, value);
      } else {
        throw ex;
      }
    }
  }

  @Override
  public void addProperty(Session session, IdentificationType id, String key, String value) {
    Transaction transaction = session.beginTransaction();
    MetadataPropertyMappingEntity.LabelMappingId id0 =
        MetadataPropertyMappingEntity.createId(id, key);
    session.saveOrUpdate(new MetadataPropertyMappingEntity(id0, value));
    transaction.commit();
  }

  @Override
  public void addLabels(Session session, IdentificationType id, List<String> labels) {
    Transaction transaction = session.beginTransaction();
    for (String label : labels) {
      LabelsMappingEntity.LabelMappingId id0 = LabelsMappingEntity.createId(id, label);
      LabelsMappingEntity existingLabelsMappingEntity = session.get(LabelsMappingEntity.class, id0);
      if (existingLabelsMappingEntity == null) {
        session.save(new LabelsMappingEntity(id0));
      } else {
        Status status =
            Status.newBuilder()
                .setCode(Code.ALREADY_EXISTS_VALUE)
                .setMessage("Label '" + label + "' already exists with given ID")
                .build();
        throw StatusProto.toStatusRuntimeException(status);
      }
    }
    transaction.commit();
  }

  @Override
  public List<String> getLabels(IdentificationType id) {
    try (Session session = ModelDBHibernateUtil.getSessionFactory().openSession()) {
      return getLabels(session, id);
    } catch (Exception ex) {
      if (ModelDBUtils.needToRetry(ex)) {
        return getLabels(id);
      } else {
        throw ex;
      }
    }
  }

  @Override
  public List<String> getLabels(Session session, IdentificationType id) {
    Query<LabelsMappingEntity> query =
        session.createQuery(GET_LABELS_HQL, LabelsMappingEntity.class);
    query.setParameter("entityHash", getEntityHash(id));
    query.setParameter("entityType", id.getIdTypeValue());
    return query.list().stream().map(LabelsMappingEntity::getValue).collect(Collectors.toList());
  }

  @Override
  public String getProperty(IdentificationType id, String key) {
    try (Session session = ModelDBHibernateUtil.getSessionFactory().openSession()) {
      return getProperty(session, id, key);
    } catch (Exception ex) {
      if (ModelDBUtils.needToRetry(ex)) {
        return getProperty(id, key);
      } else {
        throw ex;
      }
    }
  }

  @Override
<<<<<<< HEAD
  public String getParameter(Session session, IdentificationType id, String key) {
    Query<MetadataParameterMappingEntity> query =
        session.createQuery(GET_PARAMETER_HQL, MetadataParameterMappingEntity.class);
=======
  public String getProperty(Session session, IdentificationType id, String key) {
    Query<MetadataPropertyMappingEntity> query =
        session.createQuery(GET_PROPERTY_HQL, MetadataPropertyMappingEntity.class);
>>>>>>> d5b31150
    VersioningCompositeIdentifier compositeId = id.getCompositeId();
    query.setParameter("repositoryId", compositeId.getRepoId());
    query.setParameter("commitSha", compositeId.getCommitHash());
    query.setParameter("location", ModelDBUtils.getJoinedLocation(compositeId.getLocationList()));
    query.setParameter("key", key);
    return query.uniqueResultOptional().map(MetadataPropertyMappingEntity::getValue).orElse(null);
  }

  @Override
  public boolean deleteLabels(IdentificationType id, List<String> labels) {
    try (Session session = ModelDBHibernateUtil.getSessionFactory().openSession()) {
      Transaction transaction = session.beginTransaction();

      for (String label : labels) {
        LabelsMappingEntity.LabelMappingId id0 = LabelsMappingEntity.createId(id, label);
        LabelsMappingEntity existingLabelsMappingEntity =
            session.get(LabelsMappingEntity.class, id0);
        if (existingLabelsMappingEntity != null) {
          session.delete(existingLabelsMappingEntity);
        } else {
          Status status =
              Status.newBuilder()
                  .setCode(Code.NOT_FOUND_VALUE)
                  .setMessage("Label '" + label + "' not found in DB")
                  .build();
          throw StatusProto.toStatusRuntimeException(status);
        }
      }
      transaction.commit();
      return true;
    } catch (Exception ex) {
      if (ModelDBUtils.needToRetry(ex)) {
        return deleteLabels(id, labels);
      } else {
        throw ex;
      }
    }
  }

  @Override
  public boolean deleteProperty(IdentificationType id, String key) {
    try (Session session = ModelDBHibernateUtil.getSessionFactory().openSession()) {
      Transaction transaction = session.beginTransaction();

      MetadataPropertyMappingEntity.LabelMappingId id0 =
          MetadataPropertyMappingEntity.createId(id, key);
      MetadataPropertyMappingEntity existingMetadataMappingEntity =
          session.get(MetadataPropertyMappingEntity.class, id0);
      if (existingMetadataMappingEntity != null) {
        session.delete(existingMetadataMappingEntity);
      } else {
        Status status =
            Status.newBuilder()
                .setCode(Code.NOT_FOUND_VALUE)
                .setMessage("Label '" + key + "' not found in DB")
                .build();
        throw StatusProto.toStatusRuntimeException(status);
      }
      transaction.commit();
      return true;
    } catch (Exception ex) {
      if (ModelDBUtils.needToRetry(ex)) {
        return deleteProperty(id, key);
      } else {
        throw ex;
      }
    }
  }
}<|MERGE_RESOLUTION|>--- conflicted
+++ resolved
@@ -161,15 +161,9 @@
   }
 
   @Override
-<<<<<<< HEAD
-  public String getParameter(Session session, IdentificationType id, String key) {
-    Query<MetadataParameterMappingEntity> query =
-        session.createQuery(GET_PARAMETER_HQL, MetadataParameterMappingEntity.class);
-=======
   public String getProperty(Session session, IdentificationType id, String key) {
     Query<MetadataPropertyMappingEntity> query =
         session.createQuery(GET_PROPERTY_HQL, MetadataPropertyMappingEntity.class);
->>>>>>> d5b31150
     VersioningCompositeIdentifier compositeId = id.getCompositeId();
     query.setParameter("repositoryId", compositeId.getRepoId());
     query.setParameter("commitSha", compositeId.getCommitHash());
