--- conflicted
+++ resolved
@@ -20,7 +20,6 @@
 package ai.verta.modeldb.health;
 
 import ai.verta.modeldb.common.CommonUtils;
-import ai.verta.modeldb.utils.JdbiUtil;
 import ai.verta.modeldb.utils.ModelDBHibernateUtil;
 import io.grpc.Status;
 import io.grpc.StatusException;
@@ -78,35 +77,13 @@
       globalStatus = getStatus("");
       if (request.getService().equals("ready")) {
         if (globalStatus == ServingStatus.SERVING) {
-<<<<<<< HEAD
-          ServingStatus hibernateConnectionStatus = modelDBHibernateUtil.checkReady();
-          ServingStatus jdbiConnectionStatus = JdbiUtil.checkReady();
-          if (hibernateConnectionStatus.equals(ServingStatus.SERVING)
-              && jdbiConnectionStatus.equals(ServingStatus.SERVING)) {
-            setStatus("ready", ServingStatus.SERVING);
-          } else {
-            setStatus("ready", ServingStatus.NOT_SERVING);
-          }
-=======
           setServingStatus(modelDBHibernateUtil.checkReady(), "ready");
->>>>>>> 605a5059
         } else {
           // Return default NOT_SERVING status
           return globalStatus;
         }
       } else if (request.getService().equals("live")) {
-<<<<<<< HEAD
-        ServingStatus hibernateConnectionStatus = modelDBHibernateUtil.checkLive();
-        ServingStatus jdbiConnectionStatus = JdbiUtil.checkLive();
-        if (hibernateConnectionStatus.equals(ServingStatus.SERVING)
-            && jdbiConnectionStatus.equals(ServingStatus.SERVING)) {
-          setStatus("live", ServingStatus.SERVING);
-        } else {
-          setStatus("live", ServingStatus.NOT_SERVING);
-        }
-=======
         setServingStatus(modelDBHibernateUtil.checkLive(), "live");
->>>>>>> 605a5059
       }
     }
     return getStatus(request.getService());
