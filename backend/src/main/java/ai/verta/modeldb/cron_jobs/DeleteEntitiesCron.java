package ai.verta.modeldb.cron_jobs;

import static ai.verta.modeldb.authservice.AuthServiceChannel.isBackgroundUtilsCall;

import ai.verta.common.ModelDBResourceEnum.ModelDBServiceResourceTypes;
import ai.verta.common.WorkspaceTypeEnum;
import ai.verta.modeldb.DatasetVisibilityEnum;
import ai.verta.modeldb.ModelDBConstants;
import ai.verta.modeldb.ProjectVisibility;
import ai.verta.modeldb.authservice.AuthService;
import ai.verta.modeldb.authservice.RoleService;
import ai.verta.modeldb.collaborator.CollaboratorOrg;
import ai.verta.modeldb.entities.CommentEntity;
import ai.verta.modeldb.entities.DatasetEntity;
import ai.verta.modeldb.entities.DatasetVersionEntity;
import ai.verta.modeldb.entities.ExperimentEntity;
import ai.verta.modeldb.entities.ExperimentRunEntity;
import ai.verta.modeldb.entities.ProjectEntity;
import ai.verta.modeldb.entities.versioning.BranchEntity;
import ai.verta.modeldb.entities.versioning.CommitEntity;
import ai.verta.modeldb.entities.versioning.RepositoryEntity;
import ai.verta.modeldb.entities.versioning.TagsEntity;
import ai.verta.modeldb.metadata.IDTypeEnum;
import ai.verta.modeldb.utils.ModelDBHibernateUtil;
import com.google.rpc.Code;
import io.grpc.StatusRuntimeException;
import java.util.ArrayList;
import java.util.Collections;
import java.util.LinkedList;
import java.util.List;
import java.util.TimerTask;
import java.util.stream.Collectors;
import org.apache.logging.log4j.LogManager;
import org.apache.logging.log4j.Logger;
import org.hibernate.Session;
import org.hibernate.Transaction;
import org.hibernate.query.Query;

public class DeleteEntitiesCron extends TimerTask {
  private static final Logger LOGGER = LogManager.getLogger(DeleteEntitiesCron.class);
  private final AuthService authService;
  private final RoleService roleService;
  private final Integer recordUpdateLimit;
  private static final String DATASET_GLOBAL_SHARING = "_DATASET_GLOBAL_SHARING";
  private static final String REPOSITORY_GLOBAL_SHARING = "_REPO_GLOBAL_SHARING";

  public DeleteEntitiesCron(
      AuthService authService, RoleService roleService, Integer recordUpdateLimit) {
    this.authService = authService;
    this.roleService = roleService;
    this.recordUpdateLimit = recordUpdateLimit;
  }

  /** The action to be performed by this timer task. */
  @Override
  public void run() {
    LOGGER.info("DeleteEntitiesCron wakeup");

    isBackgroundUtilsCall = true;
    try (Session session = ModelDBHibernateUtil.getSessionFactory().openSession()) {
      // Update project timestamp
      deleteProjects(session);

      // Update experiment timestamp
      deleteExperiments(session);

      // Update experimentRun timestamp
      deleteExperimentRuns(session);

      // Update dataset timestamp
      deleteDatasets(session);

      // Update datasetVersion timestamp
      deleteDatasetVersions(session);

      // Update repository timestamp
      deleteRepositories(session);
    } catch (Exception ex) {
      if (ex instanceof StatusRuntimeException) {
        StatusRuntimeException exception = (StatusRuntimeException) ex;
        if (exception.getStatus().getCode().value() == Code.PERMISSION_DENIED_VALUE) {
          LOGGER.error("DeleteEntitiesCron Exception: {}", ex.getMessage());
        } else {
          LOGGER.error("DeleteEntitiesCron Exception: ", ex);
        }
      } else {
        LOGGER.error("DeleteEntitiesCron Exception: ", ex);
      }
    }
    isBackgroundUtilsCall = false;
    LOGGER.info("DeleteEntitiesCron finish tasks and reschedule");
  }

  private void deleteProjects(Session session) {
    LOGGER.debug("Project deleting");
    String alias = "pr";
    String deleteProjectsQueryString =
        new StringBuilder("FROM ")
            .append(ProjectEntity.class.getSimpleName())
            .append(" ")
            .append(alias)
            .append(" WHERE ")
            .append(alias)
            .append(".")
            .append(ModelDBConstants.DELETED)
            .append(" = :deleted ")
            .toString();

    Query projectDeleteQuery = session.createQuery(deleteProjectsQueryString);
    projectDeleteQuery.setParameter("deleted", true);
    projectDeleteQuery.setMaxResults(this.recordUpdateLimit);
    LOGGER.debug("Project delete query: {}", projectDeleteQuery.getQueryString());
    List<ProjectEntity> projectEntities = projectDeleteQuery.list();

    List<String> projectIds = new ArrayList<>();
    if (!projectEntities.isEmpty()) {
      for (ProjectEntity projectEntity : projectEntities) {
        projectIds.add(projectEntity.getId());
      }
      try {
        deleteRoleBindingsForProjects(projectEntities);
      } catch (Exception ex) {
        LOGGER.error(
            "DeleteEntitiesCron : deleteProjects : deleteRoleBindingsForProjects : Exception: {}",
            ex.getMessage());
      }

      try {
        Transaction transaction = session.beginTransaction();
        String updateDeletedStatusExperimentQueryString =
            new StringBuilder("UPDATE ")
                .append(ExperimentEntity.class.getSimpleName())
                .append(" exp ")
                .append("SET exp.")
                .append(ModelDBConstants.DELETED)
                .append(" = :deleted ")
                .append(" WHERE exp.")
                .append(ModelDBConstants.PROJECT_ID)
                .append(" IN (:projectIds)")
                .toString();
        Query deletedExperimentQuery =
            session.createQuery(updateDeletedStatusExperimentQueryString);
        deletedExperimentQuery.setParameter("deleted", true);
        deletedExperimentQuery.setParameter("projectIds", projectIds);
        deletedExperimentQuery.executeUpdate();

        for (ProjectEntity projectEntity : projectEntities) {
          session.delete(projectEntity);
        }
        transaction.commit();
      } catch (Exception ex) {
        LOGGER.error("DeleteEntitiesCron : deleteProjects : Exception: ", ex);
      }
    }

    LOGGER.debug("Project Deleted successfully : Deleted projects count {}", projectIds.size());
  }

  private void deleteRoleBindingsForProjects(List<ProjectEntity> projectEntities) {
    // set roleBindings name by accessible projects
    List<String> roleBindingNames = new LinkedList<>();
    setRoleBindingsNameOfAccessibleProjectsInRoleBindingNamesList(
        projectEntities, roleBindingNames);
    LOGGER.debug("num bindings after Projects {}", roleBindingNames.size());

    // Delete all resources
    roleService.deleteAllResources(
        projectEntities.stream().map(ProjectEntity::getId).collect(Collectors.toList()),
        ModelDBServiceResourceTypes.PROJECT);

    // Remove all role bindings
    if (!roleBindingNames.isEmpty()) {
      roleService.deleteRoleBindings(roleBindingNames);
    }
  }

  private void setRoleBindingsNameOfAccessibleProjectsInRoleBindingNamesList(
      List<ProjectEntity> allowedProjects, List<String> roleBindingNames) {
    for (ProjectEntity project : allowedProjects) {
      String projectId = project.getId();

      String ownerRoleBindingName =
          roleService.buildRoleBindingName(
              ModelDBConstants.ROLE_PROJECT_OWNER,
              project.getId(),
              project.getOwner(),
              ModelDBServiceResourceTypes.PROJECT.name());
      if (ownerRoleBindingName != null) {
        roleBindingNames.add(ownerRoleBindingName);
      }

      if (project.getProject_visibility() == ProjectVisibility.PUBLIC.getNumber()) {
        String publicReadRoleBindingName =
            roleService.buildPublicRoleBindingName(projectId, ModelDBServiceResourceTypes.PROJECT);
        if (publicReadRoleBindingName != null) {
          roleBindingNames.add(publicReadRoleBindingName);
        }
      }

      // Delete workspace based roleBindings
      List<String> workspaceRoleBindingNames =
          roleService.getWorkspaceRoleBindings(
              project.getWorkspace(),
              WorkspaceTypeEnum.WorkspaceType.forNumber(project.getWorkspace_type()),
              projectId,
              ModelDBConstants.ROLE_PROJECT_ADMIN,
              ModelDBServiceResourceTypes.PROJECT,
              ProjectVisibility.forNumber(project.getProject_visibility())
                  .equals(ProjectVisibility.ORG_SCOPED_PUBLIC),
              "_GLOBAL_SHARING");
      roleBindingNames.addAll(workspaceRoleBindingNames);
    }
  }

  private void deleteExperiments(Session session) {
    LOGGER.debug("Experiment deleting");
    String deleteExperimentQueryString =
        new StringBuilder("FROM ")
            .append(ExperimentEntity.class.getSimpleName())
            .append(" ex WHERE ex.")
            .append(ModelDBConstants.DELETED)
            .append(" = :deleted ")
            .toString();

    Query experimentDeleteQuery = session.createQuery(deleteExperimentQueryString);
    experimentDeleteQuery.setParameter("deleted", true);
    experimentDeleteQuery.setMaxResults(this.recordUpdateLimit);
    LOGGER.debug("Experiment delete query: {}", experimentDeleteQuery.getQueryString());
    List<ExperimentEntity> experimentEntities = experimentDeleteQuery.list();

    List<String> experimentIds = new ArrayList<>();
    if (!experimentEntities.isEmpty()) {
      for (ExperimentEntity experimentEntity : experimentEntities) {
        experimentIds.add(experimentEntity.getId());
      }

      try {
        deleteRoleBindingsForExperiments(experimentEntities);
      } catch (Exception ex) {
        LOGGER.error(
            "DeleteEntitiesCron : deleteExperiments : deleteRoleBindingsForExperiments : Exception: {}",
            ex.getMessage());
      }

      try {
        Transaction transaction = session.beginTransaction();
        String updateDeletedStatusExperimentRunQueryString =
            new StringBuilder("UPDATE ")
                .append(ExperimentRunEntity.class.getSimpleName())
                .append(" expr ")
                .append("SET expr.")
                .append(ModelDBConstants.DELETED)
                .append(" = :deleted ")
                .append(" WHERE expr.")
                .append(ModelDBConstants.EXPERIMENT_ID)
                .append(" IN (:experimentIds)")
                .toString();
        Query deletedExperimentRunQuery =
            session.createQuery(updateDeletedStatusExperimentRunQueryString);
        deletedExperimentRunQuery.setParameter("deleted", true);
        deletedExperimentRunQuery.setParameter("experimentIds", experimentIds);
        deletedExperimentRunQuery.executeUpdate();

        for (ExperimentEntity experimentEntity : experimentEntities) {
          session.delete(experimentEntity);
        }
        transaction.commit();
      } catch (Exception ex) {
        LOGGER.error("DeleteEntitiesCron : deleteExperiments : Exception:", ex);
      }
    }

    LOGGER.debug(
        "Experiment deleted successfully : Deleted experiments count {}", experimentIds.size());
  }

  private void deleteRoleBindingsForExperiments(List<ExperimentEntity> experimentEntities) {
    List<String> roleBindingNames = new LinkedList<>();
    for (ExperimentEntity experimentEntity : experimentEntities) {
      String ownerRoleBindingName =
          roleService.buildRoleBindingName(
              ModelDBConstants.ROLE_EXPERIMENT_OWNER,
              experimentEntity.getId(),
              experimentEntity.getOwner(),
              ModelDBServiceResourceTypes.EXPERIMENT.name());
      if (ownerRoleBindingName != null) {
        roleBindingNames.add(ownerRoleBindingName);
      }
    }
    if (!roleBindingNames.isEmpty()) {
      roleService.deleteRoleBindings(roleBindingNames);
    }
  }

  private void deleteExperimentRuns(Session session) {
    LOGGER.debug("ExperimentRun deleting");
    String deleteExperimentRunQueryString =
        new StringBuilder("FROM ")
            .append(ExperimentRunEntity.class.getSimpleName())
            .append(" expr WHERE expr.")
            .append(ModelDBConstants.DELETED)
            .append(" = :deleted ")
            .toString();

    Query experimentRunDeleteQuery = session.createQuery(deleteExperimentRunQueryString);
    experimentRunDeleteQuery.setParameter("deleted", true);
    experimentRunDeleteQuery.setMaxResults(this.recordUpdateLimit);
    LOGGER.debug("ExperimentRun delete query: {}", experimentRunDeleteQuery.getQueryString());
    List<ExperimentRunEntity> experimentRunEntities = experimentRunDeleteQuery.list();

    List<String> experimentRunIds = new ArrayList<>();
    if (!experimentRunEntities.isEmpty()) {
      for (ExperimentRunEntity experimentRunEntity : experimentRunEntities) {
        experimentRunIds.add(experimentRunEntity.getId());
      }
      try {
        deleteRoleBindingsForExperimentRuns(experimentRunEntities);
      } catch (Exception ex) {
        LOGGER.error(
            "DeleteEntitiesCron : deleteExperimentRuns : deleteRoleBindingsForExperimentRuns : Exception: {}",
            ex.getMessage());
      }

      try {
        Transaction transaction = session.beginTransaction();
        // Delete the ExperimentRun comments
        if (!experimentRunIds.isEmpty()) {
          removeEntityComments(
              session, experimentRunIds, ExperimentRunEntity.class.getSimpleName());
        }

        for (ExperimentRunEntity experimentRunEntity : experimentRunEntities) {
          session.delete(experimentRunEntity);
        }
        transaction.commit();
      } catch (Exception ex) {
        LOGGER.error("DeleteEntitiesCron : deleteExperimentRuns : Exception:", ex);
      }
    }

    LOGGER.debug(
        "ExperimentRun deleted successfully : Deleted experimentRuns count {}",
        experimentRunIds.size());
  }

  private void deleteRoleBindingsForExperimentRuns(
      List<ExperimentRunEntity> experimentRunEntities) {
    List<String> roleBindingNames = new LinkedList<>();
    for (ExperimentRunEntity experimentRunEntity : experimentRunEntities) {
      String ownerRoleBindingName =
          roleService.buildRoleBindingName(
              ModelDBConstants.ROLE_EXPERIMENT_RUN_OWNER,
              experimentRunEntity.getId(),
              experimentRunEntity.getOwner(),
              ModelDBServiceResourceTypes.EXPERIMENT_RUN.name());
      if (ownerRoleBindingName != null) {
        roleBindingNames.add(ownerRoleBindingName);
      }
    }
    if (!roleBindingNames.isEmpty()) {
      roleService.deleteRoleBindings(roleBindingNames);
    }
  }

  private void removeEntityComments(Session session, List<String> entityIds, String entityName) {
    String commentDeleteHql =
        new StringBuilder()
            .append("From CommentEntity ce where ce.")
            .append(ModelDBConstants.ENTITY_ID)
            .append(" IN (:entityIds) AND ce.")
            .append(ModelDBConstants.ENTITY_NAME)
            .append(" =:entityName")
            .toString();
    Query commentDeleteQuery = session.createQuery(commentDeleteHql);
    commentDeleteQuery.setParameterList("entityIds", entityIds);
    commentDeleteQuery.setParameter("entityName", entityName);
    LOGGER.debug("Comments delete query : {}", commentDeleteQuery.getQueryString());
    List<CommentEntity> commentEntities = commentDeleteQuery.list();
    for (CommentEntity commentEntity : commentEntities) {
      session.delete(commentEntity);
    }
  }

  private void deleteDatasets(Session session) {
    LOGGER.debug("Dataset deleting");
    String alias = "dt";
    String deleteDatasetsQueryString =
        new StringBuilder("FROM ")
            .append(DatasetEntity.class.getSimpleName())
            .append(" ")
            .append(alias)
            .append(" WHERE ")
            .append(alias)
            .append(".")
            .append(ModelDBConstants.DELETED)
            .append(" = :deleted ")
            .toString();
    Query datasetDeleteQuery = session.createQuery(deleteDatasetsQueryString);
    datasetDeleteQuery.setParameter("deleted", true);
    datasetDeleteQuery.setMaxResults(this.recordUpdateLimit);
    LOGGER.debug("Dataset delete query: {}", datasetDeleteQuery.getQueryString());
    List<DatasetEntity> datasetEntities = datasetDeleteQuery.list();

    List<String> datasetIds = new ArrayList<>();
    if (!datasetEntities.isEmpty()) {
      for (DatasetEntity datasetEntity : datasetEntities) {
        datasetIds.add(datasetEntity.getId());
      }
      try {
        deleteRoleBindingsForDatasets(datasetEntities);
      } catch (Exception ex) {
        LOGGER.error(
            "DeleteEntitiesCron : deleteDatasets : deleteRoleBindingsForDatasets : Exception: {}",
            ex.getMessage());
      }

      try {
        Transaction transaction = session.beginTransaction();
        String updateDeletedStatusDatasetVersionQueryString =
            new StringBuilder("UPDATE ")
                .append(DatasetVersionEntity.class.getSimpleName())
                .append(" dv ")
                .append("SET dv.")
                .append(ModelDBConstants.DELETED)
                .append(" = :deleted ")
                .append(" WHERE dv.")
                .append(ModelDBConstants.DATASET_ID)
                .append(" IN (:datasetIds)")
                .toString();
        Query deletedDatasetVersionQuery =
            session.createQuery(updateDeletedStatusDatasetVersionQueryString);
        deletedDatasetVersionQuery.setParameter("deleted", true);
        deletedDatasetVersionQuery.setParameter("datasetIds", datasetIds);
        deletedDatasetVersionQuery.executeUpdate();

        for (DatasetEntity datasetEntity : datasetEntities) {
          session.delete(datasetEntity);
        }
        transaction.commit();
      } catch (Exception ex) {
        LOGGER.error("DeleteEntitiesCron : deleteDatasets : Exception:", ex);
      }
    }
    LOGGER.debug("Dataset Deleted successfully : Deleted datasets count {}", datasetIds.isEmpty());
  }

  private void deleteRoleBindingsForDatasets(List<DatasetEntity> datasetEntities) {
    // Remove roleBindings by accessible datasets
    List<String> roleBindingNames = new LinkedList<>();
    setRoleBindingsNameOfAccessibleDatasetsInRoleBindingsList(datasetEntities, roleBindingNames);
    LOGGER.debug("num bindings after Datasets {}", roleBindingNames.size());

    // Remove all datasetEntity collaborators
    roleService.deleteAllResources(
        datasetEntities.stream().map(DatasetEntity::getId).collect(Collectors.toList()),
        ModelDBServiceResourceTypes.DATASET);

    // Remove all role bindings
    if (!roleBindingNames.isEmpty()) {
      roleService.deleteRoleBindings(roleBindingNames);
    }
  }

  private void setRoleBindingsNameOfAccessibleDatasetsInRoleBindingsList(
      List<DatasetEntity> allowedDatasets, List<String> roleBindingNames) {
    for (DatasetEntity datasetEntity : allowedDatasets) {
      String datasetId = datasetEntity.getId();

      String ownerRoleBindingName =
          roleService.buildRoleBindingName(
              ModelDBConstants.ROLE_DATASET_OWNER,
              datasetEntity.getId(),
              datasetEntity.getOwner(),
              ModelDBServiceResourceTypes.DATASET.name());
      if (ownerRoleBindingName != null) {
        roleBindingNames.add(ownerRoleBindingName);
      }

      if (datasetEntity.getDataset_visibility()
          == DatasetVisibilityEnum.DatasetVisibility.PUBLIC.getNumber()) {
        String publicReadRoleBindingName =
            roleService.buildPublicRoleBindingName(datasetId, ModelDBServiceResourceTypes.DATASET);
        if (publicReadRoleBindingName != null && !publicReadRoleBindingName.isEmpty()) {
          roleBindingNames.add(publicReadRoleBindingName);
        }
      }

      // Delete workspace based roleBindings
      List<String> workspaceRoleBindingNames =
          getWorkspaceRoleBindingsForDataset(
              datasetEntity.getWorkspace(),
              WorkspaceTypeEnum.WorkspaceType.forNumber(datasetEntity.getWorkspace_type()),
              datasetEntity.getId(),
              DatasetVisibilityEnum.DatasetVisibility.forNumber(
                  datasetEntity.getDataset_visibility()));
      if (!workspaceRoleBindingNames.isEmpty()) {
        roleBindingNames.addAll(workspaceRoleBindingNames);
      }
    }
  }

  private List<String> getWorkspaceRoleBindingsForDataset(
      String workspaceId,
      WorkspaceTypeEnum.WorkspaceType workspaceType,
      String datasetId,
      DatasetVisibilityEnum.DatasetVisibility datasetVisibility) {
    List<String> workspaceRoleBindings = new ArrayList<>();
    if (workspaceId != null && !workspaceId.isEmpty()) {
      switch (workspaceType) {
        case ORGANIZATION:
          if (datasetVisibility.equals(DatasetVisibilityEnum.DatasetVisibility.ORG_SCOPED_PUBLIC)) {
            String orgDatasetReadRoleBindingName =
                roleService.buildRoleBindingName(
                    ModelDBConstants.ROLE_DATASET_READ_ONLY,
                    datasetId,
                    new CollaboratorOrg(workspaceId),
                    ModelDBServiceResourceTypes.DATASET.name());
            if (orgDatasetReadRoleBindingName != null && !orgDatasetReadRoleBindingName.isEmpty()) {
              workspaceRoleBindings.add(orgDatasetReadRoleBindingName);
            }
          }
          break;
        case USER:
        default:
          break;
      }
    }
    List<String> orgWorkspaceRoleBindings =
        roleService.getWorkspaceRoleBindings(
            workspaceId,
            workspaceType,
            datasetId,
            ModelDBConstants.ROLE_DATASET_ADMIN,
            ModelDBServiceResourceTypes.DATASET,
            datasetVisibility.equals(DatasetVisibilityEnum.DatasetVisibility.ORG_SCOPED_PUBLIC),
            DATASET_GLOBAL_SHARING);

    if (orgWorkspaceRoleBindings != null && !orgWorkspaceRoleBindings.isEmpty()) {
      workspaceRoleBindings.addAll(orgWorkspaceRoleBindings);
    }
    return workspaceRoleBindings;
  }

  private void deleteDatasetVersions(Session session) {
    LOGGER.debug("DatasetVersion deleting");
    String alias = "dv";
    String deleteDatasetVersionsQueryString =
        new StringBuilder("FROM ")
            .append(DatasetVersionEntity.class.getSimpleName())
            .append(" ")
            .append(alias)
            .append(" WHERE ")
            .append(alias)
            .append(".")
            .append(ModelDBConstants.DELETED)
            .append(" = :deleted ")
            .toString();
    Query datasetVersionDeleteQuery = session.createQuery(deleteDatasetVersionsQueryString);
    datasetVersionDeleteQuery.setParameter("deleted", true);
    LOGGER.debug("DatasetVersion delete query: {}", datasetVersionDeleteQuery.getQueryString());
    List<DatasetVersionEntity> datasetVersionEntities = datasetVersionDeleteQuery.list();

    try {
      // Remove all role bindings
      deleteRoleBindingsForDatasetVersions(datasetVersionEntities);
    } catch (Exception ex) {
      LOGGER.error(
          "DeleteEntitiesCron : deleteDatasetVersions : deleteRoleBindingsForDatasetVersions : Exception: {}",
          ex.getMessage());
    }

    try {
      Transaction transaction = session.beginTransaction();
      for (DatasetVersionEntity datasetVersionEntity : datasetVersionEntities) {
        session.delete(datasetVersionEntity);
      }
      transaction.commit();
    } catch (Exception ex) {
      LOGGER.error("DeleteEntitiesCron : deleteDatasetVersions : Exception:", ex);
    }
    LOGGER.debug(
        "DatasetVersion Deleted successfully : Deleted datasetVersions count {}",
        datasetVersionEntities.size());
  }

  private void deleteRoleBindingsForDatasetVersions(
      List<DatasetVersionEntity> datasetVersionEntities) {
    // Remove roleBindings by accessible datasetVersions
    List<String> roleBindingNames = new LinkedList<>();
    for (DatasetVersionEntity datasetVersionEntity : datasetVersionEntities) {
      String ownerRoleBindingName =
          roleService.buildRoleBindingName(
              ModelDBConstants.ROLE_DATASET_VERSION_OWNER,
              datasetVersionEntity.getId(),
              datasetVersionEntity.getOwner(),
              ModelDBServiceResourceTypes.DATASET_VERSION.name());
      if (ownerRoleBindingName != null && !ownerRoleBindingName.isEmpty()) {
        roleBindingNames.add(ownerRoleBindingName);
      }
    }
    // Remove all role bindings
    if (!roleBindingNames.isEmpty()) {
      roleService.deleteRoleBindings(roleBindingNames);
    }
  }

  private void deleteRepositories(Session session) {
    LOGGER.debug("Repository deleting");
    String alias = "rp";
    String deleteRepositoriesQueryString =
        new StringBuilder("FROM ")
            .append(RepositoryEntity.class.getSimpleName())
            .append(" ")
            .append(alias)
            .append(" WHERE ")
            .append(alias)
            .append(".")
            .append(ModelDBConstants.DELETED)
            .append(" = :deleted ")
            .toString();
    Query repositoryDeleteQuery = session.createQuery(deleteRepositoriesQueryString);
    repositoryDeleteQuery.setParameter("deleted", true);
    LOGGER.debug("Repository delete query: {}", repositoryDeleteQuery.getQueryString());
    List<RepositoryEntity> repositoryEntities = repositoryDeleteQuery.list();

    if (!repositoryEntities.isEmpty()) {
      for (RepositoryEntity repository : repositoryEntities) {
        try {
          deleteRoleBindingsOfRepositories(Collections.singletonList(repository));
        } catch (Exception ex) {
          LOGGER.error(
              "DeleteEntitiesCron : deleteRepositories : deleteRoleBindingsOfRepositories : Exception: {}",
              ex.getMessage());
        }

<<<<<<< HEAD
        try {
          Transaction transaction = session.beginTransaction();
          String deleteTagsHql =
              new StringBuilder("DELETE " + TagsEntity.class.getSimpleName() + " te where te.id.")
                  .append(ModelDBConstants.REPOSITORY_ID)
                  .append(" = :repoId ")
                  .toString();
          Query deleteTagsQuery = session.createQuery(deleteTagsHql);
          deleteTagsQuery.setParameter("repoId", repository.getId());
          deleteTagsQuery.executeUpdate();

          deleteLabels(
              session, String.valueOf(repository.getId()), IDTypeEnum.IDType.VERSIONING_REPOSITORY);

          String getRepositoryBranchesHql =
              new StringBuilder("From ")
                  .append(BranchEntity.class.getSimpleName())
                  .append(" br where br.id.")
                  .append(ModelDBConstants.REPOSITORY_ID)
                  .append(" = :repoId ")
                  .toString();
          Query query = session.createQuery(getRepositoryBranchesHql);
          query.setParameter("repoId", repository.getId());
          List<BranchEntity> branchEntities = query.list();

          List<String> branches =
              branchEntities.stream()
                  .map(branchEntity -> branchEntity.getId().getBranch())
                  .collect(Collectors.toList());

          if (!branches.isEmpty()) {
            String deleteBranchesHQL =
                "DELETE FROM "
                    + BranchEntity.class.getSimpleName()
                    + " br where br.id.repository_id = :repositoryId AND br.id.branch IN (:branches)";
            Query deleteBranchQuery = session.createQuery(deleteBranchesHQL);
            deleteBranchQuery.setParameter("repositoryId", repository.getId());
            deleteBranchQuery.setParameterList("branches", branches);
            deleteBranchQuery.executeUpdate();
          }

          StringBuilder commitQueryBuilder =
              new StringBuilder(
                  "SELECT cm FROM "
                      + CommitEntity.class.getSimpleName()
                      + " cm LEFT JOIN cm.repository repo WHERE repo.id = :repoId ");
          Query<CommitEntity> commitEntityQuery =
              session.createQuery(
                  commitQueryBuilder.append(" ORDER BY cm.date_created DESC").toString());
          commitEntityQuery.setParameter("repoId", repository.getId());
          List<CommitEntity> commitEntities = commitEntityQuery.list();

          commitEntities.forEach(
              commitEntity -> {
                if (commitEntity.getRepository().contains(repository)) {
                  commitEntity.getRepository().remove(repository);
                  if (commitEntity.getRepository().isEmpty()) {
                    deleteLabels(
                        session,
                        commitEntity.getCommit_hash(),
                        IDTypeEnum.IDType.VERSIONING_COMMIT);
                    session.delete(commitEntity);
                  } else {
                    session.update(commitEntity);
                  }
=======
        StringBuilder commitQueryBuilder =
            new StringBuilder(
                "SELECT cm FROM "
                    + CommitEntity.class.getSimpleName()
                    + " cm LEFT JOIN cm.repository repo WHERE repo.id = :repoId ");
        Query<CommitEntity> commitEntityQuery =
            session.createQuery(
                commitQueryBuilder.append(" ORDER BY cm.date_created DESC").toString());
        commitEntityQuery.setParameter("repoId", repository.getId());
        List<CommitEntity> commitEntities = commitEntityQuery.list();

        commitEntities.forEach(
            commitEntity -> {
              if (commitEntity.getRepository().contains(repository)) {
                commitEntity.getRepository().remove(repository);
                if (commitEntity.getRepository().isEmpty()) {
                  deleteLabels(
                      session, commitEntity.getCommit_hash(), IDTypeEnum.IDType.VERSIONING_COMMIT);
                  deleteTagEntities(session, repository.getId(), commitEntity.getCommit_hash());
                  session.delete(commitEntity);
                } else {
                  session.update(commitEntity);
>>>>>>> 630f5d9b
                }
              });
          session.delete(repository);
          transaction.commit();
        } catch (Exception ex) {
          LOGGER.error("DeleteEntitiesCron : deleteRepositories : Exception: ", ex);
        }
      }
    }
    LOGGER.debug(
        "Repository Deleted successfully : Deleted repositories count {}",
        repositoryEntities.size());
  }

  private void deleteLabels(Session session, Object entityHash, IDTypeEnum.IDType idType) {
    String deleteLabelsQueryString =
        new StringBuilder("DELETE LabelsMappingEntity lm where lm.id.")
            .append(ModelDBConstants.ENTITY_HASH)
            .append(" = :entityHash ")
            .append(" AND lm.id.")
            .append(ModelDBConstants.ENTITY_TYPE)
            .append(" = :entityType")
            .toString();
    Query deleteLabelsQuery = session.createQuery(deleteLabelsQueryString);
    deleteLabelsQuery.setParameter("entityHash", entityHash);
    deleteLabelsQuery.setParameter("entityType", idType.getNumber());
    deleteLabelsQuery.executeUpdate();
  }

  private static void deleteTagEntities(Session session, Long repoId, String commitHash) {
    String getTagsHql =
        "From TagsEntity te where te.id."
            + ModelDBConstants.REPOSITORY_ID
            + " = :repoId "
            + " AND te.commit_hash = :commitHash";
    Query<TagsEntity> getTagsQuery = session.createQuery(getTagsHql, TagsEntity.class);
    getTagsQuery.setParameter("repoId", repoId);
    getTagsQuery.setParameter("commitHash", commitHash);
    List<TagsEntity> tagsEntities = getTagsQuery.list();
    tagsEntities.forEach(session::delete);
  }

  private void deleteRoleBindingsOfRepositories(List<RepositoryEntity> allowedResources) {
    final List<String> roleBindingNames = Collections.synchronizedList(new ArrayList<>());
    for (RepositoryEntity repositoryEntity : allowedResources) {
      String ownerRoleBindingName =
          roleService.buildRoleBindingName(
              ModelDBConstants.ROLE_REPOSITORY_OWNER,
              String.valueOf(repositoryEntity.getId()),
              repositoryEntity.getOwner(),
              ModelDBServiceResourceTypes.REPOSITORY.name());
      if (ownerRoleBindingName != null) {
        roleBindingNames.add(ownerRoleBindingName);
      }

      // Delete workspace based roleBindings
      List<String> repoOrgWorkspaceRoleBindings =
          roleService.getWorkspaceRoleBindings(
              repositoryEntity.getWorkspace_id(),
              WorkspaceTypeEnum.WorkspaceType.forNumber(repositoryEntity.getWorkspace_type()),
              String.valueOf(repositoryEntity.getId()),
              ModelDBConstants.ROLE_REPOSITORY_ADMIN,
              ModelDBServiceResourceTypes.REPOSITORY,
              repositoryEntity
                  .getRepository_visibility()
                  .equals(DatasetVisibilityEnum.DatasetVisibility.ORG_SCOPED_PUBLIC_VALUE),
              REPOSITORY_GLOBAL_SHARING);
      if (!repoOrgWorkspaceRoleBindings.isEmpty()) {
        roleBindingNames.addAll(repoOrgWorkspaceRoleBindings);
      }
    }
    // Remove all repositoryEntity collaborators
    roleService.deleteAllResources(
        allowedResources.stream()
            .map(repositoryEntity -> String.valueOf(repositoryEntity.getId()))
            .collect(Collectors.toList()),
        ModelDBServiceResourceTypes.REPOSITORY);

    // Remove all role bindings
    if (!roleBindingNames.isEmpty()) {
      roleService.deleteRoleBindings(roleBindingNames);
    }
  }
}<|MERGE_RESOLUTION|>--- conflicted
+++ resolved
@@ -633,7 +633,6 @@
               ex.getMessage());
         }
 
-<<<<<<< HEAD
         try {
           Transaction transaction = session.beginTransaction();
           String deleteTagsHql =
@@ -695,34 +694,10 @@
                         session,
                         commitEntity.getCommit_hash(),
                         IDTypeEnum.IDType.VERSIONING_COMMIT);
-                    session.delete(commitEntity);
+                    deleteTagEntities(session, repository.getId(), commitEntity.getCommit_hash());session.delete(commitEntity);
                   } else {
                     session.update(commitEntity);
                   }
-=======
-        StringBuilder commitQueryBuilder =
-            new StringBuilder(
-                "SELECT cm FROM "
-                    + CommitEntity.class.getSimpleName()
-                    + " cm LEFT JOIN cm.repository repo WHERE repo.id = :repoId ");
-        Query<CommitEntity> commitEntityQuery =
-            session.createQuery(
-                commitQueryBuilder.append(" ORDER BY cm.date_created DESC").toString());
-        commitEntityQuery.setParameter("repoId", repository.getId());
-        List<CommitEntity> commitEntities = commitEntityQuery.list();
-
-        commitEntities.forEach(
-            commitEntity -> {
-              if (commitEntity.getRepository().contains(repository)) {
-                commitEntity.getRepository().remove(repository);
-                if (commitEntity.getRepository().isEmpty()) {
-                  deleteLabels(
-                      session, commitEntity.getCommit_hash(), IDTypeEnum.IDType.VERSIONING_COMMIT);
-                  deleteTagEntities(session, repository.getId(), commitEntity.getCommit_hash());
-                  session.delete(commitEntity);
-                } else {
-                  session.update(commitEntity);
->>>>>>> 630f5d9b
                 }
               });
           session.delete(repository);
