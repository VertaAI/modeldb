package ai.verta.modeldb.cron_jobs;

import ai.verta.modeldb.ModelDBConstants;
import ai.verta.modeldb.utils.ModelDBHibernateUtil;
import ai.verta.modeldb.utils.ModelDBUtils;
import java.util.TimerTask;
import javax.persistence.OptimisticLockException;
import org.apache.logging.log4j.LogManager;
import org.apache.logging.log4j.Logger;
import org.hibernate.Session;
import org.hibernate.query.Query;

public class ParentTimestampUpdateCron extends TimerTask {
  private static final Logger LOGGER = LogManager.getLogger(ParentTimestampUpdateCron.class);
  private static String updateExperimentQuery;
  private static String updateProjectQuery;
  private static String updateRepositoryQuery;

  public ParentTimestampUpdateCron(int recordUpdateLimit) {

    initExperimentUpdateQueryString(recordUpdateLimit);
    initProjectUpdateQueryString(recordUpdateLimit);
    initRepositoryUpdateQueryString(recordUpdateLimit);
  }

  public void initExperimentUpdateQueryString(int recordUpdateLimit) {
<<<<<<< HEAD
    if (ModelDBHibernateUtil.config.RdbConfiguration.RdbDialect.equals(
        ModelDBConstants.POSTGRES_DB_DIALECT)) {
=======
    if (ModelDBHibernateUtil.config.RdbConfiguration.isPostgres()) {
>>>>>>> 4b9f4282
      updateExperimentQuery =
          new StringBuilder("with expr_alias as ")
              .append(" ( SELECT expr.experiment_id, MAX(expr.date_updated) AS max_date ")
              .append(" FROM experiment_run expr ")
              .append(" GROUP BY expr.experiment_id limit ")
              .append(recordUpdateLimit)
              .append(" ) UPDATE experiment as ex ")
              .append(" SET date_updated = expr_alias.max_date ")
              .append(" from expr_alias ")
              .append(" WHERE ex.id = expr_alias.experiment_id ")
              .append(" and ex.date_updated < expr_alias.max_date")
              .toString();
    } else {
      updateExperimentQuery =
          new StringBuilder("UPDATE experiment ex ")
              .append(" INNER JOIN ")
              .append(" (SELECT expr.experiment_id, MAX(expr.date_updated) AS max_date ")
              .append(" FROM experiment_run expr INNER JOIN experiment e ")
              .append(" ON e.id = expr.experiment_id AND e.date_updated < expr.date_updated ")
              .append(" GROUP BY expr.experiment_id LIMIT ")
              .append(recordUpdateLimit)
              .append(" ) expr_alias  ON ex.id = expr_alias.experiment_id ")
              .append(" SET ex.date_updated = expr_alias.max_date ")
              .append(" WHERE ex.id = expr_alias.experiment_id ")
              .toString();
    }
  }

  private void initProjectUpdateQueryString(int recordUpdateLimit) {
<<<<<<< HEAD
    if (ModelDBHibernateUtil.config.RdbConfiguration.RdbDialect.equals(
        ModelDBConstants.POSTGRES_DB_DIALECT)) {
=======
    if (ModelDBHibernateUtil.config.RdbConfiguration.isPostgres()) {
>>>>>>> 4b9f4282
      updateProjectQuery =
          new StringBuilder("with ex_alias as ")
              .append(" ( SELECT ex.project_id, MAX(ex.date_updated) AS max_date ")
              .append(" FROM experiment ex ")
              .append(" GROUP BY ex.project_id limit ")
              .append(recordUpdateLimit)
              .append(" ) UPDATE project as p ")
              .append(" SET date_updated = ex_alias.max_date ")
              .append(" from ex_alias WHERE p.id = ex_alias.project_id ")
              .append(" and p.date_updated < ex_alias.max_date")
              .toString();
    } else {
      updateProjectQuery =
          new StringBuilder("UPDATE project p ")
              .append(" INNER JOIN ")
              .append(" (SELECT ex.project_id, MAX(ex.date_updated) AS max_date ")
              .append(" FROM experiment ex INNER JOIN project p ")
              .append(" ON  p.id = ex.project_id AND p.date_updated < ex.date_updated ")
              .append(" GROUP BY ex.project_id LIMIT ")
              .append(recordUpdateLimit)
              .append(" ) exp_alias ")
              .append(" ON  p.id = exp_alias.project_id ")
              .append(" SET p.date_updated = exp_alias.max_date WHERE p.id = exp_alias.project_id")
              .toString();
    }
  }

  private void initRepositoryUpdateQueryString(int recordUpdateLimit) {
<<<<<<< HEAD
    if (ModelDBHibernateUtil.config.RdbConfiguration.RdbDialect.equals(
        ModelDBConstants.POSTGRES_DB_DIALECT)) {
=======
    if (ModelDBHibernateUtil.config.RdbConfiguration.isPostgres()) {
>>>>>>> 4b9f4282
      updateRepositoryQuery =
          new StringBuilder("with cm_alias as ")
              .append(" ( SELECT rc.repository_id, MAX(cm.date_created) AS max_date ")
              .append(" FROM commit cm INNER JOIN repository_commit rc ")
              .append(" ON rc.commit_hash = cm.commit_hash ")
              .append(" INNER JOIN commit_parent cp ")
              .append(" ON cp.parent_hash IS NOT NULL ")
              .append(" AND cp.child_hash = cm.commit_hash ")
              .append(" GROUP BY rc.repository_id limit ")
              .append(recordUpdateLimit)
              .append(" ) UPDATE repository as rp ")
              .append(" SET date_updated = cm_alias.max_date ")
              .append(
                  " from cm_alias WHERE rp.id = cm_alias.repository_id and rp.date_updated < cm_alias.max_date")
              .toString();
    } else {
      updateRepositoryQuery =
          new StringBuilder("UPDATE repository rp INNER JOIN ")
              .append(" (SELECT rc.repository_id, MAX(cm.date_created) AS max_date ")
              .append(" FROM `commit` cm INNER JOIN repository_commit rc ")
              .append(" ON rc.commit_hash = cm.commit_hash ")
              .append(" INNER JOIN commit_parent cp ")
              .append(" ON cp.parent_hash IS NOT NULL ")
              .append(" AND cp.child_hash = cm.commit_hash ")
              .append(" INNER JOIN repository rp ")
              .append(" ON rp.id = rc.repository_id AND rp.date_updated < cm.date_created ")
              .append(" GROUP BY rc.repository_id LIMIT ")
              .append(recordUpdateLimit)
              .append(" ) cm_alias ")
              .append(" ON rp.id = cm_alias.repository_id AND rp.date_updated < cm_alias.max_date ")
              .append(
                  " SET rp.date_updated = cm_alias.max_date WHERE rp.id = cm_alias.repository_id")
              .toString();
    }
  }

  /** The action to be performed by this timer task. */
  @Override
  public void run() {
    LOGGER.info("ParentTimestampUpdateCron wakeup");

    try (Session session = ModelDBHibernateUtil.getSessionFactory().openSession()) {
      // Update experiment timestamp
      session.beginTransaction();
      try {
        updateExperimentByExperimentRunTimestamp(session);
      } catch (Exception ex) {
        LOGGER.warn(
            "ParentTimestampUpdateCron : updateExperimentByExperimentRunTimestamp Exception: ", ex);
      } finally {
        session.getTransaction().commit();
      }

      // Update project timestamp
      session.beginTransaction();
      try {
        updateProjectByExperimentTimestamp(session);
      } catch (Exception ex) {
        LOGGER.warn(
            "ParentTimestampUpdateCron : updateProjectByExperimentTimestamp Exception: ", ex);
      } finally {
        session.getTransaction().commit();
      }

      // Update repository timestamp
      session.beginTransaction();
      try {
        updateRepositoryByCommitTimestamp(session);
      } catch (Exception ex) {
        LOGGER.warn(
            "ParentTimestampUpdateCron : updateRepositoryByCommitTimestamp Exception: ", ex);
      } finally {
        session.getTransaction().commit();
      }
    } catch (OptimisticLockException ex) {
      LOGGER.info("ParentTimestampUpdateCron Exception: {}", ex.getMessage());
    } catch (Exception ex) {
      LOGGER.warn("ParentTimestampUpdateCron Exception: ", ex);
      if (ModelDBUtils.needToRetry(ex)) {
        run();
      }
    }

    LOGGER.info("ParentTimestampUpdateCron finish tasks and reschedule");
  }

  private void updateProjectByExperimentTimestamp(Session session) {
    LOGGER.trace("Project timestamp updating");
    Query query = session.createSQLQuery(updateProjectQuery);
    int count = query.executeUpdate();
    LOGGER.info("Project timestamp updated successfully : Updated projects count {}", count);
  }

  private void updateExperimentByExperimentRunTimestamp(Session session) {
    LOGGER.trace("Experiment timestamp updating");
    Query query = session.createSQLQuery(updateExperimentQuery);
    int count = query.executeUpdate();
    LOGGER.info("Experiment timestamp updated successfully : Updated experiments count {}", count);
  }

  private void updateRepositoryByCommitTimestamp(Session session) {
    LOGGER.trace("Repository timestamp updating");
    Query query = session.createSQLQuery(updateRepositoryQuery);
    int count = query.executeUpdate();
    LOGGER.info("Repository timestamp updated successfully : Updated repositories count {}", count);
  }
}<|MERGE_RESOLUTION|>--- conflicted
+++ resolved
@@ -24,12 +24,7 @@
   }
 
   public void initExperimentUpdateQueryString(int recordUpdateLimit) {
-<<<<<<< HEAD
-    if (ModelDBHibernateUtil.config.RdbConfiguration.RdbDialect.equals(
-        ModelDBConstants.POSTGRES_DB_DIALECT)) {
-=======
     if (ModelDBHibernateUtil.config.RdbConfiguration.isPostgres()) {
->>>>>>> 4b9f4282
       updateExperimentQuery =
           new StringBuilder("with expr_alias as ")
               .append(" ( SELECT expr.experiment_id, MAX(expr.date_updated) AS max_date ")
@@ -59,12 +54,7 @@
   }
 
   private void initProjectUpdateQueryString(int recordUpdateLimit) {
-<<<<<<< HEAD
-    if (ModelDBHibernateUtil.config.RdbConfiguration.RdbDialect.equals(
-        ModelDBConstants.POSTGRES_DB_DIALECT)) {
-=======
     if (ModelDBHibernateUtil.config.RdbConfiguration.isPostgres()) {
->>>>>>> 4b9f4282
       updateProjectQuery =
           new StringBuilder("with ex_alias as ")
               .append(" ( SELECT ex.project_id, MAX(ex.date_updated) AS max_date ")
@@ -93,12 +83,7 @@
   }
 
   private void initRepositoryUpdateQueryString(int recordUpdateLimit) {
-<<<<<<< HEAD
-    if (ModelDBHibernateUtil.config.RdbConfiguration.RdbDialect.equals(
-        ModelDBConstants.POSTGRES_DB_DIALECT)) {
-=======
     if (ModelDBHibernateUtil.config.RdbConfiguration.isPostgres()) {
->>>>>>> 4b9f4282
       updateRepositoryQuery =
           new StringBuilder("with cm_alias as ")
               .append(" ( SELECT rc.repository_id, MAX(cm.date_created) AS max_date ")
