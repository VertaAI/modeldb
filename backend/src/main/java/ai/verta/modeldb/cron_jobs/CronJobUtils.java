package ai.verta.modeldb.cron_jobs;

import ai.verta.modeldb.App;
import ai.verta.modeldb.ModelDBConstants;
import ai.verta.modeldb.artifactStore.ArtifactStoreDAODisabled;
import ai.verta.modeldb.artifactStore.storageservice.ArtifactStoreService;
import ai.verta.modeldb.authservice.AuthService;
import ai.verta.modeldb.authservice.RoleService;
import ai.verta.modeldb.utils.ModelDBUtils;
import java.util.Map;
import java.util.TimerTask;
import java.util.concurrent.TimeUnit;
import org.apache.logging.log4j.LogManager;
import org.apache.logging.log4j.Logger;

public class CronJobUtils {
  private static final Logger LOGGER = LogManager.getLogger(CronJobUtils.class);
  public static Integer updateParentTimestampFrequency = 60;
  public static Integer deleteEntitiesFrequency = 60;

  public static void initializeBasedOnConfig(
      Map<String, Object> propertiesMap,
      AuthService authService,
      RoleService roleService,
      ArtifactStoreService artifactStoreService) {

    App app = App.getInstance();
    LOGGER.info("Enter in CronJobUtils: initializeBasedOnConfig()");
    if (propertiesMap.containsKey(ModelDBConstants.CRON_JOB)) {
      Map<String, Object> cronJobMap =
          (Map<String, Object>) propertiesMap.get(ModelDBConstants.CRON_JOB);
      if (cronJobMap != null && !cronJobMap.isEmpty()) {
        for (Map.Entry<String, Object> cronJob : cronJobMap.entrySet()) {
          if (cronJob.getKey().equals(ModelDBConstants.UPDATE_PARENT_TIMESTAMP)) {
            Map<String, Object> updateParentTimestampCronMap =
                (Map<String, Object>) cronJob.getValue();
            updateParentTimestampFrequency =
                (int) updateParentTimestampCronMap.getOrDefault(ModelDBConstants.FREQUENCY, 60);
            int recordUpdateLimit =
                (int)
                    updateParentTimestampCronMap.getOrDefault(
                        ModelDBConstants.RECORD_UPDATE_LIMIT, 100);
            int initialDelay =
                (int)
                    updateParentTimestampCronMap.getOrDefault(
                        ModelDBConstants.INITIAL_DELAY, ModelDBConstants.INITIAL_CRON_DELAY);
            // creating an instance of task to be scheduled
            TimerTask task = new ParentTimestampUpdateCron(recordUpdateLimit);
            ModelDBUtils.scheduleTask(
                task, initialDelay, updateParentTimestampFrequency, TimeUnit.SECONDS);
            LOGGER.info(
                "{} cron job scheduled successfully", ModelDBConstants.UPDATE_PARENT_TIMESTAMP);
          } else if (cronJob.getKey().equals(ModelDBConstants.DELETE_ENTITIES)
              && ((app.getServiceUserEmail() != null && app.getServiceUserDevKey() != null)
                  || !roleService.IsImplemented())) {
            Map<String, Object> deleteEntitiesCronMap = (Map<String, Object>) cronJob.getValue();
            deleteEntitiesFrequency =
                (int) deleteEntitiesCronMap.getOrDefault(ModelDBConstants.FREQUENCY, 60);
            int recordUpdateLimit =
                (int) deleteEntitiesCronMap.getOrDefault(ModelDBConstants.RECORD_UPDATE_LIMIT, 100);
            int initialDelay =
                (int)
                    deleteEntitiesCronMap.getOrDefault(
                        ModelDBConstants.INITIAL_DELAY, ModelDBConstants.INITIAL_CRON_DELAY);
            // creating an instance of task to be scheduled
            TimerTask task = new DeleteEntitiesCron(authService, roleService, recordUpdateLimit);
            ModelDBUtils.scheduleTask(
                task, initialDelay, deleteEntitiesFrequency, TimeUnit.SECONDS);
            LOGGER.info("{} cron job scheduled successfully", ModelDBConstants.DELETE_ENTITIES);
<<<<<<< HEAD
          } else if (cronJob.getKey().equals(ModelDBConstants.UPDATE_RUN_ENVIRONMENTS)
              && artifactStoreService != null
              && !(artifactStoreService instanceof ArtifactStoreDAODisabled)) {
            Map<String, Object> updateRunEnvironmentCronMap =
                (Map<String, Object>) cronJob.getValue();
            int cronExecutionFrequency =
                (int) updateRunEnvironmentCronMap.getOrDefault(ModelDBConstants.FREQUENCY, 60);
            int recordUpdateLimit =
                (int)
                    updateRunEnvironmentCronMap.getOrDefault(
                        ModelDBConstants.RECORD_UPDATE_LIMIT, 100);
            int initialDelay =
                (int)
                    updateRunEnvironmentCronMap.getOrDefault(
                        ModelDBConstants.INITIAL_DELAY, ModelDBConstants.INITIAL_CRON_DELAY);
            // creating an instance of task to be scheduled
            TimerTask task =
                new PopulateEnvironmentInRunCron(artifactStoreService, recordUpdateLimit);
            ModelDBUtils.scheduleTask(task, initialDelay, cronExecutionFrequency, TimeUnit.SECONDS);
            LOGGER.info(
                "{} cron job scheduled successfully", ModelDBConstants.UPDATE_RUN_ENVIRONMENTS);
=======
          } else if (cronJob.getKey().equals(ModelDBConstants.DELETE_AUDIT_LOGS)
              && (app.getServiceUserEmail() != null && app.getServiceUserDevKey() != null)) {
            Map<String, Object> deleteAuditLogsCronMap = (Map<String, Object>) cronJob.getValue();
            deleteEntitiesFrequency =
                (int) deleteAuditLogsCronMap.getOrDefault(ModelDBConstants.FREQUENCY, 60);
            int recordUpdateLimit =
                (int)
                    deleteAuditLogsCronMap.getOrDefault(ModelDBConstants.RECORD_UPDATE_LIMIT, 100);
            int initialDelay =
                (int)
                    deleteAuditLogsCronMap.getOrDefault(
                        ModelDBConstants.INITIAL_DELAY, ModelDBConstants.INITIAL_CRON_DELAY);
            // creating an instance of task to be scheduled
            TimerTask task = new AuditLogsCron(recordUpdateLimit);
            ModelDBUtils.scheduleTask(
                task, initialDelay, deleteEntitiesFrequency, TimeUnit.SECONDS);
            LOGGER.info("{} cron job scheduled successfully", ModelDBConstants.DELETE_AUDIT_LOGS);
>>>>>>> 9f0c4db7
          } else {
            LOGGER.info("Unknown config key ({}) found for the cron job", cronJob.getKey());
          }
        }
      }
    }
    LOGGER.info("Exit from CronJobUtils: initializeBasedOnConfig()");
  }
}<|MERGE_RESOLUTION|>--- conflicted
+++ resolved
@@ -67,7 +67,6 @@
             ModelDBUtils.scheduleTask(
                 task, initialDelay, deleteEntitiesFrequency, TimeUnit.SECONDS);
             LOGGER.info("{} cron job scheduled successfully", ModelDBConstants.DELETE_ENTITIES);
-<<<<<<< HEAD
           } else if (cronJob.getKey().equals(ModelDBConstants.UPDATE_RUN_ENVIRONMENTS)
               && artifactStoreService != null
               && !(artifactStoreService instanceof ArtifactStoreDAODisabled)) {
@@ -89,7 +88,6 @@
             ModelDBUtils.scheduleTask(task, initialDelay, cronExecutionFrequency, TimeUnit.SECONDS);
             LOGGER.info(
                 "{} cron job scheduled successfully", ModelDBConstants.UPDATE_RUN_ENVIRONMENTS);
-=======
           } else if (cronJob.getKey().equals(ModelDBConstants.DELETE_AUDIT_LOGS)
               && (app.getServiceUserEmail() != null && app.getServiceUserDevKey() != null)) {
             Map<String, Object> deleteAuditLogsCronMap = (Map<String, Object>) cronJob.getValue();
@@ -107,7 +105,6 @@
             ModelDBUtils.scheduleTask(
                 task, initialDelay, deleteEntitiesFrequency, TimeUnit.SECONDS);
             LOGGER.info("{} cron job scheduled successfully", ModelDBConstants.DELETE_AUDIT_LOGS);
->>>>>>> 9f0c4db7
           } else {
             LOGGER.info("Unknown config key ({}) found for the cron job", cronJob.getKey());
           }
