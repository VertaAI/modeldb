--- conflicted
+++ resolved
@@ -357,11 +357,7 @@
     var countQuery =
         "SELECT COUNT(dv) FROM DatasetVersionEntity dv WHERE dv.dataset_id = :datasetId";
     var query = session.createQuery(countQuery);
-<<<<<<< HEAD
     query.setParameter(DATASET_ID_KEY, datasetId);
-=======
-    query.setParameter("datasetId", datasetId);
->>>>>>> d7fee489
     Long count = (Long) query.uniqueResult();
 
     var lowerBound = 0;
