package ai.verta.modeldb.batchProcess;

import ai.verta.common.CollaboratorTypeEnum;
import ai.verta.common.ModelDBResourceEnum.ModelDBServiceResourceTypes;
import ai.verta.common.VisibilityEnum;
import ai.verta.common.WorkspaceTypeEnum;
import ai.verta.modeldb.DatasetVisibilityEnum;
import ai.verta.modeldb.ModelDBConstants;
import ai.verta.modeldb.authservice.AuthServiceUtils;
import ai.verta.modeldb.authservice.RoleService;
import ai.verta.modeldb.authservice.RoleServiceUtils;
import ai.verta.modeldb.common.CommonUtils;
import ai.verta.modeldb.common.authservice.AuthService;
import ai.verta.modeldb.config.Config;
import ai.verta.modeldb.dto.WorkspaceDTO;
import ai.verta.modeldb.entities.ProjectEntity;
import ai.verta.modeldb.entities.versioning.RepositoryEntity;
import ai.verta.modeldb.utils.ModelDBHibernateUtil;
import ai.verta.modeldb.utils.ModelDBUtils;
import ai.verta.uac.CollaboratorPermissions;
import ai.verta.uac.GetResourcesResponseItem;
import ai.verta.uac.ResourceVisibility;
import ai.verta.uac.UserInfo;
import io.grpc.Status;
import io.grpc.StatusRuntimeException;
import org.apache.logging.log4j.LogManager;
import org.apache.logging.log4j.Logger;
import org.hibernate.Session;
import org.hibernate.Transaction;
import org.hibernate.query.Query;

import javax.persistence.TypedQuery;
import javax.persistence.criteria.CriteriaBuilder;
import javax.persistence.criteria.CriteriaQuery;
import javax.persistence.criteria.Root;
import java.util.*;
import java.util.stream.Collectors;
import java.util.stream.Stream;

public class CollaboratorResourceMigration {
  private static final Logger LOGGER = LogManager.getLogger(CollaboratorResourceMigration.class);
  private static final ModelDBHibernateUtil modelDBHibernateUtil =
      ModelDBHibernateUtil.getInstance();
  private static final String REPOSITORY_GLOBAL_SHARING = "_REPO_GLOBAL_SHARING";
  private static AuthService authService;
  private static RoleService roleService;
  private static int paginationSize;

  public CollaboratorResourceMigration() {}

  public static void execute() {
    CollaboratorResourceMigration.paginationSize = 100;
    if (Config.getInstance().hasAuth()) {
      authService = AuthServiceUtils.FromConfig(Config.getInstance());
      roleService = RoleServiceUtils.FromConfig(Config.getInstance(), authService);
    } else {
      LOGGER.debug("AuthService Host & Port not found, OSS setup found");
      return;
    }

    LOGGER.info("Migration start");
    CommonUtils.registeredBackgroundUtilsCount();
    try {
      migrateProjects();
      LOGGER.info("Projects done migration");
      migrateRepositories();
      LOGGER.info("Repositories done migration");
    } finally {
      CommonUtils.unregisteredBackgroundUtilsCount();
    }

    LOGGER.info("Migration End");
  }

  private static void migrateProjects() {
    LOGGER.debug("Projects migration started");
    Long count = getEntityCount(ProjectEntity.class);

    int lowerBound = 0;
    final int pagesize = CollaboratorResourceMigration.paginationSize;
<<<<<<< HEAD
    LOGGER.debug("Total Projects {}", count);

    while (lowerBound < count) {

      try (Session session = modelDBHibernateUtil.getSessionFactory().openSession()) {
        CriteriaBuilder criteriaBuilder = session.getCriteriaBuilder();

        CriteriaQuery<ProjectEntity> criteriaQuery =
            criteriaBuilder.createQuery(ProjectEntity.class);
        Root<ProjectEntity> root = criteriaQuery.from(ProjectEntity.class);

        CriteriaQuery<ProjectEntity> selectQuery =
            criteriaQuery
                .select(root)
                .where(
                    criteriaBuilder.and(
                        criteriaBuilder.equal(root.get("visibility_migration"), false),
                        criteriaBuilder.equal(root.get("created"), true)));

        TypedQuery<ProjectEntity> typedQuery = session.createQuery(selectQuery);
=======
    LOGGER.debug("Total Projects to migrate {}", count);
>>>>>>> e58f3182

    try (Session session = ModelDBHibernateUtil.getSessionFactory().openSession()) {
      CriteriaBuilder criteriaBuilder = session.getCriteriaBuilder();

      CriteriaQuery<ProjectEntity> criteriaQuery = criteriaBuilder.createQuery(ProjectEntity.class);
      Root<ProjectEntity> root = criteriaQuery.from(ProjectEntity.class);

      CriteriaQuery<ProjectEntity> selectQuery =
          criteriaQuery
              .select(root)
              .where(
                  criteriaBuilder.and(
                      criteriaBuilder.equal(root.get("visibility_migration"), false),
                      criteriaBuilder.equal(root.get("created"), true)));

      TypedQuery<ProjectEntity> typedQuery = session.createQuery(selectQuery);
      Stream<ProjectEntity> projectEntities = typedQuery.getResultStream();
      Iterator<ProjectEntity> iterator = projectEntities.iterator();

      Map<String, UserInfo> userInfoMap = new HashMap<>();

      int counter = 0;
      while (iterator.hasNext()) {
        LOGGER.debug("Migrated Projects: {}/{}", counter, count);
        counter++;

        ProjectEntity project = iterator.next();

        boolean migrated = false;
        if (project.getOwner() != null && !project.getOwner().isEmpty()) {
          WorkspaceDTO workspaceDTO;
          if (!userInfoMap.containsKey(project.getOwner())) {
            try {
              userInfoMap.putAll(
                  authService.getUserInfoFromAuthServer(
                      Collections.singleton(project.getOwner()), null, null));
            } catch (StatusRuntimeException ex) {
              if (ex.getStatus().getCode() == Status.Code.NOT_FOUND) {
                LOGGER.warn("Failed to get user info (skipping) : " + ex.toString());
                continue;
              }
              throw ex;
            }
          }
          try {
            workspaceDTO =
                roleService.getWorkspaceDTOByWorkspaceId(
                    userInfoMap.get(project.getOwner()),
                    project.getWorkspace(),
                    project.getWorkspace_type());
          } catch (StatusRuntimeException ex) {
            if (ex.getStatus().getCode() == Status.Code.NOT_FOUND) {
              LOGGER.warn("Failed to get workspace (skipping) : " + ex.toString());
              continue;
            }
            throw ex;
          }
          Long owner;
          try {
            owner = Long.parseLong(project.getOwner());
          } catch (NumberFormatException ex) {
            LOGGER.warn("Failed to convert owner (skipping) : " + ex.toString());
            continue;
          }
          // if projectVisibility is not equals to ResourceVisibility.ORG_SCOPED_PUBLIC then
          // ignore the CollaboratorType
          try {
            roleService.createWorkspacePermissions(
                workspaceDTO.getWorkspaceName(),
                project.getId(),
                project.getName(),
                Optional.of(owner),
                ModelDBServiceResourceTypes.PROJECT,
                CollaboratorPermissions.newBuilder()
                    .setCollaboratorType(CollaboratorTypeEnum.CollaboratorType.READ_ONLY)
                    .build(),
                getResourceVisibility(
                    Optional.ofNullable(
                        WorkspaceTypeEnum.WorkspaceType.forNumber(project.getWorkspace_type())),
                    VisibilityEnum.Visibility.forNumber(project.getProject_visibility())));
          } catch (StatusRuntimeException ex) {
            if (ex.getStatus().getCode() == Status.Code.ALREADY_EXISTS) {
              LOGGER.info(
                  "Resource seem to have already been created (ignoring) : " + ex.toString());
            } else {
              throw ex;
            }
          }
          migrated = true;
        } else {
          List<GetResourcesResponseItem> resources =
              roleService.getResourceItems(
                  null,
                  Collections.singleton(project.getId()),
                  ModelDBServiceResourceTypes.PROJECT);
          if (!resources.isEmpty()) {
            GetResourcesResponseItem resourceDetails = resources.get(0);
            roleService.createWorkspacePermissions(
                resourceDetails.getWorkspaceId(),
                Optional.empty(),
                project.getId(),
                project.getName(),
                Optional.of(resourceDetails.getOwnerId()),
                ModelDBServiceResourceTypes.PROJECT,
                resourceDetails.getCustomPermission(),
                resourceDetails.getVisibility());
            migrated = true;
          }
        }
        if (migrated) {
          deleteRoleBindingsForProjects(Collections.singletonList(project));
          try (Session session1 = ModelDBHibernateUtil.getSessionFactory().openSession()) {
            Transaction transaction = null;
            try {
              transaction = session1.beginTransaction();
              Query query =
                  session1.createSQLQuery(
                      "UPDATE project p SET p.visibility_migration=true WHERE p.id=:id");
              query.setParameter("id", project.getId());
              query.executeUpdate();
              transaction.commit();
            } catch (Exception ex) {
              if (transaction != null && transaction.getStatus().canRollback()) {
                transaction.rollback();
              }
            }
          }
        }
      }
    }

    LOGGER.debug("Projects migration finished");
  }

  private static void migrateRepositories() {
    LOGGER.debug("Repositories migration started");
    Long count = getEntityCount(RepositoryEntity.class);

<<<<<<< HEAD
    int lowerBound = 0;
    final int pagesize = CollaboratorResourceMigration.paginationSize;
    LOGGER.debug("Total Repositories {}", count);

    while (lowerBound < count) {

      try (Session session = modelDBHibernateUtil.getSessionFactory().openSession()) {
        CriteriaBuilder criteriaBuilder = session.getCriteriaBuilder();

        CriteriaQuery<RepositoryEntity> criteriaQuery =
            criteriaBuilder.createQuery(RepositoryEntity.class);
        Root<RepositoryEntity> root = criteriaQuery.from(RepositoryEntity.class);
=======
    LOGGER.debug("Total Repositories to migrate {}", count);
>>>>>>> e58f3182

    try (Session session = ModelDBHibernateUtil.getSessionFactory().openSession()) {
      CriteriaBuilder criteriaBuilder = session.getCriteriaBuilder();

      CriteriaQuery<RepositoryEntity> criteriaQuery =
          criteriaBuilder.createQuery(RepositoryEntity.class);
      Root<RepositoryEntity> root = criteriaQuery.from(RepositoryEntity.class);

      CriteriaQuery<RepositoryEntity> selectQuery =
          criteriaQuery
              .select(root)
              .where(
                  criteriaBuilder.and(
                      criteriaBuilder.equal(root.get("visibility_migration"), false),
                      criteriaBuilder.equal(root.get("created"), true)));

      TypedQuery<RepositoryEntity> typedQuery = session.createQuery(selectQuery);
      List<RepositoryEntity> repositoryEntities = typedQuery.getResultList();
      Iterator<RepositoryEntity> iterator = repositoryEntities.iterator();

      Map<String, UserInfo> userInfoMap = new HashMap<>();

      int counter = 0;
      while (iterator.hasNext()) {
        LOGGER.debug("Migrated Repositories: {}/{}", counter, count);
        counter++;

        RepositoryEntity repository = iterator.next();

        boolean migrated = false;

        ModelDBServiceResourceTypes modelDBServiceResourceTypes =
            ModelDBUtils.getModelDBServiceResourceTypesFromRepository(repository);

        if (repository.getOwner() != null && !repository.getOwner().isEmpty()) {
          WorkspaceDTO workspaceDTO;
          if (!userInfoMap.containsKey(repository.getOwner())) {
            try {
              userInfoMap.putAll(
                  authService.getUserInfoFromAuthServer(
                      Collections.singleton(repository.getOwner()), null, null));
            } catch (StatusRuntimeException ex) {
              if (ex.getStatus().getCode() == Status.Code.NOT_FOUND) {
                LOGGER.warn("Failed to get user info (skipping) : " + ex.toString());
                continue;
              }
              throw ex;
            }
          }
          try {
            workspaceDTO =
                roleService.getWorkspaceDTOByWorkspaceId(
                    userInfoMap.get(repository.getOwner()),
                    repository.getWorkspace_id(),
                    repository.getWorkspace_type());
          } catch (StatusRuntimeException ex) {
            if (ex.getStatus().getCode() == Status.Code.NOT_FOUND) {
              LOGGER.warn("Failed to get workspace (skipping) : " + ex.toString());
              continue;
            }
            throw ex;
          }
          Long owner;
          try {
            owner = Long.parseLong(repository.getOwner());
          } catch (NumberFormatException ex) {
            LOGGER.warn("Failed to convert owner (skipping) : " + ex.toString());
            continue;
          }
          // if repositoryVisibility is not equals to ResourceVisibility.ORG_SCOPED_PUBLIC then
          // ignore the CollaboratorType
          try {
            roleService.createWorkspacePermissions(
                workspaceDTO.getWorkspaceName(),
                String.valueOf(repository.getId()),
                repository.getName(),
                Optional.of(Long.parseLong(repository.getOwner())),
                modelDBServiceResourceTypes,
                CollaboratorPermissions.newBuilder()
                    .setCollaboratorType(CollaboratorTypeEnum.CollaboratorType.READ_ONLY)
                    .build(),
                getResourceVisibility(
                    Optional.ofNullable(
                        WorkspaceTypeEnum.WorkspaceType.forNumber(repository.getWorkspace_type())),
                    VisibilityEnum.Visibility.forNumber(repository.getRepository_visibility())));
          } catch (StatusRuntimeException ex) {
            if (ex.getStatus().getCode() == Status.Code.ALREADY_EXISTS) {
              LOGGER.info(
                  "Resource seem to have already been created (ignoring) : " + ex.toString());
            } else {
              throw ex;
            }
          }
          migrated = true;
        } else {
          Set<String> newVisibilityRepositoryIds = new HashSet<>();
          Set<String> newVisibilityDatasetIds = new HashSet<>();
          if (repository.isDataset()) {
            newVisibilityDatasetIds.add(String.valueOf(repository.getId()));
          } else {
            newVisibilityRepositoryIds.add(String.valueOf(repository.getId()));
          }
          List<GetResourcesResponseItem> responseRepositoryItems =
              roleService.getResourceItems(
                  null, newVisibilityRepositoryIds, ModelDBServiceResourceTypes.REPOSITORY);
          List<GetResourcesResponseItem> responseDatasetItems =
              roleService.getResourceItems(
                  null, newVisibilityDatasetIds, ModelDBServiceResourceTypes.DATASET);
          Set<GetResourcesResponseItem> responseItems = new HashSet<>(responseRepositoryItems);
          responseItems.addAll(responseDatasetItems);
          Map<String, GetResourcesResponseItem> responseItemMap =
              responseItems.stream()
                  .collect(Collectors.toMap(GetResourcesResponseItem::getResourceId, item -> item));
          if (responseItemMap.containsKey(String.valueOf(repository.getId()))) {
            GetResourcesResponseItem resourceDetails =
                responseItemMap.get(String.valueOf(repository.getId()));
            roleService.createWorkspacePermissions(
                resourceDetails.getWorkspaceId(),
                Optional.empty(),
                String.valueOf(repository.getId()),
                repository.getName(),
                Optional.of(resourceDetails.getOwnerId()),
                modelDBServiceResourceTypes,
                resourceDetails.getCustomPermission(),
                resourceDetails.getVisibility());
            migrated = true;
          }
        }
        if (migrated) {
          deleteRoleBindingsOfRepositories(Collections.singletonList(repository));
          try (Session session1 = ModelDBHibernateUtil.getSessionFactory().openSession()) {
            Transaction transaction = null;
            try {
              transaction = session1.beginTransaction();
              Query query =
                  session1.createSQLQuery(
                      "UPDATE repository r SET r.visibility_migration=true WHERE r.id=:id");
              query.setParameter("id", repository.getId());
              query.executeUpdate();
              transaction.commit();
            } catch (Exception ex) {
              if (transaction != null && transaction.getStatus().canRollback()) {
                transaction.rollback();
              }
            }
          }
        }
      }
    }

    LOGGER.debug("Repositories migration finished");
  }

<<<<<<< HEAD
  private static Long getEntityCount(Class<?> klass) {
    try (Session session = modelDBHibernateUtil.getSessionFactory().openSession()) {
=======
  private static <T> Long getEntityCount(Class<T> klass) {
    try (Session session = ModelDBHibernateUtil.getSessionFactory().openSession()) {
>>>>>>> e58f3182
      CriteriaBuilder criteriaBuilder = session.getCriteriaBuilder();
      CriteriaQuery<Long> countQuery = criteriaBuilder.createQuery(Long.class);
      Root<T> root = countQuery.from(klass);
      countQuery
          .select(criteriaBuilder.count(root))
          .where(
              criteriaBuilder.and(
                  criteriaBuilder.equal(root.get("visibility_migration"), false),
                  criteriaBuilder.equal(root.get("created"), true)));

      return session.createQuery(countQuery).getSingleResult();
    } catch (Exception ex) {
      if (ModelDBUtils.needToRetry(ex)) {
        return getEntityCount(klass);
      } else {
        throw ex;
      }
    }
  }

  private static ResourceVisibility getResourceVisibility(
      Optional<WorkspaceTypeEnum.WorkspaceType> workspaceType,
      VisibilityEnum.Visibility visibility) {
    if (!workspaceType.isPresent()) {
      return ResourceVisibility.PRIVATE;
    }
    if (workspaceType.get() == WorkspaceTypeEnum.WorkspaceType.ORGANIZATION) {
      if (visibility == VisibilityEnum.Visibility.ORG_SCOPED_PUBLIC) {
        return ResourceVisibility.ORG_DEFAULT;
      } else if (visibility == VisibilityEnum.Visibility.PRIVATE) {
        return ResourceVisibility.PRIVATE;
      }
      return ResourceVisibility.ORG_DEFAULT;
    }
    return ResourceVisibility.PRIVATE;
  }

  private static void deleteRoleBindingsForProjects(List<ProjectEntity> projectEntities) {
    // set roleBindings name by accessible projects
    List<String> roleBindingNames = new LinkedList<>();
    setRoleBindingsNameOfAccessibleProjectsInRoleBindingNamesList(
        projectEntities, roleBindingNames);
    LOGGER.debug("num bindings after Projects {}", roleBindingNames.size());

    // Remove all role bindings
    if (!roleBindingNames.isEmpty()) {
      roleService.deleteRoleBindings(roleBindingNames);
    }
  }

  private static void setRoleBindingsNameOfAccessibleProjectsInRoleBindingNamesList(
      List<ProjectEntity> allowedProjects, List<String> roleBindingNames) {
    for (ProjectEntity project : allowedProjects) {
      String projectId = project.getId();

      String ownerRoleBindingName =
          roleService.buildRoleBindingName(
              ModelDBConstants.ROLE_PROJECT_OWNER,
              project.getId(),
              project.getOwner(),
              ModelDBServiceResourceTypes.PROJECT.name());
      if (ownerRoleBindingName != null) {
        roleBindingNames.add(ownerRoleBindingName);
      }

      // Delete workspace based roleBindings
      List<String> workspaceRoleBindingNames =
          roleService.getWorkspaceRoleBindings(
              project.getWorkspace(),
              WorkspaceTypeEnum.WorkspaceType.forNumber(project.getWorkspace_type()),
              projectId,
              ModelDBConstants.ROLE_PROJECT_ADMIN,
              ModelDBServiceResourceTypes.PROJECT,
              project.getProjectVisibility().equals(VisibilityEnum.Visibility.ORG_SCOPED_PUBLIC),
              "_GLOBAL_SHARING");
      roleBindingNames.addAll(workspaceRoleBindingNames);
    }
  }

  private static void deleteRoleBindingsOfRepositories(List<RepositoryEntity> allowedResources) {
    final List<String> roleBindingNames = Collections.synchronizedList(new ArrayList<>());
    for (RepositoryEntity repositoryEntity : allowedResources) {
      String ownerRoleBindingName =
          roleService.buildRoleBindingName(
              ModelDBConstants.ROLE_REPOSITORY_OWNER,
              String.valueOf(repositoryEntity.getId()),
              repositoryEntity.getOwner(),
              ModelDBServiceResourceTypes.REPOSITORY.name());
      if (ownerRoleBindingName != null) {
        roleBindingNames.add(ownerRoleBindingName);
      }

      // Delete workspace based roleBindings
      List<String> repoOrgWorkspaceRoleBindings =
          roleService.getWorkspaceRoleBindings(
              repositoryEntity.getWorkspace_id(),
              WorkspaceTypeEnum.WorkspaceType.forNumber(repositoryEntity.getWorkspace_type()),
              String.valueOf(repositoryEntity.getId()),
              ModelDBConstants.ROLE_REPOSITORY_ADMIN,
              ModelDBServiceResourceTypes.REPOSITORY,
              repositoryEntity
                  .getRepository_visibility()
                  .equals(DatasetVisibilityEnum.DatasetVisibility.ORG_SCOPED_PUBLIC_VALUE),
              REPOSITORY_GLOBAL_SHARING);
      if (!repoOrgWorkspaceRoleBindings.isEmpty()) {
        roleBindingNames.addAll(repoOrgWorkspaceRoleBindings);
      }
    }

    // Remove all role bindings
    if (!roleBindingNames.isEmpty()) {
      roleService.deleteRoleBindings(roleBindingNames);
    }
  }
}<|MERGE_RESOLUTION|>--- conflicted
+++ resolved
@@ -23,19 +23,18 @@
 import ai.verta.uac.UserInfo;
 import io.grpc.Status;
 import io.grpc.StatusRuntimeException;
+import java.util.*;
+import java.util.stream.Collectors;
+import java.util.stream.Stream;
+import javax.persistence.TypedQuery;
+import javax.persistence.criteria.CriteriaBuilder;
+import javax.persistence.criteria.CriteriaQuery;
+import javax.persistence.criteria.Root;
 import org.apache.logging.log4j.LogManager;
 import org.apache.logging.log4j.Logger;
 import org.hibernate.Session;
 import org.hibernate.Transaction;
 import org.hibernate.query.Query;
-
-import javax.persistence.TypedQuery;
-import javax.persistence.criteria.CriteriaBuilder;
-import javax.persistence.criteria.CriteriaQuery;
-import javax.persistence.criteria.Root;
-import java.util.*;
-import java.util.stream.Collectors;
-import java.util.stream.Stream;
 
 public class CollaboratorResourceMigration {
   private static final Logger LOGGER = LogManager.getLogger(CollaboratorResourceMigration.class);
@@ -78,32 +77,9 @@
 
     int lowerBound = 0;
     final int pagesize = CollaboratorResourceMigration.paginationSize;
-<<<<<<< HEAD
-    LOGGER.debug("Total Projects {}", count);
-
-    while (lowerBound < count) {
-
-      try (Session session = modelDBHibernateUtil.getSessionFactory().openSession()) {
-        CriteriaBuilder criteriaBuilder = session.getCriteriaBuilder();
-
-        CriteriaQuery<ProjectEntity> criteriaQuery =
-            criteriaBuilder.createQuery(ProjectEntity.class);
-        Root<ProjectEntity> root = criteriaQuery.from(ProjectEntity.class);
-
-        CriteriaQuery<ProjectEntity> selectQuery =
-            criteriaQuery
-                .select(root)
-                .where(
-                    criteriaBuilder.and(
-                        criteriaBuilder.equal(root.get("visibility_migration"), false),
-                        criteriaBuilder.equal(root.get("created"), true)));
-
-        TypedQuery<ProjectEntity> typedQuery = session.createQuery(selectQuery);
-=======
     LOGGER.debug("Total Projects to migrate {}", count);
->>>>>>> e58f3182
-
-    try (Session session = ModelDBHibernateUtil.getSessionFactory().openSession()) {
+
+    try (Session session = modelDBHibernateUtil.getSessionFactory().openSession()) {
       CriteriaBuilder criteriaBuilder = session.getCriteriaBuilder();
 
       CriteriaQuery<ProjectEntity> criteriaQuery = criteriaBuilder.createQuery(ProjectEntity.class);
@@ -213,7 +189,7 @@
         }
         if (migrated) {
           deleteRoleBindingsForProjects(Collections.singletonList(project));
-          try (Session session1 = ModelDBHibernateUtil.getSessionFactory().openSession()) {
+          try (Session session1 = modelDBHibernateUtil.getSessionFactory().openSession()) {
             Transaction transaction = null;
             try {
               transaction = session1.beginTransaction();
@@ -240,24 +216,9 @@
     LOGGER.debug("Repositories migration started");
     Long count = getEntityCount(RepositoryEntity.class);
 
-<<<<<<< HEAD
-    int lowerBound = 0;
-    final int pagesize = CollaboratorResourceMigration.paginationSize;
-    LOGGER.debug("Total Repositories {}", count);
-
-    while (lowerBound < count) {
-
-      try (Session session = modelDBHibernateUtil.getSessionFactory().openSession()) {
-        CriteriaBuilder criteriaBuilder = session.getCriteriaBuilder();
-
-        CriteriaQuery<RepositoryEntity> criteriaQuery =
-            criteriaBuilder.createQuery(RepositoryEntity.class);
-        Root<RepositoryEntity> root = criteriaQuery.from(RepositoryEntity.class);
-=======
     LOGGER.debug("Total Repositories to migrate {}", count);
->>>>>>> e58f3182
-
-    try (Session session = ModelDBHibernateUtil.getSessionFactory().openSession()) {
+
+    try (Session session = modelDBHibernateUtil.getSessionFactory().openSession()) {
       CriteriaBuilder criteriaBuilder = session.getCriteriaBuilder();
 
       CriteriaQuery<RepositoryEntity> criteriaQuery =
@@ -386,7 +347,7 @@
         }
         if (migrated) {
           deleteRoleBindingsOfRepositories(Collections.singletonList(repository));
-          try (Session session1 = ModelDBHibernateUtil.getSessionFactory().openSession()) {
+          try (Session session1 = modelDBHibernateUtil.getSessionFactory().openSession()) {
             Transaction transaction = null;
             try {
               transaction = session1.beginTransaction();
@@ -409,13 +370,8 @@
     LOGGER.debug("Repositories migration finished");
   }
 
-<<<<<<< HEAD
-  private static Long getEntityCount(Class<?> klass) {
+  private static <T> Long getEntityCount(Class<T> klass) {
     try (Session session = modelDBHibernateUtil.getSessionFactory().openSession()) {
-=======
-  private static <T> Long getEntityCount(Class<T> klass) {
-    try (Session session = ModelDBHibernateUtil.getSessionFactory().openSession()) {
->>>>>>> e58f3182
       CriteriaBuilder criteriaBuilder = session.getCriteriaBuilder();
       CriteriaQuery<Long> countQuery = criteriaBuilder.createQuery(Long.class);
       Root<T> root = countQuery.from(klass);
