--- conflicted
+++ resolved
@@ -120,11 +120,7 @@
           }
           try {
             workspaceDTO =
-<<<<<<< HEAD
-                mdbRoleService.getWorkspaceDTOByWorkspaceId(
-=======
                 mdbRoleService.getWorkspaceDTOByWorkspaceIdForServiceUser(
->>>>>>> d7fee489
                     userInfoMap.get(project.getOwner()),
                     project.getWorkspace(),
                     project.getWorkspace_type());
@@ -272,11 +268,7 @@
           }
           try {
             workspaceDTO =
-<<<<<<< HEAD
-                mdbRoleService.getWorkspaceDTOByWorkspaceId(
-=======
                 mdbRoleService.getWorkspaceDTOByWorkspaceIdForServiceUser(
->>>>>>> d7fee489
                     userInfoMap.get(repository.getOwner()),
                     repository.getWorkspace_id(),
                     repository.getWorkspace_type());
@@ -331,17 +323,10 @@
           }
           List<GetResourcesResponseItem> responseRepositoryItems =
               mdbRoleService.getResourceItems(
-<<<<<<< HEAD
-                  null, newVisibilityRepositoryIds, ModelDBServiceResourceTypes.REPOSITORY);
-          List<GetResourcesResponseItem> responseDatasetItems =
-              mdbRoleService.getResourceItems(
-                  null, newVisibilityDatasetIds, ModelDBServiceResourceTypes.DATASET);
-=======
                   null, newVisibilityRepositoryIds, ModelDBServiceResourceTypes.REPOSITORY, true);
           List<GetResourcesResponseItem> responseDatasetItems =
               mdbRoleService.getResourceItems(
                   null, newVisibilityDatasetIds, ModelDBServiceResourceTypes.DATASET, true);
->>>>>>> d7fee489
           Set<GetResourcesResponseItem> responseItems = new HashSet<>(responseRepositoryItems);
           responseItems.addAll(responseDatasetItems);
           Map<String, GetResourcesResponseItem> responseItemMap =
