--- conflicted
+++ resolved
@@ -15,9 +15,16 @@
 import ai.verta.modeldb.entities.versioning.RepositoryEntity;
 import ai.verta.modeldb.utils.ModelDBHibernateConnection;
 import ai.verta.modeldb.utils.ModelDBHibernateUtil;
+import ai.verta.modeldb.utils.ModelDBUtils;
+import ai.verta.uac.GetResourcesResponseItem;
 import ai.verta.uac.UserInfo;
+import java.util.AbstractMap;
+import java.util.HashMap;
+import java.util.HashSet;
+import java.util.List;
 import java.util.Map;
 import java.util.Optional;
+import java.util.Set;
 import org.apache.logging.log4j.LogManager;
 import org.apache.logging.log4j.Logger;
 
@@ -82,160 +89,84 @@
         () -> ModelDBHibernateUtil.getEntityCount(ProjectEntity.class),
         () -> ModelDBHibernateUtil.getSessionFactory().openSession(),
         ProjectEntity.class,
-        ModelDBServiceResourceTypes.PROJECT,
+        project -> ModelDBServiceResourceTypes.PROJECT,
         hibernateConnection,
-        this::getWorkspaceName);
+        this::getWorkspaceName,
+        this::getResponseItemsProject);
     LOGGER.debug("Projects migration finished");
   }
 
-<<<<<<< HEAD
   private void migrateRepositories() {
-    LOGGER.debug("Projects migration started");
+    LOGGER.debug("Repositories migration started");
     HibernateConnection hibernateConnection = new ModelDBHibernateConnection();
     migrateResources(
         () -> ModelDBHibernateUtil.getEntityCount(RepositoryEntity.class),
         () -> ModelDBHibernateUtil.getSessionFactory().openSession(),
         RepositoryEntity.class,
-        ModelDBServiceResourceTypes.REPOSITORY,
+        ModelDBUtils::getModelDBServiceResourceTypesFromRepository,
         hibernateConnection,
-        this::getWorkspaceName);
-=======
-  private static void migrateRepositories() {
-    LOGGER.debug("Repositories migration started");
-    Long count = getEntityCount(RepositoryEntity.class);
+        this::getWorkspaceName,
+        this::getResponseItems);
+    LOGGER.debug("Repositories migration finished");
+  }
 
-    int lowerBound = 0;
-    final int pagesize = CollaboratorResourceMigration.paginationSize;
-    LOGGER.debug("Total Repositories {}", count);
+  private Map.Entry<Map<String, UserInfo>, List<GetResourcesResponseItem>> getResponseItemsProject(
+      List<ProjectEntity> resourceEntities) {
+    Set<String> userIds = new HashSet<>();
+    Set<String> newVisibilityResourceIds = new HashSet<>();
+    for (ResourceEntity resourceEntity : resourceEntities) {
+      String owner = resourceEntity.getOwner();
+      if (owner != null && !owner.isEmpty()) {
+        userIds.add(owner);
+      } else {
+        newVisibilityResourceIds.add(resourceEntity.getStringId());
+      }
+    }
+    LOGGER.debug("resource userId list : " + userIds);
 
-    while (lowerBound < count) {
+    // Fetch the resource owners userInfo
+    Map<String, UserInfo> userInfoMap = new HashMap<>();
+    if (!userIds.isEmpty()) {
+      userInfoMap.putAll(authService.getUserInfoFromAuthServer(userIds, null, null));
+    }
+    List<GetResourcesResponseItem> responseItems =
+        roleService.getResourceItems(
+            null, newVisibilityResourceIds, ModelDBServiceResourceTypes.PROJECT);
+    return new AbstractMap.SimpleEntry<>(userInfoMap, responseItems);
+  }
 
-      try (Session session = ModelDBHibernateUtil.getSessionFactory().openSession()) {
-        CriteriaBuilder criteriaBuilder = session.getCriteriaBuilder();
-
-        CriteriaQuery<RepositoryEntity> criteriaQuery =
-            criteriaBuilder.createQuery(RepositoryEntity.class);
-        Root<RepositoryEntity> root = criteriaQuery.from(RepositoryEntity.class);
-
-        CriteriaQuery<RepositoryEntity> selectQuery =
-            criteriaQuery
-                .select(root)
-                .where(
-                    criteriaBuilder.and(
-                        criteriaBuilder.equal(root.get("visibility_migration"), false),
-                        criteriaBuilder.equal(root.get("created"), true)));
-
-        TypedQuery<RepositoryEntity> typedQuery = session.createQuery(selectQuery);
-
-        typedQuery.setFirstResult(lowerBound);
-        typedQuery.setMaxResults(pagesize);
-        List<RepositoryEntity> repositoryEntities = typedQuery.getResultList();
-
-        if (repositoryEntities.size() > 0) {
-          Set<String> userIds = new HashSet<>();
-          Set<String> newVisibilityRepositoryIds = new HashSet<>();
-          Set<String> newVisibilityDatasetIds = new HashSet<>();
-          for (RepositoryEntity repositoryEntity : repositoryEntities) {
-            if (repositoryEntity.getOwner() != null && !repositoryEntity.getOwner().isEmpty()) {
-              userIds.add(repositoryEntity.getOwner());
-            } else {
-              if (repositoryEntity.isDataset()) {
-                newVisibilityDatasetIds.add(String.valueOf(repositoryEntity.getId()));
-              } else {
-                newVisibilityRepositoryIds.add(String.valueOf(repositoryEntity.getId()));
-              }
-            }
-          }
-          LOGGER.debug("Repository userId list : " + userIds);
-
-          // Fetch the repository owners userInfo
-          Map<String, UserInfo> userInfoMap = new HashMap<>();
-          if (!userIds.isEmpty()) {
-            userInfoMap.putAll(authService.getUserInfoFromAuthServer(userIds, null, null));
-          }
-
-          List<GetResourcesResponseItem> responseRepositoryItems =
-              roleService.getResourceItems(
-                  null, newVisibilityRepositoryIds, ModelDBServiceResourceTypes.REPOSITORY);
-          List<GetResourcesResponseItem> responseDatasetItems =
-              roleService.getResourceItems(
-                  null, newVisibilityDatasetIds, ModelDBServiceResourceTypes.DATASET);
-          Set<GetResourcesResponseItem> responseItems = new HashSet<>(responseRepositoryItems);
-          responseItems.addAll(responseDatasetItems);
-
-          Map<String, GetResourcesResponseItem> responseItemMap =
-              responseItems.stream()
-                  .collect(Collectors.toMap(GetResourcesResponseItem::getResourceId, item -> item));
-          for (RepositoryEntity repository : repositoryEntities) {
-            boolean migrated = false;
-            ModelDBServiceResourceTypes modelDBServiceResourceTypes =
-                ModelDBUtils.getModelDBServiceResourceTypesFromRepository(repository);
-            if (repository.getOwner() != null && !repository.getOwner().isEmpty()) {
-              WorkspaceDTO workspaceDTO =
-                  roleService.getWorkspaceDTOByWorkspaceId(
-                      userInfoMap.get(repository.getOwner()),
-                      repository.getWorkspace_id(),
-                      repository.getWorkspace_type());
-              // if repositoryVisibility is not equals to ResourceVisibility.ORG_SCOPED_PUBLIC then
-              // ignore the CollaboratorType
-              roleService.createWorkspacePermissions(
-                  workspaceDTO.getWorkspaceName(),
-                  String.valueOf(repository.getId()),
-                  repository.getName(),
-                  Optional.of(Long.parseLong(repository.getOwner())),
-                  modelDBServiceResourceTypes,
-                  CollaboratorPermissions.newBuilder()
-                      .setCollaboratorType(CollaboratorTypeEnum.CollaboratorType.READ_ONLY)
-                      .build(),
-                  getResourceVisibility(
-                      Optional.ofNullable(
-                          WorkspaceTypeEnum.WorkspaceType.forNumber(
-                              repository.getWorkspace_type())),
-                      VisibilityEnum.Visibility.forNumber(repository.getRepository_visibility())));
-              migrated = true;
-            } else if (responseItemMap.containsKey(String.valueOf(repository.getId()))) {
-              GetResourcesResponseItem resourceDetails =
-                  responseItemMap.get(String.valueOf(repository.getId()));
-              roleService.createWorkspacePermissions(
-                  resourceDetails.getWorkspaceId(),
-                  Optional.empty(),
-                  String.valueOf(repository.getId()),
-                  repository.getName(),
-                  Optional.of(resourceDetails.getOwnerId()),
-                  modelDBServiceResourceTypes,
-                  resourceDetails.getCustomPermission(),
-                  resourceDetails.getVisibility());
-              migrated = true;
-            }
-            if (migrated) {
-              Transaction transaction = null;
-              try {
-                deleteRoleBindingsOfRepositories(Collections.singletonList(repository));
-                transaction = session.beginTransaction();
-                repository.setVisibility_migration(true);
-                session.update(repository);
-                transaction.commit();
-              } catch (Exception ex) {
-                if (transaction != null && transaction.getStatus().canRollback()) {
-                  transaction.rollback();
-                }
-              }
-            }
-          }
+  private Map.Entry<Map<String, UserInfo>, List<GetResourcesResponseItem>> getResponseItems(
+      List<RepositoryEntity> repositoryEntities) {
+    Set<String> userIds = new HashSet<>();
+    Set<String> newVisibilityRepositoryIds = new HashSet<>();
+    Set<String> newVisibilityDatasetIds = new HashSet<>();
+    for (RepositoryEntity repositoryEntity : repositoryEntities) {
+      if (repositoryEntity.getOwner() != null && !repositoryEntity.getOwner().isEmpty()) {
+        userIds.add(repositoryEntity.getOwner());
+      } else {
+        if (repositoryEntity.isDataset()) {
+          newVisibilityDatasetIds.add(String.valueOf(repositoryEntity.getId()));
         } else {
-          LOGGER.debug("Total repositories count 0");
-        }
-        lowerBound += pagesize;
-      } catch (Exception ex) {
-        if (ModelDBUtils.needToRetry(ex)) {
-          migrateRepositories();
-        } else {
-          throw ex;
+          newVisibilityRepositoryIds.add(String.valueOf(repositoryEntity.getId()));
         }
       }
     }
+    LOGGER.debug("Repository userId list : " + userIds);
 
->>>>>>> 3fb2d847
-    LOGGER.debug("Repositories migration finished");
+    // Fetch the repository owners userInfo
+    Map<String, UserInfo> userInfoMap = new HashMap<>();
+    if (!userIds.isEmpty()) {
+      userInfoMap.putAll(authService.getUserInfoFromAuthServer(userIds, null, null));
+    }
+
+    List<GetResourcesResponseItem> responseRepositoryItems =
+        roleService.getResourceItems(
+            null, newVisibilityRepositoryIds, ModelDBServiceResourceTypes.REPOSITORY);
+    List<GetResourcesResponseItem> responseDatasetItems =
+        roleService.getResourceItems(
+            null, newVisibilityDatasetIds, ModelDBServiceResourceTypes.DATASET);
+    Set<GetResourcesResponseItem> responseItems = new HashSet<>(responseRepositoryItems);
+    responseItems.addAll(responseDatasetItems);
+    return new AbstractMap.SimpleEntry<>(userInfoMap, responseDatasetItems);
   }
 }