package ai.verta.modeldb.batchProcess;

import ai.verta.common.CollaboratorTypeEnum;
import ai.verta.common.ModelDBResourceEnum.ModelDBServiceResourceTypes;
import ai.verta.common.VisibilityEnum;
import ai.verta.common.WorkspaceTypeEnum;
import ai.verta.modeldb.App;
import ai.verta.modeldb.DatasetVisibilityEnum;
import ai.verta.modeldb.ModelDBConstants;
import ai.verta.modeldb.authservice.MDBAuthServiceUtils;
import ai.verta.modeldb.authservice.MDBRoleService;
import ai.verta.modeldb.authservice.MDBRoleServiceUtils;
import ai.verta.modeldb.common.authservice.AuthService;
import ai.verta.modeldb.common.connections.UAC;
import ai.verta.modeldb.dto.WorkspaceDTO;
import ai.verta.modeldb.entities.ProjectEntity;
import ai.verta.modeldb.entities.versioning.RepositoryEntity;
import ai.verta.modeldb.utils.ModelDBHibernateUtil;
import ai.verta.modeldb.utils.ModelDBUtils;
import ai.verta.uac.CollaboratorPermissions;
import ai.verta.uac.GetResourcesResponseItem;
import ai.verta.uac.ResourceVisibility;
import ai.verta.uac.UserInfo;
import io.grpc.Status;
import io.grpc.StatusRuntimeException;
import java.util.*;
import java.util.stream.Collectors;
import java.util.stream.Stream;
import javax.persistence.TypedQuery;
import javax.persistence.criteria.CriteriaQuery;
import javax.persistence.criteria.Root;
import org.apache.logging.log4j.LogManager;
import org.apache.logging.log4j.Logger;
import org.hibernate.Transaction;
import org.hibernate.query.Query;

public class CollaboratorResourceMigration {
  private static final Logger LOGGER = LogManager.getLogger(CollaboratorResourceMigration.class);
  private static final ModelDBHibernateUtil modelDBHibernateUtil =
      ModelDBHibernateUtil.getInstance();
  private static final String REPOSITORY_GLOBAL_SHARING = "_REPO_GLOBAL_SHARING";
  private static AuthService authService;
  private static UAC uac;
  private static MDBRoleService mdbRoleService;
  private static int paginationSize;

  public CollaboratorResourceMigration() {}

  public static void execute() {
<<<<<<< HEAD
    var config = App.getInstance().mdbConfig;
=======
    var config = App.getInstance().config;
>>>>>>> 37b02763
    CollaboratorResourceMigration.paginationSize = 100;
    if (config.hasAuth()) {
      uac = UAC.FromConfig(config);
      authService = MDBAuthServiceUtils.FromConfig(config, uac);
      mdbRoleService = MDBRoleServiceUtils.FromConfig(config, authService, uac);
    } else {
      LOGGER.debug("AuthService Host & Port not found, OSS setup found");
      return;
    }

    LOGGER.info("Migration start");
    migrateProjects();
    LOGGER.info("Projects done migration");
    migrateRepositories();
    LOGGER.info("Repositories done migration");

    LOGGER.info("Migration End");
  }

  private static void migrateProjects() {
    LOGGER.debug("Projects migration started");
    Long count = getEntityCount(ProjectEntity.class);

    var lowerBound = 0;
    final var pagesize = CollaboratorResourceMigration.paginationSize;
    LOGGER.debug("Total Projects to migrate {}", count);

    try (var session = modelDBHibernateUtil.getSessionFactory().openSession()) {
      var criteriaBuilder = session.getCriteriaBuilder();

      CriteriaQuery<ProjectEntity> criteriaQuery = criteriaBuilder.createQuery(ProjectEntity.class);
      Root<ProjectEntity> root = criteriaQuery.from(ProjectEntity.class);

      CriteriaQuery<ProjectEntity> selectQuery =
          criteriaQuery
              .select(root)
              .where(
                  criteriaBuilder.and(
                      criteriaBuilder.equal(root.get("visibility_migration"), false),
                      criteriaBuilder.equal(root.get("created"), true)));

      TypedQuery<ProjectEntity> typedQuery = session.createQuery(selectQuery);
      Stream<ProjectEntity> projectEntities = typedQuery.getResultStream();
      Iterator<ProjectEntity> iterator = projectEntities.iterator();

      Map<String, UserInfo> userInfoMap = new HashMap<>();

      var counter = 0;
      while (iterator.hasNext()) {
        LOGGER.debug("Migrated Projects: {}/{}", counter, count);
        counter++;

        ProjectEntity project = iterator.next();

        var migrated = false;
        if (project.getOwner() != null && !project.getOwner().isEmpty()) {
          WorkspaceDTO workspaceDTO;
          if (!userInfoMap.containsKey(project.getOwner())) {
            try {
              userInfoMap.putAll(
                  authService.getUserInfoFromAuthServer(
                      Collections.singleton(project.getOwner()), null, null, true));
            } catch (StatusRuntimeException ex) {
              if (ex.getStatus().getCode() == Status.Code.NOT_FOUND) {
                LOGGER.warn("Failed to get user info (skipping) : " + ex.toString());
                continue;
              }
              throw ex;
            }
          }
          try {
            workspaceDTO =
<<<<<<< HEAD
                mdbRoleService.getWorkspaceDTOByWorkspaceId(
=======
                roleService.getWorkspaceDTOByWorkspaceIdForServiceUser(
>>>>>>> 37b02763
                    userInfoMap.get(project.getOwner()),
                    project.getWorkspace(),
                    project.getWorkspace_type());
          } catch (StatusRuntimeException ex) {
            if (ex.getStatus().getCode() == Status.Code.NOT_FOUND) {
              LOGGER.warn("Failed to get workspace (skipping) : " + ex.toString());
              continue;
            }
            throw ex;
          }
          Long owner;
          try {
            owner = Long.parseLong(project.getOwner());
          } catch (NumberFormatException ex) {
            LOGGER.warn("Failed to convert owner (skipping) : " + ex.toString());
            continue;
          }
          // if projectVisibility is not equals to ResourceVisibility.ORG_SCOPED_PUBLIC then
          // ignore the CollaboratorType
          try {
            mdbRoleService.createWorkspacePermissions(
                Optional.empty(),
                Optional.of(workspaceDTO.getWorkspaceName()),
                project.getId(),
                project.getName(),
                Optional.of(owner),
                ModelDBServiceResourceTypes.PROJECT,
                CollaboratorPermissions.newBuilder()
                    .setCollaboratorType(CollaboratorTypeEnum.CollaboratorType.READ_ONLY)
                    .build(),
                getResourceVisibility(
                    Optional.ofNullable(
                        WorkspaceTypeEnum.WorkspaceType.forNumber(project.getWorkspace_type())),
                    VisibilityEnum.Visibility.forNumber(project.getProject_visibility())),
                true);
          } catch (StatusRuntimeException ex) {
            if (ex.getStatus().getCode() == Status.Code.ALREADY_EXISTS) {
              LOGGER.info(
                  "Resource seem to have already been created (ignoring) : " + ex.toString());
            } else {
              throw ex;
            }
          }
          migrated = true;
        } else {
          List<GetResourcesResponseItem> resources =
              mdbRoleService.getResourceItems(
                  null,
                  Collections.singleton(project.getId()),
                  ModelDBServiceResourceTypes.PROJECT,
                  true);
          if (!resources.isEmpty()) {
            GetResourcesResponseItem resourceDetails = resources.get(0);
            mdbRoleService.createWorkspacePermissions(
                Optional.of(resourceDetails.getWorkspaceId()),
                Optional.empty(),
                project.getId(),
                project.getName(),
                Optional.of(resourceDetails.getOwnerId()),
                ModelDBServiceResourceTypes.PROJECT,
                resourceDetails.getCustomPermission(),
                resourceDetails.getVisibility(),
                true);
            migrated = true;
          }
        }
        if (migrated) {
          deleteRoleBindingsForProjects(Collections.singletonList(project));
          try (var session1 = modelDBHibernateUtil.getSessionFactory().openSession()) {
            Transaction transaction = null;
            try {
              transaction = session1.beginTransaction();
              Query query =
                  session1.createSQLQuery(
                      "UPDATE project p SET p.visibility_migration=true WHERE p.id=:id");
              query.setParameter("id", project.getId());
              query.executeUpdate();
              transaction.commit();
            } catch (Exception ex) {
              if (transaction != null && transaction.getStatus().canRollback()) {
                transaction.rollback();
              }
            }
          }
        }
      }
    }

    LOGGER.debug("Projects migration finished");
  }

  private static void migrateRepositories() {
    LOGGER.debug("Repositories migration started");
    Long count = getEntityCount(RepositoryEntity.class);

    LOGGER.debug("Total Repositories to migrate {}", count);

    try (var session = modelDBHibernateUtil.getSessionFactory().openSession()) {
      var criteriaBuilder = session.getCriteriaBuilder();

      CriteriaQuery<RepositoryEntity> criteriaQuery =
          criteriaBuilder.createQuery(RepositoryEntity.class);
      Root<RepositoryEntity> root = criteriaQuery.from(RepositoryEntity.class);

      CriteriaQuery<RepositoryEntity> selectQuery =
          criteriaQuery
              .select(root)
              .where(
                  criteriaBuilder.and(
                      criteriaBuilder.equal(root.get("visibility_migration"), false),
                      criteriaBuilder.equal(root.get("created"), true)));

      TypedQuery<RepositoryEntity> typedQuery = session.createQuery(selectQuery);
      List<RepositoryEntity> repositoryEntities = typedQuery.getResultList();
      Iterator<RepositoryEntity> iterator = repositoryEntities.iterator();

      Map<String, UserInfo> userInfoMap = new HashMap<>();

      var counter = 0;
      while (iterator.hasNext()) {
        LOGGER.debug("Migrated Repositories: {}/{}", counter, count);
        counter++;

        RepositoryEntity repository = iterator.next();

        var migrated = false;

        var modelDBServiceResourceTypes =
            ModelDBUtils.getModelDBServiceResourceTypesFromRepository(repository);

        if (repository.getOwner() != null && !repository.getOwner().isEmpty()) {
          WorkspaceDTO workspaceDTO;
          if (!userInfoMap.containsKey(repository.getOwner())) {
            try {
              userInfoMap.putAll(
                  authService.getUserInfoFromAuthServer(
                      Collections.singleton(repository.getOwner()), null, null, true));
            } catch (StatusRuntimeException ex) {
              if (ex.getStatus().getCode() == Status.Code.NOT_FOUND) {
                LOGGER.warn("Failed to get user info (skipping) : " + ex.toString());
                continue;
              }
              throw ex;
            }
          }
          try {
            workspaceDTO =
<<<<<<< HEAD
                mdbRoleService.getWorkspaceDTOByWorkspaceId(
=======
                roleService.getWorkspaceDTOByWorkspaceIdForServiceUser(
>>>>>>> 37b02763
                    userInfoMap.get(repository.getOwner()),
                    repository.getWorkspace_id(),
                    repository.getWorkspace_type());
          } catch (StatusRuntimeException ex) {
            if (ex.getStatus().getCode() == Status.Code.NOT_FOUND) {
              LOGGER.warn("Failed to get workspace (skipping) : " + ex.toString());
              continue;
            }
            throw ex;
          }
          Long owner;
          try {
            owner = Long.parseLong(repository.getOwner());
          } catch (NumberFormatException ex) {
            LOGGER.warn("Failed to convert owner (skipping) : " + ex.toString());
            continue;
          }
          // if repositoryVisibility is not equals to ResourceVisibility.ORG_SCOPED_PUBLIC then
          // ignore the CollaboratorType
          try {
            mdbRoleService.createWorkspacePermissions(
                Optional.empty(),
                Optional.of(workspaceDTO.getWorkspaceName()),
                String.valueOf(repository.getId()),
                repository.getName(),
                Optional.of(Long.parseLong(repository.getOwner())),
                modelDBServiceResourceTypes,
                CollaboratorPermissions.newBuilder()
                    .setCollaboratorType(CollaboratorTypeEnum.CollaboratorType.READ_ONLY)
                    .build(),
                getResourceVisibility(
                    Optional.ofNullable(
                        WorkspaceTypeEnum.WorkspaceType.forNumber(repository.getWorkspace_type())),
                    VisibilityEnum.Visibility.forNumber(repository.getRepository_visibility())),
                true);
          } catch (StatusRuntimeException ex) {
            if (ex.getStatus().getCode() == Status.Code.ALREADY_EXISTS) {
              LOGGER.info(
                  "Resource seem to have already been created (ignoring) : " + ex.toString());
            } else {
              throw ex;
            }
          }
          migrated = true;
        } else {
          Set<String> newVisibilityRepositoryIds = new HashSet<>();
          Set<String> newVisibilityDatasetIds = new HashSet<>();
          if (repository.isDataset()) {
            newVisibilityDatasetIds.add(String.valueOf(repository.getId()));
          } else {
            newVisibilityRepositoryIds.add(String.valueOf(repository.getId()));
          }
          List<GetResourcesResponseItem> responseRepositoryItems =
<<<<<<< HEAD
              mdbRoleService.getResourceItems(
                  null, newVisibilityRepositoryIds, ModelDBServiceResourceTypes.REPOSITORY);
          List<GetResourcesResponseItem> responseDatasetItems =
              mdbRoleService.getResourceItems(
                  null, newVisibilityDatasetIds, ModelDBServiceResourceTypes.DATASET);
=======
              roleService.getResourceItems(
                  null, newVisibilityRepositoryIds, ModelDBServiceResourceTypes.REPOSITORY, true);
          List<GetResourcesResponseItem> responseDatasetItems =
              roleService.getResourceItems(
                  null, newVisibilityDatasetIds, ModelDBServiceResourceTypes.DATASET, true);
>>>>>>> 37b02763
          Set<GetResourcesResponseItem> responseItems = new HashSet<>(responseRepositoryItems);
          responseItems.addAll(responseDatasetItems);
          Map<String, GetResourcesResponseItem> responseItemMap =
              responseItems.stream()
                  .collect(Collectors.toMap(GetResourcesResponseItem::getResourceId, item -> item));
          if (responseItemMap.containsKey(String.valueOf(repository.getId()))) {
            GetResourcesResponseItem resourceDetails =
                responseItemMap.get(String.valueOf(repository.getId()));
            mdbRoleService.createWorkspacePermissions(
                Optional.of(resourceDetails.getWorkspaceId()),
                Optional.empty(),
                String.valueOf(repository.getId()),
                repository.getName(),
                Optional.of(resourceDetails.getOwnerId()),
                modelDBServiceResourceTypes,
                resourceDetails.getCustomPermission(),
                resourceDetails.getVisibility(),
                true);
            migrated = true;
          }
        }
        if (migrated) {
          deleteRoleBindingsOfRepositories(Collections.singletonList(repository));
          try (var session1 = modelDBHibernateUtil.getSessionFactory().openSession()) {
            Transaction transaction = null;
            try {
              transaction = session1.beginTransaction();
              Query query =
                  session1.createSQLQuery(
                      "UPDATE repository r SET r.visibility_migration=true WHERE r.id=:id");
              query.setParameter("id", repository.getId());
              query.executeUpdate();
              transaction.commit();
            } catch (Exception ex) {
              if (transaction != null && transaction.getStatus().canRollback()) {
                transaction.rollback();
              }
            }
          }
        }
      }
    }

    LOGGER.debug("Repositories migration finished");
  }

  private static <T> Long getEntityCount(Class<T> klass) {
    try (var session = modelDBHibernateUtil.getSessionFactory().openSession()) {
      var criteriaBuilder = session.getCriteriaBuilder();
      CriteriaQuery<Long> countQuery = criteriaBuilder.createQuery(Long.class);
      Root<T> root = countQuery.from(klass);
      countQuery
          .select(criteriaBuilder.count(root))
          .where(
              criteriaBuilder.and(
                  criteriaBuilder.equal(root.get("visibility_migration"), false),
                  criteriaBuilder.equal(root.get("created"), true)));

      return session.createQuery(countQuery).getSingleResult();
    } catch (Exception ex) {
      if (ModelDBUtils.needToRetry(ex)) {
        return getEntityCount(klass);
      } else {
        throw ex;
      }
    }
  }

  private static ResourceVisibility getResourceVisibility(
      Optional<WorkspaceTypeEnum.WorkspaceType> workspaceType,
      VisibilityEnum.Visibility visibility) {
    if (!workspaceType.isPresent()) {
      return ResourceVisibility.PRIVATE;
    }
    if (workspaceType.get() == WorkspaceTypeEnum.WorkspaceType.ORGANIZATION) {
      if (visibility == VisibilityEnum.Visibility.ORG_SCOPED_PUBLIC) {
        return ResourceVisibility.ORG_DEFAULT;
      } else if (visibility == VisibilityEnum.Visibility.PRIVATE) {
        return ResourceVisibility.PRIVATE;
      }
      return ResourceVisibility.ORG_DEFAULT;
    }
    return ResourceVisibility.PRIVATE;
  }

  private static void deleteRoleBindingsForProjects(List<ProjectEntity> projectEntities) {
    // set roleBindings name by accessible projects
    List<String> roleBindingNames = new LinkedList<>();
    setRoleBindingsNameOfAccessibleProjectsInRoleBindingNamesList(
        projectEntities, roleBindingNames);
    LOGGER.debug("num bindings after Projects {}", roleBindingNames.size());

    // Remove all role bindings
    if (!roleBindingNames.isEmpty()) {
      mdbRoleService.deleteRoleBindingsUsingServiceUser(roleBindingNames);
    }
  }

  private static void setRoleBindingsNameOfAccessibleProjectsInRoleBindingNamesList(
      List<ProjectEntity> allowedProjects, List<String> roleBindingNames) {
    for (ProjectEntity project : allowedProjects) {
      String projectId = project.getId();

      String ownerRoleBindingName =
          mdbRoleService.buildRoleBindingName(
              ModelDBConstants.ROLE_PROJECT_OWNER,
              project.getId(),
              project.getOwner(),
              ModelDBServiceResourceTypes.PROJECT.name());
      if (ownerRoleBindingName != null) {
        roleBindingNames.add(ownerRoleBindingName);
      }

      // Delete workspace based roleBindings
      List<String> workspaceRoleBindingNames =
          mdbRoleService.getWorkspaceRoleBindings(
              project.getWorkspace(),
              WorkspaceTypeEnum.WorkspaceType.forNumber(project.getWorkspace_type()),
              projectId,
              ModelDBConstants.ROLE_PROJECT_ADMIN,
              ModelDBServiceResourceTypes.PROJECT,
              project.getProjectVisibility().equals(ResourceVisibility.ORG_CUSTOM),
              "_GLOBAL_SHARING");
      roleBindingNames.addAll(workspaceRoleBindingNames);
    }
  }

  private static void deleteRoleBindingsOfRepositories(List<RepositoryEntity> allowedResources) {
    final List<String> roleBindingNames = Collections.synchronizedList(new ArrayList<>());
    for (RepositoryEntity repositoryEntity : allowedResources) {
      String ownerRoleBindingName =
          mdbRoleService.buildRoleBindingName(
              ModelDBConstants.ROLE_REPOSITORY_OWNER,
              String.valueOf(repositoryEntity.getId()),
              repositoryEntity.getOwner(),
              ModelDBServiceResourceTypes.REPOSITORY.name());
      if (ownerRoleBindingName != null) {
        roleBindingNames.add(ownerRoleBindingName);
      }

      // Delete workspace based roleBindings
      List<String> repoOrgWorkspaceRoleBindings =
          mdbRoleService.getWorkspaceRoleBindings(
              repositoryEntity.getWorkspace_id(),
              WorkspaceTypeEnum.WorkspaceType.forNumber(repositoryEntity.getWorkspace_type()),
              String.valueOf(repositoryEntity.getId()),
              ModelDBConstants.ROLE_REPOSITORY_ADMIN,
              ModelDBServiceResourceTypes.REPOSITORY,
              repositoryEntity
                  .getRepository_visibility()
                  .equals(DatasetVisibilityEnum.DatasetVisibility.ORG_SCOPED_PUBLIC_VALUE),
              REPOSITORY_GLOBAL_SHARING);
      if (!repoOrgWorkspaceRoleBindings.isEmpty()) {
        roleBindingNames.addAll(repoOrgWorkspaceRoleBindings);
      }
    }

    // Remove all role bindings
    if (!roleBindingNames.isEmpty()) {
      mdbRoleService.deleteRoleBindingsUsingServiceUser(roleBindingNames);
    }
  }
}<|MERGE_RESOLUTION|>--- conflicted
+++ resolved
@@ -47,11 +47,7 @@
   public CollaboratorResourceMigration() {}
 
   public static void execute() {
-<<<<<<< HEAD
     var config = App.getInstance().mdbConfig;
-=======
-    var config = App.getInstance().config;
->>>>>>> 37b02763
     CollaboratorResourceMigration.paginationSize = 100;
     if (config.hasAuth()) {
       uac = UAC.FromConfig(config);
@@ -124,11 +120,7 @@
           }
           try {
             workspaceDTO =
-<<<<<<< HEAD
-                mdbRoleService.getWorkspaceDTOByWorkspaceId(
-=======
-                roleService.getWorkspaceDTOByWorkspaceIdForServiceUser(
->>>>>>> 37b02763
+                mdbRoleService.getWorkspaceDTOByWorkspaceIdForServiceUser(
                     userInfoMap.get(project.getOwner()),
                     project.getWorkspace(),
                     project.getWorkspace_type());
@@ -276,11 +268,7 @@
           }
           try {
             workspaceDTO =
-<<<<<<< HEAD
-                mdbRoleService.getWorkspaceDTOByWorkspaceId(
-=======
-                roleService.getWorkspaceDTOByWorkspaceIdForServiceUser(
->>>>>>> 37b02763
+                mdbRoleService.getWorkspaceDTOByWorkspaceIdForServiceUser(
                     userInfoMap.get(repository.getOwner()),
                     repository.getWorkspace_id(),
                     repository.getWorkspace_type());
@@ -334,19 +322,11 @@
             newVisibilityRepositoryIds.add(String.valueOf(repository.getId()));
           }
           List<GetResourcesResponseItem> responseRepositoryItems =
-<<<<<<< HEAD
               mdbRoleService.getResourceItems(
-                  null, newVisibilityRepositoryIds, ModelDBServiceResourceTypes.REPOSITORY);
+                  null, newVisibilityRepositoryIds, ModelDBServiceResourceTypes.REPOSITORY, true);
           List<GetResourcesResponseItem> responseDatasetItems =
               mdbRoleService.getResourceItems(
-                  null, newVisibilityDatasetIds, ModelDBServiceResourceTypes.DATASET);
-=======
-              roleService.getResourceItems(
-                  null, newVisibilityRepositoryIds, ModelDBServiceResourceTypes.REPOSITORY, true);
-          List<GetResourcesResponseItem> responseDatasetItems =
-              roleService.getResourceItems(
                   null, newVisibilityDatasetIds, ModelDBServiceResourceTypes.DATASET, true);
->>>>>>> 37b02763
           Set<GetResourcesResponseItem> responseItems = new HashSet<>(responseRepositoryItems);
           responseItems.addAll(responseDatasetItems);
           Map<String, GetResourcesResponseItem> responseItemMap =
