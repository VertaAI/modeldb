--- conflicted
+++ resolved
@@ -213,40 +213,6 @@
   }
 
   @Override
-<<<<<<< HEAD
-  public Boolean deleteDatasetVersions(List<String> datasetVersionIds)
-      throws InvalidProtocolBufferException {
-    List<String> accessibleDatasetVersionIds =
-        getAccessibleDatasetVersionIDs(datasetVersionIds, ModelDBServiceActions.DELETE);
-    if (accessibleDatasetVersionIds.isEmpty()) {
-      Status statusMessage =
-          Status.newBuilder()
-              .setCode(Code.PERMISSION_DENIED_VALUE)
-              .setMessage(
-                  ModelDBMessages.ACCESS_IS_DENIED_DATASET_VERSION_ENTITIES_MSG + datasetVersionIds)
-              .build();
-      throw StatusProto.toStatusRuntimeException(statusMessage);
-    }
-
-    final List<String> roleBindingNames = Collections.synchronizedList(new ArrayList<>());
-    try (Session session = ModelDBHibernateUtil.getSessionFactory().openSession()) {
-      Transaction transaction = session.beginTransaction();
-      for (String datasetVersionId : accessibleDatasetVersionIds) {
-        DatasetVersionEntity datasetVersionObj =
-            session.load(DatasetVersionEntity.class, datasetVersionId);
-        session.delete(datasetVersionObj);
-
-        String ownerRoleBindingName =
-            roleService.buildRoleBindingName(
-                ModelDBConstants.ROLE_DATASET_VERSION_OWNER,
-                datasetVersionObj.getId(),
-                datasetVersionObj.getOwner(),
-                ModelDBServiceResourceTypes.DATASET_VERSION.name());
-        if (ownerRoleBindingName != null && !ownerRoleBindingName.isEmpty()) {
-          roleBindingNames.add(ownerRoleBindingName);
-        }
-      }
-=======
   public Boolean deleteDatasetVersions(List<String> datasetVersionIds) {
     try (Session session = ModelDBHibernateUtil.getSessionFactory().openSession()) {
       Transaction transaction = session.beginTransaction();
@@ -257,7 +223,6 @@
       int updatedCount = deletedDatasetVersionQuery.executeUpdate();
       LOGGER.debug(
           "Mark DatasetVersions as deleted : {}, count : {}", datasetVersionIds, updatedCount);
->>>>>>> 225534eb
       transaction.commit();
       LOGGER.debug("DatasetVersion deleted successfully");
       return true;
