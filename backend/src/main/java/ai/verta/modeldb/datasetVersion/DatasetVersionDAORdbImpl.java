--- conflicted
+++ resolved
@@ -143,7 +143,6 @@
         DatasetVersionEntity datasetVersionEntity =
             RdbmsUtils.generateDatasetVersionEntity(datasetVersion);
         session.save(datasetVersionEntity);
-        setDatasetUpdateTime(session, Collections.singletonList(datasetVersion.getDatasetId()));
         transaction.commit();
 
         Role ownerRole =
@@ -153,10 +152,6 @@
             new CollaboratorUser(authService, userInfo),
             datasetVersion.getId(),
             ModelDBServiceResourceTypes.DATASET_VERSION);
-<<<<<<< HEAD
-=======
-        transaction.commit();
->>>>>>> a7b94b61
         LOGGER.debug("DatasetVersion created successfully");
         return datasetVersionEntity.getProtoObject();
       }
