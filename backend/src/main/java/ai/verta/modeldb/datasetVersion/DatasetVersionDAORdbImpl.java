--- conflicted
+++ resolved
@@ -15,10 +15,7 @@
 import ai.verta.modeldb.authservice.AuthService;
 import ai.verta.modeldb.authservice.RoleService;
 import ai.verta.modeldb.collaborator.CollaboratorUser;
-<<<<<<< HEAD
-=======
 import ai.verta.modeldb.dataset.DatasetDAO;
->>>>>>> 2f067554
 import ai.verta.modeldb.dto.DatasetVersionDTO;
 import ai.verta.modeldb.entities.AttributeEntity;
 import ai.verta.modeldb.entities.DatasetVersionEntity;
@@ -30,10 +27,6 @@
 import ai.verta.uac.ModelDBActionEnum.ModelDBServiceActions;
 import ai.verta.uac.ModelResourceEnum.ModelDBServiceResourceTypes;
 import ai.verta.uac.Role;
-<<<<<<< HEAD
-import ai.verta.uac.RoleBinding;
-=======
->>>>>>> 2f067554
 import ai.verta.uac.UserInfo;
 import com.google.protobuf.Any;
 import com.google.protobuf.InvalidProtocolBufferException;
@@ -188,19 +181,6 @@
             RdbmsUtils.generateDatasetVersionEntity(datasetVersion);
         Transaction transaction = session.beginTransaction();
         session.save(datasetVersionEntity);
-<<<<<<< HEAD
-
-        Role ownerRole =
-            roleService.getRoleByName(ModelDBConstants.ROLE_DATASET_VERSION_OWNER, null);
-        roleService.createRoleBinding(
-            ownerRole,
-            new CollaboratorUser(authService, userInfo),
-            datasetVersion.getId(),
-            ModelDBServiceResourceTypes.DATASET_VERSION);
-
-        setDatasetUpdateTime(session, Collections.singletonList(datasetVersion.getDatasetId()));
-=======
->>>>>>> 2f067554
         transaction.commit();
         LOGGER.debug("DatasetVersion created successfully");
         return datasetVersionEntity.getProtoObject();
@@ -243,37 +223,31 @@
 
   @Override
   public Boolean deleteDatasetVersions(List<String> datasetVersionIds) {
+    // Get self allowed resources id where user has delete permission
+    List<String> allowedDatasetVersionIds =
+        roleService.getAccessibleResourceIdsByActions(
+            ModelDBServiceResourceTypes.DATASET_VERSION,
+            ModelDBActionEnum.ModelDBServiceActions.DELETE,
+            datasetVersionIds);
+    if (allowedDatasetVersionIds.isEmpty()) {
+      Status status =
+          Status.newBuilder()
+              .setCode(Code.PERMISSION_DENIED_VALUE)
+              .setMessage("Access Denied for given datasetVersion Ids : " + datasetVersionIds)
+              .build();
+      throw StatusProto.toStatusRuntimeException(status);
+    }
     try (Session session = ModelDBHibernateUtil.getSessionFactory().openSession()) {
       Transaction transaction = session.beginTransaction();
-<<<<<<< HEAD
-      List<String> datasetIds = new ArrayList<>();
-      for (String datasetVersionId : datasetVersionIds) {
-        DatasetVersionEntity datasetVersionObj =
-            session.load(DatasetVersionEntity.class, datasetVersionId);
-        datasetIds.add(datasetVersionObj.getDataset_id());
-        session.delete(datasetVersionObj);
-
-        String ownerRoleBindingName =
-            roleService.buildRoleBindingName(
-                ModelDBConstants.ROLE_DATASET_VERSION_OWNER,
-                datasetVersionObj.getId(),
-                datasetVersionObj.getOwner(),
-                ModelDBServiceResourceTypes.DATASET_VERSION.name());
-        RoleBinding roleBinding = roleService.getRoleBindingByName(ownerRoleBindingName);
-        if (roleBinding != null && !roleBinding.getId().isEmpty()) {
-          roleService.deleteRoleBinding(roleBinding.getId());
-        }
-      }
-      setDatasetUpdateTime(session, datasetIds);
-=======
       Query deletedDatasetVersionQuery =
           session.createQuery(UPDATE_DELETED_STATUS_DATASET_VERSION_QUERY_STRING);
       deletedDatasetVersionQuery.setParameter("deleted", true);
-      deletedDatasetVersionQuery.setParameter("datasetVersionIds", datasetVersionIds);
+      deletedDatasetVersionQuery.setParameter("datasetVersionIds", allowedDatasetVersionIds);
       int updatedCount = deletedDatasetVersionQuery.executeUpdate();
       LOGGER.debug(
-          "Mark DatasetVersions as deleted : {}, count : {}", datasetVersionIds, updatedCount);
->>>>>>> 2f067554
+          "Mark DatasetVersions as deleted : {}, count : {}",
+          allowedDatasetVersionIds,
+          updatedCount);
       transaction.commit();
       LOGGER.debug("DatasetVersion deleted successfully");
       return true;
