--- conflicted
+++ resolved
@@ -205,15 +205,10 @@
 
     if (App.getInstance().getStoreClientCreationTimestamp() && request.getTimeCreated() != 0L) {
       datasetVersionBuilder.setTimeLogged(request.getTimeCreated());
-<<<<<<< HEAD
-    } else {
-      datasetVersionBuilder.setTimeLogged(Calendar.getInstance().getTimeInMillis());
-=======
       datasetVersionBuilder.setTimeUpdated(request.getTimeCreated());
     } else {
       datasetVersionBuilder.setTimeLogged(Calendar.getInstance().getTimeInMillis());
       datasetVersionBuilder.setTimeUpdated(Calendar.getInstance().getTimeInMillis());
->>>>>>> 5b853442
     }
 
     if (!request.getParentId().isEmpty()) {
