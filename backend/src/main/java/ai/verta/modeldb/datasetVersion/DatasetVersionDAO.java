--- conflicted
+++ resolved
@@ -10,7 +10,6 @@
 import ai.verta.modeldb.authservice.AuthService;
 import ai.verta.modeldb.dataset.DatasetDAO;
 import ai.verta.modeldb.dto.DatasetVersionDTO;
-import ai.verta.modeldb.versioning.VersioningUtils;
 import ai.verta.uac.UserInfo;
 import com.google.protobuf.InvalidProtocolBufferException;
 import io.grpc.Status;
@@ -198,12 +197,6 @@
       throws ModelDBException {
     DatasetVersion.Builder datasetVersionBuilder =
         DatasetVersion.newBuilder()
-<<<<<<< HEAD
-            .setId(
-                VersioningUtils.createRepoCommitCompositeIdString(
-                    Long.parseLong(request.getDatasetId()), UUID.randomUUID().toString()))
-=======
->>>>>>> 0e8fa897
             .setDatasetId(request.getDatasetId())
             .setDescription(request.getDescription())
             .addAllTags(request.getTagsList())
