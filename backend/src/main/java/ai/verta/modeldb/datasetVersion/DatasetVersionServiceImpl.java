--- conflicted
+++ resolved
@@ -63,20 +63,6 @@
   }
 
   private void saveAuditLog(
-<<<<<<< HEAD
-=======
-      Optional<UserInfo> userInfo,
-      ModelDBServiceActions action,
-      String resourceId,
-      String request,
-      String response,
-      Long workspaceId) {
-    saveAuditLogs(
-        userInfo, action, Collections.singletonList(resourceId), request, response, workspaceId);
-  }
-
-  private void saveAuditLogs(
->>>>>>> 5bae78cd
       Optional<UserInfo> userInfo,
       ModelDBServiceActions action,
       String resourceId,
