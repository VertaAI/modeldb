package ai.verta.modeldb.datasetVersion;

import ai.verta.common.KeyValue;
import ai.verta.common.ModelDBResourceEnum.ModelDBServiceResourceTypes;
import ai.verta.modeldb.AddDatasetVersionAttributes;
import ai.verta.modeldb.AddDatasetVersionTags;
import ai.verta.modeldb.CreateDatasetVersion;
import ai.verta.modeldb.CreateDatasetVersion.Response;
import ai.verta.modeldb.DatasetVersion;
import ai.verta.modeldb.DatasetVersionServiceGrpc.DatasetVersionServiceImplBase;
import ai.verta.modeldb.DeleteDatasetVersion;
import ai.verta.modeldb.DeleteDatasetVersionAttributes;
import ai.verta.modeldb.DeleteDatasetVersionTags;
import ai.verta.modeldb.DeleteDatasetVersions;
import ai.verta.modeldb.FindDatasetVersions;
import ai.verta.modeldb.GetAllDatasetVersionsByDatasetId;
import ai.verta.modeldb.GetAttributes;
import ai.verta.modeldb.GetLatestDatasetVersionByDatasetId;
import ai.verta.modeldb.ModelDBAuthInterceptor;
import ai.verta.modeldb.ModelDBException;
import ai.verta.modeldb.ModelDBMessages;
import ai.verta.modeldb.PathDatasetVersionInfo;
import ai.verta.modeldb.QueryDatasetVersionInfo;
import ai.verta.modeldb.RawDatasetVersionInfo;
import ai.verta.modeldb.SetDatasetVersionVisibilty;
import ai.verta.modeldb.UpdateDatasetVersionAttributes;
import ai.verta.modeldb.UpdateDatasetVersionDescription;
import ai.verta.modeldb.authservice.AuthService;
import ai.verta.modeldb.authservice.RoleService;
import ai.verta.modeldb.dataset.DatasetDAO;
import ai.verta.modeldb.dto.DatasetVersionDTO;
import ai.verta.modeldb.entities.versioning.RepositoryEntity;
import ai.verta.modeldb.metadata.MetadataDAO;
import ai.verta.modeldb.monitoring.QPSCountResource;
import ai.verta.modeldb.monitoring.RequestLatencyResource;
import ai.verta.modeldb.utils.ModelDBUtils;
import ai.verta.modeldb.versioning.BlobDAO;
import ai.verta.modeldb.versioning.Commit;
import ai.verta.modeldb.versioning.CommitDAO;
import ai.verta.modeldb.versioning.CreateCommitRequest;
import ai.verta.modeldb.versioning.DeleteCommitRequest;
import ai.verta.modeldb.versioning.ListCommitsRequest;
import ai.verta.modeldb.versioning.Pagination;
import ai.verta.modeldb.versioning.RepositoryDAO;
import ai.verta.modeldb.versioning.RepositoryIdentification;
import ai.verta.uac.ModelDBActionEnum.ModelDBServiceActions;
import ai.verta.uac.UserInfo;
import com.google.protobuf.Any;
import com.google.protobuf.InvalidProtocolBufferException;
import com.google.rpc.Code;
import com.google.rpc.Status;
import io.grpc.protobuf.StatusProto;
import io.grpc.stub.StreamObserver;
import java.util.ArrayList;
import java.util.List;
import org.apache.logging.log4j.LogManager;
import org.apache.logging.log4j.Logger;

public class DatasetVersionServiceImpl extends DatasetVersionServiceImplBase {

  private static final Logger LOGGER = LogManager.getLogger(DatasetVersionServiceImpl.class);
  private AuthService authService;
  private RoleService roleService;
  private DatasetDAO datasetDAO;
  private DatasetVersionDAO datasetVersionDAO;
  private final RepositoryDAO repositoryDAO;
  private final CommitDAO commitDAO;
  private final BlobDAO blobDAO;
  private final MetadataDAO metadataDAO;

  public DatasetVersionServiceImpl(
      AuthService authService,
      RoleService roleService,
      DatasetDAO datasetDAO,
      DatasetVersionDAO datasetVersionDAO,
      RepositoryDAO repositoryDAO,
      CommitDAO commitDAO,
      BlobDAO blobDAO,
      MetadataDAO metadataDAO) {
    this.authService = authService;
    this.roleService = roleService;
    this.datasetDAO = datasetDAO;
    this.datasetVersionDAO = datasetVersionDAO;
    this.repositoryDAO = repositoryDAO;
    this.commitDAO = commitDAO;
    this.blobDAO = blobDAO;
    this.metadataDAO = metadataDAO;
  }

  /**
   * Create a DatasetVersion from the input parameters and logs it. Required input parameter :
   * datasetId which is the id of the parent dataset. Generate a random UUID for id set datasetID,
   * parentDatasetVersionID, Description, Attributes, Tags and Visibility from the request. set
   * current user as an owner
   *
   * <p>Based on the DatasetType initialize either {@link QueryDatasetVersionInfo}, {@link
   * RawDatasetVersionInfo} or {@link PathDatasetVersionInfo}.
   */
  @Override
  public void createDatasetVersion(
      CreateDatasetVersion request, StreamObserver<Response> responseObserver) {
    QPSCountResource.inc();
    try (RequestLatencyResource latencyResource =
        new RequestLatencyResource(ModelDBAuthInterceptor.METHOD_NAME.get())) {
      /*Parameter validation*/
      if (request.getDatasetId().isEmpty()) {
        logAndThrowError(
            ModelDBMessages.DATASET_ID_NOT_FOUND_IN_REQUEST,
            Code.INVALID_ARGUMENT_VALUE,
            Any.pack(CreateDatasetVersion.Response.getDefaultInstance()));
      } else if (request.getParentId().isEmpty()) {
        throw new ModelDBException(
            "Parent datasetVersion id not found in the CreateDatasetVersion",
            io.grpc.Status.Code.INVALID_ARGUMENT);
      }

      /*Get the user info from the Context*/
      UserInfo userInfo = authService.getCurrentLoginUserInfo();
      DatasetVersion datasetVersion =
          datasetVersionDAO.getDatasetVersionFromRequest(authService, request, userInfo);
      RepositoryIdentification repositoryIdentification =
          RepositoryIdentification.newBuilder()
              .setRepoId(Long.parseLong(request.getDatasetId()))
              .build();
      RepositoryEntity repositoryEntity =
          repositoryDAO.getRepositoryById(repositoryIdentification, true);
      CreateCommitRequest.Response createCommitResponse =
          commitDAO.setCommitFromDatasetVersion(
              datasetVersion, blobDAO, metadataDAO, repositoryEntity);
      datasetVersion =
          blobDAO.convertToDatasetVersion(
              metadataDAO, repositoryEntity, createCommitResponse.getCommit().getCommitSha());
      responseObserver.onNext(
          CreateDatasetVersion.Response.newBuilder().setDatasetVersion(datasetVersion).build());
      responseObserver.onCompleted();

    } catch (Exception e) {
      ModelDBUtils.observeError(
          responseObserver, e, CreateDatasetVersion.Response.getDefaultInstance());
    }
  }

  /** Fetch all the datasetVersions pointed to by dataset ID */
  @Override
  public void getAllDatasetVersionsByDatasetId(
      GetAllDatasetVersionsByDatasetId request,
      StreamObserver<GetAllDatasetVersionsByDatasetId.Response> responseObserver) {
    QPSCountResource.inc();
    LOGGER.trace(ModelDBMessages.GET_DATASET_VERSION_MSG);
    try (RequestLatencyResource latencyResource =
        new RequestLatencyResource(ModelDBAuthInterceptor.METHOD_NAME.get())) {
      /*Parameter validation*/

      if (request.getDatasetId().isEmpty()) {
        logAndThrowError(
            ModelDBMessages.DATASET_ID_NOT_FOUND_IN_REQUEST,
            Code.INVALID_ARGUMENT_VALUE,
            Any.pack(GetAllDatasetVersionsByDatasetId.Response.getDefaultInstance()));
      }
      DatasetVersionDTO datasetVersionDTO =
          getDatasetVersionDTOByDatasetId(
              request.getDatasetId(), request.getPageNumber(), request.getPageLimit());

      /*Build response*/
      responseObserver.onNext(
          GetAllDatasetVersionsByDatasetId.Response.newBuilder()
              .addAllDatasetVersions(datasetVersionDTO.getDatasetVersions())
              .setTotalRecords(datasetVersionDTO.getTotalRecords())
              .build());
      responseObserver.onCompleted();

    } catch (Exception e) {
      ModelDBUtils.observeError(
          responseObserver, e, GetAllDatasetVersionsByDatasetId.Response.getDefaultInstance());
    }
  }

  private DatasetVersionDTO getDatasetVersionDTOByDatasetId(
      String datasetId, int pageNumber, int pageLimit)
      throws InvalidProtocolBufferException, ModelDBException {

    /*Get Data*/
    RepositoryIdentification repositoryIdentification =
        RepositoryIdentification.newBuilder().setRepoId(Long.parseLong(datasetId)).build();
    ListCommitsRequest.Builder listCommitsRequest =
        ListCommitsRequest.newBuilder().setRepositoryId(repositoryIdentification);
    if (pageLimit > 0 && pageNumber > 0) {
      Pagination pagination =
          Pagination.newBuilder().setPageLimit(pageLimit).setPageNumber(pageNumber).build();
      listCommitsRequest.setPagination(pagination);
    }
    ListCommitsRequest.Response listCommitsResponse =
        commitDAO.listCommits(
            listCommitsRequest.build(),
            (session -> repositoryDAO.getRepositoryById(session, repositoryIdentification)));

    List<DatasetVersion> datasetVersions = new ArrayList<>();
    long totalRecords = listCommitsResponse.getTotalRecords();
    totalRecords = totalRecords > 0 ? totalRecords - 1 : totalRecords;

    RepositoryEntity repositoryEntity =
        repositoryDAO.getRepositoryById(repositoryIdentification, false);
    for (Commit commit : listCommitsResponse.getCommitsList()) {
      if (commit.getParentShasList().isEmpty()) {
        continue;
      }
      datasetVersions.add(
          blobDAO.convertToDatasetVersion(metadataDAO, repositoryEntity, commit.getCommitSha()));
    }

    DatasetVersionDTO datasetVersionDTO = new DatasetVersionDTO();
    datasetVersionDTO.setDatasetVersions(datasetVersions);
    datasetVersionDTO.setTotalRecords(totalRecords);
    return datasetVersionDTO;
  }

  /**
   * Deletes datasetVersion corresponding to the id. This only deltes it from the database. Required
   * input parameter : id
   */
  @Override
  public void deleteDatasetVersion(
      DeleteDatasetVersion request,
      StreamObserver<DeleteDatasetVersion.Response> responseObserver) {
    QPSCountResource.inc();
    LOGGER.trace(ModelDBMessages.GET_DATASET_VERSION_MSG);
    try (RequestLatencyResource latencyResource =
        new RequestLatencyResource(ModelDBAuthInterceptor.METHOD_NAME.get())) {
      /*Parameter validation*/
      if (request.getId().isEmpty()) {
        logAndThrowError(
            ModelDBMessages.DATASET_VERSION_ID_NOT_FOUND_IN_REQUEST,
            Code.INVALID_ARGUMENT_VALUE,
            Any.pack(DeleteDatasetVersion.Response.getDefaultInstance()));
      } else if (request.getDatasetId().isEmpty()) {
        logAndThrowError(
            ModelDBMessages.DATASET_ID_NOT_FOUND_IN_REQUEST,
            Code.INVALID_ARGUMENT_VALUE,
            Any.pack(DeleteDatasetVersion.Response.getDefaultInstance()));
      }

      DeleteCommitRequest deleteCommitRequest =
          DeleteCommitRequest.newBuilder()
              .setCommitSha(request.getId())
              .setRepositoryId(
                  RepositoryIdentification.newBuilder()
                      .setRepoId(Long.parseLong(request.getDatasetId()))
                      .build())
              .build();
      commitDAO.deleteCommit(deleteCommitRequest, repositoryDAO);

      responseObserver.onNext(DeleteDatasetVersion.Response.newBuilder().setStatus(true).build());
      responseObserver.onCompleted();

    } catch (Exception e) {
      ModelDBUtils.observeError(
          responseObserver, e, DeleteDatasetVersion.Response.getDefaultInstance());
    }
  }

  /** get the datasetVersion with the most recent time logged */
  @Override
  public void getLatestDatasetVersionByDatasetId(
      GetLatestDatasetVersionByDatasetId request,
      StreamObserver<GetLatestDatasetVersionByDatasetId.Response> responseObserver) {
    QPSCountResource.inc();
    LOGGER.trace("Getting Latest dataset version.");
    try (RequestLatencyResource latencyResource =
        new RequestLatencyResource(ModelDBAuthInterceptor.METHOD_NAME.get())) {
      /*Parameter validation*/
      if (request.getDatasetId().isEmpty()) {
        logAndThrowError(
            ModelDBMessages.DATASET_ID_NOT_FOUND_IN_REQUEST,
            Code.INVALID_ARGUMENT_VALUE,
            Any.pack(GetLatestDatasetVersionByDatasetId.Response.getDefaultInstance()));
      }

      // TODO: Implement sort key in future
      /*String sortKey =
      request.getSortKey().isEmpty() ? ModelDBConstants.TIME_LOGGED : request.getSortKey();*/

      DatasetVersionDTO datasetVersionDTO =
          getDatasetVersionDTOByDatasetId(request.getDatasetId(), 1, 1);

      if (datasetVersionDTO.getDatasetVersions().size() != 1) {
        logAndThrowError(
            "No datasetVersion found for dataset '" + request.getDatasetId(),
            Code.NOT_FOUND_VALUE,
            Any.pack(GetLatestDatasetVersionByDatasetId.Response.getDefaultInstance()));
      }

      /*Build response*/
      responseObserver.onNext(
          GetLatestDatasetVersionByDatasetId.Response.newBuilder()
              .setDatasetVersion(datasetVersionDTO.getDatasetVersions().get(0))
              .build());
      responseObserver.onCompleted();

    } catch (Exception e) {
      ModelDBUtils.observeError(
          responseObserver, e, GetLatestDatasetVersionByDatasetId.Response.getDefaultInstance());
    }
  }

  /**
   * internal utility function to reduce lines of code
   *
   * @param errorMessage
   * @param errorCode
   * @param defaultResponse
   */
  // TODO: check if this could be bumped up to utils so it can be used across files
  private void logAndThrowError(String errorMessage, int errorCode, Any defaultResponse) {
    LOGGER.warn(errorMessage);
    Status status =
        Status.newBuilder()
            .setCode(errorCode)
            .setMessage(errorMessage)
            .addDetails(defaultResponse)
            .build();
    throw StatusProto.toStatusRuntimeException(status);
  }

  @Override
  public void findDatasetVersions(
      FindDatasetVersions request, StreamObserver<FindDatasetVersions.Response> responseObserver) {
    QPSCountResource.inc();
    try (RequestLatencyResource latencyResource =
        new RequestLatencyResource(ModelDBAuthInterceptor.METHOD_NAME.get())) {
      // Get the user info from the Context
      UserInfo userInfo = authService.getCurrentLoginUserInfo();

      if (!request.getDatasetId().isEmpty()) {
        // Validate if current user has access to the entity or not
        roleService.validateEntityUserWithUserInfo(
            ModelDBServiceResourceTypes.DATASET,
            request.getDatasetId(),
            ModelDBServiceActions.READ);
      }

      DatasetVersionDTO datasetVersionPaginationDTO =
          datasetVersionDAO.findDatasetVersions(datasetDAO, request, userInfo);
      responseObserver.onNext(
          FindDatasetVersions.Response.newBuilder()
              .addAllDatasetVersions(datasetVersionPaginationDTO.getDatasetVersions())
              .setTotalRecords(datasetVersionPaginationDTO.getTotalRecords())
              .build());
      responseObserver.onCompleted();

    } catch (Exception e) {
      ModelDBUtils.observeError(
          responseObserver, e, FindDatasetVersions.Response.getDefaultInstance());
    }
  }

  @Override
  public void updateDatasetVersionDescription(
      UpdateDatasetVersionDescription request,
      StreamObserver<UpdateDatasetVersionDescription.Response> responseObserver) {
    QPSCountResource.inc();
    try (RequestLatencyResource latencyResource =
        new RequestLatencyResource(ModelDBAuthInterceptor.METHOD_NAME.get())) {
      // Request Parameter Validation
      String errorMessage = null;
      if (request.getId().isEmpty() && request.getDescription().isEmpty()) {
        errorMessage =
            "DatasetVersion ID and DatasetVersion description not found in UpdateDatasetVersionDescription request";
      } else if (request.getId().isEmpty()) {
        errorMessage = ModelDBMessages.DATASET_VERSION_ID_NOT_FOUND_IN_REQUEST;
      } else if (request.getDescription().isEmpty()) {
        errorMessage =
            "DatasetVersion description not found in UpdateDatasetVersionDescription request";
      }

      if (errorMessage != null) {
        LOGGER.info(errorMessage);
        Status status =
            Status.newBuilder()
                .setCode(Code.INVALID_ARGUMENT_VALUE)
                .setMessage(errorMessage)
                .addDetails(Any.pack(UpdateDatasetVersionDescription.Response.getDefaultInstance()))
                .build();
        throw StatusProto.toStatusRuntimeException(status);
      }

      DatasetVersion datasetVersion = datasetVersionDAO.getDatasetVersion(request.getId());
      // Validate if current user has access to the entity or not
      roleService.validateEntityUserWithUserInfo(
          ModelDBServiceResourceTypes.DATASET,
          datasetVersion.getDatasetId(),
          ModelDBServiceActions.UPDATE);

      datasetVersion =
          datasetVersionDAO.updateDatasetVersionDescription(
              request.getId(), request.getDescription());

      responseObserver.onNext(
          UpdateDatasetVersionDescription.Response.newBuilder()
              .setDatasetVersion(datasetVersion)
              .build());
      responseObserver.onCompleted();

    } catch (Exception e) {
      ModelDBUtils.observeError(
          responseObserver, e, UpdateDatasetVersionDescription.Response.getDefaultInstance());
    }
  }

  @Override
  public void addDatasetVersionTags(
      AddDatasetVersionTags request,
      StreamObserver<AddDatasetVersionTags.Response> responseObserver) {
    QPSCountResource.inc();
    try (RequestLatencyResource latencyResource =
        new RequestLatencyResource(ModelDBAuthInterceptor.METHOD_NAME.get())) {
      // Request Parameter Validation
      String errorMessage = null;
      if (request.getId().isEmpty()
          && request.getTagsList().isEmpty()
          && request.getDatasetId().isEmpty()) {
        errorMessage =
            "DatasetVersion ID and DatasetVersion tags and DatasetId not found in AddDatasetVersionTags request";
      } else if (request.getId().isEmpty()) {
        errorMessage = ModelDBMessages.DATASET_VERSION_ID_NOT_FOUND_IN_REQUEST;
      } else if (request.getTagsList().isEmpty()) {
        errorMessage = "DatasetVersion tags not found in AddDatasetVersionTags request";
      } else if (request.getDatasetId().isEmpty()) {
        errorMessage = ModelDBMessages.DATASET_ID_NOT_FOUND_IN_REQUEST;
      }

      if (errorMessage != null) {
        LOGGER.info(errorMessage);
        Status status =
            Status.newBuilder()
                .setCode(Code.INVALID_ARGUMENT_VALUE)
                .setMessage(errorMessage)
                .addDetails(Any.pack(AddDatasetVersionTags.Response.getDefaultInstance()))
                .build();
        throw StatusProto.toStatusRuntimeException(status);
      }

      RepositoryIdentification repositoryIdentification =
          RepositoryIdentification.newBuilder()
              .setRepoId(Long.parseLong(request.getDatasetId()))
              .build();
      RepositoryEntity repositoryEntity =
          repositoryDAO.getRepositoryById(repositoryIdentification, true);
      commitDAO.addDeleteDatasetVersionTags(
          metadataDAO, true, repositoryEntity, request.getId(), request.getTagsList(), false);

      DatasetVersion datasetVersion =
          blobDAO.convertToDatasetVersion(metadataDAO, repositoryEntity, request.getId());

      responseObserver.onNext(
          AddDatasetVersionTags.Response.newBuilder().setDatasetVersion(datasetVersion).build());
      responseObserver.onCompleted();

    } catch (Exception e) {
      ModelDBUtils.observeError(
          responseObserver, e, AddDatasetVersionTags.Response.getDefaultInstance());
    }
  }

  @Override
<<<<<<< HEAD
=======
  public void getDatasetVersionTags(
      GetTags request, StreamObserver<GetTags.Response> responseObserver) {
    QPSCountResource.inc();
    try (RequestLatencyResource latencyResource =
        new RequestLatencyResource(ModelDBAuthInterceptor.METHOD_NAME.get())) {
      // Request Parameter Validation
      if (request.getId().isEmpty()) {
        LOGGER.info(ModelDBMessages.DATASET_VERSION_ID_NOT_FOUND_IN_REQUEST);
        Status status =
            Status.newBuilder()
                .setCode(Code.INVALID_ARGUMENT_VALUE)
                .setMessage(ModelDBMessages.DATASET_VERSION_ID_NOT_FOUND_IN_REQUEST)
                .addDetails(Any.pack(GetTags.Response.getDefaultInstance()))
                .build();
        throw StatusProto.toStatusRuntimeException(status);
      }

      DatasetVersion datasetVersion = datasetVersionDAO.getDatasetVersion(request.getId());
      // Validate if current user has access to the entity or not
      roleService.validateEntityUserWithUserInfo(
          ModelDBServiceResourceTypes.DATASET,
          datasetVersion.getDatasetId(),
          ModelDBServiceActions.READ);

      List<String> tags = datasetVersionDAO.getDatasetVersionTags(request.getId());
      responseObserver.onNext(GetTags.Response.newBuilder().addAllTags(tags).build());
      responseObserver.onCompleted();

    } catch (Exception e) {
      ModelDBUtils.observeError(responseObserver, e, GetTags.Response.getDefaultInstance());
    }
  }

  @Override
>>>>>>> c15a8ebf
  public void deleteDatasetVersionTags(
      DeleteDatasetVersionTags request,
      StreamObserver<DeleteDatasetVersionTags.Response> responseObserver) {
    QPSCountResource.inc();
    try (RequestLatencyResource latencyResource =
        new RequestLatencyResource(ModelDBAuthInterceptor.METHOD_NAME.get())) {
      // Request Parameter Validation
      String errorMessage = null;
      if (request.getId().isEmpty()
          && request.getTagsList().isEmpty()
          && !request.getDeleteAll()
          && request.getDatasetId().isEmpty()) {
        errorMessage =
            "DatasetVersion ID and DatasetVersion tags and DatasetId not found in DeleteDatasetVersionTags request";
      } else if (request.getId().isEmpty()) {
        errorMessage = ModelDBMessages.DATASET_VERSION_ID_NOT_FOUND_IN_REQUEST;
      } else if (request.getTagsList().isEmpty() && !request.getDeleteAll()) {
        errorMessage = "DatasetVersion tags not found in DeleteDatasetVersionTags request";
      } else if (request.getDatasetId().isEmpty()) {
        errorMessage = ModelDBMessages.DATASET_ID_NOT_FOUND_IN_REQUEST;
      }

      if (errorMessage != null) {
        LOGGER.info(errorMessage);
        Status status =
            Status.newBuilder()
                .setCode(Code.INVALID_ARGUMENT_VALUE)
                .setMessage(errorMessage)
                .addDetails(Any.pack(DeleteDatasetVersionTags.Response.getDefaultInstance()))
                .build();
        throw StatusProto.toStatusRuntimeException(status);
      }

      RepositoryIdentification repositoryIdentification =
          RepositoryIdentification.newBuilder()
              .setRepoId(Long.parseLong(request.getDatasetId()))
              .build();
      RepositoryEntity repositoryEntity =
          repositoryDAO.getRepositoryById(repositoryIdentification, true);
      commitDAO.addDeleteDatasetVersionTags(
          metadataDAO,
          false,
          repositoryEntity,
          request.getId(),
          request.getTagsList(),
          request.getDeleteAll());
      DatasetVersion datasetVersion =
          blobDAO.convertToDatasetVersion(metadataDAO, repositoryEntity, request.getId());

      responseObserver.onNext(
          DeleteDatasetVersionTags.Response.newBuilder().setDatasetVersion(datasetVersion).build());
      responseObserver.onCompleted();

    } catch (Exception e) {
      ModelDBUtils.observeError(
          responseObserver, e, DeleteDatasetVersionTags.Response.getDefaultInstance());
    }
  }

  @Override
  public void addDatasetVersionAttributes(
      AddDatasetVersionAttributes request,
      StreamObserver<AddDatasetVersionAttributes.Response> responseObserver) {
    QPSCountResource.inc();
    try (RequestLatencyResource latencyResource =
        new RequestLatencyResource(ModelDBAuthInterceptor.METHOD_NAME.get())) {
      // Request Parameter Validation
      String errorMessage = null;
      if (request.getId().isEmpty() && request.getAttributesList().isEmpty()) {
        errorMessage =
            "DatasetVersion ID and Attribute list not found in AddDatasetVersionAttributes request";
      } else if (request.getId().isEmpty()) {
        errorMessage = ModelDBMessages.DATASET_VERSION_ID_NOT_FOUND_IN_REQUEST;
      } else if (request.getAttributesList().isEmpty()) {
        errorMessage = "Attribute list not found in AddDatasetVersionAttributes request";
      }

      if (errorMessage != null) {
        LOGGER.info(errorMessage);
        Status status =
            Status.newBuilder()
                .setCode(Code.INVALID_ARGUMENT_VALUE)
                .setMessage(errorMessage)
                .addDetails(Any.pack(AddDatasetVersionAttributes.Response.getDefaultInstance()))
                .build();
        throw StatusProto.toStatusRuntimeException(status);
      }

      DatasetVersion datasetVersion = datasetVersionDAO.getDatasetVersion(request.getId());
      // Validate if current user has access to the entity or not
      roleService.validateEntityUserWithUserInfo(
          ModelDBServiceResourceTypes.DATASET,
          datasetVersion.getDatasetId(),
          ModelDBServiceActions.READ);

      DatasetVersion updatedDatasetVersion =
          datasetVersionDAO.addDatasetVersionAttributes(
              request.getId(), request.getAttributesList());
      responseObserver.onNext(
          AddDatasetVersionAttributes.Response.newBuilder()
              .setDatasetVersion(updatedDatasetVersion)
              .build());
      responseObserver.onCompleted();

    } catch (Exception e) {
      ModelDBUtils.observeError(
          responseObserver, e, AddDatasetVersionAttributes.Response.getDefaultInstance());
    }
  }

  @Override
  public void updateDatasetVersionAttributes(
      UpdateDatasetVersionAttributes request,
      StreamObserver<UpdateDatasetVersionAttributes.Response> responseObserver) {
    QPSCountResource.inc();

    try (RequestLatencyResource latencyResource =
        new RequestLatencyResource(ModelDBAuthInterceptor.METHOD_NAME.get())) {
      // Request Parameter Validation
      String errorMessage = null;
      if (request.getId().isEmpty() && request.getAttribute().getKey().isEmpty()) {
        errorMessage =
            "DatasetVersion ID and attribute key not found in UpdateDatasetVersionAttributes request";
      } else if (request.getId().isEmpty()) {
        errorMessage = ModelDBMessages.DATASET_VERSION_ID_NOT_FOUND_IN_REQUEST;
      } else if (request.getAttribute().getKey().isEmpty()) {
        errorMessage = "Attribute key not found in UpdateDatasetVersionAttributes request";
      }

      if (errorMessage != null) {
        LOGGER.info(errorMessage);
        Status status =
            Status.newBuilder()
                .setCode(Code.INVALID_ARGUMENT_VALUE)
                .setMessage(errorMessage)
                .addDetails(Any.pack(UpdateDatasetVersionAttributes.Response.getDefaultInstance()))
                .build();
        throw StatusProto.toStatusRuntimeException(status);
      }

      DatasetVersion datasetVersion = datasetVersionDAO.getDatasetVersion(request.getId());
      // Validate if current user has access to the entity or not
      roleService.validateEntityUserWithUserInfo(
          ModelDBServiceResourceTypes.DATASET,
          datasetVersion.getDatasetId(),
          ModelDBServiceActions.UPDATE);

      DatasetVersion updatedDatasetVersion =
          datasetVersionDAO.updateDatasetVersionAttributes(request.getId(), request.getAttribute());
      responseObserver.onNext(
          UpdateDatasetVersionAttributes.Response.newBuilder()
              .setDatasetVersion(updatedDatasetVersion)
              .build());
      responseObserver.onCompleted();

    } catch (Exception e) {
      ModelDBUtils.observeError(
          responseObserver, e, UpdateDatasetVersionAttributes.Response.getDefaultInstance());
    }
  }

  @Override
  public void getDatasetVersionAttributes(
      GetAttributes request, StreamObserver<GetAttributes.Response> responseObserver) {
    QPSCountResource.inc();
    try (RequestLatencyResource latencyResource =
        new RequestLatencyResource(ModelDBAuthInterceptor.METHOD_NAME.get())) {
      // Request Parameter Validation
      String errorMessage = null;
      if (request.getId().isEmpty()
          && request.getAttributeKeysList().isEmpty()
          && !request.getGetAll()) {
        errorMessage =
            "DatasetVersion ID and DatasetVersion attribute keys not found in GetAttributes request";
      } else if (request.getId().isEmpty()) {
        errorMessage = ModelDBMessages.DATASET_VERSION_ID_NOT_FOUND_IN_REQUEST;
      } else if (request.getAttributeKeysList().isEmpty() && !request.getGetAll()) {
        errorMessage = "DatasetVersion attribute keys not found in GetAttributes request";
      }

      if (errorMessage != null) {
        LOGGER.info(errorMessage);
        Status status =
            Status.newBuilder()
                .setCode(Code.INVALID_ARGUMENT_VALUE)
                .setMessage(errorMessage)
                .addDetails(Any.pack(GetAttributes.Response.getDefaultInstance()))
                .build();
        throw StatusProto.toStatusRuntimeException(status);
      }

      DatasetVersion datasetVersion = datasetVersionDAO.getDatasetVersion(request.getId());
      // Validate if current user has access to the entity or not
      roleService.validateEntityUserWithUserInfo(
          ModelDBServiceResourceTypes.DATASET,
          datasetVersion.getDatasetId(),
          ModelDBServiceActions.READ);

      List<KeyValue> attributes =
          datasetVersionDAO.getDatasetVersionAttributes(
              request.getId(), request.getAttributeKeysList(), request.getGetAll());
      responseObserver.onNext(
          GetAttributes.Response.newBuilder().addAllAttributes(attributes).build());
      responseObserver.onCompleted();

    } catch (Exception e) {
      ModelDBUtils.observeError(responseObserver, e, GetAttributes.Response.getDefaultInstance());
    }
  }

  @Override
  public void deleteDatasetVersionAttributes(
      DeleteDatasetVersionAttributes request,
      StreamObserver<DeleteDatasetVersionAttributes.Response> responseObserver) {
    QPSCountResource.inc();
    try (RequestLatencyResource latencyResource =
        new RequestLatencyResource(ModelDBAuthInterceptor.METHOD_NAME.get())) {
      // Request Parameter Validation
      String errorMessage = null;
      if (request.getId().isEmpty()
          && request.getAttributeKeysList().isEmpty()
          && !request.getDeleteAll()) {
        errorMessage =
            "DatasetVersion ID and DatasetVersion attribute keys not found in DeleteDatasetVersionAttributes request";
      } else if (request.getId().isEmpty()) {
        errorMessage = ModelDBMessages.DATASET_VERSION_ID_NOT_FOUND_IN_REQUEST;
      } else if (request.getAttributeKeysList().isEmpty() && !request.getDeleteAll()) {
        errorMessage =
            "DatasetVersion attribute keys not found in DeleteDatasetVersionAttributes request";
      }

      if (errorMessage != null) {
        LOGGER.info(errorMessage);
        Status status =
            Status.newBuilder()
                .setCode(Code.INVALID_ARGUMENT_VALUE)
                .setMessage(errorMessage)
                .addDetails(Any.pack(DeleteDatasetVersionAttributes.Response.getDefaultInstance()))
                .build();
        throw StatusProto.toStatusRuntimeException(status);
      }

      DatasetVersion datasetVersion = datasetVersionDAO.getDatasetVersion(request.getId());
      // Validate if current user has access to the entity or not
      roleService.validateEntityUserWithUserInfo(
          ModelDBServiceResourceTypes.DATASET,
          datasetVersion.getDatasetId(),
          ModelDBServiceActions.UPDATE);

      DatasetVersion updatedDatasetVersion =
          datasetVersionDAO.deleteDatasetVersionAttributes(
              request.getId(), request.getAttributeKeysList(), request.getDeleteAll());
      responseObserver.onNext(
          DeleteDatasetVersionAttributes.Response.newBuilder()
              .setDatasetVersion(updatedDatasetVersion)
              .build());
      responseObserver.onCompleted();

    } catch (Exception e) {
      ModelDBUtils.observeError(
          responseObserver, e, DeleteDatasetVersionAttributes.Response.getDefaultInstance());
    }
  }

  @Override
  public void setDatasetVersionVisibility(
      SetDatasetVersionVisibilty request,
      StreamObserver<SetDatasetVersionVisibilty.Response> responseObserver) {
    QPSCountResource.inc();
    try (RequestLatencyResource latencyResource =
        new RequestLatencyResource(ModelDBAuthInterceptor.METHOD_NAME.get())) {
      // Request Parameter Validation
      if (request.getId().isEmpty()) {
        LOGGER.info(ModelDBMessages.DATASET_VERSION_ID_NOT_FOUND_IN_REQUEST);
        Status status =
            Status.newBuilder()
                .setCode(Code.INVALID_ARGUMENT_VALUE)
                .setMessage(ModelDBMessages.DATASET_VERSION_ID_NOT_FOUND_IN_REQUEST)
                .addDetails(Any.pack(SetDatasetVersionVisibilty.getDefaultInstance()))
                .build();
        throw StatusProto.toStatusRuntimeException(status);
      }

      DatasetVersion datasetVersion = datasetVersionDAO.getDatasetVersion(request.getId());
      // Validate if current user has access to the entity or not
      roleService.validateEntityUserWithUserInfo(
          ModelDBServiceResourceTypes.DATASET,
          datasetVersion.getDatasetId(),
          ModelDBServiceActions.READ);

      datasetVersion =
          datasetVersionDAO.setDatasetVersionVisibility(
              request.getId(), request.getDatasetVersionVisibility());
      responseObserver.onNext(
          SetDatasetVersionVisibilty.Response.newBuilder()
              .setDatasetVersion(datasetVersion)
              .build());
      responseObserver.onCompleted();
    } catch (Exception e) {
      ModelDBUtils.observeError(
          responseObserver, e, SetDatasetVersionVisibilty.Response.getDefaultInstance());
    }
  }

  @Override
  public void deleteDatasetVersions(
      DeleteDatasetVersions request,
      StreamObserver<DeleteDatasetVersions.Response> responseObserver) {
    QPSCountResource.inc();
    LOGGER.trace("Deleting dataset version.");
    try (RequestLatencyResource latencyResource =
        new RequestLatencyResource(ModelDBAuthInterceptor.METHOD_NAME.get())) {
      /*Parameter validation*/
      if (request.getIdsList().isEmpty()) {
        logAndThrowError(
            ModelDBMessages.DATASET_VERSION_ID_NOT_FOUND_IN_REQUEST,
            Code.INVALID_ARGUMENT_VALUE,
            Any.pack(DeleteDatasetVersions.Response.getDefaultInstance()));
      } else if (request.getDatasetId().isEmpty()) {
        logAndThrowError(
            ModelDBMessages.DATASET_ID_NOT_FOUND_IN_REQUEST,
            Code.INVALID_ARGUMENT_VALUE,
            Any.pack(DeleteDatasetVersions.Response.getDefaultInstance()));
      }

      boolean deleteStatus =
          commitDAO.deleteCommits(
              RepositoryIdentification.newBuilder()
                  .setRepoId(Long.parseLong(request.getDatasetId()))
                  .build(),
              request.getIdsList(),
              repositoryDAO);

      responseObserver.onNext(
          DeleteDatasetVersions.Response.newBuilder().setStatus(deleteStatus).build());
      responseObserver.onCompleted();

    } catch (Exception e) {
      ModelDBUtils.observeError(
          responseObserver, e, DeleteDatasetVersions.Response.getDefaultInstance());
    }
  }
}<|MERGE_RESOLUTION|>--- conflicted
+++ resolved
@@ -462,43 +462,6 @@
   }
 
   @Override
-<<<<<<< HEAD
-=======
-  public void getDatasetVersionTags(
-      GetTags request, StreamObserver<GetTags.Response> responseObserver) {
-    QPSCountResource.inc();
-    try (RequestLatencyResource latencyResource =
-        new RequestLatencyResource(ModelDBAuthInterceptor.METHOD_NAME.get())) {
-      // Request Parameter Validation
-      if (request.getId().isEmpty()) {
-        LOGGER.info(ModelDBMessages.DATASET_VERSION_ID_NOT_FOUND_IN_REQUEST);
-        Status status =
-            Status.newBuilder()
-                .setCode(Code.INVALID_ARGUMENT_VALUE)
-                .setMessage(ModelDBMessages.DATASET_VERSION_ID_NOT_FOUND_IN_REQUEST)
-                .addDetails(Any.pack(GetTags.Response.getDefaultInstance()))
-                .build();
-        throw StatusProto.toStatusRuntimeException(status);
-      }
-
-      DatasetVersion datasetVersion = datasetVersionDAO.getDatasetVersion(request.getId());
-      // Validate if current user has access to the entity or not
-      roleService.validateEntityUserWithUserInfo(
-          ModelDBServiceResourceTypes.DATASET,
-          datasetVersion.getDatasetId(),
-          ModelDBServiceActions.READ);
-
-      List<String> tags = datasetVersionDAO.getDatasetVersionTags(request.getId());
-      responseObserver.onNext(GetTags.Response.newBuilder().addAllTags(tags).build());
-      responseObserver.onCompleted();
-
-    } catch (Exception e) {
-      ModelDBUtils.observeError(responseObserver, e, GetTags.Response.getDefaultInstance());
-    }
-  }
-
-  @Override
->>>>>>> c15a8ebf
   public void deleteDatasetVersionTags(
       DeleteDatasetVersionTags request,
       StreamObserver<DeleteDatasetVersionTags.Response> responseObserver) {
