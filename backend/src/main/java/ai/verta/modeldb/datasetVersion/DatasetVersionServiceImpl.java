package ai.verta.modeldb.datasetVersion;

import ai.verta.common.KeyValue;
import ai.verta.common.ModelDBResourceEnum.ModelDBServiceResourceTypes;
import ai.verta.common.Pagination;
import ai.verta.modeldb.AddDatasetVersionAttributes;
import ai.verta.modeldb.AddDatasetVersionTags;
import ai.verta.modeldb.CommitMultipartVersionedDatasetBlobArtifact;
import ai.verta.modeldb.CommitVersionedDatasetBlobArtifactPart;
import ai.verta.modeldb.CreateDatasetVersion;
import ai.verta.modeldb.CreateDatasetVersion.Response;
import ai.verta.modeldb.DAOSet;
import ai.verta.modeldb.DatasetVersion;
import ai.verta.modeldb.DatasetVersionServiceGrpc.DatasetVersionServiceImplBase;
import ai.verta.modeldb.DeleteDatasetVersion;
import ai.verta.modeldb.DeleteDatasetVersionAttributes;
import ai.verta.modeldb.DeleteDatasetVersionTags;
import ai.verta.modeldb.DeleteDatasetVersions;
import ai.verta.modeldb.FindDatasetVersions;
import ai.verta.modeldb.GetAllDatasetVersionsByDatasetId;
import ai.verta.modeldb.GetCommittedVersionedDatasetBlobArtifactParts;
import ai.verta.modeldb.GetDatasetVersionAttributes;
import ai.verta.modeldb.GetDatasetVersionById;
import ai.verta.modeldb.GetLatestDatasetVersionByDatasetId;
import ai.verta.modeldb.GetUrlForDatasetBlobVersioned;
import ai.verta.modeldb.ModelDBConstants;
import ai.verta.modeldb.ModelDBMessages;
import ai.verta.modeldb.PathDatasetVersionInfo;
import ai.verta.modeldb.ServiceSet;
import ai.verta.modeldb.UpdateDatasetVersionAttributes;
import ai.verta.modeldb.UpdateDatasetVersionDescription;
import ai.verta.modeldb.artifactStore.ArtifactStoreDAO;
import ai.verta.modeldb.authservice.MDBRoleService;
import ai.verta.modeldb.common.CommonUtils;
import ai.verta.modeldb.common.authservice.AuthService;
import ai.verta.modeldb.common.event.FutureEventDAO;
import ai.verta.modeldb.common.exceptions.ModelDBException;
import ai.verta.modeldb.common.exceptions.NotFoundException;
import ai.verta.modeldb.dto.DatasetVersionDTO;
import ai.verta.modeldb.entities.versioning.RepositoryEntity;
import ai.verta.modeldb.entities.versioning.RepositoryEnums;
import ai.verta.modeldb.exceptions.InvalidArgumentException;
import ai.verta.modeldb.metadata.MetadataDAO;
import ai.verta.modeldb.versioning.BlobDAO;
import ai.verta.modeldb.versioning.Commit;
import ai.verta.modeldb.versioning.CommitDAO;
import ai.verta.modeldb.versioning.FindRepositoriesBlobs;
import ai.verta.modeldb.versioning.ListCommitsRequest;
import ai.verta.modeldb.versioning.RepositoryDAO;
import ai.verta.modeldb.versioning.RepositoryIdentification;
import ai.verta.uac.GetResourcesResponseItem;
import ai.verta.uac.UserInfo;
import com.google.gson.Gson;
import com.google.gson.JsonElement;
import com.google.gson.JsonObject;
import com.google.gson.reflect.TypeToken;
import com.google.rpc.Code;
import io.grpc.stub.StreamObserver;
import java.util.ArrayList;
import java.util.Calendar;
import java.util.Collections;
import java.util.HashMap;
import java.util.List;
import java.util.Map;
import java.util.Optional;
import java.util.stream.Collectors;
import java.util.stream.Stream;
import org.apache.logging.log4j.LogManager;
import org.apache.logging.log4j.Logger;

public class DatasetVersionServiceImpl extends DatasetVersionServiceImplBase {

  private static final Logger LOGGER = LogManager.getLogger(DatasetVersionServiceImpl.class);
  private static final String DELETE_DATASET_VERSION_EVENT_TYPE =
      "delete.resource.dataset_version.delete_dataset_version_succeeded";
  private static final String UPDATE_DATASET_VERSION_EVENT_TYPE =
      "update.resource.dataset_version.update_dataset_version_succeeded";
  private final AuthService authService;
  private final RepositoryDAO repositoryDAO;
  private final CommitDAO commitDAO;
  private final BlobDAO blobDAO;
  private final MetadataDAO metadataDAO;
  private final ArtifactStoreDAO artifactStoreDAO;
  private final MDBRoleService mdbRoleService;
  private final FutureEventDAO futureEventDAO;

  public DatasetVersionServiceImpl(ServiceSet serviceSet, DAOSet daoSet) {
    this.authService = serviceSet.authService;
    this.mdbRoleService = serviceSet.mdbRoleService;
    this.repositoryDAO = daoSet.repositoryDAO;
    this.commitDAO = daoSet.commitDAO;
    this.blobDAO = daoSet.blobDAO;
    this.metadataDAO = daoSet.metadataDAO;
    this.artifactStoreDAO = daoSet.artifactStoreDAO;
    this.futureEventDAO = daoSet.futureEventDAO;
  }

  private void addEvent(
      String entityId,
      Optional<String> datasetIdOptional,
      long workspaceId,
      String eventType,
      Optional<String> updatedField,
      Map<String, Object> extraFieldsMap,
      String eventMessage) {
    // Add succeeded event in local DB
    JsonObject eventMetadata = new JsonObject();
    eventMetadata.addProperty("entity_id", entityId);
    datasetIdOptional.ifPresent(datasetId -> eventMetadata.addProperty("dataset_id", datasetId));
    if (updatedField.isPresent() && !updatedField.get().isEmpty()) {
      eventMetadata.addProperty("updated_field", updatedField.get());
    }
    if (extraFieldsMap != null && !extraFieldsMap.isEmpty()) {
      JsonObject updatedFieldValue = new JsonObject();
      extraFieldsMap.forEach(
          (key, value) -> {
            if (value instanceof JsonElement) {
              updatedFieldValue.add(key, (JsonElement) value);
            } else {
              updatedFieldValue.addProperty(key, String.valueOf(value));
            }
          });
      eventMetadata.add("updated_field_value", updatedFieldValue);
    }
    eventMetadata.addProperty("message", eventMessage);
    futureEventDAO.addLocalEventWithBlocking(
        ModelDBServiceResourceTypes.DATASET_VERSION.name(), eventType, workspaceId, eventMetadata);
  }

  private DatasetVersion getDatasetVersionFromRequest(
      AuthService authService, CreateDatasetVersion request, UserInfo userInfo)
      throws ModelDBException {
    var datasetVersionBuilder =
        DatasetVersion.newBuilder()
            .setVersion(request.getVersion())
            .setDatasetId(request.getDatasetId())
            .setDescription(request.getDescription())
            .addAllTags(request.getTagsList())
            .addAllAttributes(request.getAttributesList())
            .setVersionNumber(1L);

    if (request.getTimeCreated() != 0L) {
      datasetVersionBuilder.setTimeLogged(request.getTimeCreated());
      datasetVersionBuilder.setTimeUpdated(request.getTimeCreated());
    } else {
      datasetVersionBuilder.setTimeLogged(Calendar.getInstance().getTimeInMillis());
      datasetVersionBuilder.setTimeUpdated(Calendar.getInstance().getTimeInMillis());
    }

    if (!request.getParentId().isEmpty()) {
      datasetVersionBuilder.setParentId(request.getParentId());
    }

    if (userInfo != null) {
      datasetVersionBuilder.setOwner(authService.getVertaIdFromUserInfo(userInfo));
    }

    if (!request.hasPathDatasetVersionInfo() && !request.hasDatasetBlob()) {
      LOGGER.info("Request {}", request);
      throw new ModelDBException("Not supported", io.grpc.Status.Code.UNIMPLEMENTED);
    }
    datasetVersionBuilder.setPathDatasetVersionInfo(request.getPathDatasetVersionInfo());

    if (request.hasDatasetBlob()) {
      datasetVersionBuilder.setDatasetBlob(request.getDatasetBlob());
    }

    return datasetVersionBuilder.build();
  }

  /**
   * Create a DatasetVersion from the input parameters and logs it. Required input parameter :
   * datasetId which is the id of the parent dataset. Generate a random UUID for id set datasetID,
   * parentDatasetVersionID, Description, Attributes, Tags and Visibility from the request. set
   * current user as an owner
   *
   * <p>Based on the DatasetType initialize {@link PathDatasetVersionInfo}.
   */
  @Override
  public void createDatasetVersion(
      CreateDatasetVersion request, StreamObserver<Response> responseObserver) {
    try {
      /*Parameter validation*/
      if (request.getDatasetId().isEmpty()) {
        throw new InvalidArgumentException(ModelDBMessages.DATASET_ID_NOT_FOUND_IN_REQUEST);
      }

      /*Get the user info from the Context*/
      var userInfo = authService.getCurrentLoginUserInfo();
      var datasetVersion = getDatasetVersionFromRequest(authService, request, userInfo);

      var repositoryIdentification =
          RepositoryIdentification.newBuilder()
              .setRepoId(Long.parseLong(request.getDatasetId()))
              .build();

      var repositoryEntity =
          repositoryDAO.getProtectedRepositoryById(repositoryIdentification, true);
      var createCommitResponse =
          commitDAO.setCommitFromDatasetVersion(
              datasetVersion, repositoryDAO, blobDAO, metadataDAO, repositoryEntity);
      datasetVersion =
          blobDAO.convertToDatasetVersion(
              repositoryDAO,
              metadataDAO,
              repositoryEntity,
              createCommitResponse.getCommit().getCommitSha(),
              true);
      var response =
          CreateDatasetVersion.Response.newBuilder().setDatasetVersion(datasetVersion).build();

      // Add succeeded event in local DB
      GetResourcesResponseItem entityResource =
          mdbRoleService.getEntityResource(
              datasetVersion.getDatasetId(), ModelDBServiceResourceTypes.DATASET);
      addEvent(
          datasetVersion.getId(),
          Optional.of(datasetVersion.getDatasetId()),
          entityResource.getWorkspaceId(),
          "add.resource.dataset_version.add_dataset_version_succeeded",
          Optional.empty(),
          Collections.emptyMap(),
          "dataset_version logged successfully");

      responseObserver.onNext(response);
      responseObserver.onCompleted();

    } catch (Exception e) {
      CommonUtils.observeError(
          responseObserver, e, CreateDatasetVersion.Response.getDefaultInstance());
    }
  }

  /** Fetch all the datasetVersions pointed to by dataset ID */
  @Override
  public void getAllDatasetVersionsByDatasetId(
      GetAllDatasetVersionsByDatasetId request,
      StreamObserver<GetAllDatasetVersionsByDatasetId.Response> responseObserver) {
    try {
      /*Parameter validation*/
      if (request.getDatasetId().isEmpty()) {
        throw new InvalidArgumentException(ModelDBMessages.DATASET_ID_NOT_FOUND_IN_REQUEST);
      }
      var datasetVersionDTO =
          getDatasetVersionDTOByDatasetId(
              request.getDatasetId(),
              request.getPageNumber(),
              request.getPageLimit(),
              request.getAscending());
      final var response =
          GetAllDatasetVersionsByDatasetId.Response.newBuilder()
              .addAllDatasetVersions(datasetVersionDTO.getDatasetVersions())
              .setTotalRecords(datasetVersionDTO.getTotalRecords())
              .build();
      /*Build response*/
      responseObserver.onNext(response);
      responseObserver.onCompleted();

    } catch (Exception e) {
      CommonUtils.observeError(
          responseObserver, e, GetAllDatasetVersionsByDatasetId.Response.getDefaultInstance());
    }
  }

  private DatasetVersionDTO getDatasetVersionDTOByDatasetId(
      String datasetId, int pageNumber, int pageLimit, boolean ascending) throws ModelDBException {

    /*Get Data*/
    var repositoryIdentification =
        RepositoryIdentification.newBuilder().setRepoId(Long.parseLong(datasetId)).build();
    ListCommitsRequest.Builder listCommitsRequest =
        ListCommitsRequest.newBuilder().setRepositoryId(repositoryIdentification);
    if (pageLimit > 0 && pageNumber > 0) {
      var pagination =
          Pagination.newBuilder().setPageLimit(pageLimit).setPageNumber(pageNumber).build();
      listCommitsRequest.setPagination(pagination);
    }
    var listCommitsResponse =
        commitDAO.listCommits(
            listCommitsRequest.build(),
            (session ->
                repositoryDAO.getRepositoryById(
                    session,
                    repositoryIdentification,
                    false,
                    false,
                    RepositoryEnums.RepositoryTypeEnum.DATASET)),
            ascending);

    long totalRecords = listCommitsResponse.getTotalRecords();
    totalRecords = totalRecords > 0 ? totalRecords - 1 : totalRecords;

    var repositoryEntity =
        repositoryDAO.getProtectedRepositoryById(repositoryIdentification, false);
    List<DatasetVersion> datasetVersions =
        new ArrayList<>(
            convertRepoDatasetVersions(repositoryEntity, listCommitsResponse.getCommitsList()));

    var datasetVersionDTO = new DatasetVersionDTO();
    datasetVersionDTO.setDatasetVersions(datasetVersions);
    datasetVersionDTO.setTotalRecords(totalRecords);
    return datasetVersionDTO;
  }

  private List<DatasetVersion> convertRepoDatasetVersions(
      RepositoryEntity repositoryEntity, List<Commit> commitList) throws ModelDBException {
    List<DatasetVersion> datasetVersions = new ArrayList<>();
    for (Commit commit : commitList) {
      if (commit.getParentShasList().isEmpty()) {
        continue;
      }
      datasetVersions.add(
          blobDAO.convertToDatasetVersion(
              repositoryDAO, metadataDAO, repositoryEntity, commit.getCommitSha(), false));
    }
    return datasetVersions;
  }

  /**
   * Deletes datasetVersion corresponding to the id. This only deltes it from the database. Required
   * input parameter : id
   */
  @Override
  public void deleteDatasetVersion(
      DeleteDatasetVersion request,
      StreamObserver<DeleteDatasetVersion.Response> responseObserver) {
    try {
      /*Parameter validation*/
      if (request.getId().isEmpty()) {
        throw new InvalidArgumentException(ModelDBMessages.DATASET_VERSION_ID_NOT_FOUND_IN_REQUEST);
      }

      commitDAO.deleteDatasetVersions(
          request.getDatasetId().isEmpty()
              ? null
              : RepositoryIdentification.newBuilder()
                  .setRepoId(Long.parseLong(request.getDatasetId()))
                  .build(),
          Collections.singletonList(request.getId()),
          repositoryDAO);
      var response = DeleteDatasetVersion.Response.getDefaultInstance();

      // Add succeeded event in local DB
      addEvent(
          request.getId(),
          Optional.of(request.getDatasetId()),
          authService.getWorkspaceIdFromUserInfo(authService.getCurrentLoginUserInfo()),
          DELETE_DATASET_VERSION_EVENT_TYPE,
          Optional.empty(),
          Collections.emptyMap(),
          "dataset_version delete successfully");

      responseObserver.onNext(response);
      responseObserver.onCompleted();

    } catch (Exception e) {
      CommonUtils.observeError(
          responseObserver, e, DeleteDatasetVersion.Response.getDefaultInstance());
    }
  }

  /** get the datasetVersion with the most recent time logged */
  @Override
  public void getLatestDatasetVersionByDatasetId(
      GetLatestDatasetVersionByDatasetId request,
      StreamObserver<GetLatestDatasetVersionByDatasetId.Response> responseObserver) {
    try {
      /*Parameter validation*/
      if (request.getDatasetId().isEmpty()) {
        throw new InvalidArgumentException(ModelDBMessages.DATASET_ID_NOT_FOUND_IN_REQUEST);
      }

      var currentLoginUserInfo = authService.getCurrentLoginUserInfo();

      FindRepositoriesBlobs.Builder findRepositoriesBlobs =
          FindRepositoriesBlobs.newBuilder()
              .addRepoIds(Integer.parseInt(request.getDatasetId()))
              .setPageLimit(1)
              .setPageNumber(1);
      String sortKey =
          request.getSortKey().isEmpty() ? ModelDBConstants.DATE_CREATED : request.getSortKey();
      var commitPaginationDTO =
          commitDAO.findCommits(
              findRepositoriesBlobs.build(),
              currentLoginUserInfo,
              false,
              false,
              true,
              sortKey,
              request.getAscending());
      if (commitPaginationDTO.getCommitEntities().size() != 1) {
        throw new NotFoundException(
            "No datasetVersion found for dataset '" + request.getDatasetId() + "'");
      }

      RepositoryEntity repositoryEntity = null;
      if (!request.getDatasetId().isEmpty()) {
        var repositoryIdentification =
            RepositoryIdentification.newBuilder()
                .setRepoId(Long.parseLong(request.getDatasetId()))
                .build();
        repositoryEntity =
            repositoryDAO.getProtectedRepositoryById(repositoryIdentification, false);
      }
      List<DatasetVersion> datasetVersions =
          new ArrayList<>(
              convertRepoDatasetVersions(repositoryEntity, commitPaginationDTO.getCommits()));

      if (datasetVersions.size() != 1) {
        throw new NotFoundException(
            "No datasetVersion found for dataset '" + request.getDatasetId() + "'");
      }
      final var datasetVersion = datasetVersions.get(0);
      final var response =
          GetLatestDatasetVersionByDatasetId.Response.newBuilder()
              .setDatasetVersion(datasetVersion)
              .build();
      /*Build response*/
      responseObserver.onNext(response);
      responseObserver.onCompleted();

    } catch (Exception e) {
      CommonUtils.observeError(
          responseObserver, e, GetLatestDatasetVersionByDatasetId.Response.getDefaultInstance());
    }
  }

  // FIXME: moving to versioning based datset versions we only support KeyValue Query on Attribute
  // to be String
  @Override
  public void findDatasetVersions(
      FindDatasetVersions request, StreamObserver<FindDatasetVersions.Response> responseObserver) {
    try {
      var currentLoginUserInfo = authService.getCurrentLoginUserInfo();
      FindRepositoriesBlobs.Builder findRepositoriesBlobs =
          FindRepositoriesBlobs.newBuilder()
              .addAllCommits(request.getDatasetVersionIdsList())
              .addAllPredicates(request.getPredicatesList())
              .setPageLimit(request.getPageLimit())
              .setPageNumber(request.getPageNumber())
              .setWorkspaceName(request.getWorkspaceName());
      if (!request.getDatasetId().isEmpty()) {
        findRepositoriesBlobs.addRepoIds(Long.parseLong(request.getDatasetId()));
      }
      var commitPaginationDTO =
          commitDAO.findCommits(
              findRepositoriesBlobs.build(),
              currentLoginUserInfo,
              false,
              false,
              true,
              request.getSortKey(),
              request.getAscending());

      RepositoryEntity repositoryEntity = null;
      if (!request.getDatasetId().isEmpty()) {
        var repositoryIdentification =
            RepositoryIdentification.newBuilder()
                .setRepoId(Long.parseLong(request.getDatasetId()))
                .build();
        repositoryEntity =
            repositoryDAO.getProtectedRepositoryById(repositoryIdentification, false);
      }
      List<DatasetVersion> datasetVersions =
          new ArrayList<>(
              convertRepoDatasetVersions(repositoryEntity, commitPaginationDTO.getCommits()));
      final var response =
          FindDatasetVersions.Response.newBuilder()
              .addAllDatasetVersions(datasetVersions)
              .setTotalRecords(commitPaginationDTO.getTotalRecords())
              .build();
      responseObserver.onNext(response);
      responseObserver.onCompleted();

    } catch (Exception e) {
      CommonUtils.observeError(
          responseObserver, e, FindDatasetVersions.Response.getDefaultInstance());
    }
  }

  @Override
  public void updateDatasetVersionDescription(
      UpdateDatasetVersionDescription request,
      StreamObserver<UpdateDatasetVersionDescription.Response> responseObserver) {
    try {
      // Request Parameter Validation
      if (request.getId().isEmpty()) {
        throw new ModelDBException(
            ModelDBMessages.DATASET_VERSION_ID_NOT_FOUND_IN_REQUEST, Code.INVALID_ARGUMENT);
      }

      var datasetVersion =
          commitDAO.updateDatasetVersionDescription(
              repositoryDAO,
              blobDAO,
              metadataDAO,
              request.getDatasetId(),
              request.getId(),
              request.getDescription());
      var response =
          UpdateDatasetVersionDescription.Response.newBuilder()
              .setDatasetVersion(datasetVersion)
              .build();

      // Add succeeded event in local DB
      GetResourcesResponseItem entityResource =
          mdbRoleService.getEntityResource(
              datasetVersion.getDatasetId(), ModelDBServiceResourceTypes.DATASET);
      addEvent(
          datasetVersion.getId(),
          Optional.of(datasetVersion.getDatasetId()),
<<<<<<< HEAD
          entityResource.getWorkspaceId(),
          "update.resource.dataset_version.update_dataset_version_succeeded",
=======
          authService.getWorkspaceIdFromUserInfo(authService.getCurrentLoginUserInfo()),
          UPDATE_DATASET_VERSION_EVENT_TYPE,
>>>>>>> 6d8ac784
          Optional.of("description"),
          Collections.emptyMap(),
          "dataset_version description updated successfully");

      responseObserver.onNext(response);
      responseObserver.onCompleted();

    } catch (Exception e) {
      CommonUtils.observeError(
          responseObserver, e, UpdateDatasetVersionDescription.Response.getDefaultInstance());
    }
  }

  @Override
  public void addDatasetVersionTags(
      AddDatasetVersionTags request,
      StreamObserver<AddDatasetVersionTags.Response> responseObserver) {
    try {
      // Request Parameter Validation
      String errorMessage = null;
      if (request.getId().isEmpty() && request.getTagsList().isEmpty()) {
        errorMessage =
            "DatasetVersion ID and DatasetVersion tags not found in AddDatasetVersionTags request";
      } else if (request.getId().isEmpty()) {
        errorMessage = ModelDBMessages.DATASET_VERSION_ID_NOT_FOUND_IN_REQUEST;
      } else if (request.getTagsList().isEmpty()) {
        errorMessage = "DatasetVersion tags not found in AddDatasetVersionTags request";
      }

      if (errorMessage != null) {
        throw new InvalidArgumentException(errorMessage);
      }

      var datasetVersion =
          commitDAO.addDeleteDatasetVersionTags(
              repositoryDAO,
              blobDAO,
              metadataDAO,
              true,
              request.getDatasetId(),
              request.getId(),
              request.getTagsList(),
              false);
      var response =
          AddDatasetVersionTags.Response.newBuilder().setDatasetVersion(datasetVersion).build();

      // Add succeeded event in local DB
      GetResourcesResponseItem entityResource =
          mdbRoleService.getEntityResource(
              datasetVersion.getDatasetId(), ModelDBServiceResourceTypes.DATASET);
      addEvent(
          datasetVersion.getId(),
          Optional.of(datasetVersion.getDatasetId()),
<<<<<<< HEAD
          entityResource.getWorkspaceId(),
          "update.resource.dataset_version.update_dataset_version_succeeded",
=======
          authService.getWorkspaceIdFromUserInfo(authService.getCurrentLoginUserInfo()),
          UPDATE_DATASET_VERSION_EVENT_TYPE,
>>>>>>> 6d8ac784
          Optional.of("tags"),
          Collections.singletonMap(
              "tags",
              new Gson()
                  .toJsonTree(
                      request.getTagsList(), new TypeToken<ArrayList<String>>() {}.getType())),
          "dataset_version tags added successfully");

      responseObserver.onNext(response);
      responseObserver.onCompleted();

    } catch (Exception e) {
      CommonUtils.observeError(
          responseObserver, e, AddDatasetVersionTags.Response.getDefaultInstance());
    }
  }

  @Override
  public void deleteDatasetVersionTags(
      DeleteDatasetVersionTags request,
      StreamObserver<DeleteDatasetVersionTags.Response> responseObserver) {
    try {
      // Request Parameter Validation
      String errorMessage = null;
      if (request.getId().isEmpty() && request.getTagsList().isEmpty() && !request.getDeleteAll()) {
        errorMessage =
            "DatasetVersion ID and DatasetVersion tags not found in DeleteDatasetVersionTags request";
      } else if (request.getId().isEmpty()) {
        errorMessage = ModelDBMessages.DATASET_VERSION_ID_NOT_FOUND_IN_REQUEST;
      } else if (request.getTagsList().isEmpty() && !request.getDeleteAll()) {
        errorMessage = "DatasetVersion tags not found in DeleteDatasetVersionTags request";
      }

      if (errorMessage != null) {
        throw new InvalidArgumentException(errorMessage);
      }

      var datasetVersion =
          commitDAO.addDeleteDatasetVersionTags(
              repositoryDAO,
              blobDAO,
              metadataDAO,
              false,
              request.getDatasetId(),
              request.getId(),
              request.getTagsList(),
              request.getDeleteAll());
      var response =
          DeleteDatasetVersionTags.Response.newBuilder().setDatasetVersion(datasetVersion).build();

      // Add succeeded event in local DB
      GetResourcesResponseItem entityResource =
          mdbRoleService.getEntityResource(
              datasetVersion.getDatasetId(), ModelDBServiceResourceTypes.DATASET);
      Map<String, Object> extraField = new HashMap<>();
      if (request.getDeleteAll()) {
        extraField.put("tags_delete_all", true);
      } else {
        extraField.put(
            "tags",
            new Gson()
                .toJsonTree(
                    request.getTagsList(), new TypeToken<ArrayList<String>>() {}.getType()));
      }
      addEvent(
          datasetVersion.getId(),
          Optional.of(datasetVersion.getDatasetId()),
<<<<<<< HEAD
          entityResource.getWorkspaceId(),
          "update.resource.dataset_version.update_dataset_version_succeeded",
=======
          authService.getWorkspaceIdFromUserInfo(authService.getCurrentLoginUserInfo()),
          UPDATE_DATASET_VERSION_EVENT_TYPE,
>>>>>>> 6d8ac784
          Optional.of("tags"),
          extraField,
          "dataset_version tags deleted successfully");

      responseObserver.onNext(response);
      responseObserver.onCompleted();

    } catch (Exception e) {
      CommonUtils.observeError(
          responseObserver, e, DeleteDatasetVersionTags.Response.getDefaultInstance());
    }
  }

  @Override
  public void addDatasetVersionAttributes(
      AddDatasetVersionAttributes request,
      StreamObserver<AddDatasetVersionAttributes.Response> responseObserver) {
    try {
      // Request Parameter Validation
      String errorMessage = null;
      if (request.getId().isEmpty() && request.getAttributesList().isEmpty()) {
        errorMessage =
            "DatasetVersion ID and Attribute list not found in AddDatasetVersionAttributes request";
      } else if (request.getId().isEmpty()) {
        errorMessage = ModelDBMessages.DATASET_VERSION_ID_NOT_FOUND_IN_REQUEST;
      } else if (request.getAttributesList().isEmpty()) {
        errorMessage = "Attribute list not found in AddDatasetVersionAttributes request";
      }

      if (errorMessage != null) {
        throw new InvalidArgumentException(errorMessage);
      }

      var updatedDatasetVersion =
          blobDAO.addUpdateDatasetVersionAttributes(
              repositoryDAO,
              commitDAO,
              metadataDAO,
              request.getDatasetId().isEmpty() ? null : Long.parseLong(request.getDatasetId()),
              request.getId(),
              request.getAttributesList(),
              true);
      var response =
          AddDatasetVersionAttributes.Response.newBuilder()
              .setDatasetVersion(updatedDatasetVersion)
              .build();

      // Add succeeded event in local DB
      GetResourcesResponseItem entityResource =
          mdbRoleService.getEntityResource(
              updatedDatasetVersion.getDatasetId(), ModelDBServiceResourceTypes.DATASET);
      addEvent(
          updatedDatasetVersion.getId(),
          Optional.of(updatedDatasetVersion.getDatasetId()),
<<<<<<< HEAD
          entityResource.getWorkspaceId(),
          "update.resource.dataset_version.update_dataset_version_succeeded",
=======
          authService.getWorkspaceIdFromUserInfo(authService.getCurrentLoginUserInfo()),
          UPDATE_DATASET_VERSION_EVENT_TYPE,
>>>>>>> 6d8ac784
          Optional.of("attributes"),
          Collections.singletonMap(
              "attribute_keys",
              new Gson()
                  .toJsonTree(
                      request.getAttributesList().stream()
                          .map(KeyValue::getKey)
                          .collect(Collectors.toSet()),
                      new TypeToken<ArrayList<String>>() {}.getType())),
          "dataset_version attributes added successfully");

      responseObserver.onNext(response);
      responseObserver.onCompleted();

    } catch (Exception e) {
      CommonUtils.observeError(
          responseObserver, e, AddDatasetVersionAttributes.Response.getDefaultInstance());
    }
  }

  @Override
  public void updateDatasetVersionAttributes(
      UpdateDatasetVersionAttributes request,
      StreamObserver<UpdateDatasetVersionAttributes.Response> responseObserver) {
    try {
      // Request Parameter Validation
      String errorMessage = null;
      if (request.getId().isEmpty() && request.getAttribute().getKey().isEmpty()) {
        errorMessage =
            "DatasetVersion ID and attribute key not found in UpdateDatasetVersionAttributes request";
      } else if (request.getId().isEmpty()) {
        errorMessage = ModelDBMessages.DATASET_VERSION_ID_NOT_FOUND_IN_REQUEST;
      } else if (request.getAttribute().getKey().isEmpty()) {
        errorMessage = "Attribute key not found in UpdateDatasetVersionAttributes request";
      }

      if (errorMessage != null) {
        throw new InvalidArgumentException(errorMessage);
      }

      var updatedDatasetVersion =
          blobDAO.addUpdateDatasetVersionAttributes(
              repositoryDAO,
              commitDAO,
              metadataDAO,
              request.getDatasetId().isEmpty() ? null : Long.parseLong(request.getDatasetId()),
              request.getId(),
              Collections.singletonList(request.getAttribute()),
              false);
      var response =
          UpdateDatasetVersionAttributes.Response.newBuilder()
              .setDatasetVersion(updatedDatasetVersion)
              .build();

      // Add succeeded event in local DB
      GetResourcesResponseItem entityResource =
          mdbRoleService.getEntityResource(
              updatedDatasetVersion.getDatasetId(), ModelDBServiceResourceTypes.DATASET);
      addEvent(
          updatedDatasetVersion.getId(),
          Optional.of(updatedDatasetVersion.getDatasetId()),
<<<<<<< HEAD
          entityResource.getWorkspaceId(),
          "update.resource.dataset_version.update_dataset_version_succeeded",
=======
          authService.getWorkspaceIdFromUserInfo(authService.getCurrentLoginUserInfo()),
          UPDATE_DATASET_VERSION_EVENT_TYPE,
>>>>>>> 6d8ac784
          Optional.of("attributes"),
          Collections.singletonMap(
              "attribute_keys",
              new Gson()
                  .toJsonTree(
                      Stream.of(request.getAttribute())
                          .map(KeyValue::getKey)
                          .collect(Collectors.toSet()),
                      new TypeToken<ArrayList<String>>() {}.getType())),
          "dataset_version attribute updated successfully");

      responseObserver.onNext(response);
      responseObserver.onCompleted();

    } catch (Exception e) {
      CommonUtils.observeError(
          responseObserver, e, UpdateDatasetVersionAttributes.Response.getDefaultInstance());
    }
  }

  @Override
  public void getDatasetVersionAttributes(
      GetDatasetVersionAttributes request,
      StreamObserver<GetDatasetVersionAttributes.Response> responseObserver) {
    try {
      // Request Parameter Validation
      String errorMessage = null;
      if (request.getId().isEmpty()
          && request.getAttributeKeysList().isEmpty()
          && !request.getGetAll()) {
        errorMessage =
            "DatasetVersion ID and DatasetVersion attribute keys not found in GetAttributes request";
      } else if (request.getId().isEmpty()) {
        errorMessage = ModelDBMessages.DATASET_VERSION_ID_NOT_FOUND_IN_REQUEST;
      } else if (request.getAttributeKeysList().isEmpty() && !request.getGetAll()) {
        errorMessage = "DatasetVersion attribute keys not found in GetAttributes request";
      }

      if (errorMessage != null) {
        throw new InvalidArgumentException(errorMessage);
      }

      List<KeyValue> attributes =
          blobDAO.getDatasetVersionAttributes(
              repositoryDAO,
              commitDAO,
              request.getDatasetId().isEmpty() ? null : Long.parseLong(request.getDatasetId()),
              request.getId(),
              Collections.singletonList(ModelDBConstants.DEFAULT_VERSIONING_BLOB_LOCATION),
              request.getAttributeKeysList());

      final var response =
          GetDatasetVersionAttributes.Response.newBuilder().addAllAttributes(attributes).build();
      responseObserver.onNext(response);
      responseObserver.onCompleted();

    } catch (Exception e) {
      CommonUtils.observeError(
          responseObserver, e, GetDatasetVersionAttributes.Response.getDefaultInstance());
    }
  }

  @Override
  public void deleteDatasetVersionAttributes(
      DeleteDatasetVersionAttributes request,
      StreamObserver<DeleteDatasetVersionAttributes.Response> responseObserver) {
    try {
      // Request Parameter Validation
      String errorMessage = null;
      if (request.getId().isEmpty()
          && request.getAttributeKeysList().isEmpty()
          && !request.getDeleteAll()) {
        errorMessage =
            "DatasetVersion ID and DatasetVersion attribute keys not found in DeleteDatasetVersionAttributes request";
      } else if (request.getId().isEmpty()) {
        errorMessage = ModelDBMessages.DATASET_VERSION_ID_NOT_FOUND_IN_REQUEST;
      } else if (request.getAttributeKeysList().isEmpty() && !request.getDeleteAll()) {
        errorMessage =
            "DatasetVersion attribute keys not found in DeleteDatasetVersionAttributes request";
      }

      if (errorMessage != null) {
        throw new InvalidArgumentException(errorMessage);
      }

      var updatedDatasetVersion =
          blobDAO.deleteDatasetVersionAttributes(
              repositoryDAO,
              commitDAO,
              metadataDAO,
              request.getDatasetId().isEmpty() ? null : Long.parseLong(request.getDatasetId()),
              request.getId(),
              request.getAttributeKeysList(),
              Collections.singletonList(ModelDBConstants.DEFAULT_VERSIONING_BLOB_LOCATION),
              request.getDeleteAll());
      var response =
          DeleteDatasetVersionAttributes.Response.newBuilder()
              .setDatasetVersion(updatedDatasetVersion)
              .build();

      // Add succeeded event in local DB
      GetResourcesResponseItem entityResource =
          mdbRoleService.getEntityResource(
              updatedDatasetVersion.getDatasetId(), ModelDBServiceResourceTypes.DATASET);
      Map<String, Object> extraField = new HashMap<>();
      if (request.getDeleteAll()) {
        extraField.put("attributes_delete_all", true);
      } else {
        extraField.put(
            "attribute_keys",
            new Gson()
                .toJsonTree(
                    request.getAttributeKeysList(),
                    new TypeToken<ArrayList<String>>() {}.getType()));
      }
      addEvent(
          updatedDatasetVersion.getId(),
          Optional.of(updatedDatasetVersion.getDatasetId()),
<<<<<<< HEAD
          entityResource.getWorkspaceId(),
          "update.resource.dataset_version.update_dataset_version_succeeded",
=======
          authService.getWorkspaceIdFromUserInfo(authService.getCurrentLoginUserInfo()),
          UPDATE_DATASET_VERSION_EVENT_TYPE,
>>>>>>> 6d8ac784
          Optional.of("attributes"),
          extraField,
          "dataset_version attributes deleted successfully");

      responseObserver.onNext(response);
      responseObserver.onCompleted();

    } catch (Exception e) {
      CommonUtils.observeError(
          responseObserver, e, DeleteDatasetVersionAttributes.Response.getDefaultInstance());
    }
  }

  @Override
  public void deleteDatasetVersions(
      DeleteDatasetVersions request,
      StreamObserver<DeleteDatasetVersions.Response> responseObserver) {
    try {
      /*Parameter validation*/
      if (request.getIdsList().isEmpty()) {
        throw new InvalidArgumentException(ModelDBMessages.DATASET_VERSION_ID_NOT_FOUND_IN_REQUEST);
      }

      commitDAO.deleteDatasetVersions(
          request.getDatasetId().isEmpty()
              ? null
              : RepositoryIdentification.newBuilder()
                  .setRepoId(Long.parseLong(request.getDatasetId()))
                  .build(),
          request.getIdsList(),
          repositoryDAO);
      var response = DeleteDatasetVersions.Response.getDefaultInstance();

      // Add succeeded event in local DB
      UserInfo userInfo = authService.getCurrentLoginUserInfo();
      for (String datasetVersionId : request.getIdsList()) {
        addEvent(
            datasetVersionId,
            Optional.of(request.getDatasetId()),
            authService.getWorkspaceIdFromUserInfo(userInfo),
            DELETE_DATASET_VERSION_EVENT_TYPE,
            Optional.empty(),
            Collections.emptyMap(),
            "dataset_version delete successfully");
      }

      responseObserver.onNext(response);
      responseObserver.onCompleted();

    } catch (Exception e) {
      CommonUtils.observeError(
          responseObserver, e, DeleteDatasetVersions.Response.getDefaultInstance());
    }
  }

  @Override
  public void getUrlForDatasetBlobVersioned(
      GetUrlForDatasetBlobVersioned request,
      StreamObserver<GetUrlForDatasetBlobVersioned.Response> responseObserver) {
    try {
      // Validate request parameters
      validateGetUrlForVersionedDatasetBlobRequest(request);

      var response =
          blobDAO.getUrlForVersionedDatasetBlob(
              artifactStoreDAO,
              repositoryDAO,
              request.getDatasetId(),
              (session, repository) ->
                  commitDAO.getCommitEntity(session, request.getDatasetVersionId(), repository),
              request);
      responseObserver.onNext(response);
      responseObserver.onCompleted();
    } catch (Exception e) {
      CommonUtils.observeError(
          responseObserver, e, GetUrlForDatasetBlobVersioned.Response.getDefaultInstance());
    }
  }

  private void validateGetUrlForVersionedDatasetBlobRequest(GetUrlForDatasetBlobVersioned request)
      throws ModelDBException {
    String errorMessage = null;
    if (request.getMethod().isEmpty() && request.getPathDatasetComponentBlobPath().isEmpty()) {
      errorMessage =
          "Method type AND DatasetBlob path not found in GetUrlForDatasetBlobVersioned request";
    } else if (request.getPathDatasetComponentBlobPath().isEmpty()) {
      errorMessage = "DatasetBlob path not found in GetUrlForDatasetBlobVersioned request";
    } else if (request.getMethod().isEmpty()) {
      errorMessage = "Method is not found in GetUrlForDatasetBlobVersioned request";
    }
    if (errorMessage != null) {
      LOGGER.info(errorMessage);
      throw new ModelDBException(errorMessage, Code.INVALID_ARGUMENT);
    }
  }

  @Override
  public void commitVersionedDatasetBlobArtifactPart(
      CommitVersionedDatasetBlobArtifactPart request,
      StreamObserver<CommitVersionedDatasetBlobArtifactPart.Response> responseObserver) {
    try {
      String errorMessage = null;
      if (!request.hasArtifactPart()) {
        errorMessage = "Artifact Part not found in CommitVersionedDatasetBlobArtifactPart request";
      }

      if (errorMessage != null) {
        LOGGER.info(errorMessage);
        throw new ModelDBException(errorMessage, Code.INVALID_ARGUMENT);
      }

      blobDAO.commitVersionedDatasetBlobArtifactPart(
          repositoryDAO,
          request.getDatasetId(),
          (session, repository) ->
              commitDAO.getCommitEntity(session, request.getDatasetVersionId(), repository),
          request);
      var response = CommitVersionedDatasetBlobArtifactPart.Response.newBuilder().build();
      responseObserver.onNext(response);
      responseObserver.onCompleted();
    } catch (Exception e) {
      CommonUtils.observeError(
          responseObserver,
          e,
          CommitVersionedDatasetBlobArtifactPart.Response.getDefaultInstance());
    }
  }

  @Override
  public void getCommittedVersionedDatasetBlobArtifactParts(
      GetCommittedVersionedDatasetBlobArtifactParts request,
      StreamObserver<GetCommittedVersionedDatasetBlobArtifactParts.Response> responseObserver) {
    try {
      var response =
          blobDAO.getCommittedVersionedDatasetBlobArtifactParts(
              repositoryDAO,
              request.getDatasetId(),
              (session, repository) ->
                  commitDAO.getCommitEntity(session, request.getDatasetVersionId(), repository),
              request);
      responseObserver.onNext(response);
      responseObserver.onCompleted();
    } catch (Exception e) {
      CommonUtils.observeError(
          responseObserver,
          e,
          GetCommittedVersionedDatasetBlobArtifactParts.Response.getDefaultInstance());
    }
  }

  @Override
  public void commitMultipartVersionedDatasetBlobArtifact(
      CommitMultipartVersionedDatasetBlobArtifact request,
      StreamObserver<CommitMultipartVersionedDatasetBlobArtifact.Response> responseObserver) {
    try {
      if (request.getPathDatasetComponentBlobPath().isEmpty()) {
        var errorMessage = "Path not found in CommitMultipartVersionedDatasetBlobArtifact request";
        throw new ModelDBException(errorMessage, Code.INVALID_ARGUMENT);
      }

      blobDAO.commitMultipartVersionedDatasetBlobArtifact(
          repositoryDAO,
          request.getDatasetId(),
          (session, repository) ->
              commitDAO.getCommitEntity(session, request.getDatasetVersionId(), repository),
          request,
          artifactStoreDAO::commitMultipart);
      var response = CommitMultipartVersionedDatasetBlobArtifact.Response.newBuilder().build();
      responseObserver.onNext(response);
      responseObserver.onCompleted();
    } catch (Exception e) {
      CommonUtils.observeError(
          responseObserver,
          e,
          CommitMultipartVersionedDatasetBlobArtifact.Response.getDefaultInstance());
    }
  }

  @Override
  public void getDatasetVersionById(
      GetDatasetVersionById request,
      StreamObserver<GetDatasetVersionById.Response> responseObserver) {
    try {
      if (request.getId().isEmpty()) {
        var errorMessage = "DatasetVersion id not found in GetDatasetVersionById request";
        throw new ModelDBException(errorMessage, Code.INVALID_ARGUMENT);
      }

      final var response =
          GetDatasetVersionById.Response.newBuilder()
              .setDatasetVersion(
                  commitDAO.getDatasetVersionById(
                      repositoryDAO, blobDAO, metadataDAO, request.getId()))
              .build();
      responseObserver.onNext(response);
      responseObserver.onCompleted();
    } catch (Exception e) {
      CommonUtils.observeError(
          responseObserver, e, GetDatasetVersionById.Response.getDefaultInstance());
    }
  }
}<|MERGE_RESOLUTION|>--- conflicted
+++ resolved
@@ -509,13 +509,8 @@
       addEvent(
           datasetVersion.getId(),
           Optional.of(datasetVersion.getDatasetId()),
-<<<<<<< HEAD
           entityResource.getWorkspaceId(),
-          "update.resource.dataset_version.update_dataset_version_succeeded",
-=======
-          authService.getWorkspaceIdFromUserInfo(authService.getCurrentLoginUserInfo()),
           UPDATE_DATASET_VERSION_EVENT_TYPE,
->>>>>>> 6d8ac784
           Optional.of("description"),
           Collections.emptyMap(),
           "dataset_version description updated successfully");
@@ -569,13 +564,8 @@
       addEvent(
           datasetVersion.getId(),
           Optional.of(datasetVersion.getDatasetId()),
-<<<<<<< HEAD
           entityResource.getWorkspaceId(),
-          "update.resource.dataset_version.update_dataset_version_succeeded",
-=======
-          authService.getWorkspaceIdFromUserInfo(authService.getCurrentLoginUserInfo()),
           UPDATE_DATASET_VERSION_EVENT_TYPE,
->>>>>>> 6d8ac784
           Optional.of("tags"),
           Collections.singletonMap(
               "tags",
@@ -643,13 +633,8 @@
       addEvent(
           datasetVersion.getId(),
           Optional.of(datasetVersion.getDatasetId()),
-<<<<<<< HEAD
           entityResource.getWorkspaceId(),
-          "update.resource.dataset_version.update_dataset_version_succeeded",
-=======
-          authService.getWorkspaceIdFromUserInfo(authService.getCurrentLoginUserInfo()),
           UPDATE_DATASET_VERSION_EVENT_TYPE,
->>>>>>> 6d8ac784
           Optional.of("tags"),
           extraField,
           "dataset_version tags deleted successfully");
@@ -704,13 +689,8 @@
       addEvent(
           updatedDatasetVersion.getId(),
           Optional.of(updatedDatasetVersion.getDatasetId()),
-<<<<<<< HEAD
           entityResource.getWorkspaceId(),
-          "update.resource.dataset_version.update_dataset_version_succeeded",
-=======
-          authService.getWorkspaceIdFromUserInfo(authService.getCurrentLoginUserInfo()),
           UPDATE_DATASET_VERSION_EVENT_TYPE,
->>>>>>> 6d8ac784
           Optional.of("attributes"),
           Collections.singletonMap(
               "attribute_keys",
@@ -772,13 +752,8 @@
       addEvent(
           updatedDatasetVersion.getId(),
           Optional.of(updatedDatasetVersion.getDatasetId()),
-<<<<<<< HEAD
           entityResource.getWorkspaceId(),
-          "update.resource.dataset_version.update_dataset_version_succeeded",
-=======
-          authService.getWorkspaceIdFromUserInfo(authService.getCurrentLoginUserInfo()),
           UPDATE_DATASET_VERSION_EVENT_TYPE,
->>>>>>> 6d8ac784
           Optional.of("attributes"),
           Collections.singletonMap(
               "attribute_keys",
@@ -897,13 +872,8 @@
       addEvent(
           updatedDatasetVersion.getId(),
           Optional.of(updatedDatasetVersion.getDatasetId()),
-<<<<<<< HEAD
           entityResource.getWorkspaceId(),
-          "update.resource.dataset_version.update_dataset_version_succeeded",
-=======
-          authService.getWorkspaceIdFromUserInfo(authService.getCurrentLoginUserInfo()),
           UPDATE_DATASET_VERSION_EVENT_TYPE,
->>>>>>> 6d8ac784
           Optional.of("attributes"),
           extraField,
           "dataset_version attributes deleted successfully");
