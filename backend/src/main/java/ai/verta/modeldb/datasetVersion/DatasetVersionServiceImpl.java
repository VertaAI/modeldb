--- conflicted
+++ resolved
@@ -40,7 +40,6 @@
 import com.google.protobuf.Any;
 import com.google.rpc.Code;
 import com.google.rpc.Status;
-import io.grpc.StatusRuntimeException;
 import io.grpc.protobuf.StatusProto;
 import io.grpc.stub.StreamObserver;
 import java.util.Collections;
@@ -68,83 +67,6 @@
   }
 
   /**
-<<<<<<< HEAD
-   * For getting datasetVersions that user has access to (either as owner or a collaborator), fetch
-   * all datasetVersions of the requested datasetVersionIds then iterate that list and check if
-   * datasetVersion is accessible or not. The list of accessible datasetVersionIDs is built and
-   * returned by this method.
-   *
-   * @param requestedDatasetVersionIds : datasetVersion Ids
-   * @return List<String> : list of accessible DatasetVersion Id
-   * @throws InvalidProtocolBufferException InvalidProtocolBufferException
-   */
-  public List<String> getAccessibleDatasetVersionIDs(
-      List<String> requestedDatasetVersionIds, ModelDBServiceActions modelDBServiceActions)
-      throws InvalidProtocolBufferException {
-    List<DatasetVersion> datasetVersionList =
-        datasetVersionDAO.getDatasetVersionsByBatchIds(requestedDatasetVersionIds);
-    if (datasetVersionList.size() == 0) {
-      Status statusMessage =
-          Status.newBuilder()
-              .setCode(Code.PERMISSION_DENIED_VALUE)
-              .setMessage(
-                  ModelDBMessages.ACCESS_IS_DENIDE_DATASET_VERSION_ENTITIES_MSG
-                      + requestedDatasetVersionIds)
-              .build();
-      throw StatusProto.toStatusRuntimeException(statusMessage);
-    }
-    Map<String, String> datasetIdDatasetVersionIdMap = new HashMap<>();
-    for (DatasetVersion datasetVersion : datasetVersionList) {
-      datasetIdDatasetVersionIdMap.put(datasetVersion.getId(), datasetVersion.getDatasetId());
-    }
-    Set<String> datasetIdSet = new HashSet<>(datasetIdDatasetVersionIdMap.values());
-
-    List<String> accessibleDatasetVersionIds = new ArrayList<>();
-    List<String> allowedDatasetIds;
-    // Validate if current user has access to the entity or not
-    if (datasetIdSet.size() == 1) {
-      roleService.isSelfAllowed(
-          ModelDBServiceResourceTypes.DATASET,
-          modelDBServiceActions,
-          new ArrayList<>(datasetIdSet).get(0));
-      accessibleDatasetVersionIds.addAll(requestedDatasetVersionIds);
-    } else {
-      allowedDatasetIds =
-          roleService.getSelfAllowedResources(
-              ModelDBServiceResourceTypes.DATASET, modelDBServiceActions);
-      // Validate if current user has access to the entity or not
-      allowedDatasetIds.retainAll(datasetIdSet);
-      for (Map.Entry<String, String> entry : datasetIdDatasetVersionIdMap.entrySet()) {
-        if (allowedDatasetIds.contains(entry.getValue())) {
-          accessibleDatasetVersionIds.add(entry.getKey());
-        }
-      }
-    }
-    return accessibleDatasetVersionIds;
-  }
-
-  public List<String> getAccessibleDatasetVersionIDsByAction(
-      List<String> requestedDatasetVersionIds, ModelDBServiceActions modelDBServiceActions) {
-    // Validate if current user has access to the entity or not
-    if (requestedDatasetVersionIds.size() == 1) {
-      roleService.isSelfAllowed(
-          ModelDBServiceResourceTypes.DATASET_VERSION,
-          modelDBServiceActions,
-          requestedDatasetVersionIds.get(0));
-      return requestedDatasetVersionIds;
-    } else {
-      List<String> allowedDatasetVersionIds =
-          roleService.getSelfAllowedResources(
-              ModelDBServiceResourceTypes.DATASET_VERSION, modelDBServiceActions);
-      // Validate if current user has access to the entity or not
-      allowedDatasetVersionIds.retainAll(requestedDatasetVersionIds);
-      return allowedDatasetVersionIds;
-    }
-  }
-
-  /**
-=======
->>>>>>> 2f067554
    * Create a DatasetVersion from the input parameters and logs it. Required input parameter :
    * datasetId which is the id of the parent dataset. Generate a random UUID for id set datasetID,
    * parentDatasetVersionID, Description, Attributes, Tags and Visibility from the request. set
@@ -877,39 +799,4 @@
           responseObserver, e, DeleteDatasetVersions.Response.getDefaultInstance());
     }
   }
-<<<<<<< HEAD
-
-  private boolean deleteDatasetVersions(List<String> datasetVersionIds)
-      throws InvalidProtocolBufferException {
-    Set<String> finalAccessibleDatasetVersionSet = new HashSet<>();
-    try {
-      List<String> accessibleDatasetVersionIdsByDataset =
-          getAccessibleDatasetVersionIDs(datasetVersionIds, ModelDBServiceActions.DELETE);
-      finalAccessibleDatasetVersionSet.addAll(accessibleDatasetVersionIdsByDataset);
-    } catch (StatusRuntimeException ex) {
-      LOGGER.warn(ex.getMessage(), ex);
-      if (ex.getStatus().getCode().value() != Code.PERMISSION_DENIED_VALUE) {
-        throw ex;
-      }
-    }
-
-    if (!finalAccessibleDatasetVersionSet.containsAll(datasetVersionIds)) {
-      List<String> accessibleDatasetVersionIdsByAction =
-          getAccessibleDatasetVersionIDsByAction(datasetVersionIds, ModelDBServiceActions.DELETE);
-      finalAccessibleDatasetVersionSet.addAll(accessibleDatasetVersionIdsByAction);
-    }
-
-    if (finalAccessibleDatasetVersionSet.isEmpty()) {
-      Status statusMessage =
-          Status.newBuilder()
-              .setCode(Code.PERMISSION_DENIED_VALUE)
-              .setMessage(
-                  ModelDBMessages.ACCESS_IS_DENIDE_DATASET_VERSION_ENTITIES_MSG + datasetVersionIds)
-              .build();
-      throw StatusProto.toStatusRuntimeException(statusMessage);
-    }
-    return datasetVersionDAO.deleteDatasetVersions(datasetVersionIds, true);
-  }
-=======
->>>>>>> 2f067554
 }