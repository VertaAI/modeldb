--- conflicted
+++ resolved
@@ -28,11 +28,7 @@
   @JsonProperty private App app;
 
   public static ServiceSet fromConfig(
-<<<<<<< HEAD
-      MDBConfig mdbConfig, ArtifactStoreService artifactStoreService, UAC uac) throws IOException {
-=======
-      MDBConfig mdbConfig, ArtifactStoreService artifactStoreService) {
->>>>>>> c07dcd7c
+      MDBConfig mdbConfig, ArtifactStoreService artifactStoreService, UAC uac) {
     var set = new ServiceSet();
     set.uac = uac;
     set.authService = MDBAuthServiceUtils.FromConfig(mdbConfig, set.uac);
