package ai.verta.modeldb.authservice;

import ai.verta.modeldb.App;
import ai.verta.modeldb.ModelDBConstants;
import ai.verta.modeldb.ModelDBMessages;
import ai.verta.modeldb.utils.ModelDBUtils;
import ai.verta.uac.*;
import ai.verta.uac.versioning.AuditLogServiceGrpc;
import com.google.rpc.Code;
import com.google.rpc.Status;
import io.grpc.ClientInterceptor;
import io.grpc.ManagedChannel;
import io.grpc.ManagedChannelBuilder;
import io.grpc.Metadata;
import io.grpc.StatusRuntimeException;
import io.grpc.protobuf.StatusProto;
import io.grpc.stub.MetadataUtils;
import java.util.concurrent.TimeUnit;
import org.apache.logging.log4j.LogManager;
import org.apache.logging.log4j.Logger;

public class AuthServiceChannel implements AutoCloseable {

  private static final Logger LOGGER = LogManager.getLogger(AuthServiceChannel.class);
  private ManagedChannel authServiceChannel;
  private RoleServiceGrpc.RoleServiceBlockingStub roleServiceBlockingStub;
  private RoleServiceGrpc.RoleServiceFutureStub roleServiceFutureStub;
  private AuthzServiceGrpc.AuthzServiceBlockingStub authzServiceBlockingStub;
  private UACServiceGrpc.UACServiceBlockingStub uacServiceBlockingStub;
  private TeamServiceGrpc.TeamServiceBlockingStub teamServiceBlockingStub;
  private OrganizationServiceGrpc.OrganizationServiceBlockingStub organizationServiceBlockingStub;
  private AuditLogServiceGrpc.AuditLogServiceBlockingStub auditLogServiceBlockingStub;
<<<<<<< HEAD
  private CollaboratorServiceGrpc.CollaboratorServiceBlockingStub collaboratorServiceBlockingStub;
=======
  private WorkspaceServiceGrpc.WorkspaceServiceBlockingStub workspaceServiceBlockingStub;
>>>>>>> c809fa2a
  private String serviceUserEmail;
  private String serviceUserDevKey;

  public AuthServiceChannel() {
    App app = App.getInstance();
    String host = app.getAuthServerHost();
    Integer port = app.getAuthServerPort();
    LOGGER.trace(ModelDBMessages.HOST_PORT_INFO_STR, host, port);
    if (host != null && port != null) { // AuthService not available.
      authServiceChannel =
          ManagedChannelBuilder.forTarget(host + ModelDBConstants.STRING_COLON + port)
              .usePlaintext()
              .build();

      this.serviceUserEmail = app.getServiceUserEmail();
      this.serviceUserDevKey = app.getServiceUserDevKey();
    } else {
      Status status =
          Status.newBuilder()
              .setCode(Code.UNAVAILABLE_VALUE)
              .setMessage("Host OR Port not found for contacting authentication service")
              .build();
      throw StatusProto.toStatusRuntimeException(status);
    }
  }

  private Metadata getMetadataHeaders() {
    int backgroundUtilsCount = ModelDBUtils.getRegisteredBackgroundUtilsCount();
    LOGGER.trace("Header attaching with stub : backgroundUtilsCount : {}", backgroundUtilsCount);
    Metadata requestHeaders;
    if (backgroundUtilsCount > 0 && AuthInterceptor.METADATA_INFO.get() == null) {
      requestHeaders = new Metadata();
      Metadata.Key<String> email_key = Metadata.Key.of("email", Metadata.ASCII_STRING_MARSHALLER);
      Metadata.Key<String> dev_key =
          Metadata.Key.of("developer_key", Metadata.ASCII_STRING_MARSHALLER);
      Metadata.Key<String> source_key = Metadata.Key.of("source", Metadata.ASCII_STRING_MARSHALLER);

      requestHeaders.put(email_key, this.serviceUserEmail);
      requestHeaders.put(dev_key, this.serviceUserDevKey);
      requestHeaders.put(source_key, "PythonClient");
    } else {
      requestHeaders = AuthInterceptor.METADATA_INFO.get();
    }
    return requestHeaders;
  }

  private void initUACServiceStubChannel() {
    Metadata requestHeaders = getMetadataHeaders();
    LOGGER.trace("Header attaching with stub : {}", requestHeaders);
    ClientInterceptor clientInterceptor = MetadataUtils.newAttachHeadersInterceptor(requestHeaders);
    uacServiceBlockingStub =
        UACServiceGrpc.newBlockingStub(authServiceChannel).withInterceptors(clientInterceptor);
    LOGGER.trace("Header attached with stub");
  }

  public UACServiceGrpc.UACServiceBlockingStub getUacServiceBlockingStub() {
    if (uacServiceBlockingStub == null) {
      initUACServiceStubChannel();
    }
    return uacServiceBlockingStub;
  }

  private void initRoleServiceStubChannel() {
    Metadata requestHeaders = getMetadataHeaders();
    LOGGER.trace("Header attaching with stub : {}", requestHeaders);
    ClientInterceptor clientInterceptor = MetadataUtils.newAttachHeadersInterceptor(requestHeaders);
    roleServiceBlockingStub =
        RoleServiceGrpc.newBlockingStub(authServiceChannel).withInterceptors(clientInterceptor);
    LOGGER.trace("Header attached with stub");
  }

  public RoleServiceGrpc.RoleServiceBlockingStub getRoleServiceBlockingStub() {
    if (roleServiceBlockingStub == null) {
      initRoleServiceStubChannel();
    }
    return roleServiceBlockingStub;
  }

  private void initRoleServiceFutureStubChannel() {
    Metadata requestHeaders = getMetadataHeaders();
    LOGGER.trace("Header attaching with stub : {}", requestHeaders);
    ClientInterceptor clientInterceptor = MetadataUtils.newAttachHeadersInterceptor(requestHeaders);
    roleServiceFutureStub =
        RoleServiceGrpc.newFutureStub(authServiceChannel).withInterceptors(clientInterceptor);
    LOGGER.trace("Header attached with stub");
  }

  public RoleServiceGrpc.RoleServiceFutureStub getRoleServiceFutureStub() {
    if (roleServiceFutureStub == null) {
      initRoleServiceFutureStubChannel();
    }
    return roleServiceFutureStub;
  }

  private void initAuthzServiceStubChannel(Metadata requestHeaders) {
    if (requestHeaders == null) requestHeaders = getMetadataHeaders();
    LOGGER.trace("Header attaching with stub : {}", requestHeaders);
    ClientInterceptor clientInterceptor = MetadataUtils.newAttachHeadersInterceptor(requestHeaders);
    authzServiceBlockingStub =
        AuthzServiceGrpc.newBlockingStub(authServiceChannel).withInterceptors(clientInterceptor);
    LOGGER.trace("Header attached with stub");
  }

  public AuthzServiceGrpc.AuthzServiceBlockingStub getAuthzServiceBlockingStub(
      Metadata requestHeaders) {
    if (authzServiceBlockingStub == null) {
      initAuthzServiceStubChannel(requestHeaders);
    }
    return authzServiceBlockingStub;
  }

  private void initTeamServiceStubChannel() {
    Metadata requestHeaders = getMetadataHeaders();
    LOGGER.trace("Header attaching with stub : {}", requestHeaders);
    ClientInterceptor clientInterceptor = MetadataUtils.newAttachHeadersInterceptor(requestHeaders);
    teamServiceBlockingStub =
        TeamServiceGrpc.newBlockingStub(authServiceChannel).withInterceptors(clientInterceptor);
    LOGGER.trace("Header attached with stub");
  }

  public TeamServiceGrpc.TeamServiceBlockingStub getTeamServiceBlockingStub() {
    if (teamServiceBlockingStub == null) {
      initTeamServiceStubChannel();
    }
    return teamServiceBlockingStub;
  }

  private void initOrganizationServiceStubChannel() {
    Metadata requestHeaders = getMetadataHeaders();
    LOGGER.trace("Header attaching with stub : {}", requestHeaders);
    ClientInterceptor clientInterceptor = MetadataUtils.newAttachHeadersInterceptor(requestHeaders);
    organizationServiceBlockingStub =
        OrganizationServiceGrpc.newBlockingStub(authServiceChannel)
            .withInterceptors(clientInterceptor);
    LOGGER.trace("Header attached with stub");
  }

  public OrganizationServiceGrpc.OrganizationServiceBlockingStub
      getOrganizationServiceBlockingStub() {
    if (organizationServiceBlockingStub == null) {
      initOrganizationServiceStubChannel();
    }
    return organizationServiceBlockingStub;
  }

  private void initAuditLogServiceStubChannel() {
    Metadata requestHeaders = getMetadataHeaders();
    LOGGER.trace("Header attaching with stub : {}", requestHeaders);
    ClientInterceptor clientInterceptor = MetadataUtils.newAttachHeadersInterceptor(requestHeaders);
    auditLogServiceBlockingStub =
        AuditLogServiceGrpc.newBlockingStub(authServiceChannel).withInterceptors(clientInterceptor);
    LOGGER.trace("Header attached with stub");
  }

  public AuditLogServiceGrpc.AuditLogServiceBlockingStub getAuditLogServiceBlockingStub() {
    if (auditLogServiceBlockingStub == null) {
      initAuditLogServiceStubChannel();
    }
    return auditLogServiceBlockingStub;
  }

<<<<<<< HEAD
  private void initCollaboratorServiceStubChannel() {
    Metadata requestHeaders = getMetadataHeaders();
    LOGGER.trace("Header attaching with stub : {}", requestHeaders);
    ClientInterceptor clientInterceptor = MetadataUtils.newAttachHeadersInterceptor(requestHeaders);
    collaboratorServiceBlockingStub =
            CollaboratorServiceGrpc.newBlockingStub(authServiceChannel).withInterceptors(clientInterceptor);
    LOGGER.trace("Header attached with stub");
  }

  public CollaboratorServiceGrpc.CollaboratorServiceBlockingStub getCollaboratorServiceBlockingStub() {
    if (collaboratorServiceBlockingStub == null) {
      initCollaboratorServiceStubChannel();
    }
    return collaboratorServiceBlockingStub;
=======
  private void initWorkspaceServiceStubChannel() {
    Metadata requestHeaders = getMetadataHeaders();
    LOGGER.trace("Header attaching with stub : {}", requestHeaders);
    ClientInterceptor clientInterceptor = MetadataUtils.newAttachHeadersInterceptor(requestHeaders);
    workspaceServiceBlockingStub =
            WorkspaceServiceGrpc.newBlockingStub(authServiceChannel).withInterceptors(clientInterceptor);
    LOGGER.trace("Header attached with stub");
  }

  public WorkspaceServiceGrpc.WorkspaceServiceBlockingStub getWorkspaceServiceBlockingStub() {
    if (workspaceServiceBlockingStub == null) {
      initWorkspaceServiceStubChannel();
    }
    return workspaceServiceBlockingStub;
>>>>>>> c809fa2a
  }

  @Override
  public void close() throws StatusRuntimeException {
    try {
      if (authServiceChannel != null) {
        authServiceChannel.shutdown();
      }
    } catch (Exception ex) {
      LOGGER.trace(ModelDBConstants.AUTH_SERVICE_CHANNEL_CLOSE_ERROR, ex);
      Status status =
          Status.newBuilder()
              .setCode(Code.INTERNAL_VALUE)
              .setMessage(ModelDBConstants.AUTH_SERVICE_CHANNEL_CLOSE_ERROR + ex.getMessage())
              .build();
      throw StatusProto.toStatusRuntimeException(status);
    } finally {
      if (authServiceChannel != null && !authServiceChannel.isShutdown()) {
        try {
          authServiceChannel.awaitTermination(30, TimeUnit.SECONDS);
        } catch (InterruptedException ex) {
          LOGGER.warn(ex.getMessage(), ex);
          Status status =
              Status.newBuilder()
                  .setCode(Code.INTERNAL_VALUE)
                  .setMessage("AuthService channel termination error: " + ex.getMessage())
                  .build();
          throw StatusProto.toStatusRuntimeException(status);
        }
      }
    }
  }
}<|MERGE_RESOLUTION|>--- conflicted
+++ resolved
@@ -30,11 +30,7 @@
   private TeamServiceGrpc.TeamServiceBlockingStub teamServiceBlockingStub;
   private OrganizationServiceGrpc.OrganizationServiceBlockingStub organizationServiceBlockingStub;
   private AuditLogServiceGrpc.AuditLogServiceBlockingStub auditLogServiceBlockingStub;
-<<<<<<< HEAD
-  private CollaboratorServiceGrpc.CollaboratorServiceBlockingStub collaboratorServiceBlockingStub;
-=======
   private WorkspaceServiceGrpc.WorkspaceServiceBlockingStub workspaceServiceBlockingStub;
->>>>>>> c809fa2a
   private String serviceUserEmail;
   private String serviceUserDevKey;
 
@@ -196,22 +192,6 @@
     return auditLogServiceBlockingStub;
   }
 
-<<<<<<< HEAD
-  private void initCollaboratorServiceStubChannel() {
-    Metadata requestHeaders = getMetadataHeaders();
-    LOGGER.trace("Header attaching with stub : {}", requestHeaders);
-    ClientInterceptor clientInterceptor = MetadataUtils.newAttachHeadersInterceptor(requestHeaders);
-    collaboratorServiceBlockingStub =
-            CollaboratorServiceGrpc.newBlockingStub(authServiceChannel).withInterceptors(clientInterceptor);
-    LOGGER.trace("Header attached with stub");
-  }
-
-  public CollaboratorServiceGrpc.CollaboratorServiceBlockingStub getCollaboratorServiceBlockingStub() {
-    if (collaboratorServiceBlockingStub == null) {
-      initCollaboratorServiceStubChannel();
-    }
-    return collaboratorServiceBlockingStub;
-=======
   private void initWorkspaceServiceStubChannel() {
     Metadata requestHeaders = getMetadataHeaders();
     LOGGER.trace("Header attaching with stub : {}", requestHeaders);
@@ -226,7 +206,6 @@
       initWorkspaceServiceStubChannel();
     }
     return workspaceServiceBlockingStub;
->>>>>>> c809fa2a
   }
 
   @Override
