--- conflicted
+++ resolved
@@ -229,10 +229,7 @@
       Optional<String> entityId,
       Optional<String> entityName,
       Optional<String> workspaceName,
-<<<<<<< HEAD
       Optional<Long> workspaceId,
-=======
->>>>>>> 44c36bef
       ModelDBServiceResourceTypes modelDBServiceResourceTypes) {
     return GetResourcesResponseItem.newBuilder().setVisibility(ResourceVisibility.PRIVATE).build();
   }
