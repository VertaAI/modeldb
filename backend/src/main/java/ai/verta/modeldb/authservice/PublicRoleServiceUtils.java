--- conflicted
+++ resolved
@@ -111,12 +111,7 @@
   public void validateEntityUserWithUserInfo(
       ModelDBServiceResourceTypes modelDBServiceResourceTypes,
       String resourceId,
-<<<<<<< HEAD
       ModelDBServiceActions modelDBServiceActions) {
-=======
-      ModelDBServiceActions modelDBServiceActions)
-      throws InvalidProtocolBufferException {
->>>>>>> 716f9213
     if (resourceId != null && !resourceId.isEmpty()) {
       if (modelDBServiceResourceTypes.equals(ModelDBServiceResourceTypes.PROJECT)) {
         if (!projectDAO.projectExistsInDB(resourceId)) {
