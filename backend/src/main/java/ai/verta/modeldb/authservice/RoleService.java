--- conflicted
+++ resolved
@@ -3,7 +3,6 @@
 import ai.verta.common.CollaboratorTypeEnum;
 import ai.verta.common.ModelDBResourceEnum;
 import ai.verta.common.ModelDBResourceEnum.ModelDBServiceResourceTypes;
-import ai.verta.common.VisibilityEnum;
 import ai.verta.common.WorkspaceTypeEnum.WorkspaceType;
 import ai.verta.modeldb.collaborator.CollaboratorBase;
 import ai.verta.modeldb.dto.WorkspaceDTO;
@@ -127,33 +126,6 @@
 
   List<Organization> listMyOrganizations();
 
-<<<<<<< HEAD
-  VisibilityEnum.Visibility getProjectVisibility(
-      String projectId, String workspaceName, Integer workspaceType);
-
-  List<GetResourcesResponseItem> getAllResourceItems(
-      String workspaceName, Optional<Resources> filterTo);
-
-  List<GetResourcesResponseItem> getAllResourceItems(
-      Long workspaceServiceId, Optional<Resources> filterTo);
-
-  boolean deleteResources(Resources resources);
-
-  boolean deleteProjectResources(String projectId);
-
-  boolean deleteProjectResources(List<String> projectIds);
-
-  boolean createWorkspacePermissions(
-      String workspaceName,
-      Optional<WorkspaceType> workspaceType,
-      String resourceId,
-      Optional<Long> ownerId,
-      ModelDBServiceResourceTypes resourceType,
-      CollaboratorTypeEnum.CollaboratorType collaboratorType,
-      VisibilityEnum.Visibility projectVisibility);
-
-  boolean createWorkspacePermissions(
-=======
   GetResourcesResponseItem getProjectResource(String projectId);
 
   List<GetResourcesResponseItem> getResourceItems(Optional<Resources> filterTo);
@@ -163,18 +135,13 @@
   boolean deleteProjectResources(List<String> projectIds);
 
   boolean createWorkspacePermissions(
->>>>>>> 8a84a029
       Long workspaceId,
       Optional<WorkspaceType> workspaceType,
       String resourceId,
       Optional<Long> ownerId,
       ModelDBServiceResourceTypes resourceType,
       CollaboratorTypeEnum.CollaboratorType collaboratorType,
-<<<<<<< HEAD
-      VisibilityEnum.Visibility projectVisibility);
-=======
       ResourceVisibility projectVisibility);
->>>>>>> 8a84a029
 
   void createWorkspacePermissions(
       String workspace_id,
