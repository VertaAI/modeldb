--- conflicted
+++ resolved
@@ -150,24 +150,22 @@
       WorkspaceType forNumber,
       String valueOf,
       String roleRepositoryAdmin,
-<<<<<<< HEAD
-      ModelDBServiceResourceTypes repository);
-
-  String getWorkspaceRoleBindings(
-=======
       ModelDBServiceResourceTypes repository,
       boolean orgScopedPublic);
 
   void createWorkspaceRoleBinding(
->>>>>>> 9c2cb200
       String workspace_id,
       WorkspaceType forNumber,
       String valueOf,
       String roleRepositoryAdmin,
-<<<<<<< HEAD
-      ModelDBServiceResourceTypes repository);
-=======
       ModelDBServiceResourceTypes repository,
       boolean orgScopedPublic);
->>>>>>> 9c2cb200
+
+  List<String> getWorkspaceRoleBindings(
+      String workspace_id,
+      WorkspaceType forNumber,
+      String valueOf,
+      String roleRepositoryAdmin,
+      ModelDBServiceResourceTypes repository,
+      boolean orgScopedPublic);
 }