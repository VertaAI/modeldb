package ai.verta.modeldb.authservice;

import ai.verta.common.CollaboratorTypeEnum;
import ai.verta.common.ModelDBResourceEnum;
import ai.verta.common.ModelDBResourceEnum.ModelDBServiceResourceTypes;
import ai.verta.common.VisibilityEnum;
import ai.verta.common.WorkspaceTypeEnum.WorkspaceType;
import ai.verta.modeldb.collaborator.CollaboratorBase;
import ai.verta.modeldb.dto.WorkspaceDTO;
import ai.verta.uac.*;
import ai.verta.uac.ModelDBActionEnum.ModelDBServiceActions;
import com.google.protobuf.GeneratedMessageV3;
import com.google.protobuf.InvalidProtocolBufferException;
import com.google.protobuf.ProtocolMessageEnum;
import io.grpc.Metadata;
import java.util.List;
import java.util.Map;
import java.util.Optional;

public interface RoleService {

  boolean IsImplemented();

  String buildRoleBindingName(
      String roleName, String resourceId, String userId, String resourceTypeName);

  String buildRoleBindingName(
      String roleName, String resourceId, CollaboratorBase collaborator, String resourceTypeName);

  void createRoleBinding(
      Role role,
      CollaboratorBase collaborator,
      String resourceId,
      ModelDBServiceResourceTypes modelDBServiceResourceTypes);

  void createPublicRoleBinding(
      String resourceId, ModelDBServiceResourceTypes modelDBServiceResourceTypes);

  String buildPublicRoleBindingName(
      String resourceId, ModelDBServiceResourceTypes modelDBServiceResourceTypes);

  void isSelfAllowed(
      ModelDBServiceResourceTypes modelDBServiceResourceTypes,
      ModelDBServiceActions modelDBServiceActions,
      String resourceId);

  Map<String, Actions> getSelfAllowedActionsBatch(
      List<String> resourceIds, ModelDBServiceResourceTypes type);

  Role getRoleByName(String roleName, RoleScope roleScope);

  boolean deleteRoleBinding(String roleBindingId);

  boolean deleteRoleBindings(List<String> roleBindingNames);

  List<GetCollaboratorResponseItem> getResourceCollaborators(
      ModelDBServiceResourceTypes modelDBServiceResourceTypes,
      String resourceId,
      String resourceOwnerId,
      Metadata requestHeaders);

  /**
   * Checks permissions of the user wrt the Entity
   *
   * @param resourceId --> value of key like project.id, dataset.id etc.
   * @param modelDBServiceActions --> ModelDBServiceActions.UPDATE, ModelDBServiceActions.DELETE,
   *     ModelDBServiceActions.CREATE
   */
  void validateEntityUserWithUserInfo(
      ModelDBServiceResourceTypes modelDBServiceResourceTypes,
      String resourceId,
      ModelDBServiceActions modelDBServiceActions)
      throws InvalidProtocolBufferException;

  String buildReadOnlyRoleBindingName(
      String resourceId,
      CollaboratorBase collaborator,
      ModelDBServiceResourceTypes modelDBServiceResourceTypes);

  RoleBinding getRoleBindingByName(String roleBindingName);

  List<String> getSelfAllowedResources(
      ModelDBServiceResourceTypes modelDBServiceResourceTypes,
      ModelDBServiceActions modelDBServiceActions);

  List<String> getSelfDirectlyAllowedResources(
      ModelDBServiceResourceTypes modelDBServiceResourceTypes,
      ModelDBServiceActions modelDBServiceActions);

  List<String> getAllowedResources(
      ModelDBServiceResourceTypes modelDBServiceResourceTypes,
      ModelDBServiceActions modelDBServiceActions,
      CollaboratorBase collaboratorBase);

  GeneratedMessageV3 getTeamById(String teamId);

  GeneratedMessageV3 getTeamByName(String orgId, String teamName);

  GeneratedMessageV3 getOrgById(String orgId);

  GeneratedMessageV3 getOrgByName(String name);

  List<String> getAccessibleResourceIds(
      CollaboratorBase hostUserInfo,
      CollaboratorBase currentLoginUserInfo,
      ProtocolMessageEnum resourceVisibility,
      ModelDBServiceResourceTypes modelDBServiceResourceTypes,
      List<String> requestedResourceIds);

  List<String> getAccessibleResourceIdsByActions(
      ModelDBServiceResourceTypes modelDBServiceResourceTypes,
      ModelDBServiceActions modelDBServiceActions,
      List<String> requestedIdList);

  /**
   * from the name for workspace, get the workspace id and type. if no workspace is present assume
   * user's personal workspace
   *
   * @param currentLoginUserInfo : current login userInfo
   * @param workspaceName : orgName or username
   * @return {@link WorkspaceDTO} : workspace dto
   */
  WorkspaceDTO getWorkspaceDTOByWorkspaceName(UserInfo currentLoginUserInfo, String workspaceName);

  WorkspaceDTO getWorkspaceDTOByWorkspaceId(
      UserInfo currentLoginUserInfo, String workspaceId, Integer workspaceType);

  List<Organization> listMyOrganizations();

<<<<<<< HEAD
  boolean createWorkspacePermissions(
      String workspaceName,
      String resourceId,
      Optional<Long> ownerId,
      ModelDBServiceResourceTypes resourceType,
      CollaboratorTypeEnum.CollaboratorType collaboratorType,
      ResourceVisibility resourceVisibility);
=======
  GetResourcesResponseItem getProjectResource(String projectId);

  List<GetResourcesResponseItem> getResourceItems(Optional<Resources> filterTo);

  boolean deleteResources(Resources resources);

  boolean deleteProjectResources(List<String> projectIds);
>>>>>>> 8a84a029

  boolean createWorkspacePermissions(
      Long workspaceId,
      Optional<WorkspaceType> workspaceType,
      String resourceId,
      Optional<Long> ownerId,
      ModelDBServiceResourceTypes resourceType,
      CollaboratorTypeEnum.CollaboratorType collaboratorType,
<<<<<<< HEAD
      VisibilityEnum.Visibility projectVisibility);
=======
      ResourceVisibility projectVisibility);
>>>>>>> 8a84a029

  void createWorkspacePermissions(
      String workspace_id,
      WorkspaceType forNumber,
      String valueOf,
      String roleRepositoryAdmin,
      ModelDBServiceResourceTypes repository,
      boolean orgScopedPublic,
      String globalSharing);

  List<String> getWorkspaceRoleBindings(
      String workspace_id,
      WorkspaceType workspaceType,
      String resourceId,
      String adminRole,
      ModelDBServiceResourceTypes resourceType,
      boolean orgScopedPublic,
      String globalSharing);

  boolean deleteAllResources(
      List<String> resourceIds, ModelDBServiceResourceTypes modelDBServiceResourceTypes);

  boolean checkConnectionsBasedOnPrivileges(
      ModelDBResourceEnum.ModelDBServiceResourceTypes serviceResourceTypes,
      ModelDBActionEnum.ModelDBServiceActions serviceActions,
      String resourceId);
}<|MERGE_RESOLUTION|>--- conflicted
+++ resolved
@@ -3,7 +3,6 @@
 import ai.verta.common.CollaboratorTypeEnum;
 import ai.verta.common.ModelDBResourceEnum;
 import ai.verta.common.ModelDBResourceEnum.ModelDBServiceResourceTypes;
-import ai.verta.common.VisibilityEnum;
 import ai.verta.common.WorkspaceTypeEnum.WorkspaceType;
 import ai.verta.modeldb.collaborator.CollaboratorBase;
 import ai.verta.modeldb.dto.WorkspaceDTO;
@@ -127,15 +126,6 @@
 
   List<Organization> listMyOrganizations();
 
-<<<<<<< HEAD
-  boolean createWorkspacePermissions(
-      String workspaceName,
-      String resourceId,
-      Optional<Long> ownerId,
-      ModelDBServiceResourceTypes resourceType,
-      CollaboratorTypeEnum.CollaboratorType collaboratorType,
-      ResourceVisibility resourceVisibility);
-=======
   GetResourcesResponseItem getProjectResource(String projectId);
 
   List<GetResourcesResponseItem> getResourceItems(Optional<Resources> filterTo);
@@ -143,7 +133,6 @@
   boolean deleteResources(Resources resources);
 
   boolean deleteProjectResources(List<String> projectIds);
->>>>>>> 8a84a029
 
   boolean createWorkspacePermissions(
       Long workspaceId,
@@ -152,11 +141,7 @@
       Optional<Long> ownerId,
       ModelDBServiceResourceTypes resourceType,
       CollaboratorTypeEnum.CollaboratorType collaboratorType,
-<<<<<<< HEAD
-      VisibilityEnum.Visibility projectVisibility);
-=======
       ResourceVisibility projectVisibility);
->>>>>>> 8a84a029
 
   void createWorkspacePermissions(
       String workspace_id,
