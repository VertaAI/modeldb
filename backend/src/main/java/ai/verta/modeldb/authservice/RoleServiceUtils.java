--- conflicted
+++ resolved
@@ -4,7 +4,6 @@
 import ai.verta.common.ModelDBResourceEnum;
 import ai.verta.common.ModelDBResourceEnum.ModelDBServiceResourceTypes;
 import ai.verta.common.TernaryEnum;
-import ai.verta.common.VisibilityEnum;
 import ai.verta.common.WorkspaceTypeEnum.WorkspaceType;
 import ai.verta.modeldb.ModelDBConstants;
 import ai.verta.modeldb.ModelDBMessages;
@@ -13,7 +12,6 @@
 import ai.verta.modeldb.collaborator.CollaboratorTeam;
 import ai.verta.modeldb.collaborator.CollaboratorUser;
 import ai.verta.modeldb.dto.WorkspaceDTO;
-import ai.verta.modeldb.exceptions.ModelDBException;
 import ai.verta.modeldb.utils.ModelDBUtils;
 import ai.verta.uac.*;
 import ai.verta.uac.ModelDBActionEnum.ModelDBServiceActions;
@@ -915,31 +913,7 @@
           accessibleResourceIds.size());
     }
 
-<<<<<<< HEAD
-    if (resourceVisibility != null
-        && (resourceVisibility.equals(VisibilityEnum.Visibility.PUBLIC)
-            || resourceVisibility.equals(DatasetVisibility.PUBLIC))) {
-      UserInfo unsignedUserInfo = authService.getUnsignedUser();
-      List<String> publicResourceIds =
-          getAllowedResources(
-              modelDBServiceResourceTypes,
-              ModelDBServiceActions.PUBLIC_READ,
-              new CollaboratorUser(authService, unsignedUserInfo));
-      LOGGER.debug(
-          "Public " + modelDBServiceResourceTypes + " Id size is {}", publicResourceIds.size());
-
-      if (resourceIdsSet.size() > 0) {
-        resourceIdsSet.retainAll(publicResourceIds);
-      } else {
-        resourceIdsSet.addAll(publicResourceIds);
-      }
-      return new ArrayList<>(resourceIdsSet);
-    } else {
-      return new ArrayList<>(resourceIdsSet);
-    }
-=======
     return new ArrayList<>(resourceIdsSet);
->>>>>>> 8a84a029
   }
 
   @Override
@@ -1113,41 +1087,15 @@
     }
   }
 
-<<<<<<< HEAD
-  private ResourceVisibility getResourceVisibility(
-      Optional<WorkspaceType> workspaceType, VisibilityEnum.Visibility projectVisibility) {
-    if (!workspaceType.isPresent()) {
-      return ResourceVisibility.PRIVATE;
-    }
-    if (workspaceType.get() == WorkspaceType.ORGANIZATION) {
-      if (projectVisibility == VisibilityEnum.Visibility.ORG_SCOPED_PUBLIC) {
-        return ResourceVisibility.ORG_SCOPED_PUBLIC;
-      } else if (projectVisibility == VisibilityEnum.Visibility.PRIVATE) {
-        return ResourceVisibility.PRIVATE;
-      }
-      return ResourceVisibility.ORG_DEFAULT;
-    }
-    return ResourceVisibility.PRIVATE;
-  }
-
-  private boolean createWorkspacePermissions(
-      Optional<Long> workspaceId,
-      Optional<String> workspaceName,
-=======
   private boolean createWorkspacePermissions(
       Optional<Long> workspaceId,
       Optional<String> workspaceName,
       Optional<WorkspaceType> workspaceType,
->>>>>>> 8a84a029
       String resourceId,
       Optional<Long> ownerId,
       ModelDBServiceResourceTypes resourceType,
       CollaboratorType collaboratorType,
-<<<<<<< HEAD
-      ResourceVisibility resourceVisibility) {
-=======
       ResourceVisibility visibility) {
->>>>>>> 8a84a029
     try (AuthServiceChannel authServiceChannel = new AuthServiceChannel()) {
       LOGGER.info("Calling CollaboratorService to create resources");
       ResourceType modeldbServiceResourceType =
@@ -1159,19 +1107,6 @@
               .addResourceIds(resourceId)
               .build();
       SetResources.Builder setResourcesBuilder =
-<<<<<<< HEAD
-          SetResources.newBuilder().setResources(resources).setVisibility(resourceVisibility);
-
-      if (resourceVisibility.equals(ResourceVisibility.ORG_SCOPED_PUBLIC)) {
-        setResourcesBuilder.setCollaboratorType(collaboratorType);
-      }
-
-      if (ownerId.isPresent()) {
-        setResourcesBuilder.setOwnerId(ownerId.get());
-      }
-      if (workspaceId.isPresent()) {
-        setResourcesBuilder.setWorkspaceId(workspaceId.get());
-=======
           SetResources.newBuilder()
               .setResources(resources)
               .setVisibility(visibility)
@@ -1181,7 +1116,6 @@
       }
       if (workspaceId.isPresent()) {
         setResourcesBuilder = setResourcesBuilder.setWorkspaceId(workspaceId.get());
->>>>>>> 8a84a029
       } else if (workspaceName.isPresent()) {
         setResourcesBuilder = setResourcesBuilder.setWorkspaceName(workspaceName.get());
       } else {
@@ -1202,23 +1136,6 @@
   }
 
   @Override
-<<<<<<< HEAD
-  public boolean createWorkspacePermissions(
-      String workspaceName,
-      String resourceId,
-      Optional<Long> ownerId,
-      ModelDBServiceResourceTypes resourceType,
-      CollaboratorType collaboratorType,
-      ResourceVisibility visibility) {
-    return createWorkspacePermissions(
-        Optional.empty(),
-        Optional.of(workspaceName),
-        resourceId,
-        ownerId,
-        resourceType,
-        collaboratorType,
-        visibility);
-=======
   public GetResourcesResponseItem getProjectResource(String projectId) {
     ResourceType resourceType =
         ResourceType.newBuilder()
@@ -1302,7 +1219,6 @@
             .addAllResourceIds(projectIds)
             .build();
     return deleteResources(resources);
->>>>>>> 8a84a029
   }
 
   @Override
@@ -1313,27 +1229,16 @@
       Optional<Long> ownerId,
       ModelDBServiceResourceTypes resourceType,
       CollaboratorType collaboratorType,
-<<<<<<< HEAD
-      VisibilityEnum.Visibility visibility) {
-    return createWorkspacePermissions(
-        Optional.of(workspaceId),
-        Optional.empty(),
-=======
       ResourceVisibility visibility) {
     return createWorkspacePermissions(
         Optional.of(workspaceId),
         Optional.empty(),
         workspaceType,
->>>>>>> 8a84a029
         resourceId,
         ownerId,
         resourceType,
         collaboratorType,
-<<<<<<< HEAD
-        getResourceVisibility(workspaceType, visibility));
-=======
         visibility);
->>>>>>> 8a84a029
   }
 
   @Override
