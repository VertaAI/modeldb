--- conflicted
+++ resolved
@@ -1325,18 +1325,6 @@
   }
 
   @Override
-<<<<<<< HEAD
-  public String getWorkspaceRoleBindings(
-      String workspaceId,
-      WorkspaceType workspaceType,
-      String resourceId,
-      String roleName,
-      ModelDBServiceResourceTypes resourceTypes) {
-    if (workspaceId != null && !workspaceId.isEmpty()) {
-      CollaboratorUser collaboratorUser;
-      switch (workspaceType) {
-        case ORGANIZATION:
-=======
   public void createWorkspaceRoleBinding(
       String workspaceId,
       WorkspaceType workspaceType,
@@ -1362,7 +1350,6 @@
             createRoleBinding(
                 globalSharingRole, new CollaboratorOrg(workspaceId), resourceId, resourceType);
           }
->>>>>>> 9c2cb200
           Organization org = (Organization) getOrgById(workspaceId);
           collaboratorUser = new CollaboratorUser(authService, org.getOwnerId());
           break;
@@ -1370,17 +1357,58 @@
           collaboratorUser = new CollaboratorUser(authService, workspaceId);
           break;
         default:
-<<<<<<< HEAD
+          return;
+      }
+      createRoleBinding(admin, collaboratorUser, resourceId, resourceType);
+    }
+  }
+
+  @Override
+  public List<String> getWorkspaceRoleBindings(
+      String workspaceId,
+      WorkspaceType workspaceType,
+      String resourceId,
+      String roleName,
+      ModelDBServiceResourceTypes resourceTypes,
+      boolean orgScopedPublic) {
+    List<String> workspaceRoleBindingList = new ArrayList<>();
+    if (workspaceId != null && !workspaceId.isEmpty()) {
+      CollaboratorUser collaboratorUser;
+      switch (workspaceType) {
+        case ORGANIZATION:
+          if (orgScopedPublic) {
+            String globalSharingRoleName =
+                new StringBuilder()
+                    .append("O_")
+                    .append(workspaceId)
+                    .append("_GLOBAL_SHARING")
+                    .toString();
+
+            String globalSharingRoleBindingName =
+                buildRoleBindingName(
+                    globalSharingRoleName,
+                    resourceId,
+                    new CollaboratorOrg(workspaceId),
+                    resourceTypes.name());
+            if (globalSharingRoleBindingName != null) {
+              workspaceRoleBindingList.add(globalSharingRoleBindingName);
+            }
+          }
+          Organization org = (Organization) getOrgById(workspaceId);
+          collaboratorUser = new CollaboratorUser(authService, org.getOwnerId());
+          break;
+        case USER:
+          collaboratorUser = new CollaboratorUser(authService, workspaceId);
+          break;
+        default:
           return null;
       }
-      return buildRoleBindingName(roleName, resourceId, collaboratorUser, resourceTypes.name());
-    }
-    return null;
-=======
-          return;
-      }
-      createRoleBinding(admin, collaboratorUser, resourceId, resourceType);
-    }
->>>>>>> 9c2cb200
+      String roleBindingName =
+          buildRoleBindingName(roleName, resourceId, collaboratorUser, resourceTypes.name());
+      if (roleBindingName != null) {
+        workspaceRoleBindingList.add(roleBindingName);
+      }
+    }
+    return workspaceRoleBindingList;
   }
 }