--- conflicted
+++ resolved
@@ -414,11 +414,7 @@
 
     switch (workspaceType) {
       case WorkspaceType.ORGANIZATION_VALUE:
-<<<<<<< HEAD
-        var organization = (Organization) getOrgById(workspaceId);
-=======
-        Organization organization = (Organization) getOrgById(true, workspaceId, true);
->>>>>>> 43aaa5ef
+        var organization = (Organization) getOrgById(true, workspaceId, true);
         workspaceDTO.setWorkspaceType(WorkspaceType.ORGANIZATION);
         workspaceDTO.setWorkspaceName(organization.getName());
         return workspaceDTO;
