--- conflicted
+++ resolved
@@ -1153,7 +1153,6 @@
     }
   }
 
-<<<<<<< HEAD
   private VisibilityEnum.Visibility fromResourceVisibility(
       Integer workspaceType, ResourceVisibility resourceVisibility) {
     if (workspaceType == WorkspaceType.ORGANIZATION.getNumber()) {
@@ -1296,8 +1295,6 @@
     return deleteResources(resources);
   }
 
-=======
->>>>>>> cd14a084
   private boolean createWorkspacePermissions(
       Optional<Long> workspaceId,
       Optional<String> workspaceName,
@@ -1318,19 +1315,10 @@
               .addResourceIds(resourceId)
               .build();
       SetResources.Builder setResourcesBuilder =
-<<<<<<< HEAD
-          SetResources.newBuilder().setResources(resources).setVisibility(resourceVisibility);
-
-      if (resourceVisibility.equals(ResourceVisibility.ORG_SCOPED_PUBLIC)) {
-        setResourcesBuilder.setCollaboratorType(collaboratorType);
-      }
-
-=======
           SetResources.newBuilder()
               .setResources(resources)
               .setVisibility(visibility)
               .setCollaboratorType(collaboratorType);
->>>>>>> cd14a084
       if (ownerId.isPresent()) {
         setResourcesBuilder.setOwnerId(ownerId.get());
       }
