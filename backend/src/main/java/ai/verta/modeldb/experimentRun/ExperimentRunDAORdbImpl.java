package ai.verta.modeldb.experimentRun;

import static ai.verta.modeldb.entities.config.ConfigBlobEntity.HYPERPARAMETER;

import ai.verta.common.KeyValue;
import ai.verta.common.ValueTypeEnum;
import ai.verta.modeldb.Artifact;
import ai.verta.modeldb.CodeVersion;
import ai.verta.modeldb.Experiment;
import ai.verta.modeldb.ExperimentRun;
import ai.verta.modeldb.FindExperimentRuns;
import ai.verta.modeldb.GetVersionedInput;
import ai.verta.modeldb.GitSnapshot;
import ai.verta.modeldb.KeyValueQuery;
import ai.verta.modeldb.Location;
import ai.verta.modeldb.LogVersionedInput;
import ai.verta.modeldb.ModelDBConstants;
import ai.verta.modeldb.ModelDBException;
import ai.verta.modeldb.ModelDBMessages;
import ai.verta.modeldb.Observation;
import ai.verta.modeldb.OperatorEnum;
import ai.verta.modeldb.Project;
import ai.verta.modeldb.SortExperimentRuns;
import ai.verta.modeldb.TopExperimentRunsSelector;
import ai.verta.modeldb.VersioningEntry;
import ai.verta.modeldb.authservice.AuthService;
import ai.verta.modeldb.authservice.RoleService;
import ai.verta.modeldb.collaborator.CollaboratorUser;
import ai.verta.modeldb.dto.ExperimentRunPaginationDTO;
import ai.verta.modeldb.entities.ArtifactEntity;
import ai.verta.modeldb.entities.AttributeEntity;
import ai.verta.modeldb.entities.CodeVersionEntity;
import ai.verta.modeldb.entities.CommentEntity;
import ai.verta.modeldb.entities.ExperimentRunEntity;
import ai.verta.modeldb.entities.KeyValueEntity;
import ai.verta.modeldb.entities.ObservationEntity;
import ai.verta.modeldb.entities.TagsMapping;
import ai.verta.modeldb.entities.code.GitCodeBlobEntity;
import ai.verta.modeldb.entities.code.NotebookCodeBlobEntity;
import ai.verta.modeldb.entities.config.ConfigBlobEntity;
import ai.verta.modeldb.entities.config.HyperparameterElementConfigBlobEntity;
import ai.verta.modeldb.entities.config.HyperparameterElementMappingEntity;
import ai.verta.modeldb.entities.dataset.PathDatasetComponentBlobEntity;
import ai.verta.modeldb.entities.versioning.CommitEntity;
import ai.verta.modeldb.entities.versioning.RepositoryEntity;
import ai.verta.modeldb.entities.versioning.VersioningModeldbEntityMapping;
import ai.verta.modeldb.project.ProjectDAO;
import ai.verta.modeldb.utils.ModelDBHibernateUtil;
import ai.verta.modeldb.utils.ModelDBUtils;
import ai.verta.modeldb.utils.RdbmsUtils;
import ai.verta.modeldb.versioning.Blob;
import ai.verta.modeldb.versioning.BlobDAO;
import ai.verta.modeldb.versioning.BlobExpanded;
import ai.verta.modeldb.versioning.CodeBlob;
import ai.verta.modeldb.versioning.CommitDAO;
import ai.verta.modeldb.versioning.CommitFunction;
import ai.verta.modeldb.versioning.GitCodeBlob;
import ai.verta.modeldb.versioning.HyperparameterValuesConfigBlob;
import ai.verta.modeldb.versioning.ListBlobExperimentRunsRequest;
import ai.verta.modeldb.versioning.ListCommitExperimentRunsRequest;
import ai.verta.modeldb.versioning.PathDatasetComponentBlob;
import ai.verta.modeldb.versioning.RepositoryDAO;
import ai.verta.modeldb.versioning.RepositoryFunction;
import ai.verta.modeldb.versioning.RepositoryIdentification;
import ai.verta.uac.ModelDBActionEnum;
import ai.verta.uac.ModelResourceEnum;
import ai.verta.uac.Role;
import ai.verta.uac.UserInfo;
import com.google.protobuf.Any;
import com.google.protobuf.InvalidProtocolBufferException;
import com.google.protobuf.Value;
import com.google.rpc.Code;
import com.google.rpc.Status;
import io.grpc.StatusRuntimeException;
import io.grpc.protobuf.StatusProto;
import java.security.NoSuchAlgorithmException;
import java.util.ArrayList;
import java.util.Calendar;
import java.util.Collections;
import java.util.HashMap;
import java.util.HashSet;
import java.util.LinkedHashMap;
import java.util.List;
import java.util.Map;
import java.util.Set;
import java.util.UUID;
import java.util.stream.Collectors;
import javax.persistence.criteria.CriteriaBuilder;
import javax.persistence.criteria.CriteriaQuery;
import javax.persistence.criteria.Expression;
import javax.persistence.criteria.Order;
import javax.persistence.criteria.Predicate;
import javax.persistence.criteria.Root;
import org.apache.logging.log4j.LogManager;
import org.apache.logging.log4j.Logger;
import org.hibernate.Session;
import org.hibernate.Transaction;
import org.hibernate.query.Query;

public class ExperimentRunDAORdbImpl implements ExperimentRunDAO {

  private static final Logger LOGGER =
      LogManager.getLogger(ExperimentRunDAORdbImpl.class.getName());
  private final AuthService authService;
  private final RoleService roleService;
  private final RepositoryDAO repositoryDAO;
  private final CommitDAO commitDAO;
  private final BlobDAO blobDAO;
  private static final String UPDATE_PROJECT_HQL =
      new StringBuilder("UPDATE ProjectEntity p SET p.")
          .append(ModelDBConstants.DATE_UPDATED)
          .append(" = :timestamp where p.")
          .append(ModelDBConstants.ID)
          .append(" IN (:ids) ")
          .toString();
  private static final String UPDATE_EXP_TIMESTAMP_HQL =
      new StringBuilder()
          .append("UPDATE ExperimentEntity exp SET exp.")
          .append(ModelDBConstants.DATE_UPDATED)
          .append(" = :timestamp")
          .append(" where exp.")
          .append(ModelDBConstants.ID)
          .append(" IN (:ids) ")
          .toString();
  private static final String CHECK_EXP_RUN_EXISTS_AT_INSERT_HQL =
      new StringBuilder("Select count(*) From ExperimentRunEntity ere where ")
          .append(" ere." + ModelDBConstants.NAME + " = :experimentRunName ")
          .append(" AND ere." + ModelDBConstants.PROJECT_ID + " = :projectId ")
          .append(" AND ere." + ModelDBConstants.EXPERIMENT_ID + " = :experimentId ")
          .toString();
  private static final String CHECK_EXP_RUN_EXISTS_AT_UPDATE_HQL =
      new StringBuilder("Select count(*) From ExperimentRunEntity ere where ")
          .append(" ere." + ModelDBConstants.ID + " = :experimentRunId ")
          .toString();
  private static final String GET_EXP_RUN_BY_IDS_HQL =
      "From ExperimentRunEntity exr where exr.id IN (:ids)";
  private static final String COMMENT_DELETE_HQL =
      new StringBuilder()
          .append("From CommentEntity ce where ce.")
          .append(ModelDBConstants.ENTITY_ID)
          .append(" IN (:entityIds) AND ce.")
          .append(ModelDBConstants.ENTITY_NAME)
          .append(" =:entityName")
          .toString();
  private static final String DELETE_ALL_TAGS_HQL =
      new StringBuilder("delete from TagsMapping tm WHERE tm.experimentRunEntity.")
          .append(ModelDBConstants.ID)
          .append(" = :experimentRunId")
          .toString();
  private static final String DELETE_SELECTED_TAGS_HQL =
      new StringBuilder("delete from TagsMapping tm WHERE tm.")
          .append(ModelDBConstants.TAGS)
          .append(" in (:tags) AND tm.experimentRunEntity.")
          .append(ModelDBConstants.ID)
          .append(" = :experimentRunId")
          .toString();
  private static final String DELETE_ALL_ARTIFACTS_HQL =
      new StringBuilder("delete from ArtifactEntity ar WHERE ar.experimentRunEntity.")
          .append(ModelDBConstants.ID)
          .append(" = :experimentRunId")
          .toString();
  private static final String DELETE_SELECTED_ARTIFACTS_HQL =
      new StringBuilder("delete from ArtifactEntity ar WHERE ar.")
          .append(ModelDBConstants.KEY)
          .append(" in (:keys) AND ar.experimentRunEntity.")
          .append(ModelDBConstants.ID)
          .append(" = :experimentRunId ")
          .append(" AND ar.field_type = :field_type")
          .toString();
  private static final String GET_EXP_RUN_ATTRIBUTE_BY_KEYS_HQL =
      new StringBuilder("From AttributeEntity attr where attr.")
          .append(ModelDBConstants.KEY)
          .append(" in (:keys) AND attr.experimentRunEntity.")
          .append(ModelDBConstants.ID)
          .append(" = :experimentRunId AND attr.field_type = :fieldType")
          .toString();
  private static final String DELETE_ALL_EXP_RUN_ATTRIBUTES_HQL =
      new StringBuilder("delete from AttributeEntity attr WHERE attr.experimentRunEntity.")
          .append(ModelDBConstants.ID)
          .append(" = :experimentRunId AND attr.field_type = :fieldType")
          .toString();
  private static final String DELETE_SELECTED_EXP_RUN_ATTRIBUTES_HQL =
      new StringBuilder("delete from AttributeEntity attr WHERE attr.")
          .append(ModelDBConstants.KEY)
          .append(" in (:keys) AND attr.experimentRunEntity.")
          .append(ModelDBConstants.ID)
          .append(" = :experimentRunId AND attr.field_type = :fieldType")
          .toString();
  private static final String GET_EXPERIMENT_RUN_BY_PROJECT_ID_HQL =
      new StringBuilder()
          .append("From ExperimentRunEntity ere where ere.")
          .append(ModelDBConstants.PROJECT_ID)
          .append(" IN (:projectIds) ")
          .toString();
  private static final String GET_EXPERIMENT_RUN_BY_EXPERIMENT_ID_HQL =
      new StringBuilder()
          .append("From ExperimentRunEntity ere where ere.")
          .append(ModelDBConstants.EXPERIMENT_ID)
          .append(" IN (:experimentIds) ")
          .toString();

  public ExperimentRunDAORdbImpl(
      AuthService authService,
      RoleService roleService,
      RepositoryDAO repositoryDAO,
      CommitDAO commitDAO,
      BlobDAO blobDAO) {
    this.authService = authService;
    this.roleService = roleService;
    this.repositoryDAO = repositoryDAO;
    this.commitDAO = commitDAO;
    this.blobDAO = blobDAO;
  }

  private void checkIfEntityAlreadyExists(ExperimentRun experimentRun, Boolean isInsert) {
    try (Session session = ModelDBHibernateUtil.getSessionFactory().openSession()) {
      Query query = null;
      if (isInsert) {
        query = session.createQuery(CHECK_EXP_RUN_EXISTS_AT_INSERT_HQL);
      } else {
        query = session.createQuery(CHECK_EXP_RUN_EXISTS_AT_UPDATE_HQL);
      }

      if (isInsert) {
        query.setParameter("experimentRunName", experimentRun.getName());
        query.setParameter("projectId", experimentRun.getProjectId());
        query.setParameter("experimentId", experimentRun.getExperimentId());
      } else {
        query.setParameter(ModelDBConstants.EXPERIMENT_RUN_ID_STR, experimentRun.getId());
      }
      Long count = (Long) query.uniqueResult();
      boolean existStatus = false;
      if (count > 0) {
        existStatus = true;
      }

      // Throw error if it is an insert request and ExperimentRun with same name already exists
      if (existStatus && isInsert) {
        Status status =
            Status.newBuilder()
                .setCode(Code.ALREADY_EXISTS_VALUE)
                .setMessage("ExperimentRun already exists in database")
                .build();
        throw StatusProto.toStatusRuntimeException(status);
      } else if (!existStatus && !isInsert) {
        // Throw error if it is an update request and ExperimentRun with given name does not exist
        Status status =
            Status.newBuilder()
                .setCode(Code.NOT_FOUND_VALUE)
                .setMessage("ExperimentRun does not exist in database")
                .build();
        throw StatusProto.toStatusRuntimeException(status);
      }
    }
  }

  /**
   * @param session : hibernate session
   * @param versioningEntry : versioningEntry
   * @return returns a map from location to an Entry of BlobExpanded and sha
   * @throws ModelDBException ModelDBException
   */
  private Map<String, Map.Entry<BlobExpanded, String>> validateVersioningEntity(
      Session session, VersioningEntry versioningEntry) throws ModelDBException {
    String errorMessage = null;
    if (versioningEntry.getRepositoryId() == 0L) {
      errorMessage = "Repository Id not found in VersioningEntry";
    } else if (versioningEntry.getCommit().isEmpty()) {
      errorMessage = "Commit hash not found in VersioningEntry";
    }

    if (errorMessage != null) {
      throw new ModelDBException(errorMessage, io.grpc.Status.Code.INVALID_ARGUMENT);
    }
    RepositoryIdentification repositoryIdentification =
        RepositoryIdentification.newBuilder().setRepoId(versioningEntry.getRepositoryId()).build();
    CommitEntity commitEntity =
        commitDAO.getCommitEntity(
            session,
            versioningEntry.getCommit(),
            (session1) -> repositoryDAO.getRepositoryById(session, repositoryIdentification));
    Map<String, Map.Entry<BlobExpanded, String>> requestedLocationBlobWithHashMap = new HashMap<>();
    if (!versioningEntry.getKeyLocationMapMap().isEmpty()) {
      Map<String, Map.Entry<BlobExpanded, String>> locationBlobWithHashMap =
          blobDAO.getCommitBlobMapWithHash(
              session, commitEntity.getRootSha(), new ArrayList<>(), Collections.emptyList());
      for (Map.Entry<String, Location> locationBlobKeyMap :
          versioningEntry.getKeyLocationMapMap().entrySet()) {
        String locationKey = String.join("#", locationBlobKeyMap.getValue().getLocationList());
        if (!locationBlobWithHashMap.containsKey(locationKey)) {
          throw new ModelDBException(
              "Blob Location '"
                  + locationBlobKeyMap.getValue().getLocationList()
                  + "' for key '"
                  + locationBlobKeyMap.getKey()
                  + "' not found in commit blobs",
              io.grpc.Status.Code.INVALID_ARGUMENT);
        }
        requestedLocationBlobWithHashMap.put(locationKey, locationBlobWithHashMap.get(locationKey));
      }
    }
    return requestedLocationBlobWithHashMap;
  }

  @Override
  public ExperimentRun insertExperimentRun(ExperimentRun experimentRun, UserInfo userInfo)
      throws InvalidProtocolBufferException, ModelDBException {
    createRolesForExperimentRun(experimentRun, userInfo);
    try (Session session = ModelDBHibernateUtil.getSessionFactory().openSession()) {
      checkIfEntityAlreadyExists(experimentRun, true);
      Transaction transaction = session.beginTransaction();
      ExperimentRunEntity experimentRunObj = RdbmsUtils.generateExperimentRunEntity(experimentRun);
      if (experimentRun.getVersionedInputs() != null && experimentRun.hasVersionedInputs()) {
        Map<String, Map.Entry<BlobExpanded, String>> locationBlobWithHashMap =
            validateVersioningEntity(session, experimentRun.getVersionedInputs());
        List<VersioningModeldbEntityMapping> versioningModeldbEntityMappings =
            RdbmsUtils.getVersioningMappingFromVersioningInput(
                session,
                experimentRun.getVersionedInputs(),
                locationBlobWithHashMap,
                experimentRunObj);
        experimentRunObj.setVersioned_inputs(versioningModeldbEntityMappings);
        Set<HyperparameterElementMappingEntity> hyrParamMappings =
            prepareHyperparameterElemMappings(experimentRunObj, versioningModeldbEntityMappings);

        if (!hyrParamMappings.isEmpty()) {
          experimentRunObj.setHyperparameter_element_mappings(new ArrayList<>(hyrParamMappings));
        }
      }
      session.saveOrUpdate(experimentRunObj);

<<<<<<< HEAD
      // Update parent entity timestamp
      updateParentEntitiesTimestamp(
          session,
          Collections.singletonList(experimentRun.getProjectId()),
          Collections.singletonList(experimentRun.getExperimentId()),
          Calendar.getInstance().getTimeInMillis());
=======
      Role ownerRole = roleService.getRoleByName(ModelDBConstants.ROLE_EXPERIMENT_RUN_OWNER, null);
      roleService.createRoleBinding(
          ownerRole,
          new CollaboratorUser(authService, userInfo),
          experimentRun.getId(),
          ModelResourceEnum.ModelDBServiceResourceTypes.EXPERIMENT_RUN);

>>>>>>> a7b94b61
      transaction.commit();
      LOGGER.debug("ExperimentRun created successfully");
      return experimentRun;
    }
  }

  private void createRolesForExperimentRun(ExperimentRun experimentRun, UserInfo userInfo) {
    Role ownerRole = roleService.getRoleByName(ModelDBConstants.ROLE_EXPERIMENT_RUN_OWNER, null);
    roleService.createRoleBinding(
        ownerRole,
        new CollaboratorUser(authService, userInfo),
        experimentRun.getId(),
        ModelResourceEnum.ModelDBServiceResourceTypes.EXPERIMENT_RUN);
  }

  private Set<HyperparameterElementMappingEntity> prepareHyperparameterElemMappings(
      ExperimentRunEntity experimentRunObj,
      List<VersioningModeldbEntityMapping> versioningModeldbEntityMappings) {
    Set<HyperparameterElementMappingEntity> hyrParamMappings = new HashSet<>();
    versioningModeldbEntityMappings.forEach(
        versioningModeldbEntityMapping ->
            versioningModeldbEntityMapping
                .getConfig_blob_entities()
                .forEach(
                    configBlobEntity -> {
                      if (configBlobEntity.getHyperparameter_type().equals(HYPERPARAMETER)) {
                        HyperparameterElementConfigBlobEntity hyperparamElemConfBlobEntity =
                            configBlobEntity.getHyperparameterElementConfigBlobEntity();
                        try {
                          HyperparameterElementMappingEntity hyrParamMapping =
                              new HyperparameterElementMappingEntity(
                                  experimentRunObj,
                                  hyperparamElemConfBlobEntity.getName(),
                                  hyperparamElemConfBlobEntity.toProto());
                          hyrParamMappings.add(hyrParamMapping);
                        } catch (ModelDBException e) {
                          // This is never call because if something is wrong at this point then
                          // error will throw before this running 'for' loop
                          LOGGER.warn(e.getMessage());
                        }
                      }
                    }));
    return hyrParamMappings;
  }

  @Override
<<<<<<< HEAD
=======
  public Boolean deleteExperimentRun(String experimentRunId) {
    try (Session session = ModelDBHibernateUtil.getSessionFactory().openSession()) {
      Transaction transaction = session.beginTransaction();

      List<String> accessibleExperimentRunIds =
          getAccessibleExperimentRunIDs(
              Collections.singletonList(experimentRunId),
              ModelDBActionEnum.ModelDBServiceActions.UPDATE);
      if (accessibleExperimentRunIds.isEmpty()) {
        Status statusMessage =
            Status.newBuilder()
                .setCode(Code.PERMISSION_DENIED_VALUE)
                .setMessage(
                    "Access is denied. User is unauthorized for given ExperimentRun entities : "
                        + accessibleExperimentRunIds)
                .build();
        throw StatusProto.toStatusRuntimeException(statusMessage);
      }

      // Delete the ExperimentRun comments
      removeEntityComments(
          session,
          Collections.singletonList(experimentRunId),
          ExperimentRunEntity.class.getSimpleName());

      // Delete the ExperimentEntity object
      ExperimentRunEntity experimentRunObj =
          session.load(ExperimentRunEntity.class, experimentRunId);
      String projectId = experimentRunObj.getProject_id();
      String experimentId = experimentRunObj.getExperiment_id();
      session.delete(experimentRunObj);

      transaction.commit();
      LOGGER.debug("ExperimentRun deleted successfully");
      return true;
    }
  }

  @Override
>>>>>>> a7b94b61
  public Boolean deleteExperimentRuns(List<String> experimentRunIds) {
    final List<String> roleBindingNames = Collections.synchronizedList(new ArrayList<>());
    try (Session session = ModelDBHibernateUtil.getSessionFactory().openSession()) {
      Transaction transaction = session.beginTransaction();

      List<String> accessibleExperimentRunIds =
          getAccessibleExperimentRunIDs(
              experimentRunIds, ModelDBActionEnum.ModelDBServiceActions.UPDATE);
      if (accessibleExperimentRunIds.isEmpty()) {
        Status statusMessage =
            Status.newBuilder()
                .setCode(Code.PERMISSION_DENIED_VALUE)
                .setMessage(
                    "Access is denied. User is unauthorized for given ExperimentRun entities : "
                        + accessibleExperimentRunIds)
                .build();
        throw StatusProto.toStatusRuntimeException(statusMessage);
      }

      // Delete the ExperimentRUn comments
      if (!experimentRunIds.isEmpty()) {
        removeEntityComments(session, experimentRunIds, ExperimentRunEntity.class.getSimpleName());
      }

      // Delete the ExperimentEntity object
      Query query = session.createQuery(GET_EXP_RUN_BY_IDS_HQL);
      query.setParameterList("ids", experimentRunIds);

      List<String> projectIds = new ArrayList<>();
      List<String> experimentIds = new ArrayList<>();
      @SuppressWarnings("unchecked")
      List<ExperimentRunEntity> experimentRunEntities = query.list();
      for (ExperimentRunEntity experimentRunEntity : experimentRunEntities) {
        projectIds.add(experimentRunEntity.getProject_id());
        experimentIds.add(experimentRunEntity.getExperiment_id());
        session.delete(experimentRunEntity);

        String ownerRoleBindingName =
            roleService.buildRoleBindingName(
                ModelDBConstants.ROLE_EXPERIMENT_RUN_OWNER,
                experimentRunEntity.getId(),
                experimentRunEntity.getOwner(),
                ModelResourceEnum.ModelDBServiceResourceTypes.EXPERIMENT_RUN.name());
        if (ownerRoleBindingName != null && !ownerRoleBindingName.isEmpty()) {
          roleBindingNames.add(ownerRoleBindingName);
        }
      }
      transaction.commit();

      // Remove all role bindings
      roleService.deleteRoleBindings(roleBindingNames);

      LOGGER.debug("ExperimentRun deleted successfully");
      return true;
    }
  }

  private void removeEntityComments(Session session, List<String> entityIds, String entityName) {
    Query commentDeleteQuery = session.createQuery(COMMENT_DELETE_HQL);
    commentDeleteQuery.setParameterList("entityIds", entityIds);
    commentDeleteQuery.setParameter("entityName", entityName);
    LOGGER.debug("Comments delete query : {}", commentDeleteQuery.getQueryString());
    List<CommentEntity> commentEntities = commentDeleteQuery.list();
    for (CommentEntity commentEntity : commentEntities) {
      session.delete(commentEntity);
    }
  }

  @Override
  public ExperimentRunPaginationDTO getExperimentRunsFromEntity(
      ProjectDAO projectDAO,
      String entityKey,
      String entityValue,
      Integer pageNumber,
      Integer pageLimit,
      Boolean order,
      String sortKey)
      throws InvalidProtocolBufferException {

    KeyValueQuery entityKeyValuePredicate =
        KeyValueQuery.newBuilder()
            .setKey(entityKey)
            .setValue(Value.newBuilder().setStringValue(entityValue).build())
            .build();

    FindExperimentRuns findExperimentRuns =
        FindExperimentRuns.newBuilder()
            .setPageNumber(pageNumber)
            .setPageLimit(pageLimit)
            .setAscending(order)
            .setSortKey(sortKey)
            .addPredicates(entityKeyValuePredicate)
            .build();
    UserInfo currentLoginUserInfo = authService.getCurrentLoginUserInfo();
    return findExperimentRuns(projectDAO, currentLoginUserInfo, findExperimentRuns);
  }

  @Override
  public List<ExperimentRun> getExperimentRuns(String key, String value, UserInfo userInfo)
      throws InvalidProtocolBufferException {
    try (Session session = ModelDBHibernateUtil.getSessionFactory().openSession()) {
      List<ExperimentRun> experimentRuns = new ArrayList<>();

      Map<String, Object[]> whereClauseParamMap = new HashMap<>();
      Object[] idValueArr = new Object[2];
      idValueArr[0] = RdbmsUtils.getRdbOperatorSymbol(OperatorEnum.Operator.EQ);
      idValueArr[1] = value;
      whereClauseParamMap.put(key, idValueArr);

      LOGGER.debug("Getting experimentRun for {} ", userInfo);
      if (userInfo != null) {
        Object[] ownerValueArr = new Object[2];
        ownerValueArr[0] = RdbmsUtils.getRdbOperatorSymbol(OperatorEnum.Operator.EQ);
        ownerValueArr[1] = authService.getVertaIdFromUserInfo(userInfo);
        whereClauseParamMap.put(ModelDBConstants.OWNER, ownerValueArr);
      }

      Map<String, Object> dataWithCountMap =
          RdbmsUtils.findListWithPagination(
              session,
              ExperimentRunEntity.class.getSimpleName(),
              null,
              whereClauseParamMap,
              null,
              null,
              false,
              null,
              false);
      @SuppressWarnings("unchecked")
      List<ExperimentRunEntity> experimentRunEntities =
          (List<ExperimentRunEntity>) dataWithCountMap.get(ModelDBConstants.DATA_LIST);
      LOGGER.debug("ExperimentRunEntity List size is {}", experimentRunEntities.size());

      if (!experimentRunEntities.isEmpty()) {
        experimentRuns =
            RdbmsUtils.convertExperimentRunsFromExperimentRunEntityList(experimentRunEntities);
      }
      LOGGER.debug("ExperimentRuns size is {}", experimentRuns.size());
      return experimentRuns;
    }
  }

  @Override
  public List<ExperimentRun> getExperimentRunsByBatchIds(List<String> experimentRunIds)
      throws InvalidProtocolBufferException {
    try (Session session = ModelDBHibernateUtil.getSessionFactory().openSession()) {
      Query query = session.createQuery(GET_EXP_RUN_BY_IDS_HQL);
      query.setParameterList("ids", experimentRunIds);

      @SuppressWarnings("unchecked")
      List<ExperimentRunEntity> experimentRunEntities = query.list();
      LOGGER.debug("Got ExperimentRun by Ids");
      return RdbmsUtils.convertExperimentRunsFromExperimentRunEntityList(experimentRunEntities);
    }
  }

  @Override
  public ExperimentRun getExperimentRun(String experimentRunId)
      throws InvalidProtocolBufferException {
    try (Session session = ModelDBHibernateUtil.getSessionFactory().openSession()) {
      ExperimentRunEntity experimentRunEntity =
          session.get(ExperimentRunEntity.class, experimentRunId);
      if (experimentRunEntity == null) {
        LOGGER.warn(ModelDBMessages.EXP_RUN_NOT_FOUND_ERROR_MSG);
        Status status =
            Status.newBuilder()
                .setCode(Code.NOT_FOUND_VALUE)
                .setMessage(ModelDBMessages.EXP_RUN_NOT_FOUND_ERROR_MSG)
                .build();
        throw StatusProto.toStatusRuntimeException(status);
      }
      LOGGER.debug("Got ExperimentRun successfully");
      return experimentRunEntity.getProtoObject();
    }
  }

  @Override
  public boolean isExperimentRunExists(Session session, String experimentRunId) {
    ExperimentRunEntity experimentRunEntity =
        session.get(ExperimentRunEntity.class, experimentRunId);
    return experimentRunEntity != null;
  }

  @Override
  public ExperimentRun updateExperimentRunName(String experimentRunId, String experimentRunName)
      throws InvalidProtocolBufferException {
    try (Session session = ModelDBHibernateUtil.getSessionFactory().openSession()) {
      Transaction transaction = session.beginTransaction();
      ExperimentRunEntity experimentRunEntity =
          session.load(ExperimentRunEntity.class, experimentRunId);
      experimentRunEntity.setName(experimentRunName);
      long currentTimestamp = Calendar.getInstance().getTimeInMillis();
      experimentRunEntity.setDate_updated(currentTimestamp);
      session.update(experimentRunEntity);
      LOGGER.debug("ExperimentRun name updated successfully");
      transaction.commit();
      return experimentRunEntity.getProtoObject();
    }
  }

  @Override
  public ExperimentRun updateExperimentRunDescription(
      String experimentRunId, String experimentRunDescription)
      throws InvalidProtocolBufferException {
    try (Session session = ModelDBHibernateUtil.getSessionFactory().openSession()) {
      Transaction transaction = session.beginTransaction();
      ExperimentRunEntity experimentRunEntity =
          session.load(ExperimentRunEntity.class, experimentRunId);
      experimentRunEntity.setDescription(experimentRunDescription);
      long currentTimestamp = Calendar.getInstance().getTimeInMillis();
      experimentRunEntity.setDate_updated(currentTimestamp);
      session.update(experimentRunEntity);
      LOGGER.debug("ExperimentRun description updated successfully");
      transaction.commit();
      return experimentRunEntity.getProtoObject();
    }
  }

  @Override
  public ExperimentRun logExperimentRunCodeVersion(
      String experimentRunId, CodeVersion updatedCodeVersion)
      throws InvalidProtocolBufferException {
    try (Session session = ModelDBHibernateUtil.getSessionFactory().openSession()) {
      Transaction transaction = session.beginTransaction();
      ExperimentRunEntity experimentRunEntity =
          session.get(ExperimentRunEntity.class, experimentRunId);

      CodeVersionEntity existingCodeVersionEntity = experimentRunEntity.getCode_version_snapshot();
      if (existingCodeVersionEntity == null) {
        experimentRunEntity.setCode_version_snapshot(
            RdbmsUtils.generateCodeVersionEntity(
                ModelDBConstants.CODE_VERSION, updatedCodeVersion));
      } else {
        session.delete(existingCodeVersionEntity);
        experimentRunEntity.setCode_version_snapshot(
            RdbmsUtils.generateCodeVersionEntity(
                ModelDBConstants.CODE_VERSION, updatedCodeVersion));
      }
      long currentTimestamp = Calendar.getInstance().getTimeInMillis();
      experimentRunEntity.setDate_updated(currentTimestamp);
      session.update(experimentRunEntity);
      LOGGER.debug("ExperimentRun code version snapshot updated successfully");
      transaction.commit();
      return experimentRunEntity.getProtoObject();
    }
  }

  @Override
  public ExperimentRun setParentExperimentRunId(
      String experimentRunId, String parentExperimentRunId) throws InvalidProtocolBufferException {
    try (Session session = ModelDBHibernateUtil.getSessionFactory().openSession()) {
      Transaction transaction = session.beginTransaction();
      ExperimentRunEntity experimentRunEntity =
          session.load(ExperimentRunEntity.class, experimentRunId);
      experimentRunEntity.setParent_id(parentExperimentRunId);
      long currentTimestamp = Calendar.getInstance().getTimeInMillis();
      experimentRunEntity.setDate_updated(currentTimestamp);
      session.update(experimentRunEntity);
      LOGGER.debug("ExperimentRun parentId updated successfully");
      transaction.commit();
      return experimentRunEntity.getProtoObject();
    }
  }

  @Override
  public ExperimentRun addExperimentRunTags(String experimentRunId, List<String> tagsList)
      throws InvalidProtocolBufferException {
    try (Session session = ModelDBHibernateUtil.getSessionFactory().openSession()) {
      Transaction transaction = session.beginTransaction();
      ExperimentRunEntity experimentRunObj =
          session.get(ExperimentRunEntity.class, experimentRunId);
      if (experimentRunObj == null) {
        LOGGER.warn(ModelDBMessages.EXP_RUN_NOT_FOUND_ERROR_MSG);
        Status status =
            Status.newBuilder()
                .setCode(Code.NOT_FOUND_VALUE)
                .setMessage(ModelDBMessages.EXP_RUN_NOT_FOUND_ERROR_MSG)
                .build();
        throw StatusProto.toStatusRuntimeException(status);
      }
      List<String> newTags = new ArrayList<>();
      ExperimentRun existingProtoExperimentRunObj = experimentRunObj.getProtoObject();
      for (String tag : tagsList) {
        if (!existingProtoExperimentRunObj.getTagsList().contains(tag)) {
          newTags.add(tag);
        }
      }
      long currentTimestamp = Calendar.getInstance().getTimeInMillis();
      if (!newTags.isEmpty()) {
        List<TagsMapping> newTagMappings =
            RdbmsUtils.convertTagListFromTagMappingList(experimentRunObj, newTags);
        experimentRunObj.getTags().addAll(newTagMappings);
        experimentRunObj.setDate_updated(currentTimestamp);
        session.saveOrUpdate(experimentRunObj);
      }
      transaction.commit();
      LOGGER.debug("ExperimentRun tags added successfully");
      return experimentRunObj.getProtoObject();
    }
  }

  @Override
  public ExperimentRun deleteExperimentRunTags(
      String experimentRunId, List<String> experimentRunTagList, Boolean deleteAll)
      throws InvalidProtocolBufferException {
    try (Session session = ModelDBHibernateUtil.getSessionFactory().openSession()) {
      Transaction transaction = session.beginTransaction();
      if (deleteAll) {
        Query query = session.createQuery(DELETE_ALL_TAGS_HQL);
        query.setParameter(ModelDBConstants.EXPERIMENT_RUN_ID_STR, experimentRunId);
        query.executeUpdate();
      } else {
        Query query = session.createQuery(DELETE_SELECTED_TAGS_HQL);
        query.setParameter("tags", experimentRunTagList);
        query.setParameter(ModelDBConstants.EXPERIMENT_RUN_ID_STR, experimentRunId);
        query.executeUpdate();
      }
      ExperimentRunEntity experimentRunObj =
          session.get(ExperimentRunEntity.class, experimentRunId);
      long currentTimestamp = Calendar.getInstance().getTimeInMillis();
      experimentRunObj.setDate_updated(currentTimestamp);
      session.update(experimentRunObj);
      transaction.commit();
      LOGGER.debug("ExperimentRun tags deleted successfully");
      return experimentRunObj.getProtoObject();
    }
  }

  @Override
  public ExperimentRun logObservations(String experimentRunId, List<Observation> observations)
      throws InvalidProtocolBufferException {
    try (Session session = ModelDBHibernateUtil.getSessionFactory().openSession()) {
      Transaction transaction = session.beginTransaction();
      ExperimentRunEntity experimentRunEntityObj =
          session.get(ExperimentRunEntity.class, experimentRunId);
      if (experimentRunEntityObj == null) {
        LOGGER.warn(ModelDBMessages.EXP_RUN_NOT_FOUND_ERROR_MSG);
        Status status =
            Status.newBuilder()
                .setCode(Code.NOT_FOUND_VALUE)
                .setMessage(ModelDBMessages.EXP_RUN_NOT_FOUND_ERROR_MSG)
                .build();
        throw StatusProto.toStatusRuntimeException(status);
      }
      List<ObservationEntity> newObservationList =
          RdbmsUtils.convertObservationsFromObservationEntityList(
              experimentRunEntityObj, ModelDBConstants.OBSERVATIONS, observations);
      experimentRunEntityObj.setObservationMapping(newObservationList);
      long currentTimestamp = Calendar.getInstance().getTimeInMillis();
      experimentRunEntityObj.setDate_updated(currentTimestamp);
      session.saveOrUpdate(experimentRunEntityObj);
      transaction.commit();
      return experimentRunEntityObj.getProtoObject();
    }
  }

  @Override
  public List<Observation> getObservationByKey(String experimentRunId, String observationKey)
      throws InvalidProtocolBufferException {

    try (Session session = ModelDBHibernateUtil.getSessionFactory().openSession()) {
      ExperimentRunEntity experimentRunEntityObj =
          session.get(ExperimentRunEntity.class, experimentRunId);
      if (experimentRunEntityObj == null) {
        LOGGER.warn(ModelDBMessages.EXP_RUN_NOT_FOUND_ERROR_MSG);
        Status status =
            Status.newBuilder()
                .setCode(Code.NOT_FOUND_VALUE)
                .setMessage(ModelDBMessages.EXP_RUN_NOT_FOUND_ERROR_MSG)
                .build();
        throw StatusProto.toStatusRuntimeException(status);
      }
      ExperimentRun experimentRun = experimentRunEntityObj.getProtoObject();
      List<Observation> observationEntities = new ArrayList<>();
      for (Observation observation : experimentRun.getObservationsList()) {
        if ((observation.hasArtifact() && observation.getArtifact().getKey().equals(observationKey))
            || (observation.hasAttribute()
                && observation.getAttribute().getKey().equals(observationKey))) {
          observationEntities.add(observation);
        }
      }
      return observationEntities;
    }
  }

  @Override
  public ExperimentRun logMetrics(String experimentRunId, List<KeyValue> newMetrics)
      throws InvalidProtocolBufferException {
    try (Session session = ModelDBHibernateUtil.getSessionFactory().openSession()) {
      Transaction transaction = session.beginTransaction();
      ExperimentRunEntity experimentRunEntityObj =
          session.get(ExperimentRunEntity.class, experimentRunId);
      if (experimentRunEntityObj == null) {
        LOGGER.warn(ModelDBMessages.EXP_RUN_NOT_FOUND_ERROR_MSG);
        Status status =
            Status.newBuilder()
                .setCode(Code.NOT_FOUND_VALUE)
                .setMessage(ModelDBMessages.EXP_RUN_NOT_FOUND_ERROR_MSG)
                .build();
        throw StatusProto.toStatusRuntimeException(status);
      }

      List<KeyValue> existingMetrics = experimentRunEntityObj.getProtoObject().getMetricsList();
      for (KeyValue existingMetric : existingMetrics) {
        for (KeyValue newMetric : newMetrics) {
          if (existingMetric.getKey().equals(newMetric.getKey())) {
            Status status =
                Status.newBuilder()
                    .setCode(Code.ALREADY_EXISTS_VALUE)
                    .setMessage(
                        "Metric being logged already exists. existing metric Key : "
                            + newMetric.getKey())
                    .build();
            throw StatusProto.toStatusRuntimeException(status);
          }
        }
      }

      List<KeyValueEntity> newMetricList =
          RdbmsUtils.convertKeyValuesFromKeyValueEntityList(
              experimentRunEntityObj, ModelDBConstants.METRICS, newMetrics);
      experimentRunEntityObj.setKeyValueMapping(newMetricList);
      long currentTimestamp = Calendar.getInstance().getTimeInMillis();
      experimentRunEntityObj.setDate_updated(currentTimestamp);
      session.saveOrUpdate(experimentRunEntityObj);
      transaction.commit();
      return experimentRunEntityObj.getProtoObject();
    }
  }

  @Override
  public List<KeyValue> getExperimentRunMetrics(String experimentRunId)
      throws InvalidProtocolBufferException {
    try (Session session = ModelDBHibernateUtil.getSessionFactory().openSession()) {
      ExperimentRunEntity experimentRunObj =
          session.get(ExperimentRunEntity.class, experimentRunId);
      if (experimentRunObj == null) {
        LOGGER.warn(ModelDBMessages.EXP_RUN_NOT_FOUND_ERROR_MSG);
        Status status =
            Status.newBuilder()
                .setCode(Code.NOT_FOUND_VALUE)
                .setMessage(ModelDBMessages.EXP_RUN_NOT_FOUND_ERROR_MSG)
                .build();
        throw StatusProto.toStatusRuntimeException(status);
      }
      LOGGER.debug("Got ExperimentRun Metrics");
      return experimentRunObj.getProtoObject().getMetricsList();
    }
  }

  @Override
  public List<Artifact> getExperimentRunDatasets(String experimentRunId)
      throws InvalidProtocolBufferException {
    try (Session session = ModelDBHibernateUtil.getSessionFactory().openSession()) {
      ExperimentRunEntity experimentRunObj =
          session.get(ExperimentRunEntity.class, experimentRunId);
      if (experimentRunObj == null) {
        LOGGER.warn(ModelDBMessages.EXP_RUN_NOT_FOUND_ERROR_MSG);
        Status status =
            Status.newBuilder()
                .setCode(Code.NOT_FOUND_VALUE)
                .setMessage(ModelDBMessages.EXP_RUN_NOT_FOUND_ERROR_MSG)
                .build();
        throw StatusProto.toStatusRuntimeException(status);
      }
      LOGGER.debug("Got ExperimentRun Datasets");
      return experimentRunObj.getProtoObject().getDatasetsList();
    }
  }

  @Override
  public ExperimentRun logDatasets(
      String experimentRunId, List<Artifact> newDatasets, boolean overwrite)
      throws InvalidProtocolBufferException {
    try (Session session = ModelDBHibernateUtil.getSessionFactory().openSession()) {
      Transaction transaction = session.beginTransaction();
      ExperimentRunEntity experimentRunEntityObj =
          session.get(ExperimentRunEntity.class, experimentRunId);
      if (experimentRunEntityObj == null) {
        LOGGER.warn(ModelDBMessages.EXP_RUN_NOT_FOUND_ERROR_MSG);
        Status status =
            Status.newBuilder()
                .setCode(Code.NOT_FOUND_VALUE)
                .setMessage(ModelDBMessages.EXP_RUN_NOT_FOUND_ERROR_MSG)
                .build();
        throw StatusProto.toStatusRuntimeException(status);
      }
      ExperimentRun experimentRun = experimentRunEntityObj.getProtoObject();

      if (overwrite) {
        List<String> datasetKeys = new ArrayList<>();
        for (Artifact dataset : newDatasets) {
          datasetKeys.add(dataset.getKey());
        }
        deleteArtifactEntities(session, experimentRunId, datasetKeys, ModelDBConstants.DATASETS);

      } else {
        List<Artifact> existingDatasets = experimentRun.getDatasetsList();
        for (Artifact existingDataset : existingDatasets) {
          for (Artifact newDataset : newDatasets) {
            if (existingDataset.getKey().equals(newDataset.getKey())) {
              Status status =
                  Status.newBuilder()
                      .setCode(Code.ALREADY_EXISTS_VALUE)
                      .setMessage(
                          "Dataset being logged already exists. existing dataSet key : "
                              + newDataset.getKey())
                      .build();
              throw StatusProto.toStatusRuntimeException(status);
            }
          }
        }
      }

      List<ArtifactEntity> newDatasetList =
          RdbmsUtils.convertArtifactsFromArtifactEntityList(
              experimentRunEntityObj, ModelDBConstants.DATASETS, newDatasets);
      experimentRunEntityObj.setArtifactMapping(newDatasetList);
      long currentTimestamp = Calendar.getInstance().getTimeInMillis();
      experimentRunEntityObj.setDate_updated(currentTimestamp);
      session.saveOrUpdate(experimentRunEntityObj);
      transaction.commit();
    }
    return getExperimentRun(experimentRunId);
  }

  @Override
  public ExperimentRun logArtifacts(String experimentRunId, List<Artifact> newArtifacts)
      throws InvalidProtocolBufferException {
    try (Session session = ModelDBHibernateUtil.getSessionFactory().openSession()) {
      Transaction transaction = session.beginTransaction();
      ExperimentRunEntity experimentRunEntityObj =
          session.get(ExperimentRunEntity.class, experimentRunId);
      if (experimentRunEntityObj == null) {
        LOGGER.warn(ModelDBMessages.EXP_RUN_NOT_FOUND_ERROR_MSG);
        Status status =
            Status.newBuilder()
                .setCode(Code.NOT_FOUND_VALUE)
                .setMessage(ModelDBMessages.EXP_RUN_NOT_FOUND_ERROR_MSG)
                .build();
        throw StatusProto.toStatusRuntimeException(status);
      }

      List<Artifact> existingArtifacts = experimentRunEntityObj.getProtoObject().getArtifactsList();
      for (Artifact existingArtifact : existingArtifacts) {
        for (Artifact newArtifact : newArtifacts) {
          if (existingArtifact.getKey().equals(newArtifact.getKey())) {
            Status status =
                Status.newBuilder()
                    .setCode(Code.ALREADY_EXISTS_VALUE)
                    .setMessage(
                        "Artifact being logged already exists. existing artifact key : "
                            + newArtifact.getKey())
                    .build();
            throw StatusProto.toStatusRuntimeException(status);
          }
        }
      }

      List<ArtifactEntity> newArtifactList =
          RdbmsUtils.convertArtifactsFromArtifactEntityList(
              experimentRunEntityObj, ModelDBConstants.ARTIFACTS, newArtifacts);
      experimentRunEntityObj.setArtifactMapping(newArtifactList);
      long currentTimestamp = Calendar.getInstance().getTimeInMillis();
      experimentRunEntityObj.setDate_updated(currentTimestamp);
      session.saveOrUpdate(experimentRunEntityObj);
      transaction.commit();
      return experimentRunEntityObj.getProtoObject();
    }
  }

  @Override
  public List<Artifact> getExperimentRunArtifacts(String experimentRunId)
      throws InvalidProtocolBufferException {
    try (Session session = ModelDBHibernateUtil.getSessionFactory().openSession()) {
      ExperimentRunEntity experimentRunObj =
          session.get(ExperimentRunEntity.class, experimentRunId);
      if (experimentRunObj == null) {
        LOGGER.warn(ModelDBMessages.EXP_RUN_NOT_FOUND_ERROR_MSG);
        Status status =
            Status.newBuilder()
                .setCode(Code.NOT_FOUND_VALUE)
                .setMessage(ModelDBMessages.EXP_RUN_NOT_FOUND_ERROR_MSG)
                .build();
        throw StatusProto.toStatusRuntimeException(status);
      }
      ExperimentRun experimentRun = experimentRunObj.getProtoObject();
      if (experimentRun.getArtifactsList() != null && !experimentRun.getArtifactsList().isEmpty()) {
        LOGGER.debug("Got ExperimentRun Artifacts");
        return experimentRun.getArtifactsList();
      } else {
        String errorMessage = "Artifacts not found in the ExperimentRun";
        LOGGER.warn(errorMessage);
        Status status =
            Status.newBuilder().setCode(Code.NOT_FOUND_VALUE).setMessage(errorMessage).build();
        throw StatusProto.toStatusRuntimeException(status);
      }
    }
  }

  private void deleteArtifactEntities(
      Session session, String experimentRunId, List<String> keys, String fieldType) {
    Query query = session.createQuery(DELETE_SELECTED_ARTIFACTS_HQL);
    query.setParameterList("keys", keys);
    query.setParameter(ModelDBConstants.EXPERIMENT_RUN_ID_STR, experimentRunId);
    query.setParameter("field_type", fieldType);
    query.executeUpdate();
  }

  @Override
  public ExperimentRun deleteArtifacts(String experimentRunId, String artifactKey)
      throws InvalidProtocolBufferException {
    Transaction transaction = null;
    try (Session session = ModelDBHibernateUtil.getSessionFactory().openSession()) {
      transaction = session.beginTransaction();

      if (false) { // Change it with parameter for support to delete all artifacts
        Query query = session.createQuery(DELETE_ALL_ARTIFACTS_HQL);
        query.setParameter(ModelDBConstants.EXPERIMENT_RUN_ID_STR, experimentRunId);
        query.executeUpdate();
      } else {
        deleteArtifactEntities(
            session,
            experimentRunId,
            Collections.singletonList(artifactKey),
            ModelDBConstants.ARTIFACTS);
      }
      long currentTimestamp = Calendar.getInstance().getTimeInMillis();
      ExperimentRunEntity experimentRunObj =
          session.get(ExperimentRunEntity.class, experimentRunId);
      experimentRunObj.setDate_updated(currentTimestamp);
      session.update(experimentRunObj);
      transaction.commit();
      return experimentRunObj.getProtoObject();
    } catch (StatusRuntimeException ex) {
      if (transaction != null) {
        transaction.rollback();
      }
      throw ex;
    }
  }

  @Override
  public ExperimentRun logHyperparameters(String experimentRunId, List<KeyValue> newHyperparameters)
      throws InvalidProtocolBufferException {
    try (Session session = ModelDBHibernateUtil.getSessionFactory().openSession()) {
      Transaction transaction = session.beginTransaction();
      ExperimentRunEntity experimentRunEntityObj =
          session.get(ExperimentRunEntity.class, experimentRunId);
      if (experimentRunEntityObj == null) {
        LOGGER.warn(ModelDBMessages.EXP_RUN_NOT_FOUND_ERROR_MSG);
        Status status =
            Status.newBuilder()
                .setCode(Code.NOT_FOUND_VALUE)
                .setMessage(ModelDBMessages.EXP_RUN_NOT_FOUND_ERROR_MSG)
                .build();
        throw StatusProto.toStatusRuntimeException(status);
      }

      List<KeyValue> existingHyperparameters =
          experimentRunEntityObj.getProtoObject().getHyperparametersList();
      for (KeyValue existingHyperparameter : existingHyperparameters) {
        for (KeyValue newHyperparameter : newHyperparameters) {
          if (existingHyperparameter.getKey().equals(newHyperparameter.getKey())) {
            Status status =
                Status.newBuilder()
                    .setCode(Code.ALREADY_EXISTS_VALUE)
                    .setMessage(
                        "Hyperparameter being logged already exists. existing hyperparameter Key : "
                            + newHyperparameter.getKey())
                    .build();
            throw StatusProto.toStatusRuntimeException(status);
          }
        }
      }

      List<KeyValueEntity> newHyperparameterList =
          RdbmsUtils.convertKeyValuesFromKeyValueEntityList(
              experimentRunEntityObj, ModelDBConstants.HYPERPARAMETERS, newHyperparameters);
      experimentRunEntityObj.setKeyValueMapping(newHyperparameterList);
      long currentTimestamp = Calendar.getInstance().getTimeInMillis();
      experimentRunEntityObj.setDate_updated(currentTimestamp);
      session.saveOrUpdate(experimentRunEntityObj);
      transaction.commit();
      return experimentRunEntityObj.getProtoObject();
    }
  }

  @Override
  public List<KeyValue> getExperimentRunHyperparameters(String experimentRunId)
      throws InvalidProtocolBufferException {
    try (Session session = ModelDBHibernateUtil.getSessionFactory().openSession()) {
      ExperimentRunEntity experimentRunObj =
          session.get(ExperimentRunEntity.class, experimentRunId);
      if (experimentRunObj == null) {
        LOGGER.warn(ModelDBMessages.EXP_RUN_NOT_FOUND_ERROR_MSG);
        Status status =
            Status.newBuilder()
                .setCode(Code.NOT_FOUND_VALUE)
                .setMessage(ModelDBMessages.EXP_RUN_NOT_FOUND_ERROR_MSG)
                .build();
        throw StatusProto.toStatusRuntimeException(status);
      }
      LOGGER.debug("Got ExperimentRun Hyperparameters");
      return experimentRunObj.getProtoObject().getHyperparametersList();
    }
  }

  @Override
  public ExperimentRun logAttributes(String experimentRunId, List<KeyValue> newAttributes)
      throws InvalidProtocolBufferException {
    try (Session session = ModelDBHibernateUtil.getSessionFactory().openSession()) {
      Transaction transaction = session.beginTransaction();
      ExperimentRunEntity experimentRunEntityObj =
          session.get(ExperimentRunEntity.class, experimentRunId);
      if (experimentRunEntityObj == null) {
        LOGGER.warn(ModelDBMessages.EXP_RUN_NOT_FOUND_ERROR_MSG);
        Status status =
            Status.newBuilder()
                .setCode(Code.NOT_FOUND_VALUE)
                .setMessage(ModelDBMessages.EXP_RUN_NOT_FOUND_ERROR_MSG)
                .build();
        throw StatusProto.toStatusRuntimeException(status);
      }

      List<KeyValue> existingAttributes =
          experimentRunEntityObj.getProtoObject().getAttributesList();
      for (KeyValue existingAttribute : existingAttributes) {
        for (KeyValue newAttribute : newAttributes) {
          if (existingAttribute.getKey().equals(newAttribute.getKey())) {
            Status status =
                Status.newBuilder()
                    .setCode(Code.ALREADY_EXISTS_VALUE)
                    .setMessage(
                        "Attribute being logged already exists. existing attribute Key : "
                            + newAttribute.getKey())
                    .build();
            throw StatusProto.toStatusRuntimeException(status);
          }
        }
      }

      List<AttributeEntity> newAttributeList =
          RdbmsUtils.convertAttributesFromAttributeEntityList(
              experimentRunEntityObj, ModelDBConstants.ATTRIBUTES, newAttributes);
      experimentRunEntityObj.setAttributeMapping(newAttributeList);
      long currentTimestamp = Calendar.getInstance().getTimeInMillis();
      experimentRunEntityObj.setDate_updated(currentTimestamp);
      session.saveOrUpdate(experimentRunEntityObj);
      transaction.commit();
      return experimentRunEntityObj.getProtoObject();
    }
  }

  @Override
  public List<KeyValue> getExperimentRunAttributes(
      String experimentRunId, List<String> attributeKeyList, Boolean getAll)
      throws InvalidProtocolBufferException {
    try (Session session = ModelDBHibernateUtil.getSessionFactory().openSession()) {
      ExperimentRunEntity experimentRunObj =
          session.get(ExperimentRunEntity.class, experimentRunId);
      if (experimentRunObj == null) {
        String errorMessage = "Invalid ExperimentRun ID found";
        LOGGER.warn(errorMessage);
        Status status =
            Status.newBuilder().setCode(Code.NOT_FOUND_VALUE).setMessage(errorMessage).build();
        throw StatusProto.toStatusRuntimeException(status);
      }

      if (getAll) {
        return experimentRunObj.getProtoObject().getAttributesList();
      } else {
        Query query = session.createQuery(GET_EXP_RUN_ATTRIBUTE_BY_KEYS_HQL);
        query.setParameterList("keys", attributeKeyList);
        query.setParameter(ModelDBConstants.EXPERIMENT_RUN_ID_STR, experimentRunId);
        query.setParameter(ModelDBConstants.FIELD_TYPE_STR, ModelDBConstants.ATTRIBUTES);
        List<AttributeEntity> attributeEntities = query.list();
        return RdbmsUtils.convertAttributeEntityListFromAttributes(attributeEntities);
      }
    }
  }

  /**
   * For getting experimentRuns that user has access to (either as the owner or a collaborator):
   * <br>
   *
   * <ol>
   *   <li>Iterate through all experimentRuns of the requested experimentRunIds
   *   <li>Get the project Id they belong to.
   *   <li>Check if project is accessible or not.
   * </ol>
   *
   * The list of accessible experimentRunIDs is built and returned by this method.
   *
   * @param requestedExperimentRunIds : experimentRun Ids
   * @return List<String> : list of accessible ExperimentRun Id
   */
  public List<String> getAccessibleExperimentRunIDs(
      List<String> requestedExperimentRunIds,
      ModelDBActionEnum.ModelDBServiceActions modelDBServiceActions) {
    List<String> accessibleExperimentRunIds = new ArrayList<>();

    Map<String, String> projectIdExperimentRunIdMap =
        getProjectIdsFromExperimentRunIds(requestedExperimentRunIds);
    if (projectIdExperimentRunIdMap.size() == 0) {
      Status status =
          Status.newBuilder()
              .setCode(Code.PERMISSION_DENIED_VALUE)
              .setMessage(
                  "Access is denied. ExperimentRun not found for given ids : "
                      + requestedExperimentRunIds)
              .build();
      throw StatusProto.toStatusRuntimeException(status);
    }
    Set<String> projectIdSet = new HashSet<>(projectIdExperimentRunIdMap.values());

    List<String> allowedProjectIds;
    // Validate if current user has access to the entity or not
    if (projectIdSet.size() == 1) {
      roleService.isSelfAllowed(
          ModelResourceEnum.ModelDBServiceResourceTypes.PROJECT,
          modelDBServiceActions,
          new ArrayList<>(projectIdSet).get(0));
      accessibleExperimentRunIds.addAll(requestedExperimentRunIds);
    } else {
      allowedProjectIds =
          roleService.getSelfAllowedResources(
              ModelResourceEnum.ModelDBServiceResourceTypes.PROJECT, modelDBServiceActions);
      // Validate if current user has access to the entity or not
      allowedProjectIds.retainAll(projectIdSet);
      for (Map.Entry<String, String> entry : projectIdExperimentRunIdMap.entrySet()) {
        if (allowedProjectIds.contains(entry.getValue())) {
          accessibleExperimentRunIds.add(entry.getKey());
        }
      }
    }
    return accessibleExperimentRunIds;
  }

  @Override
  public ExperimentRunPaginationDTO findExperimentRuns(
      ProjectDAO projectDAO, UserInfo currentLoginUserInfo, FindExperimentRuns queryParameters)
      throws InvalidProtocolBufferException {

    LOGGER.trace("trying to open session");
    try (Session session = ModelDBHibernateUtil.getSessionFactory().openSession()) {
      LOGGER.trace("Starting to find experimentRuns");

      List<String> accessibleExperimentRunIds = new ArrayList<>();
      if (!queryParameters.getExperimentRunIdsList().isEmpty()) {
        accessibleExperimentRunIds.addAll(
            getAccessibleExperimentRunIDs(
                queryParameters.getExperimentRunIdsList(),
                ModelDBActionEnum.ModelDBServiceActions.READ));
        if (accessibleExperimentRunIds.isEmpty()) {
          String errorMessage =
              "Access is denied. User is unauthorized for given ExperimentRun IDs : "
                  + accessibleExperimentRunIds;
          ModelDBUtils.logAndThrowError(
              errorMessage,
              Code.PERMISSION_DENIED_VALUE,
              Any.pack(FindExperimentRuns.getDefaultInstance()));
        }
      }

      List<KeyValueQuery> predicates = new ArrayList<>(queryParameters.getPredicatesList());
      for (KeyValueQuery predicate : predicates) {
        if (predicate.getKey().equals(ModelDBConstants.ID)) {
          List<String> accessibleExperimentRunId =
              getAccessibleExperimentRunIDs(
                  Collections.singletonList(predicate.getValue().getStringValue()),
                  ModelDBActionEnum.ModelDBServiceActions.READ);
          accessibleExperimentRunIds.addAll(accessibleExperimentRunId);
          // Validate if current user has access to the entity or not where predicate key has an id
          RdbmsUtils.validateEntityIdInPredicates(
              ModelDBConstants.EXPERIMENT_RUNS, accessibleExperimentRunIds, predicate, roleService);
        }
      }

      CriteriaBuilder builder = session.getCriteriaBuilder();
      // Using FROM and JOIN
      CriteriaQuery<ExperimentRunEntity> criteriaQuery =
          builder.createQuery(ExperimentRunEntity.class);
      Root<ExperimentRunEntity> experimentRunRoot = criteriaQuery.from(ExperimentRunEntity.class);
      experimentRunRoot.alias("exp");
      List<Predicate> finalPredicatesList = new ArrayList<>();

      List<String> projectIds = new ArrayList<>();
      if (!queryParameters.getProjectId().isEmpty()) {
        projectIds.add(queryParameters.getProjectId());
      } else if (accessibleExperimentRunIds.isEmpty()) {
        List<String> workspaceProjectIDs =
            projectDAO.getWorkspaceProjectIDs(
                queryParameters.getWorkspaceName(), currentLoginUserInfo);
        if (workspaceProjectIDs == null || workspaceProjectIDs.isEmpty()) {
          LOGGER.warn(
              "accessible project for the experimentRuns not found for given workspace : {}",
              queryParameters.getWorkspaceName());
          ExperimentRunPaginationDTO experimentRunPaginationDTO = new ExperimentRunPaginationDTO();
          experimentRunPaginationDTO.setExperimentRuns(Collections.emptyList());
          experimentRunPaginationDTO.setTotalRecords(0L);
          return experimentRunPaginationDTO;
        }
        projectIds.addAll(workspaceProjectIDs);
      }

      if (accessibleExperimentRunIds.isEmpty() && projectIds.isEmpty()) {
        String errorMessage =
            "Access is denied. Accessible projects not found for given ExperimentRun IDs : "
                + accessibleExperimentRunIds;
        ModelDBUtils.logAndThrowError(
            errorMessage,
            Code.PERMISSION_DENIED_VALUE,
            Any.pack(FindExperimentRuns.getDefaultInstance()));
      }

      if (!projectIds.isEmpty()) {
        Expression<String> projectExpression = experimentRunRoot.get(ModelDBConstants.PROJECT_ID);
        Predicate projectsPredicate = projectExpression.in(projectIds);
        finalPredicatesList.add(projectsPredicate);
      }

      if (!queryParameters.getExperimentId().isEmpty()) {
        Expression<String> exp = experimentRunRoot.get(ModelDBConstants.EXPERIMENT_ID);
        Predicate predicate2 = builder.equal(exp, queryParameters.getExperimentId());
        finalPredicatesList.add(predicate2);
      }

      if (!queryParameters.getExperimentRunIdsList().isEmpty()) {
        Expression<String> exp = experimentRunRoot.get(ModelDBConstants.ID);
        Predicate predicate2 = exp.in(queryParameters.getExperimentRunIdsList());
        finalPredicatesList.add(predicate2);
      }

      LOGGER.trace("Added entity predicates");
      String entityName = "experimentRunEntity";
      try {
        List<Predicate> queryPredicatesList =
            RdbmsUtils.getQueryPredicatesFromPredicateList(
                entityName, predicates, builder, criteriaQuery, experimentRunRoot, authService);
        if (!queryPredicatesList.isEmpty()) {
          finalPredicatesList.addAll(queryPredicatesList);
        }
      } catch (ModelDBException ex) {
        if (ex.getCode().ordinal() == Code.FAILED_PRECONDITION_VALUE
            && ModelDBConstants.INTERNAL_MSG_USERS_NOT_FOUND.equals(ex.getMessage())) {
          LOGGER.warn(ex.getMessage());
          ExperimentRunPaginationDTO experimentRunPaginationDTO = new ExperimentRunPaginationDTO();
          experimentRunPaginationDTO.setExperimentRuns(Collections.emptyList());
          experimentRunPaginationDTO.setTotalRecords(0L);
          return experimentRunPaginationDTO;
        }
      }

      Order[] orderBy =
          RdbmsUtils.getOrderArrBasedOnSortKey(
              queryParameters.getSortKey(),
              queryParameters.getAscending(),
              builder,
              experimentRunRoot,
              entityName);

      Predicate[] predicateArr = new Predicate[finalPredicatesList.size()];
      for (int index = 0; index < finalPredicatesList.size(); index++) {
        predicateArr[index] = finalPredicatesList.get(index);
      }

      Predicate predicateWhereCause = builder.and(predicateArr);
      criteriaQuery.select(experimentRunRoot);
      criteriaQuery.where(predicateWhereCause);
      criteriaQuery.orderBy(orderBy);

      LOGGER.trace("Creating criteria query");
      Query query = session.createQuery(criteriaQuery);
      LOGGER.debug("Final experimentRuns final query : {}", query.getQueryString());
      if (queryParameters.getPageNumber() != 0 && queryParameters.getPageLimit() != 0) {
        // Calculate number of documents to skip
        int skips = queryParameters.getPageLimit() * (queryParameters.getPageNumber() - 1);
        query.setFirstResult(skips);
        query.setMaxResults(queryParameters.getPageLimit());
      }

      LOGGER.trace("Final query generated");
      List<ExperimentRunEntity> experimentRunEntities = query.list();
      LOGGER.debug("Final experimentRuns list size : {}", experimentRunEntities.size());
      List<ExperimentRun> experimentRuns = new ArrayList<>();
      if (!experimentRunEntities.isEmpty()) {

        LOGGER.trace("Converting from Hibernate to proto");
        List<ExperimentRun> experimentRunList =
            RdbmsUtils.convertExperimentRunsFromExperimentRunEntityList(experimentRunEntities);
        LOGGER.trace("experimentRunList {}", experimentRunList);
        LOGGER.trace("Converted from Hibernate to proto");

        List<String> expRunIds =
            experimentRunEntities.stream()
                .map(ExperimentRunEntity::getId)
                .collect(Collectors.toList());
        Map<String, List<KeyValue>> expRunHyperparameterConfigBlobMap =
            getExperimentRunHyperparameterConfigBlobMap(session, expRunIds);

        // Map<experimentRunID, Map<LocationString, CodeVersion>> : Map from experimentRunID to Map
        // of
        // LocationString to CodeBlob
        Map<String, Map<String, CodeVersion>> expRunCodeVersionMap =
            getExperimentRunCodeVersionMap(session, expRunIds);

        Set<String> experimentRunIdsSet = new HashSet<>();
        for (ExperimentRun experimentRun : experimentRunList) {
          if (!expRunHyperparameterConfigBlobMap.isEmpty()
              && expRunHyperparameterConfigBlobMap.containsKey(experimentRun.getId())) {
            experimentRun =
                experimentRun
                    .toBuilder()
                    .addAllHyperparameters(
                        expRunHyperparameterConfigBlobMap.get(experimentRun.getId()))
                    .build();
          }
          if (!expRunCodeVersionMap.isEmpty()
              && expRunCodeVersionMap.containsKey(experimentRun.getId())) {
            experimentRun =
                experimentRun
                    .toBuilder()
                    .putAllCodeVersionFromBlob(expRunCodeVersionMap.get(experimentRun.getId()))
                    .build();
          }
          if (!experimentRunIdsSet.contains(experimentRun.getId())) {
            experimentRunIdsSet.add(experimentRun.getId());
            if (queryParameters.getIdsOnly()) {
              experimentRun = ExperimentRun.newBuilder().setId(experimentRun.getId()).build();
              experimentRuns.add(experimentRun);
            } else {
              experimentRuns.add(experimentRun);
            }
          }
        }
      }

      long totalRecords = RdbmsUtils.count(session, experimentRunRoot, criteriaQuery);
      LOGGER.debug("ExperimentRuns Total record count : {}", totalRecords);

      ExperimentRunPaginationDTO experimentRunPaginationDTO = new ExperimentRunPaginationDTO();
      experimentRunPaginationDTO.setExperimentRuns(experimentRuns);
      experimentRunPaginationDTO.setTotalRecords(totalRecords);
      return experimentRunPaginationDTO;
    }
  }

  private Map<String, List<KeyValue>> getExperimentRunHyperparameterConfigBlobMap(
      Session session, List<String> expRunIds) {

    String queryBuilder =
        "Select vme.experimentRunEntity.id, cb From ConfigBlobEntity cb INNER JOIN VersioningModeldbEntityMapping vme ON vme.blob_hash = cb.blob_hash WHERE cb.hyperparameter_type = :hyperparameterType AND vme.experimentRunEntity.id IN (:expRunIds)";
    Query query = session.createQuery(queryBuilder);
    query.setParameter("hyperparameterType", HYPERPARAMETER);
    query.setParameterList("expRunIds", expRunIds);
    LOGGER.debug(
        "Final experimentRuns hyperparameter config blob final query : {}", query.getQueryString());
    List<Object[]> configBlobEntities = query.list();
    LOGGER.debug(
        "Final experimentRuns hyperparameter config list size : {}", configBlobEntities.size());
    Map<String, List<KeyValue>> hyperparametersMap = new LinkedHashMap<>();
    if (!configBlobEntities.isEmpty()) {
      configBlobEntities.forEach(
          objects -> {
            String expRunId = (String) objects[0];
            ConfigBlobEntity configBlobEntity = (ConfigBlobEntity) objects[1];
            if (configBlobEntity.getHyperparameter_type() == HYPERPARAMETER) {
              HyperparameterElementConfigBlobEntity hyperElementConfigBlobEntity =
                  configBlobEntity.getHyperparameterElementConfigBlobEntity();
              HyperparameterValuesConfigBlob valuesConfigBlob =
                  hyperElementConfigBlobEntity.toProto();
              Value.Builder valueBuilder = Value.newBuilder();
              switch (valuesConfigBlob.getValueCase()) {
                case INT_VALUE:
                  valueBuilder.setNumberValue(valuesConfigBlob.getIntValue());
                  break;
                case FLOAT_VALUE:
                  valueBuilder.setNumberValue(valuesConfigBlob.getFloatValue());
                  break;
                case STRING_VALUE:
                  valueBuilder.setStringValue(valuesConfigBlob.getStringValue());
                  break;
              }
              KeyValue hyperparameter =
                  KeyValue.newBuilder()
                      .setKey(hyperElementConfigBlobEntity.getName())
                      .setValue(valueBuilder.build())
                      .build();
              List<KeyValue> hyperparameterList = hyperparametersMap.get(expRunId);
              if (hyperparameterList == null) {
                hyperparameterList = new ArrayList<>();
              }
              hyperparameterList.add(hyperparameter);
              hyperparametersMap.put(expRunId, hyperparameterList);
            }
          });
    }
    return hyperparametersMap;
  }

  /**
   * @param session : session
   * @param expRunIds : ExperimentRun ids
   * @return {@link Map<String, Map<String, CodeBlob>>} : Map from experimentRunID to Map of
   *     LocationString to CodeVersion
   * @throws InvalidProtocolBufferException invalidProtocolBufferException
   */
  private Map<String, Map<String, CodeVersion>> getExperimentRunCodeVersionMap(
      Session session, List<String> expRunIds) throws InvalidProtocolBufferException {
    String queryBuilder =
        "SELECT vme.experimentRunEntity.id, vme.versioning_location, gcb, ncb, pdcb "
            + " From VersioningModeldbEntityMapping vme LEFT JOIN GitCodeBlobEntity gcb ON vme.blob_hash = gcb.blob_hash "
            + " LEFT JOIN NotebookCodeBlobEntity ncb ON vme.blob_hash = ncb.blob_hash "
            + " LEFT JOIN PathDatasetComponentBlobEntity pdcb ON ncb.path_dataset_blob_hash = pdcb.id.path_dataset_blob_id "
            + " WHERE vme.versioning_blob_type = :versioningBlobType AND vme.experimentRunEntity.id IN (:expRunIds)";
    Query query = session.createQuery(queryBuilder);
    query.setParameter("versioningBlobType", Blob.ContentCase.CODE.getNumber());
    query.setParameterList("expRunIds", expRunIds);
    LOGGER.debug("Final experimentRuns code config blob final query : {}", query.getQueryString());
    List<Object[]> codeBlobEntities = query.list();
    LOGGER.debug("Final experimentRuns code config list size : {}", codeBlobEntities.size());

    // Map<experimentRunID, Map<LocationString, CodeVersion>> : Map from experimentRunID to Map of
    // LocationString to CodeVersion
    Map<String, Map<String, CodeVersion>> expRunCodeBlobMap = new LinkedHashMap<>();
    if (!codeBlobEntities.isEmpty()) {
      for (Object[] objects : codeBlobEntities) {
        String expRunId = (String) objects[0];
        String versioningLocation = (String) objects[1];
        GitCodeBlobEntity gitBlobEntity = (GitCodeBlobEntity) objects[2];
        NotebookCodeBlobEntity notebookCodeBlobEntity = (NotebookCodeBlobEntity) objects[3];
        PathDatasetComponentBlobEntity pathDatasetComponentBlobEntity =
            (PathDatasetComponentBlobEntity) objects[4];

        CodeVersion.Builder codeVersionBuilder = CodeVersion.newBuilder();
        LOGGER.debug("notebookCodeBlobEntity {}", notebookCodeBlobEntity);
        LOGGER.debug("pathDatasetComponentBlobEntity {}", pathDatasetComponentBlobEntity);
        LOGGER.debug("gitBlobEntity {}", gitBlobEntity);
        if (notebookCodeBlobEntity != null) {
          if (pathDatasetComponentBlobEntity != null) {
            convertGitBlobToGitSnapshot(
                codeVersionBuilder,
                notebookCodeBlobEntity.getGitCodeBlobEntity().toProto(),
                pathDatasetComponentBlobEntity.toProto());
          } else {
            convertGitBlobToGitSnapshot(
                codeVersionBuilder, notebookCodeBlobEntity.getGitCodeBlobEntity().toProto(), null);
          }
        } else if (gitBlobEntity != null) {
          convertGitBlobToGitSnapshot(codeVersionBuilder, gitBlobEntity.toProto(), null);
        }
        Map<String, CodeVersion> codeBlobMap = expRunCodeBlobMap.get(expRunId);
        if (codeBlobMap == null) {
          codeBlobMap = new LinkedHashMap<>();
        }
        Location.Builder locationBuilder = Location.newBuilder();
        ModelDBUtils.getProtoObjectFromString(versioningLocation, locationBuilder);
        codeBlobMap.put(
            ModelDBUtils.getLocationWithSlashOperator(locationBuilder.getLocationList()),
            codeVersionBuilder.build());
        expRunCodeBlobMap.put(expRunId, codeBlobMap);
      }
    }
    return expRunCodeBlobMap;
  }

  private void convertGitBlobToGitSnapshot(
      CodeVersion.Builder codeVersionBuilder,
      GitCodeBlob codeBlob,
      PathDatasetComponentBlob pathComponentBlob) {
    GitSnapshot.Builder gitSnapShot = GitSnapshot.newBuilder();
    if (codeBlob != null) {
      gitSnapShot
          .setRepo(codeBlob.getRepo())
          .setHash(codeBlob.getHash())
          .setIsDirtyValue(codeBlob.getIsDirty() ? 1 : 2)
          .build();
    }
    if (pathComponentBlob != null) {
      gitSnapShot.addFilepaths(pathComponentBlob.getPath());
    }
    codeVersionBuilder.setGitSnapshot(gitSnapShot);
  }

  @Override
  public ExperimentRunPaginationDTO sortExperimentRuns(
      ProjectDAO projectDAO, SortExperimentRuns queryParameters)
      throws InvalidProtocolBufferException {
    FindExperimentRuns findExperimentRuns =
        FindExperimentRuns.newBuilder()
            .addAllExperimentRunIds(queryParameters.getExperimentRunIdsList())
            .setSortKey(queryParameters.getSortKey())
            .setAscending(queryParameters.getAscending())
            .setIdsOnly(queryParameters.getIdsOnly())
            .build();
    UserInfo currentLoginUserInfo = authService.getCurrentLoginUserInfo();
    return findExperimentRuns(projectDAO, currentLoginUserInfo, findExperimentRuns);
  }

  @Override
  public List<ExperimentRun> getTopExperimentRuns(
      ProjectDAO projectDAO, TopExperimentRunsSelector queryParameters)
      throws InvalidProtocolBufferException {
    FindExperimentRuns findExperimentRuns =
        FindExperimentRuns.newBuilder()
            .setProjectId(queryParameters.getProjectId())
            .setExperimentId(queryParameters.getExperimentId())
            .addAllExperimentRunIds(queryParameters.getExperimentRunIdsList())
            .setSortKey(queryParameters.getSortKey())
            .setAscending(queryParameters.getAscending())
            .setIdsOnly(queryParameters.getIdsOnly())
            .setPageNumber(1)
            .setPageLimit(queryParameters.getTopK())
            .build();
    UserInfo currentLoginUserInfo = authService.getCurrentLoginUserInfo();
    return findExperimentRuns(projectDAO, currentLoginUserInfo, findExperimentRuns)
        .getExperimentRuns();
  }

  @Override
  public List<String> getExperimentRunTags(String experimentRunId)
      throws InvalidProtocolBufferException {
    try (Session session = ModelDBHibernateUtil.getSessionFactory().openSession()) {
      ExperimentRunEntity experimentRunObj =
          session.get(ExperimentRunEntity.class, experimentRunId);
      LOGGER.debug("Got ExperimentRun Tags");
      return experimentRunObj.getProtoObject().getTagsList();
    }
  }

  @Override
  public ExperimentRun addExperimentRunAttributes(
      String experimentRunId, List<KeyValue> attributesList) throws InvalidProtocolBufferException {
    try (Session session = ModelDBHibernateUtil.getSessionFactory().openSession()) {
      Transaction transaction = session.beginTransaction();
      ExperimentRunEntity experimentRunEntityObj =
          session.get(ExperimentRunEntity.class, experimentRunId);
      List<AttributeEntity> newAttributeList =
          RdbmsUtils.convertAttributesFromAttributeEntityList(
              experimentRunEntityObj, ModelDBConstants.ATTRIBUTES, attributesList);
      experimentRunEntityObj.setAttributeMapping(newAttributeList);
      long currentTimestamp = Calendar.getInstance().getTimeInMillis();
      experimentRunEntityObj.setDate_updated(currentTimestamp);
      session.saveOrUpdate(experimentRunEntityObj);
      transaction.commit();
      return experimentRunEntityObj.getProtoObject();
    }
  }

  @Override
  public ExperimentRun deleteExperimentRunAttributes(
      String experimentRunId, List<String> attributeKeyList, Boolean deleteAll)
      throws InvalidProtocolBufferException {
    try (Session session = ModelDBHibernateUtil.getSessionFactory().openSession()) {
      Transaction transaction = session.beginTransaction();
      if (deleteAll) {
        Query query = session.createQuery(DELETE_ALL_EXP_RUN_ATTRIBUTES_HQL);
        query.setParameter(ModelDBConstants.EXPERIMENT_RUN_ID_STR, experimentRunId);
        query.setParameter(ModelDBConstants.FIELD_TYPE_STR, ModelDBConstants.ATTRIBUTES);
        query.executeUpdate();
      } else {
        Query query = session.createQuery(DELETE_SELECTED_EXP_RUN_ATTRIBUTES_HQL);
        query.setParameter("keys", attributeKeyList);
        query.setParameter(ModelDBConstants.EXPERIMENT_RUN_ID_STR, experimentRunId);
        query.setParameter(ModelDBConstants.FIELD_TYPE_STR, ModelDBConstants.ATTRIBUTES);
        query.executeUpdate();
      }
      ExperimentRunEntity experimentRunObj =
          session.get(ExperimentRunEntity.class, experimentRunId);
      long currentTimestamp = Calendar.getInstance().getTimeInMillis();
      experimentRunObj.setDate_updated(currentTimestamp);
      session.update(experimentRunObj);
      transaction.commit();
      LOGGER.debug("ExperimentRun Attributes deleted successfully");
      return experimentRunObj.getProtoObject();
    }
  }

  @Override
  public ExperimentRun logJobId(String experimentRunId, String jobId)
      throws InvalidProtocolBufferException {
    try (Session session = ModelDBHibernateUtil.getSessionFactory().openSession()) {
      Transaction transaction = session.beginTransaction();
      ExperimentRunEntity experimentRunEntityObj =
          session.get(ExperimentRunEntity.class, experimentRunId);
      experimentRunEntityObj.setJob_id(jobId);
      long currentTimestamp = Calendar.getInstance().getTimeInMillis();
      experimentRunEntityObj.setDate_updated(currentTimestamp);
      session.saveOrUpdate(experimentRunEntityObj);
      transaction.commit();
      LOGGER.debug("ExperimentRun JobID added successfully");
      return experimentRunEntityObj.getProtoObject();
    }
  }

  @Override
  public String getJobId(String experimentRunId) {
    try (Session session = ModelDBHibernateUtil.getSessionFactory().openSession()) {
      ExperimentRunEntity experimentRunEntityObj =
          session.get(ExperimentRunEntity.class, experimentRunId);
      LOGGER.debug("Got ExperimentRun JobID");
      return experimentRunEntityObj.getJob_id();
    }
  }

  private ExperimentRun copyExperimentRunAndUpdateDetails(
      ExperimentRun srcExperimentRun,
      Experiment newExperiment,
      Project newProject,
      UserInfo newOwner) {
    ExperimentRun.Builder experimentRunBuilder =
        ExperimentRun.newBuilder(srcExperimentRun).setId(UUID.randomUUID().toString());

    if (newOwner != null) {
      experimentRunBuilder.setOwner(authService.getVertaIdFromUserInfo(newOwner));
    }
    if (newProject != null) {
      experimentRunBuilder.setProjectId(newProject.getId());
    }
    if (newExperiment != null) {
      experimentRunBuilder.setExperimentId(newExperiment.getId());
    }
    return experimentRunBuilder.build();
  }

  @Override
  public ExperimentRun deepCopyExperimentRunForUser(
      ExperimentRun srcExperimentRun,
      Experiment newExperiment,
      Project newProject,
      UserInfo newOwner)
      throws InvalidProtocolBufferException {
    checkIfEntityAlreadyExists(srcExperimentRun, false);

    if (newExperiment == null || newProject == null || newOwner == null) {
      Status status =
          Status.newBuilder()
              .setCode(Code.INVALID_ARGUMENT_VALUE)
              .setMessage(
                  "New owner, new project or new Experiment not passed for cloning ExperimentRun.")
              .build();
      throw StatusProto.toStatusRuntimeException(status);
    }
    ExperimentRun copyExperimentRun =
        copyExperimentRunAndUpdateDetails(srcExperimentRun, newExperiment, newProject, newOwner);

    try (Session session = ModelDBHibernateUtil.getSessionFactory().openSession()) {
      Transaction transaction = session.beginTransaction();
      ExperimentRunEntity experimentRunObj =
          RdbmsUtils.generateExperimentRunEntity(copyExperimentRun);
      session.saveOrUpdate(experimentRunObj);
      transaction.commit();
      LOGGER.debug("ExperimentRun copied successfully");
      return experimentRunObj.getProtoObject();
    }
  }

  @Override
  public List<ExperimentRun> getExperimentRuns(List<KeyValue> keyValues)
      throws InvalidProtocolBufferException {
    try (Session session = ModelDBHibernateUtil.getSessionFactory().openSession()) {
      StringBuilder stringQueryBuilder = new StringBuilder("From ExperimentRunEntity er where ");
      Map<String, Object> paramMap = new HashMap<>();
      for (int index = 0; index < keyValues.size(); index++) {
        KeyValue keyValue = keyValues.get(index);
        Value value = keyValue.getValue();
        String key = keyValue.getKey();

        switch (value.getKindCase()) {
          case NUMBER_VALUE:
            paramMap.put(key, value.getNumberValue());
            break;
          case STRING_VALUE:
            paramMap.put(key, value.getStringValue());
            break;
          case BOOL_VALUE:
            paramMap.put(key, value.getBoolValue());
            break;
          default:
            Status invalidValueTypeError =
                Status.newBuilder()
                    .setCode(Code.UNIMPLEMENTED_VALUE)
                    .setMessage(
                        "Unknown 'Value' type recognized, valid 'Value' type are NUMBER_VALUE, STRING_VALUE, BOOL_VALUE")
                    .build();
            throw StatusProto.toStatusRuntimeException(invalidValueTypeError);
        }
        stringQueryBuilder.append(" er." + key + " = :" + key);
        if (index < keyValues.size() - 1) {
          stringQueryBuilder.append(" AND ");
        }
      }
      Query query = session.createQuery(stringQueryBuilder.toString());
      for (Map.Entry<String, Object> paramEntry : paramMap.entrySet()) {
        query.setParameter(paramEntry.getKey(), paramEntry.getValue());
      }
      List<ExperimentRunEntity> experimentRunObjList = query.list();
      return RdbmsUtils.convertExperimentRunsFromExperimentRunEntityList(experimentRunObjList);
    }
  }

  @Override
  public String getProjectIdByExperimentRunId(String experimentRunId) {
    try (Session session = ModelDBHibernateUtil.getSessionFactory().openSession()) {
      ExperimentRunEntity experimentRunObj =
          session.get(ExperimentRunEntity.class, experimentRunId);
      if (experimentRunObj != null) {
        LOGGER.debug("Got ProjectId by ExperimentRunId ");
        return experimentRunObj.getProject_id();
      } else {
        String errorMessage = "ExperimentRun not found for given ID : " + experimentRunId;
        LOGGER.warn(errorMessage);
        Status status =
            Status.newBuilder().setCode(Code.NOT_FOUND_VALUE).setMessage(errorMessage).build();
        throw StatusProto.toStatusRuntimeException(status);
      }
    }
  }

  @Override
  public Map<String, String> getProjectIdsFromExperimentRunIds(List<String> experimentRunIds) {
    try (Session session = ModelDBHibernateUtil.getSessionFactory().openSession()) {
      Query query = session.createQuery(GET_EXP_RUN_BY_IDS_HQL);
      query.setParameterList("ids", experimentRunIds);

      @SuppressWarnings("unchecked")
      List<ExperimentRunEntity> experimentRunEntities = query.list();
      LOGGER.debug("Got ExperimentRun by Ids. Size : {}", experimentRunEntities.size());
      Map<String, String> experimentRunIdToProjectIdMap = new HashMap<>();
      for (ExperimentRunEntity experimentRunEntity : experimentRunEntities) {
        experimentRunIdToProjectIdMap.put(
            experimentRunEntity.getId(), experimentRunEntity.getProject_id());
      }
      return experimentRunIdToProjectIdMap;
    }
  }

  @Override
  public List<?> getSelectedFieldsByExperimentRunIds(
      List<String> experimentRunIds, List<String> selectedFields)
      throws InvalidProtocolBufferException {
    try (Session session = ModelDBHibernateUtil.getSessionFactory().openSession()) {
      String alias = "exr";
      StringBuilder queryBuilder = new StringBuilder("Select ");
      if (selectedFields != null && !selectedFields.isEmpty()) {
        int index = 1;
        for (String selectedField : selectedFields) {
          queryBuilder.append(alias).append(".");
          queryBuilder.append(selectedField);
          if (index < selectedFields.size()) {
            queryBuilder.append(", ");
            index++;
          }
        }
        queryBuilder.append(" ");
      }

      queryBuilder.append(GET_EXP_RUN_BY_IDS_HQL);
      Query experimentRunQuery = session.createQuery(queryBuilder.toString());
      experimentRunQuery.setParameterList("ids", experimentRunIds);
      return experimentRunQuery.list();
    }
  }

  @Override
  public List<String> getExperimentRunIdsByProjectIds(List<String> projectIds)
      throws InvalidProtocolBufferException {
    try (Session session = ModelDBHibernateUtil.getSessionFactory().openSession()) {
      Query experimentRunQuery = session.createQuery(GET_EXPERIMENT_RUN_BY_PROJECT_ID_HQL);
      experimentRunQuery.setParameterList("projectIds", projectIds);
      List<ExperimentRunEntity> experimentRunEntities = experimentRunQuery.list();

      List<String> experimentRunIds = new ArrayList<>();
      for (ExperimentRunEntity experimentRunEntity : experimentRunEntities) {
        experimentRunIds.add(experimentRunEntity.getId());
      }
      return experimentRunIds;
    }
  }

  @Override
  public List<String> getExperimentRunIdsByExperimentIds(List<String> experimentIds)
      throws InvalidProtocolBufferException {
    try (Session session = ModelDBHibernateUtil.getSessionFactory().openSession()) {
      Query experimentRunQuery = session.createQuery(GET_EXPERIMENT_RUN_BY_EXPERIMENT_ID_HQL);
      experimentRunQuery.setParameterList("experimentIds", experimentIds);
      List<ExperimentRunEntity> experimentRunEntities = experimentRunQuery.list();

      List<String> experimentRunIds = new ArrayList<>();
      for (ExperimentRunEntity experimentRunEntity : experimentRunEntities) {
        experimentRunIds.add(experimentRunEntity.getId());
      }
      return experimentRunIds;
    }
  }

  @Override
  public LogVersionedInput.Response logVersionedInput(LogVersionedInput request)
      throws InvalidProtocolBufferException, ModelDBException, NoSuchAlgorithmException {
    try (Session session = ModelDBHibernateUtil.getSessionFactory().openSession()) {
      Transaction transaction = session.beginTransaction();
      VersioningEntry versioningEntry = request.getVersionedInputs();
      Map<String, Map.Entry<BlobExpanded, String>> locationBlobWithHashMap =
          validateVersioningEntity(session, versioningEntry);
      ExperimentRunEntity runEntity = session.get(ExperimentRunEntity.class, request.getId());
      List<VersioningModeldbEntityMapping> versioningModeldbEntityMappings =
          RdbmsUtils.getVersioningMappingFromVersioningInput(
              session, versioningEntry, locationBlobWithHashMap, runEntity);

      List<VersioningModeldbEntityMapping> existingMappings = runEntity.getVersioned_inputs();
      if (existingMappings.isEmpty()) {
        existingMappings.addAll(versioningModeldbEntityMappings);
      } else {
        List<VersioningModeldbEntityMapping> finalVersionList = new ArrayList<>();
        for (VersioningModeldbEntityMapping versioningModeldbEntityMapping :
            versioningModeldbEntityMappings) {
          boolean addNew = true;
          for (VersioningModeldbEntityMapping existsVerMapping : existingMappings) {
            if (versioningModeldbEntityMapping.equals(existsVerMapping)) {
              addNew = false;
              break;
            }
          }
          if (addNew) {
            finalVersionList.add(versioningModeldbEntityMapping);
          }
        }

        if (finalVersionList.isEmpty()) {
          return LogVersionedInput.Response.newBuilder()
              .setExperimentRun(runEntity.getProtoObject())
              .build();
        }
        existingMappings.addAll(finalVersionList);
      }
      runEntity.setVersioned_inputs(existingMappings);

      Set<HyperparameterElementMappingEntity> hyrParamMappings =
          prepareHyperparameterElemMappings(runEntity, versioningModeldbEntityMappings);

      if (!hyrParamMappings.isEmpty()) {
        runEntity.setHyperparameter_element_mappings(new ArrayList<>(hyrParamMappings));
      }

      long currentTimestamp = Calendar.getInstance().getTimeInMillis();
      runEntity.setDate_updated(currentTimestamp);
      session.saveOrUpdate(runEntity);
      transaction.commit();
      LOGGER.debug("ExperimentRun versioning added successfully");
      return LogVersionedInput.Response.newBuilder()
          .setExperimentRun(runEntity.getProtoObject())
          .build();
    }
  }

  @Override
  public void deleteLogVersionedInputs(Session session, Long repoId, String commitHash) {
    StringBuilder fetchAllExpRunLogVersionedInputsHqlBuilder =
        new StringBuilder(
            "DELETE FROM VersioningModeldbEntityMapping vm WHERE vm.repository_id = :repoId ");
    fetchAllExpRunLogVersionedInputsHqlBuilder
        .append(" AND vm.entity_type = '")
        .append(ExperimentRunEntity.class.getSimpleName())
        .append("' ");
    if (commitHash != null && !commitHash.isEmpty()) {
      fetchAllExpRunLogVersionedInputsHqlBuilder.append(" AND vm.commit = :commitHash");
    }
    Query query = session.createQuery(fetchAllExpRunLogVersionedInputsHqlBuilder.toString());
    query.setParameter("repoId", repoId);
    if (commitHash != null && !commitHash.isEmpty()) {
      query.setParameter("commitHash", commitHash);
    }
    query.executeUpdate();
    LOGGER.debug("ExperimentRun versioning deleted successfully");
  }

  @Override
  public GetVersionedInput.Response getVersionedInputs(GetVersionedInput request)
      throws InvalidProtocolBufferException {
    try (Session session = ModelDBHibernateUtil.getSessionFactory().openSession()) {
      ExperimentRunEntity experimentRunObj =
          session.get(ExperimentRunEntity.class, request.getId());
      if (experimentRunObj != null) {
        LOGGER.debug("ExperimentRun versioning fetch successfully");
        return GetVersionedInput.Response.newBuilder()
            .setVersionedInputs(
                RdbmsUtils.getVersioningEntryFromList(experimentRunObj.getVersioned_inputs()))
            .build();
      } else {
        String errorMessage = "ExperimentRun not found for given ID : " + request.getId();
        LOGGER.warn(errorMessage);
        Status status =
            Status.newBuilder().setCode(Code.NOT_FOUND_VALUE).setMessage(errorMessage).build();
        throw StatusProto.toStatusRuntimeException(status);
      }
    }
  }

  @Override
  public ListCommitExperimentRunsRequest.Response listCommitExperimentRuns(
      ProjectDAO projectDAO,
      ListCommitExperimentRunsRequest request,
      RepositoryFunction repositoryFunction,
      CommitFunction commitFunction)
      throws ModelDBException, InvalidProtocolBufferException {
    try (Session session = ModelDBHibernateUtil.getSessionFactory().openSession()) {
      RepositoryEntity repositoryEntity = repositoryFunction.apply(session);
      CommitEntity commitEntity = commitFunction.apply(session, session1 -> repositoryEntity);

      KeyValueQuery repositoryIdPredicate =
          KeyValueQuery.newBuilder()
              .setKey(ModelDBConstants.VERSIONED_INPUTS + "." + ModelDBConstants.REPOSITORY_ID)
              .setValue(Value.newBuilder().setNumberValue(repositoryEntity.getId()).build())
              .setOperator(OperatorEnum.Operator.EQ)
              .setValueType(ValueTypeEnum.ValueType.NUMBER)
              .build();
      KeyValueQuery commitHashPredicate =
          KeyValueQuery.newBuilder()
              .setKey(ModelDBConstants.VERSIONED_INPUTS + "." + ModelDBConstants.COMMIT)
              .setValue(Value.newBuilder().setStringValue(commitEntity.getCommit_hash()).build())
              .setOperator(OperatorEnum.Operator.EQ)
              .setValueType(ValueTypeEnum.ValueType.STRING)
              .build();

      FindExperimentRuns findExperimentRuns =
          FindExperimentRuns.newBuilder()
              .setPageNumber(request.getPagination().getPageNumber())
              .setPageLimit(request.getPagination().getPageLimit())
              .setAscending(true)
              .setSortKey(ModelDBConstants.DATE_UPDATED)
              .addPredicates(repositoryIdPredicate)
              .addPredicates(commitHashPredicate)
              .build();
      ExperimentRunPaginationDTO experimentRunPaginationDTO =
          findExperimentRuns(projectDAO, authService.getCurrentLoginUserInfo(), findExperimentRuns);
      return ListCommitExperimentRunsRequest.Response.newBuilder()
          .addAllRuns(experimentRunPaginationDTO.getExperimentRuns())
          .setTotalRecords(experimentRunPaginationDTO.getTotalRecords())
          .build();
    }
  }

  @Override
  public ListBlobExperimentRunsRequest.Response listBlobExperimentRuns(
      ProjectDAO projectDAO,
      ListBlobExperimentRunsRequest request,
      RepositoryFunction repositoryFunction,
      CommitFunction commitFunction)
      throws ModelDBException, InvalidProtocolBufferException {
    try (Session session = ModelDBHibernateUtil.getSessionFactory().openSession()) {
      RepositoryEntity repositoryEntity = repositoryFunction.apply(session);
      CommitEntity commitEntity = commitFunction.apply(session, session1 -> repositoryEntity);

      KeyValueQuery repositoryIdPredicate =
          KeyValueQuery.newBuilder()
              .setKey(ModelDBConstants.VERSIONED_INPUTS + "." + ModelDBConstants.REPOSITORY_ID)
              .setValue(Value.newBuilder().setNumberValue(repositoryEntity.getId()).build())
              .setOperator(OperatorEnum.Operator.EQ)
              .setValueType(ValueTypeEnum.ValueType.NUMBER)
              .build();
      KeyValueQuery commitHashPredicate =
          KeyValueQuery.newBuilder()
              .setKey(ModelDBConstants.VERSIONED_INPUTS + "." + ModelDBConstants.COMMIT)
              .setValue(Value.newBuilder().setStringValue(commitEntity.getCommit_hash()).build())
              .setOperator(OperatorEnum.Operator.EQ)
              .setValueType(ValueTypeEnum.ValueType.STRING)
              .build();

      Location location = Location.newBuilder().addAllLocation(request.getLocationList()).build();
      KeyValueQuery locationPredicate =
          KeyValueQuery.newBuilder()
              .setKey(
                  ModelDBConstants.VERSIONED_INPUTS + "." + ModelDBConstants.VERSIONING_LOCATION)
              .setValue(
                  Value.newBuilder()
                      .setStringValue(ModelDBUtils.getStringFromProtoObject(location)))
              .setOperator(OperatorEnum.Operator.EQ)
              .setValueType(ValueTypeEnum.ValueType.STRING)
              .build();

      FindExperimentRuns findExperimentRuns =
          FindExperimentRuns.newBuilder()
              .setPageNumber(request.getPagination().getPageNumber())
              .setPageLimit(request.getPagination().getPageLimit())
              .setAscending(true)
              .setSortKey(ModelDBConstants.DATE_UPDATED)
              .addPredicates(repositoryIdPredicate)
              .addPredicates(commitHashPredicate)
              .addPredicates(locationPredicate)
              .build();
      ExperimentRunPaginationDTO experimentRunPaginationDTO =
          findExperimentRuns(projectDAO, authService.getCurrentLoginUserInfo(), findExperimentRuns);

      return ListBlobExperimentRunsRequest.Response.newBuilder()
          .addAllRuns(experimentRunPaginationDTO.getExperimentRuns())
          .setTotalRecords(experimentRunPaginationDTO.getTotalRecords())
          .build();
    }
  }
}<|MERGE_RESOLUTION|>--- conflicted
+++ resolved
@@ -328,23 +328,6 @@
         }
       }
       session.saveOrUpdate(experimentRunObj);
-
-<<<<<<< HEAD
-      // Update parent entity timestamp
-      updateParentEntitiesTimestamp(
-          session,
-          Collections.singletonList(experimentRun.getProjectId()),
-          Collections.singletonList(experimentRun.getExperimentId()),
-          Calendar.getInstance().getTimeInMillis());
-=======
-      Role ownerRole = roleService.getRoleByName(ModelDBConstants.ROLE_EXPERIMENT_RUN_OWNER, null);
-      roleService.createRoleBinding(
-          ownerRole,
-          new CollaboratorUser(authService, userInfo),
-          experimentRun.getId(),
-          ModelResourceEnum.ModelDBServiceResourceTypes.EXPERIMENT_RUN);
-
->>>>>>> a7b94b61
       transaction.commit();
       LOGGER.debug("ExperimentRun created successfully");
       return experimentRun;
@@ -391,48 +374,6 @@
   }
 
   @Override
-<<<<<<< HEAD
-=======
-  public Boolean deleteExperimentRun(String experimentRunId) {
-    try (Session session = ModelDBHibernateUtil.getSessionFactory().openSession()) {
-      Transaction transaction = session.beginTransaction();
-
-      List<String> accessibleExperimentRunIds =
-          getAccessibleExperimentRunIDs(
-              Collections.singletonList(experimentRunId),
-              ModelDBActionEnum.ModelDBServiceActions.UPDATE);
-      if (accessibleExperimentRunIds.isEmpty()) {
-        Status statusMessage =
-            Status.newBuilder()
-                .setCode(Code.PERMISSION_DENIED_VALUE)
-                .setMessage(
-                    "Access is denied. User is unauthorized for given ExperimentRun entities : "
-                        + accessibleExperimentRunIds)
-                .build();
-        throw StatusProto.toStatusRuntimeException(statusMessage);
-      }
-
-      // Delete the ExperimentRun comments
-      removeEntityComments(
-          session,
-          Collections.singletonList(experimentRunId),
-          ExperimentRunEntity.class.getSimpleName());
-
-      // Delete the ExperimentEntity object
-      ExperimentRunEntity experimentRunObj =
-          session.load(ExperimentRunEntity.class, experimentRunId);
-      String projectId = experimentRunObj.getProject_id();
-      String experimentId = experimentRunObj.getExperiment_id();
-      session.delete(experimentRunObj);
-
-      transaction.commit();
-      LOGGER.debug("ExperimentRun deleted successfully");
-      return true;
-    }
-  }
-
-  @Override
->>>>>>> a7b94b61
   public Boolean deleteExperimentRuns(List<String> experimentRunIds) {
     final List<String> roleBindingNames = Collections.synchronizedList(new ArrayList<>());
     try (Session session = ModelDBHibernateUtil.getSessionFactory().openSession()) {
