package ai.verta.modeldb.experimentRun;

import static ai.verta.modeldb.entities.config.ConfigBlobEntity.HYPERPARAMETER;

import ai.verta.common.KeyValue;
import ai.verta.common.ValueTypeEnum;
import ai.verta.modeldb.Artifact;
import ai.verta.modeldb.ArtifactPart;
import ai.verta.modeldb.CodeVersion;
import ai.verta.modeldb.CommitArtifactPart;
import ai.verta.modeldb.CommitArtifactPart.Response;
import ai.verta.modeldb.CommitMultipartArtifact;
import ai.verta.modeldb.Experiment;
import ai.verta.modeldb.ExperimentRun;
import ai.verta.modeldb.FindExperimentRuns;
import ai.verta.modeldb.GetCommittedArtifactParts;
import ai.verta.modeldb.GetVersionedInput;
import ai.verta.modeldb.GitSnapshot;
import ai.verta.modeldb.KeyValueQuery;
import ai.verta.modeldb.Location;
import ai.verta.modeldb.LogVersionedInput;
import ai.verta.modeldb.ModelDBConstants;
import ai.verta.modeldb.ModelDBException;
import ai.verta.modeldb.ModelDBMessages;
import ai.verta.modeldb.Observation;
import ai.verta.modeldb.OperatorEnum;
import ai.verta.modeldb.Project;
import ai.verta.modeldb.SortExperimentRuns;
import ai.verta.modeldb.TopExperimentRunsSelector;
import ai.verta.modeldb.VersioningEntry;
import ai.verta.modeldb.authservice.AuthService;
import ai.verta.modeldb.authservice.RoleService;
import ai.verta.modeldb.collaborator.CollaboratorUser;
import ai.verta.modeldb.dto.ExperimentRunPaginationDTO;
import ai.verta.modeldb.entities.ArtifactEntity;
import ai.verta.modeldb.entities.ArtifactPartEntity;
import ai.verta.modeldb.entities.AttributeEntity;
import ai.verta.modeldb.entities.CodeVersionEntity;
import ai.verta.modeldb.entities.ExperimentRunEntity;
import ai.verta.modeldb.entities.KeyValueEntity;
import ai.verta.modeldb.entities.ObservationEntity;
import ai.verta.modeldb.entities.TagsMapping;
import ai.verta.modeldb.entities.code.GitCodeBlobEntity;
import ai.verta.modeldb.entities.code.NotebookCodeBlobEntity;
import ai.verta.modeldb.entities.config.ConfigBlobEntity;
import ai.verta.modeldb.entities.config.HyperparameterElementConfigBlobEntity;
import ai.verta.modeldb.entities.config.HyperparameterElementMappingEntity;
import ai.verta.modeldb.entities.dataset.PathDatasetComponentBlobEntity;
import ai.verta.modeldb.entities.versioning.CommitEntity;
import ai.verta.modeldb.entities.versioning.RepositoryEntity;
import ai.verta.modeldb.entities.versioning.VersioningModeldbEntityMapping;
import ai.verta.modeldb.project.ProjectDAO;
import ai.verta.modeldb.utils.ModelDBHibernateUtil;
import ai.verta.modeldb.utils.ModelDBUtils;
import ai.verta.modeldb.utils.RdbmsUtils;
import ai.verta.modeldb.versioning.Blob;
import ai.verta.modeldb.versioning.BlobDAO;
import ai.verta.modeldb.versioning.BlobExpanded;
import ai.verta.modeldb.versioning.CodeBlob;
import ai.verta.modeldb.versioning.CommitDAO;
import ai.verta.modeldb.versioning.CommitFunction;
import ai.verta.modeldb.versioning.GitCodeBlob;
import ai.verta.modeldb.versioning.HyperparameterValuesConfigBlob;
import ai.verta.modeldb.versioning.ListBlobExperimentRunsRequest;
import ai.verta.modeldb.versioning.ListCommitExperimentRunsRequest;
import ai.verta.modeldb.versioning.PathDatasetComponentBlob;
import ai.verta.modeldb.versioning.RepositoryDAO;
import ai.verta.modeldb.versioning.RepositoryFunction;
import ai.verta.modeldb.versioning.RepositoryIdentification;
import ai.verta.uac.ModelDBActionEnum;
import ai.verta.uac.ModelDBActionEnum.ModelDBServiceActions;
import ai.verta.uac.ModelResourceEnum;
import ai.verta.uac.ModelResourceEnum.ModelDBServiceResourceTypes;
import ai.verta.uac.Role;
import ai.verta.uac.UserInfo;
import com.amazonaws.services.s3.model.PartETag;
import com.google.protobuf.Any;
import com.google.protobuf.InvalidProtocolBufferException;
import com.google.protobuf.Value;
import com.google.rpc.Code;
import com.google.rpc.Status;
import io.grpc.protobuf.StatusProto;
import java.util.AbstractMap;
import java.util.AbstractMap.SimpleEntry;
import java.util.ArrayList;
import java.util.Calendar;
import java.util.Collections;
import java.util.HashMap;
import java.util.HashSet;
import java.util.LinkedHashMap;
import java.util.List;
import java.util.Map;
import java.util.Map.Entry;
import java.util.Objects;
import java.util.Optional;
import java.util.Set;
import java.util.UUID;
import java.util.stream.Collectors;
import javax.persistence.criteria.CriteriaBuilder;
import javax.persistence.criteria.CriteriaQuery;
import javax.persistence.criteria.Expression;
import javax.persistence.criteria.Order;
import javax.persistence.criteria.Predicate;
import javax.persistence.criteria.Root;
import org.apache.logging.log4j.LogManager;
import org.apache.logging.log4j.Logger;
import org.hibernate.Session;
import org.hibernate.Transaction;
import org.hibernate.query.Query;

public class ExperimentRunDAORdbImpl implements ExperimentRunDAO {

  private static final Logger LOGGER =
      LogManager.getLogger(ExperimentRunDAORdbImpl.class.getName());
  private final AuthService authService;
  private final RoleService roleService;
  private final RepositoryDAO repositoryDAO;
  private final CommitDAO commitDAO;
  private final BlobDAO blobDAO;
  private static final String CHECK_EXP_RUN_EXISTS_AT_INSERT_HQL =
      new StringBuilder("Select count(*) From ExperimentRunEntity ere where ")
          .append(" ere." + ModelDBConstants.NAME + " = :experimentRunName ")
          .append(" AND ere." + ModelDBConstants.PROJECT_ID + " = :projectId ")
          .append(" AND ere." + ModelDBConstants.EXPERIMENT_ID + " = :experimentId ")
          .append(" AND ere." + ModelDBConstants.DELETED + " = false ")
          .toString();
  private static final String CHECK_EXP_RUN_EXISTS_AT_UPDATE_HQL =
      new StringBuilder("Select count(*) From ExperimentRunEntity ere where ")
          .append(" ere." + ModelDBConstants.ID + " = :experimentRunId ")
          .append(" AND ere." + ModelDBConstants.DELETED + " = false ")
          .toString();
  private static final String GET_EXP_RUN_BY_IDS_HQL =
      "From ExperimentRunEntity exr where exr.id IN (:ids) AND exr."
          + ModelDBConstants.DELETED
          + " = false ";
  private static final String DELETE_ALL_TAGS_HQL =
      new StringBuilder("delete from TagsMapping tm WHERE tm.experimentRunEntity.")
          .append(ModelDBConstants.ID)
          .append(" = :experimentRunId")
          .toString();
  private static final String DELETE_SELECTED_TAGS_HQL =
      new StringBuilder("delete from TagsMapping tm WHERE tm.")
          .append(ModelDBConstants.TAGS)
          .append(" in (:tags) AND tm.experimentRunEntity.")
          .append(ModelDBConstants.ID)
          .append(" = :experimentRunId")
          .toString();
  private static final String DELETE_ALL_ARTIFACTS_HQL =
      new StringBuilder("delete from ArtifactEntity ar WHERE ar.experimentRunEntity.")
          .append(ModelDBConstants.ID)
          .append(" = :experimentRunId")
          .toString();
  private static final String DELETE_SELECTED_ARTIFACTS_HQL =
      new StringBuilder("delete from ArtifactEntity ar WHERE ar.")
          .append(ModelDBConstants.KEY)
          .append(" in (:keys) AND ar.experimentRunEntity.")
          .append(ModelDBConstants.ID)
          .append(" = :experimentRunId ")
          .append(" AND ar.field_type = :field_type")
          .toString();
  private static final String GET_EXP_RUN_ATTRIBUTE_BY_KEYS_HQL =
      new StringBuilder("From AttributeEntity attr where attr.")
          .append(ModelDBConstants.KEY)
          .append(" in (:keys) AND attr.experimentRunEntity.")
          .append(ModelDBConstants.ID)
          .append(" = :experimentRunId AND attr.field_type = :fieldType")
          .toString();
  private static final String DELETE_ALL_EXP_RUN_ATTRIBUTES_HQL =
      new StringBuilder("delete from AttributeEntity attr WHERE attr.experimentRunEntity.")
          .append(ModelDBConstants.ID)
          .append(" = :experimentRunId AND attr.field_type = :fieldType")
          .toString();
  private static final String DELETE_SELECTED_EXP_RUN_ATTRIBUTES_HQL =
      new StringBuilder("delete from AttributeEntity attr WHERE attr.")
          .append(ModelDBConstants.KEY)
          .append(" in (:keys) AND attr.experimentRunEntity.")
          .append(ModelDBConstants.ID)
          .append(" = :experimentRunId AND attr.field_type = :fieldType")
          .toString();
  private static final String GET_EXPERIMENT_RUN_BY_PROJECT_ID_HQL =
      new StringBuilder()
          .append("From ExperimentRunEntity ere where ere.")
          .append(ModelDBConstants.PROJECT_ID)
          .append(" IN (:projectIds) ")
          .toString();
  private static final String GET_EXPERIMENT_RUN_BY_EXPERIMENT_ID_HQL =
      new StringBuilder()
          .append("From ExperimentRunEntity ere where ere.")
          .append(ModelDBConstants.EXPERIMENT_ID)
          .append(" IN (:experimentIds) ")
          .toString();
  private static final String DELETED_STATUS_EXPERIMENT_RUN_QUERY_STRING =
      new StringBuilder("UPDATE ")
          .append(ExperimentRunEntity.class.getSimpleName())
          .append(" expr ")
          .append("SET expr.")
          .append(ModelDBConstants.DELETED)
          .append(" = :deleted ")
          .append(" WHERE expr.")
          .append(ModelDBConstants.ID)
          .append(" IN (:experimentRunIds)")
          .toString();

  public ExperimentRunDAORdbImpl(
      AuthService authService,
      RoleService roleService,
      RepositoryDAO repositoryDAO,
      CommitDAO commitDAO,
      BlobDAO blobDAO) {
    this.authService = authService;
    this.roleService = roleService;
    this.repositoryDAO = repositoryDAO;
    this.commitDAO = commitDAO;
    this.blobDAO = blobDAO;
  }

  private void checkIfEntityAlreadyExists(ExperimentRun experimentRun, Boolean isInsert) {
    try (Session session = ModelDBHibernateUtil.getSessionFactory().openSession()) {
      Query query = null;
      if (isInsert) {
        query = session.createQuery(CHECK_EXP_RUN_EXISTS_AT_INSERT_HQL);
      } else {
        query = session.createQuery(CHECK_EXP_RUN_EXISTS_AT_UPDATE_HQL);
      }

      if (isInsert) {
        query.setParameter("experimentRunName", experimentRun.getName());
        query.setParameter("projectId", experimentRun.getProjectId());
        query.setParameter("experimentId", experimentRun.getExperimentId());
      } else {
        query.setParameter(ModelDBConstants.EXPERIMENT_RUN_ID_STR, experimentRun.getId());
      }
      Long count = (Long) query.uniqueResult();
      boolean existStatus = false;
      if (count > 0) {
        existStatus = true;
      }

      // Throw error if it is an insert request and ExperimentRun with same name already exists
      if (existStatus && isInsert) {
        Status status =
            Status.newBuilder()
                .setCode(Code.ALREADY_EXISTS_VALUE)
                .setMessage("ExperimentRun already exists in database")
                .build();
        throw StatusProto.toStatusRuntimeException(status);
      } else if (!existStatus && !isInsert) {
        // Throw error if it is an update request and ExperimentRun with given name does not exist
        Status status =
            Status.newBuilder()
                .setCode(Code.NOT_FOUND_VALUE)
                .setMessage("ExperimentRun does not exist in database")
                .build();
        throw StatusProto.toStatusRuntimeException(status);
      }
    } catch (Exception ex) {
      if (ModelDBUtils.needToRetry(ex)) {
        checkIfEntityAlreadyExists(experimentRun, isInsert);
      } else {
        throw ex;
      }
    }
  }

  /**
   * @param session : hibernate session
   * @param versioningEntry : versioningEntry
   * @return returns a map from location to an Entry of BlobExpanded and sha
   * @throws ModelDBException ModelDBException
   */
  private Map<String, Map.Entry<BlobExpanded, String>> validateVersioningEntity(
      Session session, VersioningEntry versioningEntry) throws ModelDBException {
    String errorMessage = null;
    if (versioningEntry.getRepositoryId() == 0L) {
      errorMessage = "Repository Id not found in VersioningEntry";
    } else if (versioningEntry.getCommit().isEmpty()) {
      errorMessage = "Commit hash not found in VersioningEntry";
    }

    if (errorMessage != null) {
      throw new ModelDBException(errorMessage, io.grpc.Status.Code.INVALID_ARGUMENT);
    }
    RepositoryIdentification repositoryIdentification =
        RepositoryIdentification.newBuilder().setRepoId(versioningEntry.getRepositoryId()).build();
    CommitEntity commitEntity =
        commitDAO.getCommitEntity(
            session,
            versioningEntry.getCommit(),
            (session1) -> repositoryDAO.getRepositoryById(session, repositoryIdentification));
    Map<String, Map.Entry<BlobExpanded, String>> requestedLocationBlobWithHashMap = new HashMap<>();
    if (!versioningEntry.getKeyLocationMapMap().isEmpty()) {
      Map<String, Map.Entry<BlobExpanded, String>> locationBlobWithHashMap =
          blobDAO.getCommitBlobMapWithHash(
              session, commitEntity.getRootSha(), new ArrayList<>(), Collections.emptyList());
      for (Map.Entry<String, Location> locationBlobKeyMap :
          versioningEntry.getKeyLocationMapMap().entrySet()) {
        String locationKey = String.join("#", locationBlobKeyMap.getValue().getLocationList());
        if (!locationBlobWithHashMap.containsKey(locationKey)) {
          throw new ModelDBException(
              "Blob Location '"
                  + locationBlobKeyMap.getValue().getLocationList()
                  + "' for key '"
                  + locationBlobKeyMap.getKey()
                  + "' not found in commit blobs",
              io.grpc.Status.Code.INVALID_ARGUMENT);
        }
        requestedLocationBlobWithHashMap.put(locationKey, locationBlobWithHashMap.get(locationKey));
      }
    }
    return requestedLocationBlobWithHashMap;
  }

  @Override
  public ExperimentRun insertExperimentRun(ExperimentRun experimentRun, UserInfo userInfo)
      throws InvalidProtocolBufferException, ModelDBException {
    createRoleBindingsForExperimentRun(experimentRun, userInfo);
    try (Session session = ModelDBHibernateUtil.getSessionFactory().openSession()) {
      checkIfEntityAlreadyExists(experimentRun, true);
      ExperimentRunEntity experimentRunObj = RdbmsUtils.generateExperimentRunEntity(experimentRun);
      if (experimentRun.getVersionedInputs() != null && experimentRun.hasVersionedInputs()) {
        Map<String, Map.Entry<BlobExpanded, String>> locationBlobWithHashMap =
            validateVersioningEntity(session, experimentRun.getVersionedInputs());
        List<VersioningModeldbEntityMapping> versioningModeldbEntityMappings =
            RdbmsUtils.getVersioningMappingFromVersioningInput(
                session,
                experimentRun.getVersionedInputs(),
                locationBlobWithHashMap,
                experimentRunObj);
        experimentRunObj.setVersioned_inputs(versioningModeldbEntityMappings);
        Set<HyperparameterElementMappingEntity> hyrParamMappings =
            prepareHyperparameterElemMappings(experimentRunObj, versioningModeldbEntityMappings);

        if (!hyrParamMappings.isEmpty()) {
          experimentRunObj.setHyperparameter_element_mappings(new ArrayList<>(hyrParamMappings));
        }
      }
      Transaction transaction = session.beginTransaction();
      session.saveOrUpdate(experimentRunObj);
      transaction.commit();
      LOGGER.debug("ExperimentRun created successfully");
      return experimentRun;
    } catch (Exception ex) {
      if (ModelDBUtils.needToRetry(ex)) {
        return insertExperimentRun(experimentRun, userInfo);
      } else {
        throw ex;
      }
    }
  }

  private void createRoleBindingsForExperimentRun(ExperimentRun experimentRun, UserInfo userInfo) {
    Role ownerRole = roleService.getRoleByName(ModelDBConstants.ROLE_EXPERIMENT_RUN_OWNER, null);
    roleService.createRoleBinding(
        ownerRole,
        new CollaboratorUser(authService, userInfo),
        experimentRun.getId(),
        ModelResourceEnum.ModelDBServiceResourceTypes.EXPERIMENT_RUN);
  }

  private Set<HyperparameterElementMappingEntity> prepareHyperparameterElemMappings(
      ExperimentRunEntity experimentRunObj,
      List<VersioningModeldbEntityMapping> versioningModeldbEntityMappings) {
    Set<HyperparameterElementMappingEntity> hyrParamMappings = new HashSet<>();
    versioningModeldbEntityMappings.forEach(
        versioningModeldbEntityMapping ->
            versioningModeldbEntityMapping
                .getConfig_blob_entities()
                .forEach(
                    configBlobEntity -> {
                      if (configBlobEntity.getHyperparameter_type().equals(HYPERPARAMETER)) {
                        HyperparameterElementConfigBlobEntity hyperparamElemConfBlobEntity =
                            configBlobEntity.getHyperparameterElementConfigBlobEntity();
                        try {
                          HyperparameterElementMappingEntity hyrParamMapping =
                              new HyperparameterElementMappingEntity(
                                  experimentRunObj,
                                  hyperparamElemConfBlobEntity.getName(),
                                  hyperparamElemConfBlobEntity.toProto());
                          hyrParamMappings.add(hyrParamMapping);
                        } catch (ModelDBException e) {
                          // This is never call because if something is wrong at this point then
                          // error will throw before this running 'for' loop
                          LOGGER.warn(e.getMessage());
                        }
                      }
                    }));
    return hyrParamMappings;
  }

  @Override
<<<<<<< HEAD
  public Boolean deleteExperimentRun(String experimentRunId) {
    try (Session session = ModelDBHibernateUtil.getSessionFactory().openSession()) {

      List<String> accessibleExperimentRunIds =
          getAccessibleExperimentRunIDs(
              Collections.singletonList(experimentRunId),
              ModelDBActionEnum.ModelDBServiceActions.UPDATE);
      if (accessibleExperimentRunIds.isEmpty()) {
        Status statusMessage =
            Status.newBuilder()
                .setCode(Code.PERMISSION_DENIED_VALUE)
                .setMessage(
                    "Access is denied. User is unauthorized for given ExperimentRun entities : "
                        + accessibleExperimentRunIds)
                .build();
        throw StatusProto.toStatusRuntimeException(statusMessage);
      }

      Transaction transaction = session.beginTransaction();
      // Delete the ExperimentRun comments
      removeEntityComments(
          session,
          Collections.singletonList(experimentRunId),
          ExperimentRunEntity.class.getSimpleName());

      // Delete the ExperimentEntity object
      ExperimentRunEntity experimentRunObj =
          session.load(ExperimentRunEntity.class, experimentRunId);
      session.delete(experimentRunObj);

      transaction.commit();
      LOGGER.debug("ExperimentRun deleted successfully");
      return true;
    } catch (Exception ex) {
      if (ModelDBUtils.needToRetry(ex)) {
        return deleteExperimentRun(experimentRunId);
      } else {
        throw ex;
      }
    }
  }

  @Override
=======
>>>>>>> 7fae4dc1
  public Boolean deleteExperimentRuns(List<String> experimentRunIds) {
    try (Session session = ModelDBHibernateUtil.getSessionFactory().openSession()) {

      List<String> accessibleExperimentRunIds =
          getAccessibleExperimentRunIDs(
              experimentRunIds, ModelDBActionEnum.ModelDBServiceActions.UPDATE);
      if (accessibleExperimentRunIds.isEmpty()) {
        Status statusMessage =
            Status.newBuilder()
                .setCode(Code.PERMISSION_DENIED_VALUE)
                .setMessage(
                    "Access is denied. User is unauthorized for given ExperimentRun entities : "
                        + accessibleExperimentRunIds)
                .build();
        throw StatusProto.toStatusRuntimeException(statusMessage);
      }
<<<<<<< HEAD

      Transaction transaction = session.beginTransaction();
      // Delete the ExperimentRUn comments
      if (!experimentRunIds.isEmpty()) {
        removeEntityComments(session, experimentRunIds, ExperimentRunEntity.class.getSimpleName());
      }

      // Delete the ExperimentEntity object
      Query query = session.createQuery(GET_EXP_RUN_BY_IDS_HQL);
      query.setParameterList("ids", experimentRunIds);

      @SuppressWarnings("unchecked")
      List<ExperimentRunEntity> experimentRunEntities = query.list();
      for (ExperimentRunEntity experimentRunEntity : experimentRunEntities) {
        session.delete(experimentRunEntity);

        String ownerRoleBindingName =
            roleService.buildRoleBindingName(
                ModelDBConstants.ROLE_EXPERIMENT_RUN_OWNER,
                experimentRunEntity.getId(),
                experimentRunEntity.getOwner(),
                ModelResourceEnum.ModelDBServiceResourceTypes.EXPERIMENT_RUN.name());
        if (ownerRoleBindingName != null && !ownerRoleBindingName.isEmpty()) {
          roleBindingNames.add(ownerRoleBindingName);
        }
      }
=======
      Query query = session.createQuery(DELETED_STATUS_EXPERIMENT_RUN_QUERY_STRING);
      query.setParameter("deleted", true);
      query.setParameter("experimentRunIds", accessibleExperimentRunIds);
      int updatedCount = query.executeUpdate();
      LOGGER.debug(
          "Mark ExperimentRun as deleted : {}, count : {}",
          accessibleExperimentRunIds,
          updatedCount);
>>>>>>> 7fae4dc1
      transaction.commit();
      LOGGER.debug("ExperimentRun deleted successfully");
      return true;
    } catch (Exception ex) {
      if (ModelDBUtils.needToRetry(ex)) {
        return deleteExperimentRuns(experimentRunIds);
      } else {
        throw ex;
      }
    }
  }

  @Override
  public ExperimentRunPaginationDTO getExperimentRunsFromEntity(
      ProjectDAO projectDAO,
      String entityKey,
      String entityValue,
      Integer pageNumber,
      Integer pageLimit,
      Boolean order,
      String sortKey)
      throws InvalidProtocolBufferException {

    KeyValueQuery entityKeyValuePredicate =
        KeyValueQuery.newBuilder()
            .setKey(entityKey)
            .setValue(Value.newBuilder().setStringValue(entityValue).build())
            .build();

    FindExperimentRuns findExperimentRuns =
        FindExperimentRuns.newBuilder()
            .setPageNumber(pageNumber)
            .setPageLimit(pageLimit)
            .setAscending(order)
            .setSortKey(sortKey)
            .addPredicates(entityKeyValuePredicate)
            .build();
    UserInfo currentLoginUserInfo = authService.getCurrentLoginUserInfo();
    return findExperimentRuns(projectDAO, currentLoginUserInfo, findExperimentRuns);
  }

  @Override
  public List<ExperimentRun> getExperimentRuns(String key, String value, UserInfo userInfo)
      throws InvalidProtocolBufferException {
    try (Session session = ModelDBHibernateUtil.getSessionFactory().openSession()) {
      List<ExperimentRun> experimentRuns = new ArrayList<>();

      Map<String, Object[]> whereClauseParamMap = new HashMap<>();
      Object[] idValueArr = new Object[2];
      idValueArr[0] = RdbmsUtils.getRdbOperatorSymbol(OperatorEnum.Operator.EQ);
      idValueArr[1] = value;
      whereClauseParamMap.put(key, idValueArr);

      LOGGER.debug("Getting experimentRun for {} ", userInfo);
      if (userInfo != null) {
        Object[] ownerValueArr = new Object[2];
        ownerValueArr[0] = RdbmsUtils.getRdbOperatorSymbol(OperatorEnum.Operator.EQ);
        ownerValueArr[1] = authService.getVertaIdFromUserInfo(userInfo);
        whereClauseParamMap.put(ModelDBConstants.OWNER, ownerValueArr);
      }

      Map<String, Object> dataWithCountMap =
          RdbmsUtils.findListWithPagination(
              session,
              ExperimentRunEntity.class.getSimpleName(),
              null,
              whereClauseParamMap,
              null,
              null,
              false,
              null,
              false);
      @SuppressWarnings("unchecked")
      List<ExperimentRunEntity> experimentRunEntities =
          (List<ExperimentRunEntity>) dataWithCountMap.get(ModelDBConstants.DATA_LIST);
      LOGGER.debug("ExperimentRunEntity List size is {}", experimentRunEntities.size());

      if (!experimentRunEntities.isEmpty()) {
        experimentRuns =
            RdbmsUtils.convertExperimentRunsFromExperimentRunEntityList(experimentRunEntities);
      }
      LOGGER.debug("ExperimentRuns size is {}", experimentRuns.size());
      return experimentRuns;
    } catch (Exception ex) {
      if (ModelDBUtils.needToRetry(ex)) {
        return getExperimentRuns(key, value, userInfo);
      } else {
        throw ex;
      }
    }
  }

  @Override
  public List<ExperimentRun> getExperimentRunsByBatchIds(List<String> experimentRunIds)
      throws InvalidProtocolBufferException {
    try (Session session = ModelDBHibernateUtil.getSessionFactory().openSession()) {
      Query query = session.createQuery(GET_EXP_RUN_BY_IDS_HQL);
      query.setParameterList("ids", experimentRunIds);

      @SuppressWarnings("unchecked")
      List<ExperimentRunEntity> experimentRunEntities = query.list();
      LOGGER.debug("Got ExperimentRun by Ids");
      return RdbmsUtils.convertExperimentRunsFromExperimentRunEntityList(experimentRunEntities);
    } catch (Exception ex) {
      if (ModelDBUtils.needToRetry(ex)) {
        return getExperimentRunsByBatchIds(experimentRunIds);
      } else {
        throw ex;
      }
    }
  }

  @Override
  public ExperimentRun getExperimentRun(String experimentRunId)
      throws InvalidProtocolBufferException {
    try (Session session = ModelDBHibernateUtil.getSessionFactory().openSession()) {
      ExperimentRunEntity experimentRunEntity =
          session.get(ExperimentRunEntity.class, experimentRunId);
      if (experimentRunEntity == null) {
        LOGGER.warn(ModelDBMessages.EXP_RUN_NOT_FOUND_ERROR_MSG);
        Status status =
            Status.newBuilder()
                .setCode(Code.NOT_FOUND_VALUE)
                .setMessage(ModelDBMessages.EXP_RUN_NOT_FOUND_ERROR_MSG)
                .build();
        throw StatusProto.toStatusRuntimeException(status);
      }
      LOGGER.debug("Got ExperimentRun successfully");
      return experimentRunEntity.getProtoObject();
    } catch (Exception ex) {
      if (ModelDBUtils.needToRetry(ex)) {
        return getExperimentRun(experimentRunId);
      } else {
        throw ex;
      }
    }
  }

  @Override
  public boolean isExperimentRunExists(Session session, String experimentRunId) {
    Query query = session.createQuery(CHECK_EXP_RUN_EXISTS_AT_UPDATE_HQL);
    query.setParameter("experimentRunId", experimentRunId);
    Long count = (Long) query.uniqueResult();
    return count > 0;
  }

  @Override
  public void updateExperimentRunName(String experimentRunId, String experimentRunName) {
    try (Session session = ModelDBHibernateUtil.getSessionFactory().openSession()) {
      ExperimentRunEntity experimentRunEntity =
          session.load(ExperimentRunEntity.class, experimentRunId);
      experimentRunEntity.setName(experimentRunName);
      long currentTimestamp = Calendar.getInstance().getTimeInMillis();
      experimentRunEntity.setDate_updated(currentTimestamp);
      Transaction transaction = session.beginTransaction();
      session.update(experimentRunEntity);
      transaction.commit();
<<<<<<< HEAD
      LOGGER.debug("ExperimentRun name updated successfully");
      return experimentRunEntity.getProtoObject();
    } catch (Exception ex) {
      if (ModelDBUtils.needToRetry(ex)) {
        return updateExperimentRunName(experimentRunId, experimentRunName);
      } else {
        throw ex;
      }
=======
>>>>>>> 7fae4dc1
    }
  }

  @Override
  public ExperimentRun updateExperimentRunDescription(
      String experimentRunId, String experimentRunDescription)
      throws InvalidProtocolBufferException {
    try (Session session = ModelDBHibernateUtil.getSessionFactory().openSession()) {
      ExperimentRunEntity experimentRunEntity =
          session.load(ExperimentRunEntity.class, experimentRunId);
      experimentRunEntity.setDescription(experimentRunDescription);
      long currentTimestamp = Calendar.getInstance().getTimeInMillis();
      experimentRunEntity.setDate_updated(currentTimestamp);
      Transaction transaction = session.beginTransaction();
      session.update(experimentRunEntity);
      transaction.commit();
      LOGGER.debug("ExperimentRun description updated successfully");
      return experimentRunEntity.getProtoObject();
    } catch (Exception ex) {
      if (ModelDBUtils.needToRetry(ex)) {
        return updateExperimentRunDescription(experimentRunId, experimentRunDescription);
      } else {
        throw ex;
      }
    }
  }

  @Override
  public void logExperimentRunCodeVersion(String experimentRunId, CodeVersion updatedCodeVersion)
      throws InvalidProtocolBufferException {
    try (Session session = ModelDBHibernateUtil.getSessionFactory().openSession()) {
      ExperimentRunEntity experimentRunEntity =
          session.get(ExperimentRunEntity.class, experimentRunId);

      CodeVersionEntity existingCodeVersionEntity = experimentRunEntity.getCode_version_snapshot();
      if (existingCodeVersionEntity == null) {
        experimentRunEntity.setCode_version_snapshot(
            RdbmsUtils.generateCodeVersionEntity(
                ModelDBConstants.CODE_VERSION, updatedCodeVersion));
      } else {
        session.delete(existingCodeVersionEntity);
        experimentRunEntity.setCode_version_snapshot(
            RdbmsUtils.generateCodeVersionEntity(
                ModelDBConstants.CODE_VERSION, updatedCodeVersion));
      }
      long currentTimestamp = Calendar.getInstance().getTimeInMillis();
      experimentRunEntity.setDate_updated(currentTimestamp);
      Transaction transaction = session.beginTransaction();
      session.update(experimentRunEntity);
      transaction.commit();
<<<<<<< HEAD
      LOGGER.debug("ExperimentRun code version snapshot updated successfully");
      return experimentRunEntity.getProtoObject();
    } catch (Exception ex) {
      if (ModelDBUtils.needToRetry(ex)) {
        return logExperimentRunCodeVersion(experimentRunId, updatedCodeVersion);
      } else {
        throw ex;
      }
=======
>>>>>>> 7fae4dc1
    }
  }

  @Override
  public void setParentExperimentRunId(String experimentRunId, String parentExperimentRunId) {
    try (Session session = ModelDBHibernateUtil.getSessionFactory().openSession()) {
      ExperimentRunEntity experimentRunEntity =
          session.load(ExperimentRunEntity.class, experimentRunId);
      experimentRunEntity.setParent_id(parentExperimentRunId);
      long currentTimestamp = Calendar.getInstance().getTimeInMillis();
      experimentRunEntity.setDate_updated(currentTimestamp);
      Transaction transaction = session.beginTransaction();
      session.update(experimentRunEntity);
      transaction.commit();
<<<<<<< HEAD
      LOGGER.debug("ExperimentRun parentId updated successfully");
      return experimentRunEntity.getProtoObject();
    } catch (Exception ex) {
      if (ModelDBUtils.needToRetry(ex)) {
        return setParentExperimentRunId(experimentRunId, parentExperimentRunId);
      } else {
        throw ex;
      }
=======
>>>>>>> 7fae4dc1
    }
  }

  @Override
  public ExperimentRun addExperimentRunTags(String experimentRunId, List<String> tagsList)
      throws InvalidProtocolBufferException {
    try (Session session = ModelDBHibernateUtil.getSessionFactory().openSession()) {
      ExperimentRunEntity experimentRunObj =
          session.get(ExperimentRunEntity.class, experimentRunId);
      if (experimentRunObj == null) {
        LOGGER.warn(ModelDBMessages.EXP_RUN_NOT_FOUND_ERROR_MSG);
        Status status =
            Status.newBuilder()
                .setCode(Code.NOT_FOUND_VALUE)
                .setMessage(ModelDBMessages.EXP_RUN_NOT_FOUND_ERROR_MSG)
                .build();
        throw StatusProto.toStatusRuntimeException(status);
      }
      List<String> newTags = new ArrayList<>();
      ExperimentRun existingProtoExperimentRunObj = experimentRunObj.getProtoObject();
      for (String tag : tagsList) {
        if (!existingProtoExperimentRunObj.getTagsList().contains(tag)) {
          newTags.add(tag);
        }
      }
      long currentTimestamp = Calendar.getInstance().getTimeInMillis();
      if (!newTags.isEmpty()) {
        List<TagsMapping> newTagMappings =
            RdbmsUtils.convertTagListFromTagMappingList(experimentRunObj, newTags);
        experimentRunObj.getTags().addAll(newTagMappings);
        experimentRunObj.setDate_updated(currentTimestamp);
        Transaction transaction = session.beginTransaction();
        session.saveOrUpdate(experimentRunObj);
        transaction.commit();
      }
      LOGGER.debug("ExperimentRun tags added successfully");
      return experimentRunObj.getProtoObject();
    } catch (Exception ex) {
      if (ModelDBUtils.needToRetry(ex)) {
        return addExperimentRunTags(experimentRunId, tagsList);
      } else {
        throw ex;
      }
    }
  }

  @Override
  public ExperimentRun deleteExperimentRunTags(
      String experimentRunId, List<String> experimentRunTagList, Boolean deleteAll)
      throws InvalidProtocolBufferException {
    try (Session session = ModelDBHibernateUtil.getSessionFactory().openSession()) {
      Transaction transaction = session.beginTransaction();
      if (deleteAll) {
        Query query = session.createQuery(DELETE_ALL_TAGS_HQL);
        query.setParameter(ModelDBConstants.EXPERIMENT_RUN_ID_STR, experimentRunId);
        query.executeUpdate();
      } else {
        Query query = session.createQuery(DELETE_SELECTED_TAGS_HQL);
        query.setParameter("tags", experimentRunTagList);
        query.setParameter(ModelDBConstants.EXPERIMENT_RUN_ID_STR, experimentRunId);
        query.executeUpdate();
      }
      ExperimentRunEntity experimentRunObj =
          session.get(ExperimentRunEntity.class, experimentRunId);
      long currentTimestamp = Calendar.getInstance().getTimeInMillis();
      experimentRunObj.setDate_updated(currentTimestamp);
      session.update(experimentRunObj);
      transaction.commit();
      LOGGER.debug("ExperimentRun tags deleted successfully");
      return experimentRunObj.getProtoObject();
    } catch (Exception ex) {
      if (ModelDBUtils.needToRetry(ex)) {
        return deleteExperimentRunTags(experimentRunId, experimentRunTagList, deleteAll);
      } else {
        throw ex;
      }
    }
  }

  @Override
  public void logObservations(String experimentRunId, List<Observation> observations)
      throws InvalidProtocolBufferException {
    try (Session session = ModelDBHibernateUtil.getSessionFactory().openSession()) {
      ExperimentRunEntity experimentRunEntityObj =
          session.get(ExperimentRunEntity.class, experimentRunId);
      if (experimentRunEntityObj == null) {
        LOGGER.warn(ModelDBMessages.EXP_RUN_NOT_FOUND_ERROR_MSG);
        Status status =
            Status.newBuilder()
                .setCode(Code.NOT_FOUND_VALUE)
                .setMessage(ModelDBMessages.EXP_RUN_NOT_FOUND_ERROR_MSG)
                .build();
        throw StatusProto.toStatusRuntimeException(status);
      }
      List<ObservationEntity> newObservationList =
          RdbmsUtils.convertObservationsFromObservationEntityList(
              experimentRunEntityObj, ModelDBConstants.OBSERVATIONS, observations);
      experimentRunEntityObj.setObservationMapping(newObservationList);
      long currentTimestamp = Calendar.getInstance().getTimeInMillis();
      experimentRunEntityObj.setDate_updated(currentTimestamp);
      Transaction transaction = session.beginTransaction();
      session.saveOrUpdate(experimentRunEntityObj);
      transaction.commit();
<<<<<<< HEAD
      return experimentRunEntityObj.getProtoObject();
    } catch (Exception ex) {
      if (ModelDBUtils.needToRetry(ex)) {
        return logObservations(experimentRunId, observations);
      } else {
        throw ex;
      }
=======
>>>>>>> 7fae4dc1
    }
  }

  @Override
  public List<Observation> getObservationByKey(String experimentRunId, String observationKey)
      throws InvalidProtocolBufferException {

    try (Session session = ModelDBHibernateUtil.getSessionFactory().openSession()) {
      ExperimentRunEntity experimentRunEntityObj =
          session.get(ExperimentRunEntity.class, experimentRunId);
      if (experimentRunEntityObj == null) {
        LOGGER.warn(ModelDBMessages.EXP_RUN_NOT_FOUND_ERROR_MSG);
        Status status =
            Status.newBuilder()
                .setCode(Code.NOT_FOUND_VALUE)
                .setMessage(ModelDBMessages.EXP_RUN_NOT_FOUND_ERROR_MSG)
                .build();
        throw StatusProto.toStatusRuntimeException(status);
      }
      ExperimentRun experimentRun = experimentRunEntityObj.getProtoObject();
      List<Observation> observationEntities = new ArrayList<>();
      for (Observation observation : experimentRun.getObservationsList()) {
        if ((observation.hasArtifact() && observation.getArtifact().getKey().equals(observationKey))
            || (observation.hasAttribute()
                && observation.getAttribute().getKey().equals(observationKey))) {
          observationEntities.add(observation);
        }
      }
      return observationEntities;
    } catch (Exception ex) {
      if (ModelDBUtils.needToRetry(ex)) {
        return getObservationByKey(experimentRunId, observationKey);
      } else {
        throw ex;
      }
    }
  }

  @Override
  public void logMetrics(String experimentRunId, List<KeyValue> newMetrics)
      throws InvalidProtocolBufferException {
    try (Session session = ModelDBHibernateUtil.getSessionFactory().openSession()) {
      ExperimentRunEntity experimentRunEntityObj =
          session.get(ExperimentRunEntity.class, experimentRunId);
      if (experimentRunEntityObj == null) {
        LOGGER.warn(ModelDBMessages.EXP_RUN_NOT_FOUND_ERROR_MSG);
        Status status =
            Status.newBuilder()
                .setCode(Code.NOT_FOUND_VALUE)
                .setMessage(ModelDBMessages.EXP_RUN_NOT_FOUND_ERROR_MSG)
                .build();
        throw StatusProto.toStatusRuntimeException(status);
      }

      List<KeyValue> existingMetrics = experimentRunEntityObj.getProtoObject().getMetricsList();
      for (KeyValue existingMetric : existingMetrics) {
        for (KeyValue newMetric : newMetrics) {
          if (existingMetric.getKey().equals(newMetric.getKey())) {
            Status status =
                Status.newBuilder()
                    .setCode(Code.ALREADY_EXISTS_VALUE)
                    .setMessage(
                        "Metric being logged already exists. existing metric Key : "
                            + newMetric.getKey())
                    .build();
            throw StatusProto.toStatusRuntimeException(status);
          }
        }
      }

      List<KeyValueEntity> newMetricList =
          RdbmsUtils.convertKeyValuesFromKeyValueEntityList(
              experimentRunEntityObj, ModelDBConstants.METRICS, newMetrics);
      experimentRunEntityObj.setKeyValueMapping(newMetricList);
      long currentTimestamp = Calendar.getInstance().getTimeInMillis();
      experimentRunEntityObj.setDate_updated(currentTimestamp);
      Transaction transaction = session.beginTransaction();
      session.saveOrUpdate(experimentRunEntityObj);
      transaction.commit();
<<<<<<< HEAD
      return experimentRunEntityObj.getProtoObject();
    } catch (Exception ex) {
      if (ModelDBUtils.needToRetry(ex)) {
        return logMetrics(experimentRunId, newMetrics);
      } else {
        throw ex;
      }
=======
>>>>>>> 7fae4dc1
    }
  }

  @Override
  public List<KeyValue> getExperimentRunMetrics(String experimentRunId)
      throws InvalidProtocolBufferException {
    try (Session session = ModelDBHibernateUtil.getSessionFactory().openSession()) {
      ExperimentRunEntity experimentRunObj =
          session.get(ExperimentRunEntity.class, experimentRunId);
      if (experimentRunObj == null) {
        LOGGER.warn(ModelDBMessages.EXP_RUN_NOT_FOUND_ERROR_MSG);
        Status status =
            Status.newBuilder()
                .setCode(Code.NOT_FOUND_VALUE)
                .setMessage(ModelDBMessages.EXP_RUN_NOT_FOUND_ERROR_MSG)
                .build();
        throw StatusProto.toStatusRuntimeException(status);
      }
      LOGGER.debug("Got ExperimentRun Metrics");
      return experimentRunObj.getProtoObject().getMetricsList();
    } catch (Exception ex) {
      if (ModelDBUtils.needToRetry(ex)) {
        return getExperimentRunMetrics(experimentRunId);
      } else {
        throw ex;
      }
    }
  }

  @Override
  public List<Artifact> getExperimentRunDatasets(String experimentRunId)
      throws InvalidProtocolBufferException {
    try (Session session = ModelDBHibernateUtil.getSessionFactory().openSession()) {
      ExperimentRunEntity experimentRunObj =
          session.get(ExperimentRunEntity.class, experimentRunId);
      if (experimentRunObj == null) {
        LOGGER.warn(ModelDBMessages.EXP_RUN_NOT_FOUND_ERROR_MSG);
        Status status =
            Status.newBuilder()
                .setCode(Code.NOT_FOUND_VALUE)
                .setMessage(ModelDBMessages.EXP_RUN_NOT_FOUND_ERROR_MSG)
                .build();
        throw StatusProto.toStatusRuntimeException(status);
      }
      LOGGER.debug("Got ExperimentRun Datasets");
      return experimentRunObj.getProtoObject().getDatasetsList();
    } catch (Exception ex) {
      if (ModelDBUtils.needToRetry(ex)) {
        return getExperimentRunDatasets(experimentRunId);
      } else {
        throw ex;
      }
    }
  }

  @Override
  public void logDatasets(String experimentRunId, List<Artifact> newDatasets, boolean overwrite)
      throws InvalidProtocolBufferException {
    try (Session session = ModelDBHibernateUtil.getSessionFactory().openSession()) {
      ExperimentRunEntity experimentRunEntityObj =
          session.get(ExperimentRunEntity.class, experimentRunId);
      if (experimentRunEntityObj == null) {
        LOGGER.warn(ModelDBMessages.EXP_RUN_NOT_FOUND_ERROR_MSG);
        Status status =
            Status.newBuilder()
                .setCode(Code.NOT_FOUND_VALUE)
                .setMessage(ModelDBMessages.EXP_RUN_NOT_FOUND_ERROR_MSG)
                .build();
        throw StatusProto.toStatusRuntimeException(status);
      }
      ExperimentRun experimentRun = experimentRunEntityObj.getProtoObject();

      Transaction transaction = session.beginTransaction();
      if (overwrite) {
        List<String> datasetKeys = new ArrayList<>();
        for (Artifact dataset : newDatasets) {
          datasetKeys.add(dataset.getKey());
        }
        deleteArtifactEntities(session, experimentRunId, datasetKeys, ModelDBConstants.DATASETS);

      } else {
        List<Artifact> existingDatasets = experimentRun.getDatasetsList();
        for (Artifact existingDataset : existingDatasets) {
          for (Artifact newDataset : newDatasets) {
            if (existingDataset.getKey().equals(newDataset.getKey())) {
              Status status =
                  Status.newBuilder()
                      .setCode(Code.ALREADY_EXISTS_VALUE)
                      .setMessage(
                          "Dataset being logged already exists. existing dataSet key : "
                              + newDataset.getKey())
                      .build();
              throw StatusProto.toStatusRuntimeException(status);
            }
          }
        }
      }

      List<ArtifactEntity> newDatasetList =
          RdbmsUtils.convertArtifactsFromArtifactEntityList(
              experimentRunEntityObj, ModelDBConstants.DATASETS, newDatasets);
      experimentRunEntityObj.setArtifactMapping(newDatasetList);
      long currentTimestamp = Calendar.getInstance().getTimeInMillis();
      experimentRunEntityObj.setDate_updated(currentTimestamp);
      session.saveOrUpdate(experimentRunEntityObj);
      transaction.commit();
    } catch (Exception ex) {
      if (ModelDBUtils.needToRetry(ex)) {
        return logDatasets(experimentRunId, newDatasets, overwrite);
      } else {
        throw ex;
      }
    }
  }

  @Override
  public void logArtifacts(String experimentRunId, List<Artifact> newArtifacts)
      throws InvalidProtocolBufferException {
    try (Session session = ModelDBHibernateUtil.getSessionFactory().openSession()) {
      ExperimentRunEntity experimentRunEntityObj =
          session.get(ExperimentRunEntity.class, experimentRunId);
      if (experimentRunEntityObj == null) {
        LOGGER.warn(ModelDBMessages.EXP_RUN_NOT_FOUND_ERROR_MSG);
        Status status =
            Status.newBuilder()
                .setCode(Code.NOT_FOUND_VALUE)
                .setMessage(ModelDBMessages.EXP_RUN_NOT_FOUND_ERROR_MSG)
                .build();
        throw StatusProto.toStatusRuntimeException(status);
      }

      List<Artifact> existingArtifacts = experimentRunEntityObj.getProtoObject().getArtifactsList();
      for (Artifact existingArtifact : existingArtifacts) {
        for (Artifact newArtifact : newArtifacts) {
          if (existingArtifact.getKey().equals(newArtifact.getKey())) {
            Status status =
                Status.newBuilder()
                    .setCode(Code.ALREADY_EXISTS_VALUE)
                    .setMessage(
                        "Artifact being logged already exists. existing artifact key : "
                            + newArtifact.getKey())
                    .build();
            throw StatusProto.toStatusRuntimeException(status);
          }
        }
      }

      List<ArtifactEntity> newArtifactList =
          RdbmsUtils.convertArtifactsFromArtifactEntityList(
              experimentRunEntityObj, ModelDBConstants.ARTIFACTS, newArtifacts);
      experimentRunEntityObj.setArtifactMapping(newArtifactList);
      long currentTimestamp = Calendar.getInstance().getTimeInMillis();
      experimentRunEntityObj.setDate_updated(currentTimestamp);
      Transaction transaction = session.beginTransaction();
      session.saveOrUpdate(experimentRunEntityObj);
      transaction.commit();
<<<<<<< HEAD
      return experimentRunEntityObj.getProtoObject();
    } catch (Exception ex) {
      if (ModelDBUtils.needToRetry(ex)) {
        return logArtifacts(experimentRunId, newArtifacts);
      } else {
        throw ex;
      }
=======
>>>>>>> 7fae4dc1
    }
  }

  @Override
  public List<Artifact> getExperimentRunArtifacts(String experimentRunId)
      throws InvalidProtocolBufferException {
    try (Session session = ModelDBHibernateUtil.getSessionFactory().openSession()) {
      ExperimentRunEntity experimentRunObj =
          session.get(ExperimentRunEntity.class, experimentRunId);
      if (experimentRunObj == null) {
        LOGGER.warn(ModelDBMessages.EXP_RUN_NOT_FOUND_ERROR_MSG);
        Status status =
            Status.newBuilder()
                .setCode(Code.NOT_FOUND_VALUE)
                .setMessage(ModelDBMessages.EXP_RUN_NOT_FOUND_ERROR_MSG)
                .build();
        throw StatusProto.toStatusRuntimeException(status);
      }
      ExperimentRun experimentRun = experimentRunObj.getProtoObject();
      if (experimentRun.getArtifactsList() != null && !experimentRun.getArtifactsList().isEmpty()) {
        LOGGER.debug("Got ExperimentRun Artifacts");
        return experimentRun.getArtifactsList();
      } else {
        String errorMessage = "Artifacts not found in the ExperimentRun";
        LOGGER.warn(errorMessage);
        Status status =
            Status.newBuilder().setCode(Code.NOT_FOUND_VALUE).setMessage(errorMessage).build();
        throw StatusProto.toStatusRuntimeException(status);
      }
    } catch (Exception ex) {
      if (ModelDBUtils.needToRetry(ex)) {
        return getExperimentRunArtifacts(experimentRunId);
      } else {
        throw ex;
      }
    }
  }

  private void deleteArtifactEntities(
      Session session, String experimentRunId, List<String> keys, String fieldType) {
    Query query = session.createQuery(DELETE_SELECTED_ARTIFACTS_HQL);
    query.setParameterList("keys", keys);
    query.setParameter(ModelDBConstants.EXPERIMENT_RUN_ID_STR, experimentRunId);
    query.setParameter("field_type", fieldType);
    query.executeUpdate();
  }

  @Override
  public void deleteArtifacts(String experimentRunId, String artifactKey) {
    Transaction transaction = null;
    try (Session session = ModelDBHibernateUtil.getSessionFactory().openSession()) {
      transaction = session.beginTransaction();

      if (false) { // Change it with parameter for support to delete all artifacts
        Query query = session.createQuery(DELETE_ALL_ARTIFACTS_HQL);
        query.setParameter(ModelDBConstants.EXPERIMENT_RUN_ID_STR, experimentRunId);
        query.executeUpdate();
      } else {
        deleteArtifactEntities(
            session,
            experimentRunId,
            Collections.singletonList(artifactKey),
            ModelDBConstants.ARTIFACTS);
      }
      long currentTimestamp = Calendar.getInstance().getTimeInMillis();
      ExperimentRunEntity experimentRunObj =
          session.get(ExperimentRunEntity.class, experimentRunId);
      experimentRunObj.setDate_updated(currentTimestamp);
      session.update(experimentRunObj);
      transaction.commit();
<<<<<<< HEAD
      return experimentRunObj.getProtoObject();
    } catch (Exception ex) {
      if (ModelDBUtils.needToRetry(ex)) {
        return deleteArtifacts(experimentRunId, artifactKey);
      } else {
        throw ex;
=======
    } catch (StatusRuntimeException ex) {
      if (transaction != null) {
        transaction.rollback();
>>>>>>> 7fae4dc1
      }
    }
  }

  @Override
  public void logHyperparameters(String experimentRunId, List<KeyValue> newHyperparameters)
      throws InvalidProtocolBufferException {
    try (Session session = ModelDBHibernateUtil.getSessionFactory().openSession()) {
      ExperimentRunEntity experimentRunEntityObj =
          session.get(ExperimentRunEntity.class, experimentRunId);
      if (experimentRunEntityObj == null) {
        LOGGER.warn(ModelDBMessages.EXP_RUN_NOT_FOUND_ERROR_MSG);
        Status status =
            Status.newBuilder()
                .setCode(Code.NOT_FOUND_VALUE)
                .setMessage(ModelDBMessages.EXP_RUN_NOT_FOUND_ERROR_MSG)
                .build();
        throw StatusProto.toStatusRuntimeException(status);
      }

      List<KeyValue> existingHyperparameters =
          experimentRunEntityObj.getProtoObject().getHyperparametersList();
      for (KeyValue existingHyperparameter : existingHyperparameters) {
        for (KeyValue newHyperparameter : newHyperparameters) {
          if (existingHyperparameter.getKey().equals(newHyperparameter.getKey())) {
            Status status =
                Status.newBuilder()
                    .setCode(Code.ALREADY_EXISTS_VALUE)
                    .setMessage(
                        "Hyperparameter being logged already exists. existing hyperparameter Key : "
                            + newHyperparameter.getKey())
                    .build();
            throw StatusProto.toStatusRuntimeException(status);
          }
        }
      }

      List<KeyValueEntity> newHyperparameterList =
          RdbmsUtils.convertKeyValuesFromKeyValueEntityList(
              experimentRunEntityObj, ModelDBConstants.HYPERPARAMETERS, newHyperparameters);
      experimentRunEntityObj.setKeyValueMapping(newHyperparameterList);
      long currentTimestamp = Calendar.getInstance().getTimeInMillis();
      experimentRunEntityObj.setDate_updated(currentTimestamp);
      Transaction transaction = session.beginTransaction();
      session.saveOrUpdate(experimentRunEntityObj);
      transaction.commit();
<<<<<<< HEAD
      return experimentRunEntityObj.getProtoObject();
    } catch (Exception ex) {
      if (ModelDBUtils.needToRetry(ex)) {
        return logHyperparameters(experimentRunId, newHyperparameters);
      } else {
        throw ex;
      }
=======
>>>>>>> 7fae4dc1
    }
  }

  @Override
  public List<KeyValue> getExperimentRunHyperparameters(String experimentRunId)
      throws InvalidProtocolBufferException {
    try (Session session = ModelDBHibernateUtil.getSessionFactory().openSession()) {
      ExperimentRunEntity experimentRunObj =
          session.get(ExperimentRunEntity.class, experimentRunId);
      if (experimentRunObj == null) {
        LOGGER.warn(ModelDBMessages.EXP_RUN_NOT_FOUND_ERROR_MSG);
        Status status =
            Status.newBuilder()
                .setCode(Code.NOT_FOUND_VALUE)
                .setMessage(ModelDBMessages.EXP_RUN_NOT_FOUND_ERROR_MSG)
                .build();
        throw StatusProto.toStatusRuntimeException(status);
      }
      LOGGER.debug("Got ExperimentRun Hyperparameters");
      return experimentRunObj.getProtoObject().getHyperparametersList();
    } catch (Exception ex) {
      if (ModelDBUtils.needToRetry(ex)) {
        return getExperimentRunHyperparameters(experimentRunId);
      } else {
        throw ex;
      }
    }
  }

  @Override
  public void logAttributes(String experimentRunId, List<KeyValue> newAttributes)
      throws InvalidProtocolBufferException {
    try (Session session = ModelDBHibernateUtil.getSessionFactory().openSession()) {
      ExperimentRunEntity experimentRunEntityObj =
          session.get(ExperimentRunEntity.class, experimentRunId);
      if (experimentRunEntityObj == null) {
        LOGGER.warn(ModelDBMessages.EXP_RUN_NOT_FOUND_ERROR_MSG);
        Status status =
            Status.newBuilder()
                .setCode(Code.NOT_FOUND_VALUE)
                .setMessage(ModelDBMessages.EXP_RUN_NOT_FOUND_ERROR_MSG)
                .build();
        throw StatusProto.toStatusRuntimeException(status);
      }

      List<KeyValue> existingAttributes =
          experimentRunEntityObj.getProtoObject().getAttributesList();
      for (KeyValue existingAttribute : existingAttributes) {
        for (KeyValue newAttribute : newAttributes) {
          if (existingAttribute.getKey().equals(newAttribute.getKey())) {
            Status status =
                Status.newBuilder()
                    .setCode(Code.ALREADY_EXISTS_VALUE)
                    .setMessage(
                        "Attribute being logged already exists. existing attribute Key : "
                            + newAttribute.getKey())
                    .build();
            throw StatusProto.toStatusRuntimeException(status);
          }
        }
      }

      List<AttributeEntity> newAttributeList =
          RdbmsUtils.convertAttributesFromAttributeEntityList(
              experimentRunEntityObj, ModelDBConstants.ATTRIBUTES, newAttributes);
      experimentRunEntityObj.setAttributeMapping(newAttributeList);
      long currentTimestamp = Calendar.getInstance().getTimeInMillis();
      experimentRunEntityObj.setDate_updated(currentTimestamp);
      Transaction transaction = session.beginTransaction();
      session.saveOrUpdate(experimentRunEntityObj);
      transaction.commit();
<<<<<<< HEAD
      return experimentRunEntityObj.getProtoObject();
    } catch (Exception ex) {
      if (ModelDBUtils.needToRetry(ex)) {
        return logAttributes(experimentRunId, newAttributes);
      } else {
        throw ex;
      }
=======
>>>>>>> 7fae4dc1
    }
  }

  @Override
  public List<KeyValue> getExperimentRunAttributes(
      String experimentRunId, List<String> attributeKeyList, Boolean getAll)
      throws InvalidProtocolBufferException {
    try (Session session = ModelDBHibernateUtil.getSessionFactory().openSession()) {
      ExperimentRunEntity experimentRunObj =
          session.get(ExperimentRunEntity.class, experimentRunId);
      if (experimentRunObj == null) {
        String errorMessage = "Invalid ExperimentRun ID found";
        LOGGER.warn(errorMessage);
        Status status =
            Status.newBuilder().setCode(Code.NOT_FOUND_VALUE).setMessage(errorMessage).build();
        throw StatusProto.toStatusRuntimeException(status);
      }

      if (getAll) {
        return experimentRunObj.getProtoObject().getAttributesList();
      } else {
        Query query = session.createQuery(GET_EXP_RUN_ATTRIBUTE_BY_KEYS_HQL);
        query.setParameterList("keys", attributeKeyList);
        query.setParameter(ModelDBConstants.EXPERIMENT_RUN_ID_STR, experimentRunId);
        query.setParameter(ModelDBConstants.FIELD_TYPE_STR, ModelDBConstants.ATTRIBUTES);
        List<AttributeEntity> attributeEntities = query.list();
        return RdbmsUtils.convertAttributeEntityListFromAttributes(attributeEntities);
      }
    } catch (Exception ex) {
      if (ModelDBUtils.needToRetry(ex)) {
        return getExperimentRunAttributes(experimentRunId, attributeKeyList, getAll);
      } else {
        throw ex;
      }
    }
  }

  /**
   * For getting experimentRuns that user has access to (either as the owner or a collaborator):
   * <br>
   *
   * <ol>
   *   <li>Iterate through all experimentRuns of the requested experimentRunIds
   *   <li>Get the project Id they belong to.
   *   <li>Check if project is accessible or not.
   * </ol>
   *
   * The list of accessible experimentRunIDs is built and returned by this method.
   *
   * @param requestedExperimentRunIds : experimentRun Ids
   * @return List<String> : list of accessible ExperimentRun Id
   */
  public List<String> getAccessibleExperimentRunIDs(
      List<String> requestedExperimentRunIds,
      ModelDBActionEnum.ModelDBServiceActions modelDBServiceActions) {
    List<String> accessibleExperimentRunIds = new ArrayList<>();

    Map<String, String> projectIdExperimentRunIdMap =
        getProjectIdsFromExperimentRunIds(requestedExperimentRunIds);
    if (projectIdExperimentRunIdMap.size() == 0) {
      Status status =
          Status.newBuilder()
              .setCode(Code.PERMISSION_DENIED_VALUE)
              .setMessage(
                  "Access is denied. ExperimentRun not found for given ids : "
                      + requestedExperimentRunIds)
              .build();
      throw StatusProto.toStatusRuntimeException(status);
    }
    Set<String> projectIdSet = new HashSet<>(projectIdExperimentRunIdMap.values());

    List<String> allowedProjectIds;
    // Validate if current user has access to the entity or not
    if (projectIdSet.size() == 1) {
      roleService.isSelfAllowed(
          ModelResourceEnum.ModelDBServiceResourceTypes.PROJECT,
          modelDBServiceActions,
          new ArrayList<>(projectIdSet).get(0));
      accessibleExperimentRunIds.addAll(requestedExperimentRunIds);
    } else {
      allowedProjectIds =
          roleService.getSelfAllowedResources(
              ModelResourceEnum.ModelDBServiceResourceTypes.PROJECT, modelDBServiceActions);
      // Validate if current user has access to the entity or not
      allowedProjectIds.retainAll(projectIdSet);
      for (Map.Entry<String, String> entry : projectIdExperimentRunIdMap.entrySet()) {
        if (allowedProjectIds.contains(entry.getValue())) {
          accessibleExperimentRunIds.add(entry.getKey());
        }
      }
    }
    return accessibleExperimentRunIds;
  }

  @Override
  public ExperimentRunPaginationDTO findExperimentRuns(
      ProjectDAO projectDAO, UserInfo currentLoginUserInfo, FindExperimentRuns queryParameters)
      throws InvalidProtocolBufferException {

    LOGGER.trace("trying to open session");
    try (Session session = ModelDBHibernateUtil.getSessionFactory().openSession()) {
      LOGGER.trace("Starting to find experimentRuns");

      List<String> accessibleExperimentRunIds = new ArrayList<>();
      if (!queryParameters.getExperimentRunIdsList().isEmpty()) {
        accessibleExperimentRunIds.addAll(
            getAccessibleExperimentRunIDs(
                queryParameters.getExperimentRunIdsList(),
                ModelDBActionEnum.ModelDBServiceActions.READ));
        if (accessibleExperimentRunIds.isEmpty()) {
          String errorMessage =
              "Access is denied. User is unauthorized for given ExperimentRun IDs : "
                  + accessibleExperimentRunIds;
          ModelDBUtils.logAndThrowError(
              errorMessage,
              Code.PERMISSION_DENIED_VALUE,
              Any.pack(FindExperimentRuns.getDefaultInstance()));
        }
      }

      List<KeyValueQuery> predicates = new ArrayList<>(queryParameters.getPredicatesList());
      for (KeyValueQuery predicate : predicates) {
        if (predicate.getKey().equals(ModelDBConstants.ID)) {
          List<String> accessibleExperimentRunId =
              getAccessibleExperimentRunIDs(
                  Collections.singletonList(predicate.getValue().getStringValue()),
                  ModelDBActionEnum.ModelDBServiceActions.READ);
          accessibleExperimentRunIds.addAll(accessibleExperimentRunId);
          // Validate if current user has access to the entity or not where predicate key has an id
          RdbmsUtils.validatePredicates(
              ModelDBConstants.EXPERIMENT_RUNS, accessibleExperimentRunIds, predicate, roleService);
        }
      }

      CriteriaBuilder builder = session.getCriteriaBuilder();
      // Using FROM and JOIN
      CriteriaQuery<ExperimentRunEntity> criteriaQuery =
          builder.createQuery(ExperimentRunEntity.class);
      Root<ExperimentRunEntity> experimentRunRoot = criteriaQuery.from(ExperimentRunEntity.class);
      experimentRunRoot.alias("exp");
      List<Predicate> finalPredicatesList = new ArrayList<>();

      List<String> projectIds = new ArrayList<>();
      if (!queryParameters.getProjectId().isEmpty()) {
        projectIds.add(queryParameters.getProjectId());
      } else if (accessibleExperimentRunIds.isEmpty()
          && queryParameters.getExperimentId().isEmpty()) {
        List<String> workspaceProjectIDs =
            projectDAO.getWorkspaceProjectIDs(
                queryParameters.getWorkspaceName(), currentLoginUserInfo);
        if (workspaceProjectIDs == null || workspaceProjectIDs.isEmpty()) {
          LOGGER.warn(
              "accessible project for the experimentRuns not found for given workspace : {}",
              queryParameters.getWorkspaceName());
          ExperimentRunPaginationDTO experimentRunPaginationDTO = new ExperimentRunPaginationDTO();
          experimentRunPaginationDTO.setExperimentRuns(Collections.emptyList());
          experimentRunPaginationDTO.setTotalRecords(0L);
          return experimentRunPaginationDTO;
        }
        projectIds.addAll(workspaceProjectIDs);
      }

      if (accessibleExperimentRunIds.isEmpty()
          && projectIds.isEmpty()
          && queryParameters.getExperimentId().isEmpty()) {
        String errorMessage =
            "Access is denied. Accessible projects not found for given ExperimentRun IDs : "
                + accessibleExperimentRunIds;
        ModelDBUtils.logAndThrowError(
            errorMessage,
            Code.PERMISSION_DENIED_VALUE,
            Any.pack(FindExperimentRuns.getDefaultInstance()));
      }

      if (!projectIds.isEmpty()) {
        Expression<String> projectExpression = experimentRunRoot.get(ModelDBConstants.PROJECT_ID);
        Predicate projectsPredicate = projectExpression.in(projectIds);
        finalPredicatesList.add(projectsPredicate);
      }

      if (!queryParameters.getExperimentId().isEmpty()) {
        Expression<String> exp = experimentRunRoot.get(ModelDBConstants.EXPERIMENT_ID);
        Predicate predicate2 = builder.equal(exp, queryParameters.getExperimentId());
        finalPredicatesList.add(predicate2);
      }

      if (!queryParameters.getExperimentRunIdsList().isEmpty()) {
        Expression<String> exp = experimentRunRoot.get(ModelDBConstants.ID);
        Predicate predicate2 = exp.in(queryParameters.getExperimentRunIdsList());
        finalPredicatesList.add(predicate2);
      }

      LOGGER.trace("Added entity predicates");
      String entityName = "experimentRunEntity";
      try {
        List<Predicate> queryPredicatesList =
            RdbmsUtils.getQueryPredicatesFromPredicateList(
                entityName, predicates, builder, criteriaQuery, experimentRunRoot, authService);
        if (!queryPredicatesList.isEmpty()) {
          finalPredicatesList.addAll(queryPredicatesList);
        }
      } catch (ModelDBException ex) {
        if (ex.getCode().ordinal() == Code.FAILED_PRECONDITION_VALUE
            && ModelDBConstants.INTERNAL_MSG_USERS_NOT_FOUND.equals(ex.getMessage())) {
          LOGGER.warn(ex.getMessage());
          ExperimentRunPaginationDTO experimentRunPaginationDTO = new ExperimentRunPaginationDTO();
          experimentRunPaginationDTO.setExperimentRuns(Collections.emptyList());
          experimentRunPaginationDTO.setTotalRecords(0L);
          return experimentRunPaginationDTO;
        }
      }

      finalPredicatesList.add(
          builder.equal(experimentRunRoot.get(ModelDBConstants.DELETED), false));

      Order[] orderBy =
          RdbmsUtils.getOrderArrBasedOnSortKey(
              queryParameters.getSortKey(),
              queryParameters.getAscending(),
              builder,
              experimentRunRoot,
              entityName);

      Predicate[] predicateArr = new Predicate[finalPredicatesList.size()];
      for (int index = 0; index < finalPredicatesList.size(); index++) {
        predicateArr[index] = finalPredicatesList.get(index);
      }

      Predicate predicateWhereCause = builder.and(predicateArr);
      criteriaQuery.select(experimentRunRoot);
      criteriaQuery.where(predicateWhereCause);
      criteriaQuery.orderBy(orderBy);

      LOGGER.trace("Creating criteria query");
      Query query = session.createQuery(criteriaQuery);
      LOGGER.debug("Final experimentRuns final query : {}", query.getQueryString());
      if (queryParameters.getPageNumber() != 0 && queryParameters.getPageLimit() != 0) {
        // Calculate number of documents to skip
        int skips = queryParameters.getPageLimit() * (queryParameters.getPageNumber() - 1);
        query.setFirstResult(skips);
        query.setMaxResults(queryParameters.getPageLimit());
      }

      LOGGER.trace("Final query generated");
      List<ExperimentRunEntity> experimentRunEntities = query.list();
      LOGGER.debug("Final experimentRuns list size : {}", experimentRunEntities.size());
      List<ExperimentRun> experimentRuns = new ArrayList<>();
      if (!experimentRunEntities.isEmpty()) {

        LOGGER.trace("Converting from Hibernate to proto");
        List<ExperimentRun> experimentRunList =
            RdbmsUtils.convertExperimentRunsFromExperimentRunEntityList(experimentRunEntities);
        LOGGER.trace("experimentRunList {}", experimentRunList);
        LOGGER.trace("Converted from Hibernate to proto");

        List<String> expRunIds =
            experimentRunEntities.stream()
                .map(ExperimentRunEntity::getId)
                .collect(Collectors.toList());
        Map<String, List<KeyValue>> expRunHyperparameterConfigBlobMap =
            getExperimentRunHyperparameterConfigBlobMap(session, expRunIds);

        // Map<experimentRunID, Map<LocationString, CodeVersion>> : Map from experimentRunID to Map
        // of
        // LocationString to CodeBlob
        Map<String, Map<String, CodeVersion>> expRunCodeVersionMap =
            getExperimentRunCodeVersionMap(session, expRunIds);

        Set<String> experimentRunIdsSet = new HashSet<>();
        for (ExperimentRun experimentRun : experimentRunList) {
          if (!expRunHyperparameterConfigBlobMap.isEmpty()
              && expRunHyperparameterConfigBlobMap.containsKey(experimentRun.getId())) {
            experimentRun =
                experimentRun
                    .toBuilder()
                    .addAllHyperparameters(
                        expRunHyperparameterConfigBlobMap.get(experimentRun.getId()))
                    .build();
          }
          if (!expRunCodeVersionMap.isEmpty()
              && expRunCodeVersionMap.containsKey(experimentRun.getId())) {
            experimentRun =
                experimentRun
                    .toBuilder()
                    .putAllCodeVersionFromBlob(expRunCodeVersionMap.get(experimentRun.getId()))
                    .build();
          }
          if (!experimentRunIdsSet.contains(experimentRun.getId())) {
            experimentRunIdsSet.add(experimentRun.getId());
            if (queryParameters.getIdsOnly()) {
              experimentRun = ExperimentRun.newBuilder().setId(experimentRun.getId()).build();
              experimentRuns.add(experimentRun);
            } else {
              experimentRuns.add(experimentRun);
            }
          }
        }
      }

      long totalRecords = RdbmsUtils.count(session, experimentRunRoot, criteriaQuery);
      LOGGER.debug("ExperimentRuns Total record count : {}", totalRecords);

      ExperimentRunPaginationDTO experimentRunPaginationDTO = new ExperimentRunPaginationDTO();
      experimentRunPaginationDTO.setExperimentRuns(experimentRuns);
      experimentRunPaginationDTO.setTotalRecords(totalRecords);
      return experimentRunPaginationDTO;
    } catch (Exception ex) {
      if (ModelDBUtils.needToRetry(ex)) {
        return findExperimentRuns(projectDAO, currentLoginUserInfo, queryParameters);
      } else {
        throw ex;
      }
    }
  }

  private Map<String, List<KeyValue>> getExperimentRunHyperparameterConfigBlobMap(
      Session session, List<String> expRunIds) {

    String queryBuilder =
        "Select vme.experimentRunEntity.id, cb From ConfigBlobEntity cb INNER JOIN VersioningModeldbEntityMapping vme ON vme.blob_hash = cb.blob_hash WHERE cb.hyperparameter_type = :hyperparameterType AND vme.experimentRunEntity.id IN (:expRunIds)";
    Query query = session.createQuery(queryBuilder);
    query.setParameter("hyperparameterType", HYPERPARAMETER);
    query.setParameterList("expRunIds", expRunIds);
    LOGGER.debug(
        "Final experimentRuns hyperparameter config blob final query : {}", query.getQueryString());
    List<Object[]> configBlobEntities = query.list();
    LOGGER.debug(
        "Final experimentRuns hyperparameter config list size : {}", configBlobEntities.size());
    Map<String, List<KeyValue>> hyperparametersMap = new LinkedHashMap<>();
    if (!configBlobEntities.isEmpty()) {
      configBlobEntities.forEach(
          objects -> {
            String expRunId = (String) objects[0];
            ConfigBlobEntity configBlobEntity = (ConfigBlobEntity) objects[1];
            if (configBlobEntity.getHyperparameter_type() == HYPERPARAMETER) {
              HyperparameterElementConfigBlobEntity hyperElementConfigBlobEntity =
                  configBlobEntity.getHyperparameterElementConfigBlobEntity();
              HyperparameterValuesConfigBlob valuesConfigBlob =
                  hyperElementConfigBlobEntity.toProto();
              Value.Builder valueBuilder = Value.newBuilder();
              switch (valuesConfigBlob.getValueCase()) {
                case INT_VALUE:
                  valueBuilder.setNumberValue(valuesConfigBlob.getIntValue());
                  break;
                case FLOAT_VALUE:
                  valueBuilder.setNumberValue(valuesConfigBlob.getFloatValue());
                  break;
                case STRING_VALUE:
                  valueBuilder.setStringValue(valuesConfigBlob.getStringValue());
                  break;
              }
              KeyValue hyperparameter =
                  KeyValue.newBuilder()
                      .setKey(hyperElementConfigBlobEntity.getName())
                      .setValue(valueBuilder.build())
                      .build();
              List<KeyValue> hyperparameterList = hyperparametersMap.get(expRunId);
              if (hyperparameterList == null) {
                hyperparameterList = new ArrayList<>();
              }
              hyperparameterList.add(hyperparameter);
              hyperparametersMap.put(expRunId, hyperparameterList);
            }
          });
    }
    return hyperparametersMap;
  }

  /**
   * @param session : session
   * @param expRunIds : ExperimentRun ids
   * @return {@link Map<String, Map<String, CodeBlob>>} : Map from experimentRunID to Map of
   *     LocationString to CodeVersion
   * @throws InvalidProtocolBufferException invalidProtocolBufferException
   */
  private Map<String, Map<String, CodeVersion>> getExperimentRunCodeVersionMap(
      Session session, List<String> expRunIds) throws InvalidProtocolBufferException {
    String queryBuilder =
        "SELECT vme.experimentRunEntity.id, vme.versioning_location, gcb, ncb, pdcb "
            + " From VersioningModeldbEntityMapping vme LEFT JOIN GitCodeBlobEntity gcb ON vme.blob_hash = gcb.blob_hash "
            + " LEFT JOIN NotebookCodeBlobEntity ncb ON vme.blob_hash = ncb.blob_hash "
            + " LEFT JOIN PathDatasetComponentBlobEntity pdcb ON ncb.path_dataset_blob_hash = pdcb.id.path_dataset_blob_id "
            + " WHERE vme.versioning_blob_type = :versioningBlobType AND vme.experimentRunEntity.id IN (:expRunIds)";
    Query query = session.createQuery(queryBuilder);
    query.setParameter("versioningBlobType", Blob.ContentCase.CODE.getNumber());
    query.setParameterList("expRunIds", expRunIds);
    LOGGER.debug("Final experimentRuns code config blob final query : {}", query.getQueryString());
    List<Object[]> codeBlobEntities = query.list();
    LOGGER.debug("Final experimentRuns code config list size : {}", codeBlobEntities.size());

    // Map<experimentRunID, Map<LocationString, CodeVersion>> : Map from experimentRunID to Map of
    // LocationString to CodeVersion
    Map<String, Map<String, CodeVersion>> expRunCodeBlobMap = new LinkedHashMap<>();
    if (!codeBlobEntities.isEmpty()) {
      for (Object[] objects : codeBlobEntities) {
        String expRunId = (String) objects[0];
        String versioningLocation = (String) objects[1];
        GitCodeBlobEntity gitBlobEntity = (GitCodeBlobEntity) objects[2];
        NotebookCodeBlobEntity notebookCodeBlobEntity = (NotebookCodeBlobEntity) objects[3];
        PathDatasetComponentBlobEntity pathDatasetComponentBlobEntity =
            (PathDatasetComponentBlobEntity) objects[4];

        CodeVersion.Builder codeVersionBuilder = CodeVersion.newBuilder();
        LOGGER.debug("notebookCodeBlobEntity {}", notebookCodeBlobEntity);
        LOGGER.debug("pathDatasetComponentBlobEntity {}", pathDatasetComponentBlobEntity);
        LOGGER.debug("gitBlobEntity {}", gitBlobEntity);
        if (notebookCodeBlobEntity != null) {
          if (pathDatasetComponentBlobEntity != null) {
            convertGitBlobToGitSnapshot(
                codeVersionBuilder,
                notebookCodeBlobEntity.getGitCodeBlobEntity().toProto(),
                pathDatasetComponentBlobEntity.toProto());
          } else {
            convertGitBlobToGitSnapshot(
                codeVersionBuilder, notebookCodeBlobEntity.getGitCodeBlobEntity().toProto(), null);
          }
        } else if (gitBlobEntity != null) {
          convertGitBlobToGitSnapshot(codeVersionBuilder, gitBlobEntity.toProto(), null);
        }
        Map<String, CodeVersion> codeBlobMap = expRunCodeBlobMap.get(expRunId);
        if (codeBlobMap == null) {
          codeBlobMap = new LinkedHashMap<>();
        }
        Location.Builder locationBuilder = Location.newBuilder();
        ModelDBUtils.getProtoObjectFromString(versioningLocation, locationBuilder);
        codeBlobMap.put(
            ModelDBUtils.getLocationWithSlashOperator(locationBuilder.getLocationList()),
            codeVersionBuilder.build());
        expRunCodeBlobMap.put(expRunId, codeBlobMap);
      }
    }
    return expRunCodeBlobMap;
  }

  private void convertGitBlobToGitSnapshot(
      CodeVersion.Builder codeVersionBuilder,
      GitCodeBlob codeBlob,
      PathDatasetComponentBlob pathComponentBlob) {
    GitSnapshot.Builder gitSnapShot = GitSnapshot.newBuilder();
    if (codeBlob != null) {
      gitSnapShot
          .setRepo(codeBlob.getRepo())
          .setHash(codeBlob.getHash())
          .setIsDirtyValue(codeBlob.getIsDirty() ? 1 : 2)
          .build();
    }
    if (pathComponentBlob != null) {
      gitSnapShot.addFilepaths(pathComponentBlob.getPath());
    }
    codeVersionBuilder.setGitSnapshot(gitSnapShot);
  }

  @Override
  public ExperimentRunPaginationDTO sortExperimentRuns(
      ProjectDAO projectDAO, SortExperimentRuns queryParameters)
      throws InvalidProtocolBufferException {
    FindExperimentRuns findExperimentRuns =
        FindExperimentRuns.newBuilder()
            .addAllExperimentRunIds(queryParameters.getExperimentRunIdsList())
            .setSortKey(queryParameters.getSortKey())
            .setAscending(queryParameters.getAscending())
            .setIdsOnly(queryParameters.getIdsOnly())
            .build();
    UserInfo currentLoginUserInfo = authService.getCurrentLoginUserInfo();
    return findExperimentRuns(projectDAO, currentLoginUserInfo, findExperimentRuns);
  }

  @Override
  public List<ExperimentRun> getTopExperimentRuns(
      ProjectDAO projectDAO, TopExperimentRunsSelector queryParameters)
      throws InvalidProtocolBufferException {
    FindExperimentRuns findExperimentRuns =
        FindExperimentRuns.newBuilder()
            .setProjectId(queryParameters.getProjectId())
            .setExperimentId(queryParameters.getExperimentId())
            .addAllExperimentRunIds(queryParameters.getExperimentRunIdsList())
            .setSortKey(queryParameters.getSortKey())
            .setAscending(queryParameters.getAscending())
            .setIdsOnly(queryParameters.getIdsOnly())
            .setPageNumber(1)
            .setPageLimit(queryParameters.getTopK())
            .build();
    UserInfo currentLoginUserInfo = authService.getCurrentLoginUserInfo();
    return findExperimentRuns(projectDAO, currentLoginUserInfo, findExperimentRuns)
        .getExperimentRuns();
  }

  @Override
  public List<String> getExperimentRunTags(String experimentRunId)
      throws InvalidProtocolBufferException {
    try (Session session = ModelDBHibernateUtil.getSessionFactory().openSession()) {
      ExperimentRunEntity experimentRunObj =
          session.get(ExperimentRunEntity.class, experimentRunId);
      LOGGER.debug("Got ExperimentRun Tags");
      return experimentRunObj.getProtoObject().getTagsList();
    } catch (Exception ex) {
      if (ModelDBUtils.needToRetry(ex)) {
        return getExperimentRunTags(experimentRunId);
      } else {
        throw ex;
      }
    }
  }

  @Override
  public void addExperimentRunAttributes(String experimentRunId, List<KeyValue> attributesList)
      throws InvalidProtocolBufferException {
    try (Session session = ModelDBHibernateUtil.getSessionFactory().openSession()) {
      ExperimentRunEntity experimentRunEntityObj =
          session.get(ExperimentRunEntity.class, experimentRunId);
      List<AttributeEntity> newAttributeList =
          RdbmsUtils.convertAttributesFromAttributeEntityList(
              experimentRunEntityObj, ModelDBConstants.ATTRIBUTES, attributesList);
      experimentRunEntityObj.setAttributeMapping(newAttributeList);
      long currentTimestamp = Calendar.getInstance().getTimeInMillis();
      experimentRunEntityObj.setDate_updated(currentTimestamp);
      Transaction transaction = session.beginTransaction();
      session.saveOrUpdate(experimentRunEntityObj);
      transaction.commit();
<<<<<<< HEAD
      return experimentRunEntityObj.getProtoObject();
    } catch (Exception ex) {
      if (ModelDBUtils.needToRetry(ex)) {
        return addExperimentRunAttributes(experimentRunId, attributesList);
      } else {
        throw ex;
      }
=======
>>>>>>> 7fae4dc1
    }
  }

  @Override
  public void deleteExperimentRunAttributes(
      String experimentRunId, List<String> attributeKeyList, Boolean deleteAll) {
    try (Session session = ModelDBHibernateUtil.getSessionFactory().openSession()) {
      Transaction transaction = session.beginTransaction();
      if (deleteAll) {
        Query query = session.createQuery(DELETE_ALL_EXP_RUN_ATTRIBUTES_HQL);
        query.setParameter(ModelDBConstants.EXPERIMENT_RUN_ID_STR, experimentRunId);
        query.setParameter(ModelDBConstants.FIELD_TYPE_STR, ModelDBConstants.ATTRIBUTES);
        query.executeUpdate();
      } else {
        Query query = session.createQuery(DELETE_SELECTED_EXP_RUN_ATTRIBUTES_HQL);
        query.setParameter("keys", attributeKeyList);
        query.setParameter(ModelDBConstants.EXPERIMENT_RUN_ID_STR, experimentRunId);
        query.setParameter(ModelDBConstants.FIELD_TYPE_STR, ModelDBConstants.ATTRIBUTES);
        query.executeUpdate();
      }
      ExperimentRunEntity experimentRunObj =
          session.get(ExperimentRunEntity.class, experimentRunId);
      long currentTimestamp = Calendar.getInstance().getTimeInMillis();
      experimentRunObj.setDate_updated(currentTimestamp);
      session.update(experimentRunObj);
      transaction.commit();
      LOGGER.debug("ExperimentRun Attributes deleted successfully");
<<<<<<< HEAD
      return experimentRunObj.getProtoObject();
    } catch (Exception ex) {
      if (ModelDBUtils.needToRetry(ex)) {
        return deleteExperimentRunAttributes(experimentRunId, attributeKeyList, deleteAll);
      } else {
        throw ex;
      }
=======
>>>>>>> 7fae4dc1
    }
  }

  @Override
  public void logJobId(String experimentRunId, String jobId) {
    try (Session session = ModelDBHibernateUtil.getSessionFactory().openSession()) {
      ExperimentRunEntity experimentRunEntityObj =
          session.get(ExperimentRunEntity.class, experimentRunId);
      experimentRunEntityObj.setJob_id(jobId);
      long currentTimestamp = Calendar.getInstance().getTimeInMillis();
      experimentRunEntityObj.setDate_updated(currentTimestamp);
      Transaction transaction = session.beginTransaction();
      session.saveOrUpdate(experimentRunEntityObj);
      transaction.commit();
      LOGGER.debug("ExperimentRun JobID added successfully");
<<<<<<< HEAD
      return experimentRunEntityObj.getProtoObject();
    } catch (Exception ex) {
      if (ModelDBUtils.needToRetry(ex)) {
        return logJobId(experimentRunId, jobId);
      } else {
        throw ex;
      }
=======
>>>>>>> 7fae4dc1
    }
  }

  @Override
  public String getJobId(String experimentRunId) {
    try (Session session = ModelDBHibernateUtil.getSessionFactory().openSession()) {
      ExperimentRunEntity experimentRunEntityObj =
          session.get(ExperimentRunEntity.class, experimentRunId);
      LOGGER.debug("Got ExperimentRun JobID");
      return experimentRunEntityObj.getJob_id();
    } catch (Exception ex) {
      if (ModelDBUtils.needToRetry(ex)) {
        return getJobId(experimentRunId);
      } else {
        throw ex;
      }
    }
  }

  private ExperimentRun copyExperimentRunAndUpdateDetails(
      ExperimentRun srcExperimentRun,
      Experiment newExperiment,
      Project newProject,
      UserInfo newOwner) {
    ExperimentRun.Builder experimentRunBuilder =
        ExperimentRun.newBuilder(srcExperimentRun).setId(UUID.randomUUID().toString());

    if (newOwner != null) {
      experimentRunBuilder.setOwner(authService.getVertaIdFromUserInfo(newOwner));
    }
    if (newProject != null) {
      experimentRunBuilder.setProjectId(newProject.getId());
    }
    if (newExperiment != null) {
      experimentRunBuilder.setExperimentId(newExperiment.getId());
    }
    return experimentRunBuilder.build();
  }

  @Override
  public ExperimentRun deepCopyExperimentRunForUser(
      ExperimentRun srcExperimentRun,
      Experiment newExperiment,
      Project newProject,
      UserInfo newOwner)
      throws InvalidProtocolBufferException {
    checkIfEntityAlreadyExists(srcExperimentRun, false);

    if (newExperiment == null || newProject == null || newOwner == null) {
      Status status =
          Status.newBuilder()
              .setCode(Code.INVALID_ARGUMENT_VALUE)
              .setMessage(
                  "New owner, new project or new Experiment not passed for cloning ExperimentRun.")
              .build();
      throw StatusProto.toStatusRuntimeException(status);
    }
    ExperimentRun copyExperimentRun =
        copyExperimentRunAndUpdateDetails(srcExperimentRun, newExperiment, newProject, newOwner);

    try (Session session = ModelDBHibernateUtil.getSessionFactory().openSession()) {
      ExperimentRunEntity experimentRunObj =
          RdbmsUtils.generateExperimentRunEntity(copyExperimentRun);
      Transaction transaction = session.beginTransaction();
      session.saveOrUpdate(experimentRunObj);
      transaction.commit();
      LOGGER.debug("ExperimentRun copied successfully");
      return experimentRunObj.getProtoObject();
    } catch (Exception ex) {
      if (ModelDBUtils.needToRetry(ex)) {
        return deepCopyExperimentRunForUser(srcExperimentRun, newExperiment, newProject, newOwner);
      } else {
        throw ex;
      }
    }
  }

  @Override
  public List<ExperimentRun> getExperimentRuns(List<KeyValue> keyValues)
      throws InvalidProtocolBufferException {
    try (Session session = ModelDBHibernateUtil.getSessionFactory().openSession()) {
      StringBuilder stringQueryBuilder = new StringBuilder("From ExperimentRunEntity er where ");
      Map<String, Object> paramMap = new HashMap<>();
      for (int index = 0; index < keyValues.size(); index++) {
        KeyValue keyValue = keyValues.get(index);
        Value value = keyValue.getValue();
        String key = keyValue.getKey();

        switch (value.getKindCase()) {
          case NUMBER_VALUE:
            paramMap.put(key, value.getNumberValue());
            break;
          case STRING_VALUE:
            paramMap.put(key, value.getStringValue());
            break;
          case BOOL_VALUE:
            paramMap.put(key, value.getBoolValue());
            break;
          default:
            Status invalidValueTypeError =
                Status.newBuilder()
                    .setCode(Code.UNIMPLEMENTED_VALUE)
                    .setMessage(
                        "Unknown 'Value' type recognized, valid 'Value' type are NUMBER_VALUE, STRING_VALUE, BOOL_VALUE")
                    .build();
            throw StatusProto.toStatusRuntimeException(invalidValueTypeError);
        }
        stringQueryBuilder.append(" er." + key + " = :" + key);
        if (index < keyValues.size() - 1) {
          stringQueryBuilder.append(" AND ");
        }
      }
      Query query =
          session.createQuery(
              stringQueryBuilder.toString() + " AND er." + ModelDBConstants.DELETED + " = false ");
      for (Map.Entry<String, Object> paramEntry : paramMap.entrySet()) {
        query.setParameter(paramEntry.getKey(), paramEntry.getValue());
      }
      List<ExperimentRunEntity> experimentRunObjList = query.list();
      return RdbmsUtils.convertExperimentRunsFromExperimentRunEntityList(experimentRunObjList);
    } catch (Exception ex) {
      if (ModelDBUtils.needToRetry(ex)) {
        return getExperimentRuns(keyValues);
      } else {
        throw ex;
      }
    }
  }

  @Override
  public String getProjectIdByExperimentRunId(String experimentRunId) {
    try (Session session = ModelDBHibernateUtil.getSessionFactory().openSession()) {
      ExperimentRunEntity experimentRunObj =
          session.get(ExperimentRunEntity.class, experimentRunId);
      if (experimentRunObj != null) {
        LOGGER.debug("Got ProjectId by ExperimentRunId ");
        return experimentRunObj.getProject_id();
      } else {
        String errorMessage = "ExperimentRun not found for given ID : " + experimentRunId;
        LOGGER.warn(errorMessage);
        Status status =
            Status.newBuilder().setCode(Code.NOT_FOUND_VALUE).setMessage(errorMessage).build();
        throw StatusProto.toStatusRuntimeException(status);
      }
    } catch (Exception ex) {
      if (ModelDBUtils.needToRetry(ex)) {
        return getProjectIdByExperimentRunId(experimentRunId);
      } else {
        throw ex;
      }
    }
  }

  @Override
  public Map<String, String> getProjectIdsFromExperimentRunIds(List<String> experimentRunIds) {
    try (Session session = ModelDBHibernateUtil.getSessionFactory().openSession()) {
      Query query = session.createQuery(GET_EXP_RUN_BY_IDS_HQL);
      query.setParameterList("ids", experimentRunIds);

      @SuppressWarnings("unchecked")
      List<ExperimentRunEntity> experimentRunEntities = query.list();
      LOGGER.debug("Got ExperimentRun by Ids. Size : {}", experimentRunEntities.size());
      Map<String, String> experimentRunIdToProjectIdMap = new HashMap<>();
      for (ExperimentRunEntity experimentRunEntity : experimentRunEntities) {
        experimentRunIdToProjectIdMap.put(
            experimentRunEntity.getId(), experimentRunEntity.getProject_id());
      }
      return experimentRunIdToProjectIdMap;
    } catch (Exception ex) {
      if (ModelDBUtils.needToRetry(ex)) {
        return getProjectIdsFromExperimentRunIds(experimentRunIds);
      } else {
        throw ex;
      }
    }
  }

  @Override
  public List<?> getSelectedFieldsByExperimentRunIds(
      List<String> experimentRunIds, List<String> selectedFields)
      throws InvalidProtocolBufferException {
    try (Session session = ModelDBHibernateUtil.getSessionFactory().openSession()) {
      String alias = "exr";
      StringBuilder queryBuilder = new StringBuilder("Select ");
      if (selectedFields != null && !selectedFields.isEmpty()) {
        int index = 1;
        for (String selectedField : selectedFields) {
          queryBuilder.append(alias).append(".");
          queryBuilder.append(selectedField);
          if (index < selectedFields.size()) {
            queryBuilder.append(", ");
            index++;
          }
        }
        queryBuilder.append(" ");
      }

      queryBuilder.append(GET_EXP_RUN_BY_IDS_HQL);
      Query experimentRunQuery = session.createQuery(queryBuilder.toString());
      experimentRunQuery.setParameterList("ids", experimentRunIds);
      return experimentRunQuery.list();
    } catch (Exception ex) {
      if (ModelDBUtils.needToRetry(ex)) {
        return getSelectedFieldsByExperimentRunIds(experimentRunIds, selectedFields);
      } else {
        throw ex;
      }
    }
  }

  @Override
  public List<String> getExperimentRunIdsByProjectIds(List<String> projectIds)
      throws InvalidProtocolBufferException {
    try (Session session = ModelDBHibernateUtil.getSessionFactory().openSession()) {
      Query experimentRunQuery = session.createQuery(GET_EXPERIMENT_RUN_BY_PROJECT_ID_HQL);
      experimentRunQuery.setParameterList("projectIds", projectIds);
      List<ExperimentRunEntity> experimentRunEntities = experimentRunQuery.list();

      List<String> experimentRunIds = new ArrayList<>();
      for (ExperimentRunEntity experimentRunEntity : experimentRunEntities) {
        experimentRunIds.add(experimentRunEntity.getId());
      }
      return experimentRunIds;
    } catch (Exception ex) {
      if (ModelDBUtils.needToRetry(ex)) {
        return getExperimentRunIdsByProjectIds(projectIds);
      } else {
        throw ex;
      }
    }
  }

  @Override
  public List<String> getExperimentRunIdsByExperimentIds(List<String> experimentIds)
      throws InvalidProtocolBufferException {
    try (Session session = ModelDBHibernateUtil.getSessionFactory().openSession()) {
      Query experimentRunQuery = session.createQuery(GET_EXPERIMENT_RUN_BY_EXPERIMENT_ID_HQL);
      experimentRunQuery.setParameterList("experimentIds", experimentIds);
      List<ExperimentRunEntity> experimentRunEntities = experimentRunQuery.list();

      List<String> experimentRunIds = new ArrayList<>();
      for (ExperimentRunEntity experimentRunEntity : experimentRunEntities) {
        experimentRunIds.add(experimentRunEntity.getId());
      }
      return experimentRunIds;
    } catch (Exception ex) {
      if (ModelDBUtils.needToRetry(ex)) {
        return getExperimentRunIdsByExperimentIds(experimentIds);
      } else {
        throw ex;
      }
    }
  }

  @Override
  public void logVersionedInput(LogVersionedInput request)
      throws InvalidProtocolBufferException, ModelDBException {
    try (Session session = ModelDBHibernateUtil.getSessionFactory().openSession()) {
      VersioningEntry versioningEntry = request.getVersionedInputs();
      Map<String, Map.Entry<BlobExpanded, String>> locationBlobWithHashMap =
          validateVersioningEntity(session, versioningEntry);
      ExperimentRunEntity runEntity = session.get(ExperimentRunEntity.class, request.getId());
      List<VersioningModeldbEntityMapping> versioningModeldbEntityMappings =
          RdbmsUtils.getVersioningMappingFromVersioningInput(
              session, versioningEntry, locationBlobWithHashMap, runEntity);

      List<VersioningModeldbEntityMapping> existingMappings = runEntity.getVersioned_inputs();
      if (existingMappings.isEmpty()) {
        existingMappings.addAll(versioningModeldbEntityMappings);
      } else {
        List<VersioningModeldbEntityMapping> finalVersionList = new ArrayList<>();
        for (VersioningModeldbEntityMapping versioningModeldbEntityMapping :
            versioningModeldbEntityMappings) {
          boolean addNew = true;
          for (VersioningModeldbEntityMapping existsVerMapping : existingMappings) {
            if (versioningModeldbEntityMapping.equals(existsVerMapping)) {
              addNew = false;
              break;
            }
          }
          if (addNew) {
            finalVersionList.add(versioningModeldbEntityMapping);
          }
        }

        if (finalVersionList.isEmpty()) {
          return;
        }
        existingMappings.addAll(finalVersionList);
      }
      runEntity.setVersioned_inputs(existingMappings);

      Set<HyperparameterElementMappingEntity> hyrParamMappings =
          prepareHyperparameterElemMappings(runEntity, versioningModeldbEntityMappings);

      if (!hyrParamMappings.isEmpty()) {
        runEntity.setHyperparameter_element_mappings(new ArrayList<>(hyrParamMappings));
      }

      long currentTimestamp = Calendar.getInstance().getTimeInMillis();
      runEntity.setDate_updated(currentTimestamp);
      Transaction transaction = session.beginTransaction();
      session.saveOrUpdate(runEntity);
      transaction.commit();
      LOGGER.debug("ExperimentRun versioning added successfully");
<<<<<<< HEAD
      return LogVersionedInput.Response.newBuilder()
          .setExperimentRun(runEntity.getProtoObject())
          .build();
    } catch (Exception ex) {
      if (ModelDBUtils.needToRetry(ex)) {
        return logVersionedInput(request);
      } else {
        throw ex;
      }
=======
>>>>>>> 7fae4dc1
    }
  }

  @Override
  public void deleteLogVersionedInputs(Session session, Long repoId, String commitHash) {
    StringBuilder fetchAllExpRunLogVersionedInputsHqlBuilder =
        new StringBuilder(
            "DELETE FROM VersioningModeldbEntityMapping vm WHERE vm.repository_id = :repoId ");
    fetchAllExpRunLogVersionedInputsHqlBuilder
        .append(" AND vm.entity_type = '")
        .append(ExperimentRunEntity.class.getSimpleName())
        .append("' ");
    if (commitHash != null && !commitHash.isEmpty()) {
      fetchAllExpRunLogVersionedInputsHqlBuilder.append(" AND vm.commit = :commitHash");
    }
    Query query = session.createQuery(fetchAllExpRunLogVersionedInputsHqlBuilder.toString());
    query.setParameter("repoId", repoId);
    if (commitHash != null && !commitHash.isEmpty()) {
      query.setParameter("commitHash", commitHash);
    }
    query.executeUpdate();
    LOGGER.debug("ExperimentRun versioning deleted successfully");
  }

  @Override
  public GetVersionedInput.Response getVersionedInputs(GetVersionedInput request)
      throws InvalidProtocolBufferException {
    try (Session session = ModelDBHibernateUtil.getSessionFactory().openSession()) {
      ExperimentRunEntity experimentRunObj =
          session.get(ExperimentRunEntity.class, request.getId());
      if (experimentRunObj != null) {
        LOGGER.debug("ExperimentRun versioning fetch successfully");
        return GetVersionedInput.Response.newBuilder()
            .setVersionedInputs(
                RdbmsUtils.getVersioningEntryFromList(experimentRunObj.getVersioned_inputs()))
            .build();
      } else {
        String errorMessage = "ExperimentRun not found for given ID : " + request.getId();
        LOGGER.warn(errorMessage);
        Status status =
            Status.newBuilder().setCode(Code.NOT_FOUND_VALUE).setMessage(errorMessage).build();
        throw StatusProto.toStatusRuntimeException(status);
      }
    } catch (Exception ex) {
      if (ModelDBUtils.needToRetry(ex)) {
        return getVersionedInputs(request);
      } else {
        throw ex;
      }
    }
  }

  @Override
  public ListCommitExperimentRunsRequest.Response listCommitExperimentRuns(
      ProjectDAO projectDAO,
      ListCommitExperimentRunsRequest request,
      RepositoryFunction repositoryFunction,
      CommitFunction commitFunction)
      throws ModelDBException, InvalidProtocolBufferException {
    try (Session session = ModelDBHibernateUtil.getSessionFactory().openSession()) {
      RepositoryEntity repositoryEntity = repositoryFunction.apply(session);
      CommitEntity commitEntity = commitFunction.apply(session, session1 -> repositoryEntity);

      KeyValueQuery repositoryIdPredicate =
          KeyValueQuery.newBuilder()
              .setKey(ModelDBConstants.VERSIONED_INPUTS + "." + ModelDBConstants.REPOSITORY_ID)
              .setValue(Value.newBuilder().setNumberValue(repositoryEntity.getId()).build())
              .setOperator(OperatorEnum.Operator.EQ)
              .setValueType(ValueTypeEnum.ValueType.NUMBER)
              .build();
      KeyValueQuery commitHashPredicate =
          KeyValueQuery.newBuilder()
              .setKey(ModelDBConstants.VERSIONED_INPUTS + "." + ModelDBConstants.COMMIT)
              .setValue(Value.newBuilder().setStringValue(commitEntity.getCommit_hash()).build())
              .setOperator(OperatorEnum.Operator.EQ)
              .setValueType(ValueTypeEnum.ValueType.STRING)
              .build();

      FindExperimentRuns findExperimentRuns =
          FindExperimentRuns.newBuilder()
              .setPageNumber(request.getPagination().getPageNumber())
              .setPageLimit(request.getPagination().getPageLimit())
              .setAscending(true)
              .setSortKey(ModelDBConstants.DATE_UPDATED)
              .addPredicates(repositoryIdPredicate)
              .addPredicates(commitHashPredicate)
              .build();
      ExperimentRunPaginationDTO experimentRunPaginationDTO =
          findExperimentRuns(projectDAO, authService.getCurrentLoginUserInfo(), findExperimentRuns);
      return ListCommitExperimentRunsRequest.Response.newBuilder()
          .addAllRuns(experimentRunPaginationDTO.getExperimentRuns())
          .setTotalRecords(experimentRunPaginationDTO.getTotalRecords())
          .build();
    } catch (Exception ex) {
      if (ModelDBUtils.needToRetry(ex)) {
        return listCommitExperimentRuns(projectDAO, request, repositoryFunction, commitFunction);
      } else {
        throw ex;
      }
    }
  }

  @Override
  public ListBlobExperimentRunsRequest.Response listBlobExperimentRuns(
      ProjectDAO projectDAO,
      ListBlobExperimentRunsRequest request,
      RepositoryFunction repositoryFunction,
      CommitFunction commitFunction)
      throws ModelDBException, InvalidProtocolBufferException {
    try (Session session = ModelDBHibernateUtil.getSessionFactory().openSession()) {
      RepositoryEntity repositoryEntity = repositoryFunction.apply(session);
      CommitEntity commitEntity = commitFunction.apply(session, session1 -> repositoryEntity);

      KeyValueQuery repositoryIdPredicate =
          KeyValueQuery.newBuilder()
              .setKey(ModelDBConstants.VERSIONED_INPUTS + "." + ModelDBConstants.REPOSITORY_ID)
              .setValue(Value.newBuilder().setNumberValue(repositoryEntity.getId()).build())
              .setOperator(OperatorEnum.Operator.EQ)
              .setValueType(ValueTypeEnum.ValueType.NUMBER)
              .build();
      KeyValueQuery commitHashPredicate =
          KeyValueQuery.newBuilder()
              .setKey(ModelDBConstants.VERSIONED_INPUTS + "." + ModelDBConstants.COMMIT)
              .setValue(Value.newBuilder().setStringValue(commitEntity.getCommit_hash()).build())
              .setOperator(OperatorEnum.Operator.EQ)
              .setValueType(ValueTypeEnum.ValueType.STRING)
              .build();

      Location location = Location.newBuilder().addAllLocation(request.getLocationList()).build();
      KeyValueQuery locationPredicate =
          KeyValueQuery.newBuilder()
              .setKey(
                  ModelDBConstants.VERSIONED_INPUTS + "." + ModelDBConstants.VERSIONING_LOCATION)
              .setValue(
                  Value.newBuilder()
                      .setStringValue(ModelDBUtils.getStringFromProtoObject(location)))
              .setOperator(OperatorEnum.Operator.EQ)
              .setValueType(ValueTypeEnum.ValueType.STRING)
              .build();

      FindExperimentRuns findExperimentRuns =
          FindExperimentRuns.newBuilder()
              .setPageNumber(request.getPagination().getPageNumber())
              .setPageLimit(request.getPagination().getPageLimit())
              .setAscending(true)
              .setSortKey(ModelDBConstants.DATE_UPDATED)
              .addPredicates(repositoryIdPredicate)
              .addPredicates(commitHashPredicate)
              .addPredicates(locationPredicate)
              .build();
      ExperimentRunPaginationDTO experimentRunPaginationDTO =
          findExperimentRuns(projectDAO, authService.getCurrentLoginUserInfo(), findExperimentRuns);

      return ListBlobExperimentRunsRequest.Response.newBuilder()
          .addAllRuns(experimentRunPaginationDTO.getExperimentRuns())
          .setTotalRecords(experimentRunPaginationDTO.getTotalRecords())
          .build();
    } catch (Exception ex) {
      if (ModelDBUtils.needToRetry(ex)) {
        return listBlobExperimentRuns(projectDAO, request, repositoryFunction, commitFunction);
      } else {
        throw ex;
      }
    }
  }

  private Optional<ArtifactEntity> getExperimentRunArtifact(
      Session session,
      String experimentRunId,
      String key,
      ModelDBServiceActions modelDBServiceActions)
      throws InvalidProtocolBufferException {
    ExperimentRunEntity experimentRunObj = session.get(ExperimentRunEntity.class, experimentRunId);
    if (experimentRunObj == null) {
      LOGGER.info(ModelDBMessages.EXP_RUN_NOT_FOUND_ERROR_MSG);
      Status status =
          Status.newBuilder()
              .setCode(Code.NOT_FOUND_VALUE)
              .setMessage(ModelDBMessages.EXP_RUN_NOT_FOUND_ERROR_MSG)
              .build();
      throw StatusProto.toStatusRuntimeException(status);
    }

    String projectId = experimentRunObj.getProject_id();

    // Validate if current user has access to the entity or not
    roleService.validateEntityUserWithUserInfo(
        ModelDBServiceResourceTypes.PROJECT, projectId, modelDBServiceActions);
    Map<String, List<ArtifactEntity>> artifactEntityMap = experimentRunObj.getArtifactEntityMap();

    List<ArtifactEntity> result =
        (artifactEntityMap != null && artifactEntityMap.containsKey(ModelDBConstants.ARTIFACTS))
            ? artifactEntityMap.get(ModelDBConstants.ARTIFACTS)
            : Collections.emptyList();
    return result.stream()
        .filter(artifactEntity -> artifactEntity.getKey().equals(key))
        .findFirst();
  }

  @Override
  public Entry<String, String> getExperimentRunArtifactS3PathAndMultipartUploadID(
      String experimentRunId, String key, long partNumber, S3KeyFunction initializeMultipart)
      throws ModelDBException, InvalidProtocolBufferException {
    try (Session session = ModelDBHibernateUtil.getSessionFactory().openSession()) {
      ArtifactEntity artifactEntity =
          getArtifactEntity(session, experimentRunId, key, ModelDBServiceActions.UPDATE);
      return getS3PathAndMultipartUploadId(
          session, artifactEntity, partNumber != 0, initializeMultipart);
    }
  }

  public ArtifactEntity getArtifactEntity(
      Session session,
      String experimentRunId,
      String key,
      ModelDBServiceActions modelDBServiceActions)
      throws ModelDBException, InvalidProtocolBufferException {
    Optional<ArtifactEntity> artifactEntityOptional =
        getExperimentRunArtifact(session, experimentRunId, key, modelDBServiceActions);
    return artifactEntityOptional.orElseThrow(
        () -> new ModelDBException("Can't find specified artifact", io.grpc.Status.Code.NOT_FOUND));
  }

  private SimpleEntry<String, String> getS3PathAndMultipartUploadId(
      Session session,
      ArtifactEntity artifactEntity,
      boolean partNumberSpecified,
      S3KeyFunction initializeMultipart) {
    String uploadId;
    if (partNumberSpecified) {
      uploadId = artifactEntity.getUploadId();
      try {
        String message = null;
        if (uploadId == null) {
          if (initializeMultipart == null) {
            message = "Multipart wasn't initialized";
          } else {
            uploadId = initializeMultipart.apply(artifactEntity.getPath()).orElse(null);
          }
        }
        if (message != null) {
          LOGGER.info(message);
          throw new ModelDBException(message, io.grpc.Status.Code.FAILED_PRECONDITION);
        }
      } catch (ModelDBException e) {
        Status status =
            Status.newBuilder()
                .setCode(Code.INVALID_ARGUMENT_VALUE)
                .setMessage(e.getMessage())
                .addDetails(Any.pack(CommitMultipartArtifact.Response.getDefaultInstance()))
                .build();
        throw StatusProto.toStatusRuntimeException(status);
      }
      if (!Objects.equals(uploadId, artifactEntity.getUploadId())
          || artifactEntity.isUploadCompleted()) {
        session.beginTransaction();
        artifactEntity.setUploadId(uploadId);
        artifactEntity.setUploadCompleted(false);
        session.getTransaction().commit();
      }
    } else {
      uploadId = null;
    }
    return new AbstractMap.SimpleEntry<>(artifactEntity.getPath(), uploadId);
  }

  @Override
  public Response commitArtifactPart(CommitArtifactPart request)
      throws ModelDBException, InvalidProtocolBufferException {
    try (Session session = ModelDBHibernateUtil.getSessionFactory().openSession()) {
      ArtifactEntity artifactEntity =
          getArtifactEntity(
              session, request.getId(), request.getKey(), ModelDBServiceActions.UPDATE);
      ArtifactPart artifactPart = request.getArtifactPart();
      ArtifactPartEntity artifactPartEntity =
          new ArtifactPartEntity(
              artifactEntity, artifactPart.getPartNumber(), artifactPart.getEtag());
      session.beginTransaction();
      session.saveOrUpdate(artifactPartEntity);
      session.getTransaction().commit();
      return Response.newBuilder().build();
    }
  }

  @Override
  public GetCommittedArtifactParts.Response getCommittedArtifactParts(
      GetCommittedArtifactParts request) throws ModelDBException, InvalidProtocolBufferException {
    try (Session session = ModelDBHibernateUtil.getSessionFactory().openSession()) {
      Set<ArtifactPartEntity> artifactPartEntities =
          getArtifactPartEntities(session, request.getId(), request.getKey());
      GetCommittedArtifactParts.Response.Builder response =
          GetCommittedArtifactParts.Response.newBuilder();
      artifactPartEntities.forEach(
          artifactPartEntity -> response.addArtifactParts(artifactPartEntity.toProto()));
      return response.build();
    }
  }

  private Set<ArtifactPartEntity> getArtifactPartEntities(
      Session session, String experimentRunId, String key)
      throws ModelDBException, InvalidProtocolBufferException {
    ArtifactEntity artifactEntity =
        getArtifactEntity(session, experimentRunId, key, ModelDBServiceActions.READ);
    return artifactEntity.getArtifactPartEntities();
  }

  @Override
  public CommitMultipartArtifact.Response commitMultipartArtifact(
      CommitMultipartArtifact request, CommitMultipartFunction commitMultipartFunction)
      throws ModelDBException, InvalidProtocolBufferException {
    List<PartETag> partETags;
    try (Session session = ModelDBHibernateUtil.getSessionFactory().openSession()) {
      ArtifactEntity artifactEntity =
          getArtifactEntity(
              session, request.getId(), request.getKey(), ModelDBServiceActions.UPDATE);
      if (artifactEntity.getUploadId() == null) {
        String message = "Multipart wasn't initialized";
        LOGGER.info(message);
        throw new ModelDBException(message, io.grpc.Status.Code.FAILED_PRECONDITION);
      }
      Set<ArtifactPartEntity> artifactPartEntities = artifactEntity.getArtifactPartEntities();
      partETags =
          artifactPartEntities.stream()
              .map(ArtifactPartEntity::toPartETag)
              .collect(Collectors.toList());
      commitMultipartFunction.apply(
          artifactEntity.getPath(), artifactEntity.getUploadId(), partETags);
      session.beginTransaction();
      artifactEntity.setUploadCompleted(true);
      artifactPartEntities.forEach(session::delete);
      artifactPartEntities.clear();
      session.getTransaction().commit();
    }
    return CommitMultipartArtifact.Response.newBuilder().build();
  }
}<|MERGE_RESOLUTION|>--- conflicted
+++ resolved
@@ -388,52 +388,6 @@
   }
 
   @Override
-<<<<<<< HEAD
-  public Boolean deleteExperimentRun(String experimentRunId) {
-    try (Session session = ModelDBHibernateUtil.getSessionFactory().openSession()) {
-
-      List<String> accessibleExperimentRunIds =
-          getAccessibleExperimentRunIDs(
-              Collections.singletonList(experimentRunId),
-              ModelDBActionEnum.ModelDBServiceActions.UPDATE);
-      if (accessibleExperimentRunIds.isEmpty()) {
-        Status statusMessage =
-            Status.newBuilder()
-                .setCode(Code.PERMISSION_DENIED_VALUE)
-                .setMessage(
-                    "Access is denied. User is unauthorized for given ExperimentRun entities : "
-                        + accessibleExperimentRunIds)
-                .build();
-        throw StatusProto.toStatusRuntimeException(statusMessage);
-      }
-
-      Transaction transaction = session.beginTransaction();
-      // Delete the ExperimentRun comments
-      removeEntityComments(
-          session,
-          Collections.singletonList(experimentRunId),
-          ExperimentRunEntity.class.getSimpleName());
-
-      // Delete the ExperimentEntity object
-      ExperimentRunEntity experimentRunObj =
-          session.load(ExperimentRunEntity.class, experimentRunId);
-      session.delete(experimentRunObj);
-
-      transaction.commit();
-      LOGGER.debug("ExperimentRun deleted successfully");
-      return true;
-    } catch (Exception ex) {
-      if (ModelDBUtils.needToRetry(ex)) {
-        return deleteExperimentRun(experimentRunId);
-      } else {
-        throw ex;
-      }
-    }
-  }
-
-  @Override
-=======
->>>>>>> 7fae4dc1
   public Boolean deleteExperimentRuns(List<String> experimentRunIds) {
     try (Session session = ModelDBHibernateUtil.getSessionFactory().openSession()) {
 
@@ -450,34 +404,7 @@
                 .build();
         throw StatusProto.toStatusRuntimeException(statusMessage);
       }
-<<<<<<< HEAD
-
       Transaction transaction = session.beginTransaction();
-      // Delete the ExperimentRUn comments
-      if (!experimentRunIds.isEmpty()) {
-        removeEntityComments(session, experimentRunIds, ExperimentRunEntity.class.getSimpleName());
-      }
-
-      // Delete the ExperimentEntity object
-      Query query = session.createQuery(GET_EXP_RUN_BY_IDS_HQL);
-      query.setParameterList("ids", experimentRunIds);
-
-      @SuppressWarnings("unchecked")
-      List<ExperimentRunEntity> experimentRunEntities = query.list();
-      for (ExperimentRunEntity experimentRunEntity : experimentRunEntities) {
-        session.delete(experimentRunEntity);
-
-        String ownerRoleBindingName =
-            roleService.buildRoleBindingName(
-                ModelDBConstants.ROLE_EXPERIMENT_RUN_OWNER,
-                experimentRunEntity.getId(),
-                experimentRunEntity.getOwner(),
-                ModelResourceEnum.ModelDBServiceResourceTypes.EXPERIMENT_RUN.name());
-        if (ownerRoleBindingName != null && !ownerRoleBindingName.isEmpty()) {
-          roleBindingNames.add(ownerRoleBindingName);
-        }
-      }
-=======
       Query query = session.createQuery(DELETED_STATUS_EXPERIMENT_RUN_QUERY_STRING);
       query.setParameter("deleted", true);
       query.setParameter("experimentRunIds", accessibleExperimentRunIds);
@@ -486,7 +413,6 @@
           "Mark ExperimentRun as deleted : {}, count : {}",
           accessibleExperimentRunIds,
           updatedCount);
->>>>>>> 7fae4dc1
       transaction.commit();
       LOGGER.debug("ExperimentRun deleted successfully");
       return true;
@@ -644,17 +570,13 @@
       Transaction transaction = session.beginTransaction();
       session.update(experimentRunEntity);
       transaction.commit();
-<<<<<<< HEAD
       LOGGER.debug("ExperimentRun name updated successfully");
-      return experimentRunEntity.getProtoObject();
-    } catch (Exception ex) {
-      if (ModelDBUtils.needToRetry(ex)) {
-        return updateExperimentRunName(experimentRunId, experimentRunName);
-      } else {
-        throw ex;
-      }
-=======
->>>>>>> 7fae4dc1
+    } catch (Exception ex) {
+      if (ModelDBUtils.needToRetry(ex)) {
+        updateExperimentRunName(experimentRunId, experimentRunName);
+      } else {
+        throw ex;
+      }
     }
   }
 
@@ -705,17 +627,13 @@
       Transaction transaction = session.beginTransaction();
       session.update(experimentRunEntity);
       transaction.commit();
-<<<<<<< HEAD
       LOGGER.debug("ExperimentRun code version snapshot updated successfully");
-      return experimentRunEntity.getProtoObject();
-    } catch (Exception ex) {
-      if (ModelDBUtils.needToRetry(ex)) {
-        return logExperimentRunCodeVersion(experimentRunId, updatedCodeVersion);
-      } else {
-        throw ex;
-      }
-=======
->>>>>>> 7fae4dc1
+    } catch (Exception ex) {
+      if (ModelDBUtils.needToRetry(ex)) {
+        logExperimentRunCodeVersion(experimentRunId, updatedCodeVersion);
+      } else {
+        throw ex;
+      }
     }
   }
 
@@ -730,17 +648,13 @@
       Transaction transaction = session.beginTransaction();
       session.update(experimentRunEntity);
       transaction.commit();
-<<<<<<< HEAD
       LOGGER.debug("ExperimentRun parentId updated successfully");
-      return experimentRunEntity.getProtoObject();
-    } catch (Exception ex) {
-      if (ModelDBUtils.needToRetry(ex)) {
-        return setParentExperimentRunId(experimentRunId, parentExperimentRunId);
-      } else {
-        throw ex;
-      }
-=======
->>>>>>> 7fae4dc1
+    } catch (Exception ex) {
+      if (ModelDBUtils.needToRetry(ex)) {
+        setParentExperimentRunId(experimentRunId, parentExperimentRunId);
+      } else {
+        throw ex;
+      }
     }
   }
 
@@ -844,16 +758,12 @@
       Transaction transaction = session.beginTransaction();
       session.saveOrUpdate(experimentRunEntityObj);
       transaction.commit();
-<<<<<<< HEAD
-      return experimentRunEntityObj.getProtoObject();
-    } catch (Exception ex) {
-      if (ModelDBUtils.needToRetry(ex)) {
-        return logObservations(experimentRunId, observations);
-      } else {
-        throw ex;
-      }
-=======
->>>>>>> 7fae4dc1
+    } catch (Exception ex) {
+      if (ModelDBUtils.needToRetry(ex)) {
+        logObservations(experimentRunId, observations);
+      } else {
+        throw ex;
+      }
     }
   }
 
@@ -933,16 +843,12 @@
       Transaction transaction = session.beginTransaction();
       session.saveOrUpdate(experimentRunEntityObj);
       transaction.commit();
-<<<<<<< HEAD
-      return experimentRunEntityObj.getProtoObject();
-    } catch (Exception ex) {
-      if (ModelDBUtils.needToRetry(ex)) {
-        return logMetrics(experimentRunId, newMetrics);
-      } else {
-        throw ex;
-      }
-=======
->>>>>>> 7fae4dc1
+    } catch (Exception ex) {
+      if (ModelDBUtils.needToRetry(ex)) {
+        logMetrics(experimentRunId, newMetrics);
+      } else {
+        throw ex;
+      }
     }
   }
 
@@ -1051,7 +957,7 @@
       transaction.commit();
     } catch (Exception ex) {
       if (ModelDBUtils.needToRetry(ex)) {
-        return logDatasets(experimentRunId, newDatasets, overwrite);
+        logDatasets(experimentRunId, newDatasets, overwrite);
       } else {
         throw ex;
       }
@@ -1099,16 +1005,12 @@
       Transaction transaction = session.beginTransaction();
       session.saveOrUpdate(experimentRunEntityObj);
       transaction.commit();
-<<<<<<< HEAD
-      return experimentRunEntityObj.getProtoObject();
-    } catch (Exception ex) {
-      if (ModelDBUtils.needToRetry(ex)) {
-        return logArtifacts(experimentRunId, newArtifacts);
-      } else {
-        throw ex;
-      }
-=======
->>>>>>> 7fae4dc1
+    } catch (Exception ex) {
+      if (ModelDBUtils.needToRetry(ex)) {
+        logArtifacts(experimentRunId, newArtifacts);
+      } else {
+        throw ex;
+      }
     }
   }
 
@@ -1179,18 +1081,11 @@
       experimentRunObj.setDate_updated(currentTimestamp);
       session.update(experimentRunObj);
       transaction.commit();
-<<<<<<< HEAD
-      return experimentRunObj.getProtoObject();
-    } catch (Exception ex) {
-      if (ModelDBUtils.needToRetry(ex)) {
-        return deleteArtifacts(experimentRunId, artifactKey);
-      } else {
-        throw ex;
-=======
-    } catch (StatusRuntimeException ex) {
-      if (transaction != null) {
-        transaction.rollback();
->>>>>>> 7fae4dc1
+    } catch (Exception ex) {
+      if (ModelDBUtils.needToRetry(ex)) {
+        deleteArtifacts(experimentRunId, artifactKey);
+      } else {
+        throw ex;
       }
     }
   }
@@ -1237,16 +1132,12 @@
       Transaction transaction = session.beginTransaction();
       session.saveOrUpdate(experimentRunEntityObj);
       transaction.commit();
-<<<<<<< HEAD
-      return experimentRunEntityObj.getProtoObject();
-    } catch (Exception ex) {
-      if (ModelDBUtils.needToRetry(ex)) {
-        return logHyperparameters(experimentRunId, newHyperparameters);
-      } else {
-        throw ex;
-      }
-=======
->>>>>>> 7fae4dc1
+    } catch (Exception ex) {
+      if (ModelDBUtils.needToRetry(ex)) {
+        logHyperparameters(experimentRunId, newHyperparameters);
+      } else {
+        throw ex;
+      }
     }
   }
 
@@ -1318,16 +1209,12 @@
       Transaction transaction = session.beginTransaction();
       session.saveOrUpdate(experimentRunEntityObj);
       transaction.commit();
-<<<<<<< HEAD
-      return experimentRunEntityObj.getProtoObject();
-    } catch (Exception ex) {
-      if (ModelDBUtils.needToRetry(ex)) {
-        return logAttributes(experimentRunId, newAttributes);
-      } else {
-        throw ex;
-      }
-=======
->>>>>>> 7fae4dc1
+    } catch (Exception ex) {
+      if (ModelDBUtils.needToRetry(ex)) {
+        logAttributes(experimentRunId, newAttributes);
+      } else {
+        throw ex;
+      }
     }
   }
 
@@ -1847,16 +1734,12 @@
       Transaction transaction = session.beginTransaction();
       session.saveOrUpdate(experimentRunEntityObj);
       transaction.commit();
-<<<<<<< HEAD
-      return experimentRunEntityObj.getProtoObject();
-    } catch (Exception ex) {
-      if (ModelDBUtils.needToRetry(ex)) {
-        return addExperimentRunAttributes(experimentRunId, attributesList);
-      } else {
-        throw ex;
-      }
-=======
->>>>>>> 7fae4dc1
+    } catch (Exception ex) {
+      if (ModelDBUtils.needToRetry(ex)) {
+        addExperimentRunAttributes(experimentRunId, attributesList);
+      } else {
+        throw ex;
+      }
     }
   }
 
@@ -1884,16 +1767,12 @@
       session.update(experimentRunObj);
       transaction.commit();
       LOGGER.debug("ExperimentRun Attributes deleted successfully");
-<<<<<<< HEAD
-      return experimentRunObj.getProtoObject();
-    } catch (Exception ex) {
-      if (ModelDBUtils.needToRetry(ex)) {
-        return deleteExperimentRunAttributes(experimentRunId, attributeKeyList, deleteAll);
-      } else {
-        throw ex;
-      }
-=======
->>>>>>> 7fae4dc1
+    } catch (Exception ex) {
+      if (ModelDBUtils.needToRetry(ex)) {
+        deleteExperimentRunAttributes(experimentRunId, attributeKeyList, deleteAll);
+      } else {
+        throw ex;
+      }
     }
   }
 
@@ -1909,16 +1788,12 @@
       session.saveOrUpdate(experimentRunEntityObj);
       transaction.commit();
       LOGGER.debug("ExperimentRun JobID added successfully");
-<<<<<<< HEAD
-      return experimentRunEntityObj.getProtoObject();
-    } catch (Exception ex) {
-      if (ModelDBUtils.needToRetry(ex)) {
-        return logJobId(experimentRunId, jobId);
-      } else {
-        throw ex;
-      }
-=======
->>>>>>> 7fae4dc1
+    } catch (Exception ex) {
+      if (ModelDBUtils.needToRetry(ex)) {
+        logJobId(experimentRunId, jobId);
+      } else {
+        throw ex;
+      }
     }
   }
 
@@ -2224,18 +2099,12 @@
       session.saveOrUpdate(runEntity);
       transaction.commit();
       LOGGER.debug("ExperimentRun versioning added successfully");
-<<<<<<< HEAD
-      return LogVersionedInput.Response.newBuilder()
-          .setExperimentRun(runEntity.getProtoObject())
-          .build();
-    } catch (Exception ex) {
-      if (ModelDBUtils.needToRetry(ex)) {
-        return logVersionedInput(request);
-      } else {
-        throw ex;
-      }
-=======
->>>>>>> 7fae4dc1
+    } catch (Exception ex) {
+      if (ModelDBUtils.needToRetry(ex)) {
+        logVersionedInput(request);
+      } else {
+        throw ex;
+      }
     }
   }
 
