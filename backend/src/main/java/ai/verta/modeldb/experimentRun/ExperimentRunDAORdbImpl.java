package ai.verta.modeldb.experimentRun;

import static ai.verta.modeldb.entities.config.ConfigBlobEntity.HYPERPARAMETER;

import ai.verta.common.KeyValue;
import ai.verta.common.ValueTypeEnum;
import ai.verta.modeldb.Artifact;
import ai.verta.modeldb.ArtifactPart;
import ai.verta.modeldb.CodeVersion;
import ai.verta.modeldb.CommitArtifactPart;
import ai.verta.modeldb.CommitArtifactPart.Response;
import ai.verta.modeldb.CommitMultipartArtifact;
import ai.verta.modeldb.Experiment;
import ai.verta.modeldb.ExperimentRun;
import ai.verta.modeldb.FindExperimentRuns;
import ai.verta.modeldb.GetCommittedArtifactParts;
import ai.verta.modeldb.GetVersionedInput;
import ai.verta.modeldb.GitSnapshot;
import ai.verta.modeldb.KeyValueQuery;
import ai.verta.modeldb.Location;
import ai.verta.modeldb.LogVersionedInput;
import ai.verta.modeldb.ModelDBConstants;
import ai.verta.modeldb.ModelDBException;
import ai.verta.modeldb.ModelDBMessages;
import ai.verta.modeldb.Observation;
import ai.verta.modeldb.OperatorEnum;
import ai.verta.modeldb.Project;
import ai.verta.modeldb.SortExperimentRuns;
import ai.verta.modeldb.TopExperimentRunsSelector;
import ai.verta.modeldb.VersioningEntry;
import ai.verta.modeldb.authservice.AuthService;
import ai.verta.modeldb.authservice.RoleService;
import ai.verta.modeldb.collaborator.CollaboratorUser;
import ai.verta.modeldb.dto.ExperimentRunPaginationDTO;
import ai.verta.modeldb.entities.ArtifactEntity;
import ai.verta.modeldb.entities.ArtifactPartEntity;
import ai.verta.modeldb.entities.AttributeEntity;
import ai.verta.modeldb.entities.CodeVersionEntity;
import ai.verta.modeldb.entities.ExperimentRunEntity;
import ai.verta.modeldb.entities.KeyValueEntity;
import ai.verta.modeldb.entities.ObservationEntity;
import ai.verta.modeldb.entities.TagsMapping;
import ai.verta.modeldb.entities.code.GitCodeBlobEntity;
import ai.verta.modeldb.entities.code.NotebookCodeBlobEntity;
import ai.verta.modeldb.entities.config.ConfigBlobEntity;
import ai.verta.modeldb.entities.config.HyperparameterElementConfigBlobEntity;
import ai.verta.modeldb.entities.config.HyperparameterElementMappingEntity;
import ai.verta.modeldb.entities.dataset.PathDatasetComponentBlobEntity;
import ai.verta.modeldb.entities.versioning.CommitEntity;
import ai.verta.modeldb.entities.versioning.RepositoryEntity;
import ai.verta.modeldb.entities.versioning.VersioningModeldbEntityMapping;
import ai.verta.modeldb.project.ProjectDAO;
import ai.verta.modeldb.utils.ModelDBHibernateUtil;
import ai.verta.modeldb.utils.ModelDBUtils;
import ai.verta.modeldb.utils.RdbmsUtils;
import ai.verta.modeldb.versioning.Blob;
import ai.verta.modeldb.versioning.BlobDAO;
import ai.verta.modeldb.versioning.BlobExpanded;
import ai.verta.modeldb.versioning.CodeBlob;
import ai.verta.modeldb.versioning.CommitDAO;
import ai.verta.modeldb.versioning.CommitFunction;
import ai.verta.modeldb.versioning.GitCodeBlob;
import ai.verta.modeldb.versioning.HyperparameterValuesConfigBlob;
import ai.verta.modeldb.versioning.ListBlobExperimentRunsRequest;
import ai.verta.modeldb.versioning.ListCommitExperimentRunsRequest;
import ai.verta.modeldb.versioning.PathDatasetComponentBlob;
import ai.verta.modeldb.versioning.RepositoryDAO;
import ai.verta.modeldb.versioning.RepositoryFunction;
import ai.verta.modeldb.versioning.RepositoryIdentification;
<<<<<<< HEAD
import ai.verta.uac.ModelResourceEnum;
import ai.verta.uac.Role;
import ai.verta.uac.RoleBinding;
=======
import ai.verta.uac.ModelDBActionEnum;
import ai.verta.uac.ModelDBActionEnum.ModelDBServiceActions;
import ai.verta.uac.ModelResourceEnum;
import ai.verta.uac.ModelResourceEnum.ModelDBServiceResourceTypes;
import ai.verta.uac.Role;
>>>>>>> 2f067554
import ai.verta.uac.UserInfo;
import com.amazonaws.services.s3.model.PartETag;
import com.google.protobuf.Any;
import com.google.protobuf.InvalidProtocolBufferException;
import com.google.protobuf.Value;
import com.google.rpc.Code;
import com.google.rpc.Status;
import io.grpc.StatusRuntimeException;
import io.grpc.protobuf.StatusProto;
import java.util.AbstractMap;
import java.util.AbstractMap.SimpleEntry;
import java.util.ArrayList;
import java.util.Calendar;
import java.util.Collections;
import java.util.HashMap;
import java.util.HashSet;
import java.util.LinkedHashMap;
import java.util.List;
import java.util.Map;
import java.util.Map.Entry;
import java.util.Objects;
import java.util.Optional;
import java.util.Set;
import java.util.UUID;
import java.util.stream.Collectors;
import javax.persistence.criteria.CriteriaBuilder;
import javax.persistence.criteria.CriteriaQuery;
import javax.persistence.criteria.Expression;
import javax.persistence.criteria.Order;
import javax.persistence.criteria.Predicate;
import javax.persistence.criteria.Root;
import org.apache.logging.log4j.LogManager;
import org.apache.logging.log4j.Logger;
import org.hibernate.Session;
import org.hibernate.Transaction;
import org.hibernate.query.Query;

public class ExperimentRunDAORdbImpl implements ExperimentRunDAO {

  private static final Logger LOGGER =
      LogManager.getLogger(ExperimentRunDAORdbImpl.class.getName());
  private final AuthService authService;
  private final RoleService roleService;
  private final RepositoryDAO repositoryDAO;
  private final CommitDAO commitDAO;
  private final BlobDAO blobDAO;
  private static final String CHECK_EXP_RUN_EXISTS_AT_INSERT_HQL =
      new StringBuilder("Select count(*) From ExperimentRunEntity ere where ")
          .append(" ere." + ModelDBConstants.NAME + " = :experimentRunName ")
          .append(" AND ere." + ModelDBConstants.PROJECT_ID + " = :projectId ")
          .append(" AND ere." + ModelDBConstants.EXPERIMENT_ID + " = :experimentId ")
          .append(" AND ere." + ModelDBConstants.DELETED + " = false ")
          .toString();
  private static final String CHECK_EXP_RUN_EXISTS_AT_UPDATE_HQL =
      new StringBuilder("Select count(*) From ExperimentRunEntity ere where ")
          .append(" ere." + ModelDBConstants.ID + " = :experimentRunId ")
          .append(" AND ere." + ModelDBConstants.DELETED + " = false ")
          .toString();
  private static final String GET_EXP_RUN_BY_IDS_HQL =
      "From ExperimentRunEntity exr where exr.id IN (:ids) AND exr."
          + ModelDBConstants.DELETED
          + " = false ";
  private static final String DELETE_ALL_TAGS_HQL =
      new StringBuilder("delete from TagsMapping tm WHERE tm.experimentRunEntity.")
          .append(ModelDBConstants.ID)
          .append(" = :experimentRunId")
          .toString();
  private static final String DELETE_SELECTED_TAGS_HQL =
      new StringBuilder("delete from TagsMapping tm WHERE tm.")
          .append(ModelDBConstants.TAGS)
          .append(" in (:tags) AND tm.experimentRunEntity.")
          .append(ModelDBConstants.ID)
          .append(" = :experimentRunId")
          .toString();
  private static final String DELETE_ALL_ARTIFACTS_HQL =
      new StringBuilder("delete from ArtifactEntity ar WHERE ar.experimentRunEntity.")
          .append(ModelDBConstants.ID)
          .append(" = :experimentRunId")
          .toString();
  private static final String DELETE_SELECTED_ARTIFACTS_HQL =
      new StringBuilder("delete from ArtifactEntity ar WHERE ar.")
          .append(ModelDBConstants.KEY)
          .append(" in (:keys) AND ar.experimentRunEntity.")
          .append(ModelDBConstants.ID)
          .append(" = :experimentRunId ")
          .append(" AND ar.field_type = :field_type")
          .toString();
  private static final String GET_EXP_RUN_ATTRIBUTE_BY_KEYS_HQL =
      new StringBuilder("From AttributeEntity attr where attr.")
          .append(ModelDBConstants.KEY)
          .append(" in (:keys) AND attr.experimentRunEntity.")
          .append(ModelDBConstants.ID)
          .append(" = :experimentRunId AND attr.field_type = :fieldType")
          .toString();
  private static final String DELETE_ALL_EXP_RUN_ATTRIBUTES_HQL =
      new StringBuilder("delete from AttributeEntity attr WHERE attr.experimentRunEntity.")
          .append(ModelDBConstants.ID)
          .append(" = :experimentRunId AND attr.field_type = :fieldType")
          .toString();
  private static final String DELETE_SELECTED_EXP_RUN_ATTRIBUTES_HQL =
      new StringBuilder("delete from AttributeEntity attr WHERE attr.")
          .append(ModelDBConstants.KEY)
          .append(" in (:keys) AND attr.experimentRunEntity.")
          .append(ModelDBConstants.ID)
          .append(" = :experimentRunId AND attr.field_type = :fieldType")
          .toString();
  private static final String GET_EXPERIMENT_RUN_BY_PROJECT_ID_HQL =
      new StringBuilder()
          .append("From ExperimentRunEntity ere where ere.")
          .append(ModelDBConstants.PROJECT_ID)
          .append(" IN (:projectIds) ")
          .toString();
  private static final String GET_EXPERIMENT_RUN_BY_EXPERIMENT_ID_HQL =
      new StringBuilder()
          .append("From ExperimentRunEntity ere where ere.")
          .append(ModelDBConstants.EXPERIMENT_ID)
          .append(" IN (:experimentIds) ")
          .toString();
  private static final String DELETED_STATUS_EXPERIMENT_RUN_QUERY_STRING =
      new StringBuilder("UPDATE ")
          .append(ExperimentRunEntity.class.getSimpleName())
          .append(" expr ")
          .append("SET expr.")
          .append(ModelDBConstants.DELETED)
          .append(" = :deleted ")
          .append(" WHERE expr.")
          .append(ModelDBConstants.ID)
          .append(" IN (:experimentRunIds)")
          .toString();

  public ExperimentRunDAORdbImpl(
      AuthService authService,
      RoleService roleService,
      RepositoryDAO repositoryDAO,
      CommitDAO commitDAO,
      BlobDAO blobDAO) {
    this.authService = authService;
    this.roleService = roleService;
    this.repositoryDAO = repositoryDAO;
    this.commitDAO = commitDAO;
    this.blobDAO = blobDAO;
  }

  private void checkIfEntityAlreadyExists(ExperimentRun experimentRun, Boolean isInsert) {
    try (Session session = ModelDBHibernateUtil.getSessionFactory().openSession()) {
      Query query = null;
      if (isInsert) {
        query = session.createQuery(CHECK_EXP_RUN_EXISTS_AT_INSERT_HQL);
      } else {
        query = session.createQuery(CHECK_EXP_RUN_EXISTS_AT_UPDATE_HQL);
      }

      if (isInsert) {
        query.setParameter("experimentRunName", experimentRun.getName());
        query.setParameter("projectId", experimentRun.getProjectId());
        query.setParameter("experimentId", experimentRun.getExperimentId());
      } else {
        query.setParameter(ModelDBConstants.EXPERIMENT_RUN_ID_STR, experimentRun.getId());
      }
      Long count = (Long) query.uniqueResult();
      boolean existStatus = false;
      if (count > 0) {
        existStatus = true;
      }

      // Throw error if it is an insert request and ExperimentRun with same name already exists
      if (existStatus && isInsert) {
        Status status =
            Status.newBuilder()
                .setCode(Code.ALREADY_EXISTS_VALUE)
                .setMessage("ExperimentRun already exists in database")
                .build();
        throw StatusProto.toStatusRuntimeException(status);
      } else if (!existStatus && !isInsert) {
        // Throw error if it is an update request and ExperimentRun with given name does not exist
        Status status =
            Status.newBuilder()
                .setCode(Code.NOT_FOUND_VALUE)
                .setMessage("ExperimentRun does not exist in database")
                .build();
        throw StatusProto.toStatusRuntimeException(status);
      }
    }
  }

  /**
   * @param session : hibernate session
   * @param versioningEntry : versioningEntry
   * @return returns a map from location to an Entry of BlobExpanded and sha
   * @throws ModelDBException ModelDBException
   */
  private Map<String, Map.Entry<BlobExpanded, String>> validateVersioningEntity(
      Session session, VersioningEntry versioningEntry) throws ModelDBException {
    String errorMessage = null;
    if (versioningEntry.getRepositoryId() == 0L) {
      errorMessage = "Repository Id not found in VersioningEntry";
    } else if (versioningEntry.getCommit().isEmpty()) {
      errorMessage = "Commit hash not found in VersioningEntry";
    }

    if (errorMessage != null) {
      throw new ModelDBException(errorMessage, io.grpc.Status.Code.INVALID_ARGUMENT);
    }
    RepositoryIdentification repositoryIdentification =
        RepositoryIdentification.newBuilder().setRepoId(versioningEntry.getRepositoryId()).build();
    CommitEntity commitEntity =
        commitDAO.getCommitEntity(
            session,
            versioningEntry.getCommit(),
            (session1) -> repositoryDAO.getRepositoryById(session, repositoryIdentification));
    Map<String, Map.Entry<BlobExpanded, String>> requestedLocationBlobWithHashMap = new HashMap<>();
    if (!versioningEntry.getKeyLocationMapMap().isEmpty()) {
      Map<String, Map.Entry<BlobExpanded, String>> locationBlobWithHashMap =
          blobDAO.getCommitBlobMapWithHash(
              session, commitEntity.getRootSha(), new ArrayList<>(), Collections.emptyList());
      for (Map.Entry<String, Location> locationBlobKeyMap :
          versioningEntry.getKeyLocationMapMap().entrySet()) {
        String locationKey = String.join("#", locationBlobKeyMap.getValue().getLocationList());
        if (!locationBlobWithHashMap.containsKey(locationKey)) {
          throw new ModelDBException(
              "Blob Location '"
                  + locationBlobKeyMap.getValue().getLocationList()
                  + "' for key '"
                  + locationBlobKeyMap.getKey()
                  + "' not found in commit blobs",
              io.grpc.Status.Code.INVALID_ARGUMENT);
        }
        requestedLocationBlobWithHashMap.put(locationKey, locationBlobWithHashMap.get(locationKey));
      }
    }
    return requestedLocationBlobWithHashMap;
  }

  @Override
  public ExperimentRun insertExperimentRun(ExperimentRun experimentRun, UserInfo userInfo)
      throws InvalidProtocolBufferException, ModelDBException {
    createRoleBindingsForExperimentRun(experimentRun, userInfo);
    try (Session session = ModelDBHibernateUtil.getSessionFactory().openSession()) {
      checkIfEntityAlreadyExists(experimentRun, true);
      Transaction transaction = session.beginTransaction();
      ExperimentRunEntity experimentRunObj = RdbmsUtils.generateExperimentRunEntity(experimentRun);
      if (experimentRun.getVersionedInputs() != null && experimentRun.hasVersionedInputs()) {
        Map<String, Map.Entry<BlobExpanded, String>> locationBlobWithHashMap =
            validateVersioningEntity(session, experimentRun.getVersionedInputs());
        List<VersioningModeldbEntityMapping> versioningModeldbEntityMappings =
            RdbmsUtils.getVersioningMappingFromVersioningInput(
                session,
                experimentRun.getVersionedInputs(),
                locationBlobWithHashMap,
                experimentRunObj);
        experimentRunObj.setVersioned_inputs(versioningModeldbEntityMappings);
        Set<HyperparameterElementMappingEntity> hyrParamMappings =
            prepareHyperparameterElemMappings(experimentRunObj, versioningModeldbEntityMappings);

        if (!hyrParamMappings.isEmpty()) {
          experimentRunObj.setHyperparameter_element_mappings(new ArrayList<>(hyrParamMappings));
        }
      }
      session.saveOrUpdate(experimentRunObj);
<<<<<<< HEAD

      Role ownerRole = roleService.getRoleByName(ModelDBConstants.ROLE_EXPERIMENT_RUN_OWNER, null);
      roleService.createRoleBinding(
          ownerRole,
          new CollaboratorUser(authService, userInfo),
          experimentRun.getId(),
          ModelResourceEnum.ModelDBServiceResourceTypes.EXPERIMENT_RUN);

      // Update parent entity timestamp
      updateParentEntitiesTimestamp(
          session,
          Collections.singletonList(experimentRun.getProjectId()),
          Collections.singletonList(experimentRun.getExperimentId()),
          Calendar.getInstance().getTimeInMillis());
=======
>>>>>>> 2f067554
      transaction.commit();
      LOGGER.debug("ExperimentRun created successfully");
      return experimentRun;
    }
  }

  private void createRoleBindingsForExperimentRun(ExperimentRun experimentRun, UserInfo userInfo) {
    Role ownerRole = roleService.getRoleByName(ModelDBConstants.ROLE_EXPERIMENT_RUN_OWNER, null);
    roleService.createRoleBinding(
        ownerRole,
        new CollaboratorUser(authService, userInfo),
        experimentRun.getId(),
        ModelResourceEnum.ModelDBServiceResourceTypes.EXPERIMENT_RUN);
  }

  private Set<HyperparameterElementMappingEntity> prepareHyperparameterElemMappings(
      ExperimentRunEntity experimentRunObj,
      List<VersioningModeldbEntityMapping> versioningModeldbEntityMappings) {
    Set<HyperparameterElementMappingEntity> hyrParamMappings = new HashSet<>();
    versioningModeldbEntityMappings.forEach(
        versioningModeldbEntityMapping ->
            versioningModeldbEntityMapping
                .getConfig_blob_entities()
                .forEach(
                    configBlobEntity -> {
                      if (configBlobEntity.getHyperparameter_type().equals(HYPERPARAMETER)) {
                        HyperparameterElementConfigBlobEntity hyperparamElemConfBlobEntity =
                            configBlobEntity.getHyperparameterElementConfigBlobEntity();
                        try {
                          HyperparameterElementMappingEntity hyrParamMapping =
                              new HyperparameterElementMappingEntity(
                                  experimentRunObj,
                                  hyperparamElemConfBlobEntity.getName(),
                                  hyperparamElemConfBlobEntity.toProto());
                          hyrParamMappings.add(hyrParamMapping);
                        } catch (ModelDBException e) {
                          // This is never call because if something is wrong at this point then
                          // error will throw before this running 'for' loop
                          LOGGER.warn(e.getMessage());
                        }
                      }
                    }));
    return hyrParamMappings;
  }

  @Override
  public Boolean deleteExperimentRuns(List<String> experimentRunIds) {
    try (Session session = ModelDBHibernateUtil.getSessionFactory().openSession()) {
      Transaction transaction = session.beginTransaction();

<<<<<<< HEAD
      List<String> projectIds = new ArrayList<>();
      List<String> experimentIds = new ArrayList<>();
      @SuppressWarnings("unchecked")
      List<ExperimentRunEntity> experimentRunEntities = query.list();
      for (ExperimentRunEntity experimentRunEntity : experimentRunEntities) {
        projectIds.add(experimentRunEntity.getProject_id());
        experimentIds.add(experimentRunEntity.getExperiment_id());
        session.delete(experimentRunEntity);

        String ownerRoleBindingName =
            roleService.buildRoleBindingName(
                ModelDBConstants.ROLE_EXPERIMENT_RUN_OWNER,
                experimentRunEntity.getId(),
                experimentRunEntity.getOwner(),
                ModelResourceEnum.ModelDBServiceResourceTypes.EXPERIMENT_RUN.name());
        RoleBinding roleBinding = roleService.getRoleBindingByName(ownerRoleBindingName);
        if (roleBinding != null && !roleBinding.getId().isEmpty()) {
          roleService.deleteRoleBinding(roleBinding.getId());
        }
=======
      List<String> accessibleExperimentRunIds =
          getAccessibleExperimentRunIDs(
              experimentRunIds, ModelDBActionEnum.ModelDBServiceActions.UPDATE);
      if (accessibleExperimentRunIds.isEmpty()) {
        Status statusMessage =
            Status.newBuilder()
                .setCode(Code.PERMISSION_DENIED_VALUE)
                .setMessage(
                    "Access is denied. User is unauthorized for given ExperimentRun entities : "
                        + accessibleExperimentRunIds)
                .build();
        throw StatusProto.toStatusRuntimeException(statusMessage);
>>>>>>> 2f067554
      }
      Query query = session.createQuery(DELETED_STATUS_EXPERIMENT_RUN_QUERY_STRING);
      query.setParameter("deleted", true);
      query.setParameter("experimentRunIds", accessibleExperimentRunIds);
      int updatedCount = query.executeUpdate();
      LOGGER.debug(
          "Mark ExperimentRun as deleted : {}, count : {}",
          accessibleExperimentRunIds,
          updatedCount);
      transaction.commit();
      LOGGER.debug("ExperimentRun deleted successfully");
      return true;
    }
  }

  @Override
  public ExperimentRunPaginationDTO getExperimentRunsFromEntity(
      ProjectDAO projectDAO,
      String entityKey,
      String entityValue,
      Integer pageNumber,
      Integer pageLimit,
      Boolean order,
      String sortKey)
      throws InvalidProtocolBufferException {

    KeyValueQuery entityKeyValuePredicate =
        KeyValueQuery.newBuilder()
            .setKey(entityKey)
            .setValue(Value.newBuilder().setStringValue(entityValue).build())
            .build();

    FindExperimentRuns findExperimentRuns =
        FindExperimentRuns.newBuilder()
            .setPageNumber(pageNumber)
            .setPageLimit(pageLimit)
            .setAscending(order)
            .setSortKey(sortKey)
            .addPredicates(entityKeyValuePredicate)
            .build();
    UserInfo currentLoginUserInfo = authService.getCurrentLoginUserInfo();
    return findExperimentRuns(projectDAO, currentLoginUserInfo, findExperimentRuns);
  }

  @Override
  public List<ExperimentRun> getExperimentRuns(String key, String value, UserInfo userInfo)
      throws InvalidProtocolBufferException {
    try (Session session = ModelDBHibernateUtil.getSessionFactory().openSession()) {
      List<ExperimentRun> experimentRuns = new ArrayList<>();

      Map<String, Object[]> whereClauseParamMap = new HashMap<>();
      Object[] idValueArr = new Object[2];
      idValueArr[0] = RdbmsUtils.getRdbOperatorSymbol(OperatorEnum.Operator.EQ);
      idValueArr[1] = value;
      whereClauseParamMap.put(key, idValueArr);

      LOGGER.debug("Getting experimentRun for {} ", userInfo);
      if (userInfo != null) {
        Object[] ownerValueArr = new Object[2];
        ownerValueArr[0] = RdbmsUtils.getRdbOperatorSymbol(OperatorEnum.Operator.EQ);
        ownerValueArr[1] = authService.getVertaIdFromUserInfo(userInfo);
        whereClauseParamMap.put(ModelDBConstants.OWNER, ownerValueArr);
      }

      Map<String, Object> dataWithCountMap =
          RdbmsUtils.findListWithPagination(
              session,
              ExperimentRunEntity.class.getSimpleName(),
              null,
              whereClauseParamMap,
              null,
              null,
              false,
              null,
              false);
      @SuppressWarnings("unchecked")
      List<ExperimentRunEntity> experimentRunEntities =
          (List<ExperimentRunEntity>) dataWithCountMap.get(ModelDBConstants.DATA_LIST);
      LOGGER.debug("ExperimentRunEntity List size is {}", experimentRunEntities.size());

      if (!experimentRunEntities.isEmpty()) {
        experimentRuns =
            RdbmsUtils.convertExperimentRunsFromExperimentRunEntityList(experimentRunEntities);
      }
      LOGGER.debug("ExperimentRuns size is {}", experimentRuns.size());
      return experimentRuns;
    }
  }

  @Override
  public List<ExperimentRun> getExperimentRunsByBatchIds(List<String> experimentRunIds)
      throws InvalidProtocolBufferException {
    try (Session session = ModelDBHibernateUtil.getSessionFactory().openSession()) {
      Query query = session.createQuery(GET_EXP_RUN_BY_IDS_HQL);
      query.setParameterList("ids", experimentRunIds);

      @SuppressWarnings("unchecked")
      List<ExperimentRunEntity> experimentRunEntities = query.list();
      LOGGER.debug("Got ExperimentRun by Ids");
      return RdbmsUtils.convertExperimentRunsFromExperimentRunEntityList(experimentRunEntities);
    }
  }

  @Override
  public ExperimentRun getExperimentRun(String experimentRunId)
      throws InvalidProtocolBufferException {
    try (Session session = ModelDBHibernateUtil.getSessionFactory().openSession()) {
      ExperimentRunEntity experimentRunEntity =
          session.get(ExperimentRunEntity.class, experimentRunId);
      if (experimentRunEntity == null) {
        LOGGER.warn(ModelDBMessages.EXP_RUN_NOT_FOUND_ERROR_MSG);
        Status status =
            Status.newBuilder()
                .setCode(Code.NOT_FOUND_VALUE)
                .setMessage(ModelDBMessages.EXP_RUN_NOT_FOUND_ERROR_MSG)
                .build();
        throw StatusProto.toStatusRuntimeException(status);
      }
      LOGGER.debug("Got ExperimentRun successfully");
      return experimentRunEntity.getProtoObject();
    }
  }

  @Override
  public boolean isExperimentRunExists(Session session, String experimentRunId) {
    Query query = session.createQuery(CHECK_EXP_RUN_EXISTS_AT_UPDATE_HQL);
    query.setParameter("experimentRunId", experimentRunId);
    Long count = (Long) query.uniqueResult();
    return count > 0;
  }

  @Override
  public void updateExperimentRunName(String experimentRunId, String experimentRunName) {
    try (Session session = ModelDBHibernateUtil.getSessionFactory().openSession()) {
      Transaction transaction = session.beginTransaction();
      ExperimentRunEntity experimentRunEntity =
          session.load(ExperimentRunEntity.class, experimentRunId);
      experimentRunEntity.setName(experimentRunName);
      long currentTimestamp = Calendar.getInstance().getTimeInMillis();
      experimentRunEntity.setDate_updated(currentTimestamp);
      session.update(experimentRunEntity);
      LOGGER.debug("ExperimentRun name updated successfully");
      transaction.commit();
    }
  }

  @Override
  public ExperimentRun updateExperimentRunDescription(
      String experimentRunId, String experimentRunDescription)
      throws InvalidProtocolBufferException {
    try (Session session = ModelDBHibernateUtil.getSessionFactory().openSession()) {
      Transaction transaction = session.beginTransaction();
      ExperimentRunEntity experimentRunEntity =
          session.load(ExperimentRunEntity.class, experimentRunId);
      experimentRunEntity.setDescription(experimentRunDescription);
      long currentTimestamp = Calendar.getInstance().getTimeInMillis();
      experimentRunEntity.setDate_updated(currentTimestamp);
      session.update(experimentRunEntity);
      LOGGER.debug("ExperimentRun description updated successfully");
      transaction.commit();
      return experimentRunEntity.getProtoObject();
    }
  }

  @Override
  public void logExperimentRunCodeVersion(String experimentRunId, CodeVersion updatedCodeVersion)
      throws InvalidProtocolBufferException {
    try (Session session = ModelDBHibernateUtil.getSessionFactory().openSession()) {
      Transaction transaction = session.beginTransaction();
      ExperimentRunEntity experimentRunEntity =
          session.get(ExperimentRunEntity.class, experimentRunId);

      CodeVersionEntity existingCodeVersionEntity = experimentRunEntity.getCode_version_snapshot();
      if (existingCodeVersionEntity == null) {
        experimentRunEntity.setCode_version_snapshot(
            RdbmsUtils.generateCodeVersionEntity(
                ModelDBConstants.CODE_VERSION, updatedCodeVersion));
      } else {
        session.delete(existingCodeVersionEntity);
        experimentRunEntity.setCode_version_snapshot(
            RdbmsUtils.generateCodeVersionEntity(
                ModelDBConstants.CODE_VERSION, updatedCodeVersion));
      }
      long currentTimestamp = Calendar.getInstance().getTimeInMillis();
      experimentRunEntity.setDate_updated(currentTimestamp);
      session.update(experimentRunEntity);
      LOGGER.debug("ExperimentRun code version snapshot updated successfully");
      transaction.commit();
    }
  }

  @Override
  public void setParentExperimentRunId(String experimentRunId, String parentExperimentRunId) {
    try (Session session = ModelDBHibernateUtil.getSessionFactory().openSession()) {
      Transaction transaction = session.beginTransaction();
      ExperimentRunEntity experimentRunEntity =
          session.load(ExperimentRunEntity.class, experimentRunId);
      experimentRunEntity.setParent_id(parentExperimentRunId);
      long currentTimestamp = Calendar.getInstance().getTimeInMillis();
      experimentRunEntity.setDate_updated(currentTimestamp);
      session.update(experimentRunEntity);
      LOGGER.debug("ExperimentRun parentId updated successfully");
      transaction.commit();
    }
  }

  @Override
  public ExperimentRun addExperimentRunTags(String experimentRunId, List<String> tagsList)
      throws InvalidProtocolBufferException {
    try (Session session = ModelDBHibernateUtil.getSessionFactory().openSession()) {
      Transaction transaction = session.beginTransaction();
      ExperimentRunEntity experimentRunObj =
          session.get(ExperimentRunEntity.class, experimentRunId);
      if (experimentRunObj == null) {
        LOGGER.warn(ModelDBMessages.EXP_RUN_NOT_FOUND_ERROR_MSG);
        Status status =
            Status.newBuilder()
                .setCode(Code.NOT_FOUND_VALUE)
                .setMessage(ModelDBMessages.EXP_RUN_NOT_FOUND_ERROR_MSG)
                .build();
        throw StatusProto.toStatusRuntimeException(status);
      }
      List<String> newTags = new ArrayList<>();
      ExperimentRun existingProtoExperimentRunObj = experimentRunObj.getProtoObject();
      for (String tag : tagsList) {
        if (!existingProtoExperimentRunObj.getTagsList().contains(tag)) {
          newTags.add(tag);
        }
      }
      long currentTimestamp = Calendar.getInstance().getTimeInMillis();
      if (!newTags.isEmpty()) {
        List<TagsMapping> newTagMappings =
            RdbmsUtils.convertTagListFromTagMappingList(experimentRunObj, newTags);
        experimentRunObj.getTags().addAll(newTagMappings);
        experimentRunObj.setDate_updated(currentTimestamp);
        session.saveOrUpdate(experimentRunObj);
      }
      transaction.commit();
      LOGGER.debug("ExperimentRun tags added successfully");
      return experimentRunObj.getProtoObject();
    }
  }

  @Override
  public ExperimentRun deleteExperimentRunTags(
      String experimentRunId, List<String> experimentRunTagList, Boolean deleteAll)
      throws InvalidProtocolBufferException {
    try (Session session = ModelDBHibernateUtil.getSessionFactory().openSession()) {
      Transaction transaction = session.beginTransaction();
      if (deleteAll) {
        Query query = session.createQuery(DELETE_ALL_TAGS_HQL);
        query.setParameter(ModelDBConstants.EXPERIMENT_RUN_ID_STR, experimentRunId);
        query.executeUpdate();
      } else {
        Query query = session.createQuery(DELETE_SELECTED_TAGS_HQL);
        query.setParameter("tags", experimentRunTagList);
        query.setParameter(ModelDBConstants.EXPERIMENT_RUN_ID_STR, experimentRunId);
        query.executeUpdate();
      }
      ExperimentRunEntity experimentRunObj =
          session.get(ExperimentRunEntity.class, experimentRunId);
      long currentTimestamp = Calendar.getInstance().getTimeInMillis();
      experimentRunObj.setDate_updated(currentTimestamp);
      session.update(experimentRunObj);
      transaction.commit();
      LOGGER.debug("ExperimentRun tags deleted successfully");
      return experimentRunObj.getProtoObject();
    }
  }

  @Override
  public void logObservations(String experimentRunId, List<Observation> observations)
      throws InvalidProtocolBufferException {
    try (Session session = ModelDBHibernateUtil.getSessionFactory().openSession()) {
      Transaction transaction = session.beginTransaction();
      ExperimentRunEntity experimentRunEntityObj =
          session.get(ExperimentRunEntity.class, experimentRunId);
      if (experimentRunEntityObj == null) {
        LOGGER.warn(ModelDBMessages.EXP_RUN_NOT_FOUND_ERROR_MSG);
        Status status =
            Status.newBuilder()
                .setCode(Code.NOT_FOUND_VALUE)
                .setMessage(ModelDBMessages.EXP_RUN_NOT_FOUND_ERROR_MSG)
                .build();
        throw StatusProto.toStatusRuntimeException(status);
      }
      List<ObservationEntity> newObservationList =
          RdbmsUtils.convertObservationsFromObservationEntityList(
              experimentRunEntityObj, ModelDBConstants.OBSERVATIONS, observations);
      experimentRunEntityObj.setObservationMapping(newObservationList);
      long currentTimestamp = Calendar.getInstance().getTimeInMillis();
      experimentRunEntityObj.setDate_updated(currentTimestamp);
      session.saveOrUpdate(experimentRunEntityObj);
      transaction.commit();
    }
  }

  @Override
  public List<Observation> getObservationByKey(String experimentRunId, String observationKey)
      throws InvalidProtocolBufferException {

    try (Session session = ModelDBHibernateUtil.getSessionFactory().openSession()) {
      ExperimentRunEntity experimentRunEntityObj =
          session.get(ExperimentRunEntity.class, experimentRunId);
      if (experimentRunEntityObj == null) {
        LOGGER.warn(ModelDBMessages.EXP_RUN_NOT_FOUND_ERROR_MSG);
        Status status =
            Status.newBuilder()
                .setCode(Code.NOT_FOUND_VALUE)
                .setMessage(ModelDBMessages.EXP_RUN_NOT_FOUND_ERROR_MSG)
                .build();
        throw StatusProto.toStatusRuntimeException(status);
      }
      ExperimentRun experimentRun = experimentRunEntityObj.getProtoObject();
      List<Observation> observationEntities = new ArrayList<>();
      for (Observation observation : experimentRun.getObservationsList()) {
        if ((observation.hasArtifact() && observation.getArtifact().getKey().equals(observationKey))
            || (observation.hasAttribute()
                && observation.getAttribute().getKey().equals(observationKey))) {
          observationEntities.add(observation);
        }
      }
      return observationEntities;
    }
  }

  @Override
  public void logMetrics(String experimentRunId, List<KeyValue> newMetrics)
      throws InvalidProtocolBufferException {
    try (Session session = ModelDBHibernateUtil.getSessionFactory().openSession()) {
      Transaction transaction = session.beginTransaction();
      ExperimentRunEntity experimentRunEntityObj =
          session.get(ExperimentRunEntity.class, experimentRunId);
      if (experimentRunEntityObj == null) {
        LOGGER.warn(ModelDBMessages.EXP_RUN_NOT_FOUND_ERROR_MSG);
        Status status =
            Status.newBuilder()
                .setCode(Code.NOT_FOUND_VALUE)
                .setMessage(ModelDBMessages.EXP_RUN_NOT_FOUND_ERROR_MSG)
                .build();
        throw StatusProto.toStatusRuntimeException(status);
      }

      List<KeyValue> existingMetrics = experimentRunEntityObj.getProtoObject().getMetricsList();
      for (KeyValue existingMetric : existingMetrics) {
        for (KeyValue newMetric : newMetrics) {
          if (existingMetric.getKey().equals(newMetric.getKey())) {
            Status status =
                Status.newBuilder()
                    .setCode(Code.ALREADY_EXISTS_VALUE)
                    .setMessage(
                        "Metric being logged already exists. existing metric Key : "
                            + newMetric.getKey())
                    .build();
            throw StatusProto.toStatusRuntimeException(status);
          }
        }
      }

      List<KeyValueEntity> newMetricList =
          RdbmsUtils.convertKeyValuesFromKeyValueEntityList(
              experimentRunEntityObj, ModelDBConstants.METRICS, newMetrics);
      experimentRunEntityObj.setKeyValueMapping(newMetricList);
      long currentTimestamp = Calendar.getInstance().getTimeInMillis();
      experimentRunEntityObj.setDate_updated(currentTimestamp);
      session.saveOrUpdate(experimentRunEntityObj);
      transaction.commit();
    }
  }

  @Override
  public List<KeyValue> getExperimentRunMetrics(String experimentRunId)
      throws InvalidProtocolBufferException {
    try (Session session = ModelDBHibernateUtil.getSessionFactory().openSession()) {
      ExperimentRunEntity experimentRunObj =
          session.get(ExperimentRunEntity.class, experimentRunId);
      if (experimentRunObj == null) {
        LOGGER.warn(ModelDBMessages.EXP_RUN_NOT_FOUND_ERROR_MSG);
        Status status =
            Status.newBuilder()
                .setCode(Code.NOT_FOUND_VALUE)
                .setMessage(ModelDBMessages.EXP_RUN_NOT_FOUND_ERROR_MSG)
                .build();
        throw StatusProto.toStatusRuntimeException(status);
      }
      LOGGER.debug("Got ExperimentRun Metrics");
      return experimentRunObj.getProtoObject().getMetricsList();
    }
  }

  @Override
  public List<Artifact> getExperimentRunDatasets(String experimentRunId)
      throws InvalidProtocolBufferException {
    try (Session session = ModelDBHibernateUtil.getSessionFactory().openSession()) {
      ExperimentRunEntity experimentRunObj =
          session.get(ExperimentRunEntity.class, experimentRunId);
      if (experimentRunObj == null) {
        LOGGER.warn(ModelDBMessages.EXP_RUN_NOT_FOUND_ERROR_MSG);
        Status status =
            Status.newBuilder()
                .setCode(Code.NOT_FOUND_VALUE)
                .setMessage(ModelDBMessages.EXP_RUN_NOT_FOUND_ERROR_MSG)
                .build();
        throw StatusProto.toStatusRuntimeException(status);
      }
      LOGGER.debug("Got ExperimentRun Datasets");
      return experimentRunObj.getProtoObject().getDatasetsList();
    }
  }

  @Override
  public void logDatasets(String experimentRunId, List<Artifact> newDatasets, boolean overwrite)
      throws InvalidProtocolBufferException {
    try (Session session = ModelDBHibernateUtil.getSessionFactory().openSession()) {
      Transaction transaction = session.beginTransaction();
      ExperimentRunEntity experimentRunEntityObj =
          session.get(ExperimentRunEntity.class, experimentRunId);
      if (experimentRunEntityObj == null) {
        LOGGER.warn(ModelDBMessages.EXP_RUN_NOT_FOUND_ERROR_MSG);
        Status status =
            Status.newBuilder()
                .setCode(Code.NOT_FOUND_VALUE)
                .setMessage(ModelDBMessages.EXP_RUN_NOT_FOUND_ERROR_MSG)
                .build();
        throw StatusProto.toStatusRuntimeException(status);
      }
      ExperimentRun experimentRun = experimentRunEntityObj.getProtoObject();

      if (overwrite) {
        List<String> datasetKeys = new ArrayList<>();
        for (Artifact dataset : newDatasets) {
          datasetKeys.add(dataset.getKey());
        }
        deleteArtifactEntities(session, experimentRunId, datasetKeys, ModelDBConstants.DATASETS);

      } else {
        List<Artifact> existingDatasets = experimentRun.getDatasetsList();
        for (Artifact existingDataset : existingDatasets) {
          for (Artifact newDataset : newDatasets) {
            if (existingDataset.getKey().equals(newDataset.getKey())) {
              Status status =
                  Status.newBuilder()
                      .setCode(Code.ALREADY_EXISTS_VALUE)
                      .setMessage(
                          "Dataset being logged already exists. existing dataSet key : "
                              + newDataset.getKey())
                      .build();
              throw StatusProto.toStatusRuntimeException(status);
            }
          }
        }
      }

      List<ArtifactEntity> newDatasetList =
          RdbmsUtils.convertArtifactsFromArtifactEntityList(
              experimentRunEntityObj, ModelDBConstants.DATASETS, newDatasets);
      experimentRunEntityObj.setArtifactMapping(newDatasetList);
      long currentTimestamp = Calendar.getInstance().getTimeInMillis();
      experimentRunEntityObj.setDate_updated(currentTimestamp);
      session.saveOrUpdate(experimentRunEntityObj);
      transaction.commit();
    }
  }

  @Override
  public void logArtifacts(String experimentRunId, List<Artifact> newArtifacts)
      throws InvalidProtocolBufferException {
    try (Session session = ModelDBHibernateUtil.getSessionFactory().openSession()) {
      Transaction transaction = session.beginTransaction();
      ExperimentRunEntity experimentRunEntityObj =
          session.get(ExperimentRunEntity.class, experimentRunId);
      if (experimentRunEntityObj == null) {
        LOGGER.warn(ModelDBMessages.EXP_RUN_NOT_FOUND_ERROR_MSG);
        Status status =
            Status.newBuilder()
                .setCode(Code.NOT_FOUND_VALUE)
                .setMessage(ModelDBMessages.EXP_RUN_NOT_FOUND_ERROR_MSG)
                .build();
        throw StatusProto.toStatusRuntimeException(status);
      }

      List<Artifact> existingArtifacts = experimentRunEntityObj.getProtoObject().getArtifactsList();
      for (Artifact existingArtifact : existingArtifacts) {
        for (Artifact newArtifact : newArtifacts) {
          if (existingArtifact.getKey().equals(newArtifact.getKey())) {
            Status status =
                Status.newBuilder()
                    .setCode(Code.ALREADY_EXISTS_VALUE)
                    .setMessage(
                        "Artifact being logged already exists. existing artifact key : "
                            + newArtifact.getKey())
                    .build();
            throw StatusProto.toStatusRuntimeException(status);
          }
        }
      }

      List<ArtifactEntity> newArtifactList =
          RdbmsUtils.convertArtifactsFromArtifactEntityList(
              experimentRunEntityObj, ModelDBConstants.ARTIFACTS, newArtifacts);
      experimentRunEntityObj.setArtifactMapping(newArtifactList);
      long currentTimestamp = Calendar.getInstance().getTimeInMillis();
      experimentRunEntityObj.setDate_updated(currentTimestamp);
      session.saveOrUpdate(experimentRunEntityObj);
      transaction.commit();
    }
  }

  @Override
  public List<Artifact> getExperimentRunArtifacts(String experimentRunId)
      throws InvalidProtocolBufferException {
    try (Session session = ModelDBHibernateUtil.getSessionFactory().openSession()) {
      ExperimentRunEntity experimentRunObj =
          session.get(ExperimentRunEntity.class, experimentRunId);
      if (experimentRunObj == null) {
        LOGGER.warn(ModelDBMessages.EXP_RUN_NOT_FOUND_ERROR_MSG);
        Status status =
            Status.newBuilder()
                .setCode(Code.NOT_FOUND_VALUE)
                .setMessage(ModelDBMessages.EXP_RUN_NOT_FOUND_ERROR_MSG)
                .build();
        throw StatusProto.toStatusRuntimeException(status);
      }
      ExperimentRun experimentRun = experimentRunObj.getProtoObject();
      if (experimentRun.getArtifactsList() != null && !experimentRun.getArtifactsList().isEmpty()) {
        LOGGER.debug("Got ExperimentRun Artifacts");
        return experimentRun.getArtifactsList();
      } else {
        String errorMessage = "Artifacts not found in the ExperimentRun";
        LOGGER.warn(errorMessage);
        Status status =
            Status.newBuilder().setCode(Code.NOT_FOUND_VALUE).setMessage(errorMessage).build();
        throw StatusProto.toStatusRuntimeException(status);
      }
    }
  }

  private void deleteArtifactEntities(
      Session session, String experimentRunId, List<String> keys, String fieldType) {
    Query query = session.createQuery(DELETE_SELECTED_ARTIFACTS_HQL);
    query.setParameterList("keys", keys);
    query.setParameter(ModelDBConstants.EXPERIMENT_RUN_ID_STR, experimentRunId);
    query.setParameter("field_type", fieldType);
    query.executeUpdate();
  }

  @Override
  public void deleteArtifacts(String experimentRunId, String artifactKey) {
    Transaction transaction = null;
    try (Session session = ModelDBHibernateUtil.getSessionFactory().openSession()) {
      transaction = session.beginTransaction();

      if (false) { // Change it with parameter for support to delete all artifacts
        Query query = session.createQuery(DELETE_ALL_ARTIFACTS_HQL);
        query.setParameter(ModelDBConstants.EXPERIMENT_RUN_ID_STR, experimentRunId);
        query.executeUpdate();
      } else {
        deleteArtifactEntities(
            session,
            experimentRunId,
            Collections.singletonList(artifactKey),
            ModelDBConstants.ARTIFACTS);
      }
      long currentTimestamp = Calendar.getInstance().getTimeInMillis();
      ExperimentRunEntity experimentRunObj =
          session.get(ExperimentRunEntity.class, experimentRunId);
      experimentRunObj.setDate_updated(currentTimestamp);
      session.update(experimentRunObj);
      transaction.commit();
    } catch (StatusRuntimeException ex) {
      if (transaction != null) {
        transaction.rollback();
      }
      throw ex;
    }
  }

  @Override
  public void logHyperparameters(String experimentRunId, List<KeyValue> newHyperparameters)
      throws InvalidProtocolBufferException {
    try (Session session = ModelDBHibernateUtil.getSessionFactory().openSession()) {
      Transaction transaction = session.beginTransaction();
      ExperimentRunEntity experimentRunEntityObj =
          session.get(ExperimentRunEntity.class, experimentRunId);
      if (experimentRunEntityObj == null) {
        LOGGER.warn(ModelDBMessages.EXP_RUN_NOT_FOUND_ERROR_MSG);
        Status status =
            Status.newBuilder()
                .setCode(Code.NOT_FOUND_VALUE)
                .setMessage(ModelDBMessages.EXP_RUN_NOT_FOUND_ERROR_MSG)
                .build();
        throw StatusProto.toStatusRuntimeException(status);
      }

      List<KeyValue> existingHyperparameters =
          experimentRunEntityObj.getProtoObject().getHyperparametersList();
      for (KeyValue existingHyperparameter : existingHyperparameters) {
        for (KeyValue newHyperparameter : newHyperparameters) {
          if (existingHyperparameter.getKey().equals(newHyperparameter.getKey())) {
            Status status =
                Status.newBuilder()
                    .setCode(Code.ALREADY_EXISTS_VALUE)
                    .setMessage(
                        "Hyperparameter being logged already exists. existing hyperparameter Key : "
                            + newHyperparameter.getKey())
                    .build();
            throw StatusProto.toStatusRuntimeException(status);
          }
        }
      }

      List<KeyValueEntity> newHyperparameterList =
          RdbmsUtils.convertKeyValuesFromKeyValueEntityList(
              experimentRunEntityObj, ModelDBConstants.HYPERPARAMETERS, newHyperparameters);
      experimentRunEntityObj.setKeyValueMapping(newHyperparameterList);
      long currentTimestamp = Calendar.getInstance().getTimeInMillis();
      experimentRunEntityObj.setDate_updated(currentTimestamp);
      session.saveOrUpdate(experimentRunEntityObj);
      transaction.commit();
    }
  }

  @Override
  public List<KeyValue> getExperimentRunHyperparameters(String experimentRunId)
      throws InvalidProtocolBufferException {
    try (Session session = ModelDBHibernateUtil.getSessionFactory().openSession()) {
      ExperimentRunEntity experimentRunObj =
          session.get(ExperimentRunEntity.class, experimentRunId);
      if (experimentRunObj == null) {
        LOGGER.warn(ModelDBMessages.EXP_RUN_NOT_FOUND_ERROR_MSG);
        Status status =
            Status.newBuilder()
                .setCode(Code.NOT_FOUND_VALUE)
                .setMessage(ModelDBMessages.EXP_RUN_NOT_FOUND_ERROR_MSG)
                .build();
        throw StatusProto.toStatusRuntimeException(status);
      }
      LOGGER.debug("Got ExperimentRun Hyperparameters");
      return experimentRunObj.getProtoObject().getHyperparametersList();
    }
  }

  @Override
  public void logAttributes(String experimentRunId, List<KeyValue> newAttributes)
      throws InvalidProtocolBufferException {
    try (Session session = ModelDBHibernateUtil.getSessionFactory().openSession()) {
      Transaction transaction = session.beginTransaction();
      ExperimentRunEntity experimentRunEntityObj =
          session.get(ExperimentRunEntity.class, experimentRunId);
      if (experimentRunEntityObj == null) {
        LOGGER.warn(ModelDBMessages.EXP_RUN_NOT_FOUND_ERROR_MSG);
        Status status =
            Status.newBuilder()
                .setCode(Code.NOT_FOUND_VALUE)
                .setMessage(ModelDBMessages.EXP_RUN_NOT_FOUND_ERROR_MSG)
                .build();
        throw StatusProto.toStatusRuntimeException(status);
      }

      List<KeyValue> existingAttributes =
          experimentRunEntityObj.getProtoObject().getAttributesList();
      for (KeyValue existingAttribute : existingAttributes) {
        for (KeyValue newAttribute : newAttributes) {
          if (existingAttribute.getKey().equals(newAttribute.getKey())) {
            Status status =
                Status.newBuilder()
                    .setCode(Code.ALREADY_EXISTS_VALUE)
                    .setMessage(
                        "Attribute being logged already exists. existing attribute Key : "
                            + newAttribute.getKey())
                    .build();
            throw StatusProto.toStatusRuntimeException(status);
          }
        }
      }

      List<AttributeEntity> newAttributeList =
          RdbmsUtils.convertAttributesFromAttributeEntityList(
              experimentRunEntityObj, ModelDBConstants.ATTRIBUTES, newAttributes);
      experimentRunEntityObj.setAttributeMapping(newAttributeList);
      long currentTimestamp = Calendar.getInstance().getTimeInMillis();
      experimentRunEntityObj.setDate_updated(currentTimestamp);
      session.saveOrUpdate(experimentRunEntityObj);
      transaction.commit();
    }
  }

  @Override
  public List<KeyValue> getExperimentRunAttributes(
      String experimentRunId, List<String> attributeKeyList, Boolean getAll)
      throws InvalidProtocolBufferException {
    try (Session session = ModelDBHibernateUtil.getSessionFactory().openSession()) {
      ExperimentRunEntity experimentRunObj =
          session.get(ExperimentRunEntity.class, experimentRunId);
      if (experimentRunObj == null) {
        String errorMessage = "Invalid ExperimentRun ID found";
        LOGGER.warn(errorMessage);
        Status status =
            Status.newBuilder().setCode(Code.NOT_FOUND_VALUE).setMessage(errorMessage).build();
        throw StatusProto.toStatusRuntimeException(status);
      }

      if (getAll) {
        return experimentRunObj.getProtoObject().getAttributesList();
      } else {
        Query query = session.createQuery(GET_EXP_RUN_ATTRIBUTE_BY_KEYS_HQL);
        query.setParameterList("keys", attributeKeyList);
        query.setParameter(ModelDBConstants.EXPERIMENT_RUN_ID_STR, experimentRunId);
        query.setParameter(ModelDBConstants.FIELD_TYPE_STR, ModelDBConstants.ATTRIBUTES);
        List<AttributeEntity> attributeEntities = query.list();
        return RdbmsUtils.convertAttributeEntityListFromAttributes(attributeEntities);
      }
    }
  }

  /**
   * For getting experimentRuns that user has access to (either as the owner or a collaborator):
   * <br>
   *
   * <ol>
   *   <li>Iterate through all experimentRuns of the requested experimentRunIds
   *   <li>Get the project Id they belong to.
   *   <li>Check if project is accessible or not.
   * </ol>
   *
   * The list of accessible experimentRunIDs is built and returned by this method.
   *
   * @param requestedExperimentRunIds : experimentRun Ids
   * @return List<String> : list of accessible ExperimentRun Id
   */
  public List<String> getAccessibleExperimentRunIDs(
      List<String> requestedExperimentRunIds,
      ModelDBActionEnum.ModelDBServiceActions modelDBServiceActions) {
    List<String> accessibleExperimentRunIds = new ArrayList<>();

    Map<String, String> projectIdExperimentRunIdMap =
        getProjectIdsFromExperimentRunIds(requestedExperimentRunIds);
    if (projectIdExperimentRunIdMap.size() == 0) {
      Status status =
          Status.newBuilder()
              .setCode(Code.PERMISSION_DENIED_VALUE)
              .setMessage(
                  "Access is denied. ExperimentRun not found for given ids : "
                      + requestedExperimentRunIds)
              .build();
      throw StatusProto.toStatusRuntimeException(status);
    }
    Set<String> projectIdSet = new HashSet<>(projectIdExperimentRunIdMap.values());

    List<String> allowedProjectIds;
    // Validate if current user has access to the entity or not
    if (projectIdSet.size() == 1) {
      roleService.isSelfAllowed(
          ModelResourceEnum.ModelDBServiceResourceTypes.PROJECT,
          modelDBServiceActions,
          new ArrayList<>(projectIdSet).get(0));
      accessibleExperimentRunIds.addAll(requestedExperimentRunIds);
    } else {
      allowedProjectIds =
          roleService.getSelfAllowedResources(
              ModelResourceEnum.ModelDBServiceResourceTypes.PROJECT, modelDBServiceActions);
      // Validate if current user has access to the entity or not
      allowedProjectIds.retainAll(projectIdSet);
      for (Map.Entry<String, String> entry : projectIdExperimentRunIdMap.entrySet()) {
        if (allowedProjectIds.contains(entry.getValue())) {
          accessibleExperimentRunIds.add(entry.getKey());
        }
      }
    }
    return accessibleExperimentRunIds;
  }

  @Override
  public ExperimentRunPaginationDTO findExperimentRuns(
      ProjectDAO projectDAO, UserInfo currentLoginUserInfo, FindExperimentRuns queryParameters)
      throws InvalidProtocolBufferException {

    LOGGER.trace("trying to open session");
    try (Session session = ModelDBHibernateUtil.getSessionFactory().openSession()) {
      LOGGER.trace("Starting to find experimentRuns");

      List<String> accessibleExperimentRunIds = new ArrayList<>();
      if (!queryParameters.getExperimentRunIdsList().isEmpty()) {
        accessibleExperimentRunIds.addAll(
            getAccessibleExperimentRunIDs(
                queryParameters.getExperimentRunIdsList(),
                ModelDBActionEnum.ModelDBServiceActions.READ));
        if (accessibleExperimentRunIds.isEmpty()) {
          String errorMessage =
              "Access is denied. User is unauthorized for given ExperimentRun IDs : "
                  + accessibleExperimentRunIds;
          ModelDBUtils.logAndThrowError(
              errorMessage,
              Code.PERMISSION_DENIED_VALUE,
              Any.pack(FindExperimentRuns.getDefaultInstance()));
        }
      }

      List<KeyValueQuery> predicates = new ArrayList<>(queryParameters.getPredicatesList());
      for (KeyValueQuery predicate : predicates) {
        if (predicate.getKey().equals(ModelDBConstants.ID)) {
          List<String> accessibleExperimentRunId =
              getAccessibleExperimentRunIDs(
                  Collections.singletonList(predicate.getValue().getStringValue()),
                  ModelDBActionEnum.ModelDBServiceActions.READ);
          accessibleExperimentRunIds.addAll(accessibleExperimentRunId);
          // Validate if current user has access to the entity or not where predicate key has an id
          RdbmsUtils.validatePredicates(
              ModelDBConstants.EXPERIMENT_RUNS, accessibleExperimentRunIds, predicate, roleService);
        }
      }

      CriteriaBuilder builder = session.getCriteriaBuilder();
      // Using FROM and JOIN
      CriteriaQuery<ExperimentRunEntity> criteriaQuery =
          builder.createQuery(ExperimentRunEntity.class);
      Root<ExperimentRunEntity> experimentRunRoot = criteriaQuery.from(ExperimentRunEntity.class);
      experimentRunRoot.alias("exp");
      List<Predicate> finalPredicatesList = new ArrayList<>();

      List<String> projectIds = new ArrayList<>();
      if (!queryParameters.getProjectId().isEmpty()) {
        projectIds.add(queryParameters.getProjectId());
      } else if (accessibleExperimentRunIds.isEmpty()
          && queryParameters.getExperimentId().isEmpty()) {
        List<String> workspaceProjectIDs =
            projectDAO.getWorkspaceProjectIDs(
                queryParameters.getWorkspaceName(), currentLoginUserInfo);
        if (workspaceProjectIDs == null || workspaceProjectIDs.isEmpty()) {
          LOGGER.warn(
              "accessible project for the experimentRuns not found for given workspace : {}",
              queryParameters.getWorkspaceName());
          ExperimentRunPaginationDTO experimentRunPaginationDTO = new ExperimentRunPaginationDTO();
          experimentRunPaginationDTO.setExperimentRuns(Collections.emptyList());
          experimentRunPaginationDTO.setTotalRecords(0L);
          return experimentRunPaginationDTO;
        }
        projectIds.addAll(workspaceProjectIDs);
      }

      if (accessibleExperimentRunIds.isEmpty()
          && projectIds.isEmpty()
          && queryParameters.getExperimentId().isEmpty()) {
        String errorMessage =
            "Access is denied. Accessible projects not found for given ExperimentRun IDs : "
                + accessibleExperimentRunIds;
        ModelDBUtils.logAndThrowError(
            errorMessage,
            Code.PERMISSION_DENIED_VALUE,
            Any.pack(FindExperimentRuns.getDefaultInstance()));
      }

      if (!projectIds.isEmpty()) {
        Expression<String> projectExpression = experimentRunRoot.get(ModelDBConstants.PROJECT_ID);
        Predicate projectsPredicate = projectExpression.in(projectIds);
        finalPredicatesList.add(projectsPredicate);
      }

      if (!queryParameters.getExperimentId().isEmpty()) {
        Expression<String> exp = experimentRunRoot.get(ModelDBConstants.EXPERIMENT_ID);
        Predicate predicate2 = builder.equal(exp, queryParameters.getExperimentId());
        finalPredicatesList.add(predicate2);
      }

      if (!queryParameters.getExperimentRunIdsList().isEmpty()) {
        Expression<String> exp = experimentRunRoot.get(ModelDBConstants.ID);
        Predicate predicate2 = exp.in(queryParameters.getExperimentRunIdsList());
        finalPredicatesList.add(predicate2);
      }

      LOGGER.trace("Added entity predicates");
      String entityName = "experimentRunEntity";
      try {
        List<Predicate> queryPredicatesList =
            RdbmsUtils.getQueryPredicatesFromPredicateList(
                entityName, predicates, builder, criteriaQuery, experimentRunRoot, authService);
        if (!queryPredicatesList.isEmpty()) {
          finalPredicatesList.addAll(queryPredicatesList);
        }
      } catch (ModelDBException ex) {
        if (ex.getCode().ordinal() == Code.FAILED_PRECONDITION_VALUE
            && ModelDBConstants.INTERNAL_MSG_USERS_NOT_FOUND.equals(ex.getMessage())) {
          LOGGER.warn(ex.getMessage());
          ExperimentRunPaginationDTO experimentRunPaginationDTO = new ExperimentRunPaginationDTO();
          experimentRunPaginationDTO.setExperimentRuns(Collections.emptyList());
          experimentRunPaginationDTO.setTotalRecords(0L);
          return experimentRunPaginationDTO;
        }
      }

      finalPredicatesList.add(
          builder.equal(experimentRunRoot.get(ModelDBConstants.DELETED), false));

      Order[] orderBy =
          RdbmsUtils.getOrderArrBasedOnSortKey(
              queryParameters.getSortKey(),
              queryParameters.getAscending(),
              builder,
              experimentRunRoot,
              entityName);

      Predicate[] predicateArr = new Predicate[finalPredicatesList.size()];
      for (int index = 0; index < finalPredicatesList.size(); index++) {
        predicateArr[index] = finalPredicatesList.get(index);
      }

      Predicate predicateWhereCause = builder.and(predicateArr);
      criteriaQuery.select(experimentRunRoot);
      criteriaQuery.where(predicateWhereCause);
      criteriaQuery.orderBy(orderBy);

      LOGGER.trace("Creating criteria query");
      Query query = session.createQuery(criteriaQuery);
      LOGGER.debug("Final experimentRuns final query : {}", query.getQueryString());
      if (queryParameters.getPageNumber() != 0 && queryParameters.getPageLimit() != 0) {
        // Calculate number of documents to skip
        int skips = queryParameters.getPageLimit() * (queryParameters.getPageNumber() - 1);
        query.setFirstResult(skips);
        query.setMaxResults(queryParameters.getPageLimit());
      }

      LOGGER.trace("Final query generated");
      List<ExperimentRunEntity> experimentRunEntities = query.list();
      LOGGER.debug("Final experimentRuns list size : {}", experimentRunEntities.size());
      List<ExperimentRun> experimentRuns = new ArrayList<>();
      if (!experimentRunEntities.isEmpty()) {

        LOGGER.trace("Converting from Hibernate to proto");
        List<ExperimentRun> experimentRunList =
            RdbmsUtils.convertExperimentRunsFromExperimentRunEntityList(experimentRunEntities);
        LOGGER.trace("experimentRunList {}", experimentRunList);
        LOGGER.trace("Converted from Hibernate to proto");

        List<String> expRunIds =
            experimentRunEntities.stream()
                .map(ExperimentRunEntity::getId)
                .collect(Collectors.toList());
        Map<String, List<KeyValue>> expRunHyperparameterConfigBlobMap =
            getExperimentRunHyperparameterConfigBlobMap(session, expRunIds);

        // Map<experimentRunID, Map<LocationString, CodeVersion>> : Map from experimentRunID to Map
        // of
        // LocationString to CodeBlob
        Map<String, Map<String, CodeVersion>> expRunCodeVersionMap =
            getExperimentRunCodeVersionMap(session, expRunIds);

        Set<String> experimentRunIdsSet = new HashSet<>();
        for (ExperimentRun experimentRun : experimentRunList) {
          if (!expRunHyperparameterConfigBlobMap.isEmpty()
              && expRunHyperparameterConfigBlobMap.containsKey(experimentRun.getId())) {
            experimentRun =
                experimentRun
                    .toBuilder()
                    .addAllHyperparameters(
                        expRunHyperparameterConfigBlobMap.get(experimentRun.getId()))
                    .build();
          }
          if (!expRunCodeVersionMap.isEmpty()
              && expRunCodeVersionMap.containsKey(experimentRun.getId())) {
            experimentRun =
                experimentRun
                    .toBuilder()
                    .putAllCodeVersionFromBlob(expRunCodeVersionMap.get(experimentRun.getId()))
                    .build();
          }
          if (!experimentRunIdsSet.contains(experimentRun.getId())) {
            experimentRunIdsSet.add(experimentRun.getId());
            if (queryParameters.getIdsOnly()) {
              experimentRun = ExperimentRun.newBuilder().setId(experimentRun.getId()).build();
              experimentRuns.add(experimentRun);
            } else {
              experimentRuns.add(experimentRun);
            }
          }
        }
      }

      long totalRecords = RdbmsUtils.count(session, experimentRunRoot, criteriaQuery);
      LOGGER.debug("ExperimentRuns Total record count : {}", totalRecords);

      ExperimentRunPaginationDTO experimentRunPaginationDTO = new ExperimentRunPaginationDTO();
      experimentRunPaginationDTO.setExperimentRuns(experimentRuns);
      experimentRunPaginationDTO.setTotalRecords(totalRecords);
      return experimentRunPaginationDTO;
    }
  }

  private Map<String, List<KeyValue>> getExperimentRunHyperparameterConfigBlobMap(
      Session session, List<String> expRunIds) {

    String queryBuilder =
        "Select vme.experimentRunEntity.id, cb From ConfigBlobEntity cb INNER JOIN VersioningModeldbEntityMapping vme ON vme.blob_hash = cb.blob_hash WHERE cb.hyperparameter_type = :hyperparameterType AND vme.experimentRunEntity.id IN (:expRunIds)";
    Query query = session.createQuery(queryBuilder);
    query.setParameter("hyperparameterType", HYPERPARAMETER);
    query.setParameterList("expRunIds", expRunIds);
    LOGGER.debug(
        "Final experimentRuns hyperparameter config blob final query : {}", query.getQueryString());
    List<Object[]> configBlobEntities = query.list();
    LOGGER.debug(
        "Final experimentRuns hyperparameter config list size : {}", configBlobEntities.size());
    Map<String, List<KeyValue>> hyperparametersMap = new LinkedHashMap<>();
    if (!configBlobEntities.isEmpty()) {
      configBlobEntities.forEach(
          objects -> {
            String expRunId = (String) objects[0];
            ConfigBlobEntity configBlobEntity = (ConfigBlobEntity) objects[1];
            if (configBlobEntity.getHyperparameter_type() == HYPERPARAMETER) {
              HyperparameterElementConfigBlobEntity hyperElementConfigBlobEntity =
                  configBlobEntity.getHyperparameterElementConfigBlobEntity();
              HyperparameterValuesConfigBlob valuesConfigBlob =
                  hyperElementConfigBlobEntity.toProto();
              Value.Builder valueBuilder = Value.newBuilder();
              switch (valuesConfigBlob.getValueCase()) {
                case INT_VALUE:
                  valueBuilder.setNumberValue(valuesConfigBlob.getIntValue());
                  break;
                case FLOAT_VALUE:
                  valueBuilder.setNumberValue(valuesConfigBlob.getFloatValue());
                  break;
                case STRING_VALUE:
                  valueBuilder.setStringValue(valuesConfigBlob.getStringValue());
                  break;
              }
              KeyValue hyperparameter =
                  KeyValue.newBuilder()
                      .setKey(hyperElementConfigBlobEntity.getName())
                      .setValue(valueBuilder.build())
                      .build();
              List<KeyValue> hyperparameterList = hyperparametersMap.get(expRunId);
              if (hyperparameterList == null) {
                hyperparameterList = new ArrayList<>();
              }
              hyperparameterList.add(hyperparameter);
              hyperparametersMap.put(expRunId, hyperparameterList);
            }
          });
    }
    return hyperparametersMap;
  }

  /**
   * @param session : session
   * @param expRunIds : ExperimentRun ids
   * @return {@link Map<String, Map<String, CodeBlob>>} : Map from experimentRunID to Map of
   *     LocationString to CodeVersion
   * @throws InvalidProtocolBufferException invalidProtocolBufferException
   */
  private Map<String, Map<String, CodeVersion>> getExperimentRunCodeVersionMap(
      Session session, List<String> expRunIds) throws InvalidProtocolBufferException {
    String queryBuilder =
        "SELECT vme.experimentRunEntity.id, vme.versioning_location, gcb, ncb, pdcb "
            + " From VersioningModeldbEntityMapping vme LEFT JOIN GitCodeBlobEntity gcb ON vme.blob_hash = gcb.blob_hash "
            + " LEFT JOIN NotebookCodeBlobEntity ncb ON vme.blob_hash = ncb.blob_hash "
            + " LEFT JOIN PathDatasetComponentBlobEntity pdcb ON ncb.path_dataset_blob_hash = pdcb.id.path_dataset_blob_id "
            + " WHERE vme.versioning_blob_type = :versioningBlobType AND vme.experimentRunEntity.id IN (:expRunIds)";
    Query query = session.createQuery(queryBuilder);
    query.setParameter("versioningBlobType", Blob.ContentCase.CODE.getNumber());
    query.setParameterList("expRunIds", expRunIds);
    LOGGER.debug("Final experimentRuns code config blob final query : {}", query.getQueryString());
    List<Object[]> codeBlobEntities = query.list();
    LOGGER.debug("Final experimentRuns code config list size : {}", codeBlobEntities.size());

    // Map<experimentRunID, Map<LocationString, CodeVersion>> : Map from experimentRunID to Map of
    // LocationString to CodeVersion
    Map<String, Map<String, CodeVersion>> expRunCodeBlobMap = new LinkedHashMap<>();
    if (!codeBlobEntities.isEmpty()) {
      for (Object[] objects : codeBlobEntities) {
        String expRunId = (String) objects[0];
        String versioningLocation = (String) objects[1];
        GitCodeBlobEntity gitBlobEntity = (GitCodeBlobEntity) objects[2];
        NotebookCodeBlobEntity notebookCodeBlobEntity = (NotebookCodeBlobEntity) objects[3];
        PathDatasetComponentBlobEntity pathDatasetComponentBlobEntity =
            (PathDatasetComponentBlobEntity) objects[4];

        CodeVersion.Builder codeVersionBuilder = CodeVersion.newBuilder();
        LOGGER.debug("notebookCodeBlobEntity {}", notebookCodeBlobEntity);
        LOGGER.debug("pathDatasetComponentBlobEntity {}", pathDatasetComponentBlobEntity);
        LOGGER.debug("gitBlobEntity {}", gitBlobEntity);
        if (notebookCodeBlobEntity != null) {
          if (pathDatasetComponentBlobEntity != null) {
            convertGitBlobToGitSnapshot(
                codeVersionBuilder,
                notebookCodeBlobEntity.getGitCodeBlobEntity().toProto(),
                pathDatasetComponentBlobEntity.toProto());
          } else {
            convertGitBlobToGitSnapshot(
                codeVersionBuilder, notebookCodeBlobEntity.getGitCodeBlobEntity().toProto(), null);
          }
        } else if (gitBlobEntity != null) {
          convertGitBlobToGitSnapshot(codeVersionBuilder, gitBlobEntity.toProto(), null);
        }
        Map<String, CodeVersion> codeBlobMap = expRunCodeBlobMap.get(expRunId);
        if (codeBlobMap == null) {
          codeBlobMap = new LinkedHashMap<>();
        }
        Location.Builder locationBuilder = Location.newBuilder();
        ModelDBUtils.getProtoObjectFromString(versioningLocation, locationBuilder);
        codeBlobMap.put(
            ModelDBUtils.getLocationWithSlashOperator(locationBuilder.getLocationList()),
            codeVersionBuilder.build());
        expRunCodeBlobMap.put(expRunId, codeBlobMap);
      }
    }
    return expRunCodeBlobMap;
  }

  private void convertGitBlobToGitSnapshot(
      CodeVersion.Builder codeVersionBuilder,
      GitCodeBlob codeBlob,
      PathDatasetComponentBlob pathComponentBlob) {
    GitSnapshot.Builder gitSnapShot = GitSnapshot.newBuilder();
    if (codeBlob != null) {
      gitSnapShot
          .setRepo(codeBlob.getRepo())
          .setHash(codeBlob.getHash())
          .setIsDirtyValue(codeBlob.getIsDirty() ? 1 : 2)
          .build();
    }
    if (pathComponentBlob != null) {
      gitSnapShot.addFilepaths(pathComponentBlob.getPath());
    }
    codeVersionBuilder.setGitSnapshot(gitSnapShot);
  }

  @Override
  public ExperimentRunPaginationDTO sortExperimentRuns(
      ProjectDAO projectDAO, SortExperimentRuns queryParameters)
      throws InvalidProtocolBufferException {
    FindExperimentRuns findExperimentRuns =
        FindExperimentRuns.newBuilder()
            .addAllExperimentRunIds(queryParameters.getExperimentRunIdsList())
            .setSortKey(queryParameters.getSortKey())
            .setAscending(queryParameters.getAscending())
            .setIdsOnly(queryParameters.getIdsOnly())
            .build();
    UserInfo currentLoginUserInfo = authService.getCurrentLoginUserInfo();
    return findExperimentRuns(projectDAO, currentLoginUserInfo, findExperimentRuns);
  }

  @Override
  public List<ExperimentRun> getTopExperimentRuns(
      ProjectDAO projectDAO, TopExperimentRunsSelector queryParameters)
      throws InvalidProtocolBufferException {
    FindExperimentRuns findExperimentRuns =
        FindExperimentRuns.newBuilder()
            .setProjectId(queryParameters.getProjectId())
            .setExperimentId(queryParameters.getExperimentId())
            .addAllExperimentRunIds(queryParameters.getExperimentRunIdsList())
            .setSortKey(queryParameters.getSortKey())
            .setAscending(queryParameters.getAscending())
            .setIdsOnly(queryParameters.getIdsOnly())
            .setPageNumber(1)
            .setPageLimit(queryParameters.getTopK())
            .build();
    UserInfo currentLoginUserInfo = authService.getCurrentLoginUserInfo();
    return findExperimentRuns(projectDAO, currentLoginUserInfo, findExperimentRuns)
        .getExperimentRuns();
  }

  @Override
  public List<String> getExperimentRunTags(String experimentRunId)
      throws InvalidProtocolBufferException {
    try (Session session = ModelDBHibernateUtil.getSessionFactory().openSession()) {
      ExperimentRunEntity experimentRunObj =
          session.get(ExperimentRunEntity.class, experimentRunId);
      LOGGER.debug("Got ExperimentRun Tags");
      return experimentRunObj.getProtoObject().getTagsList();
    }
  }

  @Override
  public void addExperimentRunAttributes(String experimentRunId, List<KeyValue> attributesList)
      throws InvalidProtocolBufferException {
    try (Session session = ModelDBHibernateUtil.getSessionFactory().openSession()) {
      Transaction transaction = session.beginTransaction();
      ExperimentRunEntity experimentRunEntityObj =
          session.get(ExperimentRunEntity.class, experimentRunId);
      List<AttributeEntity> newAttributeList =
          RdbmsUtils.convertAttributesFromAttributeEntityList(
              experimentRunEntityObj, ModelDBConstants.ATTRIBUTES, attributesList);
      experimentRunEntityObj.setAttributeMapping(newAttributeList);
      long currentTimestamp = Calendar.getInstance().getTimeInMillis();
      experimentRunEntityObj.setDate_updated(currentTimestamp);
      session.saveOrUpdate(experimentRunEntityObj);
      transaction.commit();
    }
  }

  @Override
  public void deleteExperimentRunAttributes(
      String experimentRunId, List<String> attributeKeyList, Boolean deleteAll) {
    try (Session session = ModelDBHibernateUtil.getSessionFactory().openSession()) {
      Transaction transaction = session.beginTransaction();
      if (deleteAll) {
        Query query = session.createQuery(DELETE_ALL_EXP_RUN_ATTRIBUTES_HQL);
        query.setParameter(ModelDBConstants.EXPERIMENT_RUN_ID_STR, experimentRunId);
        query.setParameter(ModelDBConstants.FIELD_TYPE_STR, ModelDBConstants.ATTRIBUTES);
        query.executeUpdate();
      } else {
        Query query = session.createQuery(DELETE_SELECTED_EXP_RUN_ATTRIBUTES_HQL);
        query.setParameter("keys", attributeKeyList);
        query.setParameter(ModelDBConstants.EXPERIMENT_RUN_ID_STR, experimentRunId);
        query.setParameter(ModelDBConstants.FIELD_TYPE_STR, ModelDBConstants.ATTRIBUTES);
        query.executeUpdate();
      }
      ExperimentRunEntity experimentRunObj =
          session.get(ExperimentRunEntity.class, experimentRunId);
      long currentTimestamp = Calendar.getInstance().getTimeInMillis();
      experimentRunObj.setDate_updated(currentTimestamp);
      session.update(experimentRunObj);
      transaction.commit();
      LOGGER.debug("ExperimentRun Attributes deleted successfully");
    }
  }

  @Override
  public void logJobId(String experimentRunId, String jobId) {
    try (Session session = ModelDBHibernateUtil.getSessionFactory().openSession()) {
      Transaction transaction = session.beginTransaction();
      ExperimentRunEntity experimentRunEntityObj =
          session.get(ExperimentRunEntity.class, experimentRunId);
      experimentRunEntityObj.setJob_id(jobId);
      long currentTimestamp = Calendar.getInstance().getTimeInMillis();
      experimentRunEntityObj.setDate_updated(currentTimestamp);
      session.saveOrUpdate(experimentRunEntityObj);
      transaction.commit();
      LOGGER.debug("ExperimentRun JobID added successfully");
    }
  }

  @Override
  public String getJobId(String experimentRunId) {
    try (Session session = ModelDBHibernateUtil.getSessionFactory().openSession()) {
      ExperimentRunEntity experimentRunEntityObj =
          session.get(ExperimentRunEntity.class, experimentRunId);
      LOGGER.debug("Got ExperimentRun JobID");
      return experimentRunEntityObj.getJob_id();
    }
  }

  private ExperimentRun copyExperimentRunAndUpdateDetails(
      ExperimentRun srcExperimentRun,
      Experiment newExperiment,
      Project newProject,
      UserInfo newOwner) {
    ExperimentRun.Builder experimentRunBuilder =
        ExperimentRun.newBuilder(srcExperimentRun).setId(UUID.randomUUID().toString());

    if (newOwner != null) {
      experimentRunBuilder.setOwner(authService.getVertaIdFromUserInfo(newOwner));
    }
    if (newProject != null) {
      experimentRunBuilder.setProjectId(newProject.getId());
    }
    if (newExperiment != null) {
      experimentRunBuilder.setExperimentId(newExperiment.getId());
    }
    return experimentRunBuilder.build();
  }

  @Override
  public ExperimentRun deepCopyExperimentRunForUser(
      ExperimentRun srcExperimentRun,
      Experiment newExperiment,
      Project newProject,
      UserInfo newOwner)
      throws InvalidProtocolBufferException {
    checkIfEntityAlreadyExists(srcExperimentRun, false);

    if (newExperiment == null || newProject == null || newOwner == null) {
      Status status =
          Status.newBuilder()
              .setCode(Code.INVALID_ARGUMENT_VALUE)
              .setMessage(
                  "New owner, new project or new Experiment not passed for cloning ExperimentRun.")
              .build();
      throw StatusProto.toStatusRuntimeException(status);
    }
    ExperimentRun copyExperimentRun =
        copyExperimentRunAndUpdateDetails(srcExperimentRun, newExperiment, newProject, newOwner);

    try (Session session = ModelDBHibernateUtil.getSessionFactory().openSession()) {
      Transaction transaction = session.beginTransaction();
      ExperimentRunEntity experimentRunObj =
          RdbmsUtils.generateExperimentRunEntity(copyExperimentRun);
      session.saveOrUpdate(experimentRunObj);
      transaction.commit();
      LOGGER.debug("ExperimentRun copied successfully");
      return experimentRunObj.getProtoObject();
    }
  }

  @Override
  public List<ExperimentRun> getExperimentRuns(List<KeyValue> keyValues)
      throws InvalidProtocolBufferException {
    try (Session session = ModelDBHibernateUtil.getSessionFactory().openSession()) {
      StringBuilder stringQueryBuilder = new StringBuilder("From ExperimentRunEntity er where ");
      Map<String, Object> paramMap = new HashMap<>();
      for (int index = 0; index < keyValues.size(); index++) {
        KeyValue keyValue = keyValues.get(index);
        Value value = keyValue.getValue();
        String key = keyValue.getKey();

        switch (value.getKindCase()) {
          case NUMBER_VALUE:
            paramMap.put(key, value.getNumberValue());
            break;
          case STRING_VALUE:
            paramMap.put(key, value.getStringValue());
            break;
          case BOOL_VALUE:
            paramMap.put(key, value.getBoolValue());
            break;
          default:
            Status invalidValueTypeError =
                Status.newBuilder()
                    .setCode(Code.UNIMPLEMENTED_VALUE)
                    .setMessage(
                        "Unknown 'Value' type recognized, valid 'Value' type are NUMBER_VALUE, STRING_VALUE, BOOL_VALUE")
                    .build();
            throw StatusProto.toStatusRuntimeException(invalidValueTypeError);
        }
        stringQueryBuilder.append(" er." + key + " = :" + key);
        if (index < keyValues.size() - 1) {
          stringQueryBuilder.append(" AND ");
        }
      }
      Query query =
          session.createQuery(
              stringQueryBuilder.toString() + " AND er." + ModelDBConstants.DELETED + " = false ");
      for (Map.Entry<String, Object> paramEntry : paramMap.entrySet()) {
        query.setParameter(paramEntry.getKey(), paramEntry.getValue());
      }
      List<ExperimentRunEntity> experimentRunObjList = query.list();
      return RdbmsUtils.convertExperimentRunsFromExperimentRunEntityList(experimentRunObjList);
    }
  }

  @Override
  public String getProjectIdByExperimentRunId(String experimentRunId) {
    try (Session session = ModelDBHibernateUtil.getSessionFactory().openSession()) {
      ExperimentRunEntity experimentRunObj =
          session.get(ExperimentRunEntity.class, experimentRunId);
      if (experimentRunObj != null) {
        LOGGER.debug("Got ProjectId by ExperimentRunId ");
        return experimentRunObj.getProject_id();
      } else {
        String errorMessage = "ExperimentRun not found for given ID : " + experimentRunId;
        LOGGER.warn(errorMessage);
        Status status =
            Status.newBuilder().setCode(Code.NOT_FOUND_VALUE).setMessage(errorMessage).build();
        throw StatusProto.toStatusRuntimeException(status);
      }
    }
  }

  @Override
  public Map<String, String> getProjectIdsFromExperimentRunIds(List<String> experimentRunIds) {
    try (Session session = ModelDBHibernateUtil.getSessionFactory().openSession()) {
      Query query = session.createQuery(GET_EXP_RUN_BY_IDS_HQL);
      query.setParameterList("ids", experimentRunIds);

      @SuppressWarnings("unchecked")
      List<ExperimentRunEntity> experimentRunEntities = query.list();
      LOGGER.debug("Got ExperimentRun by Ids. Size : {}", experimentRunEntities.size());
      Map<String, String> experimentRunIdToProjectIdMap = new HashMap<>();
      for (ExperimentRunEntity experimentRunEntity : experimentRunEntities) {
        experimentRunIdToProjectIdMap.put(
            experimentRunEntity.getId(), experimentRunEntity.getProject_id());
      }
      return experimentRunIdToProjectIdMap;
    }
  }

  @Override
  public List<?> getSelectedFieldsByExperimentRunIds(
      List<String> experimentRunIds, List<String> selectedFields)
      throws InvalidProtocolBufferException {
    try (Session session = ModelDBHibernateUtil.getSessionFactory().openSession()) {
      String alias = "exr";
      StringBuilder queryBuilder = new StringBuilder("Select ");
      if (selectedFields != null && !selectedFields.isEmpty()) {
        int index = 1;
        for (String selectedField : selectedFields) {
          queryBuilder.append(alias).append(".");
          queryBuilder.append(selectedField);
          if (index < selectedFields.size()) {
            queryBuilder.append(", ");
            index++;
          }
        }
        queryBuilder.append(" ");
      }

      queryBuilder.append(GET_EXP_RUN_BY_IDS_HQL);
      Query experimentRunQuery = session.createQuery(queryBuilder.toString());
      experimentRunQuery.setParameterList("ids", experimentRunIds);
      return experimentRunQuery.list();
    }
  }

  @Override
  public List<String> getExperimentRunIdsByProjectIds(List<String> projectIds)
      throws InvalidProtocolBufferException {
    try (Session session = ModelDBHibernateUtil.getSessionFactory().openSession()) {
      Query experimentRunQuery = session.createQuery(GET_EXPERIMENT_RUN_BY_PROJECT_ID_HQL);
      experimentRunQuery.setParameterList("projectIds", projectIds);
      List<ExperimentRunEntity> experimentRunEntities = experimentRunQuery.list();

      List<String> experimentRunIds = new ArrayList<>();
      for (ExperimentRunEntity experimentRunEntity : experimentRunEntities) {
        experimentRunIds.add(experimentRunEntity.getId());
      }
      return experimentRunIds;
    }
  }

  @Override
  public List<String> getExperimentRunIdsByExperimentIds(List<String> experimentIds)
      throws InvalidProtocolBufferException {
    try (Session session = ModelDBHibernateUtil.getSessionFactory().openSession()) {
      Query experimentRunQuery = session.createQuery(GET_EXPERIMENT_RUN_BY_EXPERIMENT_ID_HQL);
      experimentRunQuery.setParameterList("experimentIds", experimentIds);
      List<ExperimentRunEntity> experimentRunEntities = experimentRunQuery.list();

      List<String> experimentRunIds = new ArrayList<>();
      for (ExperimentRunEntity experimentRunEntity : experimentRunEntities) {
        experimentRunIds.add(experimentRunEntity.getId());
      }
      return experimentRunIds;
    }
  }

  @Override
  public void logVersionedInput(LogVersionedInput request)
      throws InvalidProtocolBufferException, ModelDBException {
    try (Session session = ModelDBHibernateUtil.getSessionFactory().openSession()) {
      Transaction transaction = session.beginTransaction();
      VersioningEntry versioningEntry = request.getVersionedInputs();
      Map<String, Map.Entry<BlobExpanded, String>> locationBlobWithHashMap =
          validateVersioningEntity(session, versioningEntry);
      ExperimentRunEntity runEntity = session.get(ExperimentRunEntity.class, request.getId());
      List<VersioningModeldbEntityMapping> versioningModeldbEntityMappings =
          RdbmsUtils.getVersioningMappingFromVersioningInput(
              session, versioningEntry, locationBlobWithHashMap, runEntity);

      List<VersioningModeldbEntityMapping> existingMappings = runEntity.getVersioned_inputs();
      if (existingMappings.isEmpty()) {
        existingMappings.addAll(versioningModeldbEntityMappings);
      } else {
        List<VersioningModeldbEntityMapping> finalVersionList = new ArrayList<>();
        for (VersioningModeldbEntityMapping versioningModeldbEntityMapping :
            versioningModeldbEntityMappings) {
          boolean addNew = true;
          for (VersioningModeldbEntityMapping existsVerMapping : existingMappings) {
            if (versioningModeldbEntityMapping.equals(existsVerMapping)) {
              addNew = false;
              break;
            }
          }
          if (addNew) {
            finalVersionList.add(versioningModeldbEntityMapping);
          }
        }

        if (finalVersionList.isEmpty()) {
          return;
        }
        existingMappings.addAll(finalVersionList);
      }
      runEntity.setVersioned_inputs(existingMappings);

      Set<HyperparameterElementMappingEntity> hyrParamMappings =
          prepareHyperparameterElemMappings(runEntity, versioningModeldbEntityMappings);

      if (!hyrParamMappings.isEmpty()) {
        runEntity.setHyperparameter_element_mappings(new ArrayList<>(hyrParamMappings));
      }

      long currentTimestamp = Calendar.getInstance().getTimeInMillis();
      runEntity.setDate_updated(currentTimestamp);
      session.saveOrUpdate(runEntity);
      transaction.commit();
      LOGGER.debug("ExperimentRun versioning added successfully");
    }
  }

  @Override
  public void deleteLogVersionedInputs(Session session, Long repoId, String commitHash) {
    StringBuilder fetchAllExpRunLogVersionedInputsHqlBuilder =
        new StringBuilder(
            "DELETE FROM VersioningModeldbEntityMapping vm WHERE vm.repository_id = :repoId ");
    fetchAllExpRunLogVersionedInputsHqlBuilder
        .append(" AND vm.entity_type = '")
        .append(ExperimentRunEntity.class.getSimpleName())
        .append("' ");
    if (commitHash != null && !commitHash.isEmpty()) {
      fetchAllExpRunLogVersionedInputsHqlBuilder.append(" AND vm.commit = :commitHash");
    }
    Query query = session.createQuery(fetchAllExpRunLogVersionedInputsHqlBuilder.toString());
    query.setParameter("repoId", repoId);
    if (commitHash != null && !commitHash.isEmpty()) {
      query.setParameter("commitHash", commitHash);
    }
    query.executeUpdate();
    LOGGER.debug("ExperimentRun versioning deleted successfully");
  }

  @Override
  public GetVersionedInput.Response getVersionedInputs(GetVersionedInput request)
      throws InvalidProtocolBufferException {
    try (Session session = ModelDBHibernateUtil.getSessionFactory().openSession()) {
      ExperimentRunEntity experimentRunObj =
          session.get(ExperimentRunEntity.class, request.getId());
      if (experimentRunObj != null) {
        LOGGER.debug("ExperimentRun versioning fetch successfully");
        return GetVersionedInput.Response.newBuilder()
            .setVersionedInputs(
                RdbmsUtils.getVersioningEntryFromList(experimentRunObj.getVersioned_inputs()))
            .build();
      } else {
        String errorMessage = "ExperimentRun not found for given ID : " + request.getId();
        LOGGER.warn(errorMessage);
        Status status =
            Status.newBuilder().setCode(Code.NOT_FOUND_VALUE).setMessage(errorMessage).build();
        throw StatusProto.toStatusRuntimeException(status);
      }
    }
  }

  @Override
  public ListCommitExperimentRunsRequest.Response listCommitExperimentRuns(
      ProjectDAO projectDAO,
      ListCommitExperimentRunsRequest request,
      RepositoryFunction repositoryFunction,
      CommitFunction commitFunction)
      throws ModelDBException, InvalidProtocolBufferException {
    try (Session session = ModelDBHibernateUtil.getSessionFactory().openSession()) {
      RepositoryEntity repositoryEntity = repositoryFunction.apply(session);
      CommitEntity commitEntity = commitFunction.apply(session, session1 -> repositoryEntity);

      KeyValueQuery repositoryIdPredicate =
          KeyValueQuery.newBuilder()
              .setKey(ModelDBConstants.VERSIONED_INPUTS + "." + ModelDBConstants.REPOSITORY_ID)
              .setValue(Value.newBuilder().setNumberValue(repositoryEntity.getId()).build())
              .setOperator(OperatorEnum.Operator.EQ)
              .setValueType(ValueTypeEnum.ValueType.NUMBER)
              .build();
      KeyValueQuery commitHashPredicate =
          KeyValueQuery.newBuilder()
              .setKey(ModelDBConstants.VERSIONED_INPUTS + "." + ModelDBConstants.COMMIT)
              .setValue(Value.newBuilder().setStringValue(commitEntity.getCommit_hash()).build())
              .setOperator(OperatorEnum.Operator.EQ)
              .setValueType(ValueTypeEnum.ValueType.STRING)
              .build();

      FindExperimentRuns findExperimentRuns =
          FindExperimentRuns.newBuilder()
              .setPageNumber(request.getPagination().getPageNumber())
              .setPageLimit(request.getPagination().getPageLimit())
              .setAscending(true)
              .setSortKey(ModelDBConstants.DATE_UPDATED)
              .addPredicates(repositoryIdPredicate)
              .addPredicates(commitHashPredicate)
              .build();
      ExperimentRunPaginationDTO experimentRunPaginationDTO =
          findExperimentRuns(projectDAO, authService.getCurrentLoginUserInfo(), findExperimentRuns);
      return ListCommitExperimentRunsRequest.Response.newBuilder()
          .addAllRuns(experimentRunPaginationDTO.getExperimentRuns())
          .setTotalRecords(experimentRunPaginationDTO.getTotalRecords())
          .build();
    }
  }

  @Override
  public ListBlobExperimentRunsRequest.Response listBlobExperimentRuns(
      ProjectDAO projectDAO,
      ListBlobExperimentRunsRequest request,
      RepositoryFunction repositoryFunction,
      CommitFunction commitFunction)
      throws ModelDBException, InvalidProtocolBufferException {
    try (Session session = ModelDBHibernateUtil.getSessionFactory().openSession()) {
      RepositoryEntity repositoryEntity = repositoryFunction.apply(session);
      CommitEntity commitEntity = commitFunction.apply(session, session1 -> repositoryEntity);

      KeyValueQuery repositoryIdPredicate =
          KeyValueQuery.newBuilder()
              .setKey(ModelDBConstants.VERSIONED_INPUTS + "." + ModelDBConstants.REPOSITORY_ID)
              .setValue(Value.newBuilder().setNumberValue(repositoryEntity.getId()).build())
              .setOperator(OperatorEnum.Operator.EQ)
              .setValueType(ValueTypeEnum.ValueType.NUMBER)
              .build();
      KeyValueQuery commitHashPredicate =
          KeyValueQuery.newBuilder()
              .setKey(ModelDBConstants.VERSIONED_INPUTS + "." + ModelDBConstants.COMMIT)
              .setValue(Value.newBuilder().setStringValue(commitEntity.getCommit_hash()).build())
              .setOperator(OperatorEnum.Operator.EQ)
              .setValueType(ValueTypeEnum.ValueType.STRING)
              .build();

      Location location = Location.newBuilder().addAllLocation(request.getLocationList()).build();
      KeyValueQuery locationPredicate =
          KeyValueQuery.newBuilder()
              .setKey(
                  ModelDBConstants.VERSIONED_INPUTS + "." + ModelDBConstants.VERSIONING_LOCATION)
              .setValue(
                  Value.newBuilder()
                      .setStringValue(ModelDBUtils.getStringFromProtoObject(location)))
              .setOperator(OperatorEnum.Operator.EQ)
              .setValueType(ValueTypeEnum.ValueType.STRING)
              .build();

      FindExperimentRuns findExperimentRuns =
          FindExperimentRuns.newBuilder()
              .setPageNumber(request.getPagination().getPageNumber())
              .setPageLimit(request.getPagination().getPageLimit())
              .setAscending(true)
              .setSortKey(ModelDBConstants.DATE_UPDATED)
              .addPredicates(repositoryIdPredicate)
              .addPredicates(commitHashPredicate)
              .addPredicates(locationPredicate)
              .build();
      ExperimentRunPaginationDTO experimentRunPaginationDTO =
          findExperimentRuns(projectDAO, authService.getCurrentLoginUserInfo(), findExperimentRuns);

      return ListBlobExperimentRunsRequest.Response.newBuilder()
          .addAllRuns(experimentRunPaginationDTO.getExperimentRuns())
          .setTotalRecords(experimentRunPaginationDTO.getTotalRecords())
          .build();
    }
  }

  private Optional<ArtifactEntity> getExperimentRunArtifact(
      Session session,
      String experimentRunId,
      String key,
      ModelDBServiceActions modelDBServiceActions)
      throws InvalidProtocolBufferException {
    ExperimentRunEntity experimentRunObj = session.get(ExperimentRunEntity.class, experimentRunId);
    if (experimentRunObj == null) {
      LOGGER.info(ModelDBMessages.EXP_RUN_NOT_FOUND_ERROR_MSG);
      Status status =
          Status.newBuilder()
              .setCode(Code.NOT_FOUND_VALUE)
              .setMessage(ModelDBMessages.EXP_RUN_NOT_FOUND_ERROR_MSG)
              .build();
      throw StatusProto.toStatusRuntimeException(status);
    }

    String projectId = experimentRunObj.getProject_id();

    // Validate if current user has access to the entity or not
    roleService.validateEntityUserWithUserInfo(
        ModelDBServiceResourceTypes.PROJECT, projectId, modelDBServiceActions);
    Map<String, List<ArtifactEntity>> artifactEntityMap = experimentRunObj.getArtifactEntityMap();

    List<ArtifactEntity> result =
        (artifactEntityMap != null && artifactEntityMap.containsKey(ModelDBConstants.ARTIFACTS))
            ? artifactEntityMap.get(ModelDBConstants.ARTIFACTS)
            : Collections.emptyList();
    return result.stream()
        .filter(artifactEntity -> artifactEntity.getKey().equals(key))
        .findFirst();
  }

  @Override
  public Entry<String, String> getExperimentRunArtifactS3PathAndMultipartUploadID(
      String experimentRunId, String key, long partNumber, S3KeyFunction initializeMultipart)
      throws ModelDBException, InvalidProtocolBufferException {
    try (Session session = ModelDBHibernateUtil.getSessionFactory().openSession()) {
      ArtifactEntity artifactEntity =
          getArtifactEntity(session, experimentRunId, key, ModelDBServiceActions.UPDATE);
      return getS3PathAndMultipartUploadId(
          session, artifactEntity, partNumber != 0, initializeMultipart);
    }
  }

  public ArtifactEntity getArtifactEntity(
      Session session,
      String experimentRunId,
      String key,
      ModelDBServiceActions modelDBServiceActions)
      throws ModelDBException, InvalidProtocolBufferException {
    Optional<ArtifactEntity> artifactEntityOptional =
        getExperimentRunArtifact(session, experimentRunId, key, modelDBServiceActions);
    return artifactEntityOptional.orElseThrow(
        () -> new ModelDBException("Can't find specified artifact", io.grpc.Status.Code.NOT_FOUND));
  }

  private SimpleEntry<String, String> getS3PathAndMultipartUploadId(
      Session session,
      ArtifactEntity artifactEntity,
      boolean partNumberSpecified,
      S3KeyFunction initializeMultipart) {
    String uploadId;
    if (partNumberSpecified) {
      uploadId = artifactEntity.getUploadId();
      try {
        String message = null;
        if (uploadId == null) {
          if (initializeMultipart == null) {
            message = "Multipart wasn't initialized";
          } else {
            uploadId = initializeMultipart.apply(artifactEntity.getPath()).orElse(null);
          }
        }
        if (message != null) {
          LOGGER.info(message);
          throw new ModelDBException(message, io.grpc.Status.Code.FAILED_PRECONDITION);
        }
      } catch (ModelDBException e) {
        Status status =
            Status.newBuilder()
                .setCode(Code.INVALID_ARGUMENT_VALUE)
                .setMessage(e.getMessage())
                .addDetails(Any.pack(CommitMultipartArtifact.Response.getDefaultInstance()))
                .build();
        throw StatusProto.toStatusRuntimeException(status);
      }
      if (!Objects.equals(uploadId, artifactEntity.getUploadId())
          || artifactEntity.isUploadCompleted()) {
        session.beginTransaction();
        artifactEntity.setUploadId(uploadId);
        artifactEntity.setUploadCompleted(false);
        session.getTransaction().commit();
      }
    } else {
      uploadId = null;
    }
    return new AbstractMap.SimpleEntry<>(artifactEntity.getPath(), uploadId);
  }

  @Override
  public Response commitArtifactPart(CommitArtifactPart request)
      throws ModelDBException, InvalidProtocolBufferException {
    try (Session session = ModelDBHibernateUtil.getSessionFactory().openSession()) {
      ArtifactEntity artifactEntity =
          getArtifactEntity(
              session, request.getId(), request.getKey(), ModelDBServiceActions.UPDATE);
      ArtifactPart artifactPart = request.getArtifactPart();
      ArtifactPartEntity artifactPartEntity =
          new ArtifactPartEntity(
              artifactEntity, artifactPart.getPartNumber(), artifactPart.getEtag());
      session.beginTransaction();
      session.saveOrUpdate(artifactPartEntity);
      session.getTransaction().commit();
      return Response.newBuilder().build();
    }
  }

  @Override
  public GetCommittedArtifactParts.Response getCommittedArtifactParts(
      GetCommittedArtifactParts request) throws ModelDBException, InvalidProtocolBufferException {
    try (Session session = ModelDBHibernateUtil.getSessionFactory().openSession()) {
      Set<ArtifactPartEntity> artifactPartEntities =
          getArtifactPartEntities(session, request.getId(), request.getKey());
      GetCommittedArtifactParts.Response.Builder response =
          GetCommittedArtifactParts.Response.newBuilder();
      artifactPartEntities.forEach(
          artifactPartEntity -> response.addArtifactParts(artifactPartEntity.toProto()));
      return response.build();
    }
  }

  private Set<ArtifactPartEntity> getArtifactPartEntities(
      Session session, String experimentRunId, String key)
      throws ModelDBException, InvalidProtocolBufferException {
    ArtifactEntity artifactEntity =
        getArtifactEntity(session, experimentRunId, key, ModelDBServiceActions.READ);
    return artifactEntity.getArtifactPartEntities();
  }

  @Override
  public CommitMultipartArtifact.Response commitMultipartArtifact(
      CommitMultipartArtifact request, CommitMultipartFunction commitMultipartFunction)
      throws ModelDBException, InvalidProtocolBufferException {
    List<PartETag> partETags;
    try (Session session = ModelDBHibernateUtil.getSessionFactory().openSession()) {
      ArtifactEntity artifactEntity =
          getArtifactEntity(
              session, request.getId(), request.getKey(), ModelDBServiceActions.UPDATE);
      if (artifactEntity.getUploadId() == null) {
        String message = "Multipart wasn't initialized";
        LOGGER.info(message);
        throw new ModelDBException(message, io.grpc.Status.Code.FAILED_PRECONDITION);
      }
      Set<ArtifactPartEntity> artifactPartEntities = artifactEntity.getArtifactPartEntities();
      partETags =
          artifactPartEntities.stream()
              .map(ArtifactPartEntity::toPartETag)
              .collect(Collectors.toList());
      commitMultipartFunction.apply(
          artifactEntity.getPath(), artifactEntity.getUploadId(), partETags);
      session.beginTransaction();
      artifactEntity.setUploadCompleted(true);
      artifactPartEntities.forEach(session::delete);
      artifactPartEntities.clear();
      session.getTransaction().commit();
    }
    return CommitMultipartArtifact.Response.newBuilder().build();
  }
}<|MERGE_RESOLUTION|>--- conflicted
+++ resolved
@@ -67,17 +67,11 @@
 import ai.verta.modeldb.versioning.RepositoryDAO;
 import ai.verta.modeldb.versioning.RepositoryFunction;
 import ai.verta.modeldb.versioning.RepositoryIdentification;
-<<<<<<< HEAD
-import ai.verta.uac.ModelResourceEnum;
-import ai.verta.uac.Role;
-import ai.verta.uac.RoleBinding;
-=======
 import ai.verta.uac.ModelDBActionEnum;
 import ai.verta.uac.ModelDBActionEnum.ModelDBServiceActions;
 import ai.verta.uac.ModelResourceEnum;
 import ai.verta.uac.ModelResourceEnum.ModelDBServiceResourceTypes;
 import ai.verta.uac.Role;
->>>>>>> 2f067554
 import ai.verta.uac.UserInfo;
 import com.amazonaws.services.s3.model.PartETag;
 import com.google.protobuf.Any;
@@ -337,23 +331,6 @@
         }
       }
       session.saveOrUpdate(experimentRunObj);
-<<<<<<< HEAD
-
-      Role ownerRole = roleService.getRoleByName(ModelDBConstants.ROLE_EXPERIMENT_RUN_OWNER, null);
-      roleService.createRoleBinding(
-          ownerRole,
-          new CollaboratorUser(authService, userInfo),
-          experimentRun.getId(),
-          ModelResourceEnum.ModelDBServiceResourceTypes.EXPERIMENT_RUN);
-
-      // Update parent entity timestamp
-      updateParentEntitiesTimestamp(
-          session,
-          Collections.singletonList(experimentRun.getProjectId()),
-          Collections.singletonList(experimentRun.getExperimentId()),
-          Calendar.getInstance().getTimeInMillis());
-=======
->>>>>>> 2f067554
       transaction.commit();
       LOGGER.debug("ExperimentRun created successfully");
       return experimentRun;
@@ -404,30 +381,8 @@
     try (Session session = ModelDBHibernateUtil.getSessionFactory().openSession()) {
       Transaction transaction = session.beginTransaction();
 
-<<<<<<< HEAD
-      List<String> projectIds = new ArrayList<>();
-      List<String> experimentIds = new ArrayList<>();
-      @SuppressWarnings("unchecked")
-      List<ExperimentRunEntity> experimentRunEntities = query.list();
-      for (ExperimentRunEntity experimentRunEntity : experimentRunEntities) {
-        projectIds.add(experimentRunEntity.getProject_id());
-        experimentIds.add(experimentRunEntity.getExperiment_id());
-        session.delete(experimentRunEntity);
-
-        String ownerRoleBindingName =
-            roleService.buildRoleBindingName(
-                ModelDBConstants.ROLE_EXPERIMENT_RUN_OWNER,
-                experimentRunEntity.getId(),
-                experimentRunEntity.getOwner(),
-                ModelResourceEnum.ModelDBServiceResourceTypes.EXPERIMENT_RUN.name());
-        RoleBinding roleBinding = roleService.getRoleBindingByName(ownerRoleBindingName);
-        if (roleBinding != null && !roleBinding.getId().isEmpty()) {
-          roleService.deleteRoleBinding(roleBinding.getId());
-        }
-=======
       List<String> accessibleExperimentRunIds =
-          getAccessibleExperimentRunIDs(
-              experimentRunIds, ModelDBActionEnum.ModelDBServiceActions.UPDATE);
+          getAccessibleExperimentRunIDs(experimentRunIds, ModelDBServiceActions.DELETE);
       if (accessibleExperimentRunIds.isEmpty()) {
         Status statusMessage =
             Status.newBuilder()
@@ -437,7 +392,6 @@
                         + accessibleExperimentRunIds)
                 .build();
         throw StatusProto.toStatusRuntimeException(statusMessage);
->>>>>>> 2f067554
       }
       Query query = session.createQuery(DELETED_STATUS_EXPERIMENT_RUN_QUERY_STRING);
       query.setParameter("deleted", true);
