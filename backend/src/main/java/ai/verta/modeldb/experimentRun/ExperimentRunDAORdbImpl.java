--- conflicted
+++ resolved
@@ -505,7 +505,6 @@
   }
 
   @Override
-<<<<<<< HEAD
   public ExperimentRunEntity getExperimentRun(Session session, String experimentRunId) {
     ExperimentRunEntity experimentRunEntity =
         session.get(ExperimentRunEntity.class, experimentRunId);
@@ -520,13 +519,14 @@
     }
     LOGGER.debug("Got ExperimentRun successfully");
     return experimentRunEntity;
-=======
+  }
+  
+  @Override
   public boolean isExperimentRunExists(Session session, String experimentRunId) {
     Query query = session.createQuery(CHECK_EXP_RUN_EXISTS_AT_UPDATE_HQL);
     query.setParameter("experimentRunId", experimentRunId);
     Long count = (Long) query.uniqueResult();
     return count > 0;
->>>>>>> 2f067554
   }
 
   @Override
