package ai.verta.modeldb.experimentRun;

import static ai.verta.modeldb.entities.config.ConfigBlobEntity.HYPERPARAMETER;

import ai.verta.common.KeyValue;
import ai.verta.common.ValueTypeEnum;
import ai.verta.modeldb.Artifact;
import ai.verta.modeldb.ArtifactPart;
import ai.verta.modeldb.CodeVersion;
import ai.verta.modeldb.CommitArtifactPart;
import ai.verta.modeldb.CommitArtifactPart.Response;
import ai.verta.modeldb.CommitMultipartArtifact;
import ai.verta.modeldb.CreateJob;
import ai.verta.modeldb.Experiment;
import ai.verta.modeldb.ExperimentRun;
import ai.verta.modeldb.FindExperimentRuns;
import ai.verta.modeldb.GetCommittedArtifactParts;
import ai.verta.modeldb.GetVersionedInput;
import ai.verta.modeldb.GitSnapshot;
import ai.verta.modeldb.KeyValueQuery;
import ai.verta.modeldb.Location;
import ai.verta.modeldb.LogVersionedInput;
import ai.verta.modeldb.ModelDBConstants;
import ai.verta.modeldb.ModelDBException;
import ai.verta.modeldb.ModelDBMessages;
import ai.verta.modeldb.Observation;
import ai.verta.modeldb.OperatorEnum;
import ai.verta.modeldb.Project;
import ai.verta.modeldb.SortExperimentRuns;
import ai.verta.modeldb.TopExperimentRunsSelector;
import ai.verta.modeldb.VersioningEntry;
import ai.verta.modeldb.authservice.AuthService;
import ai.verta.modeldb.authservice.RoleService;
import ai.verta.modeldb.collaborator.CollaboratorUser;
import ai.verta.modeldb.dto.ExperimentRunPaginationDTO;
import ai.verta.modeldb.entities.ArtifactEntity;
import ai.verta.modeldb.entities.ArtifactPartEntity;
import ai.verta.modeldb.entities.AttributeEntity;
import ai.verta.modeldb.entities.CodeVersionEntity;
import ai.verta.modeldb.entities.CommentEntity;
import ai.verta.modeldb.entities.ExperimentRunEntity;
import ai.verta.modeldb.entities.KeyValueEntity;
import ai.verta.modeldb.entities.ObservationEntity;
import ai.verta.modeldb.entities.TagsMapping;
import ai.verta.modeldb.entities.code.GitCodeBlobEntity;
import ai.verta.modeldb.entities.code.NotebookCodeBlobEntity;
import ai.verta.modeldb.entities.config.ConfigBlobEntity;
import ai.verta.modeldb.entities.config.HyperparameterElementConfigBlobEntity;
import ai.verta.modeldb.entities.config.HyperparameterElementMappingEntity;
import ai.verta.modeldb.entities.dataset.PathDatasetComponentBlobEntity;
import ai.verta.modeldb.entities.versioning.CommitEntity;
import ai.verta.modeldb.entities.versioning.RepositoryEntity;
import ai.verta.modeldb.entities.versioning.VersioningModeldbEntityMapping;
import ai.verta.modeldb.project.ProjectDAO;
import ai.verta.modeldb.utils.ModelDBHibernateUtil;
import ai.verta.modeldb.utils.ModelDBUtils;
import ai.verta.modeldb.utils.RdbmsUtils;
import ai.verta.modeldb.versioning.Blob;
import ai.verta.modeldb.versioning.BlobDAO;
import ai.verta.modeldb.versioning.BlobExpanded;
import ai.verta.modeldb.versioning.CodeBlob;
import ai.verta.modeldb.versioning.CommitDAO;
import ai.verta.modeldb.versioning.CommitFunction;
import ai.verta.modeldb.versioning.GitCodeBlob;
import ai.verta.modeldb.versioning.HyperparameterValuesConfigBlob;
import ai.verta.modeldb.versioning.ListBlobExperimentRunsRequest;
import ai.verta.modeldb.versioning.ListCommitExperimentRunsRequest;
import ai.verta.modeldb.versioning.PathDatasetComponentBlob;
import ai.verta.modeldb.versioning.RepositoryDAO;
import ai.verta.modeldb.versioning.RepositoryFunction;
import ai.verta.modeldb.versioning.RepositoryIdentification;
import ai.verta.uac.ModelDBActionEnum;
import ai.verta.uac.ModelResourceEnum;
import ai.verta.uac.Role;
import ai.verta.uac.UserInfo;
import com.amazonaws.services.s3.model.PartETag;
import com.google.protobuf.Any;
import com.google.protobuf.InvalidProtocolBufferException;
import com.google.protobuf.Value;
import com.google.rpc.Code;
import com.google.rpc.Status;
import io.grpc.StatusRuntimeException;
import io.grpc.protobuf.StatusProto;
import java.security.NoSuchAlgorithmException;
import java.util.AbstractMap;
import java.util.AbstractMap.SimpleEntry;
import java.util.ArrayList;
import java.util.Calendar;
import java.util.Collections;
import java.util.HashMap;
import java.util.HashSet;
import java.util.LinkedHashMap;
import java.util.List;
import java.util.Map;
import java.util.Map.Entry;
import java.util.Objects;
import java.util.Optional;
import java.util.Set;
import java.util.UUID;
import java.util.stream.Collectors;
import javax.persistence.criteria.CriteriaBuilder;
import javax.persistence.criteria.CriteriaQuery;
import javax.persistence.criteria.Expression;
import javax.persistence.criteria.Order;
import javax.persistence.criteria.Predicate;
import javax.persistence.criteria.Root;
import org.apache.logging.log4j.LogManager;
import org.apache.logging.log4j.Logger;
import org.hibernate.Session;
import org.hibernate.Transaction;
import org.hibernate.query.Query;

public class ExperimentRunDAORdbImpl implements ExperimentRunDAO {

  private static final Logger LOGGER =
      LogManager.getLogger(ExperimentRunDAORdbImpl.class.getName());
  private final AuthService authService;
  private final RoleService roleService;
  private final RepositoryDAO repositoryDAO;
  private final CommitDAO commitDAO;
  private final BlobDAO blobDAO;
  private static final String UPDATE_PROJECT_HQL =
      new StringBuilder("UPDATE ProjectEntity p SET p.")
          .append(ModelDBConstants.DATE_UPDATED)
          .append(" = :timestamp where p.")
          .append(ModelDBConstants.ID)
          .append(" IN (:ids) ")
          .toString();
  private static final String UPDATE_EXP_TIMESTAMP_HQL =
      new StringBuilder()
          .append("UPDATE ExperimentEntity exp SET exp.")
          .append(ModelDBConstants.DATE_UPDATED)
          .append(" = :timestamp")
          .append(" where exp.")
          .append(ModelDBConstants.ID)
          .append(" IN (:ids) ")
          .toString();
  private static final String CHECK_EXP_RUN_EXISTS_AT_INSERT_HQL =
      new StringBuilder("Select count(*) From ExperimentRunEntity ere where ")
          .append(" ere." + ModelDBConstants.NAME + " = :experimentRunName ")
          .append(" AND ere." + ModelDBConstants.PROJECT_ID + " = :projectId ")
          .append(" AND ere." + ModelDBConstants.EXPERIMENT_ID + " = :experimentId ")
          .toString();
  private static final String CHECK_EXP_RUN_EXISTS_AT_UPDATE_HQL =
      new StringBuilder("Select count(*) From ExperimentRunEntity ere where ")
          .append(" ere." + ModelDBConstants.ID + " = :experimentRunId ")
          .toString();
  private static final String GET_EXP_RUN_BY_IDS_HQL =
      "From ExperimentRunEntity exr where exr.id IN (:ids)";
  private static final String COMMENT_DELETE_HQL =
      new StringBuilder()
          .append("From CommentEntity ce where ce.")
          .append(ModelDBConstants.ENTITY_ID)
          .append(" IN (:entityIds) AND ce.")
          .append(ModelDBConstants.ENTITY_NAME)
          .append(" =:entityName")
          .toString();
  private static final String DELETE_ALL_TAGS_HQL =
      new StringBuilder("delete from TagsMapping tm WHERE tm.experimentRunEntity.")
          .append(ModelDBConstants.ID)
          .append(" = :experimentRunId")
          .toString();
  private static final String DELETE_SELECTED_TAGS_HQL =
      new StringBuilder("delete from TagsMapping tm WHERE tm.")
          .append(ModelDBConstants.TAGS)
          .append(" in (:tags) AND tm.experimentRunEntity.")
          .append(ModelDBConstants.ID)
          .append(" = :experimentRunId")
          .toString();
  private static final String DELETE_ALL_ARTIFACTS_HQL =
      new StringBuilder("delete from ArtifactEntity ar WHERE ar.experimentRunEntity.")
          .append(ModelDBConstants.ID)
          .append(" = :experimentRunId")
          .toString();
  private static final String DELETE_SELECTED_ARTIFACTS_HQL =
      new StringBuilder("delete from ArtifactEntity ar WHERE ar.")
          .append(ModelDBConstants.KEY)
          .append(" in (:keys) AND ar.experimentRunEntity.")
          .append(ModelDBConstants.ID)
          .append(" = :experimentRunId ")
          .append(" AND ar.field_type = :field_type")
          .toString();
  private static final String GET_EXP_RUN_ATTRIBUTE_BY_KEYS_HQL =
      new StringBuilder("From AttributeEntity attr where attr.")
          .append(ModelDBConstants.KEY)
          .append(" in (:keys) AND attr.experimentRunEntity.")
          .append(ModelDBConstants.ID)
          .append(" = :experimentRunId AND attr.field_type = :fieldType")
          .toString();
  private static final String DELETE_ALL_EXP_RUN_ATTRIBUTES_HQL =
      new StringBuilder("delete from AttributeEntity attr WHERE attr.experimentRunEntity.")
          .append(ModelDBConstants.ID)
          .append(" = :experimentRunId AND attr.field_type = :fieldType")
          .toString();
  private static final String DELETE_SELECTED_EXP_RUN_ATTRIBUTES_HQL =
      new StringBuilder("delete from AttributeEntity attr WHERE attr.")
          .append(ModelDBConstants.KEY)
          .append(" in (:keys) AND attr.experimentRunEntity.")
          .append(ModelDBConstants.ID)
          .append(" = :experimentRunId AND attr.field_type = :fieldType")
          .toString();
  private static final String GET_EXPERIMENT_RUN_BY_PROJECT_ID_HQL =
      new StringBuilder()
          .append("From ExperimentRunEntity ere where ere.")
          .append(ModelDBConstants.PROJECT_ID)
          .append(" IN (:projectIds) ")
          .toString();
  private static final String GET_EXPERIMENT_RUN_BY_EXPERIMENT_ID_HQL =
      new StringBuilder()
          .append("From ExperimentRunEntity ere where ere.")
          .append(ModelDBConstants.EXPERIMENT_ID)
          .append(" IN (:experimentIds) ")
          .toString();

  public ExperimentRunDAORdbImpl(
      AuthService authService,
      RoleService roleService,
      RepositoryDAO repositoryDAO,
      CommitDAO commitDAO,
      BlobDAO blobDAO) {
    this.authService = authService;
    this.roleService = roleService;
    this.repositoryDAO = repositoryDAO;
    this.commitDAO = commitDAO;
    this.blobDAO = blobDAO;
  }

  private void updateParentEntitiesTimestamp(
      Session session, List<String> projectIds, List<String> experimentIds, long currentTimestamp) {
    if (projectIds != null && !projectIds.isEmpty()) {
      Query query = session.createQuery(UPDATE_PROJECT_HQL);
      query.setParameter("timestamp", currentTimestamp);
      query.setParameterList("ids", projectIds);
      query.executeUpdate();
    }
    if (experimentIds != null && !experimentIds.isEmpty()) {
      Query query = session.createQuery(UPDATE_EXP_TIMESTAMP_HQL);
      query.setParameter("timestamp", currentTimestamp);
      query.setParameterList("ids", experimentIds);
      query.executeUpdate();
    }
  }

  private void checkIfEntityAlreadyExists(ExperimentRun experimentRun, Boolean isInsert) {
    try (Session session = ModelDBHibernateUtil.getSessionFactory().openSession()) {
      Query query = null;
      if (isInsert) {
        query = session.createQuery(CHECK_EXP_RUN_EXISTS_AT_INSERT_HQL);
      } else {
        query = session.createQuery(CHECK_EXP_RUN_EXISTS_AT_UPDATE_HQL);
      }

      if (isInsert) {
        query.setParameter("experimentRunName", experimentRun.getName());
        query.setParameter("projectId", experimentRun.getProjectId());
        query.setParameter("experimentId", experimentRun.getExperimentId());
      } else {
        query.setParameter(ModelDBConstants.EXPERIMENT_RUN_ID_STR, experimentRun.getId());
      }
      Long count = (Long) query.uniqueResult();
      boolean existStatus = false;
      if (count > 0) {
        existStatus = true;
      }

      // Throw error if it is an insert request and ExperimentRun with same name already exists
      if (existStatus && isInsert) {
        Status status =
            Status.newBuilder()
                .setCode(Code.ALREADY_EXISTS_VALUE)
                .setMessage("ExperimentRun already exists in database")
                .build();
        throw StatusProto.toStatusRuntimeException(status);
      } else if (!existStatus && !isInsert) {
        // Throw error if it is an update request and ExperimentRun with given name does not exist
        Status status =
            Status.newBuilder()
                .setCode(Code.NOT_FOUND_VALUE)
                .setMessage("ExperimentRun does not exist in database")
                .build();
        throw StatusProto.toStatusRuntimeException(status);
      }
    }
  }

  /**
   * @param session : hibernate session
   * @param versioningEntry : versioningEntry
   * @return returns a map from location to an Entry of BlobExpanded and sha
   * @throws ModelDBException ModelDBException
   */
  private Map<String, Map.Entry<BlobExpanded, String>> validateVersioningEntity(
      Session session, VersioningEntry versioningEntry) throws ModelDBException {
    String errorMessage = null;
    if (versioningEntry.getRepositoryId() == 0L) {
      errorMessage = "Repository Id not found in VersioningEntry";
    } else if (versioningEntry.getCommit().isEmpty()) {
      errorMessage = "Commit hash not found in VersioningEntry";
    }

    if (errorMessage != null) {
      throw new ModelDBException(errorMessage, io.grpc.Status.Code.INVALID_ARGUMENT);
    }
    RepositoryIdentification repositoryIdentification =
        RepositoryIdentification.newBuilder().setRepoId(versioningEntry.getRepositoryId()).build();
    CommitEntity commitEntity =
        commitDAO.getCommitEntity(
            session,
            versioningEntry.getCommit(),
            (session1) -> repositoryDAO.getRepositoryById(session, repositoryIdentification));
    Map<String, Map.Entry<BlobExpanded, String>> requestedLocationBlobWithHashMap = new HashMap<>();
    if (!versioningEntry.getKeyLocationMapMap().isEmpty()) {
      Map<String, Map.Entry<BlobExpanded, String>> locationBlobWithHashMap =
          blobDAO.getCommitBlobMapWithHash(
              session, commitEntity.getRootSha(), new ArrayList<>(), Collections.emptyList());
      for (Map.Entry<String, Location> locationBlobKeyMap :
          versioningEntry.getKeyLocationMapMap().entrySet()) {
        String locationKey = String.join("#", locationBlobKeyMap.getValue().getLocationList());
        if (!locationBlobWithHashMap.containsKey(locationKey)) {
          throw new ModelDBException(
              "Blob Location '"
                  + locationBlobKeyMap.getValue().getLocationList()
                  + "' for key '"
                  + locationBlobKeyMap.getKey()
                  + "' not found in commit blobs",
              io.grpc.Status.Code.INVALID_ARGUMENT);
        }
        requestedLocationBlobWithHashMap.put(locationKey, locationBlobWithHashMap.get(locationKey));
      }
    }
    return requestedLocationBlobWithHashMap;
  }

  @Override
  public ExperimentRun insertExperimentRun(ExperimentRun experimentRun, UserInfo userInfo)
      throws InvalidProtocolBufferException, ModelDBException {
    try (Session session = ModelDBHibernateUtil.getSessionFactory().openSession()) {
      checkIfEntityAlreadyExists(experimentRun, true);
      Transaction transaction = session.beginTransaction();
      ExperimentRunEntity experimentRunObj = RdbmsUtils.generateExperimentRunEntity(experimentRun);
      if (experimentRun.getVersionedInputs() != null && experimentRun.hasVersionedInputs()) {
        Map<String, Map.Entry<BlobExpanded, String>> locationBlobWithHashMap =
            validateVersioningEntity(session, experimentRun.getVersionedInputs());
        List<VersioningModeldbEntityMapping> versioningModeldbEntityMappings =
            RdbmsUtils.getVersioningMappingFromVersioningInput(
                session,
                experimentRun.getVersionedInputs(),
                locationBlobWithHashMap,
                experimentRunObj);
        experimentRunObj.setVersioned_inputs(versioningModeldbEntityMappings);
        Set<HyperparameterElementMappingEntity> hyrParamMappings =
            prepareHyperparameterElemMappings(experimentRunObj, versioningModeldbEntityMappings);

        if (!hyrParamMappings.isEmpty()) {
          experimentRunObj.setHyperparameter_element_mappings(new ArrayList<>(hyrParamMappings));
        }
      }
      session.saveOrUpdate(experimentRunObj);

      Role ownerRole = roleService.getRoleByName(ModelDBConstants.ROLE_EXPERIMENT_RUN_OWNER, null);
      roleService.createRoleBinding(
          ownerRole,
          new CollaboratorUser(authService, userInfo),
          experimentRun.getId(),
          ModelResourceEnum.ModelDBServiceResourceTypes.EXPERIMENT_RUN);

      // Update parent entity timestamp
      updateParentEntitiesTimestamp(
          session,
          Collections.singletonList(experimentRun.getProjectId()),
          Collections.singletonList(experimentRun.getExperimentId()),
          Calendar.getInstance().getTimeInMillis());
      transaction.commit();
      LOGGER.debug("ExperimentRun created successfully");
      return experimentRun;
    }
  }

  private Set<HyperparameterElementMappingEntity> prepareHyperparameterElemMappings(
      ExperimentRunEntity experimentRunObj,
      List<VersioningModeldbEntityMapping> versioningModeldbEntityMappings) {
    Set<HyperparameterElementMappingEntity> hyrParamMappings = new HashSet<>();
    versioningModeldbEntityMappings.forEach(
        versioningModeldbEntityMapping ->
            versioningModeldbEntityMapping
                .getConfig_blob_entities()
                .forEach(
                    configBlobEntity -> {
                      if (configBlobEntity.getHyperparameter_type().equals(HYPERPARAMETER)) {
                        HyperparameterElementConfigBlobEntity hyperparamElemConfBlobEntity =
                            configBlobEntity.getHyperparameterElementConfigBlobEntity();
                        try {
                          HyperparameterElementMappingEntity hyrParamMapping =
                              new HyperparameterElementMappingEntity(
                                  experimentRunObj,
                                  hyperparamElemConfBlobEntity.getName(),
                                  hyperparamElemConfBlobEntity.toProto());
                          hyrParamMappings.add(hyrParamMapping);
                        } catch (ModelDBException e) {
                          // This is never call because if something is wrong at this point then
                          // error will throw before this running 'for' loop
                          LOGGER.warn(e.getMessage());
                        }
                      }
                    }));
    return hyrParamMappings;
  }

  @Override
  public Boolean deleteExperimentRun(String experimentRunId) {
    try (Session session = ModelDBHibernateUtil.getSessionFactory().openSession()) {
      Transaction transaction = session.beginTransaction();

      List<String> accessibleExperimentRunIds =
          getAccessibleExperimentRunIDs(
              Collections.singletonList(experimentRunId),
              ModelDBActionEnum.ModelDBServiceActions.UPDATE);
      if (accessibleExperimentRunIds.isEmpty()) {
        Status statusMessage =
            Status.newBuilder()
                .setCode(Code.PERMISSION_DENIED_VALUE)
                .setMessage(
                    "Access is denied. User is unauthorized for given ExperimentRun entities : "
                        + accessibleExperimentRunIds)
                .build();
        throw StatusProto.toStatusRuntimeException(statusMessage);
      }

      // Delete the ExperimentRun comments
      removeEntityComments(
          session,
          Collections.singletonList(experimentRunId),
          ExperimentRunEntity.class.getSimpleName());

      // Delete the ExperimentEntity object
      ExperimentRunEntity experimentRunObj =
          session.load(ExperimentRunEntity.class, experimentRunId);
      String projectId = experimentRunObj.getProject_id();
      String experimentId = experimentRunObj.getExperiment_id();
      session.delete(experimentRunObj);

      // Update parent entity timestamp
      updateParentEntitiesTimestamp(
          session,
          Collections.singletonList(projectId),
          Collections.singletonList(experimentId),
          Calendar.getInstance().getTimeInMillis());
      transaction.commit();
      LOGGER.debug("ExperimentRun deleted successfully");
      return true;
    }
  }

  @Override
  public Boolean deleteExperimentRuns(List<String> experimentRunIds) {
    final List<String> roleBindingNames = Collections.synchronizedList(new ArrayList<>());
    try (Session session = ModelDBHibernateUtil.getSessionFactory().openSession()) {
      Transaction transaction = session.beginTransaction();

      List<String> accessibleExperimentRunIds =
          getAccessibleExperimentRunIDs(
              experimentRunIds, ModelDBActionEnum.ModelDBServiceActions.UPDATE);
      if (accessibleExperimentRunIds.isEmpty()) {
        Status statusMessage =
            Status.newBuilder()
                .setCode(Code.PERMISSION_DENIED_VALUE)
                .setMessage(
                    "Access is denied. User is unauthorized for given ExperimentRun entities : "
                        + accessibleExperimentRunIds)
                .build();
        throw StatusProto.toStatusRuntimeException(statusMessage);
      }

      // Delete the ExperimentRUn comments
      if (!experimentRunIds.isEmpty()) {
        removeEntityComments(session, experimentRunIds, ExperimentRunEntity.class.getSimpleName());
      }

      // Delete the ExperimentEntity object
      Query query = session.createQuery(GET_EXP_RUN_BY_IDS_HQL);
      query.setParameterList("ids", experimentRunIds);

      List<String> projectIds = new ArrayList<>();
      List<String> experimentIds = new ArrayList<>();
      @SuppressWarnings("unchecked")
      List<ExperimentRunEntity> experimentRunEntities = query.list();
      for (ExperimentRunEntity experimentRunEntity : experimentRunEntities) {
        projectIds.add(experimentRunEntity.getProject_id());
        experimentIds.add(experimentRunEntity.getExperiment_id());
        session.delete(experimentRunEntity);

        String ownerRoleBindingName =
            roleService.buildRoleBindingName(
                ModelDBConstants.ROLE_EXPERIMENT_RUN_OWNER,
                experimentRunEntity.getId(),
                experimentRunEntity.getOwner(),
                ModelResourceEnum.ModelDBServiceResourceTypes.EXPERIMENT_RUN.name());
        if (ownerRoleBindingName != null && !ownerRoleBindingName.isEmpty()) {
          roleBindingNames.add(ownerRoleBindingName);
        }
      }

      // Update parent entity timestamp
      updateParentEntitiesTimestamp(
          session, projectIds, experimentIds, Calendar.getInstance().getTimeInMillis());
      transaction.commit();

      // Remove all role bindings
      roleService.deleteRoleBindings(roleBindingNames);

      LOGGER.debug("ExperimentRun deleted successfully");
      return true;
    }
  }

  private void removeEntityComments(Session session, List<String> entityIds, String entityName) {
    Query commentDeleteQuery = session.createQuery(COMMENT_DELETE_HQL);
    commentDeleteQuery.setParameterList("entityIds", entityIds);
    commentDeleteQuery.setParameter("entityName", entityName);
    LOGGER.debug("Comments delete query : {}", commentDeleteQuery.getQueryString());
    List<CommentEntity> commentEntities = commentDeleteQuery.list();
    for (CommentEntity commentEntity : commentEntities) {
      session.delete(commentEntity);
    }
  }

  @Override
  public ExperimentRunPaginationDTO getExperimentRunsFromEntity(
      ProjectDAO projectDAO,
      String entityKey,
      String entityValue,
      Integer pageNumber,
      Integer pageLimit,
      Boolean order,
      String sortKey)
      throws InvalidProtocolBufferException {

    KeyValueQuery entityKeyValuePredicate =
        KeyValueQuery.newBuilder()
            .setKey(entityKey)
            .setValue(Value.newBuilder().setStringValue(entityValue).build())
            .build();

    FindExperimentRuns findExperimentRuns =
        FindExperimentRuns.newBuilder()
            .setPageNumber(pageNumber)
            .setPageLimit(pageLimit)
            .setAscending(order)
            .setSortKey(sortKey)
            .addPredicates(entityKeyValuePredicate)
            .build();
    UserInfo currentLoginUserInfo = authService.getCurrentLoginUserInfo();
    return findExperimentRuns(projectDAO, currentLoginUserInfo, findExperimentRuns);
  }

  @Override
  public List<ExperimentRun> getExperimentRuns(String key, String value, UserInfo userInfo)
      throws InvalidProtocolBufferException {
    try (Session session = ModelDBHibernateUtil.getSessionFactory().openSession()) {
      List<ExperimentRun> experimentRuns = new ArrayList<>();

      Map<String, Object[]> whereClauseParamMap = new HashMap<>();
      Object[] idValueArr = new Object[2];
      idValueArr[0] = RdbmsUtils.getRdbOperatorSymbol(OperatorEnum.Operator.EQ);
      idValueArr[1] = value;
      whereClauseParamMap.put(key, idValueArr);

      LOGGER.debug("Getting experimentRun for {} ", userInfo);
      if (userInfo != null) {
        Object[] ownerValueArr = new Object[2];
        ownerValueArr[0] = RdbmsUtils.getRdbOperatorSymbol(OperatorEnum.Operator.EQ);
        ownerValueArr[1] = authService.getVertaIdFromUserInfo(userInfo);
        whereClauseParamMap.put(ModelDBConstants.OWNER, ownerValueArr);
      }

      Map<String, Object> dataWithCountMap =
          RdbmsUtils.findListWithPagination(
              session,
              ExperimentRunEntity.class.getSimpleName(),
              null,
              whereClauseParamMap,
              null,
              null,
              false,
              null,
              false);
      @SuppressWarnings("unchecked")
      List<ExperimentRunEntity> experimentRunEntities =
          (List<ExperimentRunEntity>) dataWithCountMap.get(ModelDBConstants.DATA_LIST);
      LOGGER.debug("ExperimentRunEntity List size is {}", experimentRunEntities.size());

      if (!experimentRunEntities.isEmpty()) {
        experimentRuns =
            RdbmsUtils.convertExperimentRunsFromExperimentRunEntityList(experimentRunEntities);
      }
      LOGGER.debug("ExperimentRuns size is {}", experimentRuns.size());
      return experimentRuns;
    }
  }

  @Override
  public List<ExperimentRun> getExperimentRunsByBatchIds(List<String> experimentRunIds)
      throws InvalidProtocolBufferException {
    try (Session session = ModelDBHibernateUtil.getSessionFactory().openSession()) {
      Query query = session.createQuery(GET_EXP_RUN_BY_IDS_HQL);
      query.setParameterList("ids", experimentRunIds);

      @SuppressWarnings("unchecked")
      List<ExperimentRunEntity> experimentRunEntities = query.list();
      LOGGER.debug("Got ExperimentRun by Ids");
      return RdbmsUtils.convertExperimentRunsFromExperimentRunEntityList(experimentRunEntities);
    }
  }

  @Override
  public ExperimentRun getExperimentRun(String experimentRunId)
      throws InvalidProtocolBufferException {
    try (Session session = ModelDBHibernateUtil.getSessionFactory().openSession()) {
      ExperimentRunEntity experimentRunEntity =
          session.get(ExperimentRunEntity.class, experimentRunId);
      if (experimentRunEntity == null) {
        LOGGER.warn(ModelDBMessages.EXP_RUN_NOT_FOUND_ERROR_MSG);
        Status status =
            Status.newBuilder()
                .setCode(Code.NOT_FOUND_VALUE)
                .setMessage(ModelDBMessages.EXP_RUN_NOT_FOUND_ERROR_MSG)
                .build();
        throw StatusProto.toStatusRuntimeException(status);
      }
      LOGGER.debug("Got ExperimentRun successfully");
      return experimentRunEntity.getProtoObject();
    }
  }

  @Override
  public boolean isExperimentRunExists(Session session, String experimentRunId) {
    ExperimentRunEntity experimentRunEntity =
        session.get(ExperimentRunEntity.class, experimentRunId);
    return experimentRunEntity != null;
  }

  @Override
  public ExperimentRun updateExperimentRunName(String experimentRunId, String experimentRunName)
      throws InvalidProtocolBufferException {
    try (Session session = ModelDBHibernateUtil.getSessionFactory().openSession()) {
      Transaction transaction = session.beginTransaction();
      ExperimentRunEntity experimentRunEntity =
          session.load(ExperimentRunEntity.class, experimentRunId);
      experimentRunEntity.setName(experimentRunName);
      long currentTimestamp = Calendar.getInstance().getTimeInMillis();
      experimentRunEntity.setDate_updated(currentTimestamp);
      session.update(experimentRunEntity);
      LOGGER.debug("ExperimentRun name updated successfully");
      // Update parent entity timestamp
      updateParentEntitiesTimestamp(
          session,
          Collections.singletonList(experimentRunEntity.getProject_id()),
          Collections.singletonList(experimentRunEntity.getExperiment_id()),
          currentTimestamp);
      transaction.commit();
      return experimentRunEntity.getProtoObject();
    }
  }

  @Override
  public ExperimentRun updateExperimentRunDescription(
      String experimentRunId, String experimentRunDescription)
      throws InvalidProtocolBufferException {
    try (Session session = ModelDBHibernateUtil.getSessionFactory().openSession()) {
      Transaction transaction = session.beginTransaction();
      ExperimentRunEntity experimentRunEntity =
          session.load(ExperimentRunEntity.class, experimentRunId);
      experimentRunEntity.setDescription(experimentRunDescription);
      long currentTimestamp = Calendar.getInstance().getTimeInMillis();
      experimentRunEntity.setDate_updated(currentTimestamp);
      session.update(experimentRunEntity);
      LOGGER.debug("ExperimentRun description updated successfully");
      // Update parent entity timestamp
      updateParentEntitiesTimestamp(
          session,
          Collections.singletonList(experimentRunEntity.getProject_id()),
          Collections.singletonList(experimentRunEntity.getExperiment_id()),
          currentTimestamp);
      transaction.commit();
      return experimentRunEntity.getProtoObject();
    }
  }

  @Override
  public ExperimentRun logExperimentRunCodeVersion(
      String experimentRunId, CodeVersion updatedCodeVersion)
      throws InvalidProtocolBufferException {
    try (Session session = ModelDBHibernateUtil.getSessionFactory().openSession()) {
      Transaction transaction = session.beginTransaction();
      ExperimentRunEntity experimentRunEntity =
          session.get(ExperimentRunEntity.class, experimentRunId);

      CodeVersionEntity existingCodeVersionEntity = experimentRunEntity.getCode_version_snapshot();
      if (existingCodeVersionEntity == null) {
        experimentRunEntity.setCode_version_snapshot(
            RdbmsUtils.generateCodeVersionEntity(
                ModelDBConstants.CODE_VERSION, updatedCodeVersion));
      } else {
        session.delete(existingCodeVersionEntity);
        experimentRunEntity.setCode_version_snapshot(
            RdbmsUtils.generateCodeVersionEntity(
                ModelDBConstants.CODE_VERSION, updatedCodeVersion));
      }
      long currentTimestamp = Calendar.getInstance().getTimeInMillis();
      experimentRunEntity.setDate_updated(currentTimestamp);
      session.update(experimentRunEntity);
      LOGGER.debug("ExperimentRun code version snapshot updated successfully");

      // Update parent entity timestamp
      updateParentEntitiesTimestamp(
          session,
          Collections.singletonList(experimentRunEntity.getProject_id()),
          Collections.singletonList(experimentRunEntity.getExperiment_id()),
          currentTimestamp);
      transaction.commit();
      return experimentRunEntity.getProtoObject();
    }
  }

  @Override
  public ExperimentRun setParentExperimentRunId(
      String experimentRunId, String parentExperimentRunId) throws InvalidProtocolBufferException {
    try (Session session = ModelDBHibernateUtil.getSessionFactory().openSession()) {
      Transaction transaction = session.beginTransaction();
      ExperimentRunEntity experimentRunEntity =
          session.load(ExperimentRunEntity.class, experimentRunId);
      experimentRunEntity.setParent_id(parentExperimentRunId);
      long currentTimestamp = Calendar.getInstance().getTimeInMillis();
      experimentRunEntity.setDate_updated(currentTimestamp);
      session.update(experimentRunEntity);
      LOGGER.debug("ExperimentRun parentId updated successfully");
      // Update parent entity timestamp
      updateParentEntitiesTimestamp(
          session,
          Collections.singletonList(experimentRunEntity.getProject_id()),
          Collections.singletonList(experimentRunEntity.getExperiment_id()),
          currentTimestamp);
      transaction.commit();
      return experimentRunEntity.getProtoObject();
    }
  }

  @Override
  public ExperimentRun addExperimentRunTags(String experimentRunId, List<String> tagsList)
      throws InvalidProtocolBufferException {
    try (Session session = ModelDBHibernateUtil.getSessionFactory().openSession()) {
      Transaction transaction = session.beginTransaction();
      ExperimentRunEntity experimentRunObj =
          session.get(ExperimentRunEntity.class, experimentRunId);
      if (experimentRunObj == null) {
        LOGGER.warn(ModelDBMessages.EXP_RUN_NOT_FOUND_ERROR_MSG);
        Status status =
            Status.newBuilder()
                .setCode(Code.NOT_FOUND_VALUE)
                .setMessage(ModelDBMessages.EXP_RUN_NOT_FOUND_ERROR_MSG)
                .build();
        throw StatusProto.toStatusRuntimeException(status);
      }
      List<String> newTags = new ArrayList<>();
      ExperimentRun existingProtoExperimentRunObj = experimentRunObj.getProtoObject();
      for (String tag : tagsList) {
        if (!existingProtoExperimentRunObj.getTagsList().contains(tag)) {
          newTags.add(tag);
        }
      }
      long currentTimestamp = Calendar.getInstance().getTimeInMillis();
      if (!newTags.isEmpty()) {
        List<TagsMapping> newTagMappings =
            RdbmsUtils.convertTagListFromTagMappingList(experimentRunObj, newTags);
        experimentRunObj.getTags().addAll(newTagMappings);
        experimentRunObj.setDate_updated(currentTimestamp);
        session.saveOrUpdate(experimentRunObj);
      }
      // Update parent entity timestamp
      updateParentEntitiesTimestamp(
          session,
          Collections.singletonList(experimentRunObj.getProject_id()),
          Collections.singletonList(experimentRunObj.getExperiment_id()),
          currentTimestamp);
      transaction.commit();
      LOGGER.debug("ExperimentRun tags added successfully");
      return experimentRunObj.getProtoObject();
    }
  }

  @Override
  public ExperimentRun deleteExperimentRunTags(
      String experimentRunId, List<String> experimentRunTagList, Boolean deleteAll)
      throws InvalidProtocolBufferException {
    try (Session session = ModelDBHibernateUtil.getSessionFactory().openSession()) {
      Transaction transaction = session.beginTransaction();
      if (deleteAll) {
        Query query = session.createQuery(DELETE_ALL_TAGS_HQL);
        query.setParameter(ModelDBConstants.EXPERIMENT_RUN_ID_STR, experimentRunId);
        query.executeUpdate();
      } else {
        Query query = session.createQuery(DELETE_SELECTED_TAGS_HQL);
        query.setParameter("tags", experimentRunTagList);
        query.setParameter(ModelDBConstants.EXPERIMENT_RUN_ID_STR, experimentRunId);
        query.executeUpdate();
      }
      ExperimentRunEntity experimentRunObj =
          session.get(ExperimentRunEntity.class, experimentRunId);
      long currentTimestamp = Calendar.getInstance().getTimeInMillis();
      experimentRunObj.setDate_updated(currentTimestamp);
      session.update(experimentRunObj);
      // Update parent entity timestamp
      updateParentEntitiesTimestamp(
          session,
          Collections.singletonList(experimentRunObj.getProject_id()),
          Collections.singletonList(experimentRunObj.getExperiment_id()),
          currentTimestamp);
      transaction.commit();
      LOGGER.debug("ExperimentRun tags deleted successfully");
      return experimentRunObj.getProtoObject();
    }
  }

  @Override
  public ExperimentRun logObservations(String experimentRunId, List<Observation> observations)
      throws InvalidProtocolBufferException {
    try (Session session = ModelDBHibernateUtil.getSessionFactory().openSession()) {
      Transaction transaction = session.beginTransaction();
      ExperimentRunEntity experimentRunEntityObj =
          session.get(ExperimentRunEntity.class, experimentRunId);
      if (experimentRunEntityObj == null) {
        LOGGER.warn(ModelDBMessages.EXP_RUN_NOT_FOUND_ERROR_MSG);
        Status status =
            Status.newBuilder()
                .setCode(Code.NOT_FOUND_VALUE)
                .setMessage(ModelDBMessages.EXP_RUN_NOT_FOUND_ERROR_MSG)
                .build();
        throw StatusProto.toStatusRuntimeException(status);
      }
      List<ObservationEntity> newObservationList =
          RdbmsUtils.convertObservationsFromObservationEntityList(
              experimentRunEntityObj, ModelDBConstants.OBSERVATIONS, observations);
      experimentRunEntityObj.setObservationMapping(newObservationList);
      long currentTimestamp = Calendar.getInstance().getTimeInMillis();
      experimentRunEntityObj.setDate_updated(currentTimestamp);
      session.saveOrUpdate(experimentRunEntityObj);
      // Update parent entity timestamp
      updateParentEntitiesTimestamp(
          session,
          Collections.singletonList(experimentRunEntityObj.getProject_id()),
          Collections.singletonList(experimentRunEntityObj.getExperiment_id()),
          currentTimestamp);
      transaction.commit();
      return experimentRunEntityObj.getProtoObject();
    }
  }

  @Override
  public List<Observation> getObservationByKey(String experimentRunId, String observationKey)
      throws InvalidProtocolBufferException {

    try (Session session = ModelDBHibernateUtil.getSessionFactory().openSession()) {
      ExperimentRunEntity experimentRunEntityObj =
          session.get(ExperimentRunEntity.class, experimentRunId);
      if (experimentRunEntityObj == null) {
        LOGGER.warn(ModelDBMessages.EXP_RUN_NOT_FOUND_ERROR_MSG);
        Status status =
            Status.newBuilder()
                .setCode(Code.NOT_FOUND_VALUE)
                .setMessage(ModelDBMessages.EXP_RUN_NOT_FOUND_ERROR_MSG)
                .build();
        throw StatusProto.toStatusRuntimeException(status);
      }
      ExperimentRun experimentRun = experimentRunEntityObj.getProtoObject();
      List<Observation> observationEntities = new ArrayList<>();
      for (Observation observation : experimentRun.getObservationsList()) {
        if ((observation.hasArtifact() && observation.getArtifact().getKey().equals(observationKey))
            || (observation.hasAttribute()
                && observation.getAttribute().getKey().equals(observationKey))) {
          observationEntities.add(observation);
        }
      }
      return observationEntities;
    }
  }

  @Override
  public ExperimentRun logMetrics(String experimentRunId, List<KeyValue> newMetrics)
      throws InvalidProtocolBufferException {
    try (Session session = ModelDBHibernateUtil.getSessionFactory().openSession()) {
      Transaction transaction = session.beginTransaction();
      ExperimentRunEntity experimentRunEntityObj =
          session.get(ExperimentRunEntity.class, experimentRunId);
      if (experimentRunEntityObj == null) {
        LOGGER.warn(ModelDBMessages.EXP_RUN_NOT_FOUND_ERROR_MSG);
        Status status =
            Status.newBuilder()
                .setCode(Code.NOT_FOUND_VALUE)
                .setMessage(ModelDBMessages.EXP_RUN_NOT_FOUND_ERROR_MSG)
                .build();
        throw StatusProto.toStatusRuntimeException(status);
      }

      List<KeyValue> existingMetrics = experimentRunEntityObj.getProtoObject().getMetricsList();
      for (KeyValue existingMetric : existingMetrics) {
        for (KeyValue newMetric : newMetrics) {
          if (existingMetric.getKey().equals(newMetric.getKey())) {
            Status status =
                Status.newBuilder()
                    .setCode(Code.ALREADY_EXISTS_VALUE)
                    .setMessage(
                        "Metric being logged already exists. existing metric Key : "
                            + newMetric.getKey())
                    .build();
            throw StatusProto.toStatusRuntimeException(status);
          }
        }
      }

      List<KeyValueEntity> newMetricList =
          RdbmsUtils.convertKeyValuesFromKeyValueEntityList(
              experimentRunEntityObj, ModelDBConstants.METRICS, newMetrics);
      experimentRunEntityObj.setKeyValueMapping(newMetricList);
      long currentTimestamp = Calendar.getInstance().getTimeInMillis();
      experimentRunEntityObj.setDate_updated(currentTimestamp);
      session.saveOrUpdate(experimentRunEntityObj);
      // Update parent entity timestamp
      updateParentEntitiesTimestamp(
          session,
          Collections.singletonList(experimentRunEntityObj.getProject_id()),
          Collections.singletonList(experimentRunEntityObj.getExperiment_id()),
          currentTimestamp);
      transaction.commit();
      return experimentRunEntityObj.getProtoObject();
    }
  }

  @Override
  public List<KeyValue> getExperimentRunMetrics(String experimentRunId)
      throws InvalidProtocolBufferException {
    try (Session session = ModelDBHibernateUtil.getSessionFactory().openSession()) {
      ExperimentRunEntity experimentRunObj =
          session.get(ExperimentRunEntity.class, experimentRunId);
      if (experimentRunObj == null) {
        LOGGER.warn(ModelDBMessages.EXP_RUN_NOT_FOUND_ERROR_MSG);
        Status status =
            Status.newBuilder()
                .setCode(Code.NOT_FOUND_VALUE)
                .setMessage(ModelDBMessages.EXP_RUN_NOT_FOUND_ERROR_MSG)
                .build();
        throw StatusProto.toStatusRuntimeException(status);
      }
      LOGGER.debug("Got ExperimentRun Metrics");
      return experimentRunObj.getProtoObject().getMetricsList();
    }
  }

  @Override
  public List<Artifact> getExperimentRunDatasets(String experimentRunId)
      throws InvalidProtocolBufferException {
    try (Session session = ModelDBHibernateUtil.getSessionFactory().openSession()) {
      ExperimentRunEntity experimentRunObj =
          session.get(ExperimentRunEntity.class, experimentRunId);
      if (experimentRunObj == null) {
        LOGGER.warn(ModelDBMessages.EXP_RUN_NOT_FOUND_ERROR_MSG);
        Status status =
            Status.newBuilder()
                .setCode(Code.NOT_FOUND_VALUE)
                .setMessage(ModelDBMessages.EXP_RUN_NOT_FOUND_ERROR_MSG)
                .build();
        throw StatusProto.toStatusRuntimeException(status);
      }
      LOGGER.debug("Got ExperimentRun Datasets");
      return experimentRunObj.getProtoObject().getDatasetsList();
    }
  }

  @Override
  public ExperimentRun logDatasets(
      String experimentRunId, List<Artifact> newDatasets, boolean overwrite)
      throws InvalidProtocolBufferException {
    try (Session session = ModelDBHibernateUtil.getSessionFactory().openSession()) {
      Transaction transaction = session.beginTransaction();
      ExperimentRunEntity experimentRunEntityObj =
          session.get(ExperimentRunEntity.class, experimentRunId);
      if (experimentRunEntityObj == null) {
        LOGGER.warn(ModelDBMessages.EXP_RUN_NOT_FOUND_ERROR_MSG);
        Status status =
            Status.newBuilder()
                .setCode(Code.NOT_FOUND_VALUE)
                .setMessage(ModelDBMessages.EXP_RUN_NOT_FOUND_ERROR_MSG)
                .build();
        throw StatusProto.toStatusRuntimeException(status);
      }
      ExperimentRun experimentRun = experimentRunEntityObj.getProtoObject();

      if (overwrite) {
        List<String> datasetKeys = new ArrayList<>();
        for (Artifact dataset : newDatasets) {
          datasetKeys.add(dataset.getKey());
        }
        deleteArtifactEntities(session, experimentRunId, datasetKeys, ModelDBConstants.DATASETS);

      } else {
        List<Artifact> existingDatasets = experimentRun.getDatasetsList();
        for (Artifact existingDataset : existingDatasets) {
          for (Artifact newDataset : newDatasets) {
            if (existingDataset.getKey().equals(newDataset.getKey())) {
              Status status =
                  Status.newBuilder()
                      .setCode(Code.ALREADY_EXISTS_VALUE)
                      .setMessage(
                          "Dataset being logged already exists. existing dataSet key : "
                              + newDataset.getKey())
                      .build();
              throw StatusProto.toStatusRuntimeException(status);
            }
          }
        }
      }

      List<ArtifactEntity> newDatasetList =
          RdbmsUtils.convertArtifactsFromArtifactEntityList(
              experimentRunEntityObj, ModelDBConstants.DATASETS, newDatasets);
      experimentRunEntityObj.setArtifactMapping(newDatasetList);
      long currentTimestamp = Calendar.getInstance().getTimeInMillis();
      experimentRunEntityObj.setDate_updated(currentTimestamp);
      session.saveOrUpdate(experimentRunEntityObj);
      // Update parent entity timestamp
      updateParentEntitiesTimestamp(
          session,
          Collections.singletonList(experimentRunEntityObj.getProject_id()),
          Collections.singletonList(experimentRunEntityObj.getExperiment_id()),
          currentTimestamp);
      transaction.commit();
    }
    return getExperimentRun(experimentRunId);
  }

  @Override
  public ExperimentRun logArtifacts(String experimentRunId, List<Artifact> newArtifacts)
      throws InvalidProtocolBufferException {
    try (Session session = ModelDBHibernateUtil.getSessionFactory().openSession()) {
      Transaction transaction = session.beginTransaction();
      ExperimentRunEntity experimentRunEntityObj =
          session.get(ExperimentRunEntity.class, experimentRunId);
      if (experimentRunEntityObj == null) {
        LOGGER.warn(ModelDBMessages.EXP_RUN_NOT_FOUND_ERROR_MSG);
        Status status =
            Status.newBuilder()
                .setCode(Code.NOT_FOUND_VALUE)
                .setMessage(ModelDBMessages.EXP_RUN_NOT_FOUND_ERROR_MSG)
                .build();
        throw StatusProto.toStatusRuntimeException(status);
      }

      List<Artifact> existingArtifacts = experimentRunEntityObj.getProtoObject().getArtifactsList();
      for (Artifact existingArtifact : existingArtifacts) {
        for (Artifact newArtifact : newArtifacts) {
          if (existingArtifact.getKey().equals(newArtifact.getKey())) {
            Status status =
                Status.newBuilder()
                    .setCode(Code.ALREADY_EXISTS_VALUE)
                    .setMessage(
                        "Artifact being logged already exists. existing artifact key : "
                            + newArtifact.getKey())
                    .build();
            throw StatusProto.toStatusRuntimeException(status);
          }
        }
      }

      List<ArtifactEntity> newArtifactList =
          RdbmsUtils.convertArtifactsFromArtifactEntityList(
              experimentRunEntityObj, ModelDBConstants.ARTIFACTS, newArtifacts);
      experimentRunEntityObj.setArtifactMapping(newArtifactList);
      long currentTimestamp = Calendar.getInstance().getTimeInMillis();
      experimentRunEntityObj.setDate_updated(currentTimestamp);
      session.saveOrUpdate(experimentRunEntityObj);
      // Update parent entity timestamp
      updateParentEntitiesTimestamp(
          session,
          Collections.singletonList(experimentRunEntityObj.getProject_id()),
          Collections.singletonList(experimentRunEntityObj.getExperiment_id()),
          currentTimestamp);
      transaction.commit();
      return experimentRunEntityObj.getProtoObject();
    }
  }

  @Override
  public List<Artifact> getExperimentRunArtifacts(String experimentRunId)
      throws InvalidProtocolBufferException {
    try (Session session = ModelDBHibernateUtil.getSessionFactory().openSession()) {
      ExperimentRunEntity experimentRunObj =
          session.get(ExperimentRunEntity.class, experimentRunId);
      if (experimentRunObj == null) {
        LOGGER.warn(ModelDBMessages.EXP_RUN_NOT_FOUND_ERROR_MSG);
        Status status =
            Status.newBuilder()
                .setCode(Code.NOT_FOUND_VALUE)
                .setMessage(ModelDBMessages.EXP_RUN_NOT_FOUND_ERROR_MSG)
                .build();
        throw StatusProto.toStatusRuntimeException(status);
      }
      ExperimentRun experimentRun = experimentRunObj.getProtoObject();
      if (experimentRun.getArtifactsList() != null && !experimentRun.getArtifactsList().isEmpty()) {
        LOGGER.debug("Got ExperimentRun Artifacts");
        return experimentRun.getArtifactsList();
      } else {
        String errorMessage = "Artifacts not found in the ExperimentRun";
        LOGGER.warn(errorMessage);
        Status status =
            Status.newBuilder().setCode(Code.NOT_FOUND_VALUE).setMessage(errorMessage).build();
        throw StatusProto.toStatusRuntimeException(status);
      }
    }
  }

  private void deleteArtifactEntities(
      Session session, String experimentRunId, List<String> keys, String fieldType) {
    Query query = session.createQuery(DELETE_SELECTED_ARTIFACTS_HQL);
    query.setParameterList("keys", keys);
    query.setParameter(ModelDBConstants.EXPERIMENT_RUN_ID_STR, experimentRunId);
    query.setParameter("field_type", fieldType);
    query.executeUpdate();
  }

  @Override
  public ExperimentRun deleteArtifacts(String experimentRunId, String artifactKey)
      throws InvalidProtocolBufferException {
    Transaction transaction = null;
    try (Session session = ModelDBHibernateUtil.getSessionFactory().openSession()) {
      transaction = session.beginTransaction();

      if (false) { // Change it with parameter for support to delete all artifacts
        Query query = session.createQuery(DELETE_ALL_ARTIFACTS_HQL);
        query.setParameter(ModelDBConstants.EXPERIMENT_RUN_ID_STR, experimentRunId);
        query.executeUpdate();
      } else {
        deleteArtifactEntities(
            session,
            experimentRunId,
            Collections.singletonList(artifactKey),
            ModelDBConstants.ARTIFACTS);
      }
      long currentTimestamp = Calendar.getInstance().getTimeInMillis();
      ExperimentRunEntity experimentRunObj =
          session.get(ExperimentRunEntity.class, experimentRunId);
      experimentRunObj.setDate_updated(currentTimestamp);
      session.update(experimentRunObj);

      // Update parent entity timestamp
      updateParentEntitiesTimestamp(
          session,
          Collections.singletonList(experimentRunObj.getProject_id()),
          Collections.singletonList(experimentRunObj.getExperiment_id()),
          currentTimestamp);
      transaction.commit();
      return experimentRunObj.getProtoObject();
    } catch (StatusRuntimeException ex) {
      if (transaction != null) {
        transaction.rollback();
      }
      throw ex;
    }
  }

  @Override
  public ExperimentRun logHyperparameters(String experimentRunId, List<KeyValue> newHyperparameters)
      throws InvalidProtocolBufferException {
    try (Session session = ModelDBHibernateUtil.getSessionFactory().openSession()) {
      Transaction transaction = session.beginTransaction();
      ExperimentRunEntity experimentRunEntityObj =
          session.get(ExperimentRunEntity.class, experimentRunId);
      if (experimentRunEntityObj == null) {
        LOGGER.warn(ModelDBMessages.EXP_RUN_NOT_FOUND_ERROR_MSG);
        Status status =
            Status.newBuilder()
                .setCode(Code.NOT_FOUND_VALUE)
                .setMessage(ModelDBMessages.EXP_RUN_NOT_FOUND_ERROR_MSG)
                .build();
        throw StatusProto.toStatusRuntimeException(status);
      }

      List<KeyValue> existingHyperparameters =
          experimentRunEntityObj.getProtoObject().getHyperparametersList();
      for (KeyValue existingHyperparameter : existingHyperparameters) {
        for (KeyValue newHyperparameter : newHyperparameters) {
          if (existingHyperparameter.getKey().equals(newHyperparameter.getKey())) {
            Status status =
                Status.newBuilder()
                    .setCode(Code.ALREADY_EXISTS_VALUE)
                    .setMessage(
                        "Hyperparameter being logged already exists. existing hyperparameter Key : "
                            + newHyperparameter.getKey())
                    .build();
            throw StatusProto.toStatusRuntimeException(status);
          }
        }
      }

      List<KeyValueEntity> newHyperparameterList =
          RdbmsUtils.convertKeyValuesFromKeyValueEntityList(
              experimentRunEntityObj, ModelDBConstants.HYPERPARAMETERS, newHyperparameters);
      experimentRunEntityObj.setKeyValueMapping(newHyperparameterList);
      long currentTimestamp = Calendar.getInstance().getTimeInMillis();
      experimentRunEntityObj.setDate_updated(currentTimestamp);
      session.saveOrUpdate(experimentRunEntityObj);
      // Update parent entity timestamp
      updateParentEntitiesTimestamp(
          session,
          Collections.singletonList(experimentRunEntityObj.getProject_id()),
          Collections.singletonList(experimentRunEntityObj.getExperiment_id()),
          currentTimestamp);
      transaction.commit();
      return experimentRunEntityObj.getProtoObject();
    }
  }

  @Override
  public List<KeyValue> getExperimentRunHyperparameters(String experimentRunId)
      throws InvalidProtocolBufferException {
    try (Session session = ModelDBHibernateUtil.getSessionFactory().openSession()) {
      ExperimentRunEntity experimentRunObj =
          session.get(ExperimentRunEntity.class, experimentRunId);
      if (experimentRunObj == null) {
        LOGGER.warn(ModelDBMessages.EXP_RUN_NOT_FOUND_ERROR_MSG);
        Status status =
            Status.newBuilder()
                .setCode(Code.NOT_FOUND_VALUE)
                .setMessage(ModelDBMessages.EXP_RUN_NOT_FOUND_ERROR_MSG)
                .build();
        throw StatusProto.toStatusRuntimeException(status);
      }
      LOGGER.debug("Got ExperimentRun Hyperparameters");
      return experimentRunObj.getProtoObject().getHyperparametersList();
    }
  }

  @Override
  public ExperimentRun logAttributes(String experimentRunId, List<KeyValue> newAttributes)
      throws InvalidProtocolBufferException {
    try (Session session = ModelDBHibernateUtil.getSessionFactory().openSession()) {
      Transaction transaction = session.beginTransaction();
      ExperimentRunEntity experimentRunEntityObj =
          session.get(ExperimentRunEntity.class, experimentRunId);
      if (experimentRunEntityObj == null) {
        LOGGER.warn(ModelDBMessages.EXP_RUN_NOT_FOUND_ERROR_MSG);
        Status status =
            Status.newBuilder()
                .setCode(Code.NOT_FOUND_VALUE)
                .setMessage(ModelDBMessages.EXP_RUN_NOT_FOUND_ERROR_MSG)
                .build();
        throw StatusProto.toStatusRuntimeException(status);
      }

      List<KeyValue> existingAttributes =
          experimentRunEntityObj.getProtoObject().getAttributesList();
      for (KeyValue existingAttribute : existingAttributes) {
        for (KeyValue newAttribute : newAttributes) {
          if (existingAttribute.getKey().equals(newAttribute.getKey())) {
            Status status =
                Status.newBuilder()
                    .setCode(Code.ALREADY_EXISTS_VALUE)
                    .setMessage(
                        "Attribute being logged already exists. existing attribute Key : "
                            + newAttribute.getKey())
                    .build();
            throw StatusProto.toStatusRuntimeException(status);
          }
        }
      }

      List<AttributeEntity> newAttributeList =
          RdbmsUtils.convertAttributesFromAttributeEntityList(
              experimentRunEntityObj, ModelDBConstants.ATTRIBUTES, newAttributes);
      experimentRunEntityObj.setAttributeMapping(newAttributeList);
      long currentTimestamp = Calendar.getInstance().getTimeInMillis();
      experimentRunEntityObj.setDate_updated(currentTimestamp);
      session.saveOrUpdate(experimentRunEntityObj);
      // Update parent entity timestamp
      updateParentEntitiesTimestamp(
          session,
          Collections.singletonList(experimentRunEntityObj.getProject_id()),
          Collections.singletonList(experimentRunEntityObj.getExperiment_id()),
          currentTimestamp);
      transaction.commit();
      return experimentRunEntityObj.getProtoObject();
    }
  }

  @Override
  public List<KeyValue> getExperimentRunAttributes(
      String experimentRunId, List<String> attributeKeyList, Boolean getAll)
      throws InvalidProtocolBufferException {
    try (Session session = ModelDBHibernateUtil.getSessionFactory().openSession()) {
      ExperimentRunEntity experimentRunObj =
          session.get(ExperimentRunEntity.class, experimentRunId);
      if (experimentRunObj == null) {
        String errorMessage = "Invalid ExperimentRun ID found";
        LOGGER.warn(errorMessage);
        Status status =
            Status.newBuilder().setCode(Code.NOT_FOUND_VALUE).setMessage(errorMessage).build();
        throw StatusProto.toStatusRuntimeException(status);
      }

      if (getAll) {
        return experimentRunObj.getProtoObject().getAttributesList();
      } else {
        Query query = session.createQuery(GET_EXP_RUN_ATTRIBUTE_BY_KEYS_HQL);
        query.setParameterList("keys", attributeKeyList);
        query.setParameter(ModelDBConstants.EXPERIMENT_RUN_ID_STR, experimentRunId);
        query.setParameter(ModelDBConstants.FIELD_TYPE_STR, ModelDBConstants.ATTRIBUTES);
        List<AttributeEntity> attributeEntities = query.list();
        return RdbmsUtils.convertAttributeEntityListFromAttributes(attributeEntities);
      }
    }
  }

  /**
   * For getting experimentRuns that user has access to (either as the owner or a collaborator):
   * <br>
   *
   * <ol>
   *   <li>Iterate through all experimentRuns of the requested experimentRunIds
   *   <li>Get the project Id they belong to.
   *   <li>Check if project is accessible or not.
   * </ol>
   *
   * The list of accessible experimentRunIDs is built and returned by this method.
   *
   * @param requestedExperimentRunIds : experimentRun Ids
   * @return List<String> : list of accessible ExperimentRun Id
   */
  public List<String> getAccessibleExperimentRunIDs(
      List<String> requestedExperimentRunIds,
      ModelDBActionEnum.ModelDBServiceActions modelDBServiceActions) {
    List<String> accessibleExperimentRunIds = new ArrayList<>();

    Map<String, String> projectIdExperimentRunIdMap =
        getProjectIdsFromExperimentRunIds(requestedExperimentRunIds);
    if (projectIdExperimentRunIdMap.size() == 0) {
      Status status =
          Status.newBuilder()
              .setCode(Code.PERMISSION_DENIED_VALUE)
              .setMessage(
                  "Access is denied. ExperimentRun not found for given ids : "
                      + requestedExperimentRunIds)
              .build();
      throw StatusProto.toStatusRuntimeException(status);
    }
    Set<String> projectIdSet = new HashSet<>(projectIdExperimentRunIdMap.values());

    List<String> allowedProjectIds;
    // Validate if current user has access to the entity or not
    if (projectIdSet.size() == 1) {
      roleService.isSelfAllowed(
          ModelResourceEnum.ModelDBServiceResourceTypes.PROJECT,
          modelDBServiceActions,
          new ArrayList<>(projectIdSet).get(0));
      accessibleExperimentRunIds.addAll(requestedExperimentRunIds);
    } else {
      allowedProjectIds =
          roleService.getSelfAllowedResources(
              ModelResourceEnum.ModelDBServiceResourceTypes.PROJECT, modelDBServiceActions);
      // Validate if current user has access to the entity or not
      allowedProjectIds.retainAll(projectIdSet);
      for (Map.Entry<String, String> entry : projectIdExperimentRunIdMap.entrySet()) {
        if (allowedProjectIds.contains(entry.getValue())) {
          accessibleExperimentRunIds.add(entry.getKey());
        }
      }
    }
    return accessibleExperimentRunIds;
  }

  @Override
  public ExperimentRunPaginationDTO findExperimentRuns(
      ProjectDAO projectDAO, UserInfo currentLoginUserInfo, FindExperimentRuns queryParameters)
      throws InvalidProtocolBufferException {

    LOGGER.trace("trying to open session");
    try (Session session = ModelDBHibernateUtil.getSessionFactory().openSession()) {
      LOGGER.trace("Starting to find experimentRuns");

      List<String> accessibleExperimentRunIds = new ArrayList<>();
      if (!queryParameters.getExperimentRunIdsList().isEmpty()) {
        accessibleExperimentRunIds.addAll(
            getAccessibleExperimentRunIDs(
                queryParameters.getExperimentRunIdsList(),
                ModelDBActionEnum.ModelDBServiceActions.READ));
        if (accessibleExperimentRunIds.isEmpty()) {
          String errorMessage =
              "Access is denied. User is unauthorized for given ExperimentRun IDs : "
                  + accessibleExperimentRunIds;
          ModelDBUtils.logAndThrowError(
              errorMessage,
              Code.PERMISSION_DENIED_VALUE,
              Any.pack(FindExperimentRuns.getDefaultInstance()));
        }
      }

      List<KeyValueQuery> predicates = new ArrayList<>(queryParameters.getPredicatesList());
      for (KeyValueQuery predicate : predicates) {
        if (predicate.getKey().equals(ModelDBConstants.ID)) {
          List<String> accessibleExperimentRunId =
              getAccessibleExperimentRunIDs(
                  Collections.singletonList(predicate.getValue().getStringValue()),
                  ModelDBActionEnum.ModelDBServiceActions.READ);
          accessibleExperimentRunIds.addAll(accessibleExperimentRunId);
          // Validate if current user has access to the entity or not where predicate key has an id
          RdbmsUtils.validateEntityIdInPredicates(
              ModelDBConstants.EXPERIMENT_RUNS, accessibleExperimentRunIds, predicate, roleService);
        }
      }

      CriteriaBuilder builder = session.getCriteriaBuilder();
      // Using FROM and JOIN
      CriteriaQuery<ExperimentRunEntity> criteriaQuery =
          builder.createQuery(ExperimentRunEntity.class);
      Root<ExperimentRunEntity> experimentRunRoot = criteriaQuery.from(ExperimentRunEntity.class);
      experimentRunRoot.alias("exp");
      List<Predicate> finalPredicatesList = new ArrayList<>();

      List<String> projectIds = new ArrayList<>();
      if (!queryParameters.getProjectId().isEmpty()) {
        projectIds.add(queryParameters.getProjectId());
      } else if (accessibleExperimentRunIds.isEmpty()) {
        List<String> workspaceProjectIDs =
            projectDAO.getWorkspaceProjectIDs(
                queryParameters.getWorkspaceName(), currentLoginUserInfo);
        if (workspaceProjectIDs == null || workspaceProjectIDs.isEmpty()) {
          LOGGER.warn(
              "accessible project for the experimentRuns not found for given workspace : {}",
              queryParameters.getWorkspaceName());
          ExperimentRunPaginationDTO experimentRunPaginationDTO = new ExperimentRunPaginationDTO();
          experimentRunPaginationDTO.setExperimentRuns(Collections.emptyList());
          experimentRunPaginationDTO.setTotalRecords(0L);
          return experimentRunPaginationDTO;
        }
        projectIds.addAll(workspaceProjectIDs);
      }

      if (accessibleExperimentRunIds.isEmpty() && projectIds.isEmpty()) {
        String errorMessage =
            "Access is denied. Accessible projects not found for given ExperimentRun IDs : "
                + accessibleExperimentRunIds;
        ModelDBUtils.logAndThrowError(
            errorMessage,
            Code.PERMISSION_DENIED_VALUE,
            Any.pack(FindExperimentRuns.getDefaultInstance()));
      }

      if (!projectIds.isEmpty()) {
        Expression<String> projectExpression = experimentRunRoot.get(ModelDBConstants.PROJECT_ID);
        Predicate projectsPredicate = projectExpression.in(projectIds);
        finalPredicatesList.add(projectsPredicate);
      }

      if (!queryParameters.getExperimentId().isEmpty()) {
        Expression<String> exp = experimentRunRoot.get(ModelDBConstants.EXPERIMENT_ID);
        Predicate predicate2 = builder.equal(exp, queryParameters.getExperimentId());
        finalPredicatesList.add(predicate2);
      }

      if (!queryParameters.getExperimentRunIdsList().isEmpty()) {
        Expression<String> exp = experimentRunRoot.get(ModelDBConstants.ID);
        Predicate predicate2 = exp.in(queryParameters.getExperimentRunIdsList());
        finalPredicatesList.add(predicate2);
      }

      LOGGER.trace("Added entity predicates");
      String entityName = "experimentRunEntity";
      try {
        List<Predicate> queryPredicatesList =
            RdbmsUtils.getQueryPredicatesFromPredicateList(
                entityName, predicates, builder, criteriaQuery, experimentRunRoot, authService);
        if (!queryPredicatesList.isEmpty()) {
          finalPredicatesList.addAll(queryPredicatesList);
        }
      } catch (ModelDBException ex) {
        if (ex.getCode().ordinal() == Code.FAILED_PRECONDITION_VALUE
            && ModelDBConstants.INTERNAL_MSG_USERS_NOT_FOUND.equals(ex.getMessage())) {
          LOGGER.warn(ex.getMessage());
          ExperimentRunPaginationDTO experimentRunPaginationDTO = new ExperimentRunPaginationDTO();
          experimentRunPaginationDTO.setExperimentRuns(Collections.emptyList());
          experimentRunPaginationDTO.setTotalRecords(0L);
          return experimentRunPaginationDTO;
        }
      }

      Order[] orderBy =
          RdbmsUtils.getOrderArrBasedOnSortKey(
              queryParameters.getSortKey(),
              queryParameters.getAscending(),
              builder,
              experimentRunRoot,
              entityName);

      Predicate[] predicateArr = new Predicate[finalPredicatesList.size()];
      for (int index = 0; index < finalPredicatesList.size(); index++) {
        predicateArr[index] = finalPredicatesList.get(index);
      }

      Predicate predicateWhereCause = builder.and(predicateArr);
      criteriaQuery.select(experimentRunRoot);
      criteriaQuery.where(predicateWhereCause);
      criteriaQuery.orderBy(orderBy);

      LOGGER.trace("Creating criteria query");
      Query query = session.createQuery(criteriaQuery);
      LOGGER.debug("Final experimentRuns final query : {}", query.getQueryString());
      if (queryParameters.getPageNumber() != 0 && queryParameters.getPageLimit() != 0) {
        // Calculate number of documents to skip
        int skips = queryParameters.getPageLimit() * (queryParameters.getPageNumber() - 1);
        query.setFirstResult(skips);
        query.setMaxResults(queryParameters.getPageLimit());
      }

      LOGGER.trace("Final query generated");
      List<ExperimentRunEntity> experimentRunEntities = query.list();
      LOGGER.debug("Final experimentRuns list size : {}", experimentRunEntities.size());
      List<ExperimentRun> experimentRuns = new ArrayList<>();
      if (!experimentRunEntities.isEmpty()) {

        LOGGER.trace("Converting from Hibernate to proto");
        List<ExperimentRun> experimentRunList =
            RdbmsUtils.convertExperimentRunsFromExperimentRunEntityList(experimentRunEntities);
        LOGGER.trace("experimentRunList {}", experimentRunList);
        LOGGER.trace("Converted from Hibernate to proto");

        List<String> expRunIds =
            experimentRunEntities.stream()
                .map(ExperimentRunEntity::getId)
                .collect(Collectors.toList());
        Map<String, List<KeyValue>> expRunHyperparameterConfigBlobMap =
            getExperimentRunHyperparameterConfigBlobMap(session, expRunIds);

        // Map<experimentRunID, Map<LocationString, CodeVersion>> : Map from experimentRunID to Map
        // of
        // LocationString to CodeBlob
        Map<String, Map<String, CodeVersion>> expRunCodeVersionMap =
            getExperimentRunCodeVersionMap(session, expRunIds);

        Set<String> experimentRunIdsSet = new HashSet<>();
        for (ExperimentRun experimentRun : experimentRunList) {
          if (!expRunHyperparameterConfigBlobMap.isEmpty()
              && expRunHyperparameterConfigBlobMap.containsKey(experimentRun.getId())) {
            experimentRun =
                experimentRun
                    .toBuilder()
                    .addAllHyperparameters(
                        expRunHyperparameterConfigBlobMap.get(experimentRun.getId()))
                    .build();
          }
          if (!expRunCodeVersionMap.isEmpty()
              && expRunCodeVersionMap.containsKey(experimentRun.getId())) {
            experimentRun =
                experimentRun
                    .toBuilder()
                    .putAllCodeVersionFromBlob(expRunCodeVersionMap.get(experimentRun.getId()))
                    .build();
          }
          if (!experimentRunIdsSet.contains(experimentRun.getId())) {
            experimentRunIdsSet.add(experimentRun.getId());
            if (queryParameters.getIdsOnly()) {
              experimentRun = ExperimentRun.newBuilder().setId(experimentRun.getId()).build();
              experimentRuns.add(experimentRun);
            } else {
              experimentRuns.add(experimentRun);
            }
          }
        }
      }

      long totalRecords = RdbmsUtils.count(session, experimentRunRoot, criteriaQuery);
      LOGGER.debug("ExperimentRuns Total record count : {}", totalRecords);

      ExperimentRunPaginationDTO experimentRunPaginationDTO = new ExperimentRunPaginationDTO();
      experimentRunPaginationDTO.setExperimentRuns(experimentRuns);
      experimentRunPaginationDTO.setTotalRecords(totalRecords);
      return experimentRunPaginationDTO;
    }
  }

  private Map<String, List<KeyValue>> getExperimentRunHyperparameterConfigBlobMap(
      Session session, List<String> expRunIds) {

    String queryBuilder =
        "Select vme.experimentRunEntity.id, cb From ConfigBlobEntity cb INNER JOIN VersioningModeldbEntityMapping vme ON vme.blob_hash = cb.blob_hash WHERE cb.hyperparameter_type = :hyperparameterType AND vme.experimentRunEntity.id IN (:expRunIds)";
    Query query = session.createQuery(queryBuilder);
    query.setParameter("hyperparameterType", HYPERPARAMETER);
    query.setParameterList("expRunIds", expRunIds);
    LOGGER.debug(
        "Final experimentRuns hyperparameter config blob final query : {}", query.getQueryString());
    List<Object[]> configBlobEntities = query.list();
    LOGGER.debug(
        "Final experimentRuns hyperparameter config list size : {}", configBlobEntities.size());
    Map<String, List<KeyValue>> hyperparametersMap = new LinkedHashMap<>();
    if (!configBlobEntities.isEmpty()) {
      configBlobEntities.forEach(
          objects -> {
            String expRunId = (String) objects[0];
            ConfigBlobEntity configBlobEntity = (ConfigBlobEntity) objects[1];
            if (configBlobEntity.getHyperparameter_type() == HYPERPARAMETER) {
              HyperparameterElementConfigBlobEntity hyperElementConfigBlobEntity =
                  configBlobEntity.getHyperparameterElementConfigBlobEntity();
              HyperparameterValuesConfigBlob valuesConfigBlob =
                  hyperElementConfigBlobEntity.toProto();
              Value.Builder valueBuilder = Value.newBuilder();
              switch (valuesConfigBlob.getValueCase()) {
                case INT_VALUE:
                  valueBuilder.setNumberValue(valuesConfigBlob.getIntValue());
                  break;
                case FLOAT_VALUE:
                  valueBuilder.setNumberValue(valuesConfigBlob.getFloatValue());
                  break;
                case STRING_VALUE:
                  valueBuilder.setStringValue(valuesConfigBlob.getStringValue());
                  break;
              }
              KeyValue hyperparameter =
                  KeyValue.newBuilder()
                      .setKey(hyperElementConfigBlobEntity.getName())
                      .setValue(valueBuilder.build())
                      .build();
              List<KeyValue> hyperparameterList = hyperparametersMap.get(expRunId);
              if (hyperparameterList == null) {
                hyperparameterList = new ArrayList<>();
              }
              hyperparameterList.add(hyperparameter);
              hyperparametersMap.put(expRunId, hyperparameterList);
            }
          });
    }
    return hyperparametersMap;
  }

  /**
   * @param session : session
   * @param expRunIds : ExperimentRun ids
   * @return {@link Map<String, Map<String, CodeBlob>>} : Map from experimentRunID to Map of
   *     LocationString to CodeVersion
   * @throws InvalidProtocolBufferException invalidProtocolBufferException
   */
  private Map<String, Map<String, CodeVersion>> getExperimentRunCodeVersionMap(
      Session session, List<String> expRunIds) throws InvalidProtocolBufferException {
    String queryBuilder =
        "SELECT vme.experimentRunEntity.id, vme.versioning_location, gcb, ncb, pdcb "
            + " From VersioningModeldbEntityMapping vme LEFT JOIN GitCodeBlobEntity gcb ON vme.blob_hash = gcb.blob_hash "
            + " LEFT JOIN NotebookCodeBlobEntity ncb ON vme.blob_hash = ncb.blob_hash "
            + " LEFT JOIN PathDatasetComponentBlobEntity pdcb ON ncb.path_dataset_blob_hash = pdcb.id.path_dataset_blob_id "
            + " WHERE vme.versioning_blob_type = :versioningBlobType AND vme.experimentRunEntity.id IN (:expRunIds)";
    Query query = session.createQuery(queryBuilder);
    query.setParameter("versioningBlobType", Blob.ContentCase.CODE.getNumber());
    query.setParameterList("expRunIds", expRunIds);
    LOGGER.debug("Final experimentRuns code config blob final query : {}", query.getQueryString());
    List<Object[]> codeBlobEntities = query.list();
    LOGGER.debug("Final experimentRuns code config list size : {}", codeBlobEntities.size());

    // Map<experimentRunID, Map<LocationString, CodeVersion>> : Map from experimentRunID to Map of
    // LocationString to CodeVersion
    Map<String, Map<String, CodeVersion>> expRunCodeBlobMap = new LinkedHashMap<>();
    if (!codeBlobEntities.isEmpty()) {
      for (Object[] objects : codeBlobEntities) {
        String expRunId = (String) objects[0];
        String versioningLocation = (String) objects[1];
        GitCodeBlobEntity gitBlobEntity = (GitCodeBlobEntity) objects[2];
        NotebookCodeBlobEntity notebookCodeBlobEntity = (NotebookCodeBlobEntity) objects[3];
        PathDatasetComponentBlobEntity pathDatasetComponentBlobEntity =
            (PathDatasetComponentBlobEntity) objects[4];

        CodeVersion.Builder codeVersionBuilder = CodeVersion.newBuilder();
        LOGGER.debug("notebookCodeBlobEntity {}", notebookCodeBlobEntity);
        LOGGER.debug("pathDatasetComponentBlobEntity {}", pathDatasetComponentBlobEntity);
        LOGGER.debug("gitBlobEntity {}", gitBlobEntity);
        if (notebookCodeBlobEntity != null) {
          if (pathDatasetComponentBlobEntity != null) {
            convertGitBlobToGitSnapshot(
                codeVersionBuilder,
                notebookCodeBlobEntity.getGitCodeBlobEntity().toProto(),
                pathDatasetComponentBlobEntity.toProto());
          } else {
            convertGitBlobToGitSnapshot(
                codeVersionBuilder, notebookCodeBlobEntity.getGitCodeBlobEntity().toProto(), null);
          }
        } else if (gitBlobEntity != null) {
          convertGitBlobToGitSnapshot(codeVersionBuilder, gitBlobEntity.toProto(), null);
        }
        Map<String, CodeVersion> codeBlobMap = expRunCodeBlobMap.get(expRunId);
        if (codeBlobMap == null) {
          codeBlobMap = new LinkedHashMap<>();
        }
        Location.Builder locationBuilder = Location.newBuilder();
        ModelDBUtils.getProtoObjectFromString(versioningLocation, locationBuilder);
        codeBlobMap.put(
            ModelDBUtils.getLocationWithSlashOperator(locationBuilder.getLocationList()),
            codeVersionBuilder.build());
        expRunCodeBlobMap.put(expRunId, codeBlobMap);
      }
    }
    return expRunCodeBlobMap;
  }

  private void convertGitBlobToGitSnapshot(
      CodeVersion.Builder codeVersionBuilder,
      GitCodeBlob codeBlob,
      PathDatasetComponentBlob pathComponentBlob) {
    GitSnapshot.Builder gitSnapShot = GitSnapshot.newBuilder();
    if (codeBlob != null) {
      gitSnapShot
          .setRepo(codeBlob.getRepo())
          .setHash(codeBlob.getHash())
          .setIsDirtyValue(codeBlob.getIsDirty() ? 1 : 2)
          .build();
    }
    if (pathComponentBlob != null) {
      gitSnapShot.addFilepaths(pathComponentBlob.getPath());
    }
    codeVersionBuilder.setGitSnapshot(gitSnapShot);
  }

  @Override
  public ExperimentRunPaginationDTO sortExperimentRuns(
      ProjectDAO projectDAO, SortExperimentRuns queryParameters)
      throws InvalidProtocolBufferException {
    FindExperimentRuns findExperimentRuns =
        FindExperimentRuns.newBuilder()
            .addAllExperimentRunIds(queryParameters.getExperimentRunIdsList())
            .setSortKey(queryParameters.getSortKey())
            .setAscending(queryParameters.getAscending())
            .setIdsOnly(queryParameters.getIdsOnly())
            .build();
    UserInfo currentLoginUserInfo = authService.getCurrentLoginUserInfo();
    return findExperimentRuns(projectDAO, currentLoginUserInfo, findExperimentRuns);
  }

  @Override
  public List<ExperimentRun> getTopExperimentRuns(
      ProjectDAO projectDAO, TopExperimentRunsSelector queryParameters)
      throws InvalidProtocolBufferException {
    FindExperimentRuns findExperimentRuns =
        FindExperimentRuns.newBuilder()
            .setProjectId(queryParameters.getProjectId())
            .setExperimentId(queryParameters.getExperimentId())
            .addAllExperimentRunIds(queryParameters.getExperimentRunIdsList())
            .setSortKey(queryParameters.getSortKey())
            .setAscending(queryParameters.getAscending())
            .setIdsOnly(queryParameters.getIdsOnly())
            .setPageNumber(1)
            .setPageLimit(queryParameters.getTopK())
            .build();
    UserInfo currentLoginUserInfo = authService.getCurrentLoginUserInfo();
    return findExperimentRuns(projectDAO, currentLoginUserInfo, findExperimentRuns)
        .getExperimentRuns();
  }

  @Override
  public List<String> getExperimentRunTags(String experimentRunId)
      throws InvalidProtocolBufferException {
    try (Session session = ModelDBHibernateUtil.getSessionFactory().openSession()) {
      ExperimentRunEntity experimentRunObj =
          session.get(ExperimentRunEntity.class, experimentRunId);
      LOGGER.debug("Got ExperimentRun Tags");
      return experimentRunObj.getProtoObject().getTagsList();
    }
  }

  @Override
  public ExperimentRun addExperimentRunAttributes(
      String experimentRunId, List<KeyValue> attributesList) throws InvalidProtocolBufferException {
    try (Session session = ModelDBHibernateUtil.getSessionFactory().openSession()) {
      Transaction transaction = session.beginTransaction();
      ExperimentRunEntity experimentRunEntityObj =
          session.get(ExperimentRunEntity.class, experimentRunId);
      List<AttributeEntity> newAttributeList =
          RdbmsUtils.convertAttributesFromAttributeEntityList(
              experimentRunEntityObj, ModelDBConstants.ATTRIBUTES, attributesList);
      experimentRunEntityObj.setAttributeMapping(newAttributeList);
      long currentTimestamp = Calendar.getInstance().getTimeInMillis();
      experimentRunEntityObj.setDate_updated(currentTimestamp);
      session.saveOrUpdate(experimentRunEntityObj);
      // Update parent entity timestamp
      updateParentEntitiesTimestamp(
          session,
          Collections.singletonList(experimentRunEntityObj.getProject_id()),
          Collections.singletonList(experimentRunEntityObj.getExperiment_id()),
          currentTimestamp);
      transaction.commit();
      return experimentRunEntityObj.getProtoObject();
    }
  }

  @Override
  public ExperimentRun deleteExperimentRunAttributes(
      String experimentRunId, List<String> attributeKeyList, Boolean deleteAll)
      throws InvalidProtocolBufferException {
    try (Session session = ModelDBHibernateUtil.getSessionFactory().openSession()) {
      Transaction transaction = session.beginTransaction();
      if (deleteAll) {
        Query query = session.createQuery(DELETE_ALL_EXP_RUN_ATTRIBUTES_HQL);
        query.setParameter(ModelDBConstants.EXPERIMENT_RUN_ID_STR, experimentRunId);
        query.setParameter(ModelDBConstants.FIELD_TYPE_STR, ModelDBConstants.ATTRIBUTES);
        query.executeUpdate();
      } else {
        Query query = session.createQuery(DELETE_SELECTED_EXP_RUN_ATTRIBUTES_HQL);
        query.setParameter("keys", attributeKeyList);
        query.setParameter(ModelDBConstants.EXPERIMENT_RUN_ID_STR, experimentRunId);
        query.setParameter(ModelDBConstants.FIELD_TYPE_STR, ModelDBConstants.ATTRIBUTES);
        query.executeUpdate();
      }
      ExperimentRunEntity experimentRunObj =
          session.get(ExperimentRunEntity.class, experimentRunId);
      long currentTimestamp = Calendar.getInstance().getTimeInMillis();
      experimentRunObj.setDate_updated(currentTimestamp);
      session.update(experimentRunObj);
      // Update parent entity timestamp
      updateParentEntitiesTimestamp(
          session,
          Collections.singletonList(experimentRunObj.getProject_id()),
          Collections.singletonList(experimentRunObj.getExperiment_id()),
          currentTimestamp);
      transaction.commit();
      LOGGER.debug("ExperimentRun Attributes deleted successfully");
      return experimentRunObj.getProtoObject();
    }
  }

  @Override
  public ExperimentRun logJobId(String experimentRunId, String jobId)
      throws InvalidProtocolBufferException {
    try (Session session = ModelDBHibernateUtil.getSessionFactory().openSession()) {
      Transaction transaction = session.beginTransaction();
      ExperimentRunEntity experimentRunEntityObj =
          session.get(ExperimentRunEntity.class, experimentRunId);
      experimentRunEntityObj.setJob_id(jobId);
      long currentTimestamp = Calendar.getInstance().getTimeInMillis();
      experimentRunEntityObj.setDate_updated(currentTimestamp);
      session.saveOrUpdate(experimentRunEntityObj);
      // Update parent entity timestamp
      updateParentEntitiesTimestamp(
          session,
          Collections.singletonList(experimentRunEntityObj.getProject_id()),
          Collections.singletonList(experimentRunEntityObj.getExperiment_id()),
          currentTimestamp);
      transaction.commit();
      LOGGER.debug("ExperimentRun JobID added successfully");
      return experimentRunEntityObj.getProtoObject();
    }
  }

  @Override
  public String getJobId(String experimentRunId) {
    try (Session session = ModelDBHibernateUtil.getSessionFactory().openSession()) {
      ExperimentRunEntity experimentRunEntityObj =
          session.get(ExperimentRunEntity.class, experimentRunId);
      LOGGER.debug("Got ExperimentRun JobID");
      return experimentRunEntityObj.getJob_id();
    }
  }

  private ExperimentRun copyExperimentRunAndUpdateDetails(
      ExperimentRun srcExperimentRun,
      Experiment newExperiment,
      Project newProject,
      UserInfo newOwner) {
    ExperimentRun.Builder experimentRunBuilder =
        ExperimentRun.newBuilder(srcExperimentRun).setId(UUID.randomUUID().toString());

    if (newOwner != null) {
      experimentRunBuilder.setOwner(authService.getVertaIdFromUserInfo(newOwner));
    }
    if (newProject != null) {
      experimentRunBuilder.setProjectId(newProject.getId());
    }
    if (newExperiment != null) {
      experimentRunBuilder.setExperimentId(newExperiment.getId());
    }
    return experimentRunBuilder.build();
  }

  @Override
  public ExperimentRun deepCopyExperimentRunForUser(
      ExperimentRun srcExperimentRun,
      Experiment newExperiment,
      Project newProject,
      UserInfo newOwner)
      throws InvalidProtocolBufferException {
    checkIfEntityAlreadyExists(srcExperimentRun, false);

    if (newExperiment == null || newProject == null || newOwner == null) {
      Status status =
          Status.newBuilder()
              .setCode(Code.INVALID_ARGUMENT_VALUE)
              .setMessage(
                  "New owner, new project or new Experiment not passed for cloning ExperimentRun.")
              .build();
      throw StatusProto.toStatusRuntimeException(status);
    }
    ExperimentRun copyExperimentRun =
        copyExperimentRunAndUpdateDetails(srcExperimentRun, newExperiment, newProject, newOwner);

    try (Session session = ModelDBHibernateUtil.getSessionFactory().openSession()) {
      Transaction transaction = session.beginTransaction();
      ExperimentRunEntity experimentRunObj =
          RdbmsUtils.generateExperimentRunEntity(copyExperimentRun);
      session.saveOrUpdate(experimentRunObj);
      transaction.commit();
      LOGGER.debug("ExperimentRun copied successfully");
      return experimentRunObj.getProtoObject();
    }
  }

  @Override
  public List<ExperimentRun> getExperimentRuns(List<KeyValue> keyValues)
      throws InvalidProtocolBufferException {
    try (Session session = ModelDBHibernateUtil.getSessionFactory().openSession()) {
      StringBuilder stringQueryBuilder = new StringBuilder("From ExperimentRunEntity er where ");
      Map<String, Object> paramMap = new HashMap<>();
      for (int index = 0; index < keyValues.size(); index++) {
        KeyValue keyValue = keyValues.get(index);
        Value value = keyValue.getValue();
        String key = keyValue.getKey();

        switch (value.getKindCase()) {
          case NUMBER_VALUE:
            paramMap.put(key, value.getNumberValue());
            break;
          case STRING_VALUE:
            paramMap.put(key, value.getStringValue());
            break;
          case BOOL_VALUE:
            paramMap.put(key, value.getBoolValue());
            break;
          default:
            Status invalidValueTypeError =
                Status.newBuilder()
                    .setCode(Code.UNIMPLEMENTED_VALUE)
                    .setMessage(
                        "Unknown 'Value' type recognized, valid 'Value' type are NUMBER_VALUE, STRING_VALUE, BOOL_VALUE")
                    .build();
            throw StatusProto.toStatusRuntimeException(invalidValueTypeError);
        }
        stringQueryBuilder.append(" er." + key + " = :" + key);
        if (index < keyValues.size() - 1) {
          stringQueryBuilder.append(" AND ");
        }
      }
      Query query = session.createQuery(stringQueryBuilder.toString());
      for (Map.Entry<String, Object> paramEntry : paramMap.entrySet()) {
        query.setParameter(paramEntry.getKey(), paramEntry.getValue());
      }
      List<ExperimentRunEntity> experimentRunObjList = query.list();
      return RdbmsUtils.convertExperimentRunsFromExperimentRunEntityList(experimentRunObjList);
    }
  }

  @Override
  public String getProjectIdByExperimentRunId(String experimentRunId) {
    try (Session session = ModelDBHibernateUtil.getSessionFactory().openSession()) {
      ExperimentRunEntity experimentRunObj =
          session.get(ExperimentRunEntity.class, experimentRunId);
      if (experimentRunObj != null) {
        LOGGER.debug("Got ProjectId by ExperimentRunId ");
        return experimentRunObj.getProject_id();
      } else {
        String errorMessage = "ExperimentRun not found for given ID : " + experimentRunId;
        LOGGER.warn(errorMessage);
        Status status =
            Status.newBuilder().setCode(Code.NOT_FOUND_VALUE).setMessage(errorMessage).build();
        throw StatusProto.toStatusRuntimeException(status);
      }
    }
  }

  @Override
  public Map<String, String> getProjectIdsFromExperimentRunIds(List<String> experimentRunIds) {
    try (Session session = ModelDBHibernateUtil.getSessionFactory().openSession()) {
      Query query = session.createQuery(GET_EXP_RUN_BY_IDS_HQL);
      query.setParameterList("ids", experimentRunIds);

      @SuppressWarnings("unchecked")
      List<ExperimentRunEntity> experimentRunEntities = query.list();
      LOGGER.debug("Got ExperimentRun by Ids. Size : {}", experimentRunEntities.size());
      Map<String, String> experimentRunIdToProjectIdMap = new HashMap<>();
      for (ExperimentRunEntity experimentRunEntity : experimentRunEntities) {
        experimentRunIdToProjectIdMap.put(
            experimentRunEntity.getId(), experimentRunEntity.getProject_id());
      }
      return experimentRunIdToProjectIdMap;
    }
  }

  @Override
  public List<?> getSelectedFieldsByExperimentRunIds(
      List<String> experimentRunIds, List<String> selectedFields)
      throws InvalidProtocolBufferException {
    try (Session session = ModelDBHibernateUtil.getSessionFactory().openSession()) {
      String alias = "exr";
      StringBuilder queryBuilder = new StringBuilder("Select ");
      if (selectedFields != null && !selectedFields.isEmpty()) {
        int index = 1;
        for (String selectedField : selectedFields) {
          queryBuilder.append(alias).append(".");
          queryBuilder.append(selectedField);
          if (index < selectedFields.size()) {
            queryBuilder.append(", ");
            index++;
          }
        }
        queryBuilder.append(" ");
      }

      queryBuilder.append(GET_EXP_RUN_BY_IDS_HQL);
      Query experimentRunQuery = session.createQuery(queryBuilder.toString());
      experimentRunQuery.setParameterList("ids", experimentRunIds);
      return experimentRunQuery.list();
    }
  }

  @Override
  public List<String> getExperimentRunIdsByProjectIds(List<String> projectIds)
      throws InvalidProtocolBufferException {
    try (Session session = ModelDBHibernateUtil.getSessionFactory().openSession()) {
      Query experimentRunQuery = session.createQuery(GET_EXPERIMENT_RUN_BY_PROJECT_ID_HQL);
      experimentRunQuery.setParameterList("projectIds", projectIds);
      List<ExperimentRunEntity> experimentRunEntities = experimentRunQuery.list();

      List<String> experimentRunIds = new ArrayList<>();
      for (ExperimentRunEntity experimentRunEntity : experimentRunEntities) {
        experimentRunIds.add(experimentRunEntity.getId());
      }
      return experimentRunIds;
    }
  }

  @Override
  public List<String> getExperimentRunIdsByExperimentIds(List<String> experimentIds)
      throws InvalidProtocolBufferException {
    try (Session session = ModelDBHibernateUtil.getSessionFactory().openSession()) {
      Query experimentRunQuery = session.createQuery(GET_EXPERIMENT_RUN_BY_EXPERIMENT_ID_HQL);
      experimentRunQuery.setParameterList("experimentIds", experimentIds);
      List<ExperimentRunEntity> experimentRunEntities = experimentRunQuery.list();

      List<String> experimentRunIds = new ArrayList<>();
      for (ExperimentRunEntity experimentRunEntity : experimentRunEntities) {
        experimentRunIds.add(experimentRunEntity.getId());
      }
      return experimentRunIds;
    }
  }

  @Override
  public LogVersionedInput.Response logVersionedInput(LogVersionedInput request)
      throws InvalidProtocolBufferException, ModelDBException, NoSuchAlgorithmException {
    try (Session session = ModelDBHibernateUtil.getSessionFactory().openSession()) {
      Transaction transaction = session.beginTransaction();
      VersioningEntry versioningEntry = request.getVersionedInputs();
      Map<String, Map.Entry<BlobExpanded, String>> locationBlobWithHashMap =
          validateVersioningEntity(session, versioningEntry);
      ExperimentRunEntity runEntity = session.get(ExperimentRunEntity.class, request.getId());
      List<VersioningModeldbEntityMapping> versioningModeldbEntityMappings =
          RdbmsUtils.getVersioningMappingFromVersioningInput(
              session, versioningEntry, locationBlobWithHashMap, runEntity);

      List<VersioningModeldbEntityMapping> existingMappings = runEntity.getVersioned_inputs();
      if (existingMappings.isEmpty()) {
        existingMappings.addAll(versioningModeldbEntityMappings);
      } else {
        List<VersioningModeldbEntityMapping> finalVersionList = new ArrayList<>();
        for (VersioningModeldbEntityMapping versioningModeldbEntityMapping :
            versioningModeldbEntityMappings) {
          boolean addNew = true;
          for (VersioningModeldbEntityMapping existsVerMapping : existingMappings) {
            if (versioningModeldbEntityMapping.equals(existsVerMapping)) {
              addNew = false;
              break;
            }
          }
          if (addNew) {
            finalVersionList.add(versioningModeldbEntityMapping);
          }
        }

        if (finalVersionList.isEmpty()) {
          return LogVersionedInput.Response.newBuilder()
              .setExperimentRun(runEntity.getProtoObject())
              .build();
        }
        existingMappings.addAll(finalVersionList);
      }
      runEntity.setVersioned_inputs(existingMappings);

      Set<HyperparameterElementMappingEntity> hyrParamMappings =
          prepareHyperparameterElemMappings(runEntity, versioningModeldbEntityMappings);

      if (!hyrParamMappings.isEmpty()) {
        runEntity.setHyperparameter_element_mappings(new ArrayList<>(hyrParamMappings));
      }

      long currentTimestamp = Calendar.getInstance().getTimeInMillis();
      runEntity.setDate_updated(currentTimestamp);
      session.saveOrUpdate(runEntity);
      // Update parent entity timestamp
      updateParentEntitiesTimestamp(
          session,
          Collections.singletonList(runEntity.getProject_id()),
          Collections.singletonList(runEntity.getExperiment_id()),
          currentTimestamp);
      transaction.commit();
      LOGGER.debug("ExperimentRun versioning added successfully");
      return LogVersionedInput.Response.newBuilder()
          .setExperimentRun(runEntity.getProtoObject())
          .build();
    }
  }

  @Override
  public void deleteLogVersionedInputs(Session session, Long repoId, String commitHash) {
    StringBuilder fetchAllExpRunLogVersionedInputsHqlBuilder =
        new StringBuilder(
            "DELETE FROM VersioningModeldbEntityMapping vm WHERE vm.repository_id = :repoId ");
    fetchAllExpRunLogVersionedInputsHqlBuilder
        .append(" AND vm.entity_type = '")
        .append(ExperimentRunEntity.class.getSimpleName())
        .append("' ");
    if (commitHash != null && !commitHash.isEmpty()) {
      fetchAllExpRunLogVersionedInputsHqlBuilder.append(" AND vm.commit = :commitHash");
    }
    Query query = session.createQuery(fetchAllExpRunLogVersionedInputsHqlBuilder.toString());
    query.setParameter("repoId", repoId);
    if (commitHash != null && !commitHash.isEmpty()) {
      query.setParameter("commitHash", commitHash);
    }
    query.executeUpdate();
    LOGGER.debug("ExperimentRun versioning deleted successfully");
  }

  @Override
  public GetVersionedInput.Response getVersionedInputs(GetVersionedInput request)
      throws InvalidProtocolBufferException {
    try (Session session = ModelDBHibernateUtil.getSessionFactory().openSession()) {
      ExperimentRunEntity experimentRunObj =
          session.get(ExperimentRunEntity.class, request.getId());
      if (experimentRunObj != null) {
        LOGGER.debug("ExperimentRun versioning fetch successfully");
        return GetVersionedInput.Response.newBuilder()
            .setVersionedInputs(
                RdbmsUtils.getVersioningEntryFromList(experimentRunObj.getVersioned_inputs()))
            .build();
      } else {
        String errorMessage = "ExperimentRun not found for given ID : " + request.getId();
        LOGGER.warn(errorMessage);
        Status status =
            Status.newBuilder().setCode(Code.NOT_FOUND_VALUE).setMessage(errorMessage).build();
        throw StatusProto.toStatusRuntimeException(status);
      }
    }
  }

  @Override
  public ListCommitExperimentRunsRequest.Response listCommitExperimentRuns(
      ProjectDAO projectDAO,
      ListCommitExperimentRunsRequest request,
      RepositoryFunction repositoryFunction,
      CommitFunction commitFunction)
      throws ModelDBException, InvalidProtocolBufferException {
    try (Session session = ModelDBHibernateUtil.getSessionFactory().openSession()) {
      RepositoryEntity repositoryEntity = repositoryFunction.apply(session);
      CommitEntity commitEntity = commitFunction.apply(session, session1 -> repositoryEntity);

      KeyValueQuery repositoryIdPredicate =
          KeyValueQuery.newBuilder()
              .setKey(ModelDBConstants.VERSIONED_INPUTS + "." + ModelDBConstants.REPOSITORY_ID)
              .setValue(Value.newBuilder().setNumberValue(repositoryEntity.getId()).build())
              .setOperator(OperatorEnum.Operator.EQ)
              .setValueType(ValueTypeEnum.ValueType.NUMBER)
              .build();
      KeyValueQuery commitHashPredicate =
          KeyValueQuery.newBuilder()
              .setKey(ModelDBConstants.VERSIONED_INPUTS + "." + ModelDBConstants.COMMIT)
              .setValue(Value.newBuilder().setStringValue(commitEntity.getCommit_hash()).build())
              .setOperator(OperatorEnum.Operator.EQ)
              .setValueType(ValueTypeEnum.ValueType.STRING)
              .build();

      FindExperimentRuns findExperimentRuns =
          FindExperimentRuns.newBuilder()
              .setPageNumber(request.getPagination().getPageNumber())
              .setPageLimit(request.getPagination().getPageLimit())
              .setAscending(true)
              .setSortKey(ModelDBConstants.DATE_UPDATED)
              .addPredicates(repositoryIdPredicate)
              .addPredicates(commitHashPredicate)
              .build();
      ExperimentRunPaginationDTO experimentRunPaginationDTO =
          findExperimentRuns(projectDAO, authService.getCurrentLoginUserInfo(), findExperimentRuns);
      return ListCommitExperimentRunsRequest.Response.newBuilder()
          .addAllRuns(experimentRunPaginationDTO.getExperimentRuns())
          .setTotalRecords(experimentRunPaginationDTO.getTotalRecords())
          .build();
    }
  }

  @Override
  public ListBlobExperimentRunsRequest.Response listBlobExperimentRuns(
      ProjectDAO projectDAO,
      ListBlobExperimentRunsRequest request,
      RepositoryFunction repositoryFunction,
      CommitFunction commitFunction)
      throws ModelDBException, InvalidProtocolBufferException {
    try (Session session = ModelDBHibernateUtil.getSessionFactory().openSession()) {
      RepositoryEntity repositoryEntity = repositoryFunction.apply(session);
      CommitEntity commitEntity = commitFunction.apply(session, session1 -> repositoryEntity);

      KeyValueQuery repositoryIdPredicate =
          KeyValueQuery.newBuilder()
              .setKey(ModelDBConstants.VERSIONED_INPUTS + "." + ModelDBConstants.REPOSITORY_ID)
              .setValue(Value.newBuilder().setNumberValue(repositoryEntity.getId()).build())
              .setOperator(OperatorEnum.Operator.EQ)
              .setValueType(ValueTypeEnum.ValueType.NUMBER)
              .build();
      KeyValueQuery commitHashPredicate =
          KeyValueQuery.newBuilder()
              .setKey(ModelDBConstants.VERSIONED_INPUTS + "." + ModelDBConstants.COMMIT)
              .setValue(Value.newBuilder().setStringValue(commitEntity.getCommit_hash()).build())
              .setOperator(OperatorEnum.Operator.EQ)
              .setValueType(ValueTypeEnum.ValueType.STRING)
              .build();

      Location location = Location.newBuilder().addAllLocation(request.getLocationList()).build();
      KeyValueQuery locationPredicate =
          KeyValueQuery.newBuilder()
              .setKey(
                  ModelDBConstants.VERSIONED_INPUTS + "." + ModelDBConstants.VERSIONING_LOCATION)
              .setValue(
                  Value.newBuilder()
                      .setStringValue(ModelDBUtils.getStringFromProtoObject(location)))
              .setOperator(OperatorEnum.Operator.EQ)
              .setValueType(ValueTypeEnum.ValueType.STRING)
              .build();

      FindExperimentRuns findExperimentRuns =
          FindExperimentRuns.newBuilder()
              .setPageNumber(request.getPagination().getPageNumber())
              .setPageLimit(request.getPagination().getPageLimit())
              .setAscending(true)
              .setSortKey(ModelDBConstants.DATE_UPDATED)
              .addPredicates(repositoryIdPredicate)
              .addPredicates(commitHashPredicate)
              .addPredicates(locationPredicate)
              .build();
      ExperimentRunPaginationDTO experimentRunPaginationDTO =
          findExperimentRuns(projectDAO, authService.getCurrentLoginUserInfo(), findExperimentRuns);

      return ListBlobExperimentRunsRequest.Response.newBuilder()
          .addAllRuns(experimentRunPaginationDTO.getExperimentRuns())
          .setTotalRecords(experimentRunPaginationDTO.getTotalRecords())
          .build();
    }
  }

  private Optional<ArtifactEntity> getExperimentRunArtifact(
      Session session, String experimentRunId, String key) {
    ExperimentRunEntity experimentRunObj = session.get(ExperimentRunEntity.class, experimentRunId);
    if (experimentRunObj == null) {
      LOGGER.warn(ModelDBMessages.EXP_RUN_NOT_FOUND_ERROR_MSG);
      Status status =
          Status.newBuilder()
              .setCode(Code.NOT_FOUND_VALUE)
              .setMessage(ModelDBMessages.EXP_RUN_NOT_FOUND_ERROR_MSG)
              .build();
      throw StatusProto.toStatusRuntimeException(status);
    }
    Map<String, List<ArtifactEntity>> artifactEntityMap = experimentRunObj.getArtifactEntityMap();

    List<ArtifactEntity> result =
        (artifactEntityMap != null && artifactEntityMap.containsKey(ModelDBConstants.ARTIFACTS))
            ? artifactEntityMap.get(ModelDBConstants.ARTIFACTS)
            : Collections.emptyList();
    return result.stream()
        .filter(artifactEntity -> artifactEntity.getKey().equals(key))
        .findFirst();
  }

  @Override
  public Entry<String, String> getExperimentRunArtifactS3PathAndMultipartUploadID(
      String experimentRunId, String key, long partNumber, S3KeyFunction initializeMultipart)
      throws ModelDBException {
    try (Session session = ModelDBHibernateUtil.getSessionFactory().openSession()) {
      ArtifactEntity artifactEntity = getArtifactEntity(session, experimentRunId, key);
      return getS3PathAndMultipartUploadId(
          session, artifactEntity, partNumber != 0, key, initializeMultipart);
    }
  }

  public ArtifactEntity getArtifactEntity(Session session, String experimentRunId, String key)
      throws ModelDBException {
    Optional<ArtifactEntity> artifactEntityOptional =
        getExperimentRunArtifact(session, experimentRunId, key);
    return artifactEntityOptional.orElseThrow(
        () -> new ModelDBException("Can't find specified artifact", io.grpc.Status.Code.NOT_FOUND));
  }

  private SimpleEntry<String, String> getS3PathAndMultipartUploadId(
      Session session,
      ArtifactEntity artifactEntity,
      boolean partNumberSpecified,
      String key,
      S3KeyFunction initializeMultipart) {
    String uploadId;
    if (partNumberSpecified) {
      uploadId = artifactEntity.getUploadId();
      try {
        String message = null;
        if (uploadId == null) {
          if (initializeMultipart == null) {
            message = "Multipart wasn't initialized";
          } else {
            uploadId = initializeMultipart.apply(artifactEntity.getPath()).orElse(null);
          }
        }
        if (message != null) {
          LOGGER.info(message);
          throw new ModelDBException(message, io.grpc.Status.Code.FAILED_PRECONDITION);
        }
      } catch (ModelDBException e) {
        Status status =
            Status.newBuilder()
                .setCode(Code.INVALID_ARGUMENT_VALUE)
                .setMessage(e.getMessage())
                .addDetails(Any.pack(CreateJob.Response.getDefaultInstance()))
                .build();
        throw StatusProto.toStatusRuntimeException(status);
      }
<<<<<<< HEAD
      if (!Objects.equals(uploadId, artifactEntity.getUploadId())
          || artifactEntity.isUploadCompleted()) {
        session.beginTransaction();
        artifactEntity.setUploadId(uploadId);
        artifactEntity.setUploadCompleted(false);
        session.getTransaction().commit();
=======
      Map<String, List<ArtifactEntity>> artifactEntityMap = experimentRunObj.getArtifactEntityMap();

      List<ArtifactEntity> result =
          (artifactEntityMap != null && artifactEntityMap.containsKey(ModelDBConstants.ARTIFACTS))
              ? artifactEntityMap.get(ModelDBConstants.ARTIFACTS)
              : Collections.emptyList();
      for (ArtifactEntity artifactEntity : result) {
        if (artifactEntity.getKey().equals(key)) {
          String uploadId;
          if (partNumber != 0) {
            uploadId = artifactEntity.getUploadId();
            if (uploadId == null) {
              uploadId = initializeMultipart.apply(artifactEntity.getPath()).orElse(null);
            }
            if (uploadId != null) {
              if (!Objects.equals(uploadId, artifactEntity.getUploadId())
                  || artifactEntity.isUploadCompleted()) {
                session.beginTransaction();
                artifactEntity.setUploadId(uploadId);
                artifactEntity.setUploadCompleted(false);
                session.getTransaction().commit();
              }
            }
          } else {
            uploadId = null;
          }
          return new AbstractMap.SimpleEntry<>(artifactEntity.getPath(), uploadId);
        }
>>>>>>> b451abf2
      }
    } else {
      uploadId = null;
    }
    return new AbstractMap.SimpleEntry<>(artifactEntity.getPath(), uploadId);
  }

  @Override
  public Response commitArtifactPart(CommitArtifactPart request) throws ModelDBException {
    try (Session session = ModelDBHibernateUtil.getSessionFactory().openSession()) {
      ArtifactEntity artifactEntity = getArtifactEntity(session, request.getId(), request.getKey());
      ArtifactPart artifactPart = request.getArtifactPart();
      ArtifactPartEntity artifactPartEntity =
          new ArtifactPartEntity(
              artifactEntity, artifactPart.getPartNumber(), artifactPart.getEtag());
      session.beginTransaction();
      session.saveOrUpdate(artifactPartEntity);
      session.getTransaction().commit();
      return Response.newBuilder().build();
    }
  }

  @Override
  public GetCommittedArtifactParts.Response getCommittedArtifactParts(
      GetCommittedArtifactParts request) throws ModelDBException {
    try (Session session = ModelDBHibernateUtil.getSessionFactory().openSession()) {
      Set<ArtifactPartEntity> artifactPartEntities =
          getArtifactPartEntities(session, request.getId(), request.getKey());
      GetCommittedArtifactParts.Response.Builder response =
          GetCommittedArtifactParts.Response.newBuilder();
      artifactPartEntities.forEach(
          artifactPartEntity -> response.addArtifactParts(artifactPartEntity.toProto()));
      return response.build();
    }
  }

  private Set<ArtifactPartEntity> getArtifactPartEntities(
      Session session, String experimentRunId, String key) throws ModelDBException {
    ArtifactEntity artifactEntity = getArtifactEntity(session, experimentRunId, key);
    return artifactEntity.getArtifactPartEntities();
  }

  @Override
  public CommitMultipartArtifact.Response commitMultipartArtifact(
      CommitMultipartArtifact request, CommitMultipartFunction commitMultipartFunction)
      throws ModelDBException {
    SimpleEntry<String, String> result;
    List<PartETag> partETags;
    try (Session session = ModelDBHibernateUtil.getSessionFactory().openSession()) {
      ArtifactEntity artifactEntity = getArtifactEntity(session, request.getId(), request.getKey());
      Set<ArtifactPartEntity> artifactPartEntities = artifactEntity.getArtifactPartEntities();
      partETags =
          artifactPartEntities.stream()
              .map(ArtifactPartEntity::toPartETag)
              .collect(Collectors.toList());
      session.beginTransaction();
      artifactEntity.setUploadCompleted(true);
      artifactPartEntities.forEach(session::delete);
      artifactPartEntities.clear();
      session.getTransaction().commit();
      result = getS3PathAndMultipartUploadId(session, artifactEntity, true, request.getKey(), null);
    }
    commitMultipartFunction.apply(result.getKey(), result.getValue(), partETags);
    return CommitMultipartArtifact.Response.newBuilder().build();
  }
}<|MERGE_RESOLUTION|>--- conflicted
+++ resolved
@@ -2334,43 +2334,12 @@
                 .build();
         throw StatusProto.toStatusRuntimeException(status);
       }
-<<<<<<< HEAD
       if (!Objects.equals(uploadId, artifactEntity.getUploadId())
           || artifactEntity.isUploadCompleted()) {
         session.beginTransaction();
         artifactEntity.setUploadId(uploadId);
         artifactEntity.setUploadCompleted(false);
         session.getTransaction().commit();
-=======
-      Map<String, List<ArtifactEntity>> artifactEntityMap = experimentRunObj.getArtifactEntityMap();
-
-      List<ArtifactEntity> result =
-          (artifactEntityMap != null && artifactEntityMap.containsKey(ModelDBConstants.ARTIFACTS))
-              ? artifactEntityMap.get(ModelDBConstants.ARTIFACTS)
-              : Collections.emptyList();
-      for (ArtifactEntity artifactEntity : result) {
-        if (artifactEntity.getKey().equals(key)) {
-          String uploadId;
-          if (partNumber != 0) {
-            uploadId = artifactEntity.getUploadId();
-            if (uploadId == null) {
-              uploadId = initializeMultipart.apply(artifactEntity.getPath()).orElse(null);
-            }
-            if (uploadId != null) {
-              if (!Objects.equals(uploadId, artifactEntity.getUploadId())
-                  || artifactEntity.isUploadCompleted()) {
-                session.beginTransaction();
-                artifactEntity.setUploadId(uploadId);
-                artifactEntity.setUploadCompleted(false);
-                session.getTransaction().commit();
-              }
-            }
-          } else {
-            uploadId = null;
-          }
-          return new AbstractMap.SimpleEntry<>(artifactEntity.getPath(), uploadId);
-        }
->>>>>>> b451abf2
       }
     } else {
       uploadId = null;
