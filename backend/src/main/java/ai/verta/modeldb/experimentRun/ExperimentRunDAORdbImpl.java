package ai.verta.modeldb.experimentRun;

import ai.verta.common.KeyValue;
import ai.verta.common.ValueTypeEnum;
import ai.verta.modeldb.Artifact;
import ai.verta.modeldb.CodeVersion;
import ai.verta.modeldb.Experiment;
import ai.verta.modeldb.ExperimentRun;
import ai.verta.modeldb.FindExperimentRuns;
import ai.verta.modeldb.GetVersionedInput;
import ai.verta.modeldb.GitSnapshot;
import ai.verta.modeldb.KeyValueQuery;
import ai.verta.modeldb.Location;
import ai.verta.modeldb.LogVersionedInput;
import ai.verta.modeldb.ModelDBConstants;
import ai.verta.modeldb.ModelDBException;
import ai.verta.modeldb.ModelDBMessages;
import ai.verta.modeldb.Observation;
import ai.verta.modeldb.OperatorEnum;
import ai.verta.modeldb.Project;
import ai.verta.modeldb.SortExperimentRuns;
import ai.verta.modeldb.TopExperimentRunsSelector;
import ai.verta.modeldb.VersioningEntry;
import ai.verta.modeldb.authservice.AuthService;
import ai.verta.modeldb.authservice.RoleService;
import ai.verta.modeldb.collaborator.CollaboratorUser;
import ai.verta.modeldb.dto.ExperimentRunPaginationDTO;
import ai.verta.modeldb.entities.ArtifactEntity;
import ai.verta.modeldb.entities.AttributeEntity;
import ai.verta.modeldb.entities.CodeVersionEntity;
import ai.verta.modeldb.entities.CommentEntity;
import ai.verta.modeldb.entities.ExperimentRunEntity;
import ai.verta.modeldb.entities.KeyValueEntity;
import ai.verta.modeldb.entities.ObservationEntity;
import ai.verta.modeldb.entities.TagsMapping;
import ai.verta.modeldb.entities.code.GitCodeBlobEntity;
import ai.verta.modeldb.entities.code.NotebookCodeBlobEntity;
import ai.verta.modeldb.entities.config.ConfigBlobEntity;
import ai.verta.modeldb.entities.config.HyperparameterElementConfigBlobEntity;
import ai.verta.modeldb.entities.dataset.PathDatasetComponentBlobEntity;
import ai.verta.modeldb.entities.versioning.CommitEntity;
import ai.verta.modeldb.entities.versioning.RepositoryEntity;
import ai.verta.modeldb.project.ProjectDAO;
<<<<<<< HEAD
=======
import ai.verta.modeldb.entities.versioning.VersioningModeldbEntityMapping;
>>>>>>> 644a0d3e
import ai.verta.modeldb.utils.ModelDBHibernateUtil;
import ai.verta.modeldb.utils.ModelDBUtils;
import ai.verta.modeldb.utils.RdbmsUtils;
import ai.verta.modeldb.versioning.Blob;
import ai.verta.modeldb.versioning.BlobDAO;
import ai.verta.modeldb.versioning.BlobExpanded;
import ai.verta.modeldb.versioning.CodeBlob;
import ai.verta.modeldb.versioning.CommitDAO;
import ai.verta.modeldb.versioning.CommitFunction;
import ai.verta.modeldb.versioning.GitCodeBlob;
import ai.verta.modeldb.versioning.HyperparameterValuesConfigBlob;
import ai.verta.modeldb.versioning.ListBlobExperimentRunsRequest;
import ai.verta.modeldb.versioning.ListCommitExperimentRunsRequest;
import ai.verta.modeldb.versioning.PathDatasetComponentBlob;
import ai.verta.modeldb.versioning.RepositoryDAO;
import ai.verta.modeldb.versioning.RepositoryFunction;
import ai.verta.modeldb.versioning.RepositoryIdentification;
import ai.verta.uac.ModelDBActionEnum;
import ai.verta.uac.ModelResourceEnum;
import ai.verta.uac.Role;
import ai.verta.uac.RoleBinding;
import ai.verta.uac.UserInfo;
import com.google.protobuf.Any;
import com.google.protobuf.InvalidProtocolBufferException;
import com.google.protobuf.Value;
import com.google.rpc.Code;
import com.google.rpc.Status;
import io.grpc.StatusRuntimeException;
import io.grpc.protobuf.StatusProto;
import java.util.ArrayList;
import java.util.Calendar;
import java.util.Collections;
import java.util.HashMap;
import java.util.HashSet;
import java.util.LinkedHashMap;
import java.util.List;
import java.util.Map;
import java.util.Set;
import java.util.UUID;
import java.util.stream.Collectors;
import javax.persistence.criteria.CriteriaBuilder;
import javax.persistence.criteria.CriteriaQuery;
import javax.persistence.criteria.Expression;
import javax.persistence.criteria.Order;
import javax.persistence.criteria.Predicate;
import javax.persistence.criteria.Root;
import org.apache.logging.log4j.LogManager;
import org.apache.logging.log4j.Logger;
import org.hibernate.Session;
import org.hibernate.Transaction;
import org.hibernate.query.Query;

public class ExperimentRunDAORdbImpl implements ExperimentRunDAO {

  private static final Logger LOGGER =
      LogManager.getLogger(ExperimentRunDAORdbImpl.class.getName());
  private final AuthService authService;
  private final RoleService roleService;
  private final RepositoryDAO repositoryDAO;
  private final CommitDAO commitDAO;
  private final BlobDAO blobDAO;
  private static final String UPDATE_PROJECT_HQL =
      new StringBuilder("UPDATE ProjectEntity p SET p.")
          .append(ModelDBConstants.DATE_UPDATED)
          .append(" = :timestamp where p.")
          .append(ModelDBConstants.ID)
          .append(" IN (:ids) ")
          .toString();
  private static final String UPDATE_EXP_TIMESTAMP_HQL =
      new StringBuilder()
          .append("UPDATE ExperimentEntity exp SET exp.")
          .append(ModelDBConstants.DATE_UPDATED)
          .append(" = :timestamp")
          .append(" where exp.")
          .append(ModelDBConstants.ID)
          .append(" IN (:ids) ")
          .toString();
  private static final String CHECK_EXP_RUN_EXISTS_AT_INSERT_HQL =
      new StringBuilder("Select count(*) From ExperimentRunEntity ere where ")
          .append(" ere." + ModelDBConstants.NAME + " = :experimentRunName ")
          .append(" AND ere." + ModelDBConstants.PROJECT_ID + " = :projectId ")
          .append(" AND ere." + ModelDBConstants.EXPERIMENT_ID + " = :experimentId ")
          .toString();
  private static final String CHECK_EXP_RUN_EXISTS_AT_UPDATE_HQL =
      new StringBuilder("Select count(*) From ExperimentRunEntity ere where ")
          .append(" ere." + ModelDBConstants.ID + " = :experimentRunId ")
          .toString();
  private static final String GET_EXP_RUN_BY_IDS_HQL =
      "From ExperimentRunEntity exr where exr.id IN (:ids)";
  private static final String COMMENT_DELETE_HQL =
      new StringBuilder()
          .append("From CommentEntity ce where ce.")
          .append(ModelDBConstants.ENTITY_ID)
          .append(" IN (:entityIds) AND ce.")
          .append(ModelDBConstants.ENTITY_NAME)
          .append(" =:entityName")
          .toString();
  private static final String DELETE_ALL_TAGS_HQL =
      new StringBuilder("delete from TagsMapping tm WHERE tm.experimentRunEntity.")
          .append(ModelDBConstants.ID)
          .append(" = :experimentRunId")
          .toString();
  private static final String DELETE_SELECTED_TAGS_HQL =
      new StringBuilder("delete from TagsMapping tm WHERE tm.")
          .append(ModelDBConstants.TAGS)
          .append(" in (:tags) AND tm.experimentRunEntity.")
          .append(ModelDBConstants.ID)
          .append(" = :experimentRunId")
          .toString();
  private static final String DELETE_ALL_ARTIFACTS_HQL =
      new StringBuilder("delete from ArtifactEntity ar WHERE ar.experimentRunEntity.")
          .append(ModelDBConstants.ID)
          .append(" = :experimentRunId")
          .toString();
  private static final String DELETE_SELECTED_ARTIFACTS_HQL =
      new StringBuilder("delete from ArtifactEntity ar WHERE ar.")
          .append(ModelDBConstants.KEY)
          .append(" in (:keys) AND ar.experimentRunEntity.")
          .append(ModelDBConstants.ID)
          .append(" = :experimentRunId ")
          .append(" AND ar.field_type = :field_type")
          .toString();
  private static final String GET_EXP_RUN_ATTRIBUTE_BY_KEYS_HQL =
      new StringBuilder("From AttributeEntity attr where attr.")
          .append(ModelDBConstants.KEY)
          .append(" in (:keys) AND attr.experimentRunEntity.")
          .append(ModelDBConstants.ID)
          .append(" = :experimentRunId AND attr.field_type = :fieldType")
          .toString();
  private static final String DELETE_ALL_EXP_RUN_ATTRIBUTES_HQL =
      new StringBuilder("delete from AttributeEntity attr WHERE attr.experimentRunEntity.")
          .append(ModelDBConstants.ID)
          .append(" = :experimentRunId AND attr.field_type = :fieldType")
          .toString();
  private static final String DELETE_SELECTED_EXP_RUN_ATTRIBUTES_HQL =
      new StringBuilder("delete from AttributeEntity attr WHERE attr.")
          .append(ModelDBConstants.KEY)
          .append(" in (:keys) AND attr.experimentRunEntity.")
          .append(ModelDBConstants.ID)
          .append(" = :experimentRunId AND attr.field_type = :fieldType")
          .toString();
  private static final String GET_EXPERIMENT_RUN_BY_PROJECT_ID_HQL =
      new StringBuilder()
          .append("From ExperimentRunEntity ere where ere.")
          .append(ModelDBConstants.PROJECT_ID)
          .append(" IN (:projectIds) ")
          .toString();
  private static final String GET_EXPERIMENT_RUN_BY_EXPERIMENT_ID_HQL =
      new StringBuilder()
          .append("From ExperimentRunEntity ere where ere.")
          .append(ModelDBConstants.EXPERIMENT_ID)
          .append(" IN (:experimentIds) ")
          .toString();

  public ExperimentRunDAORdbImpl(
      AuthService authService,
      RoleService roleService,
      RepositoryDAO repositoryDAO,
      CommitDAO commitDAO,
      BlobDAO blobDAO) {
    this.authService = authService;
    this.roleService = roleService;
    this.repositoryDAO = repositoryDAO;
    this.commitDAO = commitDAO;
    this.blobDAO = blobDAO;
  }

  private void updateParentEntitiesTimestamp(
      Session session, List<String> projectIds, List<String> experimentIds, long currentTimestamp) {
    if (projectIds != null && !projectIds.isEmpty()) {
      Query query = session.createQuery(UPDATE_PROJECT_HQL);
      query.setParameter("timestamp", currentTimestamp);
      query.setParameterList("ids", projectIds);
      query.executeUpdate();
    }
    if (experimentIds != null && !experimentIds.isEmpty()) {
      Query query = session.createQuery(UPDATE_EXP_TIMESTAMP_HQL);
      query.setParameter("timestamp", currentTimestamp);
      query.setParameterList("ids", experimentIds);
      query.executeUpdate();
    }
  }

  private void checkIfEntityAlreadyExists(ExperimentRun experimentRun, Boolean isInsert) {
    try (Session session = ModelDBHibernateUtil.getSessionFactory().openSession()) {
      Query query = null;
      if (isInsert) {
        query = session.createQuery(CHECK_EXP_RUN_EXISTS_AT_INSERT_HQL);
      } else {
        query = session.createQuery(CHECK_EXP_RUN_EXISTS_AT_UPDATE_HQL);
      }

      if (isInsert) {
        query.setParameter("experimentRunName", experimentRun.getName());
        query.setParameter("projectId", experimentRun.getProjectId());
        query.setParameter("experimentId", experimentRun.getExperimentId());
      } else {
        query.setParameter(ModelDBConstants.EXPERIMENT_RUN_ID_STR, experimentRun.getId());
      }
      Long count = (Long) query.uniqueResult();
      boolean existStatus = false;
      if (count > 0) {
        existStatus = true;
      }

      // Throw error if it is an insert request and ExperimentRun with same name already exists
      if (existStatus && isInsert) {
        Status status =
            Status.newBuilder()
                .setCode(Code.ALREADY_EXISTS_VALUE)
                .setMessage("ExperimentRun already exists in database")
                .build();
        throw StatusProto.toStatusRuntimeException(status);
      } else if (!existStatus && !isInsert) {
        // Throw error if it is an update request and ExperimentRun with given name does not exist
        Status status =
            Status.newBuilder()
                .setCode(Code.NOT_FOUND_VALUE)
                .setMessage("ExperimentRun does not exist in database")
                .build();
        throw StatusProto.toStatusRuntimeException(status);
      }
    }
  }

  /**
   * @param session : hibernate session
   * @param versioningEntry : versioningEntry
   * @return returns a map from location to an Entry of BlobExpanded and sha
   * @throws ModelDBException ModelDBException
   */
  private Map<String, Map.Entry<BlobExpanded, String>> validateVersioningEntity(
      Session session, VersioningEntry versioningEntry) throws ModelDBException {
    String errorMessage = null;
    if (versioningEntry.getRepositoryId() == 0L) {
      errorMessage = "Repository Id not found in VersioningEntry";
    } else if (versioningEntry.getCommit().isEmpty()) {
      errorMessage = "Commit hash not found in VersioningEntry";
    }

    if (errorMessage != null) {
      throw new ModelDBException(errorMessage, io.grpc.Status.Code.INVALID_ARGUMENT);
    }
    RepositoryIdentification repositoryIdentification =
        RepositoryIdentification.newBuilder().setRepoId(versioningEntry.getRepositoryId()).build();
    CommitEntity commitEntity =
        commitDAO.getCommitEntity(
            session,
            versioningEntry.getCommit(),
            (session1) -> repositoryDAO.getRepositoryById(session, repositoryIdentification));
    Map<String, Map.Entry<BlobExpanded, String>> requestedLocationBlobWithHashMap = new HashMap<>();
    if (!versioningEntry.getKeyLocationMapMap().isEmpty()) {
      Map<String, Map.Entry<BlobExpanded, String>> locationBlobWithHashMap =
          blobDAO.getCommitBlobMapWithHash(session, commitEntity.getRootSha(), new ArrayList<>());
      for (Map.Entry<String, Location> locationBlobKeyMap :
          versioningEntry.getKeyLocationMapMap().entrySet()) {
        String locationKey = String.join("#", locationBlobKeyMap.getValue().getLocationList());
        if (!locationBlobWithHashMap.containsKey(locationKey)) {
          throw new ModelDBException(
              "Blob Location '"
                  + locationBlobKeyMap.getValue().getLocationList()
                  + "' for key '"
                  + locationBlobKeyMap.getKey()
                  + "' not found in commit blobs",
              io.grpc.Status.Code.INVALID_ARGUMENT);
        }
        requestedLocationBlobWithHashMap.put(locationKey, locationBlobWithHashMap.get(locationKey));
      }
    }
    return requestedLocationBlobWithHashMap;
  }

  @Override
  public ExperimentRun insertExperimentRun(ExperimentRun experimentRun, UserInfo userInfo)
      throws InvalidProtocolBufferException, ModelDBException {
    try (Session session = ModelDBHibernateUtil.getSessionFactory().openSession()) {
      checkIfEntityAlreadyExists(experimentRun, true);
      Transaction transaction = session.beginTransaction();
      ExperimentRunEntity experimentRunObj = RdbmsUtils.generateExperimentRunEntity(experimentRun);
      if (experimentRun.getVersionedInputs() != null && experimentRun.hasVersionedInputs()) {
        Map<String, Map.Entry<BlobExpanded, String>> locationBlobWithHashMap =
            validateVersioningEntity(session, experimentRun.getVersionedInputs());
        experimentRunObj.setVersioned_inputs(
            RdbmsUtils.getVersioningMappingFromVersioningInput(
                experimentRun.getVersionedInputs(), locationBlobWithHashMap, experimentRunObj));
      }
      session.saveOrUpdate(experimentRunObj);

      Role ownerRole = roleService.getRoleByName(ModelDBConstants.ROLE_EXPERIMENT_RUN_OWNER, null);
      roleService.createRoleBinding(
          ownerRole,
          new CollaboratorUser(authService, userInfo),
          experimentRun.getId(),
          ModelResourceEnum.ModelDBServiceResourceTypes.EXPERIMENT_RUN);

      // Update parent entity timestamp
      updateParentEntitiesTimestamp(
          session,
          Collections.singletonList(experimentRun.getProjectId()),
          Collections.singletonList(experimentRun.getExperimentId()),
          Calendar.getInstance().getTimeInMillis());
      transaction.commit();
      LOGGER.debug("ExperimentRun created successfully");
      return experimentRun;
    }
  }

  @Override
  public Boolean deleteExperimentRun(String experimentRunId) {
    try (Session session = ModelDBHibernateUtil.getSessionFactory().openSession()) {
      Transaction transaction = session.beginTransaction();

      List<String> accessibleExperimentRunIds =
          getAccessibleExperimentRunIDs(
              Collections.singletonList(experimentRunId),
              ModelDBActionEnum.ModelDBServiceActions.UPDATE);
      if (accessibleExperimentRunIds.isEmpty()) {
        Status statusMessage =
            Status.newBuilder()
                .setCode(Code.PERMISSION_DENIED_VALUE)
                .setMessage(
                    "Access is denied. User is unauthorized for given ExperimentRun entities : "
                        + accessibleExperimentRunIds)
                .build();
        throw StatusProto.toStatusRuntimeException(statusMessage);
      }

      // Delete the ExperimentRun comments
      removeEntityComments(
          session,
          Collections.singletonList(experimentRunId),
          ExperimentRunEntity.class.getSimpleName());

      // Delete the ExperimentEntity object
      ExperimentRunEntity experimentRunObj =
          session.load(ExperimentRunEntity.class, experimentRunId);
      String projectId = experimentRunObj.getProject_id();
      String experimentId = experimentRunObj.getExperiment_id();
      session.delete(experimentRunObj);

      // Update parent entity timestamp
      updateParentEntitiesTimestamp(
          session,
          Collections.singletonList(projectId),
          Collections.singletonList(experimentId),
          Calendar.getInstance().getTimeInMillis());
      transaction.commit();
      LOGGER.debug("ExperimentRun deleted successfully");
      return true;
    }
  }

  @Override
  public Boolean deleteExperimentRuns(List<String> experimentRunIds) {
    try (Session session = ModelDBHibernateUtil.getSessionFactory().openSession()) {
      Transaction transaction = session.beginTransaction();

      List<String> accessibleExperimentRunIds =
          getAccessibleExperimentRunIDs(
              experimentRunIds, ModelDBActionEnum.ModelDBServiceActions.UPDATE);
      if (accessibleExperimentRunIds.isEmpty()) {
        Status statusMessage =
            Status.newBuilder()
                .setCode(Code.PERMISSION_DENIED_VALUE)
                .setMessage(
                    "Access is denied. User is unauthorized for given ExperimentRun entities : "
                        + accessibleExperimentRunIds)
                .build();
        throw StatusProto.toStatusRuntimeException(statusMessage);
      }

      // Delete the ExperimentRUn comments
      if (!experimentRunIds.isEmpty()) {
        removeEntityComments(session, experimentRunIds, ExperimentRunEntity.class.getSimpleName());
      }

      // Delete the ExperimentEntity object
      Query query = session.createQuery(GET_EXP_RUN_BY_IDS_HQL);
      query.setParameterList("ids", experimentRunIds);

      List<String> projectIds = new ArrayList<>();
      List<String> experimentIds = new ArrayList<>();
      @SuppressWarnings("unchecked")
      List<ExperimentRunEntity> experimentRunEntities = query.list();
      for (ExperimentRunEntity experimentRunEntity : experimentRunEntities) {
        projectIds.add(experimentRunEntity.getProject_id());
        experimentIds.add(experimentRunEntity.getExperiment_id());
        session.delete(experimentRunEntity);

        String ownerRoleBindingName =
            roleService.buildRoleBindingName(
                ModelDBConstants.ROLE_EXPERIMENT_RUN_OWNER,
                experimentRunEntity.getId(),
                experimentRunEntity.getOwner(),
                ModelResourceEnum.ModelDBServiceResourceTypes.EXPERIMENT_RUN.name());
        RoleBinding roleBinding = roleService.getRoleBindingByName(ownerRoleBindingName);
        if (roleBinding != null && !roleBinding.getId().isEmpty()) {
          roleService.deleteRoleBinding(roleBinding.getId());
        }
      }

      // Update parent entity timestamp
      updateParentEntitiesTimestamp(
          session, projectIds, experimentIds, Calendar.getInstance().getTimeInMillis());
      transaction.commit();
      LOGGER.debug("ExperimentRun deleted successfully");
      return true;
    }
  }

  private void removeEntityComments(Session session, List<String> entityIds, String entityName) {
    Query commentDeleteQuery = session.createQuery(COMMENT_DELETE_HQL);
    commentDeleteQuery.setParameterList("entityIds", entityIds);
    commentDeleteQuery.setParameter("entityName", entityName);
    LOGGER.debug("Comments delete query : {}", commentDeleteQuery.getQueryString());
    List<CommentEntity> commentEntities = commentDeleteQuery.list();
    for (CommentEntity commentEntity : commentEntities) {
      session.delete(commentEntity);
    }
  }

  @Override
  public ExperimentRunPaginationDTO getExperimentRunsFromEntity(
      ProjectDAO projectDAO,
      String entityKey,
      String entityValue,
      Integer pageNumber,
      Integer pageLimit,
      Boolean order,
      String sortKey)
      throws InvalidProtocolBufferException {

    KeyValueQuery entityKeyValuePredicate =
        KeyValueQuery.newBuilder()
            .setKey(entityKey)
            .setValue(Value.newBuilder().setStringValue(entityValue).build())
            .build();

    FindExperimentRuns findExperimentRuns =
        FindExperimentRuns.newBuilder()
            .setPageNumber(pageNumber)
            .setPageLimit(pageLimit)
            .setAscending(order)
            .setSortKey(sortKey)
            .addPredicates(entityKeyValuePredicate)
            .build();
    UserInfo currentLoginUserInfo = authService.getCurrentLoginUserInfo();
    return findExperimentRuns(projectDAO, currentLoginUserInfo, findExperimentRuns);
  }

  @Override
  public List<ExperimentRun> getExperimentRuns(String key, String value, UserInfo userInfo)
      throws InvalidProtocolBufferException {
    try (Session session = ModelDBHibernateUtil.getSessionFactory().openSession()) {
      List<ExperimentRun> experimentRuns = new ArrayList<>();

      Map<String, Object[]> whereClauseParamMap = new HashMap<>();
      Object[] idValueArr = new Object[2];
      idValueArr[0] = RdbmsUtils.getRdbOperatorSymbol(OperatorEnum.Operator.EQ);
      idValueArr[1] = value;
      whereClauseParamMap.put(key, idValueArr);

      LOGGER.debug("Getting experimentRun for {} ", userInfo);
      if (userInfo != null) {
        Object[] ownerValueArr = new Object[2];
        ownerValueArr[0] = RdbmsUtils.getRdbOperatorSymbol(OperatorEnum.Operator.EQ);
        ownerValueArr[1] = authService.getVertaIdFromUserInfo(userInfo);
        whereClauseParamMap.put(ModelDBConstants.OWNER, ownerValueArr);
      }

      Map<String, Object> dataWithCountMap =
          RdbmsUtils.findListWithPagination(
              session,
              ExperimentRunEntity.class.getSimpleName(),
              null,
              whereClauseParamMap,
              null,
              null,
              false,
              null,
              false);
      @SuppressWarnings("unchecked")
      List<ExperimentRunEntity> experimentRunEntities =
          (List<ExperimentRunEntity>) dataWithCountMap.get(ModelDBConstants.DATA_LIST);
      LOGGER.debug("ExperimentRunEntity List size is {}", experimentRunEntities.size());

      if (!experimentRunEntities.isEmpty()) {
        experimentRuns =
            RdbmsUtils.convertExperimentRunsFromExperimentRunEntityList(experimentRunEntities);
      }
      LOGGER.debug("ExperimentRuns size is {}", experimentRuns.size());
      return experimentRuns;
    }
  }

  @Override
  public List<ExperimentRun> getExperimentRunsByBatchIds(List<String> experimentRunIds)
      throws InvalidProtocolBufferException {
    try (Session session = ModelDBHibernateUtil.getSessionFactory().openSession()) {
      Query query = session.createQuery(GET_EXP_RUN_BY_IDS_HQL);
      query.setParameterList("ids", experimentRunIds);

      @SuppressWarnings("unchecked")
      List<ExperimentRunEntity> experimentRunEntities = query.list();
      LOGGER.debug("Got ExperimentRun by Ids");
      return RdbmsUtils.convertExperimentRunsFromExperimentRunEntityList(experimentRunEntities);
    }
  }

  @Override
  public ExperimentRun getExperimentRun(String experimentRunId)
      throws InvalidProtocolBufferException {
    try (Session session = ModelDBHibernateUtil.getSessionFactory().openSession()) {
      ExperimentRunEntity experimentRunEntity =
          session.get(ExperimentRunEntity.class, experimentRunId);
      if (experimentRunEntity == null) {
        LOGGER.warn(ModelDBMessages.EXP_RUN_NOT_FOUND_ERROR_MSG);
        Status status =
            Status.newBuilder()
                .setCode(Code.NOT_FOUND_VALUE)
                .setMessage(ModelDBMessages.EXP_RUN_NOT_FOUND_ERROR_MSG)
                .build();
        throw StatusProto.toStatusRuntimeException(status);
      }
      LOGGER.debug("Got ExperimentRun successfully");
      return experimentRunEntity.getProtoObject();
    }
  }

  @Override
  public boolean isExperimentRunExists(Session session, String experimentRunId) {
    ExperimentRunEntity experimentRunEntity =
        session.get(ExperimentRunEntity.class, experimentRunId);
    return experimentRunEntity != null;
  }

  @Override
  public ExperimentRun updateExperimentRunName(String experimentRunId, String experimentRunName)
      throws InvalidProtocolBufferException {
    try (Session session = ModelDBHibernateUtil.getSessionFactory().openSession()) {
      Transaction transaction = session.beginTransaction();
      ExperimentRunEntity experimentRunEntity =
          session.load(ExperimentRunEntity.class, experimentRunId);
      experimentRunEntity.setName(experimentRunName);
      long currentTimestamp = Calendar.getInstance().getTimeInMillis();
      experimentRunEntity.setDate_updated(currentTimestamp);
      session.update(experimentRunEntity);
      LOGGER.debug("ExperimentRun name updated successfully");
      // Update parent entity timestamp
      updateParentEntitiesTimestamp(
          session,
          Collections.singletonList(experimentRunEntity.getProject_id()),
          Collections.singletonList(experimentRunEntity.getExperiment_id()),
          currentTimestamp);
      transaction.commit();
      return experimentRunEntity.getProtoObject();
    }
  }

  @Override
  public ExperimentRun updateExperimentRunDescription(
      String experimentRunId, String experimentRunDescription)
      throws InvalidProtocolBufferException {
    try (Session session = ModelDBHibernateUtil.getSessionFactory().openSession()) {
      Transaction transaction = session.beginTransaction();
      ExperimentRunEntity experimentRunEntity =
          session.load(ExperimentRunEntity.class, experimentRunId);
      experimentRunEntity.setDescription(experimentRunDescription);
      long currentTimestamp = Calendar.getInstance().getTimeInMillis();
      experimentRunEntity.setDate_updated(currentTimestamp);
      session.update(experimentRunEntity);
      LOGGER.debug("ExperimentRun description updated successfully");
      // Update parent entity timestamp
      updateParentEntitiesTimestamp(
          session,
          Collections.singletonList(experimentRunEntity.getProject_id()),
          Collections.singletonList(experimentRunEntity.getExperiment_id()),
          currentTimestamp);
      transaction.commit();
      return experimentRunEntity.getProtoObject();
    }
  }

  @Override
  public ExperimentRun logExperimentRunCodeVersion(
      String experimentRunId, CodeVersion updatedCodeVersion)
      throws InvalidProtocolBufferException {
    try (Session session = ModelDBHibernateUtil.getSessionFactory().openSession()) {
      Transaction transaction = session.beginTransaction();
      ExperimentRunEntity experimentRunEntity =
          session.get(ExperimentRunEntity.class, experimentRunId);

      CodeVersionEntity existingCodeVersionEntity = experimentRunEntity.getCode_version_snapshot();
      if (existingCodeVersionEntity == null) {
        experimentRunEntity.setCode_version_snapshot(
            RdbmsUtils.generateCodeVersionEntity(
                ModelDBConstants.CODE_VERSION, updatedCodeVersion));
      } else {
        session.delete(existingCodeVersionEntity);
        experimentRunEntity.setCode_version_snapshot(
            RdbmsUtils.generateCodeVersionEntity(
                ModelDBConstants.CODE_VERSION, updatedCodeVersion));
      }
      long currentTimestamp = Calendar.getInstance().getTimeInMillis();
      experimentRunEntity.setDate_updated(currentTimestamp);
      session.update(experimentRunEntity);
      LOGGER.debug("ExperimentRun code version snapshot updated successfully");

      // Update parent entity timestamp
      updateParentEntitiesTimestamp(
          session,
          Collections.singletonList(experimentRunEntity.getProject_id()),
          Collections.singletonList(experimentRunEntity.getExperiment_id()),
          currentTimestamp);
      transaction.commit();
      return experimentRunEntity.getProtoObject();
    }
  }

  @Override
  public ExperimentRun setParentExperimentRunId(
      String experimentRunId, String parentExperimentRunId) throws InvalidProtocolBufferException {
    try (Session session = ModelDBHibernateUtil.getSessionFactory().openSession()) {
      Transaction transaction = session.beginTransaction();
      ExperimentRunEntity experimentRunEntity =
          session.load(ExperimentRunEntity.class, experimentRunId);
      experimentRunEntity.setParent_id(parentExperimentRunId);
      long currentTimestamp = Calendar.getInstance().getTimeInMillis();
      experimentRunEntity.setDate_updated(currentTimestamp);
      session.update(experimentRunEntity);
      LOGGER.debug("ExperimentRun parentId updated successfully");
      // Update parent entity timestamp
      updateParentEntitiesTimestamp(
          session,
          Collections.singletonList(experimentRunEntity.getProject_id()),
          Collections.singletonList(experimentRunEntity.getExperiment_id()),
          currentTimestamp);
      transaction.commit();
      return experimentRunEntity.getProtoObject();
    }
  }

  @Override
  public ExperimentRun addExperimentRunTags(String experimentRunId, List<String> tagsList)
      throws InvalidProtocolBufferException {
    try (Session session = ModelDBHibernateUtil.getSessionFactory().openSession()) {
      Transaction transaction = session.beginTransaction();
      ExperimentRunEntity experimentRunObj =
          session.get(ExperimentRunEntity.class, experimentRunId);
      if (experimentRunObj == null) {
        LOGGER.warn(ModelDBMessages.EXP_RUN_NOT_FOUND_ERROR_MSG);
        Status status =
            Status.newBuilder()
                .setCode(Code.NOT_FOUND_VALUE)
                .setMessage(ModelDBMessages.EXP_RUN_NOT_FOUND_ERROR_MSG)
                .build();
        throw StatusProto.toStatusRuntimeException(status);
      }
      List<String> newTags = new ArrayList<>();
      ExperimentRun existingProtoExperimentRunObj = experimentRunObj.getProtoObject();
      for (String tag : tagsList) {
        if (!existingProtoExperimentRunObj.getTagsList().contains(tag)) {
          newTags.add(tag);
        }
      }
      long currentTimestamp = Calendar.getInstance().getTimeInMillis();
      if (!newTags.isEmpty()) {
        List<TagsMapping> newTagMappings =
            RdbmsUtils.convertTagListFromTagMappingList(experimentRunObj, newTags);
        experimentRunObj.getTags().addAll(newTagMappings);
        experimentRunObj.setDate_updated(currentTimestamp);
        session.saveOrUpdate(experimentRunObj);
      }
      // Update parent entity timestamp
      updateParentEntitiesTimestamp(
          session,
          Collections.singletonList(experimentRunObj.getProject_id()),
          Collections.singletonList(experimentRunObj.getExperiment_id()),
          currentTimestamp);
      transaction.commit();
      LOGGER.debug("ExperimentRun tags added successfully");
      return experimentRunObj.getProtoObject();
    }
  }

  @Override
  public ExperimentRun deleteExperimentRunTags(
      String experimentRunId, List<String> experimentRunTagList, Boolean deleteAll)
      throws InvalidProtocolBufferException {
    try (Session session = ModelDBHibernateUtil.getSessionFactory().openSession()) {
      Transaction transaction = session.beginTransaction();
      if (deleteAll) {
        Query query = session.createQuery(DELETE_ALL_TAGS_HQL);
        query.setParameter(ModelDBConstants.EXPERIMENT_RUN_ID_STR, experimentRunId);
        query.executeUpdate();
      } else {
        Query query = session.createQuery(DELETE_SELECTED_TAGS_HQL);
        query.setParameter("tags", experimentRunTagList);
        query.setParameter(ModelDBConstants.EXPERIMENT_RUN_ID_STR, experimentRunId);
        query.executeUpdate();
      }
      ExperimentRunEntity experimentRunObj =
          session.get(ExperimentRunEntity.class, experimentRunId);
      long currentTimestamp = Calendar.getInstance().getTimeInMillis();
      experimentRunObj.setDate_updated(currentTimestamp);
      session.update(experimentRunObj);
      // Update parent entity timestamp
      updateParentEntitiesTimestamp(
          session,
          Collections.singletonList(experimentRunObj.getProject_id()),
          Collections.singletonList(experimentRunObj.getExperiment_id()),
          currentTimestamp);
      transaction.commit();
      LOGGER.debug("ExperimentRun tags deleted successfully");
      return experimentRunObj.getProtoObject();
    }
  }

  @Override
  public ExperimentRun logObservations(String experimentRunId, List<Observation> observations)
      throws InvalidProtocolBufferException {
    try (Session session = ModelDBHibernateUtil.getSessionFactory().openSession()) {
      Transaction transaction = session.beginTransaction();
      ExperimentRunEntity experimentRunEntityObj =
          session.get(ExperimentRunEntity.class, experimentRunId);
      if (experimentRunEntityObj == null) {
        LOGGER.warn(ModelDBMessages.EXP_RUN_NOT_FOUND_ERROR_MSG);
        Status status =
            Status.newBuilder()
                .setCode(Code.NOT_FOUND_VALUE)
                .setMessage(ModelDBMessages.EXP_RUN_NOT_FOUND_ERROR_MSG)
                .build();
        throw StatusProto.toStatusRuntimeException(status);
      }
      List<ObservationEntity> newObservationList =
          RdbmsUtils.convertObservationsFromObservationEntityList(
              experimentRunEntityObj, ModelDBConstants.OBSERVATIONS, observations);
      experimentRunEntityObj.setObservationMapping(newObservationList);
      long currentTimestamp = Calendar.getInstance().getTimeInMillis();
      experimentRunEntityObj.setDate_updated(currentTimestamp);
      session.saveOrUpdate(experimentRunEntityObj);
      // Update parent entity timestamp
      updateParentEntitiesTimestamp(
          session,
          Collections.singletonList(experimentRunEntityObj.getProject_id()),
          Collections.singletonList(experimentRunEntityObj.getExperiment_id()),
          currentTimestamp);
      transaction.commit();
      return experimentRunEntityObj.getProtoObject();
    }
  }

  @Override
  public List<Observation> getObservationByKey(String experimentRunId, String observationKey)
      throws InvalidProtocolBufferException {

    try (Session session = ModelDBHibernateUtil.getSessionFactory().openSession()) {
      ExperimentRunEntity experimentRunEntityObj =
          session.get(ExperimentRunEntity.class, experimentRunId);
      if (experimentRunEntityObj == null) {
        LOGGER.warn(ModelDBMessages.EXP_RUN_NOT_FOUND_ERROR_MSG);
        Status status =
            Status.newBuilder()
                .setCode(Code.NOT_FOUND_VALUE)
                .setMessage(ModelDBMessages.EXP_RUN_NOT_FOUND_ERROR_MSG)
                .build();
        throw StatusProto.toStatusRuntimeException(status);
      }
      ExperimentRun experimentRun = experimentRunEntityObj.getProtoObject();
      List<Observation> observationEntities = new ArrayList<>();
      for (Observation observation : experimentRun.getObservationsList()) {
        if ((observation.hasArtifact() && observation.getArtifact().getKey().equals(observationKey))
            || (observation.hasAttribute()
                && observation.getAttribute().getKey().equals(observationKey))) {
          observationEntities.add(observation);
        }
      }
      return observationEntities;
    }
  }

  @Override
  public ExperimentRun logMetrics(String experimentRunId, List<KeyValue> newMetrics)
      throws InvalidProtocolBufferException {
    try (Session session = ModelDBHibernateUtil.getSessionFactory().openSession()) {
      Transaction transaction = session.beginTransaction();
      ExperimentRunEntity experimentRunEntityObj =
          session.get(ExperimentRunEntity.class, experimentRunId);
      if (experimentRunEntityObj == null) {
        LOGGER.warn(ModelDBMessages.EXP_RUN_NOT_FOUND_ERROR_MSG);
        Status status =
            Status.newBuilder()
                .setCode(Code.NOT_FOUND_VALUE)
                .setMessage(ModelDBMessages.EXP_RUN_NOT_FOUND_ERROR_MSG)
                .build();
        throw StatusProto.toStatusRuntimeException(status);
      }

      List<KeyValue> existingMetrics = experimentRunEntityObj.getProtoObject().getMetricsList();
      for (KeyValue existingMetric : existingMetrics) {
        for (KeyValue newMetric : newMetrics) {
          if (existingMetric.getKey().equals(newMetric.getKey())) {
            Status status =
                Status.newBuilder()
                    .setCode(Code.ALREADY_EXISTS_VALUE)
                    .setMessage(
                        "Metric being logged already exists. existing metric Key : "
                            + newMetric.getKey())
                    .build();
            throw StatusProto.toStatusRuntimeException(status);
          }
        }
      }

      List<KeyValueEntity> newMetricList =
          RdbmsUtils.convertKeyValuesFromKeyValueEntityList(
              experimentRunEntityObj, ModelDBConstants.METRICS, newMetrics);
      experimentRunEntityObj.setKeyValueMapping(newMetricList);
      long currentTimestamp = Calendar.getInstance().getTimeInMillis();
      experimentRunEntityObj.setDate_updated(currentTimestamp);
      session.saveOrUpdate(experimentRunEntityObj);
      // Update parent entity timestamp
      updateParentEntitiesTimestamp(
          session,
          Collections.singletonList(experimentRunEntityObj.getProject_id()),
          Collections.singletonList(experimentRunEntityObj.getExperiment_id()),
          currentTimestamp);
      transaction.commit();
      return experimentRunEntityObj.getProtoObject();
    }
  }

  @Override
  public List<KeyValue> getExperimentRunMetrics(String experimentRunId)
      throws InvalidProtocolBufferException {
    try (Session session = ModelDBHibernateUtil.getSessionFactory().openSession()) {
      ExperimentRunEntity experimentRunObj =
          session.get(ExperimentRunEntity.class, experimentRunId);
      if (experimentRunObj == null) {
        LOGGER.warn(ModelDBMessages.EXP_RUN_NOT_FOUND_ERROR_MSG);
        Status status =
            Status.newBuilder()
                .setCode(Code.NOT_FOUND_VALUE)
                .setMessage(ModelDBMessages.EXP_RUN_NOT_FOUND_ERROR_MSG)
                .build();
        throw StatusProto.toStatusRuntimeException(status);
      }
      LOGGER.debug("Got ExperimentRun Metrics");
      return experimentRunObj.getProtoObject().getMetricsList();
    }
  }

  @Override
  public List<Artifact> getExperimentRunDatasets(String experimentRunId)
      throws InvalidProtocolBufferException {
    try (Session session = ModelDBHibernateUtil.getSessionFactory().openSession()) {
      ExperimentRunEntity experimentRunObj =
          session.get(ExperimentRunEntity.class, experimentRunId);
      if (experimentRunObj == null) {
        LOGGER.warn(ModelDBMessages.EXP_RUN_NOT_FOUND_ERROR_MSG);
        Status status =
            Status.newBuilder()
                .setCode(Code.NOT_FOUND_VALUE)
                .setMessage(ModelDBMessages.EXP_RUN_NOT_FOUND_ERROR_MSG)
                .build();
        throw StatusProto.toStatusRuntimeException(status);
      }
      LOGGER.debug("Got ExperimentRun Datasets");
      return experimentRunObj.getProtoObject().getDatasetsList();
    }
  }

  @Override
  public ExperimentRun logDatasets(
      String experimentRunId, List<Artifact> newDatasets, boolean overwrite)
      throws InvalidProtocolBufferException {
    try (Session session = ModelDBHibernateUtil.getSessionFactory().openSession()) {
      Transaction transaction = session.beginTransaction();
      ExperimentRunEntity experimentRunEntityObj =
          session.get(ExperimentRunEntity.class, experimentRunId);
      if (experimentRunEntityObj == null) {
        LOGGER.warn(ModelDBMessages.EXP_RUN_NOT_FOUND_ERROR_MSG);
        Status status =
            Status.newBuilder()
                .setCode(Code.NOT_FOUND_VALUE)
                .setMessage(ModelDBMessages.EXP_RUN_NOT_FOUND_ERROR_MSG)
                .build();
        throw StatusProto.toStatusRuntimeException(status);
      }
      ExperimentRun experimentRun = experimentRunEntityObj.getProtoObject();

      if (overwrite) {
        List<String> datasetKeys = new ArrayList<>();
        for (Artifact dataset : newDatasets) {
          datasetKeys.add(dataset.getKey());
        }
        deleteArtifactEntities(session, experimentRunId, datasetKeys, ModelDBConstants.DATASETS);

      } else {
        List<Artifact> existingDatasets = experimentRun.getDatasetsList();
        for (Artifact existingDataset : existingDatasets) {
          for (Artifact newDataset : newDatasets) {
            if (existingDataset.getKey().equals(newDataset.getKey())) {
              Status status =
                  Status.newBuilder()
                      .setCode(Code.ALREADY_EXISTS_VALUE)
                      .setMessage(
                          "Dataset being logged already exists. existing dataSet key : "
                              + newDataset.getKey())
                      .build();
              throw StatusProto.toStatusRuntimeException(status);
            }
          }
        }
      }

      List<ArtifactEntity> newDatasetList =
          RdbmsUtils.convertArtifactsFromArtifactEntityList(
              experimentRunEntityObj, ModelDBConstants.DATASETS, newDatasets);
      experimentRunEntityObj.setArtifactMapping(newDatasetList);
      long currentTimestamp = Calendar.getInstance().getTimeInMillis();
      experimentRunEntityObj.setDate_updated(currentTimestamp);
      session.saveOrUpdate(experimentRunEntityObj);
      // Update parent entity timestamp
      updateParentEntitiesTimestamp(
          session,
          Collections.singletonList(experimentRunEntityObj.getProject_id()),
          Collections.singletonList(experimentRunEntityObj.getExperiment_id()),
          currentTimestamp);
      transaction.commit();
    }
    return getExperimentRun(experimentRunId);
  }

  @Override
  public ExperimentRun logArtifacts(String experimentRunId, List<Artifact> newArtifacts)
      throws InvalidProtocolBufferException {
    try (Session session = ModelDBHibernateUtil.getSessionFactory().openSession()) {
      Transaction transaction = session.beginTransaction();
      ExperimentRunEntity experimentRunEntityObj =
          session.get(ExperimentRunEntity.class, experimentRunId);
      if (experimentRunEntityObj == null) {
        LOGGER.warn(ModelDBMessages.EXP_RUN_NOT_FOUND_ERROR_MSG);
        Status status =
            Status.newBuilder()
                .setCode(Code.NOT_FOUND_VALUE)
                .setMessage(ModelDBMessages.EXP_RUN_NOT_FOUND_ERROR_MSG)
                .build();
        throw StatusProto.toStatusRuntimeException(status);
      }

      List<Artifact> existingArtifacts = experimentRunEntityObj.getProtoObject().getArtifactsList();
      for (Artifact existingArtifact : existingArtifacts) {
        for (Artifact newArtifact : newArtifacts) {
          if (existingArtifact.getKey().equals(newArtifact.getKey())) {
            Status status =
                Status.newBuilder()
                    .setCode(Code.ALREADY_EXISTS_VALUE)
                    .setMessage(
                        "Artifact being logged already exists. existing artifact key : "
                            + newArtifact.getKey())
                    .build();
            throw StatusProto.toStatusRuntimeException(status);
          }
        }
      }

      List<ArtifactEntity> newArtifactList =
          RdbmsUtils.convertArtifactsFromArtifactEntityList(
              experimentRunEntityObj, ModelDBConstants.ARTIFACTS, newArtifacts);
      experimentRunEntityObj.setArtifactMapping(newArtifactList);
      long currentTimestamp = Calendar.getInstance().getTimeInMillis();
      experimentRunEntityObj.setDate_updated(currentTimestamp);
      session.saveOrUpdate(experimentRunEntityObj);
      // Update parent entity timestamp
      updateParentEntitiesTimestamp(
          session,
          Collections.singletonList(experimentRunEntityObj.getProject_id()),
          Collections.singletonList(experimentRunEntityObj.getExperiment_id()),
          currentTimestamp);
      transaction.commit();
      return experimentRunEntityObj.getProtoObject();
    }
  }

  @Override
  public List<Artifact> getExperimentRunArtifacts(String experimentRunId)
      throws InvalidProtocolBufferException {
    try (Session session = ModelDBHibernateUtil.getSessionFactory().openSession()) {
      ExperimentRunEntity experimentRunObj =
          session.get(ExperimentRunEntity.class, experimentRunId);
      if (experimentRunObj == null) {
        LOGGER.warn(ModelDBMessages.EXP_RUN_NOT_FOUND_ERROR_MSG);
        Status status =
            Status.newBuilder()
                .setCode(Code.NOT_FOUND_VALUE)
                .setMessage(ModelDBMessages.EXP_RUN_NOT_FOUND_ERROR_MSG)
                .build();
        throw StatusProto.toStatusRuntimeException(status);
      }
      ExperimentRun experimentRun = experimentRunObj.getProtoObject();
      if (experimentRun.getArtifactsList() != null && !experimentRun.getArtifactsList().isEmpty()) {
        LOGGER.debug("Got ExperimentRun Artifacts");
        return experimentRun.getArtifactsList();
      } else {
        String errorMessage = "Artifacts not found in the ExperimentRun";
        LOGGER.warn(errorMessage);
        Status status =
            Status.newBuilder().setCode(Code.NOT_FOUND_VALUE).setMessage(errorMessage).build();
        throw StatusProto.toStatusRuntimeException(status);
      }
    }
  }

  private void deleteArtifactEntities(
      Session session, String experimentRunId, List<String> keys, String fieldType) {
    Query query = session.createQuery(DELETE_SELECTED_ARTIFACTS_HQL);
    query.setParameterList("keys", keys);
    query.setParameter(ModelDBConstants.EXPERIMENT_RUN_ID_STR, experimentRunId);
    query.setParameter("field_type", fieldType);
    query.executeUpdate();
  }

  @Override
  public ExperimentRun deleteArtifacts(String experimentRunId, String artifactKey)
      throws InvalidProtocolBufferException {
    Transaction transaction = null;
    try (Session session = ModelDBHibernateUtil.getSessionFactory().openSession()) {
      transaction = session.beginTransaction();

      if (false) { // Change it with parameter for support to delete all artifacts
        Query query = session.createQuery(DELETE_ALL_ARTIFACTS_HQL);
        query.setParameter(ModelDBConstants.EXPERIMENT_RUN_ID_STR, experimentRunId);
        query.executeUpdate();
      } else {
        deleteArtifactEntities(
            session,
            experimentRunId,
            Collections.singletonList(artifactKey),
            ModelDBConstants.ARTIFACTS);
      }
      long currentTimestamp = Calendar.getInstance().getTimeInMillis();
      ExperimentRunEntity experimentRunObj =
          session.get(ExperimentRunEntity.class, experimentRunId);
      experimentRunObj.setDate_updated(currentTimestamp);
      session.update(experimentRunObj);

      // Update parent entity timestamp
      updateParentEntitiesTimestamp(
          session,
          Collections.singletonList(experimentRunObj.getProject_id()),
          Collections.singletonList(experimentRunObj.getExperiment_id()),
          currentTimestamp);
      transaction.commit();
      return experimentRunObj.getProtoObject();
    } catch (StatusRuntimeException ex) {
      if (transaction != null) {
        transaction.rollback();
      }
      throw ex;
    }
  }

  @Override
  public ExperimentRun logHyperparameters(String experimentRunId, List<KeyValue> newHyperparameters)
      throws InvalidProtocolBufferException {
    try (Session session = ModelDBHibernateUtil.getSessionFactory().openSession()) {
      Transaction transaction = session.beginTransaction();
      ExperimentRunEntity experimentRunEntityObj =
          session.get(ExperimentRunEntity.class, experimentRunId);
      if (experimentRunEntityObj == null) {
        LOGGER.warn(ModelDBMessages.EXP_RUN_NOT_FOUND_ERROR_MSG);
        Status status =
            Status.newBuilder()
                .setCode(Code.NOT_FOUND_VALUE)
                .setMessage(ModelDBMessages.EXP_RUN_NOT_FOUND_ERROR_MSG)
                .build();
        throw StatusProto.toStatusRuntimeException(status);
      }

      List<KeyValue> existingHyperparameters =
          experimentRunEntityObj.getProtoObject().getHyperparametersList();
      for (KeyValue existingHyperparameter : existingHyperparameters) {
        for (KeyValue newHyperparameter : newHyperparameters) {
          if (existingHyperparameter.getKey().equals(newHyperparameter.getKey())) {
            Status status =
                Status.newBuilder()
                    .setCode(Code.ALREADY_EXISTS_VALUE)
                    .setMessage(
                        "Hyperparameter being logged already exists. existing hyperparameter Key : "
                            + newHyperparameter.getKey())
                    .build();
            throw StatusProto.toStatusRuntimeException(status);
          }
        }
      }

      List<KeyValueEntity> newHyperparameterList =
          RdbmsUtils.convertKeyValuesFromKeyValueEntityList(
              experimentRunEntityObj, ModelDBConstants.HYPERPARAMETERS, newHyperparameters);
      experimentRunEntityObj.setKeyValueMapping(newHyperparameterList);
      long currentTimestamp = Calendar.getInstance().getTimeInMillis();
      experimentRunEntityObj.setDate_updated(currentTimestamp);
      session.saveOrUpdate(experimentRunEntityObj);
      // Update parent entity timestamp
      updateParentEntitiesTimestamp(
          session,
          Collections.singletonList(experimentRunEntityObj.getProject_id()),
          Collections.singletonList(experimentRunEntityObj.getExperiment_id()),
          currentTimestamp);
      transaction.commit();
      return experimentRunEntityObj.getProtoObject();
    }
  }

  @Override
  public List<KeyValue> getExperimentRunHyperparameters(String experimentRunId)
      throws InvalidProtocolBufferException {
    try (Session session = ModelDBHibernateUtil.getSessionFactory().openSession()) {
      ExperimentRunEntity experimentRunObj =
          session.get(ExperimentRunEntity.class, experimentRunId);
      if (experimentRunObj == null) {
        LOGGER.warn(ModelDBMessages.EXP_RUN_NOT_FOUND_ERROR_MSG);
        Status status =
            Status.newBuilder()
                .setCode(Code.NOT_FOUND_VALUE)
                .setMessage(ModelDBMessages.EXP_RUN_NOT_FOUND_ERROR_MSG)
                .build();
        throw StatusProto.toStatusRuntimeException(status);
      }
      LOGGER.debug("Got ExperimentRun Hyperparameters");
      return experimentRunObj.getProtoObject().getHyperparametersList();
    }
  }

  @Override
  public ExperimentRun logAttributes(String experimentRunId, List<KeyValue> newAttributes)
      throws InvalidProtocolBufferException {
    try (Session session = ModelDBHibernateUtil.getSessionFactory().openSession()) {
      Transaction transaction = session.beginTransaction();
      ExperimentRunEntity experimentRunEntityObj =
          session.get(ExperimentRunEntity.class, experimentRunId);
      if (experimentRunEntityObj == null) {
        LOGGER.warn(ModelDBMessages.EXP_RUN_NOT_FOUND_ERROR_MSG);
        Status status =
            Status.newBuilder()
                .setCode(Code.NOT_FOUND_VALUE)
                .setMessage(ModelDBMessages.EXP_RUN_NOT_FOUND_ERROR_MSG)
                .build();
        throw StatusProto.toStatusRuntimeException(status);
      }

      List<KeyValue> existingAttributes =
          experimentRunEntityObj.getProtoObject().getAttributesList();
      for (KeyValue existingAttribute : existingAttributes) {
        for (KeyValue newAttribute : newAttributes) {
          if (existingAttribute.getKey().equals(newAttribute.getKey())) {
            Status status =
                Status.newBuilder()
                    .setCode(Code.ALREADY_EXISTS_VALUE)
                    .setMessage(
                        "Attribute being logged already exists. existing attribute Key : "
                            + newAttribute.getKey())
                    .build();
            throw StatusProto.toStatusRuntimeException(status);
          }
        }
      }

      List<AttributeEntity> newAttributeList =
          RdbmsUtils.convertAttributesFromAttributeEntityList(
              experimentRunEntityObj, ModelDBConstants.ATTRIBUTES, newAttributes);
      experimentRunEntityObj.setAttributeMapping(newAttributeList);
      long currentTimestamp = Calendar.getInstance().getTimeInMillis();
      experimentRunEntityObj.setDate_updated(currentTimestamp);
      session.saveOrUpdate(experimentRunEntityObj);
      // Update parent entity timestamp
      updateParentEntitiesTimestamp(
          session,
          Collections.singletonList(experimentRunEntityObj.getProject_id()),
          Collections.singletonList(experimentRunEntityObj.getExperiment_id()),
          currentTimestamp);
      transaction.commit();
      return experimentRunEntityObj.getProtoObject();
    }
  }

  @Override
  public List<KeyValue> getExperimentRunAttributes(
      String experimentRunId, List<String> attributeKeyList, Boolean getAll)
      throws InvalidProtocolBufferException {
    try (Session session = ModelDBHibernateUtil.getSessionFactory().openSession()) {
      ExperimentRunEntity experimentRunObj =
          session.get(ExperimentRunEntity.class, experimentRunId);
      if (experimentRunObj == null) {
        String errorMessage = "Invalid ExperimentRun ID found";
        LOGGER.warn(errorMessage);
        Status status =
            Status.newBuilder().setCode(Code.NOT_FOUND_VALUE).setMessage(errorMessage).build();
        throw StatusProto.toStatusRuntimeException(status);
      }

      if (getAll) {
        return experimentRunObj.getProtoObject().getAttributesList();
      } else {
        Query query = session.createQuery(GET_EXP_RUN_ATTRIBUTE_BY_KEYS_HQL);
        query.setParameterList("keys", attributeKeyList);
        query.setParameter(ModelDBConstants.EXPERIMENT_RUN_ID_STR, experimentRunId);
        query.setParameter(ModelDBConstants.FIELD_TYPE_STR, ModelDBConstants.ATTRIBUTES);
        List<AttributeEntity> attributeEntities = query.list();
        return RdbmsUtils.convertAttributeEntityListFromAttributes(attributeEntities);
      }
    }
  }

  /**
   * For getting experimentRuns that user has access to (either as the owner or a collaborator):
   * <br>
   *
   * <ol>
   *   <li>Iterate through all experimentRuns of the requested experimentRunIds
   *   <li>Get the project Id they belong to.
   *   <li>Check if project is accessible or not.
   * </ol>
   *
   * The list of accessible experimentRunIDs is built and returned by this method.
   *
   * @param requestedExperimentRunIds : experimentRun Ids
   * @return List<String> : list of accessible ExperimentRun Id
   */
  public List<String> getAccessibleExperimentRunIDs(
      List<String> requestedExperimentRunIds,
      ModelDBActionEnum.ModelDBServiceActions modelDBServiceActions) {
    List<String> accessibleExperimentRunIds = new ArrayList<>();

    Map<String, String> projectIdExperimentRunIdMap =
        getProjectIdsFromExperimentRunIds(requestedExperimentRunIds);
    if (projectIdExperimentRunIdMap.size() == 0) {
      Status status =
          Status.newBuilder()
              .setCode(Code.PERMISSION_DENIED_VALUE)
              .setMessage(
                  "Access is denied. ExperimentRun not found for given ids : "
                      + requestedExperimentRunIds)
              .build();
      throw StatusProto.toStatusRuntimeException(status);
    }
    Set<String> projectIdSet = new HashSet<>(projectIdExperimentRunIdMap.values());

    List<String> allowedProjectIds;
    // Validate if current user has access to the entity or not
    if (projectIdSet.size() == 1) {
      roleService.isSelfAllowed(
          ModelResourceEnum.ModelDBServiceResourceTypes.PROJECT,
          modelDBServiceActions,
          new ArrayList<>(projectIdSet).get(0));
      accessibleExperimentRunIds.addAll(requestedExperimentRunIds);
    } else {
      allowedProjectIds =
          roleService.getSelfAllowedResources(
              ModelResourceEnum.ModelDBServiceResourceTypes.PROJECT, modelDBServiceActions);
      // Validate if current user has access to the entity or not
      allowedProjectIds.retainAll(projectIdSet);
      for (Map.Entry<String, String> entry : projectIdExperimentRunIdMap.entrySet()) {
        if (allowedProjectIds.contains(entry.getValue())) {
          accessibleExperimentRunIds.add(entry.getKey());
        }
      }
    }
    return accessibleExperimentRunIds;
  }

  @Override
  public ExperimentRunPaginationDTO findExperimentRuns(
      ProjectDAO projectDAO, UserInfo currentLoginUserInfo, FindExperimentRuns queryParameters)
      throws InvalidProtocolBufferException {

    LOGGER.trace("trying to open session");
    try (Session session = ModelDBHibernateUtil.getSessionFactory().openSession()) {
      LOGGER.trace("Starting to find experimentRuns");

      List<String> accessibleExperimentRunIds = new ArrayList<>();
      if (!queryParameters.getExperimentRunIdsList().isEmpty()) {
        accessibleExperimentRunIds.addAll(
            getAccessibleExperimentRunIDs(
                queryParameters.getExperimentRunIdsList(),
                ModelDBActionEnum.ModelDBServiceActions.READ));
        if (accessibleExperimentRunIds.isEmpty()) {
          String errorMessage =
              "Access is denied. User is unauthorized for given ExperimentRun IDs : "
                  + accessibleExperimentRunIds;
          ModelDBUtils.logAndThrowError(
              errorMessage,
              Code.PERMISSION_DENIED_VALUE,
              Any.pack(FindExperimentRuns.getDefaultInstance()));
        }
      }

      List<KeyValueQuery> predicates = new ArrayList<>(queryParameters.getPredicatesList());
      for (KeyValueQuery predicate : predicates) {
        if (predicate.getKey().equals(ModelDBConstants.ID)) {
          List<String> accessibleExperimentRunId =
              getAccessibleExperimentRunIDs(
                  Collections.singletonList(predicate.getValue().getStringValue()),
                  ModelDBActionEnum.ModelDBServiceActions.READ);
          accessibleExperimentRunIds.addAll(accessibleExperimentRunId);
          // Validate if current user has access to the entity or not where predicate key has an id
          RdbmsUtils.validateEntityIdInPredicates(
              ModelDBConstants.EXPERIMENT_RUNS, accessibleExperimentRunIds, predicate, roleService);
        }
      }

      CriteriaBuilder builder = session.getCriteriaBuilder();
      // Using FROM and JOIN
      CriteriaQuery<ExperimentRunEntity> criteriaQuery =
          builder.createQuery(ExperimentRunEntity.class);
      Root<ExperimentRunEntity> experimentRunRoot = criteriaQuery.from(ExperimentRunEntity.class);
      experimentRunRoot.alias("exp");
      List<Predicate> finalPredicatesList = new ArrayList<>();

      List<String> projectIds = new ArrayList<>();
      if (!queryParameters.getProjectId().isEmpty()) {
        projectIds.add(queryParameters.getProjectId());
<<<<<<< HEAD
      } else {
=======
      } else if (queryParameters.getWorkspaceName() != null) {
>>>>>>> 644a0d3e
        List<String> workspaceProjectIDs =
            projectDAO.getWorkspaceProjectIDs(
                queryParameters.getWorkspaceName(), currentLoginUserInfo);
        if (workspaceProjectIDs == null || workspaceProjectIDs.isEmpty()) {
          LOGGER.warn(
              "accessible project for the experimentRuns not found for given workspace : {}",
              queryParameters.getWorkspaceName());
          ExperimentRunPaginationDTO experimentRunPaginationDTO = new ExperimentRunPaginationDTO();
          experimentRunPaginationDTO.setExperimentRuns(Collections.emptyList());
          experimentRunPaginationDTO.setTotalRecords(0L);
          return experimentRunPaginationDTO;
        }
        projectIds.addAll(workspaceProjectIDs);
      }

      if (!projectIds.isEmpty()) {
        Expression<String> projectExpression = experimentRunRoot.get(ModelDBConstants.PROJECT_ID);
        Predicate projectsPredicate = projectExpression.in(projectIds);
        finalPredicatesList.add(projectsPredicate);
      }

      if (!queryParameters.getExperimentId().isEmpty()) {
        Expression<String> exp = experimentRunRoot.get(ModelDBConstants.EXPERIMENT_ID);
        Predicate predicate2 = builder.equal(exp, queryParameters.getExperimentId());
        finalPredicatesList.add(predicate2);
      }

      if (!queryParameters.getExperimentRunIdsList().isEmpty()) {
        Expression<String> exp = experimentRunRoot.get(ModelDBConstants.ID);
        Predicate predicate2 = exp.in(queryParameters.getExperimentRunIdsList());
        finalPredicatesList.add(predicate2);
      }

      LOGGER.trace("Added entity predicates");
      String entityName = "experimentRunEntity";
      List<Predicate> queryPredicatesList =
          RdbmsUtils.getQueryPredicatesFromPredicateList(
              entityName, predicates, builder, criteriaQuery, experimentRunRoot);
      if (!queryPredicatesList.isEmpty()) {
        finalPredicatesList.addAll(queryPredicatesList);
      }

      Order orderBy =
          RdbmsUtils.getOrderBasedOnSortKey(
              queryParameters.getSortKey(),
              queryParameters.getAscending(),
              builder,
              experimentRunRoot,
              entityName);

      Predicate[] predicateArr = new Predicate[finalPredicatesList.size()];
      for (int index = 0; index < finalPredicatesList.size(); index++) {
        predicateArr[index] = finalPredicatesList.get(index);
      }

      Predicate predicateWhereCause = builder.and(predicateArr);
      criteriaQuery.select(experimentRunRoot);
      criteriaQuery.where(predicateWhereCause);
      criteriaQuery.orderBy(orderBy);

      LOGGER.trace("Creating criteria query");
      Query query = session.createQuery(criteriaQuery);
      LOGGER.debug("Final experimentRuns final query : {}", query.getQueryString());
      if (queryParameters.getPageNumber() != 0 && queryParameters.getPageLimit() != 0) {
        // Calculate number of documents to skip
        int skips = queryParameters.getPageLimit() * (queryParameters.getPageNumber() - 1);
        query.setFirstResult(skips);
        query.setMaxResults(queryParameters.getPageLimit());
      }

      LOGGER.trace("Final query generated");
      List<ExperimentRunEntity> experimentRunEntities = query.list();
      LOGGER.debug("Final experimentRuns list size : {}", experimentRunEntities.size());
      List<ExperimentRun> experimentRuns = new ArrayList<>();
      if (!experimentRunEntities.isEmpty()) {

        LOGGER.trace("Converting from Hibernate to proto");
        List<ExperimentRun> experimentRunList =
            RdbmsUtils.convertExperimentRunsFromExperimentRunEntityList(experimentRunEntities);
        LOGGER.trace("experimentRunList {}", experimentRunList);
        LOGGER.trace("Converted from Hibernate to proto");

        List<String> expRunIds =
            experimentRunEntities.stream()
                .map(ExperimentRunEntity::getId)
                .collect(Collectors.toList());
        Map<String, List<KeyValue>> expRunHyperparameterConfigBlobMap =
            getExperimentRunHyperparameterConfigBlobMap(session, expRunIds);

        // Map<experimentRunID, Map<LocationString, CodeVersion>> : Map from experimentRunID to Map
        // of
        // LocationString to CodeBlob
        Map<String, Map<String, CodeVersion>> expRunCodeVersionMap =
            getExperimentRunCodeVersionMap(session, expRunIds);

        Set<String> experimentRunIdsSet = new HashSet<>();
        for (ExperimentRun experimentRun : experimentRunList) {
          if (!expRunHyperparameterConfigBlobMap.isEmpty()
              && expRunHyperparameterConfigBlobMap.containsKey(experimentRun.getId())) {
            experimentRun =
                experimentRun
                    .toBuilder()
                    .addAllHyperparameters(
                        expRunHyperparameterConfigBlobMap.get(experimentRun.getId()))
                    .build();
          }
          if (!expRunCodeVersionMap.isEmpty()
              && expRunCodeVersionMap.containsKey(experimentRun.getId())) {
            experimentRun =
                experimentRun
                    .toBuilder()
                    .putAllCodeVersionFromBlob(expRunCodeVersionMap.get(experimentRun.getId()))
                    .build();
          }
          if (!experimentRunIdsSet.contains(experimentRun.getId())) {
            experimentRunIdsSet.add(experimentRun.getId());
            if (queryParameters.getIdsOnly()) {
              experimentRun = ExperimentRun.newBuilder().setId(experimentRun.getId()).build();
              experimentRuns.add(experimentRun);
            } else {
              experimentRuns.add(experimentRun);
            }
          }
        }
      }

      long totalRecords = RdbmsUtils.count(session, experimentRunRoot, criteriaQuery);
      LOGGER.debug("ExperimentRuns Total record count : {}", totalRecords);

      ExperimentRunPaginationDTO experimentRunPaginationDTO = new ExperimentRunPaginationDTO();
      experimentRunPaginationDTO.setExperimentRuns(experimentRuns);
      experimentRunPaginationDTO.setTotalRecords(totalRecords);
      return experimentRunPaginationDTO;
    }
  }

  private Map<String, List<KeyValue>> getExperimentRunHyperparameterConfigBlobMap(
      Session session, List<String> expRunIds) {

    String queryBuilder =
        "Select vme.experimentRunEntity.id, cb From ConfigBlobEntity cb INNER JOIN VersioningModeldbEntityMapping vme ON vme.blob_hash = cb.blob_hash WHERE cb.hyperparameter_type = :hyperparameterType AND vme.experimentRunEntity.id IN (:expRunIds)";
    Query query = session.createQuery(queryBuilder);
    query.setParameter("hyperparameterType", ConfigBlobEntity.HYPERPARAMETER);
    query.setParameterList("expRunIds", expRunIds);
    LOGGER.debug(
        "Final experimentRuns hyperparameter config blob final query : {}", query.getQueryString());
    List<Object[]> configBlobEntities = query.list();
    LOGGER.debug(
        "Final experimentRuns hyperparameter config list size : {}", configBlobEntities.size());
    Map<String, List<KeyValue>> hyperparametersMap = new LinkedHashMap<>();
    if (!configBlobEntities.isEmpty()) {
      configBlobEntities.forEach(
          objects -> {
            String expRunId = (String) objects[0];
            ConfigBlobEntity configBlobEntity = (ConfigBlobEntity) objects[1];
            if (configBlobEntity.getHyperparameter_type() == ConfigBlobEntity.HYPERPARAMETER) {
              HyperparameterElementConfigBlobEntity hyperElementConfigBlobEntity =
                  configBlobEntity.getHyperparameterElementConfigBlobEntity();
              HyperparameterValuesConfigBlob valuesConfigBlob =
                  hyperElementConfigBlobEntity.toProto();
              Value.Builder valueBuilder = Value.newBuilder();
              switch (valuesConfigBlob.getValueCase()) {
                case INT_VALUE:
                  valueBuilder.setNumberValue(valuesConfigBlob.getIntValue());
                  break;
                case FLOAT_VALUE:
                  valueBuilder.setNumberValue(valuesConfigBlob.getFloatValue());
                  break;
                case STRING_VALUE:
                  valueBuilder.setStringValue(valuesConfigBlob.getStringValue());
                  break;
              }
              KeyValue hyperparameter =
                  KeyValue.newBuilder()
                      .setKey(hyperElementConfigBlobEntity.getName())
                      .setValue(valueBuilder.build())
                      .build();
              List<KeyValue> hyperparameterList = hyperparametersMap.get(expRunId);
              if (hyperparameterList == null) {
                hyperparameterList = new ArrayList<>();
              }
              hyperparameterList.add(hyperparameter);
              hyperparametersMap.put(expRunId, hyperparameterList);
            }
          });
    }
    return hyperparametersMap;
  }

  /**
   * @param session : session
   * @param expRunIds : ExperimentRun ids
   * @return {@link Map<String, Map<String, CodeBlob>>} : Map from experimentRunID to Map of
   *     LocationString to CodeVersion
   * @throws InvalidProtocolBufferException invalidProtocolBufferException
   */
  private Map<String, Map<String, CodeVersion>> getExperimentRunCodeVersionMap(
      Session session, List<String> expRunIds) throws InvalidProtocolBufferException {
    String queryBuilder =
        "SELECT vme.experimentRunEntity.id, vme.versioning_location, gcb, ncb, pdcb "
            + " From VersioningModeldbEntityMapping vme LEFT JOIN GitCodeBlobEntity gcb ON vme.blob_hash = gcb.blob_hash "
            + " LEFT JOIN NotebookCodeBlobEntity ncb ON vme.blob_hash = ncb.blob_hash "
            + " LEFT JOIN PathDatasetComponentBlobEntity pdcb ON ncb.path_dataset_blob_hash = pdcb.id.path_dataset_blob_id "
            + " WHERE vme.versioning_blob_type = :versioningBlobType AND vme.experimentRunEntity.id IN (:expRunIds)";
    Query query = session.createQuery(queryBuilder);
    query.setParameter("versioningBlobType", Blob.ContentCase.CODE.getNumber());
    query.setParameterList("expRunIds", expRunIds);
    LOGGER.debug("Final experimentRuns code config blob final query : {}", query.getQueryString());
    List<Object[]> codeBlobEntities = query.list();
    LOGGER.debug("Final experimentRuns code config list size : {}", codeBlobEntities.size());

    // Map<experimentRunID, Map<LocationString, CodeVersion>> : Map from experimentRunID to Map of
    // LocationString to CodeVersion
    Map<String, Map<String, CodeVersion>> expRunCodeBlobMap = new LinkedHashMap<>();
    if (!codeBlobEntities.isEmpty()) {
      for (Object[] objects : codeBlobEntities) {
        String expRunId = (String) objects[0];
        String versioningLocation = (String) objects[1];
        GitCodeBlobEntity gitBlobEntity = (GitCodeBlobEntity) objects[2];
        NotebookCodeBlobEntity notebookCodeBlobEntity = (NotebookCodeBlobEntity) objects[3];
        PathDatasetComponentBlobEntity pathDatasetComponentBlobEntity =
            (PathDatasetComponentBlobEntity) objects[4];

        CodeVersion.Builder codeVersionBuilder = CodeVersion.newBuilder();
        LOGGER.debug("notebookCodeBlobEntity {}", notebookCodeBlobEntity);
        LOGGER.debug("pathDatasetComponentBlobEntity {}", pathDatasetComponentBlobEntity);
        LOGGER.debug("gitBlobEntity {}", gitBlobEntity);
        if (notebookCodeBlobEntity != null) {
          if (pathDatasetComponentBlobEntity != null) {
            convertGitBlobToGitSnapshot(
                codeVersionBuilder,
                notebookCodeBlobEntity.getGitCodeBlobEntity().toProto(),
                pathDatasetComponentBlobEntity.toProto());
          } else {
            convertGitBlobToGitSnapshot(
                codeVersionBuilder, notebookCodeBlobEntity.getGitCodeBlobEntity().toProto(), null);
          }
        } else if (gitBlobEntity != null) {
          convertGitBlobToGitSnapshot(codeVersionBuilder, gitBlobEntity.toProto(), null);
        }
        Map<String, CodeVersion> codeBlobMap = expRunCodeBlobMap.get(expRunId);
        if (codeBlobMap == null) {
          codeBlobMap = new LinkedHashMap<>();
        }
        Location.Builder locationBuilder = Location.newBuilder();
        ModelDBUtils.getProtoObjectFromString(versioningLocation, locationBuilder);
        codeBlobMap.put(
            ModelDBUtils.getLocationWithSlashOperator(locationBuilder.getLocationList()),
            codeVersionBuilder.build());
        expRunCodeBlobMap.put(expRunId, codeBlobMap);
      }
    }
    return expRunCodeBlobMap;
  }

  private void convertGitBlobToGitSnapshot(
      CodeVersion.Builder codeVersionBuilder,
      GitCodeBlob codeBlob,
      PathDatasetComponentBlob pathComponentBlob) {
    GitSnapshot.Builder gitSnapShot = GitSnapshot.newBuilder();
    if (codeBlob != null) {
      gitSnapShot
          .setRepo(codeBlob.getRepo())
          .setHash(codeBlob.getHash())
          .setIsDirtyValue(codeBlob.getIsDirty() ? 1 : 2)
          .build();
    }
    if (pathComponentBlob != null) {
      gitSnapShot.addFilepaths(pathComponentBlob.getPath());
    }
    codeVersionBuilder.setGitSnapshot(gitSnapShot);
  }

  @Override
  public ExperimentRunPaginationDTO sortExperimentRuns(
      ProjectDAO projectDAO, SortExperimentRuns queryParameters)
      throws InvalidProtocolBufferException {
    FindExperimentRuns findExperimentRuns =
        FindExperimentRuns.newBuilder()
            .addAllExperimentRunIds(queryParameters.getExperimentRunIdsList())
            .setSortKey(queryParameters.getSortKey())
            .setAscending(queryParameters.getAscending())
            .setIdsOnly(queryParameters.getIdsOnly())
            .build();
    UserInfo currentLoginUserInfo = authService.getCurrentLoginUserInfo();
    return findExperimentRuns(projectDAO, currentLoginUserInfo, findExperimentRuns);
  }

  @Override
  public List<ExperimentRun> getTopExperimentRuns(
      ProjectDAO projectDAO, TopExperimentRunsSelector queryParameters)
      throws InvalidProtocolBufferException {
    FindExperimentRuns findExperimentRuns =
        FindExperimentRuns.newBuilder()
            .setProjectId(queryParameters.getProjectId())
            .setExperimentId(queryParameters.getExperimentId())
            .addAllExperimentRunIds(queryParameters.getExperimentRunIdsList())
            .setSortKey(queryParameters.getSortKey())
            .setAscending(queryParameters.getAscending())
            .setIdsOnly(queryParameters.getIdsOnly())
            .setPageNumber(1)
            .setPageLimit(queryParameters.getTopK())
            .build();
    UserInfo currentLoginUserInfo = authService.getCurrentLoginUserInfo();
    return findExperimentRuns(projectDAO, currentLoginUserInfo, findExperimentRuns)
        .getExperimentRuns();
  }

  @Override
  public List<String> getExperimentRunTags(String experimentRunId)
      throws InvalidProtocolBufferException {
    try (Session session = ModelDBHibernateUtil.getSessionFactory().openSession()) {
      ExperimentRunEntity experimentRunObj =
          session.get(ExperimentRunEntity.class, experimentRunId);
      LOGGER.debug("Got ExperimentRun Tags");
      return experimentRunObj.getProtoObject().getTagsList();
    }
  }

  @Override
  public ExperimentRun addExperimentRunAttributes(
      String experimentRunId, List<KeyValue> attributesList) throws InvalidProtocolBufferException {
    try (Session session = ModelDBHibernateUtil.getSessionFactory().openSession()) {
      Transaction transaction = session.beginTransaction();
      ExperimentRunEntity experimentRunEntityObj =
          session.get(ExperimentRunEntity.class, experimentRunId);
      List<AttributeEntity> newAttributeList =
          RdbmsUtils.convertAttributesFromAttributeEntityList(
              experimentRunEntityObj, ModelDBConstants.ATTRIBUTES, attributesList);
      experimentRunEntityObj.setAttributeMapping(newAttributeList);
      long currentTimestamp = Calendar.getInstance().getTimeInMillis();
      experimentRunEntityObj.setDate_updated(currentTimestamp);
      session.saveOrUpdate(experimentRunEntityObj);
      // Update parent entity timestamp
      updateParentEntitiesTimestamp(
          session,
          Collections.singletonList(experimentRunEntityObj.getProject_id()),
          Collections.singletonList(experimentRunEntityObj.getExperiment_id()),
          currentTimestamp);
      transaction.commit();
      return experimentRunEntityObj.getProtoObject();
    }
  }

  @Override
  public ExperimentRun deleteExperimentRunAttributes(
      String experimentRunId, List<String> attributeKeyList, Boolean deleteAll)
      throws InvalidProtocolBufferException {
    try (Session session = ModelDBHibernateUtil.getSessionFactory().openSession()) {
      Transaction transaction = session.beginTransaction();
      if (deleteAll) {
        Query query = session.createQuery(DELETE_ALL_EXP_RUN_ATTRIBUTES_HQL);
        query.setParameter(ModelDBConstants.EXPERIMENT_RUN_ID_STR, experimentRunId);
        query.setParameter(ModelDBConstants.FIELD_TYPE_STR, ModelDBConstants.ATTRIBUTES);
        query.executeUpdate();
      } else {
        Query query = session.createQuery(DELETE_SELECTED_EXP_RUN_ATTRIBUTES_HQL);
        query.setParameter("keys", attributeKeyList);
        query.setParameter(ModelDBConstants.EXPERIMENT_RUN_ID_STR, experimentRunId);
        query.setParameter(ModelDBConstants.FIELD_TYPE_STR, ModelDBConstants.ATTRIBUTES);
        query.executeUpdate();
      }
      ExperimentRunEntity experimentRunObj =
          session.get(ExperimentRunEntity.class, experimentRunId);
      long currentTimestamp = Calendar.getInstance().getTimeInMillis();
      experimentRunObj.setDate_updated(currentTimestamp);
      session.update(experimentRunObj);
      // Update parent entity timestamp
      updateParentEntitiesTimestamp(
          session,
          Collections.singletonList(experimentRunObj.getProject_id()),
          Collections.singletonList(experimentRunObj.getExperiment_id()),
          currentTimestamp);
      transaction.commit();
      LOGGER.debug("ExperimentRun Attributes deleted successfully");
      return experimentRunObj.getProtoObject();
    }
  }

  @Override
  public ExperimentRun logJobId(String experimentRunId, String jobId)
      throws InvalidProtocolBufferException {
    try (Session session = ModelDBHibernateUtil.getSessionFactory().openSession()) {
      Transaction transaction = session.beginTransaction();
      ExperimentRunEntity experimentRunEntityObj =
          session.get(ExperimentRunEntity.class, experimentRunId);
      experimentRunEntityObj.setJob_id(jobId);
      long currentTimestamp = Calendar.getInstance().getTimeInMillis();
      experimentRunEntityObj.setDate_updated(currentTimestamp);
      session.saveOrUpdate(experimentRunEntityObj);
      // Update parent entity timestamp
      updateParentEntitiesTimestamp(
          session,
          Collections.singletonList(experimentRunEntityObj.getProject_id()),
          Collections.singletonList(experimentRunEntityObj.getExperiment_id()),
          currentTimestamp);
      transaction.commit();
      LOGGER.debug("ExperimentRun JobID added successfully");
      return experimentRunEntityObj.getProtoObject();
    }
  }

  @Override
  public String getJobId(String experimentRunId) {
    try (Session session = ModelDBHibernateUtil.getSessionFactory().openSession()) {
      ExperimentRunEntity experimentRunEntityObj =
          session.get(ExperimentRunEntity.class, experimentRunId);
      LOGGER.debug("Got ExperimentRun JobID");
      return experimentRunEntityObj.getJob_id();
    }
  }

  private ExperimentRun copyExperimentRunAndUpdateDetails(
      ExperimentRun srcExperimentRun,
      Experiment newExperiment,
      Project newProject,
      UserInfo newOwner) {
    ExperimentRun.Builder experimentRunBuilder =
        ExperimentRun.newBuilder(srcExperimentRun).setId(UUID.randomUUID().toString());

    if (newOwner != null) {
      experimentRunBuilder.setOwner(authService.getVertaIdFromUserInfo(newOwner));
    }
    if (newProject != null) {
      experimentRunBuilder.setProjectId(newProject.getId());
    }
    if (newExperiment != null) {
      experimentRunBuilder.setExperimentId(newExperiment.getId());
    }
    return experimentRunBuilder.build();
  }

  @Override
  public ExperimentRun deepCopyExperimentRunForUser(
      ExperimentRun srcExperimentRun,
      Experiment newExperiment,
      Project newProject,
      UserInfo newOwner)
      throws InvalidProtocolBufferException {
    checkIfEntityAlreadyExists(srcExperimentRun, false);

    if (newExperiment == null || newProject == null || newOwner == null) {
      Status status =
          Status.newBuilder()
              .setCode(Code.INVALID_ARGUMENT_VALUE)
              .setMessage(
                  "New owner, new project or new Experiment not passed for cloning ExperimentRun.")
              .build();
      throw StatusProto.toStatusRuntimeException(status);
    }
    ExperimentRun copyExperimentRun =
        copyExperimentRunAndUpdateDetails(srcExperimentRun, newExperiment, newProject, newOwner);

    try (Session session = ModelDBHibernateUtil.getSessionFactory().openSession()) {
      Transaction transaction = session.beginTransaction();
      ExperimentRunEntity experimentRunObj =
          RdbmsUtils.generateExperimentRunEntity(copyExperimentRun);
      session.saveOrUpdate(experimentRunObj);
      transaction.commit();
      LOGGER.debug("ExperimentRun copied successfully");
      return experimentRunObj.getProtoObject();
    }
  }

  @Override
  public List<ExperimentRun> getExperimentRuns(List<KeyValue> keyValues)
      throws InvalidProtocolBufferException {
    try (Session session = ModelDBHibernateUtil.getSessionFactory().openSession()) {
      StringBuilder stringQueryBuilder = new StringBuilder("From ExperimentRunEntity er where ");
      Map<String, Object> paramMap = new HashMap<>();
      for (int index = 0; index < keyValues.size(); index++) {
        KeyValue keyValue = keyValues.get(index);
        Value value = keyValue.getValue();
        String key = keyValue.getKey();

        switch (value.getKindCase()) {
          case NUMBER_VALUE:
            paramMap.put(key, value.getNumberValue());
            break;
          case STRING_VALUE:
            paramMap.put(key, value.getStringValue());
            break;
          case BOOL_VALUE:
            paramMap.put(key, value.getBoolValue());
            break;
          default:
            Status invalidValueTypeError =
                Status.newBuilder()
                    .setCode(Code.UNIMPLEMENTED_VALUE)
                    .setMessage(
                        "Unknown 'Value' type recognized, valid 'Value' type are NUMBER_VALUE, STRING_VALUE, BOOL_VALUE")
                    .build();
            throw StatusProto.toStatusRuntimeException(invalidValueTypeError);
        }
        stringQueryBuilder.append(" er." + key + " = :" + key);
        if (index < keyValues.size() - 1) {
          stringQueryBuilder.append(" AND ");
        }
      }
      Query query = session.createQuery(stringQueryBuilder.toString());
      for (Map.Entry<String, Object> paramEntry : paramMap.entrySet()) {
        query.setParameter(paramEntry.getKey(), paramEntry.getValue());
      }
      List<ExperimentRunEntity> experimentRunObjList = query.list();
      return RdbmsUtils.convertExperimentRunsFromExperimentRunEntityList(experimentRunObjList);
    }
  }

  @Override
  public String getProjectIdByExperimentRunId(String experimentRunId) {
    try (Session session = ModelDBHibernateUtil.getSessionFactory().openSession()) {
      ExperimentRunEntity experimentRunObj =
          session.get(ExperimentRunEntity.class, experimentRunId);
      if (experimentRunObj != null) {
        LOGGER.debug("Got ProjectId by ExperimentRunId ");
        return experimentRunObj.getProject_id();
      } else {
        String errorMessage = "ExperimentRun not found for given ID : " + experimentRunId;
        LOGGER.warn(errorMessage);
        Status status =
            Status.newBuilder().setCode(Code.NOT_FOUND_VALUE).setMessage(errorMessage).build();
        throw StatusProto.toStatusRuntimeException(status);
      }
    }
  }

  @Override
  public Map<String, String> getProjectIdsFromExperimentRunIds(List<String> experimentRunIds) {
    try (Session session = ModelDBHibernateUtil.getSessionFactory().openSession()) {
      Query query = session.createQuery(GET_EXP_RUN_BY_IDS_HQL);
      query.setParameterList("ids", experimentRunIds);

      @SuppressWarnings("unchecked")
      List<ExperimentRunEntity> experimentRunEntities = query.list();
      LOGGER.debug("Got ExperimentRun by Ids. Size : {}", experimentRunEntities.size());
      Map<String, String> experimentRunIdToProjectIdMap = new HashMap<>();
      for (ExperimentRunEntity experimentRunEntity : experimentRunEntities) {
        experimentRunIdToProjectIdMap.put(
            experimentRunEntity.getId(), experimentRunEntity.getProject_id());
      }
      return experimentRunIdToProjectIdMap;
    }
  }

  @Override
  public List<?> getSelectedFieldsByExperimentRunIds(
      List<String> experimentRunIds, List<String> selectedFields)
      throws InvalidProtocolBufferException {
    try (Session session = ModelDBHibernateUtil.getSessionFactory().openSession()) {
      String alias = "exr";
      StringBuilder queryBuilder = new StringBuilder("Select ");
      if (selectedFields != null && !selectedFields.isEmpty()) {
        int index = 1;
        for (String selectedField : selectedFields) {
          queryBuilder.append(alias).append(".");
          queryBuilder.append(selectedField);
          if (index < selectedFields.size()) {
            queryBuilder.append(", ");
            index++;
          }
        }
        queryBuilder.append(" ");
      }

      queryBuilder.append(GET_EXP_RUN_BY_IDS_HQL);
      Query experimentRunQuery = session.createQuery(queryBuilder.toString());
      experimentRunQuery.setParameterList("ids", experimentRunIds);
      return experimentRunQuery.list();
    }
  }

  @Override
  public List<String> getExperimentRunIdsByProjectIds(List<String> projectIds)
      throws InvalidProtocolBufferException {
    try (Session session = ModelDBHibernateUtil.getSessionFactory().openSession()) {
      Query experimentRunQuery = session.createQuery(GET_EXPERIMENT_RUN_BY_PROJECT_ID_HQL);
      experimentRunQuery.setParameterList("projectIds", projectIds);
      List<ExperimentRunEntity> experimentRunEntities = experimentRunQuery.list();

      List<String> experimentRunIds = new ArrayList<>();
      for (ExperimentRunEntity experimentRunEntity : experimentRunEntities) {
        experimentRunIds.add(experimentRunEntity.getId());
      }
      return experimentRunIds;
    }
  }

  @Override
  public List<String> getExperimentRunIdsByExperimentIds(List<String> experimentIds)
      throws InvalidProtocolBufferException {
    try (Session session = ModelDBHibernateUtil.getSessionFactory().openSession()) {
      Query experimentRunQuery = session.createQuery(GET_EXPERIMENT_RUN_BY_EXPERIMENT_ID_HQL);
      experimentRunQuery.setParameterList("experimentIds", experimentIds);
      List<ExperimentRunEntity> experimentRunEntities = experimentRunQuery.list();

      List<String> experimentRunIds = new ArrayList<>();
      for (ExperimentRunEntity experimentRunEntity : experimentRunEntities) {
        experimentRunIds.add(experimentRunEntity.getId());
      }
      return experimentRunIds;
    }
  }

  @Override
  public LogVersionedInput.Response logVersionedInput(LogVersionedInput request)
      throws InvalidProtocolBufferException, ModelDBException {
    try (Session session = ModelDBHibernateUtil.getSessionFactory().openSession()) {
      Transaction transaction = session.beginTransaction();
      VersioningEntry versioningEntry = request.getVersionedInputs();
      Map<String, Map.Entry<BlobExpanded, String>> locationBlobWithHashMap =
          validateVersioningEntity(session, versioningEntry);
      ExperimentRunEntity runEntity = session.get(ExperimentRunEntity.class, request.getId());
      runEntity.setVersioned_inputs(
          RdbmsUtils.getVersioningMappingFromVersioningInput(
              versioningEntry, locationBlobWithHashMap, runEntity));
      long currentTimestamp = Calendar.getInstance().getTimeInMillis();
      runEntity.setDate_updated(currentTimestamp);
      session.saveOrUpdate(runEntity);
      // Update parent entity timestamp
      updateParentEntitiesTimestamp(
          session,
          Collections.singletonList(runEntity.getProject_id()),
          Collections.singletonList(runEntity.getExperiment_id()),
          currentTimestamp);
      transaction.commit();
      LOGGER.debug("ExperimentRun versioning added successfully");
      return LogVersionedInput.Response.newBuilder()
          .setExperimentRun(runEntity.getProtoObject())
          .build();
    }
  }

  @Override
  public void deleteLogVersionedInputs(Session session, Long repoId, String commitHash) {
    StringBuilder fetchAllExpRunLogVersionedInputsHqlBuilder =
        new StringBuilder(
            "DELETE FROM VersioningModeldbEntityMapping vm WHERE vm.repository_id = :repoId ");
    fetchAllExpRunLogVersionedInputsHqlBuilder
        .append(" AND vm.entity_type = '")
        .append(ExperimentRunEntity.class.getSimpleName())
        .append("' ");
    if (commitHash != null && !commitHash.isEmpty()) {
      fetchAllExpRunLogVersionedInputsHqlBuilder.append(" AND vm.commit = :commitHash");
    }
    Query query = session.createQuery(fetchAllExpRunLogVersionedInputsHqlBuilder.toString());
    query.setParameter("repoId", repoId);
    if (commitHash != null && !commitHash.isEmpty()) {
      query.setParameter("commitHash", commitHash);
    }
    query.executeUpdate();
    LOGGER.debug("ExperimentRun versioning deleted successfully");
  }

  @Override
  public GetVersionedInput.Response getVersionedInputs(GetVersionedInput request)
      throws InvalidProtocolBufferException {
    try (Session session = ModelDBHibernateUtil.getSessionFactory().openSession()) {
      ExperimentRunEntity experimentRunObj =
          session.get(ExperimentRunEntity.class, request.getId());
      if (experimentRunObj != null) {
        LOGGER.debug("ExperimentRun versioning fetch successfully");
        return GetVersionedInput.Response.newBuilder()
            .setVersionedInputs(
                RdbmsUtils.getVersioningEntryFromList(experimentRunObj.getVersioned_inputs()))
            .build();
      } else {
        String errorMessage = "ExperimentRun not found for given ID : " + request.getId();
        LOGGER.warn(errorMessage);
        Status status =
            Status.newBuilder().setCode(Code.NOT_FOUND_VALUE).setMessage(errorMessage).build();
        throw StatusProto.toStatusRuntimeException(status);
      }
    }
  }

  @Override
  public ListCommitExperimentRunsRequest.Response listCommitExperimentRuns(
      ProjectDAO projectDAO,
      ListCommitExperimentRunsRequest request,
      RepositoryFunction repositoryFunction,
      CommitFunction commitFunction)
      throws ModelDBException, InvalidProtocolBufferException {
    try (Session session = ModelDBHibernateUtil.getSessionFactory().openSession()) {
      RepositoryEntity repositoryEntity = repositoryFunction.apply(session);
      CommitEntity commitEntity = commitFunction.apply(session, session1 -> repositoryEntity);

      KeyValueQuery repositoryIdPredicate =
          KeyValueQuery.newBuilder()
              .setKey(ModelDBConstants.VERSIONED_INPUTS + "." + ModelDBConstants.REPOSITORY_ID)
              .setValue(Value.newBuilder().setNumberValue(repositoryEntity.getId()).build())
              .setOperator(OperatorEnum.Operator.EQ)
              .setValueType(ValueTypeEnum.ValueType.NUMBER)
              .build();
      KeyValueQuery commitHashPredicate =
          KeyValueQuery.newBuilder()
              .setKey(ModelDBConstants.VERSIONED_INPUTS + "." + ModelDBConstants.COMMIT)
              .setValue(Value.newBuilder().setStringValue(commitEntity.getCommit_hash()).build())
              .setOperator(OperatorEnum.Operator.EQ)
              .setValueType(ValueTypeEnum.ValueType.STRING)
              .build();

      FindExperimentRuns findExperimentRuns =
          FindExperimentRuns.newBuilder()
              .setPageNumber(request.getPagination().getPageNumber())
              .setPageLimit(request.getPagination().getPageLimit())
              .setAscending(true)
              .setSortKey(ModelDBConstants.DATE_UPDATED)
              .addPredicates(repositoryIdPredicate)
              .addPredicates(commitHashPredicate)
              .build();
      ExperimentRunPaginationDTO experimentRunPaginationDTO =
          findExperimentRuns(projectDAO, authService.getCurrentLoginUserInfo(), findExperimentRuns);
      return ListCommitExperimentRunsRequest.Response.newBuilder()
          .addAllRuns(experimentRunPaginationDTO.getExperimentRuns())
          .setTotalRecords(experimentRunPaginationDTO.getTotalRecords())
          .build();
    }
  }

  @Override
  public ListBlobExperimentRunsRequest.Response listBlobExperimentRuns(
      ProjectDAO projectDAO,
      ListBlobExperimentRunsRequest request,
      RepositoryFunction repositoryFunction,
      CommitFunction commitFunction)
      throws ModelDBException, InvalidProtocolBufferException {
    try (Session session = ModelDBHibernateUtil.getSessionFactory().openSession()) {
      RepositoryEntity repositoryEntity = repositoryFunction.apply(session);
      CommitEntity commitEntity = commitFunction.apply(session, session1 -> repositoryEntity);

      KeyValueQuery repositoryIdPredicate =
          KeyValueQuery.newBuilder()
              .setKey(ModelDBConstants.VERSIONED_INPUTS + "." + ModelDBConstants.REPOSITORY_ID)
              .setValue(Value.newBuilder().setNumberValue(repositoryEntity.getId()).build())
              .setOperator(OperatorEnum.Operator.EQ)
              .setValueType(ValueTypeEnum.ValueType.NUMBER)
              .build();
      KeyValueQuery commitHashPredicate =
          KeyValueQuery.newBuilder()
              .setKey(ModelDBConstants.VERSIONED_INPUTS + "." + ModelDBConstants.COMMIT)
              .setValue(Value.newBuilder().setStringValue(commitEntity.getCommit_hash()).build())
              .setOperator(OperatorEnum.Operator.EQ)
              .setValueType(ValueTypeEnum.ValueType.STRING)
              .build();

      Location location = Location.newBuilder().addAllLocation(request.getLocationList()).build();
      KeyValueQuery locationPredicate =
          KeyValueQuery.newBuilder()
              .setKey(
                  ModelDBConstants.VERSIONED_INPUTS + "." + ModelDBConstants.VERSIONING_LOCATION)
              .setValue(
                  Value.newBuilder()
                      .setStringValue(ModelDBUtils.getStringFromProtoObject(location)))
              .setOperator(OperatorEnum.Operator.EQ)
              .setValueType(ValueTypeEnum.ValueType.STRING)
              .build();

      FindExperimentRuns findExperimentRuns =
          FindExperimentRuns.newBuilder()
              .setPageNumber(request.getPagination().getPageNumber())
              .setPageLimit(request.getPagination().getPageLimit())
              .setAscending(true)
              .setSortKey(ModelDBConstants.DATE_UPDATED)
              .addPredicates(repositoryIdPredicate)
              .addPredicates(commitHashPredicate)
              .addPredicates(locationPredicate)
              .build();
      ExperimentRunPaginationDTO experimentRunPaginationDTO =
          findExperimentRuns(projectDAO, authService.getCurrentLoginUserInfo(), findExperimentRuns);

      return ListBlobExperimentRunsRequest.Response.newBuilder()
          .addAllRuns(experimentRunPaginationDTO.getExperimentRuns())
          .setTotalRecords(experimentRunPaginationDTO.getTotalRecords())
          .build();
    }
  }
}<|MERGE_RESOLUTION|>--- conflicted
+++ resolved
@@ -41,10 +41,7 @@
 import ai.verta.modeldb.entities.versioning.CommitEntity;
 import ai.verta.modeldb.entities.versioning.RepositoryEntity;
 import ai.verta.modeldb.project.ProjectDAO;
-<<<<<<< HEAD
-=======
 import ai.verta.modeldb.entities.versioning.VersioningModeldbEntityMapping;
->>>>>>> 644a0d3e
 import ai.verta.modeldb.utils.ModelDBHibernateUtil;
 import ai.verta.modeldb.utils.ModelDBUtils;
 import ai.verta.modeldb.utils.RdbmsUtils;
@@ -65,7 +62,6 @@
 import ai.verta.uac.ModelDBActionEnum;
 import ai.verta.uac.ModelResourceEnum;
 import ai.verta.uac.Role;
-import ai.verta.uac.RoleBinding;
 import ai.verta.uac.UserInfo;
 import com.google.protobuf.Any;
 import com.google.protobuf.InvalidProtocolBufferException;
@@ -74,6 +70,7 @@
 import com.google.rpc.Status;
 import io.grpc.StatusRuntimeException;
 import io.grpc.protobuf.StatusProto;
+import java.security.NoSuchAlgorithmException;
 import java.util.ArrayList;
 import java.util.Calendar;
 import java.util.Collections;
@@ -399,6 +396,7 @@
 
   @Override
   public Boolean deleteExperimentRuns(List<String> experimentRunIds) {
+    final List<String> roleBindingNames = Collections.synchronizedList(new ArrayList<>());
     try (Session session = ModelDBHibernateUtil.getSessionFactory().openSession()) {
       Transaction transaction = session.beginTransaction();
 
@@ -440,9 +438,8 @@
                 experimentRunEntity.getId(),
                 experimentRunEntity.getOwner(),
                 ModelResourceEnum.ModelDBServiceResourceTypes.EXPERIMENT_RUN.name());
-        RoleBinding roleBinding = roleService.getRoleBindingByName(ownerRoleBindingName);
-        if (roleBinding != null && !roleBinding.getId().isEmpty()) {
-          roleService.deleteRoleBinding(roleBinding.getId());
+        if (ownerRoleBindingName != null && !ownerRoleBindingName.isEmpty()) {
+          roleBindingNames.add(ownerRoleBindingName);
         }
       }
 
@@ -450,6 +447,10 @@
       updateParentEntitiesTimestamp(
           session, projectIds, experimentIds, Calendar.getInstance().getTimeInMillis());
       transaction.commit();
+
+      // Remove all role bindings
+      roleService.deleteRoleBindings(roleBindingNames);
+
       LOGGER.debug("ExperimentRun deleted successfully");
       return true;
     }
@@ -1368,11 +1369,7 @@
       List<String> projectIds = new ArrayList<>();
       if (!queryParameters.getProjectId().isEmpty()) {
         projectIds.add(queryParameters.getProjectId());
-<<<<<<< HEAD
       } else {
-=======
-      } else if (queryParameters.getWorkspaceName() != null) {
->>>>>>> 644a0d3e
         List<String> workspaceProjectIDs =
             projectDAO.getWorkspaceProjectIDs(
                 queryParameters.getWorkspaceName(), currentLoginUserInfo);
@@ -1978,16 +1975,45 @@
 
   @Override
   public LogVersionedInput.Response logVersionedInput(LogVersionedInput request)
-      throws InvalidProtocolBufferException, ModelDBException {
+      throws InvalidProtocolBufferException, ModelDBException, NoSuchAlgorithmException {
     try (Session session = ModelDBHibernateUtil.getSessionFactory().openSession()) {
       Transaction transaction = session.beginTransaction();
       VersioningEntry versioningEntry = request.getVersionedInputs();
       Map<String, Map.Entry<BlobExpanded, String>> locationBlobWithHashMap =
           validateVersioningEntity(session, versioningEntry);
       ExperimentRunEntity runEntity = session.get(ExperimentRunEntity.class, request.getId());
-      runEntity.setVersioned_inputs(
+      List<VersioningModeldbEntityMapping> versioningModeldbEntityMappings =
           RdbmsUtils.getVersioningMappingFromVersioningInput(
-              versioningEntry, locationBlobWithHashMap, runEntity));
+              versioningEntry, locationBlobWithHashMap, runEntity);
+
+      List<VersioningModeldbEntityMapping> existingMappings = runEntity.getVersioned_inputs();
+      if (existingMappings.isEmpty()) {
+        existingMappings.addAll(versioningModeldbEntityMappings);
+      } else {
+        List<VersioningModeldbEntityMapping> finalVersionList = new ArrayList<>();
+        for (VersioningModeldbEntityMapping versioningModeldbEntityMapping :
+            versioningModeldbEntityMappings) {
+          boolean addNew = true;
+          for (VersioningModeldbEntityMapping existsVerMapping : existingMappings) {
+            if (versioningModeldbEntityMapping.equals(existsVerMapping)) {
+              addNew = false;
+              break;
+            }
+          }
+          if (addNew) {
+            finalVersionList.add(versioningModeldbEntityMapping);
+          }
+        }
+
+        if (finalVersionList.isEmpty()) {
+          return LogVersionedInput.Response.newBuilder()
+              .setExperimentRun(runEntity.getProtoObject())
+              .build();
+        }
+        existingMappings.addAll(finalVersionList);
+      }
+      runEntity.setVersioned_inputs(existingMappings);
+
       long currentTimestamp = Calendar.getInstance().getTimeInMillis();
       runEntity.setDate_updated(currentTimestamp);
       session.saveOrUpdate(runEntity);
