package ai.verta.modeldb.experimentRun;

import ai.verta.common.Artifact;
import ai.verta.common.KeyValue;
import ai.verta.modeldb.CodeVersion;
import ai.verta.modeldb.CommitArtifactPart;
import ai.verta.modeldb.CommitArtifactPart.Response;
import ai.verta.modeldb.CommitMultipartArtifact;
import ai.verta.modeldb.Experiment;
import ai.verta.modeldb.ExperimentRun;
import ai.verta.modeldb.FindExperimentRuns;
import ai.verta.modeldb.GetCommittedArtifactParts;
import ai.verta.modeldb.GetExperimentRunsByDatasetVersionId;
import ai.verta.modeldb.GetVersionedInput;
import ai.verta.modeldb.ListBlobExperimentRunsRequest;
import ai.verta.modeldb.ListCommitExperimentRunsRequest;
import ai.verta.modeldb.LogVersionedInput;
import ai.verta.modeldb.ModelDBException;
import ai.verta.modeldb.Observation;
import ai.verta.modeldb.Project;
import ai.verta.modeldb.SortExperimentRuns;
import ai.verta.modeldb.TopExperimentRunsSelector;
import ai.verta.modeldb.dto.ExperimentRunPaginationDTO;
import ai.verta.modeldb.project.ProjectDAO;
import ai.verta.modeldb.versioning.CommitFunction;
import ai.verta.modeldb.versioning.RepositoryFunction;
import ai.verta.uac.UserInfo;
import com.google.protobuf.InvalidProtocolBufferException;
import java.security.NoSuchAlgorithmException;
import java.util.List;
import java.util.Map;
import java.util.Map.Entry;
import org.hibernate.Session;

public interface ExperimentRunDAO {

  /**
   * Insert ExperimentRun entity in database.
   *
   * @param ExperimentRun experimentRun
   * @param userInfo
   * @return ExperimentRun insertedExperimentRun
   * @throws InvalidProtocolBufferException
   */
  ExperimentRun insertExperimentRun(ExperimentRun experimentRun, UserInfo userInfo)
      throws InvalidProtocolBufferException, ModelDBException, NoSuchAlgorithmException;

  /**
   * Delete the ExperimentRuns from database using experimentRunId list.
   *
   * @param experimentRunIds : list of experimentRun Id
   * @return {@link Boolean} : Boolean updated status
   */
  Boolean deleteExperimentRuns(List<String> experimentRunIds);

  /**
   * Get List of ExperimentRun entity using given projectId from database.
   *
   * @param pageNumber --> page number use for pagination.
   * @param pageLimit --> page limit is per page record count.
   * @param sortKey -- > Use this field for filter data.
   * @param order --> this parameter has order like asc OR desc.
   * @param entityKey --> like ModelDBConstants.PROJECT_ID, ModelDBConstants.EXPERIMENT_ID etc.
   * @param entityValue --> like Project.id, experiment.id etc.
   * @return ExperimentRunPaginationDTO experimentRunPaginationDTO contains the experimentRunList &
   *     total_pages count
   * @throws InvalidProtocolBufferException
   */
  ExperimentRunPaginationDTO getExperimentRunsFromEntity(
      ProjectDAO projectDAO,
      String entityKey,
      String entityValue,
      Integer pageNumber,
      Integer pageLimit,
      Boolean order,
      String sortKey)
      throws InvalidProtocolBufferException;

  /**
   * Get ExperimentRun entity using given experimentRunId from database.
   *
   * @param String key --> key like ModelDBConstants.ID, ModelDBConstants.Name etc.
   * @param String value --> value like ExperimentRun.id, ExperimentRun.name etc.
   * @param UserInfo userInfo --> current user info
   * @return List<ExperimentRun> experimentRuns
   * @throws InvalidProtocolBufferException
   */
  List<ExperimentRun> getExperimentRuns(String key, String value, UserInfo userInfo)
      throws InvalidProtocolBufferException;

  /**
   * Get ExperimentRuns entity using given experimentRunIds from database.
   *
   * @param List<String> experimentIds --> experimentRun.id
   * @return ExperimentRun experimentRun
   * @throws InvalidProtocolBufferException
   */
  List<ExperimentRun> getExperimentRunsByBatchIds(List<String> experimentRunIds)
      throws InvalidProtocolBufferException;

  /**
   * Get ExperimentRun entity using given experimentRunId from database.
   *
   * @param String experimentId --> experimentRun.id
   * @return ExperimentRun experimentRun
   * @throws InvalidProtocolBufferException
   */
  ExperimentRun getExperimentRun(String experimentRunId) throws InvalidProtocolBufferException;

  boolean isExperimentRunExists(Session session, String experimentRunId);

  /**
   * @param experimentRunId : experimentRun.id
   * @param experimentRunName : updated experimentRun name from client request
   */
  void updateExperimentRunName(String experimentRunId, String experimentRunName);

  /**
   * @param experimentRunId : experimentRun.id
   * @param experimentRunDescription : updated experimentRun description from client request
   * @return {@link ExperimentRun} : updated experimentRun
   * @throws InvalidProtocolBufferException InvalidProtocolBufferException
   */
  ExperimentRun updateExperimentRunDescription(
      String experimentRunId, String experimentRunDescription)
      throws InvalidProtocolBufferException;

  /**
   * @param experimentRunId : experimentRun.id
   * @param updatedCodeVersion : updated experimentRun code version snapshot from client request
   * @throws InvalidProtocolBufferException InvalidProtocolBufferException
   */
  void logExperimentRunCodeVersion(String experimentRunId, CodeVersion updatedCodeVersion)
      throws InvalidProtocolBufferException;

  /**
   * @param experimentRunId : experimentRun.id
   * @param parentExperimentRunId : experimentRun parentId from client request
   */
  void setParentExperimentRunId(String experimentRunId, String parentExperimentRunId);

  /**
   * Add List of ExperimentRun Tags in database.
   *
   * @param experimentRunId : ExperimentRun.id
   * @param tagsList : tag list
   * @return ExperimentRun : updatedExperimentRun
   * @throws InvalidProtocolBufferException : InvalidProtocolBufferException
   */
  ExperimentRun addExperimentRunTags(String experimentRunId, List<String> tagsList)
      throws InvalidProtocolBufferException;

  /**
   * Delete ExperimentRun Tags from ExperimentRun entity.
   *
   * @param deleteAll : flag
   * @param experimentRunTagList : tags list for deletion
   * @param experimentRunId : ExperimentRun.id
   * @return ExperimentRun updatedExperimentRun
   * @throws InvalidProtocolBufferException InvalidProtocolBufferException
   */
  ExperimentRun deleteExperimentRunTags(
      String experimentRunId, List<String> experimentRunTagList, Boolean deleteAll)
      throws InvalidProtocolBufferException;

  /**
   * ExperimentRun has Observations list field. Add new Observation in that Observations List.
   *
   * @param experimentRunId
   * @param observations
   * @throws InvalidProtocolBufferException
   */
  void logObservations(String experimentRunId, List<Observation> observations)
      throws InvalidProtocolBufferException;

  /**
   * Return List<Observation> using @param observationKey from Observation field in ExperimentRun.
   *
   * @param experimentRunId
   * @param observationKey
   * @return List<Observation> observation list
   * @throws InvalidProtocolBufferException
   */
  List<Observation> getObservationByKey(String experimentRunId, String observationKey)
      throws InvalidProtocolBufferException;

  /**
   * ExperimentRun has Metrics list field. Add new metric in that Metrics List.
   *
   * @param experimentRunId
   * @param metrics has KeyValue entity
   * @throws InvalidProtocolBufferException
   */
  void logMetrics(String experimentRunId, List<KeyValue> metrics)
      throws InvalidProtocolBufferException;

  /**
   * Return List<KeyValue> metrics from ExperimentRun.
   *
   * @param experimentRunId
   * @return List<KeyValue> metric list
   * @throws InvalidProtocolBufferException
   */
  List<KeyValue> getExperimentRunMetrics(String experimentRunId)
      throws InvalidProtocolBufferException;

  /**
   * Return List<Artifact> dataset from ExperimentRun entity.
   *
   * @param experimentRunId
   * @return List<Artifact> dataset list from experimentRun
   * @throws InvalidProtocolBufferException
   */
  List<Artifact> getExperimentRunDatasets(String experimentRunId)
      throws InvalidProtocolBufferException;

  /**
   * ExperimentRun has artifacts field. Add new Artifact in that artifacts List.
   *
   * @param experimentRunId
   * @param artifacts
   * @throws InvalidProtocolBufferException
   */
  void logArtifacts(String experimentRunId, List<Artifact> artifacts)
      throws InvalidProtocolBufferException;

  /**
   * Return List<Artifact> artifacts from ExperimentRun entity.
   *
   * @param experimentRunId
   * @return List<Artifact> artifact list from experimentRun
   * @throws InvalidProtocolBufferException
   */
  List<Artifact> getExperimentRunArtifacts(String experimentRunId)
      throws InvalidProtocolBufferException;

  /**
   * ExperimentRun has hyperparameters field. Add new hyperparameter in that hyperparameter List.
   *
   * @param experimentRunId
   * @param hyperparameters has KeyValue list.
   * @throws InvalidProtocolBufferException
   */
  void logHyperparameters(String experimentRunId, List<KeyValue> hyperparameters)
      throws InvalidProtocolBufferException;

  /**
   * ExperimentRun has hyperparameters field, Return List<KeyValue> hyperparameters from
   * ExperimentRun entity.
   *
   * @param experimentRunId
   * @return List<KeyValue> hyperparameter list
   * @throws InvalidProtocolBufferException
   */
  List<KeyValue> getExperimentRunHyperparameters(String experimentRunId)
      throws InvalidProtocolBufferException;

  /**
   * ExperimentRun has attributes field. Add new attribute in that attribute List.
   *
   * @param experimentRunId
   * @param attributes has KeyValue.
   * @throws InvalidProtocolBufferException
   */
  void logAttributes(String experimentRunId, List<KeyValue> attributes)
      throws InvalidProtocolBufferException;

  /**
   * ExperimentRun has attributes field, Return List<KeyValue> attributes from ExperimentRun entity.
   *
   * @param getAll flag
   * @param attributeKeyList
   * @param experimentRunId
   * @return List<KeyValue> attribute list
   * @throws InvalidProtocolBufferException
   */
  List<KeyValue> getExperimentRunAttributes(
      String experimentRunId, List<String> attributeKeyList, Boolean getAll)
      throws InvalidProtocolBufferException;

  /**
   * Return list of experimentRuns based on FindExperimentRuns queryParameters
   *
   * @param projectDAO : projectDAO
   * @param currentLoginUserInfo : current login user info
   * @param queryParameters --> query parameters for filtering experimentRuns
   * @return ExperimentRunPaginationDTO -- experimentRunPaginationDTO contains the list of
   *     experimentRuns based on filter queryParameters & total_pages count
   * @throws InvalidProtocolBufferException InvalidProtocolBufferException
   */
  ExperimentRunPaginationDTO findExperimentRuns(
      ProjectDAO projectDAO, UserInfo currentLoginUserInfo, FindExperimentRuns queryParameters)
      throws InvalidProtocolBufferException;

  /**
   * Return sorted list of experimentRuns based on SortExperimentRuns queryParameters
   *
   * @param queryParameters --> query parameters for sorting experimentRuns
   * @return ExperimentRunPaginationDTO -- experimentRunPaginationDTO contains the list of
   *     experimentRuns based on filter queryParameters & total_pages count
   * @throws InvalidProtocolBufferException InvalidProtocolBufferException
   */
  ExperimentRunPaginationDTO sortExperimentRuns(
      ProjectDAO projectDAO, SortExperimentRuns queryParameters)
      throws InvalidProtocolBufferException;

  /**
   * Return "Top n" (e.g. Top 5) experimentRuns after applying the sort queryParameters
   *
   * @param TopExperimentRunsSelector queryParameters --> query parameters for sorting and selecting
   *     "Top n" experimentRuns
   * @return List<ExperimentRun> -- return list of experimentRuns based on top selector
   *     queryParameters
   * @throws InvalidProtocolBufferException
   */
  List<ExperimentRun> getTopExperimentRuns(
      ProjectDAO projectDAO, TopExperimentRunsSelector queryParameters)
      throws InvalidProtocolBufferException;

  /**
   * Fetch ExperimentRun Tags from database using experimentRunId.
   *
   * @param String experimentRunId
   * @return List<String> ExperimentRunTags.
   * @throws InvalidProtocolBufferException
   */
  List<String> getExperimentRunTags(String experimentRunId) throws InvalidProtocolBufferException;

  /**
   * Add attributes in database using experimentRunId.
   *
   * @param experimentRunId : ExperimentRun.id
   * @param attributesList : new attribute list
   * @throws InvalidProtocolBufferException InvalidProtocolBufferException
   */
  void addExperimentRunAttributes(String experimentRunId, List<KeyValue> attributesList)
      throws InvalidProtocolBufferException;

  /**
   * Delete ExperimentRun Attributes in database using experimentRunId.
   *
   * @param deleteAll: flag
   * @param attributeKeyList : attribute list for deletion
   * @param experimentRunId : ExperimentRun.id
   */
  void deleteExperimentRunAttributes(
      String experimentRunId, List<String> attributeKeyList, Boolean deleteAll);

  /**
   * Log JobId in ExperimentRun entity.
   *
   * @param experimentRunId : ExperimentRun.id
   * @param jobId : job.id
   */
  void logJobId(String experimentRunId, String jobId);

  /**
   * Get JobId from ExperimentRun entity.
   *
   * @param String experimentRunId
   * @return String jobId
   * @throws InvalidProtocolBufferException
   */
  String getJobId(String experimentRunId) throws InvalidProtocolBufferException;

  /**
   * Deep copy experimentRuns in database. We do not clone the artifacts/ data sets, so The cloned
   * experimentRun still point to original artifacts/ data sets.
   *
   * @param srcExperiment
   * @param newProject
   * @param newOwner
   * @return
   * @throws InvalidProtocolBufferException
   */
  ExperimentRun deepCopyExperimentRunForUser(
      ExperimentRun srcExperimentRun,
      Experiment newExperiment,
      Project newProject,
      UserInfo newOwner)
      throws InvalidProtocolBufferException;

  /**
   * Get ExperimentRun entities matching on key value list.
   *
   * @param keyValues
   * @return
   * @throws InvalidProtocolBufferException
   */
  List<ExperimentRun> getExperimentRuns(List<KeyValue> keyValues)
      throws InvalidProtocolBufferException;

  /**
   * ExperimentRun has datasets field. Add new dataset in that dataset List.
   *
   * @param experimentRunId
   * @param datasets List of artifacts of type Data and object_id pointing to an existing
   *     datasetVersion
   * @throws InvalidProtocolBufferException
   */
  void logDatasets(String experimentRunId, List<Artifact> datasets, boolean overwrite)
      throws InvalidProtocolBufferException;

  /**
   * Deletes the artifact key associated with the experiment run
   *
   * @param experimentRunId : ExperimentRun.id
   * @param atrifactKey : artifact key
   */
  void deleteArtifacts(String experimentRunId, String atrifactKey);

  /**
   * Get Project Id from ExperimentRun entity using given experimentRunID.
   *
   * @param experimentRunId : experimentRun.id
   * @return {@link String} : project.id
   */
  String getProjectIdByExperimentRunId(String experimentRunId);

  /**
   * Get Project Id list from ExperimentRun entity using given experimentRunID list.
   *
   * @param experimentRunIds : list of experimentRun.id
   * @return {@link Map} : key: experimentRunID, Value: projectID
   */
  Map<String, String> getProjectIdsFromExperimentRunIds(List<String> experimentRunIds);

  /**
   * Get ExperimentRun entity with selected fields using given list of experimentRunID.
   *
   * @param experimentRunIds : list of experimentRun.id
   * @param selectedFields : list of selected field like ExperimentRun.attributes,
   *     ExperimentRun.project_id etc.
   * @return {@link List} : value = experimentRun OR selectedFields_array_objects
   */
  List<?> getSelectedFieldsByExperimentRunIds(
      List<String> experimentRunIds, List<String> selectedFields)
      throws InvalidProtocolBufferException;

  /**
   * Return the list of experimentRunIds using given project ids
   *
   * @param projectIds : project id list
   * @return {@link List<String>} : list of experimentRun Ids
   */
  List<String> getExperimentRunIdsByProjectIds(List<String> projectIds)
      throws InvalidProtocolBufferException;

  /**
   * Return the list of experimentRunIds using given experiment ids
   *
   * @param experimentIds : experiment id list
   * @return {@link List<String>} : list of experimentRun Ids
   */
  List<String> getExperimentRunIdsByExperimentIds(List<String> experimentIds)
      throws InvalidProtocolBufferException;

  void logVersionedInput(LogVersionedInput request)
      throws InvalidProtocolBufferException, ModelDBException, NoSuchAlgorithmException;

  void deleteLogVersionedInputs(Session session, Long repoId, String commitHash);

  void deleteLogVersionedInputs(Session session, List<Long> repoIds);

  GetVersionedInput.Response getVersionedInputs(GetVersionedInput request)
      throws InvalidProtocolBufferException;

  ListCommitExperimentRunsRequest.Response listCommitExperimentRuns(
      ProjectDAO projectDAO,
      ListCommitExperimentRunsRequest request,
      RepositoryFunction repositoryFunction,
      CommitFunction commitFunction)
      throws ModelDBException, InvalidProtocolBufferException;

  ListBlobExperimentRunsRequest.Response listBlobExperimentRuns(
      ProjectDAO projectDAO,
      ListBlobExperimentRunsRequest request,
      RepositoryFunction repositoryFunction,
      CommitFunction commitFunction)
      throws ModelDBException, InvalidProtocolBufferException;

  Entry<String, String> getExperimentRunArtifactS3PathAndMultipartUploadID(
      String experimentRunId, String key, long partNumber, S3KeyFunction initializeMultipart)
      throws ModelDBException, InvalidProtocolBufferException;

  Response commitArtifactPart(CommitArtifactPart request)
      throws ModelDBException, InvalidProtocolBufferException;

  GetCommittedArtifactParts.Response getCommittedArtifactParts(GetCommittedArtifactParts request)
      throws ModelDBException, InvalidProtocolBufferException;

  CommitMultipartArtifact.Response commitMultipartArtifact(
      CommitMultipartArtifact request, CommitMultipartFunction commitMultipart)
      throws ModelDBException, InvalidProtocolBufferException;

<<<<<<< HEAD
  ExperimentRunPaginationDTO getExperimentRunsByDatasetVersionId(
      ProjectDAO projectDAO, GetExperimentRunsByDatasetVersionId request)
      throws ModelDBException, InvalidProtocolBufferException;
=======
  void deleteExperimentRunKeyValuesEntities(
      String experimentRunId,
      List<String> experimentRunKeyValuesKeys,
      Boolean deleteAll,
      String fieldType)
      throws InvalidProtocolBufferException;

  void deleteExperimentRunObservationsEntities(
      String experimentRunId, List<String> experimentRunObservationsKeys, Boolean deleteAll)
      throws InvalidProtocolBufferException;
>>>>>>> 4a0ef320
}<|MERGE_RESOLUTION|>--- conflicted
+++ resolved
@@ -493,11 +493,6 @@
       CommitMultipartArtifact request, CommitMultipartFunction commitMultipart)
       throws ModelDBException, InvalidProtocolBufferException;
 
-<<<<<<< HEAD
-  ExperimentRunPaginationDTO getExperimentRunsByDatasetVersionId(
-      ProjectDAO projectDAO, GetExperimentRunsByDatasetVersionId request)
-      throws ModelDBException, InvalidProtocolBufferException;
-=======
   void deleteExperimentRunKeyValuesEntities(
       String experimentRunId,
       List<String> experimentRunKeyValuesKeys,
@@ -508,5 +503,8 @@
   void deleteExperimentRunObservationsEntities(
       String experimentRunId, List<String> experimentRunObservationsKeys, Boolean deleteAll)
       throws InvalidProtocolBufferException;
->>>>>>> 4a0ef320
+
+  ExperimentRunPaginationDTO getExperimentRunsByDatasetVersionId(
+      ProjectDAO projectDAO, GetExperimentRunsByDatasetVersionId request)
+      throws ModelDBException, InvalidProtocolBufferException;
 }