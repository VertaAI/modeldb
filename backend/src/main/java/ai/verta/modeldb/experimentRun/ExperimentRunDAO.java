package ai.verta.modeldb.experimentRun;

import ai.verta.common.KeyValue;
import ai.verta.modeldb.Artifact;
import ai.verta.modeldb.CodeVersion;
import ai.verta.modeldb.CommitArtifactPart;
import ai.verta.modeldb.CommitArtifactPart.Response;
import ai.verta.modeldb.CommitMultipartArtifact;
import ai.verta.modeldb.Experiment;
import ai.verta.modeldb.ExperimentRun;
import ai.verta.modeldb.FindExperimentRuns;
import ai.verta.modeldb.GetCommittedArtifactParts;
import ai.verta.modeldb.GetVersionedInput;
import ai.verta.modeldb.LogVersionedInput;
import ai.verta.modeldb.ModelDBException;
import ai.verta.modeldb.Observation;
import ai.verta.modeldb.Project;
import ai.verta.modeldb.SortExperimentRuns;
import ai.verta.modeldb.TopExperimentRunsSelector;
import ai.verta.modeldb.dto.ExperimentRunPaginationDTO;
import ai.verta.modeldb.project.ProjectDAO;
import ai.verta.modeldb.versioning.CommitFunction;
import ai.verta.modeldb.versioning.ListBlobExperimentRunsRequest;
import ai.verta.modeldb.versioning.ListCommitExperimentRunsRequest;
import ai.verta.modeldb.versioning.RepositoryFunction;
import ai.verta.uac.UserInfo;
import com.google.protobuf.InvalidProtocolBufferException;
import java.security.NoSuchAlgorithmException;
import java.util.List;
import java.util.Map;
import java.util.Map.Entry;
import org.hibernate.Session;

public interface ExperimentRunDAO {

  /**
   * Insert ExperimentRun entity in database.
   *
   * @param ExperimentRun experimentRun
   * @param userInfo
   * @return ExperimentRun insertedExperimentRun
   * @throws InvalidProtocolBufferException
   */
  ExperimentRun insertExperimentRun(ExperimentRun experimentRun, UserInfo userInfo)
<<<<<<< HEAD
      throws InvalidProtocolBufferException, ModelDBException;

  /**
   * Delete the ExperimentRun from database using experimentRunId.
   *
   * @param String experimentRunId
   * @return Boolean updated status
   */
  Boolean deleteExperimentRun(String experimentRunId);
=======
      throws InvalidProtocolBufferException, ModelDBException, NoSuchAlgorithmException;
>>>>>>> 2f067554

  /**
   * Delete the ExperimentRuns from database using experimentRunId list.
   *
   * @param experimentRunIds : list of experimentRun Id
   * @return {@link Boolean} : Boolean updated status
   */
  Boolean deleteExperimentRuns(List<String> experimentRunIds);

  /**
   * Get List of ExperimentRun entity using given projectId from database.
   *
   * @param pageNumber --> page number use for pagination.
   * @param pageLimit --> page limit is per page record count.
   * @param sortKey -- > Use this field for filter data.
   * @param order --> this parameter has order like asc OR desc.
   * @param entityKey --> like ModelDBConstants.PROJECT_ID, ModelDBConstants.EXPERIMENT_ID etc.
   * @param entityValue --> like Project.id, experiment.id etc.
   * @return ExperimentRunPaginationDTO experimentRunPaginationDTO contains the experimentRunList &
   *     total_pages count
   * @throws InvalidProtocolBufferException
   */
  ExperimentRunPaginationDTO getExperimentRunsFromEntity(
      ProjectDAO projectDAO,
      String entityKey,
      String entityValue,
      Integer pageNumber,
      Integer pageLimit,
      Boolean order,
      String sortKey)
      throws InvalidProtocolBufferException;

  /**
   * Get ExperimentRun entity using given experimentRunId from database.
   *
   * @param String key --> key like ModelDBConstants.ID, ModelDBConstants.Name etc.
   * @param String value --> value like ExperimentRun.id, ExperimentRun.name etc.
   * @param UserInfo userInfo --> current user info
   * @return List<ExperimentRun> experimentRuns
   * @throws InvalidProtocolBufferException
   */
  List<ExperimentRun> getExperimentRuns(String key, String value, UserInfo userInfo)
      throws InvalidProtocolBufferException;

  /**
   * Get ExperimentRuns entity using given experimentRunIds from database.
   *
   * @param List<String> experimentIds --> experimentRun.id
   * @return ExperimentRun experimentRun
   * @throws InvalidProtocolBufferException
   */
  List<ExperimentRun> getExperimentRunsByBatchIds(List<String> experimentRunIds)
      throws InvalidProtocolBufferException;

  /**
   * Get ExperimentRun entity using given experimentRunId from database.
   *
   * @param String experimentId --> experimentRun.id
   * @return ExperimentRun experimentRun
   * @throws InvalidProtocolBufferException
   */
  ExperimentRun getExperimentRun(String experimentRunId) throws InvalidProtocolBufferException;

  boolean isExperimentRunExists(Session session, String experimentRunId);

  /**
   * @param experimentRunId : experimentRun.id
   * @param experimentRunName : updated experimentRun name from client request
   */
  void updateExperimentRunName(String experimentRunId, String experimentRunName);

  /**
   * @param experimentRunId : experimentRun.id
   * @param experimentRunDescription : updated experimentRun description from client request
   * @return {@link ExperimentRun} : updated experimentRun
   * @throws InvalidProtocolBufferException InvalidProtocolBufferException
   */
  ExperimentRun updateExperimentRunDescription(
      String experimentRunId, String experimentRunDescription)
      throws InvalidProtocolBufferException;

  /**
   * @param experimentRunId : experimentRun.id
   * @param updatedCodeVersion : updated experimentRun code version snapshot from client request
   * @throws InvalidProtocolBufferException InvalidProtocolBufferException
   */
  void logExperimentRunCodeVersion(String experimentRunId, CodeVersion updatedCodeVersion)
      throws InvalidProtocolBufferException;

  /**
   * @param experimentRunId : experimentRun.id
   * @param parentExperimentRunId : experimentRun parentId from client request
   */
  void setParentExperimentRunId(String experimentRunId, String parentExperimentRunId);

  /**
   * Add List of ExperimentRun Tags in database.
   *
   * @param experimentRunId : ExperimentRun.id
   * @param tagsList : tag list
   * @return ExperimentRun : updatedExperimentRun
   * @throws InvalidProtocolBufferException : InvalidProtocolBufferException
   */
  ExperimentRun addExperimentRunTags(String experimentRunId, List<String> tagsList)
      throws InvalidProtocolBufferException;

  /**
   * Delete ExperimentRun Tags from ExperimentRun entity.
   *
   * @param deleteAll : flag
   * @param experimentRunTagList : tags list for deletion
   * @param experimentRunId : ExperimentRun.id
   * @return ExperimentRun updatedExperimentRun
   * @throws InvalidProtocolBufferException InvalidProtocolBufferException
   */
  ExperimentRun deleteExperimentRunTags(
      String experimentRunId, List<String> experimentRunTagList, Boolean deleteAll)
      throws InvalidProtocolBufferException;

  /**
   * ExperimentRun has Observations list field. Add new Observation in that Observations List.
   *
   * @param experimentRunId
   * @param observations
   * @throws InvalidProtocolBufferException
   */
  void logObservations(String experimentRunId, List<Observation> observations)
      throws InvalidProtocolBufferException;

  /**
   * Return List<Observation> using @param observationKey from Observation field in ExperimentRun.
   *
   * @param experimentRunId
   * @param observationKey
   * @return List<Observation> observation list
   * @throws InvalidProtocolBufferException
   */
  List<Observation> getObservationByKey(String experimentRunId, String observationKey)
      throws InvalidProtocolBufferException;

  /**
   * ExperimentRun has Metrics list field. Add new metric in that Metrics List.
   *
   * @param experimentRunId
   * @param metrics has KeyValue entity
   * @throws InvalidProtocolBufferException
   */
  void logMetrics(String experimentRunId, List<KeyValue> metrics)
      throws InvalidProtocolBufferException;

  /**
   * Return List<KeyValue> metrics from ExperimentRun.
   *
   * @param experimentRunId
   * @return List<KeyValue> metric list
   * @throws InvalidProtocolBufferException
   */
  List<KeyValue> getExperimentRunMetrics(String experimentRunId)
      throws InvalidProtocolBufferException;

  /**
   * Return List<Artifact> dataset from ExperimentRun entity.
   *
   * @param experimentRunId
   * @return List<Artifact> dataset list from experimentRun
   * @throws InvalidProtocolBufferException
   */
  List<Artifact> getExperimentRunDatasets(String experimentRunId)
      throws InvalidProtocolBufferException;

  /**
   * ExperimentRun has artifacts field. Add new Artifact in that artifacts List.
   *
   * @param experimentRunId
   * @param artifacts
   * @throws InvalidProtocolBufferException
   */
  void logArtifacts(String experimentRunId, List<Artifact> artifacts)
      throws InvalidProtocolBufferException;

  /**
   * Return List<Artifact> artifacts from ExperimentRun entity.
   *
   * @param experimentRunId
   * @return List<Artifact> artifact list from experimentRun
   * @throws InvalidProtocolBufferException
   */
  List<Artifact> getExperimentRunArtifacts(String experimentRunId)
      throws InvalidProtocolBufferException;

  /**
   * ExperimentRun has hyperparameters field. Add new hyperparameter in that hyperparameter List.
   *
   * @param experimentRunId
   * @param hyperparameters has KeyValue list.
   * @throws InvalidProtocolBufferException
   */
  void logHyperparameters(String experimentRunId, List<KeyValue> hyperparameters)
      throws InvalidProtocolBufferException;

  /**
   * ExperimentRun has hyperparameters field, Return List<KeyValue> hyperparameters from
   * ExperimentRun entity.
   *
   * @param experimentRunId
   * @return List<KeyValue> hyperparameter list
   * @throws InvalidProtocolBufferException
   */
  List<KeyValue> getExperimentRunHyperparameters(String experimentRunId)
      throws InvalidProtocolBufferException;

  /**
   * ExperimentRun has attributes field. Add new attribute in that attribute List.
   *
   * @param experimentRunId
   * @param attributes has KeyValue.
   * @throws InvalidProtocolBufferException
   */
  void logAttributes(String experimentRunId, List<KeyValue> attributes)
      throws InvalidProtocolBufferException;

  /**
   * ExperimentRun has attributes field, Return List<KeyValue> attributes from ExperimentRun entity.
   *
   * @param getAll flag
   * @param attributeKeyList
   * @param experimentRunId
   * @return List<KeyValue> attribute list
   * @throws InvalidProtocolBufferException
   */
  List<KeyValue> getExperimentRunAttributes(
      String experimentRunId, List<String> attributeKeyList, Boolean getAll)
      throws InvalidProtocolBufferException;

  /**
   * Return list of experimentRuns based on FindExperimentRuns queryParameters
   *
   * @param projectDAO : projectDAO
   * @param currentLoginUserInfo : current login user info
   * @param queryParameters --> query parameters for filtering experimentRuns
   * @return ExperimentRunPaginationDTO -- experimentRunPaginationDTO contains the list of
   *     experimentRuns based on filter queryParameters & total_pages count
   * @throws InvalidProtocolBufferException InvalidProtocolBufferException
   */
  ExperimentRunPaginationDTO findExperimentRuns(
      ProjectDAO projectDAO, UserInfo currentLoginUserInfo, FindExperimentRuns queryParameters)
      throws InvalidProtocolBufferException;

  /**
   * Return sorted list of experimentRuns based on SortExperimentRuns queryParameters
   *
   * @param queryParameters --> query parameters for sorting experimentRuns
   * @return ExperimentRunPaginationDTO -- experimentRunPaginationDTO contains the list of
   *     experimentRuns based on filter queryParameters & total_pages count
   * @throws InvalidProtocolBufferException InvalidProtocolBufferException
   */
  ExperimentRunPaginationDTO sortExperimentRuns(
      ProjectDAO projectDAO, SortExperimentRuns queryParameters)
      throws InvalidProtocolBufferException;

  /**
   * Return "Top n" (e.g. Top 5) experimentRuns after applying the sort queryParameters
   *
   * @param TopExperimentRunsSelector queryParameters --> query parameters for sorting and selecting
   *     "Top n" experimentRuns
   * @return List<ExperimentRun> -- return list of experimentRuns based on top selector
   *     queryParameters
   * @throws InvalidProtocolBufferException
   */
  List<ExperimentRun> getTopExperimentRuns(
      ProjectDAO projectDAO, TopExperimentRunsSelector queryParameters)
      throws InvalidProtocolBufferException;

  /**
   * Fetch ExperimentRun Tags from database using experimentRunId.
   *
   * @param String experimentRunId
   * @return List<String> ExperimentRunTags.
   * @throws InvalidProtocolBufferException
   */
  List<String> getExperimentRunTags(String experimentRunId) throws InvalidProtocolBufferException;

  /**
   * Add attributes in database using experimentRunId.
   *
   * @param experimentRunId : ExperimentRun.id
   * @param attributesList : new attribute list
   * @throws InvalidProtocolBufferException InvalidProtocolBufferException
   */
  void addExperimentRunAttributes(String experimentRunId, List<KeyValue> attributesList)
      throws InvalidProtocolBufferException;

  /**
   * Delete ExperimentRun Attributes in database using experimentRunId.
   *
   * @param deleteAll: flag
   * @param attributeKeyList : attribute list for deletion
   * @param experimentRunId : ExperimentRun.id
   */
  void deleteExperimentRunAttributes(
      String experimentRunId, List<String> attributeKeyList, Boolean deleteAll);

  /**
   * Log JobId in ExperimentRun entity.
   *
   * @param experimentRunId : ExperimentRun.id
   * @param jobId : job.id
   */
  void logJobId(String experimentRunId, String jobId);

  /**
   * Get JobId from ExperimentRun entity.
   *
   * @param String experimentRunId
   * @return String jobId
   * @throws InvalidProtocolBufferException
   */
  String getJobId(String experimentRunId) throws InvalidProtocolBufferException;

  /**
   * Deep copy experimentRuns in database. We do not clone the artifacts/ data sets, so The cloned
   * experimentRun still point to original artifacts/ data sets.
   *
   * @param srcExperiment
   * @param newProject
   * @param newOwner
   * @return
   * @throws InvalidProtocolBufferException
   */
  ExperimentRun deepCopyExperimentRunForUser(
      ExperimentRun srcExperimentRun,
      Experiment newExperiment,
      Project newProject,
      UserInfo newOwner)
      throws InvalidProtocolBufferException;

  /**
   * Get ExperimentRun entities matching on key value list.
   *
   * @param keyValues
   * @return
   * @throws InvalidProtocolBufferException
   */
  List<ExperimentRun> getExperimentRuns(List<KeyValue> keyValues)
      throws InvalidProtocolBufferException;

  /**
   * ExperimentRun has datasets field. Add new dataset in that dataset List.
   *
   * @param experimentRunId
   * @param datasets List of artifacts of type Data and object_id pointing to an existing
   *     datasetVersion
   * @throws InvalidProtocolBufferException
   */
  void logDatasets(String experimentRunId, List<Artifact> datasets, boolean overwrite)
      throws InvalidProtocolBufferException;

  /**
   * Deletes the artifact key associated with the experiment run
   *
   * @param experimentRunId : ExperimentRun.id
   * @param atrifactKey : artifact key
   */
  void deleteArtifacts(String experimentRunId, String atrifactKey);

  /**
   * Get Project Id from ExperimentRun entity using given experimentRunID.
   *
   * @param experimentRunId : experimentRun.id
   * @return {@link String} : project.id
   */
  String getProjectIdByExperimentRunId(String experimentRunId);

  /**
   * Get Project Id list from ExperimentRun entity using given experimentRunID list.
   *
   * @param experimentRunIds : list of experimentRun.id
   * @return {@link Map} : key: experimentRunID, Value: projectID
   */
  Map<String, String> getProjectIdsFromExperimentRunIds(List<String> experimentRunIds);

  /**
   * Get ExperimentRun entity with selected fields using given list of experimentRunID.
   *
   * @param experimentRunIds : list of experimentRun.id
   * @param selectedFields : list of selected field like ExperimentRun.attributes,
   *     ExperimentRun.project_id etc.
   * @return {@link List} : value = experimentRun OR selectedFields_array_objects
   */
  List<?> getSelectedFieldsByExperimentRunIds(
      List<String> experimentRunIds, List<String> selectedFields)
      throws InvalidProtocolBufferException;

  /**
   * Return the list of experimentRunIds using given project ids
   *
   * @param projectIds : project id list
   * @return {@link List<String>} : list of experimentRun Ids
   */
  List<String> getExperimentRunIdsByProjectIds(List<String> projectIds)
      throws InvalidProtocolBufferException;

  /**
   * Return the list of experimentRunIds using given experiment ids
   *
   * @param experimentIds : experiment id list
   * @return {@link List<String>} : list of experimentRun Ids
   */
  List<String> getExperimentRunIdsByExperimentIds(List<String> experimentIds)
      throws InvalidProtocolBufferException;

  void logVersionedInput(LogVersionedInput request)
      throws InvalidProtocolBufferException, ModelDBException, NoSuchAlgorithmException;

  void deleteLogVersionedInputs(Session session, Long repoId, String commitHash);

  GetVersionedInput.Response getVersionedInputs(GetVersionedInput request)
      throws InvalidProtocolBufferException;

  ListCommitExperimentRunsRequest.Response listCommitExperimentRuns(
      ProjectDAO projectDAO,
      ListCommitExperimentRunsRequest request,
      RepositoryFunction repositoryFunction,
      CommitFunction commitFunction)
      throws ModelDBException, InvalidProtocolBufferException;

  ListBlobExperimentRunsRequest.Response listBlobExperimentRuns(
      ProjectDAO projectDAO,
      ListBlobExperimentRunsRequest request,
      RepositoryFunction repositoryFunction,
      CommitFunction commitFunction)
      throws ModelDBException, InvalidProtocolBufferException;

  Entry<String, String> getExperimentRunArtifactS3PathAndMultipartUploadID(
      String experimentRunId, String key, long partNumber, S3KeyFunction initializeMultipart)
      throws ModelDBException, InvalidProtocolBufferException;

  Response commitArtifactPart(CommitArtifactPart request)
      throws ModelDBException, InvalidProtocolBufferException;

  GetCommittedArtifactParts.Response getCommittedArtifactParts(GetCommittedArtifactParts request)
      throws ModelDBException, InvalidProtocolBufferException;

  CommitMultipartArtifact.Response commitMultipartArtifact(
      CommitMultipartArtifact request, CommitMultipartFunction commitMultipart)
      throws ModelDBException, InvalidProtocolBufferException;
}<|MERGE_RESOLUTION|>--- conflicted
+++ resolved
@@ -42,19 +42,7 @@
    * @throws InvalidProtocolBufferException
    */
   ExperimentRun insertExperimentRun(ExperimentRun experimentRun, UserInfo userInfo)
-<<<<<<< HEAD
-      throws InvalidProtocolBufferException, ModelDBException;
-
-  /**
-   * Delete the ExperimentRun from database using experimentRunId.
-   *
-   * @param String experimentRunId
-   * @return Boolean updated status
-   */
-  Boolean deleteExperimentRun(String experimentRunId);
-=======
       throws InvalidProtocolBufferException, ModelDBException, NoSuchAlgorithmException;
->>>>>>> 2f067554
 
   /**
    * Delete the ExperimentRuns from database using experimentRunId list.
