--- conflicted
+++ resolved
@@ -9,12 +9,9 @@
 import ai.verta.modeldb.common.futures.InternalFuture;
 import ai.verta.modeldb.common.subtypes.CommonArtifactHandler;
 import com.google.rpc.Code;
-<<<<<<< HEAD
-=======
 import java.sql.ResultSet;
 import java.sql.SQLException;
 import java.util.AbstractMap;
->>>>>>> 48ed8820
 import java.util.List;
 import java.util.Optional;
 import java.util.Set;
@@ -22,11 +19,7 @@
 import org.jdbi.v3.core.Handle;
 import org.jdbi.v3.core.statement.Query;
 
-<<<<<<< HEAD
-public abstract class ArtifactHandlerBase extends CommonArtifactHandler {
-=======
 public abstract class ArtifactHandlerBase extends CommonArtifactHandler<String> {
->>>>>>> 48ed8820
 
   private static final String FIELD_TYPE_QUERY_PARAM = "field_type";
   private static final String ENTITY_NAME_QUERY_PARAM = "entity_name";
@@ -156,7 +149,6 @@
               });
     }
   }
-<<<<<<< HEAD
 
   protected abstract void validateMaxArtifactsForTrial(
       int newArtifactsCount, int existingArtifactsCount) throws ModelDBException;
@@ -212,62 +204,6 @@
         .bind(FIELD_TYPE_QUERY_PARAM, fieldType)
         .bind(ENTITY_NAME_QUERY_PARAM, entityName)
         .execute();
-=======
-
-  protected abstract void validateMaxArtifactsForTrial(
-      int newArtifactsCount, int existingArtifactsCount) throws ModelDBException;
-
-  @Override
-  protected InternalFuture<Void> validateArtifactsForTrial(
-      String entityId, List<Artifact> artifacts) {
-    if (entityName.equals("ExperimentRunEntity") && fieldType.equals("artifacts")) {
-      return jdbi.withHandle(
-              handle ->
-                  handle
-                      .createQuery(
-                          String.format(
-                              "select count(id) from %s where entity_name=:entity_name and field_type=:field_type and %s =:entity_id ",
-                              getTableName(), entityIdReferenceColumn))
-                      .bind(ENTITY_ID_QUERY_PARAM, entityId)
-                      .bind(FIELD_TYPE_QUERY_PARAM, fieldType)
-                      .bind(ENTITY_NAME_QUERY_PARAM, entityName)
-                      .mapTo(Long.class)
-                      .one())
-          .thenAccept(
-              count -> validateMaxArtifactsForTrial(artifacts.size(), count.intValue()), executor);
-    }
-    return InternalFuture.completedInternalFuture(null);
-  }
-
-  @Override
-  protected void insertArtifactInDB(
-      String entityId,
-      Handle handle,
-      Artifact artifact,
-      boolean uploadCompleted,
-      String storeTypePath) {
-    handle
-        .createUpdate(
-            "insert into "
-                + getTableName()
-                + " (entity_name, field_type, ar_key, ar_path, artifact_type, path_only, linked_artifact_id, filename_extension, store_type_path, serialization, artifact_subtype, upload_completed, "
-                + entityIdReferenceColumn
-                + ") "
-                + "values (:entity_name, :field_type, :key, :path, :type,:path_only,:linked_artifact_id,:filename_extension,:store_type_path, :serialization, :artifact_subtype, :upload_completed, :entity_id)")
-        .bind("key", artifact.getKey())
-        .bind("path", artifact.getPath())
-        .bind("type", artifact.getArtifactTypeValue())
-        .bind("path_only", artifact.getPathOnly())
-        .bind("linked_artifact_id", artifact.getLinkedArtifactId())
-        .bind("filename_extension", artifact.getFilenameExtension())
-        .bind("upload_completed", uploadCompleted)
-        .bind("store_type_path", storeTypePath)
-        .bind("serialization", artifact.getSerialization())
-        .bind("artifact_subtype", artifact.getArtifactSubtype())
-        .bind(ENTITY_ID_QUERY_PARAM, entityId)
-        .bind(FIELD_TYPE_QUERY_PARAM, fieldType)
-        .bind(ENTITY_NAME_QUERY_PARAM, entityName)
-        .execute();
   }
 
   @Override
@@ -286,6 +222,5 @@
             .setArtifactSubtype(rs.getString("ast"))
             .setUploadCompleted(rs.getBoolean("uc"))
             .build());
->>>>>>> 48ed8820
   }
 }