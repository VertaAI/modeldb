--- conflicted
+++ resolved
@@ -90,11 +90,7 @@
             jdbi.withHandle(
                 handle -> {
                   var queryStr =
-<<<<<<< HEAD
-                      "select ar_key as k, ar_path as p, artifact_type as at, path_only as po, linked_artifact_id as lai, filename_extension as fe, upload_completed as uc from "
-=======
-                      "select ar_key as k, ar_path as p, artifact_type as at, path_only as po, linked_artifact_id as lai, filename_extension as fe, serialization as ser, artifact_subtype as ast from "
->>>>>>> 15017c59
+                      "select ar_key as k, ar_path as p, artifact_type as at, path_only as po, linked_artifact_id as lai, filename_extension as fe, serialization as ser, artifact_subtype as ast, upload_completed as uc from "
                           + getTableName()
                           + " where entity_name=:entity_name and field_type=:field_type and "
                           + entityIdReferenceColumn
@@ -121,12 +117,9 @@
                                   .setPathOnly(rs.getBoolean("po"))
                                   .setLinkedArtifactId(rs.getString("lai"))
                                   .setFilenameExtension(rs.getString("fe"))
-<<<<<<< HEAD
-                                  .setUploadCompleted(rs.getBoolean("uc"))
-=======
                                   .setSerialization(rs.getString("ser"))
                                   .setArtifactSubtype(rs.getString("ast"))
->>>>>>> 15017c59
+                                  .setUploadCompleted(rs.getBoolean("uc"))
                                   .build())
                       .list();
                 }),
@@ -137,11 +130,7 @@
     return jdbi.withHandle(
             handle -> {
               var queryStr =
-<<<<<<< HEAD
-                  "select ar_key as k, ar_path as p, artifact_type as at, path_only as po, linked_artifact_id as lai, filename_extension as fe, upload_completed as uc, "
-=======
-                  "select ar_key as k, ar_path as p, artifact_type as at, path_only as po, linked_artifact_id as lai, filename_extension as fe, serialization as ser, artifact_subtype as ast, "
->>>>>>> 15017c59
+                  "select ar_key as k, ar_path as p, artifact_type as at, path_only as po, linked_artifact_id as lai, filename_extension as fe, serialization as ser, artifact_subtype as ast, upload_completed as uc, "
                       + entityIdReferenceColumn
                       + " as entity_id from "
                       + getTableName()
@@ -168,12 +157,9 @@
                                   .setPathOnly(rs.getBoolean("po"))
                                   .setLinkedArtifactId(rs.getString("lai"))
                                   .setFilenameExtension(rs.getString("fe"))
-<<<<<<< HEAD
-                                  .setUploadCompleted(rs.getBoolean("uc"))
-=======
                                   .setSerialization(rs.getString("ser"))
                                   .setArtifactSubtype(rs.getString("ast"))
->>>>>>> 15017c59
+                                  .setUploadCompleted(rs.getBoolean("uc"))
                                   .build()))
                   .list();
             })
@@ -265,17 +251,10 @@
                             .createUpdate(
                                 "insert into "
                                     + getTableName()
-<<<<<<< HEAD
-                                    + " (entity_name, field_type, ar_key, ar_path, artifact_type, path_only, linked_artifact_id, filename_extension, store_type_path, upload_completed,"
+                                    + " (entity_name, field_type, ar_key, ar_path, artifact_type, path_only, linked_artifact_id, filename_extension, store_type_path, serialization, artifact_subtype, upload_completed, "
                                     + entityIdReferenceColumn
                                     + ") "
-                                    + "values (:entity_name, :field_type, :key, :path, :type,:path_only,:linked_artifact_id,:filename_extension,:store_type_path, :upload_completed, :entity_id)")
-=======
-                                    + " (entity_name, field_type, ar_key, ar_path, artifact_type, path_only, linked_artifact_id, filename_extension, store_type_path, serialization, artifact_subtype,"
-                                    + entityIdReferenceColumn
-                                    + ") "
-                                    + "values (:entity_name, :field_type, :key, :path, :type,:path_only,:linked_artifact_id,:filename_extension,:store_type_path, :serialization, :artifact_subtype, :entity_id)")
->>>>>>> 15017c59
+                                    + "values (:entity_name, :field_type, :key, :path, :type,:path_only,:linked_artifact_id,:filename_extension,:store_type_path, :serialization, :artifact_subtype, :upload_completed, :entity_id)")
                             .bind("key", artifact.getKey())
                             .bind("path", artifact.getPath())
                             .bind("type", artifact.getArtifactTypeValue())
