--- conflicted
+++ resolved
@@ -36,21 +36,9 @@
     try {
       switch (value.getKindCase()) {
         case NUMBER_VALUE:
-<<<<<<< HEAD
           sql += applyOperator(operator, columnAsNumber(colValue, true), ":" + valueBindingName);
           queryContext =
               queryContext.addBind(q -> q.bind(valueBindingName, value.getNumberValue()));
-=======
-          sql += applyOperator(operator, colValue, ":" + valueBindingName);
-          if (App.getInstance().mdbConfig.getDatabase().getRdbConfiguration().isMssql()) {
-            queryContext =
-                queryContext.addBind(
-                    q -> q.bind(valueBindingName, String.format("'%s'", value.getNumberValue())));
-          } else {
-            queryContext =
-                queryContext.addBind(q -> q.bind(valueBindingName, value.getNumberValue()));
-          }
->>>>>>> 09805a46
           break;
         case STRING_VALUE:
           sql += applyOperator(operator, colValue, ":" + valueBindingName);
