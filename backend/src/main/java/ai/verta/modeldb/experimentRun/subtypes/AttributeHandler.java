package ai.verta.modeldb.experimentRun.subtypes;

<<<<<<< HEAD
import ai.verta.modeldb.common.exceptions.InternalErrorException;
import ai.verta.modeldb.common.futures.FutureJdbi;
import ai.verta.modeldb.common.subtypes.KeyValueHandler;
=======
import ai.verta.common.KeyValue;
import ai.verta.modeldb.common.CommonUtils;
import ai.verta.modeldb.common.exceptions.InternalErrorException;
import ai.verta.modeldb.common.futures.FutureJdbi;
import ai.verta.modeldb.common.subtypes.KeyValueHandler;
import com.google.protobuf.Value;
import java.sql.ResultSet;
import java.sql.SQLException;
import java.util.AbstractMap;
>>>>>>> 8ee34516
import java.util.concurrent.Executor;

public class AttributeHandler extends KeyValueHandler<String> {
  public AttributeHandler(Executor executor, FutureJdbi jdbi, String entityName) {
    super(executor, jdbi, "attributes", entityName);
  }

  @Override
  protected String getTableName() {
    return "attribute";
  }

  @Override
  protected void setEntityIdReferenceColumn(String entityName) {
    switch (entityName) {
      case "ProjectEntity":
        this.entityIdReferenceColumn = "project_id";
        break;
      case "ExperimentRunEntity":
        this.entityIdReferenceColumn = "experiment_run_id";
        break;
      default:
        throw new InternalErrorException("Invalid entity name: " + entityName);
    }
  }
<<<<<<< HEAD
=======

  @Override
  protected AbstractMap.SimpleEntry<String, KeyValue> getSimpleEntryFromResultSet(ResultSet rs)
      throws SQLException {
    return new AbstractMap.SimpleEntry<>(
        rs.getString(ENTITY_ID_PARAM_QUERY),
        KeyValue.newBuilder()
            .setKey(rs.getString("k"))
            .setValue(
                (Value.Builder)
                    CommonUtils.getProtoObjectFromString(rs.getString("v"), Value.newBuilder()))
            .setValueTypeValue(rs.getInt("t"))
            .build());
  }
>>>>>>> 8ee34516
}<|MERGE_RESOLUTION|>--- conflicted
+++ resolved
@@ -1,10 +1,5 @@
 package ai.verta.modeldb.experimentRun.subtypes;
 
-<<<<<<< HEAD
-import ai.verta.modeldb.common.exceptions.InternalErrorException;
-import ai.verta.modeldb.common.futures.FutureJdbi;
-import ai.verta.modeldb.common.subtypes.KeyValueHandler;
-=======
 import ai.verta.common.KeyValue;
 import ai.verta.modeldb.common.CommonUtils;
 import ai.verta.modeldb.common.exceptions.InternalErrorException;
@@ -14,7 +9,6 @@
 import java.sql.ResultSet;
 import java.sql.SQLException;
 import java.util.AbstractMap;
->>>>>>> 8ee34516
 import java.util.concurrent.Executor;
 
 public class AttributeHandler extends KeyValueHandler<String> {
@@ -40,8 +34,6 @@
         throw new InternalErrorException("Invalid entity name: " + entityName);
     }
   }
-<<<<<<< HEAD
-=======
 
   @Override
   protected AbstractMap.SimpleEntry<String, KeyValue> getSimpleEntryFromResultSet(ResultSet rs)
@@ -56,5 +48,4 @@
             .setValueTypeValue(rs.getInt("t"))
             .build());
   }
->>>>>>> 8ee34516
 }