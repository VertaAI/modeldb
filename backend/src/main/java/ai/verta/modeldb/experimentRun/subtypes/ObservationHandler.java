--- conflicted
+++ resolved
@@ -231,13 +231,8 @@
         handle -> {
           // Delete from keyvalue
           var sql =
-<<<<<<< HEAD
               "delete o, k from keyvalue AS k inner join observation AS o ON o.keyvaluemapping_id=k.id "
-                  + "where o.entity_name=\"ExperimentRunEntity\" and o.field_type=\"observations\" and o.experiment_run_id=:run_id ";
-=======
-              "delete from keyvalue where id in "
-                  + "(select keyvaluemapping_id from observation where entity_name=:entity_name and field_type=:field_type and experiment_run_id=:run_id)";
->>>>>>> fdde9b00
+                  + "where o.entity_name=:entity_name and o.field_type=:field_type and o.experiment_run_id=:run_id ";
 
           if (maybeKeys.isPresent()) {
             sql += " and k.kv_key in (<keys>)";
