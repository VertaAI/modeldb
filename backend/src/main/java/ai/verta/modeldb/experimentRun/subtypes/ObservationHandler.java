--- conflicted
+++ resolved
@@ -252,7 +252,6 @@
                         .bind("run_id", runId)
                         .bind("entityName", "ExperimentRunEntity");
 
-<<<<<<< HEAD
                 if (maybeKeys.isPresent()) {
                   query = query.bindList("keys", maybeKeys.get());
                 }
@@ -263,14 +262,6 @@
                                 new AbstractMap.SimpleEntry<>(
                                     rs.getLong("id"), rs.getLong("keyvaluemapping_id")))
                         .list();
-=======
-          var query =
-              handle
-                  .createUpdate(sql)
-                  .bind("entity_name", "ExperimentRunEntity")
-                  .bind("field_type", "observations")
-                  .bind("run_id", runId);
->>>>>>> 055acb6f
 
                 // Remove foreignKey constraint first
                 handle
