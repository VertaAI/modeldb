--- conflicted
+++ resolved
@@ -90,14 +90,6 @@
    * table called `hyperparameter_element_mapping`
    */
   public void validateAndInsertVersionedInputs(
-<<<<<<< HEAD
-      Handle handle, String runId, VersioningEntry versioningEntry) {
-    if (versioningEntry == null) {
-      throw new InvalidArgumentException("VersionedInput not found in request");
-    } else {
-      Map<String, Map.Entry<BlobExpanded, String>> locationBlobWithHashMap =
-          validateVersioningEntity(versioningEntry).get();
-=======
       Handle handle,
       String runId,
       VersioningEntry versioningEntry,
@@ -113,7 +105,6 @@
         }
         throw ex;
       }
->>>>>>> e79db543
 
       // Insert version input for run in versioning_modeldb_entity_mapping mapping table
       insertVersioningInput(handle, versioningEntry, locationBlobWithHashMap, runId);
