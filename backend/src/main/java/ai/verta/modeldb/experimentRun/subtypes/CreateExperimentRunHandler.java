package ai.verta.modeldb.experimentRun.subtypes;

import ai.verta.common.ModelDBResourceEnum;
import ai.verta.modeldb.CreateExperimentRun;
import ai.verta.modeldb.ExperimentRun;
import ai.verta.modeldb.LogExperimentRunCodeVersion;
import ai.verta.modeldb.ModelDBConstants;
import ai.verta.modeldb.common.CommonMessages;
import ai.verta.modeldb.common.connections.UAC;
import ai.verta.modeldb.common.exceptions.AlreadyExistsException;
import ai.verta.modeldb.common.exceptions.ModelDBException;
import ai.verta.modeldb.common.futures.FutureGrpc;
import ai.verta.modeldb.common.futures.FutureJdbi;
import ai.verta.modeldb.common.futures.InternalFuture;
import ai.verta.modeldb.config.Config;
import ai.verta.modeldb.exceptions.InvalidArgumentException;
import ai.verta.modeldb.metadata.MetadataServiceImpl;
import ai.verta.modeldb.utils.ModelDBUtils;
import ai.verta.modeldb.utils.TrialUtils;
import ai.verta.modeldb.versioning.EnvironmentBlob;
import ai.verta.modeldb.versioning.PythonEnvironmentBlob;
import ai.verta.modeldb.versioning.PythonRequirementEnvironmentBlob;
import ai.verta.uac.*;
import com.google.protobuf.InvalidProtocolBufferException;
import java.util.*;
import java.util.concurrent.Executor;
import org.apache.logging.log4j.LogManager;
import org.apache.logging.log4j.Logger;
import org.jdbi.v3.core.transaction.TransactionIsolationLevel;

public class CreateExperimentRunHandler {

  private static Logger LOGGER = LogManager.getLogger(CreateExperimentRunHandler.class);

  private final Executor executor;
  private final FutureJdbi jdbi;
  private final UAC uac;
  private final Config config = Config.getInstance();

  private final AttributeHandler attributeHandler;
  private final KeyValueHandler hyperparametersHandler;
  private final KeyValueHandler metricsHandler;
  private final ObservationHandler observationHandler;
  private final TagsHandler tagsHandler;
  private final ArtifactHandler artifactHandler;
  private final FeatureHandler featureHandler;
  private final CodeVersionHandler codeVersionHandler;

  public CreateExperimentRunHandler(
      Executor executor,
      FutureJdbi jdbi,
      UAC uac,
      AttributeHandler attributeHandler,
      KeyValueHandler hyperparametersHandler,
      KeyValueHandler metricsHandler,
      ObservationHandler observationHandler,
      TagsHandler tagsHandler,
      ArtifactHandler artifactHandler,
      FeatureHandler featureHandler) {
    this.executor = executor;
    this.jdbi = jdbi;
    this.uac = uac;

<<<<<<< HEAD
    attributeHandler = new AttributeHandler(executor, jdbi, "ExperimentRunEntity");
    hyperparametersHandler =
        new KeyValueHandler(executor, jdbi, "hyperparameters", "ExperimentRunEntity");
    metricsHandler = new KeyValueHandler(executor, jdbi, "metrics", "ExperimentRunEntity");
    observationHandler = new ObservationHandler(executor, jdbi);
    tagsHandler = new TagsHandler(executor, jdbi, "ExperimentRunEntity");
    artifactHandler = new ArtifactHandlerBase(executor, jdbi, "artifacts", "ExperimentRunEntity");
    featureHandler = new FeatureHandler(executor, jdbi, "ExperimentRunEntity");
    codeVersionHandler = new CodeVersionHandler(executor, jdbi);
=======
    this.attributeHandler = attributeHandler;
    this.hyperparametersHandler = hyperparametersHandler;
    this.metricsHandler = metricsHandler;
    this.observationHandler = observationHandler;
    this.tagsHandler = tagsHandler;
    this.artifactHandler = artifactHandler;
    this.featureHandler = featureHandler;
>>>>>>> c7525c4b
  }

  public InternalFuture<ExperimentRun> createExperimentRun(final CreateExperimentRun request) {
    // Validate arguments
    var futureTask =
        InternalFuture.runAsync(
            () -> {
              if (request.getProjectId().isEmpty()) {
                throw new InvalidArgumentException(
                    "Project ID not found in CreateExperimentRun request");
              } else if (request.getExperimentId().isEmpty()) {
                throw new InvalidArgumentException(
                    "Experiment ID not found in CreateExperimentRun request");
              }
            },
            executor);

    return futureTask
        .thenCompose(
            unused ->
                FutureGrpc.ClientRequest(
                    uac.getUACService().getCurrentUser(Empty.newBuilder().build()), executor),
            executor)
        .thenCompose(
            currentLoginUserInfo ->
                TrialUtils.futureValidateExperimentRunPerWorkspaceForTrial(config.trial, executor)
                    .thenCompose(
                        unused -> {
                          final var experimentRun =
                              getExperimentRunFromRequest(request, currentLoginUserInfo);

                          TrialUtils.validateMaxArtifactsForTrial(
                              config.trial, experimentRun.getArtifactsCount(), 0);

                          return insertExperimentRun(experimentRun)
                              .thenCompose(
                                  unused2 -> createRoleBindingsForExperimentRun(experimentRun),
                                  executor)
                              .thenCompose(
                                  unused2 ->
                                      jdbi.useHandle(
                                          handle ->
                                              handle
                                                  .createUpdate(
                                                      "UPDATE experiment_run SET created=:created WHERE id=:id")
                                                  .bind("created", true)
                                                  .bind("id", experimentRun.getId())
                                                  .execute()),
                                  executor)
                              .thenApply(unused2 -> experimentRun, executor);
                        },
                        executor),
            executor);
    /*.thenCompose(
    experimentRun -> {
      // TODO: Fix below logic for checking privileges of linked dataset versions
      */
    /*if (experimentRun.getDatasetsCount() > 0 && config.populateConnectionsBasedOnPrivileges) {
      experimentRun = checkDatasetVersionBasedOnPrivileges(experimentRun, true);
    }*/
    /*
          return InternalFuture.completedInternalFuture(experimentRun);
        },
        executor)
    .thenCompose(
        experimentRun -> {
          // TODO: Fix populating logic of setVersioned_inputs,
          // setHyperparameter_element_mappings here
          return InternalFuture.completedInternalFuture(experimentRun);
        },
        executor)*/
  }

  /**
   * Convert CreateExperimentRun request to Experiment object. This method generate the
   * ExperimentRun Id using UUID and put it in ExperimentRun object.
   *
   * @param request : CreateExperimentRun request
   * @param userInfo : current login UserInfo
   * @return ExperimentRun : experimentRun
   */
  private ExperimentRun getExperimentRunFromRequest(
      CreateExperimentRun request, UserInfo userInfo) {

    /*
     * Create ExperimentRun entity from given CreateExperimentRun request. generate UUID and put as
     * id in ExperimentRun for uniqueness.
     */
    if (request.getName().isEmpty()) {
      request = request.toBuilder().setName(MetadataServiceImpl.createRandomName()).build();
    }

    ExperimentRun.Builder experimentRunBuilder =
        ExperimentRun.newBuilder()
            .setId(UUID.randomUUID().toString())
            .setProjectId(request.getProjectId())
            .setExperimentId(request.getExperimentId())
            .setName(ModelDBUtils.checkEntityNameLength(request.getName()))
            .setDescription(request.getDescription())
            .setStartTime(request.getStartTime())
            .setEndTime(request.getEndTime())
            .setCodeVersion(request.getCodeVersion())
            .setParentId(request.getParentId())
            .addAllTags(ModelDBUtils.checkEntityTagsLength(request.getTagsList()))
            .addAllAttributes(request.getAttributesList())
            .addAllHyperparameters(request.getHyperparametersList())
            .addAllArtifacts(request.getArtifactsList())
            .addAllDatasets(request.getDatasetsList())
            .addAllMetrics(request.getMetricsList())
            .addAllObservations(request.getObservationsList())
            .addAllFeatures(request.getFeaturesList());

    var now = Calendar.getInstance().getTimeInMillis();
    if (request.getDateCreated() != 0L) {
      experimentRunBuilder.setDateCreated(request.getDateCreated());
    } else {
      experimentRunBuilder.setDateCreated(now);
    }

    if (request.getDateUpdated() != 0L) {
      experimentRunBuilder.setDateUpdated(request.getDateCreated());
    } else {
      experimentRunBuilder.setDateUpdated(now);
    }

    if (request.getCodeVersionSnapshot() != null) {
      experimentRunBuilder.setCodeVersionSnapshot(request.getCodeVersionSnapshot());
    }
    if (request.getVersionedInputs() != null && request.hasVersionedInputs()) {
      experimentRunBuilder.setVersionedInputs(request.getVersionedInputs());
    }
    if (userInfo != null) {

      experimentRunBuilder.setOwner(userInfo.getVertaInfo().getUserId());
    }

    return experimentRunBuilder.build();
  }

  private InternalFuture<Void> insertExperimentRun(ExperimentRun newExperimentRun) {
    final var now = Calendar.getInstance().getTimeInMillis();
    return jdbi.useHandle(
<<<<<<< HEAD
            handle -> {
              Map<String, Object> runValueMap = new LinkedHashMap<>();
              runValueMap.put("id", newExperimentRun.getId());
              runValueMap.put("project_id", newExperimentRun.getProjectId());
              runValueMap.put("experiment_id", newExperimentRun.getExperimentId());
              runValueMap.put("name", newExperimentRun.getName());
              runValueMap.put("description", newExperimentRun.getDescription());
              runValueMap.put("date_created", newExperimentRun.getDateCreated());
              runValueMap.put("date_updated", newExperimentRun.getDateUpdated());
              runValueMap.put("start_time", newExperimentRun.getStartTime());
              runValueMap.put("end_time", newExperimentRun.getEndTime());
              runValueMap.put("code_version", newExperimentRun.getCodeVersion());
              runValueMap.put("job_id", newExperimentRun.getJobId());
              runValueMap.put("parent_id", newExperimentRun.getParentId());
              runValueMap.put("owner", newExperimentRun.getOwner());

              EnvironmentBlob environmentBlob =
                  sortPythonEnvironmentBlob(newExperimentRun.getEnvironment());
              runValueMap.put(
                  "environment", ModelDBUtils.getStringFromProtoObject(environmentBlob));
              runValueMap.put("deleted", false);
              runValueMap.put("created", false);

              // Created comma separated field names from keys of above map
              String[] fieldsArr = runValueMap.keySet().toArray(new String[0]);
              String commaFields = String.join(",", fieldsArr);

              StringBuilder queryStrBuilder =
                  new StringBuilder("insert into experiment_run ( ")
                      .append(commaFields)
                      .append(") values (");

              // Created comma separated query bind arguments for the values based on the keys of
              // above the map
              // Ex: VALUES (:project_id, :experiment_id, :name) etc.
              String bindArguments =
                  String.join(
                      ",", Arrays.stream(fieldsArr).map(s -> ":" + s).toArray(String[]::new));

              queryStrBuilder.append(bindArguments);
              queryStrBuilder.append(" ) ");

              LOGGER.trace("insert experiment run query string: " + queryStrBuilder.toString());
              var query = handle.createUpdate(queryStrBuilder.toString());

              // Inserting fields arguments based on the keys and value of map
              for (Map.Entry<String, Object> objectEntry : runValueMap.entrySet()) {
                query.bind(objectEntry.getKey(), objectEntry.getValue());
              }
              query.execute();
            })
=======
            handle ->
                handle.useTransaction(
                    TransactionIsolationLevel.SERIALIZABLE,
                    handle1 ->
                        checkInsertedEntityAlreadyExists(newExperimentRun)
                            .thenAccept(
                                exists -> {
                                  if (exists) {
                                    throw new AlreadyExistsException(
                                        "ExperimentRun '"
                                            + newExperimentRun.getName()
                                            + "' already exists in database");
                                  }

                                  Map<String, Object> runValueMap = new LinkedHashMap<>();
                                  runValueMap.put("id", newExperimentRun.getId());
                                  runValueMap.put("project_id", newExperimentRun.getProjectId());
                                  runValueMap.put(
                                      "experiment_id", newExperimentRun.getExperimentId());
                                  runValueMap.put("name", newExperimentRun.getName());
                                  runValueMap.put("description", newExperimentRun.getDescription());
                                  runValueMap.put(
                                      "date_created", newExperimentRun.getDateCreated());
                                  runValueMap.put(
                                      "date_updated", newExperimentRun.getDateUpdated());
                                  runValueMap.put("start_time", newExperimentRun.getStartTime());
                                  runValueMap.put("end_time", newExperimentRun.getEndTime());
                                  runValueMap.put(
                                      "code_version", newExperimentRun.getCodeVersion());
                                  // TODO: code version snapshot
                                  /*runValueMap.put("code_version_snapshot_id", newExperimentRun.getCodeVersionSnapshot());*/
                                  runValueMap.put("job_id", newExperimentRun.getJobId());
                                  runValueMap.put("parent_id", newExperimentRun.getParentId());
                                  runValueMap.put("owner", newExperimentRun.getOwner());

                                  EnvironmentBlob environmentBlob =
                                      sortPythonEnvironmentBlob(newExperimentRun.getEnvironment());
                                  try {
                                    runValueMap.put(
                                        "environment",
                                        ModelDBUtils.getStringFromProtoObject(environmentBlob));
                                  } catch (InvalidProtocolBufferException e) {
                                    throw new ModelDBException(e);
                                  }
                                  runValueMap.put("deleted", false);
                                  runValueMap.put("created", false);

                                  // Created comma separated field names from keys of above map
                                  String[] fieldsArr = runValueMap.keySet().toArray(new String[0]);
                                  String commaFields = String.join(",", fieldsArr);

                                  StringBuilder queryStrBuilder =
                                      new StringBuilder("insert into experiment_run ( ")
                                          .append(commaFields)
                                          .append(") values (");

                                  // Created comma separated query bind arguments for the values
                                  // based on the
                                  // keys of
                                  // above the map
                                  // Ex: VALUES (:project_id, :experiment_id, :name) etc.
                                  String bindArguments =
                                      String.join(
                                          ",",
                                          Arrays.stream(fieldsArr)
                                              .map(s -> ":" + s)
                                              .toArray(String[]::new));

                                  queryStrBuilder.append(bindArguments);
                                  queryStrBuilder.append(" ) ");

                                  LOGGER.trace(
                                      "insert experiment run query string: "
                                          + queryStrBuilder.toString());
                                  var query = handle1.createUpdate(queryStrBuilder.toString());

                                  // Inserting fields arguments based on the keys and value of map
                                  for (Map.Entry<String, Object> objectEntry :
                                      runValueMap.entrySet()) {
                                    query.bind(objectEntry.getKey(), objectEntry.getValue());
                                  }
                                  query.execute();
                                },
                                executor)))
>>>>>>> c7525c4b
        .thenCompose(
            unused -> {
              final var futureLogs = new LinkedList<InternalFuture<Void>>();

              futureLogs.add(
                  tagsHandler.addTags(newExperimentRun.getId(), newExperimentRun.getTagsList()));
              futureLogs.add(
                  attributeHandler.logKeyValues(
                      newExperimentRun.getId(), newExperimentRun.getAttributesList()));
              futureLogs.add(
                  hyperparametersHandler.logKeyValues(
                      newExperimentRun.getId(), newExperimentRun.getHyperparametersList()));
              futureLogs.add(
                  metricsHandler.logKeyValues(
                      newExperimentRun.getId(), newExperimentRun.getMetricsList()));
              futureLogs.add(
                  observationHandler.logObservations(
                      newExperimentRun.getId(), newExperimentRun.getObservationsList(), now));
              futureLogs.add(
                  artifactHandler.logArtifacts(
                      newExperimentRun.getId(), newExperimentRun.getArtifactsList(), false));
              futureLogs.add(
                  featureHandler.logFeatures(
                      newExperimentRun.getId(), newExperimentRun.getFeaturesList()));
              futureLogs.add(
                  codeVersionHandler.logCodeVersion(
                      LogExperimentRunCodeVersion.newBuilder()
                          .setId(newExperimentRun.getId())
                          .setCodeVersion(newExperimentRun.getCodeVersionSnapshot())
                          .setOverwrite(false)
                          .build()));

              return InternalFuture.sequence(futureLogs, executor)
                  .thenAccept(unused2 -> {}, executor);
            },
            executor);
    // TODO .thenCompose(handle -> datasetHandler.logDatasets(newExperimentRun.getId(),
    // newExperimentRun.getDatasetsList()), executor)
    // TODO .thenCompose(handle -> versioned_inputs, executor)
  }

  private EnvironmentBlob sortPythonEnvironmentBlob(EnvironmentBlob environmentBlob) {
    EnvironmentBlob.Builder builder = environmentBlob.toBuilder();
    if (builder.hasPython()) {
      PythonEnvironmentBlob.Builder pythonEnvironmentBlobBuilder = builder.getPython().toBuilder();

      // Compare requirementEnvironmentBlobs
      List<PythonRequirementEnvironmentBlob> requirementEnvironmentBlobs =
          new ArrayList<>(pythonEnvironmentBlobBuilder.getRequirementsList());
      requirementEnvironmentBlobs.sort(
          Comparator.comparing(PythonRequirementEnvironmentBlob::getLibrary));
      pythonEnvironmentBlobBuilder
          .clearRequirements()
          .addAllRequirements(requirementEnvironmentBlobs);

      // Compare
      List<PythonRequirementEnvironmentBlob> constraintsBlobs =
          new ArrayList<>(pythonEnvironmentBlobBuilder.getConstraintsList());
      constraintsBlobs.sort(Comparator.comparing(PythonRequirementEnvironmentBlob::getLibrary));
      pythonEnvironmentBlobBuilder.clearConstraints().addAllConstraints(constraintsBlobs);

      builder.setPython(pythonEnvironmentBlobBuilder.build());
    }
    return builder.build();
  }

  private InternalFuture<Boolean> checkInsertedEntityAlreadyExists(ExperimentRun experimentRun) {
    return jdbi.withHandle(
        handle -> {
          String queryStr =
              "SELECT count(id) FROM experiment_run WHERE "
                  + " name = :experimentRunName "
                  + " AND project_id = :projectId "
                  + " AND experiment_id = :experimentId "
                  + " AND deleted = false ";

          var query =
              handle.createQuery(queryStr).bind("experimentRunName", experimentRun.getName());
          query.bind("projectId", experimentRun.getProjectId());
          query.bind("experimentId", experimentRun.getExperimentId());

          long count = query.mapTo(Long.class).one();
          return count > 0;
        });
  }

  private String buildRoleBindingName(
      String roleName, String resourceId, String vertaId, String resourceTypeName) {
    return roleName + "_" + resourceTypeName + "_" + resourceId + "_" + "User_" + vertaId;
  }

  private InternalFuture<Void> createRoleBindingsForExperimentRun(
      final ExperimentRun experimentRun) {
    ModelDBResourceEnum.ModelDBServiceResourceTypes modelDBServiceResourceType =
        ModelDBResourceEnum.ModelDBServiceResourceTypes.EXPERIMENT_RUN;
    String roleName = ModelDBConstants.ROLE_EXPERIMENT_RUN_OWNER;
    return FutureGrpc.ClientRequest(
            uac.getRoleService()
                .setRoleBinding(
                    SetRoleBinding.newBuilder()
                        .setRoleBinding(
                            RoleBinding.newBuilder()
                                .setName(
                                    buildRoleBindingName(
                                        roleName,
                                        experimentRun.getId(),
                                        experimentRun.getOwner(),
                                        modelDBServiceResourceType.name()))
                                .setScope(RoleScope.newBuilder().build())
                                .setRoleName(roleName)
                                .addEntities(
                                    Entities.newBuilder()
                                        .addUserIds(experimentRun.getOwner())
                                        .build())
                                .addResources(
                                    Resources.newBuilder()
                                        .setService(ServiceEnum.Service.MODELDB_SERVICE)
                                        .setResourceType(
                                            ResourceType.newBuilder()
                                                .setModeldbServiceResourceType(
                                                    modelDBServiceResourceType))
                                        .addResourceIds(experimentRun.getId())
                                        .build())
                                .build())
                        .build()),
            executor)
        .thenAccept(
            response -> {
              LOGGER.trace(CommonMessages.ROLE_SERVICE_RES_RECEIVED_TRACE_MSG, response);
            },
            executor);
  }
}<|MERGE_RESOLUTION|>--- conflicted
+++ resolved
@@ -61,17 +61,6 @@
     this.jdbi = jdbi;
     this.uac = uac;
 
-<<<<<<< HEAD
-    attributeHandler = new AttributeHandler(executor, jdbi, "ExperimentRunEntity");
-    hyperparametersHandler =
-        new KeyValueHandler(executor, jdbi, "hyperparameters", "ExperimentRunEntity");
-    metricsHandler = new KeyValueHandler(executor, jdbi, "metrics", "ExperimentRunEntity");
-    observationHandler = new ObservationHandler(executor, jdbi);
-    tagsHandler = new TagsHandler(executor, jdbi, "ExperimentRunEntity");
-    artifactHandler = new ArtifactHandlerBase(executor, jdbi, "artifacts", "ExperimentRunEntity");
-    featureHandler = new FeatureHandler(executor, jdbi, "ExperimentRunEntity");
-    codeVersionHandler = new CodeVersionHandler(executor, jdbi);
-=======
     this.attributeHandler = attributeHandler;
     this.hyperparametersHandler = hyperparametersHandler;
     this.metricsHandler = metricsHandler;
@@ -79,7 +68,7 @@
     this.tagsHandler = tagsHandler;
     this.artifactHandler = artifactHandler;
     this.featureHandler = featureHandler;
->>>>>>> c7525c4b
+    this.codeVersionHandler = new CodeVersionHandler(executor, jdbi);
   }
 
   public InternalFuture<ExperimentRun> createExperimentRun(final CreateExperimentRun request) {
@@ -222,59 +211,6 @@
   private InternalFuture<Void> insertExperimentRun(ExperimentRun newExperimentRun) {
     final var now = Calendar.getInstance().getTimeInMillis();
     return jdbi.useHandle(
-<<<<<<< HEAD
-            handle -> {
-              Map<String, Object> runValueMap = new LinkedHashMap<>();
-              runValueMap.put("id", newExperimentRun.getId());
-              runValueMap.put("project_id", newExperimentRun.getProjectId());
-              runValueMap.put("experiment_id", newExperimentRun.getExperimentId());
-              runValueMap.put("name", newExperimentRun.getName());
-              runValueMap.put("description", newExperimentRun.getDescription());
-              runValueMap.put("date_created", newExperimentRun.getDateCreated());
-              runValueMap.put("date_updated", newExperimentRun.getDateUpdated());
-              runValueMap.put("start_time", newExperimentRun.getStartTime());
-              runValueMap.put("end_time", newExperimentRun.getEndTime());
-              runValueMap.put("code_version", newExperimentRun.getCodeVersion());
-              runValueMap.put("job_id", newExperimentRun.getJobId());
-              runValueMap.put("parent_id", newExperimentRun.getParentId());
-              runValueMap.put("owner", newExperimentRun.getOwner());
-
-              EnvironmentBlob environmentBlob =
-                  sortPythonEnvironmentBlob(newExperimentRun.getEnvironment());
-              runValueMap.put(
-                  "environment", ModelDBUtils.getStringFromProtoObject(environmentBlob));
-              runValueMap.put("deleted", false);
-              runValueMap.put("created", false);
-
-              // Created comma separated field names from keys of above map
-              String[] fieldsArr = runValueMap.keySet().toArray(new String[0]);
-              String commaFields = String.join(",", fieldsArr);
-
-              StringBuilder queryStrBuilder =
-                  new StringBuilder("insert into experiment_run ( ")
-                      .append(commaFields)
-                      .append(") values (");
-
-              // Created comma separated query bind arguments for the values based on the keys of
-              // above the map
-              // Ex: VALUES (:project_id, :experiment_id, :name) etc.
-              String bindArguments =
-                  String.join(
-                      ",", Arrays.stream(fieldsArr).map(s -> ":" + s).toArray(String[]::new));
-
-              queryStrBuilder.append(bindArguments);
-              queryStrBuilder.append(" ) ");
-
-              LOGGER.trace("insert experiment run query string: " + queryStrBuilder.toString());
-              var query = handle.createUpdate(queryStrBuilder.toString());
-
-              // Inserting fields arguments based on the keys and value of map
-              for (Map.Entry<String, Object> objectEntry : runValueMap.entrySet()) {
-                query.bind(objectEntry.getKey(), objectEntry.getValue());
-              }
-              query.execute();
-            })
-=======
             handle ->
                 handle.useTransaction(
                     TransactionIsolationLevel.SERIALIZABLE,
@@ -304,8 +240,6 @@
                                   runValueMap.put("end_time", newExperimentRun.getEndTime());
                                   runValueMap.put(
                                       "code_version", newExperimentRun.getCodeVersion());
-                                  // TODO: code version snapshot
-                                  /*runValueMap.put("code_version_snapshot_id", newExperimentRun.getCodeVersionSnapshot());*/
                                   runValueMap.put("job_id", newExperimentRun.getJobId());
                                   runValueMap.put("parent_id", newExperimentRun.getParentId());
                                   runValueMap.put("owner", newExperimentRun.getOwner());
@@ -359,7 +293,6 @@
                                   query.execute();
                                 },
                                 executor)))
->>>>>>> c7525c4b
         .thenCompose(
             unused -> {
               final var futureLogs = new LinkedList<InternalFuture<Void>>();
