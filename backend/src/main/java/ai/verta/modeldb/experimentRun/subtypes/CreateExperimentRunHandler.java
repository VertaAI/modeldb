package ai.verta.modeldb.experimentRun.subtypes;

import ai.verta.common.ModelDBResourceEnum;
import ai.verta.modeldb.CreateExperimentRun;
import ai.verta.modeldb.ExperimentRun;
import ai.verta.modeldb.LogExperimentRunCodeVersion;
import ai.verta.modeldb.ModelDBConstants;
import ai.verta.modeldb.common.CommonMessages;
import ai.verta.modeldb.common.connections.UAC;
import ai.verta.modeldb.common.exceptions.AlreadyExistsException;
import ai.verta.modeldb.common.futures.FutureGrpc;
import ai.verta.modeldb.common.futures.FutureJdbi;
import ai.verta.modeldb.common.futures.InternalFuture;
import ai.verta.modeldb.config.Config;
import ai.verta.modeldb.exceptions.InvalidArgumentException;
import ai.verta.modeldb.metadata.MetadataServiceImpl;
import ai.verta.modeldb.utils.ModelDBUtils;
import ai.verta.modeldb.utils.TrialUtils;
import ai.verta.modeldb.versioning.EnvironmentBlob;
import ai.verta.modeldb.versioning.PythonEnvironmentBlob;
import ai.verta.modeldb.versioning.PythonRequirementEnvironmentBlob;
import ai.verta.uac.*;
import java.util.*;
import java.util.concurrent.Executor;
import org.apache.logging.log4j.LogManager;
import org.apache.logging.log4j.Logger;

public class CreateExperimentRunHandler {

  private static Logger LOGGER = LogManager.getLogger(CreateExperimentRunHandler.class);

  private final Executor executor;
  private final FutureJdbi jdbi;
  private final UAC uac;
  private final Config config = Config.getInstance();

  private final AttributeHandler attributeHandler;
  private final KeyValueHandler hyperparametersHandler;
  private final KeyValueHandler metricsHandler;
  private final ObservationHandler observationHandler;
  private final TagsHandler tagsHandler;
  private final ArtifactHandler artifactHandler;
<<<<<<< HEAD
  private final CodeVersionHandler codeVersionHandler;
=======
  private final FeatureHandler featureHandler;
>>>>>>> 535e596e

  public CreateExperimentRunHandler(Executor executor, FutureJdbi jdbi, UAC uac) {
    this.executor = executor;
    this.jdbi = jdbi;
    this.uac = uac;

    attributeHandler = new AttributeHandler(executor, jdbi, "ExperimentRunEntity");
    hyperparametersHandler =
        new KeyValueHandler(executor, jdbi, "hyperparameters", "ExperimentRunEntity");
    metricsHandler = new KeyValueHandler(executor, jdbi, "metrics", "ExperimentRunEntity");
    observationHandler = new ObservationHandler(executor, jdbi);
    tagsHandler = new TagsHandler(executor, jdbi, "ExperimentRunEntity");
    artifactHandler = new ArtifactHandler(executor, jdbi, "artifacts", "ExperimentRunEntity");
<<<<<<< HEAD
    codeVersionHandler = new CodeVersionHandler(executor, jdbi);
=======
    featureHandler = new FeatureHandler(executor, jdbi, "ExperimentRunEntity");
>>>>>>> 535e596e
  }

  public InternalFuture<ExperimentRun> createExperimentRun(final CreateExperimentRun request) {
    // Validate arguments
    var futureTask =
        InternalFuture.runAsync(
            () -> {
              if (request.getProjectId().isEmpty()) {
                throw new InvalidArgumentException(
                    "Project ID not found in CreateExperimentRun request");
              } else if (request.getExperimentId().isEmpty()) {
                throw new InvalidArgumentException(
                    "Experiment ID not found in CreateExperimentRun request");
              }
            },
            executor);

    return futureTask
        .thenCompose(
            unused ->
                FutureGrpc.ClientRequest(
                    uac.getUACService().getCurrentUser(Empty.newBuilder().build()), executor),
            executor)
        .thenCompose(
            currentLoginUserInfo ->
                TrialUtils.futureValidateExperimentRunPerWorkspaceForTrial(config.trial, executor)
                    .thenCompose(
                        unused -> {
                          final var experimentRun =
                              getExperimentRunFromRequest(request, currentLoginUserInfo);

                          TrialUtils.validateMaxArtifactsForTrial(
                              config.trial, experimentRun.getArtifactsCount(), 0);

                          return checkInsertedEntityAlreadyExists(experimentRun)
                              .thenAccept(
                                  exists -> {
                                    if (exists) {
                                      throw new AlreadyExistsException(
                                          "ExperimentRun already exists in database");
                                    }
                                  },
                                  executor)
                              .thenCompose(unused2 -> insertExperimentRun(experimentRun), executor)
                              .thenCompose(
                                  unused2 -> createRoleBindingsForExperimentRun(experimentRun),
                                  executor)
                              .thenCompose(
                                  unused2 ->
                                      jdbi.useHandle(
                                          handle ->
                                              handle
                                                  .createUpdate(
                                                      "UPDATE experiment_run SET created=:created WHERE id=:id")
                                                  .bind("created", true)
                                                  .bind("id", experimentRun.getId())
                                                  .execute()),
                                  executor)
                              .thenApply(unused2 -> experimentRun, executor);
                        },
                        executor),
            executor);
    /*.thenCompose(
    experimentRun -> {
      // TODO: Fix below logic for checking privileges of linked dataset versions
      */
    /*if (experimentRun.getDatasetsCount() > 0 && config.populateConnectionsBasedOnPrivileges) {
      experimentRun = checkDatasetVersionBasedOnPrivileges(experimentRun, true);
    }*/
    /*
          return InternalFuture.completedInternalFuture(experimentRun);
        },
        executor)
    .thenCompose(
        experimentRun -> {
          // TODO: Fix populating logic of setVersioned_inputs,
          // setHyperparameter_element_mappings here
          return InternalFuture.completedInternalFuture(experimentRun);
        },
        executor)*/
  }

  /**
   * Convert CreateExperimentRun request to Experiment object. This method generate the
   * ExperimentRun Id using UUID and put it in ExperimentRun object.
   *
   * @param request : CreateExperimentRun request
   * @param userInfo : current login UserInfo
   * @return ExperimentRun : experimentRun
   */
  private ExperimentRun getExperimentRunFromRequest(
      CreateExperimentRun request, UserInfo userInfo) {

    /*
     * Create ExperimentRun entity from given CreateExperimentRun request. generate UUID and put as
     * id in ExperimentRun for uniqueness.
     */
    if (request.getName().isEmpty()) {
      request = request.toBuilder().setName(MetadataServiceImpl.createRandomName()).build();
    }

    ExperimentRun.Builder experimentRunBuilder =
        ExperimentRun.newBuilder()
            .setId(UUID.randomUUID().toString())
            .setProjectId(request.getProjectId())
            .setExperimentId(request.getExperimentId())
            .setName(ModelDBUtils.checkEntityNameLength(request.getName()))
            .setDescription(request.getDescription())
            .setStartTime(request.getStartTime())
            .setEndTime(request.getEndTime())
            .setCodeVersion(request.getCodeVersion())
            .setParentId(request.getParentId())
            .addAllTags(ModelDBUtils.checkEntityTagsLength(request.getTagsList()))
            .addAllAttributes(request.getAttributesList())
            .addAllHyperparameters(request.getHyperparametersList())
            .addAllArtifacts(request.getArtifactsList())
            .addAllDatasets(request.getDatasetsList())
            .addAllMetrics(request.getMetricsList())
            .addAllObservations(request.getObservationsList())
            .addAllFeatures(request.getFeaturesList());

    if (request.getDateCreated() != 0L) {
      experimentRunBuilder
          .setDateCreated(request.getDateCreated())
          .setDateUpdated(request.getDateCreated());
    } else {
      experimentRunBuilder
          .setDateCreated(Calendar.getInstance().getTimeInMillis())
          .setDateUpdated(Calendar.getInstance().getTimeInMillis());
    }

    if (request.getCodeVersionSnapshot() != null) {
      experimentRunBuilder.setCodeVersionSnapshot(request.getCodeVersionSnapshot());
    }
    if (request.getVersionedInputs() != null && request.hasVersionedInputs()) {
      experimentRunBuilder.setVersionedInputs(request.getVersionedInputs());
    }
    if (userInfo != null) {

      experimentRunBuilder.setOwner(userInfo.getVertaInfo().getUserId());
    }

    return experimentRunBuilder.build();
  }

  private InternalFuture<Void> insertExperimentRun(ExperimentRun newExperimentRun) {
    final var now = Calendar.getInstance().getTimeInMillis();
    return jdbi.useHandle(
            handle -> {
              Map<String, Object> runValueMap = new LinkedHashMap<>();
              runValueMap.put("id", newExperimentRun.getId());
              runValueMap.put("project_id", newExperimentRun.getProjectId());
              runValueMap.put("experiment_id", newExperimentRun.getExperimentId());
              runValueMap.put("name", newExperimentRun.getName());
              runValueMap.put("description", newExperimentRun.getDescription());
              runValueMap.put("date_created", newExperimentRun.getDateCreated());
              runValueMap.put("date_updated", newExperimentRun.getDateUpdated());
              runValueMap.put("start_time", newExperimentRun.getStartTime());
              runValueMap.put("end_time", newExperimentRun.getEndTime());
              runValueMap.put("code_version", newExperimentRun.getCodeVersion());
              runValueMap.put("job_id", newExperimentRun.getJobId());
              runValueMap.put("parent_id", newExperimentRun.getParentId());
              runValueMap.put("owner", newExperimentRun.getOwner());

              EnvironmentBlob environmentBlob =
                  sortPythonEnvironmentBlob(newExperimentRun.getEnvironment());
              runValueMap.put(
                  "environment", ModelDBUtils.getStringFromProtoObject(environmentBlob));
              runValueMap.put("deleted", false);
              runValueMap.put("created", false);

              // Created comma separated field names from keys of above map
              String[] fieldsArr = runValueMap.keySet().toArray(new String[0]);
              String commaFields = String.join(",", fieldsArr);

              StringBuilder queryStrBuilder =
                  new StringBuilder("insert into experiment_run ( ")
                      .append(commaFields)
                      .append(") values (");

              // Created comma separated query bind arguments for the values based on the keys of
              // above the map
              // Ex: VALUES (:project_id, :experiment_id, :name) etc.
              String bindArguments =
                  String.join(
                      ",", Arrays.stream(fieldsArr).map(s -> ":" + s).toArray(String[]::new));

              queryStrBuilder.append(bindArguments);
              queryStrBuilder.append(" ) ");

              LOGGER.trace("insert experiment run query string: " + queryStrBuilder.toString());
              var query = handle.createUpdate(queryStrBuilder.toString());

              // Inserting fields arguments based on the keys and value of map
              for (Map.Entry<String, Object> objectEntry : runValueMap.entrySet()) {
                query.bind(objectEntry.getKey(), objectEntry.getValue());
              }
              query.execute();
            })
        .thenCompose(
            unused -> {
              final var futureLogs = new LinkedList<InternalFuture<Void>>();

              futureLogs.add(
                  tagsHandler.addTags(newExperimentRun.getId(), newExperimentRun.getTagsList()));
              futureLogs.add(
                  attributeHandler.logKeyValues(
                      newExperimentRun.getId(), newExperimentRun.getAttributesList()));
              futureLogs.add(
                  hyperparametersHandler.logKeyValues(
                      newExperimentRun.getId(), newExperimentRun.getHyperparametersList()));
              futureLogs.add(
                  metricsHandler.logKeyValues(
                      newExperimentRun.getId(), newExperimentRun.getMetricsList()));
              futureLogs.add(
                  observationHandler.logObservations(
                      newExperimentRun.getId(), newExperimentRun.getObservationsList(), now));
              futureLogs.add(
<<<<<<< HEAD
                  codeVersionHandler.logCodeVersion(
                      LogExperimentRunCodeVersion.newBuilder()
                          .setId(newExperimentRun.getId())
                          .setCodeVersion(newExperimentRun.getCodeVersionSnapshot())
                          .setOverwrite(false)
                          .build()));
=======
                  artifactHandler.logArtifacts(
                      newExperimentRun.getId(), newExperimentRun.getArtifactsList()));
              futureLogs.add(
                  featureHandler.logFeatures(
                      newExperimentRun.getId(), newExperimentRun.getFeaturesList()));
>>>>>>> 535e596e

              return InternalFuture.sequence(futureLogs, executor)
                  .thenAccept(unused2 -> {}, executor);
            },
            executor);
    // TODO .thenCompose(handle -> datasetHandler.logDatasets(newExperimentRun.getId(),
    // newExperimentRun.getDatasetsList()), executor)
<<<<<<< HEAD

    // TODO .thenCompose(handle -> featureHandler.logFeatures(newExperimentRun.getId(),
    // newExperimentRun.getFeaturesList()), executor)
=======
    // TODO .thenCompose(handle -> addCodeVersionSnapShot(), executor)
>>>>>>> 535e596e
    // TODO .thenCompose(handle -> versioned_inputs, executor)
  }

  private EnvironmentBlob sortPythonEnvironmentBlob(EnvironmentBlob environmentBlob) {
    EnvironmentBlob.Builder builder = environmentBlob.toBuilder();
    if (builder.hasPython()) {
      PythonEnvironmentBlob.Builder pythonEnvironmentBlobBuilder = builder.getPython().toBuilder();

      // Compare requirementEnvironmentBlobs
      List<PythonRequirementEnvironmentBlob> requirementEnvironmentBlobs =
          new ArrayList<>(pythonEnvironmentBlobBuilder.getRequirementsList());
      requirementEnvironmentBlobs.sort(
          Comparator.comparing(PythonRequirementEnvironmentBlob::getLibrary));
      pythonEnvironmentBlobBuilder
          .clearRequirements()
          .addAllRequirements(requirementEnvironmentBlobs);

      // Compare
      List<PythonRequirementEnvironmentBlob> constraintsBlobs =
          new ArrayList<>(pythonEnvironmentBlobBuilder.getConstraintsList());
      constraintsBlobs.sort(Comparator.comparing(PythonRequirementEnvironmentBlob::getLibrary));
      pythonEnvironmentBlobBuilder.clearConstraints().addAllConstraints(constraintsBlobs);

      builder.setPython(pythonEnvironmentBlobBuilder.build());
    }
    return builder.build();
  }

  private InternalFuture<Boolean> checkInsertedEntityAlreadyExists(ExperimentRun experimentRun) {
    return jdbi.withHandle(
        handle -> {
          String queryStr =
              "SELECT count(id) FROM experiment_run WHERE "
                  + " name = :experimentRunName "
                  + " AND project_id = :projectId "
                  + " AND experiment_id = :experimentId "
                  + " AND deleted = false ";

          var query =
              handle.createQuery(queryStr).bind("experimentRunName", experimentRun.getName());
          query.bind("projectId", experimentRun.getProjectId());
          query.bind("experimentId", experimentRun.getExperimentId());

          long count = query.mapTo(Long.class).one();
          return count > 0;
        });
  }

  private String buildRoleBindingName(
      String roleName, String resourceId, String vertaId, String resourceTypeName) {
    return roleName + "_" + resourceTypeName + "_" + resourceId + "_" + "User_" + vertaId;
  }

  private InternalFuture<Void> createRoleBindingsForExperimentRun(
      final ExperimentRun experimentRun) {
    ModelDBResourceEnum.ModelDBServiceResourceTypes modelDBServiceResourceType =
        ModelDBResourceEnum.ModelDBServiceResourceTypes.EXPERIMENT_RUN;
    String roleName = ModelDBConstants.ROLE_EXPERIMENT_RUN_OWNER;
    return FutureGrpc.ClientRequest(
            uac.getRoleService()
                .setRoleBinding(
                    SetRoleBinding.newBuilder()
                        .setRoleBinding(
                            RoleBinding.newBuilder()
                                .setName(
                                    buildRoleBindingName(
                                        roleName,
                                        experimentRun.getId(),
                                        experimentRun.getOwner(),
                                        modelDBServiceResourceType.name()))
                                .setScope(RoleScope.newBuilder().build())
                                .setRoleName(roleName)
                                .addEntities(
                                    Entities.newBuilder()
                                        .addUserIds(experimentRun.getOwner())
                                        .build())
                                .addResources(
                                    Resources.newBuilder()
                                        .setService(ServiceEnum.Service.MODELDB_SERVICE)
                                        .setResourceType(
                                            ResourceType.newBuilder()
                                                .setModeldbServiceResourceType(
                                                    modelDBServiceResourceType))
                                        .addResourceIds(experimentRun.getId())
                                        .build())
                                .build())
                        .build()),
            executor)
        .thenAccept(
            response -> {
              LOGGER.trace(CommonMessages.ROLE_SERVICE_RES_RECEIVED_TRACE_MSG, response);
            },
            executor);
  }
}<|MERGE_RESOLUTION|>--- conflicted
+++ resolved
@@ -40,11 +40,8 @@
   private final ObservationHandler observationHandler;
   private final TagsHandler tagsHandler;
   private final ArtifactHandler artifactHandler;
-<<<<<<< HEAD
+  private final FeatureHandler featureHandler;
   private final CodeVersionHandler codeVersionHandler;
-=======
-  private final FeatureHandler featureHandler;
->>>>>>> 535e596e
 
   public CreateExperimentRunHandler(Executor executor, FutureJdbi jdbi, UAC uac) {
     this.executor = executor;
@@ -58,11 +55,8 @@
     observationHandler = new ObservationHandler(executor, jdbi);
     tagsHandler = new TagsHandler(executor, jdbi, "ExperimentRunEntity");
     artifactHandler = new ArtifactHandler(executor, jdbi, "artifacts", "ExperimentRunEntity");
-<<<<<<< HEAD
+    featureHandler = new FeatureHandler(executor, jdbi, "ExperimentRunEntity");
     codeVersionHandler = new CodeVersionHandler(executor, jdbi);
-=======
-    featureHandler = new FeatureHandler(executor, jdbi, "ExperimentRunEntity");
->>>>>>> 535e596e
   }
 
   public InternalFuture<ExperimentRun> createExperimentRun(final CreateExperimentRun request) {
@@ -281,20 +275,18 @@
                   observationHandler.logObservations(
                       newExperimentRun.getId(), newExperimentRun.getObservationsList(), now));
               futureLogs.add(
-<<<<<<< HEAD
+                  artifactHandler.logArtifacts(
+                      newExperimentRun.getId(), newExperimentRun.getArtifactsList()));
+              futureLogs.add(
+                  featureHandler.logFeatures(
+                      newExperimentRun.getId(), newExperimentRun.getFeaturesList()));
+              futureLogs.add(
                   codeVersionHandler.logCodeVersion(
                       LogExperimentRunCodeVersion.newBuilder()
                           .setId(newExperimentRun.getId())
                           .setCodeVersion(newExperimentRun.getCodeVersionSnapshot())
                           .setOverwrite(false)
                           .build()));
-=======
-                  artifactHandler.logArtifacts(
-                      newExperimentRun.getId(), newExperimentRun.getArtifactsList()));
-              futureLogs.add(
-                  featureHandler.logFeatures(
-                      newExperimentRun.getId(), newExperimentRun.getFeaturesList()));
->>>>>>> 535e596e
 
               return InternalFuture.sequence(futureLogs, executor)
                   .thenAccept(unused2 -> {}, executor);
@@ -302,13 +294,6 @@
             executor);
     // TODO .thenCompose(handle -> datasetHandler.logDatasets(newExperimentRun.getId(),
     // newExperimentRun.getDatasetsList()), executor)
-<<<<<<< HEAD
-
-    // TODO .thenCompose(handle -> featureHandler.logFeatures(newExperimentRun.getId(),
-    // newExperimentRun.getFeaturesList()), executor)
-=======
-    // TODO .thenCompose(handle -> addCodeVersionSnapShot(), executor)
->>>>>>> 535e596e
     // TODO .thenCompose(handle -> versioned_inputs, executor)
   }
 
