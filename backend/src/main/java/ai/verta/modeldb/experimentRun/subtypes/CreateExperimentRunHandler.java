--- conflicted
+++ resolved
@@ -48,9 +48,6 @@
   private final VersionInputHandler versionInputHandler;
 
   public CreateExperimentRunHandler(
-<<<<<<< HEAD
-      Executor executor, FutureJdbi jdbi, UAC uac, VersionInputHandler versionInputHandler) {
-=======
       Executor executor,
       FutureJdbi jdbi,
       UAC uac,
@@ -62,21 +59,10 @@
       ArtifactHandler artifactHandler,
       FeatureHandler featureHandler,
       VersionInputHandler versionInputHandler) {
->>>>>>> b9768d37
     this.executor = executor;
     this.jdbi = jdbi;
     this.uac = uac;
 
-<<<<<<< HEAD
-    attributeHandler = new AttributeHandler(executor, jdbi, "ExperimentRunEntity");
-    hyperparametersHandler =
-        new KeyValueHandler(executor, jdbi, "hyperparameters", "ExperimentRunEntity");
-    metricsHandler = new KeyValueHandler(executor, jdbi, "metrics", "ExperimentRunEntity");
-    observationHandler = new ObservationHandler(executor, jdbi);
-    tagsHandler = new TagsHandler(executor, jdbi, "ExperimentRunEntity");
-    artifactHandler = new ArtifactHandlerBase(executor, jdbi, "artifacts", "ExperimentRunEntity");
-    featureHandler = new FeatureHandler(executor, jdbi, "ExperimentRunEntity");
-=======
     this.attributeHandler = attributeHandler;
     this.hyperparametersHandler = hyperparametersHandler;
     this.metricsHandler = metricsHandler;
@@ -85,7 +71,6 @@
     this.artifactHandler = artifactHandler;
     this.featureHandler = featureHandler;
     this.codeVersionHandler = new CodeVersionHandler(executor, jdbi);
->>>>>>> b9768d37
     this.versionInputHandler = versionInputHandler;
   }
 
