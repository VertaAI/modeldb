--- conflicted
+++ resolved
@@ -211,112 +211,6 @@
     queryStrBuilder.append(bindArguments);
     queryStrBuilder.append(" ) ");
 
-<<<<<<< HEAD
-    return jdbi.useHandle(
-            handle ->
-                handle.useTransaction(
-                    TransactionIsolationLevel.READ_COMMITTED,
-                    handleForTransaction -> {
-                      Boolean exists =
-                          checkInsertedEntityAlreadyExists(handleForTransaction, newExperimentRun);
-                      if (exists) {
-                        throw new AlreadyExistsException(
-                            "ExperimentRun '"
-                                + newExperimentRun.getName()
-                                + "' already exists in database");
-                      }
-
-                      LOGGER.trace(
-                          "insert experiment run query string: " + queryStrBuilder.toString());
-                      var query = handleForTransaction.createUpdate(queryStrBuilder.toString());
-
-                      // Inserting fields arguments based on the keys and value of map
-                      for (Map.Entry<String, Object> objectEntry : runValueMap.entrySet()) {
-                        query.bind(objectEntry.getKey(), objectEntry.getValue());
-                      }
-
-                      try {
-                        int count = query.execute();
-                        LOGGER.trace("ExperimentRun Inserted : " + (count > 0));
-                      } catch (UnableToExecuteStatementException exception) {
-                        // take a brief pause before resubmitting its query/transaction
-                        Thread.sleep(config.getJdbi_retry_time()); // Time in ms
-                        LOGGER.trace("Retry to insert ExperimentRun");
-                        int count = query.execute();
-                        LOGGER.trace("ExperimentRun Inserted after retry : " + (count > 0));
-                      }
-
-                      final var futureLogs = new LinkedList<InternalFuture<Void>>();
-
-                      if (!newExperimentRun.getTagsList().isEmpty()) {
-                        tagsHandler.addTags(
-                            handleForTransaction,
-                            newExperimentRun.getId(),
-                            newExperimentRun.getTagsList());
-                      }
-                      if (!newExperimentRun.getAttributesList().isEmpty()) {
-                        attributeHandler.logKeyValues(
-                            handleForTransaction,
-                            newExperimentRun.getId(),
-                            newExperimentRun.getAttributesList());
-                      }
-                      if (!newExperimentRun.getHyperparametersList().isEmpty()) {
-                        hyperparametersHandler.logKeyValues(
-                            handleForTransaction,
-                            newExperimentRun.getId(),
-                            newExperimentRun.getHyperparametersList());
-                      }
-                      if (!newExperimentRun.getMetricsList().isEmpty()) {
-                        metricsHandler.logKeyValues(
-                            handleForTransaction,
-                            newExperimentRun.getId(),
-                            newExperimentRun.getMetricsList());
-                      }
-                      if (!newExperimentRun.getObservationsList().isEmpty()) {
-                        observationHandler.logObservations(
-                            handleForTransaction,
-                            newExperimentRun.getId(),
-                            newExperimentRun.getObservationsList(),
-                            now);
-                      }
-                      if (!newExperimentRun.getArtifactsList().isEmpty()) {
-                        artifactHandler.logArtifacts(
-                            handleForTransaction,
-                            newExperimentRun.getId(),
-                            newExperimentRun.getArtifactsList(),
-                            false);
-                      }
-                      if (!newExperimentRun.getFeaturesList().isEmpty()) {
-                        featureHandler.logFeatures(
-                            handleForTransaction,
-                            newExperimentRun.getId(),
-                            newExperimentRun.getFeaturesList());
-                      }
-                      if (newExperimentRun.getCodeVersionSnapshot().hasCodeArchive()
-                          || newExperimentRun.getCodeVersionSnapshot().hasGitSnapshot()) {
-                        codeVersionHandler.logCodeVersion(
-                            handleForTransaction,
-                            LogExperimentRunCodeVersion.newBuilder()
-                                .setId(newExperimentRun.getId())
-                                .setCodeVersion(newExperimentRun.getCodeVersionSnapshot())
-                                .setOverwrite(false)
-                                .build());
-                      }
-                      if (!newExperimentRun.getDatasetsList().isEmpty()) {
-                        datasetHandler.logArtifacts(
-                            handleForTransaction,
-                            newExperimentRun.getId(),
-                            newExperimentRun.getDatasetsList(),
-                            false);
-                      }
-                      if (newExperimentRun.getVersionedInputs().getRepositoryId() != 0) {
-                        versionInputHandler.validateAndInsertVersionedInputs(
-                            handleForTransaction,
-                            newExperimentRun.getId(),
-                            newExperimentRun.getVersionedInputs());
-                      }
-                    }))
-=======
     return InternalFuture.completedInternalFuture(true)
         .thenCompose(
             unused -> {
@@ -439,7 +333,6 @@
                               }
                             })),
             executor)
->>>>>>> f24f8caf
         .thenCompose(unused2 -> createRoleBindingsForExperimentRun(newExperimentRun), executor)
         .thenCompose(
             unused2 ->
