--- conflicted
+++ resolved
@@ -40,11 +40,8 @@
   private final ObservationHandler observationHandler;
   private final TagsHandler tagsHandler;
   private final ArtifactHandler artifactHandler;
-<<<<<<< HEAD
+  private final FeatureHandler featureHandler;
   private final VersionInputHandler versionInputHandler;
-=======
-  private final FeatureHandler featureHandler;
->>>>>>> 16faa3a4
 
   public CreateExperimentRunHandler(Executor executor, FutureJdbi jdbi, UAC uac, DAOSet daoSet) {
     this.executor = executor;
@@ -58,11 +55,8 @@
     observationHandler = new ObservationHandler(executor, jdbi);
     tagsHandler = new TagsHandler(executor, jdbi, "ExperimentRunEntity");
     artifactHandler = new ArtifactHandler(executor, jdbi, "artifacts", "ExperimentRunEntity");
-<<<<<<< HEAD
+    featureHandler = new FeatureHandler(executor, jdbi, "ExperimentRunEntity");
     versionInputHandler = new VersionInputHandler(executor, jdbi, "ExperimentRunEntity", daoSet);
-=======
-    featureHandler = new FeatureHandler(executor, jdbi, "ExperimentRunEntity");
->>>>>>> 16faa3a4
   }
 
   public InternalFuture<ExperimentRun> createExperimentRun(final CreateExperimentRun request) {
@@ -283,15 +277,13 @@
                   observationHandler.logObservations(
                       newExperimentRun.getId(), newExperimentRun.getObservationsList(), now));
               futureLogs.add(
-<<<<<<< HEAD
-                  versionInputHandler.validateAndInsertVersionedInputs(newExperimentRun));
-=======
                   artifactHandler.logArtifacts(
                       newExperimentRun.getId(), newExperimentRun.getArtifactsList()));
               futureLogs.add(
                   featureHandler.logFeatures(
                       newExperimentRun.getId(), newExperimentRun.getFeaturesList()));
->>>>>>> 16faa3a4
+              futureLogs.add(
+                  versionInputHandler.validateAndInsertVersionedInputs(newExperimentRun));
 
               return InternalFuture.sequence(futureLogs, executor)
                   .thenAccept(unused2 -> {}, executor);
