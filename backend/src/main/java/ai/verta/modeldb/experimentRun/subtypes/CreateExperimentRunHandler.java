package ai.verta.modeldb.experimentRun.subtypes;

import ai.verta.common.ModelDBResourceEnum;
import ai.verta.modeldb.CreateExperimentRun;
import ai.verta.modeldb.ExperimentRun;
import ai.verta.modeldb.LogExperimentRunCodeVersion;
import ai.verta.modeldb.ModelDBConstants;
import ai.verta.modeldb.common.CommonMessages;
import ai.verta.modeldb.common.connections.UAC;
import ai.verta.modeldb.common.exceptions.AlreadyExistsException;
import ai.verta.modeldb.common.exceptions.ModelDBException;
import ai.verta.modeldb.common.futures.FutureGrpc;
import ai.verta.modeldb.common.futures.FutureJdbi;
import ai.verta.modeldb.common.futures.InternalFuture;
import ai.verta.modeldb.config.Config;
import ai.verta.modeldb.exceptions.InvalidArgumentException;
import ai.verta.modeldb.metadata.MetadataServiceImpl;
import ai.verta.modeldb.utils.ModelDBUtils;
import ai.verta.modeldb.utils.TrialUtils;
import ai.verta.modeldb.versioning.EnvironmentBlob;
import ai.verta.modeldb.versioning.PythonEnvironmentBlob;
import ai.verta.modeldb.versioning.PythonRequirementEnvironmentBlob;
import ai.verta.uac.*;
import com.google.protobuf.InvalidProtocolBufferException;
import java.util.*;
import java.util.concurrent.Executor;
import org.apache.logging.log4j.LogManager;
import org.apache.logging.log4j.Logger;
import org.jdbi.v3.core.transaction.TransactionIsolationLevel;

public class CreateExperimentRunHandler {

  private static Logger LOGGER = LogManager.getLogger(CreateExperimentRunHandler.class);

  private final Executor executor;
  private final FutureJdbi jdbi;
  private final UAC uac;
  private final Config config = Config.getInstance();

  private final AttributeHandler attributeHandler;
  private final KeyValueHandler hyperparametersHandler;
  private final KeyValueHandler metricsHandler;
  private final ObservationHandler observationHandler;
  private final TagsHandler tagsHandler;
  private final ArtifactHandler artifactHandler;
  private final FeatureHandler featureHandler;
<<<<<<< HEAD
  private final DatasetHandler datasetHandler;

  public CreateExperimentRunHandler(Executor executor, FutureJdbi jdbi, UAC uac) {
=======
  private final CodeVersionHandler codeVersionHandler;

  public CreateExperimentRunHandler(
      Executor executor,
      FutureJdbi jdbi,
      UAC uac,
      AttributeHandler attributeHandler,
      KeyValueHandler hyperparametersHandler,
      KeyValueHandler metricsHandler,
      ObservationHandler observationHandler,
      TagsHandler tagsHandler,
      ArtifactHandler artifactHandler,
      FeatureHandler featureHandler) {
>>>>>>> 12c3b35c
    this.executor = executor;
    this.jdbi = jdbi;
    this.uac = uac;

<<<<<<< HEAD
    attributeHandler = new AttributeHandler(executor, jdbi, "ExperimentRunEntity");
    hyperparametersHandler =
        new KeyValueHandler(executor, jdbi, "hyperparameters", "ExperimentRunEntity");
    metricsHandler = new KeyValueHandler(executor, jdbi, "metrics", "ExperimentRunEntity");
    observationHandler = new ObservationHandler(executor, jdbi);
    tagsHandler = new TagsHandler(executor, jdbi, "ExperimentRunEntity");
    artifactHandler = new ArtifactHandlerBase(executor, jdbi, "artifacts", "ExperimentRunEntity");
    featureHandler = new FeatureHandler(executor, jdbi, "ExperimentRunEntity");
    datasetHandler = new DatasetHandler(executor, jdbi, "ExperimentRunEntity");
=======
    this.attributeHandler = attributeHandler;
    this.hyperparametersHandler = hyperparametersHandler;
    this.metricsHandler = metricsHandler;
    this.observationHandler = observationHandler;
    this.tagsHandler = tagsHandler;
    this.artifactHandler = artifactHandler;
    this.featureHandler = featureHandler;
    this.codeVersionHandler = new CodeVersionHandler(executor, jdbi);
>>>>>>> 12c3b35c
  }

  public InternalFuture<ExperimentRun> createExperimentRun(final CreateExperimentRun request) {
    // Validate arguments
    var futureTask =
        InternalFuture.runAsync(
            () -> {
              if (request.getProjectId().isEmpty()) {
                throw new InvalidArgumentException(
                    "Project ID not found in CreateExperimentRun request");
              } else if (request.getExperimentId().isEmpty()) {
                throw new InvalidArgumentException(
                    "Experiment ID not found in CreateExperimentRun request");
              }
            },
            executor);

    return futureTask
        .thenCompose(
            unused ->
                FutureGrpc.ClientRequest(
                    uac.getUACService().getCurrentUser(Empty.newBuilder().build()), executor),
            executor)
        .thenCompose(
            currentLoginUserInfo ->
                TrialUtils.futureValidateExperimentRunPerWorkspaceForTrial(config.trial, executor)
                    .thenCompose(
                        unused -> {
                          final var experimentRun =
                              getExperimentRunFromRequest(request, currentLoginUserInfo);

                          TrialUtils.validateMaxArtifactsForTrial(
                              config.trial, experimentRun.getArtifactsCount(), 0);

                          return insertExperimentRun(experimentRun)
                              .thenCompose(
                                  unused2 -> createRoleBindingsForExperimentRun(experimentRun),
                                  executor)
                              .thenCompose(
                                  unused2 ->
                                      jdbi.useHandle(
                                          handle ->
                                              handle
                                                  .createUpdate(
                                                      "UPDATE experiment_run SET created=:created WHERE id=:id")
                                                  .bind("created", true)
                                                  .bind("id", experimentRun.getId())
                                                  .execute()),
                                  executor)
                              .thenApply(unused2 -> experimentRun, executor);
                        },
                        executor),
            executor);
    /*.thenCompose(
    experimentRun -> {
      // TODO: Fix below logic for checking privileges of linked dataset versions
      */
    /*if (experimentRun.getDatasetsCount() > 0 && config.populateConnectionsBasedOnPrivileges) {
      experimentRun = checkDatasetVersionBasedOnPrivileges(experimentRun, true);
    }*/
    /*
          return InternalFuture.completedInternalFuture(experimentRun);
        },
        executor)
    .thenCompose(
        experimentRun -> {
          // TODO: Fix populating logic of setVersioned_inputs,
          // setHyperparameter_element_mappings here
          return InternalFuture.completedInternalFuture(experimentRun);
        },
        executor)*/
  }

  /**
   * Convert CreateExperimentRun request to Experiment object. This method generate the
   * ExperimentRun Id using UUID and put it in ExperimentRun object.
   *
   * @param request : CreateExperimentRun request
   * @param userInfo : current login UserInfo
   * @return ExperimentRun : experimentRun
   */
  private ExperimentRun getExperimentRunFromRequest(
      CreateExperimentRun request, UserInfo userInfo) {

    /*
     * Create ExperimentRun entity from given CreateExperimentRun request. generate UUID and put as
     * id in ExperimentRun for uniqueness.
     */
    if (request.getName().isEmpty()) {
      request = request.toBuilder().setName(MetadataServiceImpl.createRandomName()).build();
    }

    ExperimentRun.Builder experimentRunBuilder =
        ExperimentRun.newBuilder()
            .setId(UUID.randomUUID().toString())
            .setProjectId(request.getProjectId())
            .setExperimentId(request.getExperimentId())
            .setName(ModelDBUtils.checkEntityNameLength(request.getName()))
            .setDescription(request.getDescription())
            .setStartTime(request.getStartTime())
            .setEndTime(request.getEndTime())
            .setCodeVersion(request.getCodeVersion())
            .setParentId(request.getParentId())
            .addAllTags(ModelDBUtils.checkEntityTagsLength(request.getTagsList()))
            .addAllAttributes(request.getAttributesList())
            .addAllHyperparameters(request.getHyperparametersList())
            .addAllArtifacts(request.getArtifactsList())
            .addAllDatasets(request.getDatasetsList())
            .addAllMetrics(request.getMetricsList())
            .addAllObservations(request.getObservationsList())
            .addAllFeatures(request.getFeaturesList());

    var now = Calendar.getInstance().getTimeInMillis();
    if (request.getDateCreated() != 0L) {
      experimentRunBuilder.setDateCreated(request.getDateCreated());
    } else {
      experimentRunBuilder.setDateCreated(now);
    }

    if (request.getDateUpdated() != 0L) {
      experimentRunBuilder.setDateUpdated(request.getDateCreated());
    } else {
      experimentRunBuilder.setDateUpdated(now);
    }

    if (request.getCodeVersionSnapshot() != null) {
      experimentRunBuilder.setCodeVersionSnapshot(request.getCodeVersionSnapshot());
    }
    if (request.getVersionedInputs() != null && request.hasVersionedInputs()) {
      experimentRunBuilder.setVersionedInputs(request.getVersionedInputs());
    }
    if (userInfo != null) {

      experimentRunBuilder.setOwner(userInfo.getVertaInfo().getUserId());
    }

    return experimentRunBuilder.build();
  }

  private InternalFuture<Void> insertExperimentRun(ExperimentRun newExperimentRun) {
    final var now = Calendar.getInstance().getTimeInMillis();
    return jdbi.useHandle(
            handle ->
                handle.useTransaction(
                    TransactionIsolationLevel.SERIALIZABLE,
                    handle1 ->
                        checkInsertedEntityAlreadyExists(newExperimentRun)
                            .thenAccept(
                                exists -> {
                                  if (exists) {
                                    throw new AlreadyExistsException(
                                        "ExperimentRun '"
                                            + newExperimentRun.getName()
                                            + "' already exists in database");
                                  }

                                  Map<String, Object> runValueMap = new LinkedHashMap<>();
                                  runValueMap.put("id", newExperimentRun.getId());
                                  runValueMap.put("project_id", newExperimentRun.getProjectId());
                                  runValueMap.put(
                                      "experiment_id", newExperimentRun.getExperimentId());
                                  runValueMap.put("name", newExperimentRun.getName());
                                  runValueMap.put("description", newExperimentRun.getDescription());
                                  runValueMap.put(
                                      "date_created", newExperimentRun.getDateCreated());
                                  runValueMap.put(
                                      "date_updated", newExperimentRun.getDateUpdated());
                                  runValueMap.put("start_time", newExperimentRun.getStartTime());
                                  runValueMap.put("end_time", newExperimentRun.getEndTime());
                                  runValueMap.put(
                                      "code_version", newExperimentRun.getCodeVersion());
                                  runValueMap.put("job_id", newExperimentRun.getJobId());
                                  runValueMap.put("parent_id", newExperimentRun.getParentId());
                                  runValueMap.put("owner", newExperimentRun.getOwner());

                                  EnvironmentBlob environmentBlob =
                                      sortPythonEnvironmentBlob(newExperimentRun.getEnvironment());
                                  try {
                                    runValueMap.put(
                                        "environment",
                                        ModelDBUtils.getStringFromProtoObject(environmentBlob));
                                  } catch (InvalidProtocolBufferException e) {
                                    throw new ModelDBException(e);
                                  }
                                  runValueMap.put("deleted", false);
                                  runValueMap.put("created", false);

                                  // Created comma separated field names from keys of above map
                                  String[] fieldsArr = runValueMap.keySet().toArray(new String[0]);
                                  String commaFields = String.join(",", fieldsArr);

                                  StringBuilder queryStrBuilder =
                                      new StringBuilder("insert into experiment_run ( ")
                                          .append(commaFields)
                                          .append(") values (");

                                  // Created comma separated query bind arguments for the values
                                  // based on the
                                  // keys of
                                  // above the map
                                  // Ex: VALUES (:project_id, :experiment_id, :name) etc.
                                  String bindArguments =
                                      String.join(
                                          ",",
                                          Arrays.stream(fieldsArr)
                                              .map(s -> ":" + s)
                                              .toArray(String[]::new));

                                  queryStrBuilder.append(bindArguments);
                                  queryStrBuilder.append(" ) ");

                                  LOGGER.trace(
                                      "insert experiment run query string: "
                                          + queryStrBuilder.toString());
                                  var query = handle1.createUpdate(queryStrBuilder.toString());

                                  // Inserting fields arguments based on the keys and value of map
                                  for (Map.Entry<String, Object> objectEntry :
                                      runValueMap.entrySet()) {
                                    query.bind(objectEntry.getKey(), objectEntry.getValue());
                                  }
                                  query.execute();
                                },
                                executor)))
        .thenCompose(
            unused -> {
              final var futureLogs = new LinkedList<InternalFuture<Void>>();

              futureLogs.add(
                  tagsHandler.addTags(newExperimentRun.getId(), newExperimentRun.getTagsList()));
              futureLogs.add(
                  attributeHandler.logKeyValues(
                      newExperimentRun.getId(), newExperimentRun.getAttributesList()));
              futureLogs.add(
                  hyperparametersHandler.logKeyValues(
                      newExperimentRun.getId(), newExperimentRun.getHyperparametersList()));
              futureLogs.add(
                  metricsHandler.logKeyValues(
                      newExperimentRun.getId(), newExperimentRun.getMetricsList()));
              futureLogs.add(
                  observationHandler.logObservations(
                      newExperimentRun.getId(), newExperimentRun.getObservationsList(), now));
              futureLogs.add(
                  artifactHandler.logArtifacts(
                      newExperimentRun.getId(), newExperimentRun.getArtifactsList(), false));
              futureLogs.add(
                  featureHandler.logFeatures(
                      newExperimentRun.getId(), newExperimentRun.getFeaturesList()));
              futureLogs.add(
<<<<<<< HEAD
                  datasetHandler.logArtifacts(
                      newExperimentRun.getId(), newExperimentRun.getDatasetsList(), false));
=======
                  codeVersionHandler.logCodeVersion(
                      LogExperimentRunCodeVersion.newBuilder()
                          .setId(newExperimentRun.getId())
                          .setCodeVersion(newExperimentRun.getCodeVersionSnapshot())
                          .setOverwrite(false)
                          .build()));
>>>>>>> 12c3b35c

              return InternalFuture.sequence(futureLogs, executor)
                  .thenAccept(unused2 -> {}, executor);
            },
            executor);
<<<<<<< HEAD
    // TODO .thenCompose(handle -> addCodeVersionSnapShot(), executor)
=======
    // TODO .thenCompose(handle -> datasetHandler.logDatasets(newExperimentRun.getId(),
    // newExperimentRun.getDatasetsList()), executor)
>>>>>>> 12c3b35c
    // TODO .thenCompose(handle -> versioned_inputs, executor)
  }

  private EnvironmentBlob sortPythonEnvironmentBlob(EnvironmentBlob environmentBlob) {
    EnvironmentBlob.Builder builder = environmentBlob.toBuilder();
    if (builder.hasPython()) {
      PythonEnvironmentBlob.Builder pythonEnvironmentBlobBuilder = builder.getPython().toBuilder();

      // Compare requirementEnvironmentBlobs
      List<PythonRequirementEnvironmentBlob> requirementEnvironmentBlobs =
          new ArrayList<>(pythonEnvironmentBlobBuilder.getRequirementsList());
      requirementEnvironmentBlobs.sort(
          Comparator.comparing(PythonRequirementEnvironmentBlob::getLibrary));
      pythonEnvironmentBlobBuilder
          .clearRequirements()
          .addAllRequirements(requirementEnvironmentBlobs);

      // Compare
      List<PythonRequirementEnvironmentBlob> constraintsBlobs =
          new ArrayList<>(pythonEnvironmentBlobBuilder.getConstraintsList());
      constraintsBlobs.sort(Comparator.comparing(PythonRequirementEnvironmentBlob::getLibrary));
      pythonEnvironmentBlobBuilder.clearConstraints().addAllConstraints(constraintsBlobs);

      builder.setPython(pythonEnvironmentBlobBuilder.build());
    }
    return builder.build();
  }

  private InternalFuture<Boolean> checkInsertedEntityAlreadyExists(ExperimentRun experimentRun) {
    return jdbi.withHandle(
        handle -> {
          String queryStr =
              "SELECT count(id) FROM experiment_run WHERE "
                  + " name = :experimentRunName "
                  + " AND project_id = :projectId "
                  + " AND experiment_id = :experimentId "
                  + " AND deleted = false ";

          var query =
              handle.createQuery(queryStr).bind("experimentRunName", experimentRun.getName());
          query.bind("projectId", experimentRun.getProjectId());
          query.bind("experimentId", experimentRun.getExperimentId());

          long count = query.mapTo(Long.class).one();
          return count > 0;
        });
  }

  private String buildRoleBindingName(
      String roleName, String resourceId, String vertaId, String resourceTypeName) {
    return roleName + "_" + resourceTypeName + "_" + resourceId + "_" + "User_" + vertaId;
  }

  private InternalFuture<Void> createRoleBindingsForExperimentRun(
      final ExperimentRun experimentRun) {
    ModelDBResourceEnum.ModelDBServiceResourceTypes modelDBServiceResourceType =
        ModelDBResourceEnum.ModelDBServiceResourceTypes.EXPERIMENT_RUN;
    String roleName = ModelDBConstants.ROLE_EXPERIMENT_RUN_OWNER;
    return FutureGrpc.ClientRequest(
            uac.getRoleService()
                .setRoleBinding(
                    SetRoleBinding.newBuilder()
                        .setRoleBinding(
                            RoleBinding.newBuilder()
                                .setName(
                                    buildRoleBindingName(
                                        roleName,
                                        experimentRun.getId(),
                                        experimentRun.getOwner(),
                                        modelDBServiceResourceType.name()))
                                .setScope(RoleScope.newBuilder().build())
                                .setRoleName(roleName)
                                .addEntities(
                                    Entities.newBuilder()
                                        .addUserIds(experimentRun.getOwner())
                                        .build())
                                .addResources(
                                    Resources.newBuilder()
                                        .setService(ServiceEnum.Service.MODELDB_SERVICE)
                                        .setResourceType(
                                            ResourceType.newBuilder()
                                                .setModeldbServiceResourceType(
                                                    modelDBServiceResourceType))
                                        .addResourceIds(experimentRun.getId())
                                        .build())
                                .build())
                        .build()),
            executor)
        .thenAccept(
            response -> {
              LOGGER.trace(CommonMessages.ROLE_SERVICE_RES_RECEIVED_TRACE_MSG, response);
            },
            executor);
  }
}<|MERGE_RESOLUTION|>--- conflicted
+++ resolved
@@ -44,12 +44,8 @@
   private final TagsHandler tagsHandler;
   private final ArtifactHandler artifactHandler;
   private final FeatureHandler featureHandler;
-<<<<<<< HEAD
+  private final CodeVersionHandler codeVersionHandler;
   private final DatasetHandler datasetHandler;
-
-  public CreateExperimentRunHandler(Executor executor, FutureJdbi jdbi, UAC uac) {
-=======
-  private final CodeVersionHandler codeVersionHandler;
 
   public CreateExperimentRunHandler(
       Executor executor,
@@ -62,22 +58,10 @@
       TagsHandler tagsHandler,
       ArtifactHandler artifactHandler,
       FeatureHandler featureHandler) {
->>>>>>> 12c3b35c
     this.executor = executor;
     this.jdbi = jdbi;
     this.uac = uac;
 
-<<<<<<< HEAD
-    attributeHandler = new AttributeHandler(executor, jdbi, "ExperimentRunEntity");
-    hyperparametersHandler =
-        new KeyValueHandler(executor, jdbi, "hyperparameters", "ExperimentRunEntity");
-    metricsHandler = new KeyValueHandler(executor, jdbi, "metrics", "ExperimentRunEntity");
-    observationHandler = new ObservationHandler(executor, jdbi);
-    tagsHandler = new TagsHandler(executor, jdbi, "ExperimentRunEntity");
-    artifactHandler = new ArtifactHandlerBase(executor, jdbi, "artifacts", "ExperimentRunEntity");
-    featureHandler = new FeatureHandler(executor, jdbi, "ExperimentRunEntity");
-    datasetHandler = new DatasetHandler(executor, jdbi, "ExperimentRunEntity");
-=======
     this.attributeHandler = attributeHandler;
     this.hyperparametersHandler = hyperparametersHandler;
     this.metricsHandler = metricsHandler;
@@ -86,7 +70,7 @@
     this.artifactHandler = artifactHandler;
     this.featureHandler = featureHandler;
     this.codeVersionHandler = new CodeVersionHandler(executor, jdbi);
->>>>>>> 12c3b35c
+    this.datasetHandler = new DatasetHandler(executor, jdbi, "ExperimentRunEntity");
   }
 
   public InternalFuture<ExperimentRun> createExperimentRun(final CreateExperimentRun request) {
@@ -336,28 +320,20 @@
                   featureHandler.logFeatures(
                       newExperimentRun.getId(), newExperimentRun.getFeaturesList()));
               futureLogs.add(
-<<<<<<< HEAD
-                  datasetHandler.logArtifacts(
-                      newExperimentRun.getId(), newExperimentRun.getDatasetsList(), false));
-=======
                   codeVersionHandler.logCodeVersion(
                       LogExperimentRunCodeVersion.newBuilder()
                           .setId(newExperimentRun.getId())
                           .setCodeVersion(newExperimentRun.getCodeVersionSnapshot())
                           .setOverwrite(false)
                           .build()));
->>>>>>> 12c3b35c
+              futureLogs.add(
+                  datasetHandler.logArtifacts(
+                      newExperimentRun.getId(), newExperimentRun.getDatasetsList(), false));
 
               return InternalFuture.sequence(futureLogs, executor)
                   .thenAccept(unused2 -> {}, executor);
             },
             executor);
-<<<<<<< HEAD
-    // TODO .thenCompose(handle -> addCodeVersionSnapShot(), executor)
-=======
-    // TODO .thenCompose(handle -> datasetHandler.logDatasets(newExperimentRun.getId(),
-    // newExperimentRun.getDatasetsList()), executor)
->>>>>>> 12c3b35c
     // TODO .thenCompose(handle -> versioned_inputs, executor)
   }
 
