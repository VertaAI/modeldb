package ai.verta.modeldb.experimentRun.subtypes;

import ai.verta.common.ModelDBResourceEnum;
import ai.verta.modeldb.CreateExperimentRun;
import ai.verta.modeldb.ExperimentRun;
import ai.verta.modeldb.LogExperimentRunCodeVersion;
import ai.verta.modeldb.ModelDBConstants;
import ai.verta.modeldb.common.CommonMessages;
import ai.verta.modeldb.common.connections.UAC;
import ai.verta.modeldb.common.exceptions.AlreadyExistsException;
import ai.verta.modeldb.common.futures.FutureGrpc;
import ai.verta.modeldb.common.futures.FutureJdbi;
import ai.verta.modeldb.common.futures.InternalFuture;
import ai.verta.modeldb.config.Config;
import ai.verta.modeldb.exceptions.InvalidArgumentException;
import ai.verta.modeldb.metadata.MetadataServiceImpl;
import ai.verta.modeldb.utils.ModelDBUtils;
import ai.verta.modeldb.utils.TrialUtils;
import ai.verta.uac.*;
import java.util.*;
import java.util.concurrent.Executor;
import org.apache.logging.log4j.LogManager;
import org.apache.logging.log4j.Logger;
import org.jdbi.v3.core.Handle;
import org.jdbi.v3.core.transaction.TransactionIsolationLevel;

public class CreateExperimentRunHandler {

  private static Logger LOGGER = LogManager.getLogger(CreateExperimentRunHandler.class);

  private final Executor executor;
  private final FutureJdbi jdbi;
  private final UAC uac;
  private final Config config = Config.getInstance();

  private final AttributeHandler attributeHandler;
  private final KeyValueHandler hyperparametersHandler;
  private final KeyValueHandler metricsHandler;
  private final ObservationHandler observationHandler;
  private final TagsHandler tagsHandler;
  private final ArtifactHandler artifactHandler;
  private final FeatureHandler featureHandler;
  private final CodeVersionHandler codeVersionHandler;
<<<<<<< HEAD
  private final VersionInputHandler versionInputHandler;
=======
  private final DatasetHandler datasetHandler;
>>>>>>> 91c08424

  public CreateExperimentRunHandler(
      Executor executor,
      FutureJdbi jdbi,
      UAC uac,
      AttributeHandler attributeHandler,
      KeyValueHandler hyperparametersHandler,
      KeyValueHandler metricsHandler,
      ObservationHandler observationHandler,
      TagsHandler tagsHandler,
      ArtifactHandler artifactHandler,
      FeatureHandler featureHandler,
<<<<<<< HEAD
      VersionInputHandler versionInputHandler) {
=======
      DatasetHandler datasetHandler) {
>>>>>>> 91c08424
    this.executor = executor;
    this.jdbi = jdbi;
    this.uac = uac;

    this.attributeHandler = attributeHandler;
    this.hyperparametersHandler = hyperparametersHandler;
    this.metricsHandler = metricsHandler;
    this.observationHandler = observationHandler;
    this.tagsHandler = tagsHandler;
    this.artifactHandler = artifactHandler;
    this.featureHandler = featureHandler;
    this.codeVersionHandler = new CodeVersionHandler(executor, jdbi);
<<<<<<< HEAD
    this.versionInputHandler = versionInputHandler;
=======
    this.datasetHandler = datasetHandler;
>>>>>>> 91c08424
  }

  public InternalFuture<ExperimentRun> createExperimentRun(final CreateExperimentRun request) {
    // Validate arguments
    var futureTask =
        InternalFuture.runAsync(
            () -> {
              if (request.getProjectId().isEmpty()) {
                throw new InvalidArgumentException(
                    "Project ID not found in CreateExperimentRun request");
              } else if (request.getExperimentId().isEmpty()) {
                throw new InvalidArgumentException(
                    "Experiment ID not found in CreateExperimentRun request");
              }
            },
            executor);

    return futureTask
        .thenCompose(
            unused ->
                FutureGrpc.ClientRequest(
                    uac.getUACService().getCurrentUser(Empty.newBuilder().build()), executor),
            executor)
        .thenCompose(
            currentLoginUserInfo ->
                TrialUtils.futureValidateExperimentRunPerWorkspaceForTrial(config.trial, executor)
                    .thenCompose(
                        unused -> {
                          final var experimentRun =
                              getExperimentRunFromRequest(request, currentLoginUserInfo);

                          TrialUtils.validateMaxArtifactsForTrial(
                              config.trial, experimentRun.getArtifactsCount(), 0);

                          return insertExperimentRun(experimentRun)
                              .thenCompose(
                                  unused2 -> createRoleBindingsForExperimentRun(experimentRun),
                                  executor)
                              .thenCompose(
                                  unused2 ->
                                      jdbi.useHandle(
                                          handle ->
                                              handle
                                                  .createUpdate(
                                                      "UPDATE experiment_run SET created=:created WHERE id=:id")
                                                  .bind("created", true)
                                                  .bind("id", experimentRun.getId())
                                                  .execute()),
                                  executor)
                              .thenApply(unused2 -> experimentRun, executor);
                        },
                        executor),
            executor);
    /*.thenCompose(
    experimentRun -> {
      // TODO: Fix below logic for checking privileges of linked dataset versions
      */
    /*if (experimentRun.getDatasetsCount() > 0 && config.populateConnectionsBasedOnPrivileges) {
      experimentRun = checkDatasetVersionBasedOnPrivileges(experimentRun, true);
    }*/
    /*
          return InternalFuture.completedInternalFuture(experimentRun);
        },
        executor)
    .thenCompose(
        experimentRun -> {
          // TODO: Fix populating logic of setVersioned_inputs,
          // setHyperparameter_element_mappings here
          return InternalFuture.completedInternalFuture(experimentRun);
        },
        executor)*/
  }

  /**
   * Convert CreateExperimentRun request to Experiment object. This method generate the
   * ExperimentRun Id using UUID and put it in ExperimentRun object.
   *
   * @param request : CreateExperimentRun request
   * @param userInfo : current login UserInfo
   * @return ExperimentRun : experimentRun
   */
  private ExperimentRun getExperimentRunFromRequest(
      CreateExperimentRun request, UserInfo userInfo) {

    /*
     * Create ExperimentRun entity from given CreateExperimentRun request. generate UUID and put as
     * id in ExperimentRun for uniqueness.
     */
    if (request.getName().isEmpty()) {
      request = request.toBuilder().setName(MetadataServiceImpl.createRandomName()).build();
    }

    ExperimentRun.Builder experimentRunBuilder =
        ExperimentRun.newBuilder()
            .setId(UUID.randomUUID().toString())
            .setProjectId(request.getProjectId())
            .setExperimentId(request.getExperimentId())
            .setName(ModelDBUtils.checkEntityNameLength(request.getName()))
            .setDescription(request.getDescription())
            .setStartTime(request.getStartTime())
            .setEndTime(request.getEndTime())
            .setCodeVersion(request.getCodeVersion())
            .setParentId(request.getParentId())
            .addAllTags(ModelDBUtils.checkEntityTagsLength(request.getTagsList()))
            .addAllAttributes(request.getAttributesList())
            .addAllHyperparameters(request.getHyperparametersList())
            .addAllArtifacts(request.getArtifactsList())
            .addAllDatasets(request.getDatasetsList())
            .addAllMetrics(request.getMetricsList())
            .addAllObservations(request.getObservationsList())
            .addAllFeatures(request.getFeaturesList());

    var now = Calendar.getInstance().getTimeInMillis();
    if (request.getDateCreated() != 0L) {
      experimentRunBuilder.setDateCreated(request.getDateCreated());
    } else {
      experimentRunBuilder.setDateCreated(now);
    }

    if (request.getDateUpdated() != 0L) {
      experimentRunBuilder.setDateUpdated(request.getDateCreated());
    } else {
      experimentRunBuilder.setDateUpdated(now);
    }

    if (request.getCodeVersionSnapshot() != null) {
      experimentRunBuilder.setCodeVersionSnapshot(request.getCodeVersionSnapshot());
    }
    if (request.getVersionedInputs() != null && request.hasVersionedInputs()) {
      experimentRunBuilder.setVersionedInputs(request.getVersionedInputs());
    }
    if (userInfo != null) {

      experimentRunBuilder.setOwner(userInfo.getVertaInfo().getUserId());
    }

    return experimentRunBuilder.build();
  }

  private InternalFuture<Void> insertExperimentRun(ExperimentRun newExperimentRun) {
    final var now = Calendar.getInstance().getTimeInMillis();
    return jdbi.useHandle(
            handle ->
                handle.useTransaction(
                    TransactionIsolationLevel.SERIALIZABLE,
                    handleForTransaction -> {
                      Boolean exists =
                          checkInsertedEntityAlreadyExists(handleForTransaction, newExperimentRun);
                      if (exists) {
                        throw new AlreadyExistsException(
                            "ExperimentRun '"
                                + newExperimentRun.getName()
                                + "' already exists in database");
                      }

                      Map<String, Object> runValueMap = new LinkedHashMap<>();
                      runValueMap.put("id", newExperimentRun.getId());
                      runValueMap.put("project_id", newExperimentRun.getProjectId());
                      runValueMap.put("experiment_id", newExperimentRun.getExperimentId());
                      runValueMap.put("name", newExperimentRun.getName());
                      runValueMap.put("description", newExperimentRun.getDescription());
                      runValueMap.put("date_created", newExperimentRun.getDateCreated());
                      runValueMap.put("date_updated", newExperimentRun.getDateUpdated());
                      runValueMap.put("start_time", newExperimentRun.getStartTime());
                      runValueMap.put("end_time", newExperimentRun.getEndTime());
                      runValueMap.put("code_version", newExperimentRun.getCodeVersion());
                      runValueMap.put("job_id", newExperimentRun.getJobId());
                      runValueMap.put("parent_id", newExperimentRun.getParentId());
                      runValueMap.put("owner", newExperimentRun.getOwner());

                      runValueMap.put("environment", null);
                      runValueMap.put("deleted", false);
                      runValueMap.put("created", false);

                      // Created comma separated field names from keys of above map
                      String[] fieldsArr = runValueMap.keySet().toArray(new String[0]);
                      String commaFields = String.join(",", fieldsArr);

                      StringBuilder queryStrBuilder =
                          new StringBuilder("insert into experiment_run ( ")
                              .append(commaFields)
                              .append(") values (");

                      // Created comma separated query bind arguments for the values
                      // based on the
                      // keys of
                      // above the map
                      // Ex: VALUES (:project_id, :experiment_id, :name) etc.
                      String bindArguments =
                          String.join(
                              ",",
                              Arrays.stream(fieldsArr).map(s -> ":" + s).toArray(String[]::new));

                      queryStrBuilder.append(bindArguments);
                      queryStrBuilder.append(" ) ");

                      LOGGER.trace(
                          "insert experiment run query string: " + queryStrBuilder.toString());
                      var query = handleForTransaction.createUpdate(queryStrBuilder.toString());

                      // Inserting fields arguments based on the keys and value of map
                      for (Map.Entry<String, Object> objectEntry : runValueMap.entrySet()) {
                        query.bind(objectEntry.getKey(), objectEntry.getValue());
                      }
                      int count = query.execute();
                      LOGGER.trace("ExperimentRun Inserted : " + (count > 0));
                    }))
        .thenCompose(
            unused -> {
              final var futureLogs = new LinkedList<InternalFuture<Void>>();

              futureLogs.add(
                  tagsHandler.addTags(newExperimentRun.getId(), newExperimentRun.getTagsList()));
              futureLogs.add(
                  attributeHandler.logKeyValues(
                      newExperimentRun.getId(), newExperimentRun.getAttributesList()));
              futureLogs.add(
                  hyperparametersHandler.logKeyValues(
                      newExperimentRun.getId(), newExperimentRun.getHyperparametersList()));
              futureLogs.add(
                  metricsHandler.logKeyValues(
                      newExperimentRun.getId(), newExperimentRun.getMetricsList()));
              futureLogs.add(
                  observationHandler.logObservations(
                      newExperimentRun.getId(), newExperimentRun.getObservationsList(), now));
              futureLogs.add(
                  artifactHandler.logArtifacts(
                      newExperimentRun.getId(), newExperimentRun.getArtifactsList(), false));
              futureLogs.add(
                  featureHandler.logFeatures(
                      newExperimentRun.getId(), newExperimentRun.getFeaturesList()));
              futureLogs.add(
                  codeVersionHandler.logCodeVersion(
                      LogExperimentRunCodeVersion.newBuilder()
                          .setId(newExperimentRun.getId())
                          .setCodeVersion(newExperimentRun.getCodeVersionSnapshot())
                          .setOverwrite(false)
                          .build()));
              futureLogs.add(
<<<<<<< HEAD
                  versionInputHandler.validateAndInsertVersionedInputs(
                      newExperimentRun.getId(), newExperimentRun.getVersionedInputs()));
=======
                  datasetHandler.logArtifacts(
                      newExperimentRun.getId(), newExperimentRun.getDatasetsList(), false));
>>>>>>> 91c08424

              return InternalFuture.sequence(futureLogs, executor)
                  .thenAccept(unused2 -> {}, executor);
            },
            executor);
<<<<<<< HEAD
    // TODO .thenCompose(handle -> datasetHandler.logDatasets(newExperimentRun.getId(),
    // newExperimentRun.getDatasetsList()), executor)
=======
    // TODO .thenCompose(handle -> versioned_inputs, executor)
>>>>>>> 91c08424
  }

  private Boolean checkInsertedEntityAlreadyExists(Handle handle, ExperimentRun experimentRun) {
    String queryStr =
        "SELECT count(id) FROM experiment_run WHERE "
            + " name = :experimentRunName "
            + " AND project_id = :projectId "
            + " AND experiment_id = :experimentId "
            + " AND deleted = false ";

    var query = handle.createQuery(queryStr).bind("experimentRunName", experimentRun.getName());
    query.bind("projectId", experimentRun.getProjectId());
    query.bind("experimentId", experimentRun.getExperimentId());

    long count = query.mapTo(Long.class).one();
    return count > 0;
  }

  private String buildRoleBindingName(
      String roleName, String resourceId, String vertaId, String resourceTypeName) {
    return roleName + "_" + resourceTypeName + "_" + resourceId + "_" + "User_" + vertaId;
  }

  private InternalFuture<Void> createRoleBindingsForExperimentRun(
      final ExperimentRun experimentRun) {
    ModelDBResourceEnum.ModelDBServiceResourceTypes modelDBServiceResourceType =
        ModelDBResourceEnum.ModelDBServiceResourceTypes.EXPERIMENT_RUN;
    String roleName = ModelDBConstants.ROLE_EXPERIMENT_RUN_OWNER;
    return FutureGrpc.ClientRequest(
            uac.getRoleService()
                .setRoleBinding(
                    SetRoleBinding.newBuilder()
                        .setRoleBinding(
                            RoleBinding.newBuilder()
                                .setName(
                                    buildRoleBindingName(
                                        roleName,
                                        experimentRun.getId(),
                                        experimentRun.getOwner(),
                                        modelDBServiceResourceType.name()))
                                .setScope(RoleScope.newBuilder().build())
                                .setRoleName(roleName)
                                .addEntities(
                                    Entities.newBuilder()
                                        .addUserIds(experimentRun.getOwner())
                                        .build())
                                .addResources(
                                    Resources.newBuilder()
                                        .setService(ServiceEnum.Service.MODELDB_SERVICE)
                                        .setResourceType(
                                            ResourceType.newBuilder()
                                                .setModeldbServiceResourceType(
                                                    modelDBServiceResourceType))
                                        .addResourceIds(experimentRun.getId())
                                        .build())
                                .build())
                        .build()),
            executor)
        .thenAccept(
            response -> {
              LOGGER.trace(CommonMessages.ROLE_SERVICE_RES_RECEIVED_TRACE_MSG, response);
            },
            executor);
  }
}<|MERGE_RESOLUTION|>--- conflicted
+++ resolved
@@ -41,11 +41,8 @@
   private final ArtifactHandler artifactHandler;
   private final FeatureHandler featureHandler;
   private final CodeVersionHandler codeVersionHandler;
-<<<<<<< HEAD
+  private final DatasetHandler datasetHandler;
   private final VersionInputHandler versionInputHandler;
-=======
-  private final DatasetHandler datasetHandler;
->>>>>>> 91c08424
 
   public CreateExperimentRunHandler(
       Executor executor,
@@ -58,11 +55,8 @@
       TagsHandler tagsHandler,
       ArtifactHandler artifactHandler,
       FeatureHandler featureHandler,
-<<<<<<< HEAD
+      DatasetHandler datasetHandler,
       VersionInputHandler versionInputHandler) {
-=======
-      DatasetHandler datasetHandler) {
->>>>>>> 91c08424
     this.executor = executor;
     this.jdbi = jdbi;
     this.uac = uac;
@@ -75,11 +69,8 @@
     this.artifactHandler = artifactHandler;
     this.featureHandler = featureHandler;
     this.codeVersionHandler = new CodeVersionHandler(executor, jdbi);
-<<<<<<< HEAD
+    this.datasetHandler = datasetHandler;
     this.versionInputHandler = versionInputHandler;
-=======
-    this.datasetHandler = datasetHandler;
->>>>>>> 91c08424
   }
 
   public InternalFuture<ExperimentRun> createExperimentRun(final CreateExperimentRun request) {
@@ -319,24 +310,16 @@
                           .setOverwrite(false)
                           .build()));
               futureLogs.add(
-<<<<<<< HEAD
+                  datasetHandler.logArtifacts(
+                      newExperimentRun.getId(), newExperimentRun.getDatasetsList(), false));
+              futureLogs.add(
                   versionInputHandler.validateAndInsertVersionedInputs(
                       newExperimentRun.getId(), newExperimentRun.getVersionedInputs()));
-=======
-                  datasetHandler.logArtifacts(
-                      newExperimentRun.getId(), newExperimentRun.getDatasetsList(), false));
->>>>>>> 91c08424
 
               return InternalFuture.sequence(futureLogs, executor)
                   .thenAccept(unused2 -> {}, executor);
             },
             executor);
-<<<<<<< HEAD
-    // TODO .thenCompose(handle -> datasetHandler.logDatasets(newExperimentRun.getId(),
-    // newExperimentRun.getDatasetsList()), executor)
-=======
-    // TODO .thenCompose(handle -> versioned_inputs, executor)
->>>>>>> 91c08424
   }
 
   private Boolean checkInsertedEntityAlreadyExists(Handle handle, ExperimentRun experimentRun) {
