package ai.verta.modeldb.experimentRun;

import ai.verta.common.Artifact;
import ai.verta.common.KeyValue;
import ai.verta.common.KeyValueQuery;
import ai.verta.common.ModelDBResourceEnum.ModelDBServiceResourceTypes;
import ai.verta.common.OperatorEnum;
import ai.verta.common.ValueTypeEnum;
import ai.verta.modeldb.AddExperimentRunTags;
import ai.verta.modeldb.CodeVersion;
import ai.verta.modeldb.CommitArtifactPart;
import ai.verta.modeldb.CommitMultipartArtifact;
import ai.verta.modeldb.CreateExperimentRun;
import ai.verta.modeldb.DeleteArtifact;
import ai.verta.modeldb.DeleteExperimentRunAttributes;
import ai.verta.modeldb.DeleteExperimentRunTags;
import ai.verta.modeldb.DeleteExperimentRuns;
import ai.verta.modeldb.DeleteHyperparameters;
import ai.verta.modeldb.DeleteMetrics;
import ai.verta.modeldb.DeleteObservations;
import ai.verta.modeldb.ExperimentRun;
import ai.verta.modeldb.FindExperimentRuns;
import ai.verta.modeldb.GetArtifacts;
import ai.verta.modeldb.GetAttributes;
import ai.verta.modeldb.GetCommittedArtifactParts;
import ai.verta.modeldb.GetDatasets;
import ai.verta.modeldb.GetExperimentRunCodeVersion;
import ai.verta.modeldb.GetExperimentRunsByDatasetVersionId;
import ai.verta.modeldb.GetHyperparameters;
import ai.verta.modeldb.GetMetrics;
import ai.verta.modeldb.GetObservations;
import ai.verta.modeldb.GetTags;
import ai.verta.modeldb.GetUrlForArtifact;
import ai.verta.modeldb.GetVersionedInput;
import ai.verta.modeldb.LogArtifacts;
import ai.verta.modeldb.LogAttributes;
import ai.verta.modeldb.LogDatasets;
import ai.verta.modeldb.LogEnvironment;
import ai.verta.modeldb.LogExperimentRunCodeVersion;
import ai.verta.modeldb.LogHyperparameters;
import ai.verta.modeldb.LogMetrics;
import ai.verta.modeldb.LogObservations;
import ai.verta.modeldb.LogVersionedInput;
import ai.verta.modeldb.ModelDBConstants;
import ai.verta.modeldb.Observation;
import ai.verta.modeldb.UpdateExperimentRunDescription;
import ai.verta.modeldb.VersioningEntry;
import ai.verta.modeldb.artifactStore.ArtifactStoreDAO;
import ai.verta.modeldb.common.CommonUtils;
import ai.verta.modeldb.common.EnumerateList;
import ai.verta.modeldb.common.connections.UAC;
import ai.verta.modeldb.common.exceptions.AlreadyExistsException;
import ai.verta.modeldb.common.exceptions.InternalErrorException;
import ai.verta.modeldb.common.exceptions.ModelDBException;
import ai.verta.modeldb.common.exceptions.NotFoundException;
import ai.verta.modeldb.common.futures.FutureGrpc;
import ai.verta.modeldb.common.futures.FutureJdbi;
import ai.verta.modeldb.common.futures.InternalFuture;
import ai.verta.modeldb.common.query.OrderColumn;
import ai.verta.modeldb.common.query.QueryFilterContext;
import ai.verta.modeldb.config.Config;
import ai.verta.modeldb.datasetVersion.DatasetVersionDAO;
import ai.verta.modeldb.exceptions.InvalidArgumentException;
import ai.verta.modeldb.exceptions.PermissionDeniedException;
import ai.verta.modeldb.experimentRun.subtypes.ArtifactHandler;
import ai.verta.modeldb.experimentRun.subtypes.AttributeHandler;
import ai.verta.modeldb.experimentRun.subtypes.CodeVersionFromBlobHandler;
import ai.verta.modeldb.experimentRun.subtypes.CodeVersionHandler;
import ai.verta.modeldb.experimentRun.subtypes.CreateExperimentRunHandler;
import ai.verta.modeldb.experimentRun.subtypes.DatasetHandler;
import ai.verta.modeldb.experimentRun.subtypes.EnvironmentHandler;
import ai.verta.modeldb.experimentRun.subtypes.FeatureHandler;
import ai.verta.modeldb.experimentRun.subtypes.FilterPrivilegedDatasetsHandler;
import ai.verta.modeldb.experimentRun.subtypes.FilterPrivilegedVersionedInputsHandler;
import ai.verta.modeldb.experimentRun.subtypes.HyperparametersFromConfigHandler;
import ai.verta.modeldb.experimentRun.subtypes.KeyValueHandler;
import ai.verta.modeldb.experimentRun.subtypes.MapSubtypes;
import ai.verta.modeldb.experimentRun.subtypes.ObservationHandler;
import ai.verta.modeldb.experimentRun.subtypes.PredicatesHandler;
import ai.verta.modeldb.experimentRun.subtypes.SortingHandler;
import ai.verta.modeldb.experimentRun.subtypes.TagsHandler;
import ai.verta.modeldb.experimentRun.subtypes.VersionInputHandler;
import ai.verta.modeldb.utils.ModelDBUtils;
import ai.verta.modeldb.versioning.BlobDAO;
import ai.verta.modeldb.versioning.CommitDAO;
import ai.verta.modeldb.versioning.EnvironmentBlob;
import ai.verta.modeldb.versioning.RepositoryDAO;
import ai.verta.uac.Action;
import ai.verta.uac.GetResources;
import ai.verta.uac.GetResourcesResponseItem;
import ai.verta.uac.GetSelfAllowedResources;
import ai.verta.uac.GetWorkspaceByName;
import ai.verta.uac.IsSelfAllowed;
import ai.verta.uac.ModelDBActionEnum;
import ai.verta.uac.ResourceType;
import ai.verta.uac.Resources;
import ai.verta.uac.ServiceEnum;
import com.google.protobuf.InvalidProtocolBufferException;
import com.google.protobuf.Value;
import com.google.rpc.Code;
import java.util.ArrayList;
import java.util.Arrays;
import java.util.Calendar;
import java.util.Collections;
import java.util.HashMap;
import java.util.LinkedList;
import java.util.List;
import java.util.Map;
import java.util.Optional;
import java.util.Set;
import java.util.concurrent.Executor;
import java.util.stream.Collectors;
import org.apache.logging.log4j.LogManager;
import org.apache.logging.log4j.Logger;

public class FutureExperimentRunDAO {
  private static Logger LOGGER = LogManager.getLogger(FutureExperimentRunDAO.class);

  private final Executor executor;
  private final FutureJdbi jdbi;
  private final UAC uac;

  private final AttributeHandler attributeHandler;
  private final KeyValueHandler hyperparametersHandler;
  private final KeyValueHandler metricsHandler;
  private final ObservationHandler observationHandler;
  private final TagsHandler tagsHandler;
  private final ArtifactHandler artifactHandler;
  private final CodeVersionHandler codeVersionHandler;
  private final DatasetHandler datasetHandler;
  private final PredicatesHandler predicatesHandler;
  private final SortingHandler sortingHandler;
  private final FeatureHandler featureHandler;
  private final EnvironmentHandler environmentHandler;
  private final FilterPrivilegedDatasetsHandler privilegedDatasetsHandler;
  private final VersionInputHandler versionInputHandler;
  private final FilterPrivilegedVersionedInputsHandler privilegedVersionedInputsHandler;
  private final CreateExperimentRunHandler createExperimentRunHandler;
  private final HyperparametersFromConfigHandler hyperparametersFromConfigHandler;
  private final Config config;
  private final CodeVersionFromBlobHandler codeVersionFromBlobHandler;

  public FutureExperimentRunDAO(
      Executor executor,
      FutureJdbi jdbi,
      Config config,
      UAC uac,
      ArtifactStoreDAO artifactStoreDAO,
      DatasetVersionDAO datasetVersionDAO,
      RepositoryDAO repositoryDAO,
      CommitDAO commitDAO,
      BlobDAO blobDAO) {
    this.executor = executor;
    this.jdbi = jdbi;
    this.uac = uac;
    this.config = config;

    attributeHandler = new AttributeHandler(executor, jdbi, "ExperimentRunEntity");
    hyperparametersHandler =
        new KeyValueHandler(executor, jdbi, "hyperparameters", "ExperimentRunEntity");
    metricsHandler = new KeyValueHandler(executor, jdbi, "metrics", "ExperimentRunEntity");
    observationHandler = new ObservationHandler(executor, jdbi);
    tagsHandler = new TagsHandler(executor, jdbi, "ExperimentRunEntity");
    codeVersionHandler = new CodeVersionHandler(executor, jdbi);
    datasetHandler = new DatasetHandler(executor, jdbi, "ExperimentRunEntity");
    artifactHandler =
        new ArtifactHandler(
            executor,
            jdbi,
            "ExperimentRunEntity",
            codeVersionHandler,
            datasetHandler,
            artifactStoreDAO,
            datasetVersionDAO);
    predicatesHandler = new PredicatesHandler();
    sortingHandler = new SortingHandler();
    featureHandler = new FeatureHandler(executor, jdbi, "ExperimentRunEntity");
    environmentHandler = new EnvironmentHandler(executor, jdbi, "ExperimentRunEntity");
    privilegedDatasetsHandler = new FilterPrivilegedDatasetsHandler(executor, jdbi);
    versionInputHandler =
        new VersionInputHandler(
            executor, jdbi, "ExperimentRunEntity", repositoryDAO, commitDAO, blobDAO);
    privilegedVersionedInputsHandler = new FilterPrivilegedVersionedInputsHandler(executor, jdbi);
    createExperimentRunHandler =
        new CreateExperimentRunHandler(
            executor,
            jdbi,
            config,
            uac,
            attributeHandler,
            hyperparametersHandler,
            metricsHandler,
            observationHandler,
            tagsHandler,
            artifactHandler,
            featureHandler,
            datasetHandler,
            versionInputHandler);
    hyperparametersFromConfigHandler =
        new HyperparametersFromConfigHandler(
            executor, jdbi, "hyperparameters", "ExperimentRunEntity");
    codeVersionFromBlobHandler =
        new CodeVersionFromBlobHandler(executor, jdbi, config.populateConnectionsBasedOnPrivileges);
  }

  public InternalFuture<Void> deleteObservations(DeleteObservations request) {
    // TODO: support artifacts?

    final var runId = request.getId();
    final var now = Calendar.getInstance().getTimeInMillis();

    final Optional<List<String>> maybeKeys =
        request.getDeleteAll() ? Optional.empty() : Optional.of(request.getObservationKeysList());

    return checkPermission(
            Collections.singletonList(runId), ModelDBActionEnum.ModelDBServiceActions.UPDATE)
        .thenCompose(unused -> observationHandler.deleteObservations(runId, maybeKeys), executor)
        .thenCompose(unused -> updateModifiedTimestamp(runId, now), executor);
  }

  public InternalFuture<List<Observation>> getObservations(GetObservations request) {
    // TODO: support artifacts?

    final var runId = request.getId();
    final var key = request.getObservationKey();

    return checkPermission(
            Collections.singletonList(runId), ModelDBActionEnum.ModelDBServiceActions.READ)
        .thenCompose(unused -> observationHandler.getObservations(runId, key), executor);
  }

  public InternalFuture<Void> logObservations(LogObservations request) {
    // TODO: support artifacts?

    final var runId = request.getId();
    final var observations = request.getObservationsList();
    final var now = Calendar.getInstance().getTimeInMillis();

    return checkPermission(
            Collections.singletonList(runId), ModelDBActionEnum.ModelDBServiceActions.UPDATE)
        .thenCompose(
            unused -> observationHandler.logObservations(runId, observations, now), executor)
        .thenCompose(unused -> updateModifiedTimestamp(runId, now), executor);
  }

  public InternalFuture<Void> deleteMetrics(DeleteMetrics request) {
    final var runId = request.getId();
    final var now = Calendar.getInstance().getTimeInMillis();

    final Optional<List<String>> maybeKeys =
        request.getDeleteAll() ? Optional.empty() : Optional.of(request.getMetricKeysList());

    return checkPermission(
            Collections.singletonList(runId), ModelDBActionEnum.ModelDBServiceActions.UPDATE)
        .thenCompose(unused -> metricsHandler.deleteKeyValues(runId, maybeKeys), executor)
        .thenCompose(unused -> updateModifiedTimestamp(runId, now), executor);
  }

  public InternalFuture<Void> deleteHyperparameters(DeleteHyperparameters request) {
    final var runId = request.getId();
    final var now = Calendar.getInstance().getTimeInMillis();

    final Optional<List<String>> maybeKeys =
        request.getDeleteAll()
            ? Optional.empty()
            : Optional.of(request.getHyperparameterKeysList());

    return checkPermission(
            Collections.singletonList(runId), ModelDBActionEnum.ModelDBServiceActions.UPDATE)
        .thenCompose(unused -> hyperparametersHandler.deleteKeyValues(runId, maybeKeys), executor)
        .thenCompose(unused -> updateModifiedTimestamp(runId, now), executor);
  }

  public InternalFuture<Void> deleteAttributes(DeleteExperimentRunAttributes request) {
    final var runId = request.getId();
    final var now = Calendar.getInstance().getTimeInMillis();

    final Optional<List<String>> maybeKeys =
        request.getDeleteAll() ? Optional.empty() : Optional.of(request.getAttributeKeysList());

    return checkPermission(
            Collections.singletonList(runId), ModelDBActionEnum.ModelDBServiceActions.UPDATE)
        .thenCompose(unused -> attributeHandler.deleteKeyValues(runId, maybeKeys), executor)
        .thenCompose(unused -> updateModifiedTimestamp(runId, now), executor);
  }

  public InternalFuture<List<KeyValue>> getMetrics(GetMetrics request) {
    final var runId = request.getId();

    return checkPermission(
            Collections.singletonList(runId), ModelDBActionEnum.ModelDBServiceActions.READ)
        .thenCompose(
            unused -> metricsHandler.getKeyValues(runId, Collections.emptyList(), true), executor);
  }

  public InternalFuture<List<KeyValue>> getHyperparameters(GetHyperparameters request) {
    final var runId = request.getId();

    return checkPermission(
            Collections.singletonList(runId), ModelDBActionEnum.ModelDBServiceActions.READ)
        .thenCompose(
            unused -> hyperparametersHandler.getKeyValues(runId, Collections.emptyList(), true),
            executor);
  }

  public InternalFuture<List<KeyValue>> getAttributes(GetAttributes request) {
    final var runId = request.getId();
    final var keys = request.getAttributeKeysList();
    final var getAll = request.getGetAll();

    return checkPermission(
            Collections.singletonList(runId), ModelDBActionEnum.ModelDBServiceActions.READ)
        .thenCompose(unused -> attributeHandler.getKeyValues(runId, keys, getAll), executor);
  }

  public InternalFuture<Void> logMetrics(LogMetrics request) {
    final var runId = request.getId();
    final var metrics = request.getMetricsList();
    final var now = Calendar.getInstance().getTimeInMillis();

    return checkPermission(
            Collections.singletonList(runId), ModelDBActionEnum.ModelDBServiceActions.UPDATE)
        .thenCompose(unused -> metricsHandler.logKeyValues(runId, metrics), executor)
        .thenCompose(unused -> updateModifiedTimestamp(runId, now), executor);
  }

  public InternalFuture<Void> logHyperparameters(LogHyperparameters request) {
    final var runId = request.getId();
    final var hyperparameters = request.getHyperparametersList();
    final var now = Calendar.getInstance().getTimeInMillis();

    return checkPermission(
            Collections.singletonList(runId), ModelDBActionEnum.ModelDBServiceActions.UPDATE)
        .thenCompose(
            unused -> hyperparametersHandler.logKeyValues(runId, hyperparameters), executor)
        .thenCompose(unused -> updateModifiedTimestamp(runId, now), executor);
  }

  public InternalFuture<Void> logAttributes(LogAttributes request) {
    final var runId = request.getId();
    final var attributes = request.getAttributesList();
    final var now = Calendar.getInstance().getTimeInMillis();

    return checkPermission(
            Collections.singletonList(runId), ModelDBActionEnum.ModelDBServiceActions.UPDATE)
        .thenCompose(unused -> attributeHandler.logKeyValues(runId, attributes), executor)
        .thenCompose(unused -> updateModifiedTimestamp(runId, now), executor);
  }

  public InternalFuture<Void> addTags(AddExperimentRunTags request) {
    final var runId = request.getId();
    final var tags = request.getTagsList();
    final var now = Calendar.getInstance().getTimeInMillis();

    return checkPermission(
            Collections.singletonList(runId), ModelDBActionEnum.ModelDBServiceActions.UPDATE)
        .thenCompose(
            unused -> tagsHandler.addTags(runId, ModelDBUtils.checkEntityTagsLength(tags)),
            executor)
        .thenCompose(unused -> updateModifiedTimestamp(runId, now), executor);
  }

  public InternalFuture<Void> deleteTags(DeleteExperimentRunTags request) {
    final var runId = request.getId();
    final var now = Calendar.getInstance().getTimeInMillis();

    final Optional<List<String>> maybeTags =
        request.getDeleteAll() ? Optional.empty() : Optional.of(request.getTagsList());

    return checkPermission(
            Collections.singletonList(runId), ModelDBActionEnum.ModelDBServiceActions.UPDATE)
        .thenCompose(unused -> tagsHandler.deleteTags(runId, maybeTags), executor)
        .thenCompose(unused -> updateModifiedTimestamp(runId, now), executor);
  }

  public InternalFuture<List<String>> getTags(GetTags request) {
    final var runId = request.getId();

    return checkPermission(
            Collections.singletonList(runId), ModelDBActionEnum.ModelDBServiceActions.READ)
        .thenCompose(unused -> tagsHandler.getTags(runId), executor);
  }

  private InternalFuture<Void> updateModifiedTimestamp(String runId, Long now) {
    return jdbi.useHandle(
        handle -> {
          final var currentDateUpdated =
              handle
                  .createQuery("SELECT date_updated FROM experiment_run WHERE id=:run_id")
                  .bind("run_id", runId)
                  .mapTo(Long.class)
                  .one();
          final var dateUpdated = Math.max(currentDateUpdated, now);
          handle
              .createUpdate("update experiment_run set date_updated=:date_updated where id=:run_id")
              .bind("run_id", runId)
              .bind("date_updated", dateUpdated)
              .execute();
        });
  }

  private InternalFuture<Boolean> getEntityPermissionBasedOnResourceTypes(
      List<String> entityIds,
      ModelDBActionEnum.ModelDBServiceActions action,
      ModelDBServiceResourceTypes modelDBServiceResourceTypes) {
    return FutureGrpc.ClientRequest(
            uac.getAuthzService()
                .isSelfAllowed(
                    IsSelfAllowed.newBuilder()
                        .addActions(
                            Action.newBuilder()
                                .setModeldbServiceAction(action)
                                .setService(ServiceEnum.Service.MODELDB_SERVICE))
                        .addResources(
                            Resources.newBuilder()
                                .setService(ServiceEnum.Service.MODELDB_SERVICE)
                                .setResourceType(
                                    ResourceType.newBuilder()
                                        .setModeldbServiceResourceType(modelDBServiceResourceTypes))
                                .addAllResourceIds(entityIds))
                        .build()),
            executor)
        .thenCompose(
            response -> InternalFuture.completedInternalFuture(response.getAllowed()), executor);
  }

  private InternalFuture<Void> checkPermission(
      List<String> runIds, ModelDBActionEnum.ModelDBServiceActions action) {
    // If request do not have ids and we are passing request.getId() then it will create list record
    // with `""` string
    final var finalRunIds = runIds.stream().filter(s -> !s.isEmpty()).collect(Collectors.toList());
    if (finalRunIds.isEmpty()) {
      return InternalFuture.failedStage(
          new InvalidArgumentException("Experiment run IDs is missing"));
    }

    var futureMaybeProjectIds =
        jdbi.withHandle(
            handle ->
                handle
                    .createQuery(
                        "SELECT project_id FROM experiment_run WHERE id IN (<ids>) AND deleted=0")
                    .bindList("ids", finalRunIds)
                    .mapTo(String.class)
                    .list());

    return futureMaybeProjectIds.thenCompose(
        maybeProjectIds -> {
          if (maybeProjectIds.isEmpty()) {
            throw new NotFoundException("Project ids not found for given experiment runs");
          }

          switch (action) {
            case DELETE:
              // TODO: check if we should using DELETE for the ER itself
              return getEntityPermissionBasedOnResourceTypes(
                      maybeProjectIds,
                      ModelDBActionEnum.ModelDBServiceActions.UPDATE,
                      ModelDBServiceResourceTypes.PROJECT)
                  .thenAccept(
                      allowed -> {
                        if (!allowed) {
                          throw new PermissionDeniedException("Permission denied");
                        }
                      },
                      executor);
            default:
              return getEntityPermissionBasedOnResourceTypes(
                      maybeProjectIds, action, ModelDBServiceResourceTypes.PROJECT)
                  .thenAccept(
                      allowed -> {
                        if (!allowed) {
                          throw new PermissionDeniedException("Permission denied");
                        }
                      },
                      executor);
          }
        },
        executor);
  }

  private InternalFuture<List<Resources>> getAllowedEntitiesByResourceType(
      ModelDBActionEnum.ModelDBServiceActions action,
      ModelDBServiceResourceTypes modelDBServiceResourceTypes) {
    return FutureGrpc.ClientRequest(
            uac.getAuthzService()
                .getSelfAllowedResources(
                    GetSelfAllowedResources.newBuilder()
                        .addActions(
                            Action.newBuilder()
                                .setModeldbServiceAction(action)
                                .setService(ServiceEnum.Service.MODELDB_SERVICE))
                        .setService(ServiceEnum.Service.MODELDB_SERVICE)
                        .setResourceType(
                            ResourceType.newBuilder()
                                .setModeldbServiceResourceType(modelDBServiceResourceTypes))
                        .build()),
            executor)
        .thenApply(GetSelfAllowedResources.Response::getResourcesList, executor);
  }

  private InternalFuture<List<GetResourcesResponseItem>> getAllowedResourceItems(
      Optional<List<String>> resourceIds,
      Long workspaceId,
      ModelDBServiceResourceTypes modelDBServiceResourceTypes) {
    ResourceType resourceType =
        ResourceType.newBuilder()
            .setModeldbServiceResourceType(modelDBServiceResourceTypes)
            .build();
    Resources.Builder resources =
        Resources.newBuilder()
            .setResourceType(resourceType)
            .setService(ServiceEnum.Service.MODELDB_SERVICE);

    if (resourceIds.isPresent() && !resourceIds.get().isEmpty()) {
      resources.addAllResourceIds(resourceIds.get());
    }

    return FutureGrpc.ClientRequest(
            uac.getCollaboratorService()
                .getResources(
                    GetResources.newBuilder()
                        .setResources(resources.build())
                        .setWorkspaceId(workspaceId)
                        .build()),
            executor)
        .thenApply(GetResources.Response::getItemList, executor);
  }

  public InternalFuture<Void> deleteExperimentRuns(DeleteExperimentRuns request) {
    final var runIds = request.getIdsList();
    final var now = Calendar.getInstance().getTimeInMillis();

    var futureDeleteTask =
        InternalFuture.runAsync(
            () -> {
              if (runIds.isEmpty()) {
                throw new InvalidArgumentException("ExperimentRun IDs not found in request");
              }
            },
            executor);

    return futureDeleteTask
        .thenCompose(
            unused ->
                checkPermission(
                    request.getIdsList(), ModelDBActionEnum.ModelDBServiceActions.DELETE),
            executor)
        .thenCompose(unused -> deleteExperimentRuns(runIds), executor);
  }

  private InternalFuture<Void> deleteExperimentRuns(List<String> runIds) {
    return InternalFuture.runAsync(
        () ->
            jdbi.withHandle(
                handle ->
                    handle
                        .createUpdate(
                            "Update experiment_run SET deleted = :deleted WHERE id IN (<ids>)")
                        .bindList("ids", runIds)
                        .bind("deleted", true)
                        .execute()),
        executor);
  }

  public InternalFuture<Void> logArtifacts(LogArtifacts request) {
    final var runId = request.getId();
    final var artifacts = request.getArtifactsList();
    final var now = Calendar.getInstance().getTimeInMillis();

    return checkPermission(
            Collections.singletonList(runId), ModelDBActionEnum.ModelDBServiceActions.UPDATE)
        .thenCompose(unused -> artifactHandler.logArtifacts(runId, artifacts, false), executor)
        .thenCompose(unused -> updateModifiedTimestamp(runId, now), executor);
  }

  public InternalFuture<List<Artifact>> getArtifacts(GetArtifacts request) {
    final var runId = request.getId();
    final var key = request.getKey();
    Optional<String> maybeKey = key.isEmpty() ? Optional.empty() : Optional.of(key);

    return checkPermission(
            Collections.singletonList(runId), ModelDBActionEnum.ModelDBServiceActions.READ)
        .thenCompose(unused -> artifactHandler.getArtifacts(runId, maybeKey), executor);
  }

  public InternalFuture<Void> deleteArtifacts(DeleteArtifact request) {
    final var runId = request.getId();
    final var now = Calendar.getInstance().getTimeInMillis();
    final var keys =
        request.getKey().isEmpty()
            ? new ArrayList<String>()
            : Collections.singletonList(request.getKey());
    Optional<List<String>> optionalKeys = keys.isEmpty() ? Optional.empty() : Optional.of(keys);

    return checkPermission(
            Collections.singletonList(runId), ModelDBActionEnum.ModelDBServiceActions.UPDATE)
        .thenCompose(unused -> artifactHandler.deleteArtifacts(runId, optionalKeys), executor)
        .thenCompose(unused -> updateModifiedTimestamp(runId, now), executor);
  }

  public InternalFuture<Void> logDatasets(LogDatasets request) {
    final var runId = request.getId();
    final var now = Calendar.getInstance().getTimeInMillis();

    return checkPermission(
            Collections.singletonList(runId), ModelDBActionEnum.ModelDBServiceActions.UPDATE)
        .thenCompose(
            unused ->
                privilegedDatasetsHandler.filterAndGetPrivilegedDatasetsOnly(
                    request.getDatasetsList(), true, this::getEntityPermissionBasedOnResourceTypes),
            executor)
        .thenCompose(
            privilegedDatasets ->
                datasetHandler.logArtifacts(runId, privilegedDatasets, request.getOverwrite()),
            executor)
        .thenCompose(unused -> updateModifiedTimestamp(runId, now), executor);
  }

  public InternalFuture<List<Artifact>> getDatasets(GetDatasets request) {
    final var runId = request.getId();

    return checkPermission(
            Collections.singletonList(runId), ModelDBActionEnum.ModelDBServiceActions.READ)
        .thenCompose(unused -> datasetHandler.getArtifacts(runId, Optional.empty()), executor);
  }

  public InternalFuture<Void> logCodeVersion(LogExperimentRunCodeVersion request) {
    final var runId = request.getId();
    final var now = Calendar.getInstance().getTimeInMillis();
    return checkPermission(
            Collections.singletonList(runId), ModelDBActionEnum.ModelDBServiceActions.UPDATE)
        .thenCompose(unused -> codeVersionHandler.logCodeVersion(request), executor)
        .thenCompose(unused -> updateModifiedTimestamp(runId, now), executor);
  }

  public InternalFuture<Optional<CodeVersion>> getCodeVersion(GetExperimentRunCodeVersion request) {
    final var runId = request.getId();
    return checkPermission(
            Collections.singletonList(runId), ModelDBActionEnum.ModelDBServiceActions.READ)
        .thenCompose(unused -> codeVersionHandler.getCodeVersion(request.getId()), executor);
  }

  public InternalFuture<GetUrlForArtifact.Response> getUrlForArtifact(GetUrlForArtifact request) {
    final var runId = request.getId();

    InternalFuture<Void> permissionCheck;
    if (request.getMethod().toUpperCase().equals("GET")) {
      permissionCheck =
          checkPermission(
              Collections.singletonList(runId), ModelDBActionEnum.ModelDBServiceActions.READ);
    } else {
      permissionCheck =
          checkPermission(
              Collections.singletonList(runId), ModelDBActionEnum.ModelDBServiceActions.UPDATE);
    }

    return permissionCheck.thenCompose(
        unused -> artifactHandler.getUrlForArtifact(request), executor);
  }

  public InternalFuture<GetCommittedArtifactParts.Response> getCommittedArtifactParts(
      GetCommittedArtifactParts request) {
    final var runId = request.getId();

    return checkPermission(
            Collections.singletonList(runId), ModelDBActionEnum.ModelDBServiceActions.READ)
        .thenCompose(unused -> artifactHandler.getCommittedArtifactParts(request), executor);
  }

  public InternalFuture<Void> commitArtifactPart(CommitArtifactPart request) {
    final var runId = request.getId();

    return checkPermission(
            Collections.singletonList(runId), ModelDBActionEnum.ModelDBServiceActions.UPDATE)
        .thenCompose(unused -> artifactHandler.commitArtifactPart(request), executor);
  }

  public InternalFuture<Void> commitMultipartArtifact(CommitMultipartArtifact request) {
    final var runId = request.getId();

    return checkPermission(
            Collections.singletonList(runId), ModelDBActionEnum.ModelDBServiceActions.UPDATE)
        .thenCompose(unused -> artifactHandler.commitMultipartArtifact(request), executor);
  }

  public InternalFuture<FindExperimentRuns.Response> findExperimentRuns(
      FindExperimentRuns request) {
    // TODO: handle ids only?
    // TODO: filter by permission

    final var futureLocalContext =
        InternalFuture.supplyAsync(
            () -> {
              final var localQueryContext = new QueryFilterContext();
              localQueryContext.getConditions().add("experiment_run.deleted = :deleted");
              localQueryContext.getBinds().add(q -> q.bind("deleted", false));

              if (!request.getProjectId().isEmpty()) {
                localQueryContext
                    .getConditions()
                    .add("experiment_run.project_id=:request_project_id");
                localQueryContext
                    .getBinds()
                    .add(q -> q.bind("request_project_id", request.getProjectId()));
              }

              if (!request.getExperimentId().isEmpty()) {
                localQueryContext
                    .getConditions()
                    .add("experiment_run.experiment_id=:request_experiment_id");
                localQueryContext
                    .getBinds()
                    .add(q -> q.bind("request_experiment_id", request.getExperimentId()));
              }

              if (!request.getExperimentRunIdsList().isEmpty()) {
                localQueryContext
                    .getConditions()
                    .add("experiment_run.id in (<request_experiment_run_ids>)");
                localQueryContext
                    .getBinds()
                    .add(
                        q ->
                            q.bindList(
                                "request_experiment_run_ids", request.getExperimentRunIdsList()));
              }

              return localQueryContext;
            },
            executor);

    // futurePredicatesContext
    final var futurePredicatesContext =
        predicatesHandler.processPredicates(request.getPredicatesList(), executor);

    // futureSortingContext
    final var futureSortingContext =
        sortingHandler.processSort(request.getSortKey(), request.getAscending());

    final InternalFuture<QueryFilterContext> futureProjectIds =
        getAccessibleProjectIdsQueryFilterContext(
            request.getWorkspaceName(), request.getProjectId());

    final var futureExperimentRuns =
        futureProjectIds.thenCompose(
            accessibleProjectIdsQueryContext -> {
              // accessibleProjectIdsQueryContext == null means not allowed anything
              if (accessibleProjectIdsQueryContext == null) {
                return InternalFuture.completedInternalFuture(new ArrayList<ExperimentRun>());
              } else {
                final var futureProjectIdsContext =
                    InternalFuture.completedInternalFuture(accessibleProjectIdsQueryContext);
                return InternalFuture.sequence(
                        Arrays.asList(
                            futureLocalContext,
                            futurePredicatesContext,
                            futureSortingContext,
                            futureProjectIdsContext),
                        executor)
                    .thenApply(QueryFilterContext::combine, executor)
                    .thenCompose(
                        queryContext -> {
                          // TODO: get environment
                          // TODO: get features?
                          // TODO: get versioned inputs
                          // TODO: get code version from blob
                          return jdbi.withHandle(
                                  handle -> {
                                    var sql =
                                        "select experiment_run.id, experiment_run.date_created, experiment_run.date_updated, experiment_run.experiment_id, experiment_run.name, experiment_run.project_id, experiment_run.description, experiment_run.start_time, experiment_run.end_time, experiment_run.owner, experiment_run.environment, experiment_run.code_version, experiment_run.job_id from experiment_run";

                                    // Add the sorting tables
                                    for (final var item :
                                        new EnumerateList<>(queryContext.getOrderItems())
                                            .getList()) {
                                      if (item.getValue().getTable() != null) {
                                        sql +=
                                            String.format(
                                                " left join (%s) as join_table_%d on experiment_run.id=join_table_%d.id ",
                                                item.getValue().getTable(),
                                                item.getIndex(),
                                                item.getIndex());
                                      }
                                    }

                                    if (!queryContext.getConditions().isEmpty()) {
                                      sql +=
                                          " WHERE "
                                              + String.join(" AND ", queryContext.getConditions());
                                    }

                                    if (!queryContext.getOrderItems().isEmpty()) {
                                      sql += " ORDER BY ";
                                      List<String> orderColumnQueryString = new ArrayList<>();
                                      for (final var item :
                                          new EnumerateList<>(queryContext.getOrderItems())
                                              .getList()) {
                                        if (item.getValue().getTable() != null) {
                                          for (OrderColumn orderColumn :
                                              item.getValue().getColumns()) {
                                            var orderColumnStr =
                                                String.format(
                                                    " join_table_%d.%s ",
                                                    item.getIndex(), orderColumn.getColumn());
                                            orderColumnStr +=
                                                String.format(
                                                    " %s ",
                                                    orderColumn.getAscending() ? "ASC" : "DESC");
                                            orderColumnQueryString.add(orderColumnStr);
                                          }
                                        } else if (item.getValue().getColumn() != null) {
                                          var orderColumnStr =
                                              String.format(" %s ", item.getValue().getColumn());
                                          orderColumnStr +=
                                              String.format(
                                                  " %s ",
                                                  item.getValue().getAscending() ? "ASC" : "DESC");
                                          orderColumnQueryString.add(orderColumnStr);
                                        }
                                      }
                                      sql += String.join(",", orderColumnQueryString);
                                    }

                                    // Backwards compatibility: fetch everything
                                    if (request.getPageNumber() != 0
                                        && request.getPageLimit() != 0) {
                                      final var offset =
                                          (request.getPageNumber() - 1) * request.getPageLimit();
                                      final var limit = request.getPageLimit();
                                      sql += " LIMIT :limit OFFSET :offset";
                                      queryContext.addBind(q -> q.bind("limit", limit));
                                      queryContext.addBind(q -> q.bind("offset", offset));
                                    }

                                    var query = handle.createQuery(sql);
                                    queryContext.getBinds().forEach(b -> b.accept(query));

                                    return query
                                        .map(
                                            (rs, ctx) -> {
                                              ExperimentRun.Builder runBuilder =
                                                  ExperimentRun.newBuilder()
                                                      .setId(rs.getString("experiment_run.id"))
                                                      .setProjectId(
                                                          rs.getString("experiment_run.project_id"))
                                                      .setExperimentId(
                                                          rs.getString(
                                                              "experiment_run.experiment_id"))
                                                      .setName(rs.getString("experiment_run.name"))
                                                      .setDescription(
                                                          rs.getString(
                                                              "experiment_run.description"))
                                                      .setDateUpdated(
                                                          rs.getLong("experiment_run.date_updated"))
                                                      .setDateCreated(
                                                          rs.getLong("experiment_run.date_created"))
                                                      .setStartTime(
                                                          rs.getLong("experiment_run.start_time"))
                                                      .setEndTime(
                                                          rs.getLong("experiment_run.end_time"))
                                                      .setOwner(
                                                          rs.getString("experiment_run.owner"))
                                                      .setCodeVersion(
                                                          rs.getString(
                                                              "experiment_run.code_version"))
                                                      .setJobId(
                                                          rs.getString("experiment_run.job_id"));

                                              var environment =
                                                  rs.getString("experiment_run.environment");
                                              if (environment != null && !environment.isEmpty()) {
                                                EnvironmentBlob.Builder environmentBlobBuilder =
                                                    EnvironmentBlob.newBuilder();
                                                try {
                                                  CommonUtils.getProtoObjectFromString(
                                                      environment, environmentBlobBuilder);
                                                } catch (InvalidProtocolBufferException e) {
                                                  LOGGER.error(
                                                      "Error generating builder for environment");
                                                  throw new ModelDBException(e);
                                                }
                                                runBuilder.setEnvironment(
                                                    environmentBlobBuilder.build());
                                              }

                                              return runBuilder;
                                            })
                                        .list();
                                  })
                              .thenCompose(
                                  builders -> {
                                    if (builders == null || builders.isEmpty()) {
                                      return InternalFuture.completedInternalFuture(
                                          new LinkedList<ExperimentRun>());
                                    }

                                    var futureBuildersStream =
                                        InternalFuture.completedInternalFuture(builders.stream());
                                    final var ids =
                                        builders.stream()
                                            .map(x -> x.getId())
                                            .collect(Collectors.toSet());

                                    // Get tags
                                    final var futureTags = tagsHandler.getTagsMap(ids);
                                    futureBuildersStream =
                                        futureBuildersStream.thenCombine(
                                            futureTags,
                                            (stream, tags) ->
                                                stream.map(
                                                    builder ->
                                                        builder.addAllTags(
                                                            tags.get(builder.getId()))),
                                            executor);

                                    // Get hyperparams
                                    final var futureHyperparams =
                                        hyperparametersHandler.getKeyValuesMap(ids);
                                    futureBuildersStream =
                                        futureBuildersStream.thenCombine(
                                            futureHyperparams,
                                            (stream, hyperparams) ->
                                                stream.map(
                                                    builder ->
                                                        builder.addAllHyperparameters(
                                                            hyperparams.get(builder.getId()))),
                                            executor);

                                    final var futureHyperparamsFromConfigBlobs =
                                        getFutureHyperparamsFromConfigBlobs(ids);
                                    futureBuildersStream =
                                        futureBuildersStream.thenCombine(
                                            futureHyperparamsFromConfigBlobs,
                                            (stream, hyperparamsFromConfigBlob) ->
                                                stream.map(
                                                    builder -> {
                                                      List<KeyValue> hypFromConfigs =
                                                          hyperparamsFromConfigBlob.get(
                                                              builder.getId());
                                                      if (hypFromConfigs != null) {
                                                        builder.addAllHyperparameters(
                                                            hypFromConfigs);
                                                      }
                                                      return builder;
                                                    }),
                                            executor);

                                    final var futureCodeVersionFromBlob =
                                        getFutureCodeVersionFromBlob(ids);
                                    futureBuildersStream =
                                        futureBuildersStream.thenCombine(
                                            futureCodeVersionFromBlob,
                                            (stream, runCodeVersionConfigBlob) ->
                                                stream.map(
                                                    builder -> {
                                                      if (!runCodeVersionConfigBlob.isEmpty()
                                                          && runCodeVersionConfigBlob.containsKey(
                                                              builder.getId())) {
                                                        builder.putAllCodeVersionFromBlob(
                                                            runCodeVersionConfigBlob.get(
                                                                builder.getId()));
                                                      }
                                                      return builder;
                                                    }),
                                            executor);

                                    // Get metrics
                                    final var futureMetrics = metricsHandler.getKeyValuesMap(ids);
                                    futureBuildersStream =
                                        futureBuildersStream.thenCombine(
                                            futureMetrics,
                                            (stream, metrics) ->
                                                stream.map(
                                                    builder ->
                                                        builder.addAllMetrics(
                                                            metrics.get(builder.getId()))),
                                            executor);

                                    // Get attributes
                                    final var futureAttributes =
                                        attributeHandler.getKeyValuesMap(ids);
                                    futureBuildersStream =
                                        futureBuildersStream.thenCombine(
                                            futureAttributes,
                                            (stream, attributes) ->
                                                stream.map(
                                                    builder ->
                                                        builder.addAllAttributes(
                                                            attributes.get(builder.getId()))),
                                            executor);

                                    // Get artifacts
                                    final var futureArtifacts =
                                        artifactHandler.getArtifactsMap(ids);
                                    futureBuildersStream =
                                        futureBuildersStream.thenCombine(
                                            futureArtifacts,
                                            (stream, artifacts) ->
                                                stream.map(
                                                    builder ->
                                                        builder.addAllArtifacts(
                                                            artifacts.get(builder.getId()))),
                                            executor);

                                    // Get datasets
                                    final var futureDatasetsMap =
                                        datasetHandler.getArtifactsMap(ids);
                                    final var filterDatasetsMap =
                                        futureDatasetsMap.thenCompose(
                                            artifactMapSubtypes -> {
                                              List<InternalFuture<Map<String, List<Artifact>>>>
                                                  internalFutureList = new ArrayList<>();
                                              for (ExperimentRun.Builder builder : builders) {
                                                internalFutureList.add(
                                                    privilegedDatasetsHandler
                                                        .filterAndGetPrivilegedDatasetsOnly(
                                                            artifactMapSubtypes.get(
                                                                builder.getId()),
                                                            true,
                                                            this
                                                                ::getEntityPermissionBasedOnResourceTypes)
                                                        .thenCompose(
                                                            artifacts ->
                                                                InternalFuture
                                                                    .completedInternalFuture(
                                                                        Collections.singletonMap(
                                                                            builder.getId(),
                                                                            artifacts)),
                                                            executor));
                                              }
                                              return InternalFuture.sequence(
                                                      internalFutureList, executor)
                                                  .thenCompose(
                                                      maps -> {
                                                        Map<String, List<Artifact>>
                                                            finalDatasetMap = new HashMap<>();
                                                        maps.forEach(finalDatasetMap::putAll);
                                                        return InternalFuture
                                                            .completedInternalFuture(
                                                                finalDatasetMap);
                                                      },
                                                      executor);
                                            },
                                            executor);
                                    futureBuildersStream =
                                        futureBuildersStream.thenCombine(
                                            filterDatasetsMap,
                                            (stream, datasets) ->
                                                stream.map(
                                                    builder -> {
                                                      List<Artifact> datasetList =
                                                          datasets.get(builder.getId());
                                                      if (datasetList != null
                                                          && !datasetList.isEmpty()) {
                                                        return builder
                                                            .clearDatasets()
                                                            .addAllDatasets(datasetList);
                                                      }
                                                      return builder;
                                                    }),
                                            executor);

                                    // Get observations
                                    final var futureObservations =
                                        observationHandler.getObservationsMap(ids);
                                    futureBuildersStream =
                                        futureBuildersStream.thenCombine(
                                            futureObservations,
                                            (stream, observations) ->
                                                stream.map(
                                                    builder ->
                                                        builder.addAllObservations(
                                                            observations.get(builder.getId()))),
                                            executor);

                                    // Get features
                                    final var futureFeatures = featureHandler.getFeaturesMap(ids);
                                    futureBuildersStream =
                                        futureBuildersStream.thenCombine(
                                            futureFeatures,
                                            (stream, features) ->
                                                stream.map(
                                                    builder ->
                                                        builder.addAllFeatures(
                                                            features.get(builder.getId()))),
                                            executor);

                                    // Get code version snapshot
                                    final var futureCodeVersionSnapshots =
                                        codeVersionHandler.getCodeVersionMap(new ArrayList<>(ids));
                                    futureBuildersStream =
                                        futureBuildersStream.thenCombine(
                                            futureCodeVersionSnapshots,
                                            (stream, codeVersionsMap) ->
                                                stream.peek(
                                                    builder -> {
                                                      if (codeVersionsMap.containsKey(
                                                          builder.getId())) {
                                                        builder.setCodeVersionSnapshot(
                                                            codeVersionsMap.get(builder.getId()));
                                                      } else {
                                                        builder.setCodeVersionSnapshot(
                                                            CodeVersion.getDefaultInstance());
                                                      }
                                                    }),
                                            executor);

                                    // Get VersionedInputs
                                    final var futureVersionedInputs =
                                        versionInputHandler.getVersionedInputs(ids);
                                    final InternalFuture<Map<String, VersioningEntry>>
                                        filterPrivilegeVersionedInputMap =
                                            privilegedVersionedInputsHandler
                                                .filterVersionedInputsBasedOnPrivileges(
                                                    ids,
                                                    futureVersionedInputs,
                                                    this::getEntityPermissionBasedOnResourceTypes);
                                    futureBuildersStream =
                                        futureBuildersStream.thenCombine(
                                            filterPrivilegeVersionedInputMap,
                                            (stream, versionInputsMap) ->
                                                stream.map(
                                                    builder -> {
                                                      VersioningEntry finalVersionedInputs =
                                                          versionInputsMap.get(builder.getId());
                                                      if (finalVersionedInputs != null) {
                                                        builder.setVersionedInputs(
                                                            finalVersionedInputs);
                                                      } else {
                                                        builder.clearVersionedInputs();
                                                      }
                                                      return builder;
                                                    }),
                                            executor);

                                    return futureBuildersStream.thenApply(
                                        experimentRunBuilders ->
                                            experimentRunBuilders
                                                .map(ExperimentRun.Builder::build)
                                                .collect(Collectors.toList()),
                                        executor);
                                  },
                                  executor);
                        },
                        executor);
              }
            },
            executor);

    final var futureCount =
        futureProjectIds.thenCompose(
            accessibleProjectIdsQueryContext -> {
              // accessibleProjectIdsQueryContext == null means not allowed anything
              if (accessibleProjectIdsQueryContext == null) {
                return InternalFuture.completedInternalFuture(0L);
              } else {
                final var futureProjectIdsContext =
                    InternalFuture.completedInternalFuture(accessibleProjectIdsQueryContext);
                return InternalFuture.sequence(
                        Arrays.asList(
                            futureLocalContext, futurePredicatesContext, futureProjectIdsContext),
                        executor)
                    .thenApply(QueryFilterContext::combine, executor)
                    .thenCompose(
                        queryContext ->
                            jdbi.withHandle(
                                handle -> {
                                  var sql = "select count(experiment_run.id) from experiment_run";

                                  if (!queryContext.getConditions().isEmpty()) {
                                    sql +=
                                        " WHERE "
                                            + String.join(" AND ", queryContext.getConditions());
                                  }

                                  var query = handle.createQuery(sql);
                                  queryContext.getBinds().forEach(b -> b.accept(query));

                                  return query.mapTo(Long.class).one();
                                }),
                        executor);
              }
            },
            executor);

    return futureExperimentRuns.thenCombine(
        futureCount,
        (runs, count) ->
            FindExperimentRuns.Response.newBuilder()
                .addAllExperimentRuns(runs)
                .setTotalRecords(count)
                .build(),
        executor);
  }

  private InternalFuture<QueryFilterContext> getAccessibleProjectIdsQueryFilterContext(
      String workspaceName, String requestedProjectId) {
    if (workspaceName.isEmpty()) {
      return getAllowedEntitiesByResourceType(
              ModelDBActionEnum.ModelDBServiceActions.READ, ModelDBServiceResourceTypes.PROJECT)
          .thenApply(
              resources -> {
                boolean allowedAllResources = checkAllResourceAllowed(resources);
                if (allowedAllResources) {
                  return new QueryFilterContext();
                } else {
                  List<String> accessibleProjectIds =
                      resources.stream()
                          .flatMap(x -> x.getResourceIdsList().stream())
                          .collect(Collectors.toList());
                  if (accessibleProjectIds.isEmpty()) {
                    return null;
                  } else {
                    return new QueryFilterContext()
                        .addCondition("experiment_run.project_id in (<authz_project_ids>)")
                        .addBind(q -> q.bindList("authz_project_ids", accessibleProjectIds));
                  }
                }
              },
              executor);
    } else {
      // futureProjectIds based on workspace
      return getAccessibleProjectIdsBasedOnWorkspace(workspaceName, Optional.of(requestedProjectId))
          .thenApply(
              accessibleProjectIds -> {
                if (accessibleProjectIds.isEmpty()) {
                  return new QueryFilterContext();
                } else {
                  return new QueryFilterContext()
                      .addCondition("experiment_run.project_id in (<authz_project_ids>)")
                      .addBind(q -> q.bindList("authz_project_ids", accessibleProjectIds));
                }
              },
              executor);
    }
  }

  private InternalFuture<List<String>> getAccessibleProjectIdsBasedOnWorkspace(
      String workspaceName, Optional<String> projectId) {
    var requestProjectIds = new ArrayList<String>();
    projectId.ifPresent(requestProjectIds::add);
    return FutureGrpc.ClientRequest(
            uac.getWorkspaceService()
                .getWorkspaceByName(GetWorkspaceByName.newBuilder().setName(workspaceName).build()),
            executor)
        .thenCompose(
            workspace ->
                getAllowedResourceItems(
                        Optional.of(requestProjectIds),
                        workspace.getId(),
                        ModelDBServiceResourceTypes.PROJECT)
                    .thenCompose(
                        getResourcesItems ->
                            InternalFuture.completedInternalFuture(
                                getResourcesItems.stream()
                                    .map(GetResourcesResponseItem::getResourceId)
                                    .collect(Collectors.toList())),
                        executor),
            executor);
  }

  private boolean checkAllResourceAllowed(List<Resources> resources) {
    boolean allowedAllResources = false;
    if (!resources.isEmpty()) {
      // This should always MODEL_DB_SERVICE be the case unless we have a bug.
      allowedAllResources = resources.get(0).getAllResourceIds();
    }
    return allowedAllResources;
  }

  private InternalFuture<MapSubtypes<KeyValue>> getFutureHyperparamsFromConfigBlobs(
      Set<String> ids) {
    return getRepositoryResourcesForPopulateConnectionsBasedOnPrivileges()
        .thenCompose(
            resources -> {
              boolean allowedAllResources = checkAllResourceAllowed(resources);
              // For all repositories are accessible
              if (allowedAllResources) {
                return hyperparametersFromConfigHandler.getExperimentRunHyperparameterConfigBlobMap(
                    new ArrayList<>(ids), Collections.emptyList(), true);
              } else {
                // If all repositories are not accessible then need to extract accessible from list
                // of resources
                List<String> selfAllowedRepositoryIds =
                    resources.stream()
                        .flatMap(x -> x.getResourceIdsList().stream())
                        .collect(Collectors.toList());
                // If self allowed repositories list is empty then return response by this method
                // will return empty list otherwise return as per selfAllowedRepositoryIds
                return hyperparametersFromConfigHandler.getExperimentRunHyperparameterConfigBlobMap(
                    new ArrayList<>(ids), selfAllowedRepositoryIds, false);
              }
            },
            executor);
  }

  private InternalFuture<Map<String, Map<String, CodeVersion>>> getFutureCodeVersionFromBlob(
      Set<String> ids) {
    return getRepositoryResourcesForPopulateConnectionsBasedOnPrivileges()
        .thenCompose(
            resources -> {
              boolean allowedAllResources = checkAllResourceAllowed(resources);
              // For all repositories are accessible
              if (allowedAllResources) {
                return codeVersionFromBlobHandler.getExperimentRunCodeVersionMap(
                    ids, Collections.emptyList(), true);
              } else {
                // If all repositories are not accessible then need to extract accessible from list
                // of resources
                List<String> selfAllowedRepositoryIds =
                    resources.stream()
                        .flatMap(x -> x.getResourceIdsList().stream())
                        .collect(Collectors.toList());
                // If self allowed repositories list is empty then return response by this method
                // will return empty list otherwise return as per selfAllowedRepositoryIds
                return codeVersionFromBlobHandler.getExperimentRunCodeVersionMap(
                    ids, Collections.emptyList(), false);
              }
            },
            executor);
  }

  private InternalFuture<List<Resources>>
      getRepositoryResourcesForPopulateConnectionsBasedOnPrivileges() {
    return InternalFuture.completedInternalFuture(config.populateConnectionsBasedOnPrivileges)
        .thenCompose(
            populateConnectionsBasedOnPrivileges -> {
              // If populateConnectionsBasedOnPrivileges = true then fetch all accessible
              // repositories from UAC
              if (populateConnectionsBasedOnPrivileges) {
                return getAllowedEntitiesByResourceType(
                    ModelDBActionEnum.ModelDBServiceActions.READ,
                    ModelDBServiceResourceTypes.REPOSITORY);
              } else {
                // return empty list if populateConnectionsBasedOnPrivileges = false
                return InternalFuture.completedInternalFuture(new ArrayList<>());
              }
            },
            executor);
  }

  public InternalFuture<ExperimentRun> createExperimentRun(CreateExperimentRun request) {
    // Validate arguments
    var futureTask =
        InternalFuture.runAsync(
            () -> {
              if (request.getProjectId().isEmpty()) {
                throw new InvalidArgumentException("Project ID not present");
              } else if (request.getExperimentId().isEmpty()) {
                throw new InvalidArgumentException("Experiment ID not present");
              }
            },
            executor);
    return futureTask
        .thenCompose(
            unused ->
                getEntityPermissionBasedOnResourceTypes(
                    Collections.singletonList(request.getProjectId()),
                    ModelDBActionEnum.ModelDBServiceActions.UPDATE,
                    ModelDBServiceResourceTypes.PROJECT),
            executor)
        .thenAccept(
            allowed -> {
              if (!allowed) {
                throw new PermissionDeniedException("Permission denied");
              }
            },
            executor)
        .thenCompose(
            unused ->
                jdbi.useHandle(
                    handle -> {
                      Long count =
                          handle
                              .createQuery("SELECT COUNT(id) FROM experiment where id = :id")
                              .bind("id", request.getExperimentId())
                              .mapTo(Long.class)
                              .one();
                      if (count == 0) {
                        throw new NotFoundException(
                            "Experiment not found for given ID: " + request.getExperimentId());
                      }
                    }),
            executor)
        .thenCompose(
            unused ->
                privilegedDatasetsHandler
                    .filterAndGetPrivilegedDatasetsOnly(
                        request.getDatasetsList(),
                        true,
                        this::getEntityPermissionBasedOnResourceTypes)
                    .thenApply(
                        privilegedDatasets ->
                            request
                                .toBuilder()
                                .clearDatasets()
                                .addAllDatasets(privilegedDatasets)
                                .build(),
                        executor),
            executor)
        .thenCompose(unused -> createExperimentRunHandler.createExperimentRun(request), executor);
  }

  public InternalFuture<Void> logEnvironment(LogEnvironment request) {
    final var runId = request.getId();

    if (!request.hasEnvironment()) {
      return InternalFuture.failedStage(
          new InvalidArgumentException("Environment should not be empty"));
    }

    return checkPermission(
            Collections.singletonList(runId), ModelDBActionEnum.ModelDBServiceActions.READ)
        .thenCompose(
            unused -> environmentHandler.logEnvironment(request.getId(), request.getEnvironment()),
            executor);
  }

  public InternalFuture<Void> logVersionedInputs(LogVersionedInput request) {
    final var runId = request.getId();
    final var now = Calendar.getInstance().getTimeInMillis();
    return checkPermission(
            Collections.singletonList(runId), ModelDBActionEnum.ModelDBServiceActions.UPDATE)
        .thenCompose(
            unused -> versionInputHandler.getVersionedInputs(Collections.singleton(runId)),
            executor)
        .thenAccept(
            existingVersioningEntryMap -> {
              VersioningEntry existingVersioningEntry =
                  existingVersioningEntryMap.get(request.getId());
              if (existingVersioningEntry != null) {
                if (existingVersioningEntry.getRepositoryId()
                        != request.getVersionedInputs().getRepositoryId()
                    || !existingVersioningEntry
                        .getCommit()
                        .equals(request.getVersionedInputs().getCommit())) {
                  throw new AlreadyExistsException(
                      ModelDBConstants.DIFFERENT_REPOSITORY_OR_COMMIT_MESSAGE);
                }
              }
            },
            executor)
        .thenCompose(
            unused ->
                versionInputHandler.validateAndInsertVersionedInputs(
                    request.getId(), request.getVersionedInputs()),
            executor)
        .thenCompose(unused -> updateModifiedTimestamp(runId, now), executor);
  }

  public InternalFuture<VersioningEntry> getVersionedInputs(GetVersionedInput request) {
    final var futureVersionedInputs =
        versionInputHandler.getVersionedInputs(Collections.singleton(request.getId()));
    return privilegedVersionedInputsHandler
        .filterVersionedInputsBasedOnPrivileges(
            Collections.singleton(request.getId()),
            futureVersionedInputs,
            this::getEntityPermissionBasedOnResourceTypes)
        .thenApply(versioningEntryMap -> versioningEntryMap.get(request.getId()), executor);
  }

<<<<<<< HEAD
  public InternalFuture<Void> updateExperimentRunDescription(
      UpdateExperimentRunDescription request) {
    final var runId = request.getId();
    final var description = request.getDescription();
    final var now = Calendar.getInstance().getTimeInMillis();

    return checkPermission(
            Collections.singletonList(runId), ModelDBActionEnum.ModelDBServiceActions.UPDATE)
        .thenAccept(
            unused ->
                jdbi.useHandle(
                    handle ->
                        handle
                            .createUpdate(
                                "UPDATE experiment_run SET description = :description WHERE id = :id")
                            .bind("id", runId)
                            .bind("description", description)
                            .execute()),
            executor)
        .thenCompose(unused -> updateModifiedTimestamp(runId, now), executor);
=======
  public InternalFuture<GetExperimentRunsByDatasetVersionId.Response>
      getExperimentRunsByDatasetVersionId(GetExperimentRunsByDatasetVersionId request) {
    var validationFuture =
        InternalFuture.runAsync(
            () -> {
              // Validate request parameter
              if (request.getDatasetVersionId().isEmpty()) {
                throw new ModelDBException(
                    "DatasetVersion Id should not be empty", Code.INVALID_ARGUMENT);
              }
            },
            executor);
    return validationFuture
        .thenAccept(
            unused ->
                // Validate requested dataset version exists
                jdbi.useHandle(
                    handle -> {
                      handle
                          .createQuery("SELECT COUNT(id) FROM commit WHERE id = :id")
                          .bind("id", request.getDatasetVersionId())
                          .mapTo(Long.class)
                          .findOne()
                          .orElseThrow(() -> new NotFoundException("DatasetVersion not found"));

                      // Validate requested dataset version mappings with datasets
                      List<Long> mappingDatasetIds =
                          handle
                              .createQuery(
                                  "SELECT repository_id FROM repository_commit WHERE commit_hash = :id")
                              .bind("id", request.getDatasetVersionId())
                              .mapTo(Long.class)
                              .list();

                      if (mappingDatasetIds.size() == 0) {
                        throw new InternalErrorException(
                            "DatasetVersion not attached with the dataset");
                      } else if (mappingDatasetIds.size() > 1) {
                        throw new InternalErrorException(
                            "DatasetVersion '"
                                + request.getDatasetVersionId()
                                + "' associated with multiple datasets");
                      }
                    }),
            executor)
        .thenApply(
            unused -> {
              // Create find ER request using dataset version predicate and requested pagination
              // parameters
              KeyValueQuery entityKeyValuePredicate =
                  KeyValueQuery.newBuilder()
                      .setKey(ModelDBConstants.DATASETS + "." + ModelDBConstants.LINKED_ARTIFACT_ID)
                      .setValue(
                          Value.newBuilder().setStringValue(request.getDatasetVersionId()).build())
                      .setOperator(OperatorEnum.Operator.EQ)
                      .setValueType(ValueTypeEnum.ValueType.STRING)
                      .build();

              return FindExperimentRuns.newBuilder()
                  .setPageNumber(request.getPageNumber())
                  .setPageLimit(request.getPageLimit())
                  .setAscending(request.getAscending())
                  .setSortKey(request.getSortKey())
                  .addPredicates(entityKeyValuePredicate)
                  .build();
            },
            executor)
        .thenCompose(this::findExperimentRuns, executor)
        .thenApply(
            findExperimentRunsResponse -> {
              // Build GetExperimentRunsByDatasetVersionId response from find ER response
              LOGGER.trace(
                  "Final return experiment_run count for dataset version: {}",
                  findExperimentRunsResponse.getExperimentRunsCount());
              LOGGER.trace(
                  "Final return total record count : {}",
                  findExperimentRunsResponse.getTotalRecords());
              return GetExperimentRunsByDatasetVersionId.Response.newBuilder()
                  .addAllExperimentRuns(findExperimentRunsResponse.getExperimentRunsList())
                  .setTotalRecords(findExperimentRunsResponse.getTotalRecords())
                  .build();
            },
            executor);
>>>>>>> 4d050acc
  }
}<|MERGE_RESOLUTION|>--- conflicted
+++ resolved
@@ -1460,28 +1460,6 @@
         .thenApply(versioningEntryMap -> versioningEntryMap.get(request.getId()), executor);
   }
 
-<<<<<<< HEAD
-  public InternalFuture<Void> updateExperimentRunDescription(
-      UpdateExperimentRunDescription request) {
-    final var runId = request.getId();
-    final var description = request.getDescription();
-    final var now = Calendar.getInstance().getTimeInMillis();
-
-    return checkPermission(
-            Collections.singletonList(runId), ModelDBActionEnum.ModelDBServiceActions.UPDATE)
-        .thenAccept(
-            unused ->
-                jdbi.useHandle(
-                    handle ->
-                        handle
-                            .createUpdate(
-                                "UPDATE experiment_run SET description = :description WHERE id = :id")
-                            .bind("id", runId)
-                            .bind("description", description)
-                            .execute()),
-            executor)
-        .thenCompose(unused -> updateModifiedTimestamp(runId, now), executor);
-=======
   public InternalFuture<GetExperimentRunsByDatasetVersionId.Response>
       getExperimentRunsByDatasetVersionId(GetExperimentRunsByDatasetVersionId request) {
     var validationFuture =
@@ -1565,6 +1543,27 @@
                   .build();
             },
             executor);
->>>>>>> 4d050acc
+  }
+
+  public InternalFuture<Void> updateExperimentRunDescription(
+      UpdateExperimentRunDescription request) {
+    final var runId = request.getId();
+    final var description = request.getDescription();
+    final var now = Calendar.getInstance().getTimeInMillis();
+
+    return checkPermission(
+            Collections.singletonList(runId), ModelDBActionEnum.ModelDBServiceActions.UPDATE)
+        .thenAccept(
+            unused ->
+                jdbi.useHandle(
+                    handle ->
+                        handle
+                            .createUpdate(
+                                "UPDATE experiment_run SET description = :description WHERE id = :id")
+                            .bind("id", runId)
+                            .bind("description", description)
+                            .execute()),
+            executor)
+        .thenCompose(unused -> updateModifiedTimestamp(runId, now), executor);
   }
 }