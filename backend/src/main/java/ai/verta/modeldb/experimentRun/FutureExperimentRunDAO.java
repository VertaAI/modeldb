--- conflicted
+++ resolved
@@ -359,11 +359,7 @@
                 .execute());
   }
 
-<<<<<<< HEAD
   private InternalFuture<Boolean> getEntityPermissionBasedOnResourceTypes(
-=======
-  private InternalFuture<Void> checkEntityPermissionBasedOnResourceTypes(
->>>>>>> 9c5555df
       List<String> entityIds,
       ModelDBActionEnum.ModelDBServiceActions action,
       ModelDBServiceResourceTypes modelDBServiceResourceTypes) {
@@ -414,7 +410,6 @@
           switch (action) {
             case DELETE:
               // TODO: check if we should using DELETE for the ER itself
-<<<<<<< HEAD
               return getEntityPermissionBasedOnResourceTypes(
                       maybeProjectIds,
                       ModelDBActionEnum.ModelDBServiceActions.UPDATE,
@@ -436,15 +431,6 @@
                         }
                       },
                       executor);
-=======
-              return checkEntityPermissionBasedOnResourceTypes(
-                  maybeProjectIds,
-                  ModelDBActionEnum.ModelDBServiceActions.UPDATE,
-                  ModelDBServiceResourceTypes.PROJECT);
-            default:
-              return checkEntityPermissionBasedOnResourceTypes(
-                  maybeProjectIds, action, ModelDBServiceResourceTypes.PROJECT);
->>>>>>> 9c5555df
           }
         },
         executor);
@@ -940,7 +926,7 @@
                                                                 builder.getId()),
                                                             true,
                                                             this
-                                                                ::checkEntityPermissionBasedOnResourceTypes)
+                                                                ::getEntityPermissionBasedOnResourceTypes)
                                                         .thenCompose(
                                                             artifacts ->
                                                                 InternalFuture
@@ -950,45 +936,6 @@
                                                                             artifacts)),
                                                             executor));
                                               }
-<<<<<<< HEAD
-                                            }),
-                                    executor);
-
-                            // Get VersionedInputs
-                            final var futureVersionedInputs =
-                                versionInputHandler.getVersionedInputs(ids);
-                            final InternalFuture<Map<String, VersioningEntry>>
-                                filterPrivilegeVersionedInputMap =
-                                    filterVersionedInputsBasedOnPrivileges(
-                                        ids, futureVersionedInputs);
-                            futureBuildersStream =
-                                futureBuildersStream.thenCombine(
-                                    filterPrivilegeVersionedInputMap,
-                                    (stream, versionInputsMap) ->
-                                        stream.map(
-                                            builder -> {
-                                              VersioningEntry finalVersionedInputs =
-                                                  versionInputsMap.get(builder.getId());
-                                              if (finalVersionedInputs != null) {
-                                                builder.setVersionedInputs(finalVersionedInputs);
-                                              } else {
-                                                builder.clearVersionedInputs();
-                                              }
-                                              return builder;
-                                            }),
-                                    executor);
-
-                            return futureBuildersStream.thenApply(
-                                experimentRunBuilders ->
-                                    experimentRunBuilders
-                                        .map(ExperimentRun.Builder::build)
-                                        .collect(Collectors.toList()),
-                                executor);
-                          },
-                          executor);
-                },
-                executor);
-=======
                                               return InternalFuture.sequence(
                                                       internalFutureList, executor)
                                                   .thenCompose(
@@ -1066,16 +1013,23 @@
                                     // Get VersionedInputs
                                     final var futureVersionedInputs =
                                         versionInputHandler.getVersionedInputs(ids);
+                                    final InternalFuture<Map<String, VersioningEntry>>
+                                        filterPrivilegeVersionedInputMap =
+                                            filterVersionedInputsBasedOnPrivileges(
+                                                ids, futureVersionedInputs);
                                     futureBuildersStream =
                                         futureBuildersStream.thenCombine(
-                                            futureVersionedInputs,
+                                            filterPrivilegeVersionedInputMap,
                                             (stream, versionInputsMap) ->
                                                 stream.map(
                                                     builder -> {
-                                                      if (versionInputsMap.containsKey(
-                                                          builder.getId())) {
+                                                      VersioningEntry finalVersionedInputs =
+                                                          versionInputsMap.get(builder.getId());
+                                                      if (finalVersionedInputs != null) {
                                                         builder.setVersionedInputs(
-                                                            versionInputsMap.get(builder.getId()));
+                                                            finalVersionedInputs);
+                                                      } else {
+                                                        builder.clearVersionedInputs();
                                                       }
                                                       return builder;
                                                     }),
@@ -1094,7 +1048,6 @@
               }
             },
             executor);
->>>>>>> 9c5555df
 
     final var futureCount =
         futureProjectIds.thenCompose(
@@ -1144,7 +1097,6 @@
         executor);
   }
 
-<<<<<<< HEAD
   private InternalFuture<Map<String, VersioningEntry>> filterVersionedInputsBasedOnPrivileges(
       Set<String> runIds, InternalFuture<Map<String, VersioningEntry>> futureVersionedInputs) {
     return futureVersionedInputs.thenCompose(
@@ -1194,13 +1146,6 @@
         executor);
   }
 
-  public InternalFuture<ExperimentRun> createExperimentRun(CreateExperimentRun request) {
-    return getEntityPermissionBasedOnResourceTypes(
-            Collections.singletonList(request.getProjectId()),
-            ModelDBActionEnum.ModelDBServiceActions.UPDATE,
-            ModelDBServiceResourceTypes.PROJECT)
-        .thenCompose(unused -> createExperimentRunHandler.createExperimentRun(request), executor);
-=======
   private InternalFuture<List<String>> getAccessibleProjectIdsBasedOnWorkspace(
       String workspaceName, Optional<String> projectId) {
     if (workspaceName.isEmpty()) {
@@ -1234,7 +1179,7 @@
   }
 
   public InternalFuture<ExperimentRun> createExperimentRun(CreateExperimentRun request) {
-    return checkEntityPermissionBasedOnResourceTypes(
+    return getEntityPermissionBasedOnResourceTypes(
             Collections.singletonList(request.getProjectId()),
             ModelDBActionEnum.ModelDBServiceActions.UPDATE,
             ModelDBServiceResourceTypes.PROJECT)
@@ -1244,7 +1189,7 @@
                     .filterAndGetPrivilegedDatasetsOnly(
                         request.getDatasetsList(),
                         true,
-                        this::checkEntityPermissionBasedOnResourceTypes)
+                        this::getEntityPermissionBasedOnResourceTypes)
                     .thenApply(
                         privilegedDatasets ->
                             request
@@ -1292,6 +1237,5 @@
         .getVersionedInputs(versionIds)
         .thenApply(
             stringVersioningEntryMap -> stringVersioningEntryMap.get(request.getId()), executor);
->>>>>>> 9c5555df
   }
 }