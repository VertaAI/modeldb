package ai.verta.modeldb.experimentRun;

import ai.verta.common.Artifact;
import ai.verta.common.KeyValue;
import ai.verta.common.KeyValueQuery;
import ai.verta.common.ModelDBResourceEnum.ModelDBServiceResourceTypes;
import ai.verta.common.OperatorEnum;
import ai.verta.common.ValueTypeEnum;
import ai.verta.modeldb.AddExperimentRunTags;
import ai.verta.modeldb.CloneExperimentRun;
import ai.verta.modeldb.CodeVersion;
import ai.verta.modeldb.CommitArtifactPart;
import ai.verta.modeldb.CommitMultipartArtifact;
import ai.verta.modeldb.CreateExperimentRun;
import ai.verta.modeldb.DeleteArtifact;
import ai.verta.modeldb.DeleteExperimentRunAttributes;
import ai.verta.modeldb.DeleteExperimentRunTags;
import ai.verta.modeldb.DeleteExperimentRuns;
import ai.verta.modeldb.DeleteHyperparameters;
import ai.verta.modeldb.DeleteMetrics;
import ai.verta.modeldb.DeleteObservations;
import ai.verta.modeldb.ExperimentRun;
import ai.verta.modeldb.FindExperimentRuns;
import ai.verta.modeldb.GetArtifacts;
import ai.verta.modeldb.GetAttributes;
import ai.verta.modeldb.GetCommittedArtifactParts;
import ai.verta.modeldb.GetDatasets;
import ai.verta.modeldb.GetExperimentRunCodeVersion;
import ai.verta.modeldb.GetExperimentRunsByDatasetVersionId;
import ai.verta.modeldb.GetHyperparameters;
import ai.verta.modeldb.GetMetrics;
import ai.verta.modeldb.GetObservations;
import ai.verta.modeldb.GetTags;
import ai.verta.modeldb.GetUrlForArtifact;
import ai.verta.modeldb.GetVersionedInput;
import ai.verta.modeldb.LogArtifacts;
import ai.verta.modeldb.LogAttributes;
import ai.verta.modeldb.LogDatasets;
import ai.verta.modeldb.LogEnvironment;
import ai.verta.modeldb.LogExperimentRunCodeVersion;
import ai.verta.modeldb.LogHyperparameters;
import ai.verta.modeldb.LogMetrics;
import ai.verta.modeldb.LogObservations;
import ai.verta.modeldb.LogVersionedInput;
import ai.verta.modeldb.ModelDBConstants;
import ai.verta.modeldb.Observation;
import ai.verta.modeldb.VersioningEntry;
import ai.verta.modeldb.artifactStore.ArtifactStoreDAO;
import ai.verta.modeldb.common.CommonUtils;
import ai.verta.modeldb.common.EnumerateList;
import ai.verta.modeldb.common.connections.UAC;
import ai.verta.modeldb.common.exceptions.AlreadyExistsException;
import ai.verta.modeldb.common.exceptions.InternalErrorException;
import ai.verta.modeldb.common.exceptions.ModelDBException;
import ai.verta.modeldb.common.exceptions.NotFoundException;
import ai.verta.modeldb.common.futures.FutureGrpc;
import ai.verta.modeldb.common.futures.FutureJdbi;
import ai.verta.modeldb.common.futures.InternalFuture;
import ai.verta.modeldb.common.query.OrderColumn;
import ai.verta.modeldb.common.query.QueryFilterContext;
import ai.verta.modeldb.config.Config;
import ai.verta.modeldb.datasetVersion.DatasetVersionDAO;
import ai.verta.modeldb.exceptions.InvalidArgumentException;
import ai.verta.modeldb.exceptions.PermissionDeniedException;
import ai.verta.modeldb.experimentRun.subtypes.ArtifactHandler;
import ai.verta.modeldb.experimentRun.subtypes.AttributeHandler;
import ai.verta.modeldb.experimentRun.subtypes.CodeVersionFromBlobHandler;
import ai.verta.modeldb.experimentRun.subtypes.CodeVersionHandler;
import ai.verta.modeldb.experimentRun.subtypes.CreateExperimentRunHandler;
import ai.verta.modeldb.experimentRun.subtypes.DatasetHandler;
import ai.verta.modeldb.experimentRun.subtypes.EnvironmentHandler;
import ai.verta.modeldb.experimentRun.subtypes.FeatureHandler;
import ai.verta.modeldb.experimentRun.subtypes.FilterPrivilegedDatasetsHandler;
import ai.verta.modeldb.experimentRun.subtypes.FilterPrivilegedVersionedInputsHandler;
import ai.verta.modeldb.experimentRun.subtypes.HyperparametersFromConfigHandler;
import ai.verta.modeldb.experimentRun.subtypes.KeyValueHandler;
import ai.verta.modeldb.experimentRun.subtypes.MapSubtypes;
import ai.verta.modeldb.experimentRun.subtypes.ObservationHandler;
import ai.verta.modeldb.experimentRun.subtypes.PredicatesHandler;
import ai.verta.modeldb.experimentRun.subtypes.SortingHandler;
import ai.verta.modeldb.experimentRun.subtypes.TagsHandler;
import ai.verta.modeldb.experimentRun.subtypes.VersionInputHandler;
import ai.verta.modeldb.utils.ModelDBUtils;
import ai.verta.modeldb.versioning.BlobDAO;
import ai.verta.modeldb.versioning.CommitDAO;
import ai.verta.modeldb.versioning.EnvironmentBlob;
import ai.verta.modeldb.versioning.RepositoryDAO;
import ai.verta.uac.Action;
import ai.verta.uac.Empty;
import ai.verta.uac.GetResources;
import ai.verta.uac.GetResourcesResponseItem;
import ai.verta.uac.GetSelfAllowedResources;
import ai.verta.uac.GetWorkspaceByName;
import ai.verta.uac.IsSelfAllowed;
import ai.verta.uac.ModelDBActionEnum;
import ai.verta.uac.ResourceType;
import ai.verta.uac.Resources;
import ai.verta.uac.ServiceEnum;
import com.google.protobuf.InvalidProtocolBufferException;
import com.google.protobuf.Value;
import com.google.rpc.Code;
import java.util.ArrayList;
import java.util.Arrays;
import java.util.Calendar;
import java.util.Collections;
import java.util.Date;
import java.util.HashMap;
import java.util.LinkedList;
import java.util.List;
import java.util.Map;
import java.util.Optional;
import java.util.Set;
import java.util.UUID;
import java.util.concurrent.Executor;
import java.util.stream.Collectors;
import org.apache.logging.log4j.LogManager;
import org.apache.logging.log4j.Logger;

public class FutureExperimentRunDAO {
  private static Logger LOGGER = LogManager.getLogger(FutureExperimentRunDAO.class);

  private final Executor executor;
  private final FutureJdbi jdbi;
  private final UAC uac;

  private final AttributeHandler attributeHandler;
  private final KeyValueHandler hyperparametersHandler;
  private final KeyValueHandler metricsHandler;
  private final ObservationHandler observationHandler;
  private final TagsHandler tagsHandler;
  private final ArtifactHandler artifactHandler;
  private final CodeVersionHandler codeVersionHandler;
  private final DatasetHandler datasetHandler;
  private final PredicatesHandler predicatesHandler;
  private final SortingHandler sortingHandler;
  private final FeatureHandler featureHandler;
  private final EnvironmentHandler environmentHandler;
  private final FilterPrivilegedDatasetsHandler privilegedDatasetsHandler;
  private final VersionInputHandler versionInputHandler;
  private final FilterPrivilegedVersionedInputsHandler privilegedVersionedInputsHandler;
  private final CreateExperimentRunHandler createExperimentRunHandler;
  private final HyperparametersFromConfigHandler hyperparametersFromConfigHandler;
  private final Config config;
  private final CodeVersionFromBlobHandler codeVersionFromBlobHandler;

  public FutureExperimentRunDAO(
      Executor executor,
      FutureJdbi jdbi,
      Config config,
      UAC uac,
      ArtifactStoreDAO artifactStoreDAO,
      DatasetVersionDAO datasetVersionDAO,
      RepositoryDAO repositoryDAO,
      CommitDAO commitDAO,
      BlobDAO blobDAO) {
    this.executor = executor;
    this.jdbi = jdbi;
    this.uac = uac;
    this.config = config;

    attributeHandler = new AttributeHandler(executor, jdbi, "ExperimentRunEntity");
    hyperparametersHandler =
        new KeyValueHandler(executor, jdbi, "hyperparameters", "ExperimentRunEntity");
    metricsHandler = new KeyValueHandler(executor, jdbi, "metrics", "ExperimentRunEntity");
    observationHandler = new ObservationHandler(executor, jdbi);
    tagsHandler = new TagsHandler(executor, jdbi, "ExperimentRunEntity");
    codeVersionHandler = new CodeVersionHandler(executor, jdbi);
    datasetHandler = new DatasetHandler(executor, jdbi, "ExperimentRunEntity");
    artifactHandler =
        new ArtifactHandler(
            executor,
            jdbi,
            "ExperimentRunEntity",
            codeVersionHandler,
            datasetHandler,
            artifactStoreDAO,
            datasetVersionDAO);
    predicatesHandler = new PredicatesHandler();
    sortingHandler = new SortingHandler();
    featureHandler = new FeatureHandler(executor, jdbi, "ExperimentRunEntity");
    environmentHandler = new EnvironmentHandler(executor, jdbi, "ExperimentRunEntity");
    privilegedDatasetsHandler = new FilterPrivilegedDatasetsHandler(executor, jdbi);
    versionInputHandler =
        new VersionInputHandler(
            executor, jdbi, "ExperimentRunEntity", repositoryDAO, commitDAO, blobDAO);
    privilegedVersionedInputsHandler = new FilterPrivilegedVersionedInputsHandler(executor, jdbi);
    createExperimentRunHandler =
        new CreateExperimentRunHandler(
            executor,
            jdbi,
            config,
            uac,
            attributeHandler,
            hyperparametersHandler,
            metricsHandler,
            observationHandler,
            tagsHandler,
            artifactHandler,
            featureHandler,
            datasetHandler,
            versionInputHandler);
    hyperparametersFromConfigHandler =
        new HyperparametersFromConfigHandler(
            executor, jdbi, "hyperparameters", "ExperimentRunEntity");
    codeVersionFromBlobHandler =
        new CodeVersionFromBlobHandler(executor, jdbi, config.populateConnectionsBasedOnPrivileges);
  }

  public InternalFuture<Void> deleteObservations(DeleteObservations request) {
    // TODO: support artifacts?

    final var runId = request.getId();
    final var now = Calendar.getInstance().getTimeInMillis();

    final Optional<List<String>> maybeKeys =
        request.getDeleteAll() ? Optional.empty() : Optional.of(request.getObservationKeysList());

    return checkPermission(
            Collections.singletonList(runId), ModelDBActionEnum.ModelDBServiceActions.UPDATE)
        .thenCompose(unused -> observationHandler.deleteObservations(runId, maybeKeys), executor)
        .thenCompose(unused -> updateModifiedTimestamp(runId, now), executor);
  }

  public InternalFuture<List<Observation>> getObservations(GetObservations request) {
    // TODO: support artifacts?

    final var runId = request.getId();
    final var key = request.getObservationKey();

    return checkPermission(
            Collections.singletonList(runId), ModelDBActionEnum.ModelDBServiceActions.READ)
        .thenCompose(unused -> observationHandler.getObservations(runId, key), executor);
  }

  public InternalFuture<Void> logObservations(LogObservations request) {
    // TODO: support artifacts?

    final var runId = request.getId();
    final var observations = request.getObservationsList();
    final var now = Calendar.getInstance().getTimeInMillis();

    return checkPermission(
            Collections.singletonList(runId), ModelDBActionEnum.ModelDBServiceActions.UPDATE)
        .thenCompose(
            unused -> observationHandler.logObservations(runId, observations, now), executor)
        .thenCompose(unused -> updateModifiedTimestamp(runId, now), executor);
  }

  public InternalFuture<Void> deleteMetrics(DeleteMetrics request) {
    final var runId = request.getId();
    final var now = Calendar.getInstance().getTimeInMillis();

    final Optional<List<String>> maybeKeys =
        request.getDeleteAll() ? Optional.empty() : Optional.of(request.getMetricKeysList());

    return checkPermission(
            Collections.singletonList(runId), ModelDBActionEnum.ModelDBServiceActions.UPDATE)
        .thenCompose(unused -> metricsHandler.deleteKeyValues(runId, maybeKeys), executor)
        .thenCompose(unused -> updateModifiedTimestamp(runId, now), executor);
  }

  public InternalFuture<Void> deleteHyperparameters(DeleteHyperparameters request) {
    final var runId = request.getId();
    final var now = Calendar.getInstance().getTimeInMillis();

    final Optional<List<String>> maybeKeys =
        request.getDeleteAll()
            ? Optional.empty()
            : Optional.of(request.getHyperparameterKeysList());

    return checkPermission(
            Collections.singletonList(runId), ModelDBActionEnum.ModelDBServiceActions.UPDATE)
        .thenCompose(unused -> hyperparametersHandler.deleteKeyValues(runId, maybeKeys), executor)
        .thenCompose(unused -> updateModifiedTimestamp(runId, now), executor);
  }

  public InternalFuture<Void> deleteAttributes(DeleteExperimentRunAttributes request) {
    final var runId = request.getId();
    final var now = Calendar.getInstance().getTimeInMillis();

    final Optional<List<String>> maybeKeys =
        request.getDeleteAll() ? Optional.empty() : Optional.of(request.getAttributeKeysList());

    return checkPermission(
            Collections.singletonList(runId), ModelDBActionEnum.ModelDBServiceActions.UPDATE)
        .thenCompose(unused -> attributeHandler.deleteKeyValues(runId, maybeKeys), executor)
        .thenCompose(unused -> updateModifiedTimestamp(runId, now), executor);
  }

  public InternalFuture<List<KeyValue>> getMetrics(GetMetrics request) {
    final var runId = request.getId();

    return checkPermission(
            Collections.singletonList(runId), ModelDBActionEnum.ModelDBServiceActions.READ)
        .thenCompose(
            unused -> metricsHandler.getKeyValues(runId, Collections.emptyList(), true), executor);
  }

  public InternalFuture<List<KeyValue>> getHyperparameters(GetHyperparameters request) {
    final var runId = request.getId();

    return checkPermission(
            Collections.singletonList(runId), ModelDBActionEnum.ModelDBServiceActions.READ)
        .thenCompose(
            unused -> hyperparametersHandler.getKeyValues(runId, Collections.emptyList(), true),
            executor);
  }

  public InternalFuture<List<KeyValue>> getAttributes(GetAttributes request) {
    final var runId = request.getId();
    final var keys = request.getAttributeKeysList();
    final var getAll = request.getGetAll();

    return checkPermission(
            Collections.singletonList(runId), ModelDBActionEnum.ModelDBServiceActions.READ)
        .thenCompose(unused -> attributeHandler.getKeyValues(runId, keys, getAll), executor);
  }

  public InternalFuture<Void> logMetrics(LogMetrics request) {
    final var runId = request.getId();
    final var metrics = request.getMetricsList();
    final var now = Calendar.getInstance().getTimeInMillis();

    return checkPermission(
            Collections.singletonList(runId), ModelDBActionEnum.ModelDBServiceActions.UPDATE)
        .thenCompose(unused -> metricsHandler.logKeyValues(runId, metrics), executor)
        .thenCompose(unused -> updateModifiedTimestamp(runId, now), executor);
  }

  public InternalFuture<Void> logHyperparameters(LogHyperparameters request) {
    final var runId = request.getId();
    final var hyperparameters = request.getHyperparametersList();
    final var now = Calendar.getInstance().getTimeInMillis();

    return checkPermission(
            Collections.singletonList(runId), ModelDBActionEnum.ModelDBServiceActions.UPDATE)
        .thenCompose(
            unused -> hyperparametersHandler.logKeyValues(runId, hyperparameters), executor)
        .thenCompose(unused -> updateModifiedTimestamp(runId, now), executor);
  }

  public InternalFuture<Void> logAttributes(LogAttributes request) {
    final var runId = request.getId();
    final var attributes = request.getAttributesList();
    final var now = Calendar.getInstance().getTimeInMillis();

    return checkPermission(
            Collections.singletonList(runId), ModelDBActionEnum.ModelDBServiceActions.UPDATE)
        .thenCompose(unused -> attributeHandler.logKeyValues(runId, attributes), executor)
        .thenCompose(unused -> updateModifiedTimestamp(runId, now), executor);
  }

  public InternalFuture<Void> addTags(AddExperimentRunTags request) {
    final var runId = request.getId();
    final var tags = request.getTagsList();
    final var now = Calendar.getInstance().getTimeInMillis();

    return checkPermission(
            Collections.singletonList(runId), ModelDBActionEnum.ModelDBServiceActions.UPDATE)
        .thenCompose(
            unused -> tagsHandler.addTags(runId, ModelDBUtils.checkEntityTagsLength(tags)),
            executor)
        .thenCompose(unused -> updateModifiedTimestamp(runId, now), executor);
  }

  public InternalFuture<Void> deleteTags(DeleteExperimentRunTags request) {
    final var runId = request.getId();
    final var now = Calendar.getInstance().getTimeInMillis();

    final Optional<List<String>> maybeTags =
        request.getDeleteAll() ? Optional.empty() : Optional.of(request.getTagsList());

    return checkPermission(
            Collections.singletonList(runId), ModelDBActionEnum.ModelDBServiceActions.UPDATE)
        .thenCompose(unused -> tagsHandler.deleteTags(runId, maybeTags), executor)
        .thenCompose(unused -> updateModifiedTimestamp(runId, now), executor);
  }

  public InternalFuture<List<String>> getTags(GetTags request) {
    final var runId = request.getId();

    return checkPermission(
            Collections.singletonList(runId), ModelDBActionEnum.ModelDBServiceActions.READ)
        .thenCompose(unused -> tagsHandler.getTags(runId), executor);
  }

  private InternalFuture<Void> updateModifiedTimestamp(String runId, Long now) {
    return jdbi.useHandle(
        handle -> {
          final var currentDateUpdated =
              handle
                  .createQuery("SELECT date_updated FROM experiment_run WHERE id=:run_id")
                  .bind("run_id", runId)
                  .mapTo(Long.class)
                  .one();
          final var dateUpdated = Math.max(currentDateUpdated, now);
          handle
              .createUpdate("update experiment_run set date_updated=:date_updated where id=:run_id")
              .bind("run_id", runId)
              .bind("date_updated", dateUpdated)
              .execute();
        });
  }

  private InternalFuture<Boolean> getEntityPermissionBasedOnResourceTypes(
      List<String> entityIds,
      ModelDBActionEnum.ModelDBServiceActions action,
      ModelDBServiceResourceTypes modelDBServiceResourceTypes) {
    return FutureGrpc.ClientRequest(
            uac.getAuthzService()
                .isSelfAllowed(
                    IsSelfAllowed.newBuilder()
                        .addActions(
                            Action.newBuilder()
                                .setModeldbServiceAction(action)
                                .setService(ServiceEnum.Service.MODELDB_SERVICE))
                        .addResources(
                            Resources.newBuilder()
                                .setService(ServiceEnum.Service.MODELDB_SERVICE)
                                .setResourceType(
                                    ResourceType.newBuilder()
                                        .setModeldbServiceResourceType(modelDBServiceResourceTypes))
                                .addAllResourceIds(entityIds))
                        .build()),
            executor)
        .thenCompose(
            response -> InternalFuture.completedInternalFuture(response.getAllowed()), executor);
  }

  private InternalFuture<Void> checkPermission(
      List<String> runIds, ModelDBActionEnum.ModelDBServiceActions action) {
    // If request do not have ids and we are passing request.getId() then it will create list record
    // with `""` string
    final var finalRunIds = runIds.stream().filter(s -> !s.isEmpty()).collect(Collectors.toList());
    if (finalRunIds.isEmpty()) {
      return InternalFuture.failedStage(
          new InvalidArgumentException("Experiment run IDs is missing"));
    }

    var futureMaybeProjectIds =
        jdbi.withHandle(
            handle ->
                handle
                    .createQuery(
                        "SELECT project_id FROM experiment_run WHERE id IN (<ids>) AND deleted=0")
                    .bindList("ids", finalRunIds)
                    .mapTo(String.class)
                    .list());

    return futureMaybeProjectIds.thenCompose(
        maybeProjectIds -> {
          if (maybeProjectIds.isEmpty()) {
            throw new NotFoundException("Project ids not found for given experiment runs");
          }

          switch (action) {
            case DELETE:
              // TODO: check if we should using DELETE for the ER itself
              return getEntityPermissionBasedOnResourceTypes(
                      maybeProjectIds,
                      ModelDBActionEnum.ModelDBServiceActions.UPDATE,
                      ModelDBServiceResourceTypes.PROJECT)
                  .thenAccept(
                      allowed -> {
                        if (!allowed) {
                          throw new PermissionDeniedException("Permission denied");
                        }
                      },
                      executor);
            default:
              return getEntityPermissionBasedOnResourceTypes(
                      maybeProjectIds, action, ModelDBServiceResourceTypes.PROJECT)
                  .thenAccept(
                      allowed -> {
                        if (!allowed) {
                          throw new PermissionDeniedException("Permission denied");
                        }
                      },
                      executor);
          }
        },
        executor);
  }

  private InternalFuture<List<Resources>> getAllowedEntitiesByResourceType(
      ModelDBActionEnum.ModelDBServiceActions action,
      ModelDBServiceResourceTypes modelDBServiceResourceTypes) {
    return FutureGrpc.ClientRequest(
            uac.getAuthzService()
                .getSelfAllowedResources(
                    GetSelfAllowedResources.newBuilder()
                        .addActions(
                            Action.newBuilder()
                                .setModeldbServiceAction(action)
                                .setService(ServiceEnum.Service.MODELDB_SERVICE))
                        .setService(ServiceEnum.Service.MODELDB_SERVICE)
                        .setResourceType(
                            ResourceType.newBuilder()
                                .setModeldbServiceResourceType(modelDBServiceResourceTypes))
                        .build()),
            executor)
        .thenApply(GetSelfAllowedResources.Response::getResourcesList, executor);
  }

  private InternalFuture<List<GetResourcesResponseItem>> getAllowedResourceItems(
      Optional<List<String>> resourceIds,
      Long workspaceId,
      ModelDBServiceResourceTypes modelDBServiceResourceTypes) {
    ResourceType resourceType =
        ResourceType.newBuilder()
            .setModeldbServiceResourceType(modelDBServiceResourceTypes)
            .build();
    Resources.Builder resources =
        Resources.newBuilder()
            .setResourceType(resourceType)
            .setService(ServiceEnum.Service.MODELDB_SERVICE);

    if (resourceIds.isPresent() && !resourceIds.get().isEmpty()) {
      resources.addAllResourceIds(resourceIds.get());
    }

    return FutureGrpc.ClientRequest(
            uac.getCollaboratorService()
                .getResources(
                    GetResources.newBuilder()
                        .setResources(resources.build())
                        .setWorkspaceId(workspaceId)
                        .build()),
            executor)
        .thenApply(GetResources.Response::getItemList, executor);
  }

  public InternalFuture<Void> deleteExperimentRuns(DeleteExperimentRuns request) {
    final var runIds = request.getIdsList();
    final var now = Calendar.getInstance().getTimeInMillis();

    var futureDeleteTask =
        InternalFuture.runAsync(
            () -> {
              if (runIds.isEmpty()) {
                throw new InvalidArgumentException("ExperimentRun IDs not found in request");
              }
            },
            executor);

    return futureDeleteTask
        .thenCompose(
            unused ->
                checkPermission(
                    request.getIdsList(), ModelDBActionEnum.ModelDBServiceActions.DELETE),
            executor)
        .thenCompose(unused -> deleteExperimentRuns(runIds), executor);
  }

  private InternalFuture<Void> deleteExperimentRuns(List<String> runIds) {
    return InternalFuture.runAsync(
        () ->
            jdbi.withHandle(
                handle ->
                    handle
                        .createUpdate(
                            "Update experiment_run SET deleted = :deleted WHERE id IN (<ids>)")
                        .bindList("ids", runIds)
                        .bind("deleted", true)
                        .execute()),
        executor);
  }

  public InternalFuture<Void> logArtifacts(LogArtifacts request) {
    final var runId = request.getId();
    final var artifacts = request.getArtifactsList();
    final var now = Calendar.getInstance().getTimeInMillis();

    return checkPermission(
            Collections.singletonList(runId), ModelDBActionEnum.ModelDBServiceActions.UPDATE)
        .thenCompose(unused -> artifactHandler.logArtifacts(runId, artifacts, false), executor)
        .thenCompose(unused -> updateModifiedTimestamp(runId, now), executor);
  }

  public InternalFuture<List<Artifact>> getArtifacts(GetArtifacts request) {
    final var runId = request.getId();
    final var key = request.getKey();
    Optional<String> maybeKey = key.isEmpty() ? Optional.empty() : Optional.of(key);

    return checkPermission(
            Collections.singletonList(runId), ModelDBActionEnum.ModelDBServiceActions.READ)
        .thenCompose(unused -> artifactHandler.getArtifacts(runId, maybeKey), executor);
  }

  public InternalFuture<Void> deleteArtifacts(DeleteArtifact request) {
    final var runId = request.getId();
    final var now = Calendar.getInstance().getTimeInMillis();
    final var keys =
        request.getKey().isEmpty()
            ? new ArrayList<String>()
            : Collections.singletonList(request.getKey());
    Optional<List<String>> optionalKeys = keys.isEmpty() ? Optional.empty() : Optional.of(keys);

    return checkPermission(
            Collections.singletonList(runId), ModelDBActionEnum.ModelDBServiceActions.UPDATE)
        .thenCompose(unused -> artifactHandler.deleteArtifacts(runId, optionalKeys), executor)
        .thenCompose(unused -> updateModifiedTimestamp(runId, now), executor);
  }

  public InternalFuture<Void> logDatasets(LogDatasets request) {
    final var runId = request.getId();
    final var now = Calendar.getInstance().getTimeInMillis();

    return checkPermission(
            Collections.singletonList(runId), ModelDBActionEnum.ModelDBServiceActions.UPDATE)
        .thenCompose(
            unused ->
                privilegedDatasetsHandler.filterAndGetPrivilegedDatasetsOnly(
                    request.getDatasetsList(), true, this::getEntityPermissionBasedOnResourceTypes),
            executor)
        .thenCompose(
            privilegedDatasets ->
                datasetHandler.logArtifacts(runId, privilegedDatasets, request.getOverwrite()),
            executor)
        .thenCompose(unused -> updateModifiedTimestamp(runId, now), executor);
  }

  public InternalFuture<List<Artifact>> getDatasets(GetDatasets request) {
    final var runId = request.getId();

    return checkPermission(
            Collections.singletonList(runId), ModelDBActionEnum.ModelDBServiceActions.READ)
        .thenCompose(unused -> datasetHandler.getArtifacts(runId, Optional.empty()), executor);
  }

  public InternalFuture<Void> logCodeVersion(LogExperimentRunCodeVersion request) {
    final var runId = request.getId();
    final var now = Calendar.getInstance().getTimeInMillis();
    return checkPermission(
            Collections.singletonList(runId), ModelDBActionEnum.ModelDBServiceActions.UPDATE)
        .thenCompose(unused -> codeVersionHandler.logCodeVersion(request), executor)
        .thenCompose(unused -> updateModifiedTimestamp(runId, now), executor);
  }

  public InternalFuture<Optional<CodeVersion>> getCodeVersion(GetExperimentRunCodeVersion request) {
    final var runId = request.getId();
    return checkPermission(
            Collections.singletonList(runId), ModelDBActionEnum.ModelDBServiceActions.READ)
        .thenCompose(unused -> codeVersionHandler.getCodeVersion(request.getId()), executor);
  }

  public InternalFuture<GetUrlForArtifact.Response> getUrlForArtifact(GetUrlForArtifact request) {
    final var runId = request.getId();

    InternalFuture<Void> permissionCheck;
    if (request.getMethod().toUpperCase().equals("GET")) {
      permissionCheck =
          checkPermission(
              Collections.singletonList(runId), ModelDBActionEnum.ModelDBServiceActions.READ);
    } else {
      permissionCheck =
          checkPermission(
              Collections.singletonList(runId), ModelDBActionEnum.ModelDBServiceActions.UPDATE);
    }

    return permissionCheck.thenCompose(
        unused -> artifactHandler.getUrlForArtifact(request), executor);
  }

  public InternalFuture<GetCommittedArtifactParts.Response> getCommittedArtifactParts(
      GetCommittedArtifactParts request) {
    final var runId = request.getId();

    return checkPermission(
            Collections.singletonList(runId), ModelDBActionEnum.ModelDBServiceActions.READ)
        .thenCompose(unused -> artifactHandler.getCommittedArtifactParts(request), executor);
  }

  public InternalFuture<Void> commitArtifactPart(CommitArtifactPart request) {
    final var runId = request.getId();

    return checkPermission(
            Collections.singletonList(runId), ModelDBActionEnum.ModelDBServiceActions.UPDATE)
        .thenCompose(unused -> artifactHandler.commitArtifactPart(request), executor);
  }

  public InternalFuture<Void> commitMultipartArtifact(CommitMultipartArtifact request) {
    final var runId = request.getId();

    return checkPermission(
            Collections.singletonList(runId), ModelDBActionEnum.ModelDBServiceActions.UPDATE)
        .thenCompose(unused -> artifactHandler.commitMultipartArtifact(request), executor);
  }

  public InternalFuture<FindExperimentRuns.Response> findExperimentRuns(
      FindExperimentRuns request) {
    // TODO: handle ids only?
    // TODO: filter by permission

    final var futureLocalContext =
        InternalFuture.supplyAsync(
            () -> {
              final var localQueryContext = new QueryFilterContext();
              localQueryContext.getConditions().add("experiment_run.deleted = :deleted");
              localQueryContext.getBinds().add(q -> q.bind("deleted", false));

              if (!request.getProjectId().isEmpty()) {
                localQueryContext
                    .getConditions()
                    .add("experiment_run.project_id=:request_project_id");
                localQueryContext
                    .getBinds()
                    .add(q -> q.bind("request_project_id", request.getProjectId()));
              }

              if (!request.getExperimentId().isEmpty()) {
                localQueryContext
                    .getConditions()
                    .add("experiment_run.experiment_id=:request_experiment_id");
                localQueryContext
                    .getBinds()
                    .add(q -> q.bind("request_experiment_id", request.getExperimentId()));
              }

              if (!request.getExperimentRunIdsList().isEmpty()) {
                localQueryContext
                    .getConditions()
                    .add("experiment_run.id in (<request_experiment_run_ids>)");
                localQueryContext
                    .getBinds()
                    .add(
                        q ->
                            q.bindList(
                                "request_experiment_run_ids", request.getExperimentRunIdsList()));
              }

              return localQueryContext;
            },
            executor);

    // futurePredicatesContext
    final var futurePredicatesContext =
        predicatesHandler.processPredicates(request.getPredicatesList(), executor);

    // futureSortingContext
    final var futureSortingContext =
        sortingHandler.processSort(request.getSortKey(), request.getAscending());

    final InternalFuture<QueryFilterContext> futureProjectIds =
        getAccessibleProjectIdsQueryFilterContext(
            request.getWorkspaceName(), request.getProjectId());

    final var futureExperimentRuns =
        futureProjectIds.thenCompose(
            accessibleProjectIdsQueryContext -> {
              // accessibleProjectIdsQueryContext == null means not allowed anything
              if (accessibleProjectIdsQueryContext == null) {
                return InternalFuture.completedInternalFuture(new ArrayList<ExperimentRun>());
              } else {
                final var futureProjectIdsContext =
                    InternalFuture.completedInternalFuture(accessibleProjectIdsQueryContext);
                return InternalFuture.sequence(
                        Arrays.asList(
                            futureLocalContext,
                            futurePredicatesContext,
                            futureSortingContext,
                            futureProjectIdsContext),
                        executor)
                    .thenApply(QueryFilterContext::combine, executor)
                    .thenCompose(
                        queryContext -> {
                          // TODO: get environment
                          // TODO: get features?
                          // TODO: get versioned inputs
                          // TODO: get code version from blob
                          return jdbi.withHandle(
                                  handle -> {
                                    var sql =
                                        "select experiment_run.id, experiment_run.date_created, experiment_run.date_updated, experiment_run.experiment_id, experiment_run.name, experiment_run.project_id, experiment_run.description, experiment_run.start_time, experiment_run.end_time, experiment_run.owner, experiment_run.environment, experiment_run.code_version, experiment_run.job_id from experiment_run";

                                    // Add the sorting tables
                                    for (final var item :
                                        new EnumerateList<>(queryContext.getOrderItems())
                                            .getList()) {
                                      if (item.getValue().getTable() != null) {
                                        sql +=
                                            String.format(
                                                " left join (%s) as join_table_%d on experiment_run.id=join_table_%d.id ",
                                                item.getValue().getTable(),
                                                item.getIndex(),
                                                item.getIndex());
                                      }
                                    }

                                    if (!queryContext.getConditions().isEmpty()) {
                                      sql +=
                                          " WHERE "
                                              + String.join(" AND ", queryContext.getConditions());
                                    }

                                    if (!queryContext.getOrderItems().isEmpty()) {
                                      sql += " ORDER BY ";
                                      List<String> orderColumnQueryString = new ArrayList<>();
                                      for (final var item :
                                          new EnumerateList<>(queryContext.getOrderItems())
                                              .getList()) {
                                        if (item.getValue().getTable() != null) {
                                          for (OrderColumn orderColumn :
                                              item.getValue().getColumns()) {
                                            var orderColumnStr =
                                                String.format(
                                                    " join_table_%d.%s ",
                                                    item.getIndex(), orderColumn.getColumn());
                                            orderColumnStr +=
                                                String.format(
                                                    " %s ",
                                                    orderColumn.getAscending() ? "ASC" : "DESC");
                                            orderColumnQueryString.add(orderColumnStr);
                                          }
                                        } else if (item.getValue().getColumn() != null) {
                                          var orderColumnStr =
                                              String.format(" %s ", item.getValue().getColumn());
                                          orderColumnStr +=
                                              String.format(
                                                  " %s ",
                                                  item.getValue().getAscending() ? "ASC" : "DESC");
                                          orderColumnQueryString.add(orderColumnStr);
                                        }
                                      }
                                      sql += String.join(",", orderColumnQueryString);
                                    }

                                    // Backwards compatibility: fetch everything
                                    if (request.getPageNumber() != 0
                                        && request.getPageLimit() != 0) {
                                      final var offset =
                                          (request.getPageNumber() - 1) * request.getPageLimit();
                                      final var limit = request.getPageLimit();
                                      sql += " LIMIT :limit OFFSET :offset";
                                      queryContext.addBind(q -> q.bind("limit", limit));
                                      queryContext.addBind(q -> q.bind("offset", offset));
                                    }

                                    var query = handle.createQuery(sql);
                                    queryContext.getBinds().forEach(b -> b.accept(query));

                                    return query
                                        .map(
                                            (rs, ctx) -> {
                                              ExperimentRun.Builder runBuilder =
                                                  ExperimentRun.newBuilder()
                                                      .setId(rs.getString("experiment_run.id"))
                                                      .setProjectId(
                                                          rs.getString("experiment_run.project_id"))
                                                      .setExperimentId(
                                                          rs.getString(
                                                              "experiment_run.experiment_id"))
                                                      .setName(rs.getString("experiment_run.name"))
                                                      .setDescription(
                                                          rs.getString(
                                                              "experiment_run.description"))
                                                      .setDateUpdated(
                                                          rs.getLong("experiment_run.date_updated"))
                                                      .setDateCreated(
                                                          rs.getLong("experiment_run.date_created"))
                                                      .setStartTime(
                                                          rs.getLong("experiment_run.start_time"))
                                                      .setEndTime(
                                                          rs.getLong("experiment_run.end_time"))
                                                      .setOwner(
                                                          rs.getString("experiment_run.owner"))
                                                      .setCodeVersion(
                                                          rs.getString(
                                                              "experiment_run.code_version"))
                                                      .setJobId(
                                                          rs.getString("experiment_run.job_id"));

                                              var environment =
                                                  rs.getString("experiment_run.environment");
                                              if (environment != null && !environment.isEmpty()) {
                                                EnvironmentBlob.Builder environmentBlobBuilder =
                                                    EnvironmentBlob.newBuilder();
                                                try {
                                                  CommonUtils.getProtoObjectFromString(
                                                      environment, environmentBlobBuilder);
                                                } catch (InvalidProtocolBufferException e) {
                                                  LOGGER.error(
                                                      "Error generating builder for environment");
                                                  throw new ModelDBException(e);
                                                }
                                                runBuilder.setEnvironment(
                                                    environmentBlobBuilder.build());
                                              }

                                              return runBuilder;
                                            })
                                        .list();
                                  })
                              .thenCompose(
                                  builders -> {
                                    if (builders == null || builders.isEmpty()) {
                                      return InternalFuture.completedInternalFuture(
                                          new LinkedList<ExperimentRun>());
                                    }

                                    var futureBuildersStream =
                                        InternalFuture.completedInternalFuture(builders.stream());
                                    final var ids =
                                        builders.stream()
                                            .map(x -> x.getId())
                                            .collect(Collectors.toSet());

                                    // Get tags
                                    final var futureTags = tagsHandler.getTagsMap(ids);
                                    futureBuildersStream =
                                        futureBuildersStream.thenCombine(
                                            futureTags,
                                            (stream, tags) ->
                                                stream.map(
                                                    builder ->
                                                        builder.addAllTags(
                                                            tags.get(builder.getId()))),
                                            executor);

                                    // Get hyperparams
                                    final var futureHyperparams =
                                        hyperparametersHandler.getKeyValuesMap(ids);
                                    futureBuildersStream =
                                        futureBuildersStream.thenCombine(
                                            futureHyperparams,
                                            (stream, hyperparams) ->
                                                stream.map(
                                                    builder ->
                                                        builder.addAllHyperparameters(
                                                            hyperparams.get(builder.getId()))),
                                            executor);

                                    final var futureHyperparamsFromConfigBlobs =
                                        getFutureHyperparamsFromConfigBlobs(ids);
                                    futureBuildersStream =
                                        futureBuildersStream.thenCombine(
                                            futureHyperparamsFromConfigBlobs,
                                            (stream, hyperparamsFromConfigBlob) ->
                                                stream.map(
                                                    builder -> {
                                                      List<KeyValue> hypFromConfigs =
                                                          hyperparamsFromConfigBlob.get(
                                                              builder.getId());
                                                      if (hypFromConfigs != null) {
                                                        builder.addAllHyperparameters(
                                                            hypFromConfigs);
                                                      }
                                                      return builder;
                                                    }),
                                            executor);

                                    final var futureCodeVersionFromBlob =
                                        getFutureCodeVersionFromBlob(ids);
                                    futureBuildersStream =
                                        futureBuildersStream.thenCombine(
                                            futureCodeVersionFromBlob,
                                            (stream, runCodeVersionConfigBlob) ->
                                                stream.map(
                                                    builder -> {
                                                      if (!runCodeVersionConfigBlob.isEmpty()
                                                          && runCodeVersionConfigBlob.containsKey(
                                                              builder.getId())) {
                                                        builder.putAllCodeVersionFromBlob(
                                                            runCodeVersionConfigBlob.get(
                                                                builder.getId()));
                                                      }
                                                      return builder;
                                                    }),
                                            executor);

                                    // Get metrics
                                    final var futureMetrics = metricsHandler.getKeyValuesMap(ids);
                                    futureBuildersStream =
                                        futureBuildersStream.thenCombine(
                                            futureMetrics,
                                            (stream, metrics) ->
                                                stream.map(
                                                    builder ->
                                                        builder.addAllMetrics(
                                                            metrics.get(builder.getId()))),
                                            executor);

                                    // Get attributes
                                    final var futureAttributes =
                                        attributeHandler.getKeyValuesMap(ids);
                                    futureBuildersStream =
                                        futureBuildersStream.thenCombine(
                                            futureAttributes,
                                            (stream, attributes) ->
                                                stream.map(
                                                    builder ->
                                                        builder.addAllAttributes(
                                                            attributes.get(builder.getId()))),
                                            executor);

                                    // Get artifacts
                                    final var futureArtifacts =
                                        artifactHandler.getArtifactsMap(ids);
                                    futureBuildersStream =
                                        futureBuildersStream.thenCombine(
                                            futureArtifacts,
                                            (stream, artifacts) ->
                                                stream.map(
                                                    builder ->
                                                        builder.addAllArtifacts(
                                                            artifacts.get(builder.getId()))),
                                            executor);

                                    // Get datasets
                                    final var futureDatasetsMap =
                                        datasetHandler.getArtifactsMap(ids);
                                    final var filterDatasetsMap =
                                        futureDatasetsMap.thenCompose(
                                            artifactMapSubtypes -> {
                                              List<InternalFuture<Map<String, List<Artifact>>>>
                                                  internalFutureList = new ArrayList<>();
                                              for (ExperimentRun.Builder builder : builders) {
                                                internalFutureList.add(
                                                    privilegedDatasetsHandler
                                                        .filterAndGetPrivilegedDatasetsOnly(
                                                            artifactMapSubtypes.get(
                                                                builder.getId()),
                                                            true,
                                                            this
                                                                ::getEntityPermissionBasedOnResourceTypes)
                                                        .thenCompose(
                                                            artifacts ->
                                                                InternalFuture
                                                                    .completedInternalFuture(
                                                                        Collections.singletonMap(
                                                                            builder.getId(),
                                                                            artifacts)),
                                                            executor));
                                              }
                                              return InternalFuture.sequence(
                                                      internalFutureList, executor)
                                                  .thenCompose(
                                                      maps -> {
                                                        Map<String, List<Artifact>>
                                                            finalDatasetMap = new HashMap<>();
                                                        maps.forEach(finalDatasetMap::putAll);
                                                        return InternalFuture
                                                            .completedInternalFuture(
                                                                finalDatasetMap);
                                                      },
                                                      executor);
                                            },
                                            executor);
                                    futureBuildersStream =
                                        futureBuildersStream.thenCombine(
                                            filterDatasetsMap,
                                            (stream, datasets) ->
                                                stream.map(
                                                    builder -> {
                                                      List<Artifact> datasetList =
                                                          datasets.get(builder.getId());
                                                      if (datasetList != null
                                                          && !datasetList.isEmpty()) {
                                                        return builder
                                                            .clearDatasets()
                                                            .addAllDatasets(datasetList);
                                                      }
                                                      return builder;
                                                    }),
                                            executor);

                                    // Get observations
                                    final var futureObservations =
                                        observationHandler.getObservationsMap(ids);
                                    futureBuildersStream =
                                        futureBuildersStream.thenCombine(
                                            futureObservations,
                                            (stream, observations) ->
                                                stream.map(
                                                    builder ->
                                                        builder.addAllObservations(
                                                            observations.get(builder.getId()))),
                                            executor);

                                    // Get features
                                    final var futureFeatures = featureHandler.getFeaturesMap(ids);
                                    futureBuildersStream =
                                        futureBuildersStream.thenCombine(
                                            futureFeatures,
                                            (stream, features) ->
                                                stream.map(
                                                    builder ->
                                                        builder.addAllFeatures(
                                                            features.get(builder.getId()))),
                                            executor);

                                    // Get code version snapshot
                                    final var futureCodeVersionSnapshots =
                                        codeVersionHandler.getCodeVersionMap(new ArrayList<>(ids));
                                    futureBuildersStream =
                                        futureBuildersStream.thenCombine(
                                            futureCodeVersionSnapshots,
                                            (stream, codeVersionsMap) ->
                                                stream.peek(
                                                    builder -> {
                                                      if (codeVersionsMap.containsKey(
                                                          builder.getId())) {
                                                        builder.setCodeVersionSnapshot(
                                                            codeVersionsMap.get(builder.getId()));
                                                      } else {
                                                        builder.setCodeVersionSnapshot(
                                                            CodeVersion.getDefaultInstance());
                                                      }
                                                    }),
                                            executor);

                                    // Get VersionedInputs
                                    final var futureVersionedInputs =
                                        versionInputHandler.getVersionedInputs(ids);
                                    final InternalFuture<Map<String, VersioningEntry>>
                                        filterPrivilegeVersionedInputMap =
                                            privilegedVersionedInputsHandler
                                                .filterVersionedInputsBasedOnPrivileges(
                                                    ids,
                                                    futureVersionedInputs,
                                                    this::getEntityPermissionBasedOnResourceTypes);
                                    futureBuildersStream =
                                        futureBuildersStream.thenCombine(
                                            filterPrivilegeVersionedInputMap,
                                            (stream, versionInputsMap) ->
                                                stream.map(
                                                    builder -> {
                                                      VersioningEntry finalVersionedInputs =
                                                          versionInputsMap.get(builder.getId());
                                                      if (finalVersionedInputs != null) {
                                                        builder.setVersionedInputs(
                                                            finalVersionedInputs);
                                                      } else {
                                                        builder.clearVersionedInputs();
                                                      }
                                                      return builder;
                                                    }),
                                            executor);

                                    return futureBuildersStream.thenApply(
                                        experimentRunBuilders ->
                                            experimentRunBuilders
                                                .map(ExperimentRun.Builder::build)
                                                .collect(Collectors.toList()),
                                        executor);
                                  },
                                  executor);
                        },
                        executor);
              }
            },
            executor);

    final var futureCount =
        futureProjectIds.thenCompose(
            accessibleProjectIdsQueryContext -> {
              // accessibleProjectIdsQueryContext == null means not allowed anything
              if (accessibleProjectIdsQueryContext == null) {
                return InternalFuture.completedInternalFuture(0L);
              } else {
                final var futureProjectIdsContext =
                    InternalFuture.completedInternalFuture(accessibleProjectIdsQueryContext);
                return InternalFuture.sequence(
                        Arrays.asList(
                            futureLocalContext, futurePredicatesContext, futureProjectIdsContext),
                        executor)
                    .thenApply(QueryFilterContext::combine, executor)
                    .thenCompose(
                        queryContext ->
                            jdbi.withHandle(
                                handle -> {
                                  var sql = "select count(experiment_run.id) from experiment_run";

                                  if (!queryContext.getConditions().isEmpty()) {
                                    sql +=
                                        " WHERE "
                                            + String.join(" AND ", queryContext.getConditions());
                                  }

                                  var query = handle.createQuery(sql);
                                  queryContext.getBinds().forEach(b -> b.accept(query));

                                  return query.mapTo(Long.class).one();
                                }),
                        executor);
              }
            },
            executor);

    return futureExperimentRuns.thenCombine(
        futureCount,
        (runs, count) ->
            FindExperimentRuns.Response.newBuilder()
                .addAllExperimentRuns(runs)
                .setTotalRecords(count)
                .build(),
        executor);
  }

  private InternalFuture<QueryFilterContext> getAccessibleProjectIdsQueryFilterContext(
      String workspaceName, String requestedProjectId) {
    if (workspaceName.isEmpty()) {
      return getAllowedEntitiesByResourceType(
              ModelDBActionEnum.ModelDBServiceActions.READ, ModelDBServiceResourceTypes.PROJECT)
          .thenApply(
              resources -> {
                boolean allowedAllResources = checkAllResourceAllowed(resources);
                if (allowedAllResources) {
                  return new QueryFilterContext();
                } else {
                  List<String> accessibleProjectIds =
                      resources.stream()
                          .flatMap(x -> x.getResourceIdsList().stream())
                          .collect(Collectors.toList());
                  if (accessibleProjectIds.isEmpty()) {
                    return null;
                  } else {
                    return new QueryFilterContext()
                        .addCondition("experiment_run.project_id in (<authz_project_ids>)")
                        .addBind(q -> q.bindList("authz_project_ids", accessibleProjectIds));
                  }
                }
              },
              executor);
    } else {
      // futureProjectIds based on workspace
      return getAccessibleProjectIdsBasedOnWorkspace(workspaceName, Optional.of(requestedProjectId))
          .thenApply(
              accessibleProjectIds -> {
                if (accessibleProjectIds.isEmpty()) {
                  return new QueryFilterContext();
                } else {
                  return new QueryFilterContext()
                      .addCondition("experiment_run.project_id in (<authz_project_ids>)")
                      .addBind(q -> q.bindList("authz_project_ids", accessibleProjectIds));
                }
              },
              executor);
    }
  }

  private InternalFuture<List<String>> getAccessibleProjectIdsBasedOnWorkspace(
      String workspaceName, Optional<String> projectId) {
    var requestProjectIds = new ArrayList<String>();
    projectId.ifPresent(requestProjectIds::add);
    return FutureGrpc.ClientRequest(
            uac.getWorkspaceService()
                .getWorkspaceByName(GetWorkspaceByName.newBuilder().setName(workspaceName).build()),
            executor)
        .thenCompose(
            workspace ->
                getAllowedResourceItems(
                        Optional.of(requestProjectIds),
                        workspace.getId(),
                        ModelDBServiceResourceTypes.PROJECT)
                    .thenCompose(
                        getResourcesItems ->
                            InternalFuture.completedInternalFuture(
                                getResourcesItems.stream()
                                    .map(GetResourcesResponseItem::getResourceId)
                                    .collect(Collectors.toList())),
                        executor),
            executor);
  }

  private boolean checkAllResourceAllowed(List<Resources> resources) {
    boolean allowedAllResources = false;
    if (!resources.isEmpty()) {
      // This should always MODEL_DB_SERVICE be the case unless we have a bug.
      allowedAllResources = resources.get(0).getAllResourceIds();
    }
    return allowedAllResources;
  }

  private InternalFuture<MapSubtypes<KeyValue>> getFutureHyperparamsFromConfigBlobs(
      Set<String> ids) {
    return getRepositoryResourcesForPopulateConnectionsBasedOnPrivileges()
        .thenCompose(
            resources -> {
              boolean allowedAllResources = checkAllResourceAllowed(resources);
              // For all repositories are accessible
              if (allowedAllResources) {
                return hyperparametersFromConfigHandler.getExperimentRunHyperparameterConfigBlobMap(
                    new ArrayList<>(ids), Collections.emptyList(), true);
              } else {
                // If all repositories are not accessible then need to extract accessible from list
                // of resources
                List<String> selfAllowedRepositoryIds =
                    resources.stream()
                        .flatMap(x -> x.getResourceIdsList().stream())
                        .collect(Collectors.toList());
                // If self allowed repositories list is empty then return response by this method
                // will return empty list otherwise return as per selfAllowedRepositoryIds
                return hyperparametersFromConfigHandler.getExperimentRunHyperparameterConfigBlobMap(
                    new ArrayList<>(ids), selfAllowedRepositoryIds, false);
              }
            },
            executor);
  }

  private InternalFuture<Map<String, Map<String, CodeVersion>>> getFutureCodeVersionFromBlob(
      Set<String> ids) {
    return getRepositoryResourcesForPopulateConnectionsBasedOnPrivileges()
        .thenCompose(
            resources -> {
              boolean allowedAllResources = checkAllResourceAllowed(resources);
              // For all repositories are accessible
              if (allowedAllResources) {
                return codeVersionFromBlobHandler.getExperimentRunCodeVersionMap(
                    ids, Collections.emptyList(), true);
              } else {
                // If all repositories are not accessible then need to extract accessible from list
                // of resources
                List<String> selfAllowedRepositoryIds =
                    resources.stream()
                        .flatMap(x -> x.getResourceIdsList().stream())
                        .collect(Collectors.toList());
                // If self allowed repositories list is empty then return response by this method
                // will return empty list otherwise return as per selfAllowedRepositoryIds
                return codeVersionFromBlobHandler.getExperimentRunCodeVersionMap(
                    ids, Collections.emptyList(), false);
              }
            },
            executor);
  }

  private InternalFuture<List<Resources>>
      getRepositoryResourcesForPopulateConnectionsBasedOnPrivileges() {
    return InternalFuture.completedInternalFuture(config.populateConnectionsBasedOnPrivileges)
        .thenCompose(
            populateConnectionsBasedOnPrivileges -> {
              // If populateConnectionsBasedOnPrivileges = true then fetch all accessible
              // repositories from UAC
              if (populateConnectionsBasedOnPrivileges) {
                return getAllowedEntitiesByResourceType(
                    ModelDBActionEnum.ModelDBServiceActions.READ,
                    ModelDBServiceResourceTypes.REPOSITORY);
              } else {
                // return empty list if populateConnectionsBasedOnPrivileges = false
                return InternalFuture.completedInternalFuture(new ArrayList<>());
              }
            },
            executor);
  }

  public InternalFuture<ExperimentRun> createExperimentRun(CreateExperimentRun request) {
    // Validate arguments
    var futureTask =
        InternalFuture.runAsync(
            () -> {
              if (request.getProjectId().isEmpty()) {
                throw new InvalidArgumentException("Project ID not present");
              } else if (request.getExperimentId().isEmpty()) {
                throw new InvalidArgumentException("Experiment ID not present");
              }
            },
            executor);
    return futureTask
        .thenCompose(
            unused ->
                getEntityPermissionBasedOnResourceTypes(
                    Collections.singletonList(request.getProjectId()),
                    ModelDBActionEnum.ModelDBServiceActions.UPDATE,
                    ModelDBServiceResourceTypes.PROJECT),
            executor)
        .thenAccept(
            allowed -> {
              if (!allowed) {
                throw new PermissionDeniedException("Permission denied");
              }
            },
            executor)
        .thenCompose(
            unused ->
                jdbi.useHandle(
                    handle -> {
                      Long count =
                          handle
                              .createQuery("SELECT COUNT(id) FROM experiment where id = :id")
                              .bind("id", request.getExperimentId())
                              .mapTo(Long.class)
                              .one();
                      if (count == 0) {
                        throw new NotFoundException(
                            "Experiment not found for given ID: " + request.getExperimentId());
                      }
                    }),
            executor)
        .thenCompose(
            unused ->
                privilegedDatasetsHandler
                    .filterAndGetPrivilegedDatasetsOnly(
                        request.getDatasetsList(),
                        true,
                        this::getEntityPermissionBasedOnResourceTypes)
                    .thenApply(
                        privilegedDatasets ->
                            request
                                .toBuilder()
                                .clearDatasets()
                                .addAllDatasets(privilegedDatasets)
                                .build(),
                        executor),
            executor)
        .thenCompose(
            unused -> createExperimentRunHandler.createExperimentRunFromRequest(request), executor)
        .thenCompose(
            experimentRun ->
                createExperimentRunHandler
                    .insertExperimentRun(experimentRun)
                    .thenApply(unused2 -> experimentRun, executor),
            executor);
  }

  public InternalFuture<Void> logEnvironment(LogEnvironment request) {
    final var runId = request.getId();

    if (!request.hasEnvironment()) {
      return InternalFuture.failedStage(
          new InvalidArgumentException("Environment should not be empty"));
    }

    return checkPermission(
            Collections.singletonList(runId), ModelDBActionEnum.ModelDBServiceActions.READ)
        .thenCompose(
            unused -> environmentHandler.logEnvironment(request.getId(), request.getEnvironment()),
            executor);
  }

  public InternalFuture<Void> logVersionedInputs(LogVersionedInput request) {
    final var runId = request.getId();
    final var now = Calendar.getInstance().getTimeInMillis();
    return checkPermission(
            Collections.singletonList(runId), ModelDBActionEnum.ModelDBServiceActions.UPDATE)
        .thenCompose(
            unused -> versionInputHandler.getVersionedInputs(Collections.singleton(runId)),
            executor)
        .thenAccept(
            existingVersioningEntryMap -> {
              VersioningEntry existingVersioningEntry =
                  existingVersioningEntryMap.get(request.getId());
              if (existingVersioningEntry != null) {
                if (existingVersioningEntry.getRepositoryId()
                        != request.getVersionedInputs().getRepositoryId()
                    || !existingVersioningEntry
                        .getCommit()
                        .equals(request.getVersionedInputs().getCommit())) {
                  throw new AlreadyExistsException(
                      ModelDBConstants.DIFFERENT_REPOSITORY_OR_COMMIT_MESSAGE);
                }
              }
            },
            executor)
        .thenCompose(
            unused ->
                versionInputHandler.validateAndInsertVersionedInputs(
                    request.getId(), request.getVersionedInputs()),
            executor)
        .thenCompose(unused -> updateModifiedTimestamp(runId, now), executor);
  }

  public InternalFuture<VersioningEntry> getVersionedInputs(GetVersionedInput request) {
    final var futureVersionedInputs =
        versionInputHandler.getVersionedInputs(Collections.singleton(request.getId()));
    return privilegedVersionedInputsHandler
        .filterVersionedInputsBasedOnPrivileges(
            Collections.singleton(request.getId()),
            futureVersionedInputs,
            this::getEntityPermissionBasedOnResourceTypes)
        .thenApply(versioningEntryMap -> versioningEntryMap.get(request.getId()), executor);
  }

<<<<<<< HEAD
  public InternalFuture<CloneExperimentRun.Response> cloneExperimentRun(
      CloneExperimentRun request) {
    var validateRequestParamFuture =
        InternalFuture.runAsync(
            () -> {
              if (request.getSrcExperimentRunId().isEmpty()) {
                throw new InvalidArgumentException("Source ExperimentRun Id should not be empty");
              }
            },
            executor);

    return validateRequestParamFuture
        .thenCompose(
            unused ->
                FutureGrpc.ClientRequest(
                    uac.getUACService().getCurrentUser(Empty.newBuilder().build()), executor),
            executor)
        .thenCompose(
            userInfo ->
                findExperimentRuns(
                        FindExperimentRuns.newBuilder()
                            .addExperimentRunIds(request.getSrcExperimentRunId())
                            .build())
                    .thenApply(
                        findExperimentRuns -> {
                          if (findExperimentRuns.getExperimentRunsList().isEmpty()) {
                            throw new NotFoundException("Source experiment run not found");
                          }
                          ExperimentRun srcExperimentRun = findExperimentRuns.getExperimentRuns(0);
                          return srcExperimentRun.toBuilder().clone();
                        },
                        executor)
                    .thenCompose(
                        cloneExperimentRunBuilder ->
                            checkPermissionAndPopulateFieldsBasedOnDestExperimentId(
                                request, cloneExperimentRunBuilder),
                        executor)
                    .thenCompose(
                        desExperimentRunBuilder -> {
                          desExperimentRunBuilder
                              .setId(UUID.randomUUID().toString())
                              .setDateCreated(Calendar.getInstance().getTimeInMillis())
                              .setDateUpdated(Calendar.getInstance().getTimeInMillis())
                              .setStartTime(Calendar.getInstance().getTimeInMillis())
                              .setEndTime(Calendar.getInstance().getTimeInMillis());

                          if (!request.getDestExperimentRunName().isEmpty()) {
                            desExperimentRunBuilder.setName(request.getDestExperimentRunName());
                          } else {
                            desExperimentRunBuilder.setName(
                                desExperimentRunBuilder.getName() + " - " + new Date().getTime());
                          }

                          if (userInfo != null) {
                            desExperimentRunBuilder
                                .clearOwner()
                                .setOwner(userInfo.getVertaInfo().getUserId());
                          }
                          return createExperimentRunHandler
                              .insertExperimentRun(desExperimentRunBuilder.build())
                              .thenApply(
                                  unused1 ->
                                      CloneExperimentRun.Response.newBuilder()
                                          .setRun(desExperimentRunBuilder.build())
                                          .build(),
                                  executor);
                        },
                        executor),
            executor);
  }

  private InternalFuture<ExperimentRun.Builder>
      checkPermissionAndPopulateFieldsBasedOnDestExperimentId(
          CloneExperimentRun request, ExperimentRun.Builder cloneExperimentRunBuilder) {
    if (!request.getDestExperimentId().isEmpty()) {
      if (!cloneExperimentRunBuilder.getExperimentId().equals(request.getDestExperimentId())) {
        return jdbi.withHandle(
                handle ->
                    handle
                        .createQuery("SELECT project_id FROM experiment where id = :id")
                        .bind("id", request.getDestExperimentId())
                        .mapTo(String.class)
                        .findOne())
            .thenApply(
                projectId -> {
                  if (projectId.isEmpty()) {
                    throw new NotFoundException(
                        "Experiment not found for given ID: " + request.getDestExperimentId());
                  }
                  return projectId.get();
                },
                executor)
            .thenCompose(
                projectId ->
                    getEntityPermissionBasedOnResourceTypes(
                            Collections.singletonList(projectId),
                            ModelDBActionEnum.ModelDBServiceActions.UPDATE,
                            ModelDBServiceResourceTypes.PROJECT)
                        .thenCompose(
                            allowed -> {
                              if (!allowed) {
                                throw new PermissionDeniedException(
                                    "Destination project is not accessible");
                              }
                              return InternalFuture.completedInternalFuture(projectId);
                            },
                            executor),
                executor)
            .thenApply(
                projectId ->
                    cloneExperimentRunBuilder
                        .setExperimentId(request.getDestExperimentId())
                        .setProjectId(projectId),
                executor);
      }
    }
    return InternalFuture.completedInternalFuture(cloneExperimentRunBuilder);
=======
  public InternalFuture<GetExperimentRunsByDatasetVersionId.Response>
      getExperimentRunsByDatasetVersionId(GetExperimentRunsByDatasetVersionId request) {
    var validationFuture =
        InternalFuture.runAsync(
            () -> {
              // Validate request parameter
              if (request.getDatasetVersionId().isEmpty()) {
                throw new ModelDBException(
                    "DatasetVersion Id should not be empty", Code.INVALID_ARGUMENT);
              }
            },
            executor);
    return validationFuture
        .thenAccept(
            unused ->
                // Validate requested dataset version exists
                jdbi.useHandle(
                    handle -> {
                      handle
                          .createQuery("SELECT COUNT(id) FROM commit WHERE id = :id")
                          .bind("id", request.getDatasetVersionId())
                          .mapTo(Long.class)
                          .findOne()
                          .orElseThrow(() -> new NotFoundException("DatasetVersion not found"));

                      // Validate requested dataset version mappings with datasets
                      List<Long> mappingDatasetIds =
                          handle
                              .createQuery(
                                  "SELECT repository_id FROM repository_commit WHERE commit_hash = :id")
                              .bind("id", request.getDatasetVersionId())
                              .mapTo(Long.class)
                              .list();

                      if (mappingDatasetIds.size() == 0) {
                        throw new InternalErrorException(
                            "DatasetVersion not attached with the dataset");
                      } else if (mappingDatasetIds.size() > 1) {
                        throw new InternalErrorException(
                            "DatasetVersion '"
                                + request.getDatasetVersionId()
                                + "' associated with multiple datasets");
                      }
                    }),
            executor)
        .thenApply(
            unused -> {
              // Create find ER request using dataset version predicate and requested pagination
              // parameters
              KeyValueQuery entityKeyValuePredicate =
                  KeyValueQuery.newBuilder()
                      .setKey(ModelDBConstants.DATASETS + "." + ModelDBConstants.LINKED_ARTIFACT_ID)
                      .setValue(
                          Value.newBuilder().setStringValue(request.getDatasetVersionId()).build())
                      .setOperator(OperatorEnum.Operator.EQ)
                      .setValueType(ValueTypeEnum.ValueType.STRING)
                      .build();

              return FindExperimentRuns.newBuilder()
                  .setPageNumber(request.getPageNumber())
                  .setPageLimit(request.getPageLimit())
                  .setAscending(request.getAscending())
                  .setSortKey(request.getSortKey())
                  .addPredicates(entityKeyValuePredicate)
                  .build();
            },
            executor)
        .thenCompose(this::findExperimentRuns, executor)
        .thenApply(
            findExperimentRunsResponse -> {
              // Build GetExperimentRunsByDatasetVersionId response from find ER response
              LOGGER.trace(
                  "Final return experiment_run count for dataset version: {}",
                  findExperimentRunsResponse.getExperimentRunsCount());
              LOGGER.trace(
                  "Final return total record count : {}",
                  findExperimentRunsResponse.getTotalRecords());
              return GetExperimentRunsByDatasetVersionId.Response.newBuilder()
                  .addAllExperimentRuns(findExperimentRunsResponse.getExperimentRunsList())
                  .setTotalRecords(findExperimentRunsResponse.getTotalRecords())
                  .build();
            },
            executor);
>>>>>>> 4d050acc
  }
}<|MERGE_RESOLUTION|>--- conflicted
+++ resolved
@@ -1470,7 +1470,91 @@
         .thenApply(versioningEntryMap -> versioningEntryMap.get(request.getId()), executor);
   }
 
-<<<<<<< HEAD
+  public InternalFuture<GetExperimentRunsByDatasetVersionId.Response>
+      getExperimentRunsByDatasetVersionId(GetExperimentRunsByDatasetVersionId request) {
+    var validationFuture =
+        InternalFuture.runAsync(
+            () -> {
+              // Validate request parameter
+              if (request.getDatasetVersionId().isEmpty()) {
+                throw new ModelDBException(
+                    "DatasetVersion Id should not be empty", Code.INVALID_ARGUMENT);
+              }
+            },
+            executor);
+    return validationFuture
+        .thenAccept(
+            unused ->
+                // Validate requested dataset version exists
+                jdbi.useHandle(
+                    handle -> {
+                      handle
+                          .createQuery("SELECT COUNT(id) FROM commit WHERE id = :id")
+                          .bind("id", request.getDatasetVersionId())
+                          .mapTo(Long.class)
+                          .findOne()
+                          .orElseThrow(() -> new NotFoundException("DatasetVersion not found"));
+
+                      // Validate requested dataset version mappings with datasets
+                      List<Long> mappingDatasetIds =
+                          handle
+                              .createQuery(
+                                  "SELECT repository_id FROM repository_commit WHERE commit_hash = :id")
+                              .bind("id", request.getDatasetVersionId())
+                              .mapTo(Long.class)
+                              .list();
+
+                      if (mappingDatasetIds.size() == 0) {
+                        throw new InternalErrorException(
+                            "DatasetVersion not attached with the dataset");
+                      } else if (mappingDatasetIds.size() > 1) {
+                        throw new InternalErrorException(
+                            "DatasetVersion '"
+                                + request.getDatasetVersionId()
+                                + "' associated with multiple datasets");
+                      }
+                    }),
+            executor)
+        .thenApply(
+            unused -> {
+              // Create find ER request using dataset version predicate and requested pagination
+              // parameters
+              KeyValueQuery entityKeyValuePredicate =
+                  KeyValueQuery.newBuilder()
+                      .setKey(ModelDBConstants.DATASETS + "." + ModelDBConstants.LINKED_ARTIFACT_ID)
+                      .setValue(
+                          Value.newBuilder().setStringValue(request.getDatasetVersionId()).build())
+                      .setOperator(OperatorEnum.Operator.EQ)
+                      .setValueType(ValueTypeEnum.ValueType.STRING)
+                      .build();
+
+              return FindExperimentRuns.newBuilder()
+                  .setPageNumber(request.getPageNumber())
+                  .setPageLimit(request.getPageLimit())
+                  .setAscending(request.getAscending())
+                  .setSortKey(request.getSortKey())
+                  .addPredicates(entityKeyValuePredicate)
+                  .build();
+            },
+            executor)
+        .thenCompose(this::findExperimentRuns, executor)
+        .thenApply(
+            findExperimentRunsResponse -> {
+              // Build GetExperimentRunsByDatasetVersionId response from find ER response
+              LOGGER.trace(
+                  "Final return experiment_run count for dataset version: {}",
+                  findExperimentRunsResponse.getExperimentRunsCount());
+              LOGGER.trace(
+                  "Final return total record count : {}",
+                  findExperimentRunsResponse.getTotalRecords());
+              return GetExperimentRunsByDatasetVersionId.Response.newBuilder()
+                  .addAllExperimentRuns(findExperimentRunsResponse.getExperimentRunsList())
+                  .setTotalRecords(findExperimentRunsResponse.getTotalRecords())
+                  .build();
+            },
+            executor);
+  }
+
   public InternalFuture<CloneExperimentRun.Response> cloneExperimentRun(
       CloneExperimentRun request) {
     var validateRequestParamFuture =
@@ -1588,90 +1672,5 @@
       }
     }
     return InternalFuture.completedInternalFuture(cloneExperimentRunBuilder);
-=======
-  public InternalFuture<GetExperimentRunsByDatasetVersionId.Response>
-      getExperimentRunsByDatasetVersionId(GetExperimentRunsByDatasetVersionId request) {
-    var validationFuture =
-        InternalFuture.runAsync(
-            () -> {
-              // Validate request parameter
-              if (request.getDatasetVersionId().isEmpty()) {
-                throw new ModelDBException(
-                    "DatasetVersion Id should not be empty", Code.INVALID_ARGUMENT);
-              }
-            },
-            executor);
-    return validationFuture
-        .thenAccept(
-            unused ->
-                // Validate requested dataset version exists
-                jdbi.useHandle(
-                    handle -> {
-                      handle
-                          .createQuery("SELECT COUNT(id) FROM commit WHERE id = :id")
-                          .bind("id", request.getDatasetVersionId())
-                          .mapTo(Long.class)
-                          .findOne()
-                          .orElseThrow(() -> new NotFoundException("DatasetVersion not found"));
-
-                      // Validate requested dataset version mappings with datasets
-                      List<Long> mappingDatasetIds =
-                          handle
-                              .createQuery(
-                                  "SELECT repository_id FROM repository_commit WHERE commit_hash = :id")
-                              .bind("id", request.getDatasetVersionId())
-                              .mapTo(Long.class)
-                              .list();
-
-                      if (mappingDatasetIds.size() == 0) {
-                        throw new InternalErrorException(
-                            "DatasetVersion not attached with the dataset");
-                      } else if (mappingDatasetIds.size() > 1) {
-                        throw new InternalErrorException(
-                            "DatasetVersion '"
-                                + request.getDatasetVersionId()
-                                + "' associated with multiple datasets");
-                      }
-                    }),
-            executor)
-        .thenApply(
-            unused -> {
-              // Create find ER request using dataset version predicate and requested pagination
-              // parameters
-              KeyValueQuery entityKeyValuePredicate =
-                  KeyValueQuery.newBuilder()
-                      .setKey(ModelDBConstants.DATASETS + "." + ModelDBConstants.LINKED_ARTIFACT_ID)
-                      .setValue(
-                          Value.newBuilder().setStringValue(request.getDatasetVersionId()).build())
-                      .setOperator(OperatorEnum.Operator.EQ)
-                      .setValueType(ValueTypeEnum.ValueType.STRING)
-                      .build();
-
-              return FindExperimentRuns.newBuilder()
-                  .setPageNumber(request.getPageNumber())
-                  .setPageLimit(request.getPageLimit())
-                  .setAscending(request.getAscending())
-                  .setSortKey(request.getSortKey())
-                  .addPredicates(entityKeyValuePredicate)
-                  .build();
-            },
-            executor)
-        .thenCompose(this::findExperimentRuns, executor)
-        .thenApply(
-            findExperimentRunsResponse -> {
-              // Build GetExperimentRunsByDatasetVersionId response from find ER response
-              LOGGER.trace(
-                  "Final return experiment_run count for dataset version: {}",
-                  findExperimentRunsResponse.getExperimentRunsCount());
-              LOGGER.trace(
-                  "Final return total record count : {}",
-                  findExperimentRunsResponse.getTotalRecords());
-              return GetExperimentRunsByDatasetVersionId.Response.newBuilder()
-                  .addAllExperimentRuns(findExperimentRunsResponse.getExperimentRunsList())
-                  .setTotalRecords(findExperimentRunsResponse.getTotalRecords())
-                  .build();
-            },
-            executor);
->>>>>>> 4d050acc
   }
 }