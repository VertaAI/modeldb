--- conflicted
+++ resolved
@@ -2,10 +2,6 @@
 
 import ai.verta.common.Artifact;
 import ai.verta.common.KeyValue;
-<<<<<<< HEAD
-import ai.verta.common.ModelDBResourceEnum;
-=======
->>>>>>> 94a5d235
 import ai.verta.common.ModelDBResourceEnum.ModelDBServiceResourceTypes;
 import ai.verta.modeldb.AddExperimentRunTags;
 import ai.verta.modeldb.CodeVersion;
@@ -65,25 +61,19 @@
 import ai.verta.modeldb.experimentRun.subtypes.DatasetHandler;
 import ai.verta.modeldb.experimentRun.subtypes.EnvironmentHandler;
 import ai.verta.modeldb.experimentRun.subtypes.FeatureHandler;
-<<<<<<< HEAD
-=======
 import ai.verta.modeldb.experimentRun.subtypes.FilterPrivilegedDatasetsHandler;
 import ai.verta.modeldb.experimentRun.subtypes.FilterPrivilegedVersionedInputsHandler;
 import ai.verta.modeldb.experimentRun.subtypes.HyperparametersFromConfigHandler;
->>>>>>> 94a5d235
 import ai.verta.modeldb.experimentRun.subtypes.KeyValueHandler;
 import ai.verta.modeldb.experimentRun.subtypes.MapSubtypes;
 import ai.verta.modeldb.experimentRun.subtypes.ObservationHandler;
 import ai.verta.modeldb.experimentRun.subtypes.PredicatesHandler;
 import ai.verta.modeldb.experimentRun.subtypes.SortingHandler;
 import ai.verta.modeldb.experimentRun.subtypes.TagsHandler;
-<<<<<<< HEAD
+import ai.verta.modeldb.experimentRun.subtypes.VersionInputHandler;
 import ai.verta.modeldb.utils.ModelDBUtils;
-=======
-import ai.verta.modeldb.experimentRun.subtypes.VersionInputHandler;
 import ai.verta.modeldb.versioning.BlobDAO;
 import ai.verta.modeldb.versioning.CommitDAO;
->>>>>>> 94a5d235
 import ai.verta.modeldb.versioning.EnvironmentBlob;
 import ai.verta.modeldb.versioning.RepositoryDAO;
 import ai.verta.uac.Action;
@@ -132,9 +122,6 @@
   private final SortingHandler sortingHandler;
   private final FeatureHandler featureHandler;
   private final EnvironmentHandler environmentHandler;
-<<<<<<< HEAD
-  private final CreateExperimentRunHandler createExperimentRunHandler;
-=======
   private final FilterPrivilegedDatasetsHandler privilegedDatasetsHandler;
   private final VersionInputHandler versionInputHandler;
   private final FilterPrivilegedVersionedInputsHandler privilegedVersionedInputsHandler;
@@ -142,7 +129,6 @@
   private final HyperparametersFromConfigHandler hyperparametersFromConfigHandler;
   private final Config config;
   private final CodeVersionFromBlobHandler codeVersionFromBlobHandler;
->>>>>>> 94a5d235
 
   public FutureExperimentRunDAO(
       Executor executor,
@@ -180,22 +166,16 @@
     sortingHandler = new SortingHandler();
     featureHandler = new FeatureHandler(executor, jdbi, "ExperimentRunEntity");
     environmentHandler = new EnvironmentHandler(executor, jdbi, "ExperimentRunEntity");
-<<<<<<< HEAD
-=======
     privilegedDatasetsHandler = new FilterPrivilegedDatasetsHandler(executor, jdbi);
     versionInputHandler =
         new VersionInputHandler(
             executor, jdbi, "ExperimentRunEntity", repositoryDAO, commitDAO, blobDAO);
     privilegedVersionedInputsHandler = new FilterPrivilegedVersionedInputsHandler(executor, jdbi);
->>>>>>> 94a5d235
     createExperimentRunHandler =
         new CreateExperimentRunHandler(
             executor,
             jdbi,
-<<<<<<< HEAD
-=======
             config,
->>>>>>> 94a5d235
             uac,
             attributeHandler,
             hyperparametersHandler,
@@ -203,9 +183,6 @@
             observationHandler,
             tagsHandler,
             artifactHandler,
-<<<<<<< HEAD
-            featureHandler);
-=======
             featureHandler,
             datasetHandler,
             versionInputHandler);
@@ -214,7 +191,6 @@
             executor, jdbi, "hyperparameters", "ExperimentRunEntity");
     codeVersionFromBlobHandler =
         new CodeVersionFromBlobHandler(executor, jdbi, config.populateConnectionsBasedOnPrivileges);
->>>>>>> 94a5d235
   }
 
   public InternalFuture<Void> deleteObservations(DeleteObservations request) {
@@ -418,14 +394,8 @@
                                 .setService(ServiceEnum.Service.MODELDB_SERVICE)
                                 .setResourceType(
                                     ResourceType.newBuilder()
-<<<<<<< HEAD
-                                        .setModeldbServiceResourceType(
-                                            ModelDBServiceResourceTypes.PROJECT))
-                                .addAllResourceIds(projId))
-=======
                                         .setModeldbServiceResourceType(modelDBServiceResourceTypes))
                                 .addAllResourceIds(entityIds))
->>>>>>> 94a5d235
                         .build()),
             executor)
         .thenCompose(
@@ -1092,8 +1062,6 @@
                                                     }),
                                             executor);
 
-<<<<<<< HEAD
-=======
                                     // Get VersionedInputs
                                     final var futureVersionedInputs =
                                         versionInputHandler.getVersionedInputs(ids);
@@ -1122,7 +1090,6 @@
                                                     }),
                                             executor);
 
->>>>>>> 94a5d235
                                     return futureBuildersStream.thenApply(
                                         experimentRunBuilders ->
                                             experimentRunBuilders
@@ -1224,46 +1191,6 @@
     }
   }
 
-<<<<<<< HEAD
-  public InternalFuture<ExperimentRun> createExperimentRun(CreateExperimentRun request) {
-    // Validate arguments
-    var futureTask =
-        InternalFuture.runAsync(
-            () -> {
-              if (request.getProjectId().isEmpty()) {
-                throw new InvalidArgumentException(
-                    "Project ID not found in CreateExperimentRun request");
-              } else if (request.getExperimentId().isEmpty()) {
-                throw new InvalidArgumentException(
-                    "Experiment ID not found in CreateExperimentRun request");
-              }
-            },
-            executor);
-    return futureTask
-        .thenCompose(
-            unused ->
-                checkProjectPermission(
-                    Collections.singletonList(request.getProjectId()),
-                    ModelDBActionEnum.ModelDBServiceActions.UPDATE),
-            executor)
-        .thenCompose(
-            unused ->
-                jdbi.useHandle(
-                    handle -> {
-                      Long count =
-                          handle
-                              .createQuery("SELECT COUNT(*) FROM experiment where id = :id")
-                              .bind("id", request.getExperimentId())
-                              .mapTo(Long.class)
-                              .one();
-                      if (count == 0) {
-                        throw new NotFoundException(
-                            "Experiment not found for given ID: " + request.getExperimentId());
-                      }
-                    }),
-            executor)
-        .thenCompose(unused -> createExperimentRunHandler.createExperimentRun(request), executor);
-=======
   private InternalFuture<List<String>> getAccessibleProjectIdsBasedOnWorkspace(
       String workspaceName, Optional<String> projectId) {
     var requestProjectIds = new ArrayList<String>();
@@ -1369,10 +1296,50 @@
   }
 
   public InternalFuture<ExperimentRun> createExperimentRun(CreateExperimentRun request) {
-    return getEntityPermissionBasedOnResourceTypes(
-            Collections.singletonList(request.getProjectId()),
-            ModelDBActionEnum.ModelDBServiceActions.UPDATE,
-            ModelDBServiceResourceTypes.PROJECT)
+    // Validate arguments
+    var futureTask =
+        InternalFuture.runAsync(
+            () -> {
+              if (request.getProjectId().isEmpty()) {
+                throw new InvalidArgumentException(
+                    "Project ID not found in CreateExperimentRun request");
+              } else if (request.getExperimentId().isEmpty()) {
+                throw new InvalidArgumentException(
+                    "Experiment ID not found in CreateExperimentRun request");
+              }
+            },
+            executor);
+    return futureTask
+        .thenCompose(
+            unused ->
+                getEntityPermissionBasedOnResourceTypes(
+                    Collections.singletonList(request.getProjectId()),
+                    ModelDBActionEnum.ModelDBServiceActions.UPDATE,
+                    ModelDBServiceResourceTypes.PROJECT),
+            executor)
+        .thenAccept(
+            allowed -> {
+              if (!allowed) {
+                throw new PermissionDeniedException("Permission denied");
+              }
+            },
+            executor)
+        .thenCompose(
+            unused ->
+                jdbi.useHandle(
+                    handle -> {
+                      Long count =
+                          handle
+                              .createQuery("SELECT COUNT(*) FROM experiment where id = :id")
+                              .bind("id", request.getExperimentId())
+                              .mapTo(Long.class)
+                              .one();
+                      if (count == 0) {
+                        throw new NotFoundException(
+                            "Experiment not found for given ID: " + request.getExperimentId());
+                      }
+                    }),
+            executor)
         .thenCompose(
             unused ->
                 privilegedDatasetsHandler
@@ -1389,8 +1356,7 @@
                                 .build(),
                         executor),
             executor)
-        .thenCompose(createExperimentRunHandler::createExperimentRun, executor);
->>>>>>> 94a5d235
+        .thenCompose(unused -> createExperimentRunHandler.createExperimentRun(request), executor);
   }
 
   public InternalFuture<Void> logEnvironment(LogEnvironment request) {
@@ -1407,8 +1373,6 @@
             unused -> environmentHandler.logEnvironment(request.getId(), request.getEnvironment()),
             executor);
   }
-<<<<<<< HEAD
-=======
 
   public InternalFuture<Void> logVersionedInputs(LogVersionedInput request) {
     final var runId = request.getId();
@@ -1431,5 +1395,4 @@
         .thenApply(
             stringVersioningEntryMap -> stringVersioningEntryMap.get(request.getId()), executor);
   }
->>>>>>> 94a5d235
 }