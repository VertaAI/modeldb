--- conflicted
+++ resolved
@@ -1556,7 +1556,77 @@
             executor);
   }
 
-<<<<<<< HEAD
+  public InternalFuture<Void> updateExperimentRunDescription(
+      UpdateExperimentRunDescription request) {
+    final var runId = request.getId();
+    final var description = request.getDescription();
+    final var now = Calendar.getInstance().getTimeInMillis();
+
+    return checkPermission(
+            Collections.singletonList(runId), ModelDBActionEnum.ModelDBServiceActions.UPDATE)
+        .thenAccept(
+            unused ->
+                jdbi.useHandle(
+                    handle ->
+                        handle
+                            .createUpdate(
+                                "UPDATE experiment_run SET description = :description WHERE id = :id")
+                            .bind("id", runId)
+                            .bind("description", description)
+                            .execute()),
+            executor)
+        .thenCompose(unused -> updateModifiedTimestamp(runId, now), executor);
+  }
+
+  public InternalFuture<GetExperimentRunsInExperiment.Response> getExperimentRunsInExperiment(
+      GetExperimentRunsInExperiment request) {
+    final var requestValidationFuture =
+        InternalFuture.runAsync(
+            () -> {
+              if (request.getExperimentId().isEmpty()) {
+                String errorMessage = "Experiment ID not present";
+                throw new InvalidArgumentException(errorMessage);
+              }
+            },
+            executor);
+    return requestValidationFuture
+        .thenCompose(
+            unused ->
+                jdbi.withHandle(
+                    handle ->
+                        handle
+                            .createQuery("SELECT COUNT(id) FROM experiment WHERE id = :id")
+                            .bind("id", request.getExperimentId())
+                            .mapTo(Long.class)
+                            .one()),
+            executor)
+        .thenAccept(
+            count -> {
+              if (count == 0) {
+                throw new NotFoundException("Experiment not found");
+              }
+            },
+            executor)
+        .thenCompose(
+            unused ->
+                findExperimentRuns(
+                    FindExperimentRuns.newBuilder()
+                        .setExperimentId(request.getExperimentId())
+                        .setSortKey(request.getSortKey())
+                        .setAscending(request.getAscending())
+                        .setPageLimit(request.getPageLimit())
+                        .setPageNumber(request.getPageNumber())
+                        .build()),
+            executor)
+        .thenApply(
+            findResponse ->
+                GetExperimentRunsInExperiment.Response.newBuilder()
+                    .addAllExperimentRuns(findResponse.getExperimentRunsList())
+                    .setTotalRecords(findResponse.getTotalRecords())
+                    .build(),
+            executor);
+  }
+
   public InternalFuture<CloneExperimentRun.Response> cloneExperimentRun(
       CloneExperimentRun request) {
     var validateRequestParamFuture =
@@ -1675,76 +1745,4 @@
     }
     return InternalFuture.completedInternalFuture(cloneExperimentRunBuilder);
   }
-=======
-  public InternalFuture<Void> updateExperimentRunDescription(
-      UpdateExperimentRunDescription request) {
-    final var runId = request.getId();
-    final var description = request.getDescription();
-    final var now = Calendar.getInstance().getTimeInMillis();
-
-    return checkPermission(
-            Collections.singletonList(runId), ModelDBActionEnum.ModelDBServiceActions.UPDATE)
-        .thenAccept(
-            unused ->
-                jdbi.useHandle(
-                    handle ->
-                        handle
-                            .createUpdate(
-                                "UPDATE experiment_run SET description = :description WHERE id = :id")
-                            .bind("id", runId)
-                            .bind("description", description)
-                            .execute()),
-            executor)
-        .thenCompose(unused -> updateModifiedTimestamp(runId, now), executor);
-  }
-
-  public InternalFuture<GetExperimentRunsInExperiment.Response> getExperimentRunsInExperiment(
-      GetExperimentRunsInExperiment request) {
-    final var requestValidationFuture =
-        InternalFuture.runAsync(
-            () -> {
-              if (request.getExperimentId().isEmpty()) {
-                String errorMessage = "Experiment ID not present";
-                throw new InvalidArgumentException(errorMessage);
-              }
-            },
-            executor);
-    return requestValidationFuture
-        .thenCompose(
-            unused ->
-                jdbi.withHandle(
-                    handle ->
-                        handle
-                            .createQuery("SELECT COUNT(id) FROM experiment WHERE id = :id")
-                            .bind("id", request.getExperimentId())
-                            .mapTo(Long.class)
-                            .one()),
-            executor)
-        .thenAccept(
-            count -> {
-              if (count == 0) {
-                throw new NotFoundException("Experiment not found");
-              }
-            },
-            executor)
-        .thenCompose(
-            unused ->
-                findExperimentRuns(
-                    FindExperimentRuns.newBuilder()
-                        .setExperimentId(request.getExperimentId())
-                        .setSortKey(request.getSortKey())
-                        .setAscending(request.getAscending())
-                        .setPageLimit(request.getPageLimit())
-                        .setPageNumber(request.getPageNumber())
-                        .build()),
-            executor)
-        .thenApply(
-            findResponse ->
-                GetExperimentRunsInExperiment.Response.newBuilder()
-                    .addAllExperimentRuns(findResponse.getExperimentRunsList())
-                    .setTotalRecords(findResponse.getTotalRecords())
-                    .build(),
-            executor);
-  }
->>>>>>> 6f28f8e6
 }