package ai.verta.modeldb.experimentRun;

import ai.verta.common.Artifact;
import ai.verta.common.KeyValue;
import ai.verta.common.ModelDBResourceEnum;
import ai.verta.common.ModelDBResourceEnum.ModelDBServiceResourceTypes;
import ai.verta.modeldb.*;
import ai.verta.modeldb.AddExperimentRunTags;
import ai.verta.modeldb.CreateExperimentRun;
import ai.verta.modeldb.DeleteArtifact;
import ai.verta.modeldb.DeleteExperimentRunAttributes;
import ai.verta.modeldb.DeleteExperimentRunTags;
import ai.verta.modeldb.DeleteExperimentRuns;
import ai.verta.modeldb.DeleteHyperparameters;
import ai.verta.modeldb.DeleteMetrics;
import ai.verta.modeldb.DeleteObservations;
import ai.verta.modeldb.ExperimentRun;
import ai.verta.modeldb.GetArtifacts;
import ai.verta.modeldb.GetAttributes;
import ai.verta.modeldb.GetHyperparameters;
import ai.verta.modeldb.GetMetrics;
import ai.verta.modeldb.GetObservations;
import ai.verta.modeldb.GetTags;
import ai.verta.modeldb.LogArtifacts;
import ai.verta.modeldb.LogAttributes;
import ai.verta.modeldb.LogHyperparameters;
import ai.verta.modeldb.LogMetrics;
import ai.verta.modeldb.LogObservations;
import ai.verta.modeldb.Observation;
import ai.verta.modeldb.artifactStore.ArtifactStoreDAO;
import ai.verta.modeldb.common.CommonUtils;
import ai.verta.modeldb.common.EnumerateList;
import ai.verta.modeldb.common.connections.UAC;
import ai.verta.modeldb.common.exceptions.ModelDBException;
import ai.verta.modeldb.common.exceptions.NotFoundException;
import ai.verta.modeldb.common.futures.FutureGrpc;
import ai.verta.modeldb.common.futures.FutureJdbi;
import ai.verta.modeldb.common.futures.InternalFuture;
import ai.verta.modeldb.common.query.QueryFilterContext;
import ai.verta.modeldb.datasetVersion.DatasetVersionDAO;
import ai.verta.modeldb.exceptions.InvalidArgumentException;
import ai.verta.modeldb.exceptions.PermissionDeniedException;
import ai.verta.modeldb.experimentRun.subtypes.ArtifactHandler;
import ai.verta.modeldb.experimentRun.subtypes.AttributeHandler;
import ai.verta.modeldb.experimentRun.subtypes.CodeVersionHandler;
import ai.verta.modeldb.experimentRun.subtypes.CreateExperimentRunHandler;
import ai.verta.modeldb.experimentRun.subtypes.DatasetHandler;
import ai.verta.modeldb.experimentRun.subtypes.FeatureHandler;
import ai.verta.modeldb.experimentRun.subtypes.KeyValueHandler;
import ai.verta.modeldb.experimentRun.subtypes.ObservationHandler;
import ai.verta.modeldb.experimentRun.subtypes.PredicatesHandler;
import ai.verta.modeldb.experimentRun.subtypes.SortingHandler;
import ai.verta.modeldb.experimentRun.subtypes.TagsHandler;
import ai.verta.modeldb.versioning.EnvironmentBlob;
import ai.verta.uac.Action;
import ai.verta.uac.GetSelfAllowedResources;
import ai.verta.uac.IsSelfAllowed;
import ai.verta.uac.ModelDBActionEnum;
import ai.verta.uac.ResourceType;
import ai.verta.uac.Resources;
import ai.verta.uac.ServiceEnum;
import com.google.protobuf.InvalidProtocolBufferException;
import java.util.*;
import java.util.ArrayList;
import java.util.Calendar;
import java.util.List;
import java.util.Optional;
import java.util.concurrent.Executor;
import java.util.stream.Collectors;
import org.apache.logging.log4j.LogManager;
import org.apache.logging.log4j.Logger;

public class FutureExperimentRunDAO {
  private static Logger LOGGER = LogManager.getLogger(FutureExperimentRunDAO.class);

  private final Executor executor;
  private final FutureJdbi jdbi;
  private final UAC uac;

  private final AttributeHandler attributeHandler;
  private final KeyValueHandler hyperparametersHandler;
  private final KeyValueHandler metricsHandler;
  private final ObservationHandler observationHandler;
  private final TagsHandler tagsHandler;
  private final ArtifactHandler artifactHandler;
  private final CodeVersionHandler codeVersionHandler;
  private final DatasetHandler datasetHandler;
  private final PredicatesHandler predicatesHandler;
  private final SortingHandler sortingHandler;
  private final FeatureHandler featureHandler;
  private final CreateExperimentRunHandler createExperimentRunHandler;

  public FutureExperimentRunDAO(
      Executor executor,
      FutureJdbi jdbi,
      UAC uac,
      ArtifactStoreDAO artifactStoreDAO,
      DatasetVersionDAO datasetVersionDAO) {
    this.executor = executor;
    this.jdbi = jdbi;
    this.uac = uac;

    attributeHandler = new AttributeHandler(executor, jdbi, "ExperimentRunEntity");
    hyperparametersHandler =
        new KeyValueHandler(executor, jdbi, "hyperparameters", "ExperimentRunEntity");
    metricsHandler = new KeyValueHandler(executor, jdbi, "metrics", "ExperimentRunEntity");
    observationHandler = new ObservationHandler(executor, jdbi);
    tagsHandler = new TagsHandler(executor, jdbi, "ExperimentRunEntity");
    codeVersionHandler = new CodeVersionHandler(executor, jdbi);
    datasetHandler = new DatasetHandler(executor, jdbi, "ExperimentRunEntity");
    artifactHandler =
        new ArtifactHandler(
            executor,
            jdbi,
            "ExperimentRunEntity",
            codeVersionHandler,
            datasetHandler,
            artifactStoreDAO,
            datasetVersionDAO);
    predicatesHandler = new PredicatesHandler();
    sortingHandler = new SortingHandler();
    featureHandler = new FeatureHandler(executor, jdbi, "ExperimentRunEntity");
    createExperimentRunHandler =
        new CreateExperimentRunHandler(
            executor,
            jdbi,
            uac,
            attributeHandler,
            hyperparametersHandler,
            metricsHandler,
            observationHandler,
            tagsHandler,
            artifactHandler,
            featureHandler);
  }

  public InternalFuture<Void> deleteObservations(DeleteObservations request) {
    // TODO: support artifacts?

    final var runId = request.getId();
    final var now = Calendar.getInstance().getTimeInMillis();

    final Optional<List<String>> maybeKeys =
        request.getDeleteAll() ? Optional.empty() : Optional.of(request.getObservationKeysList());

    return checkPermission(
            Collections.singletonList(runId), ModelDBActionEnum.ModelDBServiceActions.UPDATE)
        .thenCompose(unused -> observationHandler.deleteObservations(runId, maybeKeys), executor)
        .thenCompose(unused -> updateModifiedTimestamp(runId, now), executor);
  }

  public InternalFuture<List<Observation>> getObservations(GetObservations request) {
    // TODO: support artifacts?

    final var runId = request.getId();
    final var key = request.getObservationKey();

    return checkPermission(
            Collections.singletonList(runId), ModelDBActionEnum.ModelDBServiceActions.READ)
        .thenCompose(unused -> observationHandler.getObservations(runId, key), executor);
  }

  public InternalFuture<Void> logObservations(LogObservations request) {
    // TODO: support artifacts?

    final var runId = request.getId();
    final var observations = request.getObservationsList();
    final var now = Calendar.getInstance().getTimeInMillis();

    return checkPermission(
            Collections.singletonList(runId), ModelDBActionEnum.ModelDBServiceActions.UPDATE)
        .thenCompose(
            unused -> observationHandler.logObservations(runId, observations, now), executor)
        .thenCompose(unused -> updateModifiedTimestamp(runId, now), executor);
  }

  public InternalFuture<Void> deleteMetrics(DeleteMetrics request) {
    final var runId = request.getId();
    final var now = Calendar.getInstance().getTimeInMillis();

    final Optional<List<String>> maybeKeys =
        request.getDeleteAll() ? Optional.empty() : Optional.of(request.getMetricKeysList());

    return checkPermission(
            Collections.singletonList(runId), ModelDBActionEnum.ModelDBServiceActions.UPDATE)
        .thenCompose(unused -> metricsHandler.deleteKeyValues(runId, maybeKeys), executor)
        .thenCompose(unused -> updateModifiedTimestamp(runId, now), executor);
  }

  public InternalFuture<Void> deleteHyperparameters(DeleteHyperparameters request) {
    final var runId = request.getId();
    final var now = Calendar.getInstance().getTimeInMillis();

    final Optional<List<String>> maybeKeys =
        request.getDeleteAll()
            ? Optional.empty()
            : Optional.of(request.getHyperparameterKeysList());

    return checkPermission(
            Collections.singletonList(runId), ModelDBActionEnum.ModelDBServiceActions.UPDATE)
        .thenCompose(unused -> hyperparametersHandler.deleteKeyValues(runId, maybeKeys), executor)
        .thenCompose(unused -> updateModifiedTimestamp(runId, now), executor);
  }

  public InternalFuture<Void> deleteAttributes(DeleteExperimentRunAttributes request) {
    final var runId = request.getId();
    final var now = Calendar.getInstance().getTimeInMillis();

    final Optional<List<String>> maybeKeys =
        request.getDeleteAll() ? Optional.empty() : Optional.of(request.getAttributeKeysList());

    return checkPermission(
            Collections.singletonList(runId), ModelDBActionEnum.ModelDBServiceActions.UPDATE)
        .thenCompose(unused -> attributeHandler.deleteKeyValues(runId, maybeKeys), executor)
        .thenCompose(unused -> updateModifiedTimestamp(runId, now), executor);
  }

  public InternalFuture<List<KeyValue>> getMetrics(GetMetrics request) {
    final var runId = request.getId();

    return checkPermission(
            Collections.singletonList(runId), ModelDBActionEnum.ModelDBServiceActions.READ)
        .thenCompose(unused -> metricsHandler.getKeyValues(runId), executor);
  }

  public InternalFuture<List<KeyValue>> getHyperparameters(GetHyperparameters request) {
    final var runId = request.getId();

    return checkPermission(
            Collections.singletonList(runId), ModelDBActionEnum.ModelDBServiceActions.READ)
        .thenCompose(unused -> hyperparametersHandler.getKeyValues(runId), executor);
  }

  public InternalFuture<List<KeyValue>> getAttributes(GetAttributes request) {
    final var runId = request.getId();

    return checkPermission(
            Collections.singletonList(runId), ModelDBActionEnum.ModelDBServiceActions.READ)
        .thenCompose(unused -> attributeHandler.getKeyValues(runId), executor);
  }

  public InternalFuture<Void> logMetrics(LogMetrics request) {
    final var runId = request.getId();
    final var metrics = request.getMetricsList();
    final var now = Calendar.getInstance().getTimeInMillis();

    return checkPermission(
            Collections.singletonList(runId), ModelDBActionEnum.ModelDBServiceActions.UPDATE)
        .thenCompose(unused -> metricsHandler.logKeyValues(runId, metrics), executor)
        .thenCompose(unused -> updateModifiedTimestamp(runId, now), executor);
  }

  public InternalFuture<Void> logHyperparameters(LogHyperparameters request) {
    final var runId = request.getId();
    final var hyperparameters = request.getHyperparametersList();
    final var now = Calendar.getInstance().getTimeInMillis();

    return checkPermission(
            Collections.singletonList(runId), ModelDBActionEnum.ModelDBServiceActions.UPDATE)
        .thenCompose(
            unused -> hyperparametersHandler.logKeyValues(runId, hyperparameters), executor)
        .thenCompose(unused -> updateModifiedTimestamp(runId, now), executor);
  }

  public InternalFuture<Void> logAttributes(LogAttributes request) {
    final var runId = request.getId();
    final var attributes = request.getAttributesList();
    final var now = Calendar.getInstance().getTimeInMillis();

    return checkPermission(
            Collections.singletonList(runId), ModelDBActionEnum.ModelDBServiceActions.UPDATE)
        .thenCompose(unused -> attributeHandler.logKeyValues(runId, attributes), executor)
        .thenCompose(unused -> updateModifiedTimestamp(runId, now), executor);
  }

  public InternalFuture<Void> addTags(AddExperimentRunTags request) {
    final var runId = request.getId();
    final var tags = request.getTagsList();
    final var now = Calendar.getInstance().getTimeInMillis();

    return checkPermission(
            Collections.singletonList(runId), ModelDBActionEnum.ModelDBServiceActions.UPDATE)
        .thenCompose(unused -> tagsHandler.addTags(runId, tags), executor)
        .thenCompose(unused -> updateModifiedTimestamp(runId, now), executor);
  }

  public InternalFuture<Void> deleteTags(DeleteExperimentRunTags request) {
    final var runId = request.getId();
    final var now = Calendar.getInstance().getTimeInMillis();

    final Optional<List<String>> maybeTags =
        request.getDeleteAll() ? Optional.empty() : Optional.of(request.getTagsList());

    return checkPermission(
            Collections.singletonList(runId), ModelDBActionEnum.ModelDBServiceActions.UPDATE)
        .thenCompose(unused -> tagsHandler.deleteTags(runId, maybeTags), executor)
        .thenCompose(unused -> updateModifiedTimestamp(runId, now), executor);
  }

  public InternalFuture<List<String>> getTags(GetTags request) {
    final var runId = request.getId();

    return checkPermission(
            Collections.singletonList(runId), ModelDBActionEnum.ModelDBServiceActions.READ)
        .thenCompose(unused -> tagsHandler.getTags(runId), executor);
  }

  private InternalFuture<Void> updateModifiedTimestamp(String runId, Long now) {
    return jdbi.useHandle(
        handle ->
            handle
                .createUpdate(
                    "update experiment_run set date_updated=greatest(date_updated, :now) where id=:run_id")
                .bind("run_id", runId)
                .bind("now", now)
                .execute());
  }

  private InternalFuture<Void> checkProjectPermission(
      List<String> projId, ModelDBActionEnum.ModelDBServiceActions action) {
    return FutureGrpc.ClientRequest(
            uac.getAuthzService()
                .isSelfAllowed(
                    IsSelfAllowed.newBuilder()
                        .addActions(
                            Action.newBuilder()
                                .setModeldbServiceAction(action)
                                .setService(ServiceEnum.Service.MODELDB_SERVICE))
                        .addResources(
                            Resources.newBuilder()
                                .setService(ServiceEnum.Service.MODELDB_SERVICE)
                                .setResourceType(
                                    ResourceType.newBuilder()
                                        .setModeldbServiceResourceType(
                                            ModelDBServiceResourceTypes.PROJECT))
                                .addAllResourceIds(projId))
                        .build()),
            executor)
        .thenAccept(
            response -> {
              if (!response.getAllowed()) {
                throw new PermissionDeniedException("Permission denied");
              }
            },
            executor);
  }

  private InternalFuture<Void> checkPermission(
      List<String> runIds, ModelDBActionEnum.ModelDBServiceActions action) {
    if (runIds.isEmpty()) {
      return InternalFuture.failedStage(
          new InvalidArgumentException("Experiment run IDs is missing"));
    }

    var futureMaybeProjectIds =
        jdbi.withHandle(
            handle ->
                handle
                    .createQuery(
                        "SELECT project_id FROM experiment_run WHERE id IN (<ids>) AND deleted=0")
                    .bindList("ids", runIds)
                    .mapTo(String.class)
                    .list());

    return futureMaybeProjectIds.thenCompose(
        maybeProjectIds -> {
          if (maybeProjectIds.isEmpty()) {
            throw new NotFoundException("Project ids not found for given experiment runs");
          }

          switch (action) {
            case DELETE:
              // TODO: check if we should using DELETE for the ER itself
              return checkProjectPermission(
                  maybeProjectIds, ModelDBActionEnum.ModelDBServiceActions.UPDATE);
            default:
              return checkProjectPermission(maybeProjectIds, action);
          }
        },
        executor);
  }

  private InternalFuture<List<String>> getAllowedProjects(
      ModelDBActionEnum.ModelDBServiceActions action) {
    return FutureGrpc.ClientRequest(
            uac.getAuthzService()
                .getSelfAllowedResources(
                    GetSelfAllowedResources.newBuilder()
                        .addActions(
                            Action.newBuilder()
                                .setModeldbServiceAction(action)
                                .setService(ServiceEnum.Service.MODELDB_SERVICE))
                        .setService(ServiceEnum.Service.MODELDB_SERVICE)
                        .setResourceType(
                            ResourceType.newBuilder()
                                .setModeldbServiceResourceType(
                                    ModelDBResourceEnum.ModelDBServiceResourceTypes.PROJECT))
                        .build()),
            executor)
        .thenApply(
            response ->
                response.getResourcesList().stream()
                    .flatMap(x -> x.getResourceIdsList().stream())
                    .collect(Collectors.toList()),
            executor);
  }

  public InternalFuture<Void> deleteExperimentRuns(DeleteExperimentRuns request) {
    final var runIds = request.getIdsList();
    final var now = Calendar.getInstance().getTimeInMillis();

    var futureDeleteTask =
        InternalFuture.runAsync(
            () -> {
              if (request.getIdsList().isEmpty()) {
                throw new InvalidArgumentException("ExperimentRun IDs not found in request");
              }
            },
            executor);

    return futureDeleteTask
        .thenCompose(
            unused ->
                checkPermission(
                    request.getIdsList(), ModelDBActionEnum.ModelDBServiceActions.DELETE),
            executor)
        .thenCompose(unused -> deleteExperimentRuns(runIds), executor);
  }

  private InternalFuture<Void> deleteExperimentRuns(List<String> runIds) {
    return InternalFuture.runAsync(
        () ->
            jdbi.withHandle(
                handle ->
                    handle
                        .createUpdate(
                            "Update experiment_run SET deleted = :deleted WHERE id IN (<ids>)")
                        .bindList("ids", runIds)
                        .bind("deleted", true)
                        .execute()),
        executor);
  }

  public InternalFuture<Void> logArtifacts(LogArtifacts request) {
    final var runId = request.getId();
    final var artifacts = request.getArtifactsList();
    final var now = Calendar.getInstance().getTimeInMillis();

    return checkPermission(
            Collections.singletonList(runId), ModelDBActionEnum.ModelDBServiceActions.UPDATE)
        .thenCompose(unused -> artifactHandler.logArtifacts(runId, artifacts, false), executor)
        .thenCompose(unused -> updateModifiedTimestamp(runId, now), executor);
  }

  public InternalFuture<List<Artifact>> getArtifacts(GetArtifacts request) {
    final var runId = request.getId();
    final var key = request.getKey();
    Optional<String> maybeKey = key.isEmpty() ? Optional.empty() : Optional.of(key);

    return checkPermission(
            Collections.singletonList(runId), ModelDBActionEnum.ModelDBServiceActions.READ)
        .thenCompose(unused -> artifactHandler.getArtifacts(runId, maybeKey), executor);
  }

  public InternalFuture<Void> deleteArtifacts(DeleteArtifact request) {
    final var runId = request.getId();
    final var now = Calendar.getInstance().getTimeInMillis();
    final var keys =
        request.getKey().isEmpty()
            ? new ArrayList<String>()
            : Collections.singletonList(request.getKey());
    Optional<List<String>> optionalKeys = keys.isEmpty() ? Optional.empty() : Optional.of(keys);

    return checkPermission(
            Collections.singletonList(runId), ModelDBActionEnum.ModelDBServiceActions.UPDATE)
        .thenCompose(unused -> artifactHandler.deleteArtifacts(runId, optionalKeys), executor)
        .thenCompose(unused -> updateModifiedTimestamp(runId, now), executor);
  }

  public InternalFuture<Void> logDatasets(LogDatasets request) {
    final var runId = request.getId();
    final var artifacts = request.getDatasetsList();
    final var now = Calendar.getInstance().getTimeInMillis();

    return checkPermission(
            Collections.singletonList(runId), ModelDBActionEnum.ModelDBServiceActions.UPDATE)
        .thenCompose(
            unused -> datasetHandler.logArtifacts(runId, artifacts, request.getOverwrite()),
            executor)
        .thenCompose(unused -> updateModifiedTimestamp(runId, now), executor);
  }

  public InternalFuture<List<Artifact>> getDatasets(GetDatasets request) {
    final var runId = request.getId();

    return checkPermission(
            Collections.singletonList(runId), ModelDBActionEnum.ModelDBServiceActions.READ)
        .thenCompose(unused -> datasetHandler.getArtifacts(runId, Optional.empty()), executor);
  }

  public InternalFuture<Void> logCodeVersion(LogExperimentRunCodeVersion request) {
    final var runId = request.getId();
    final var now = Calendar.getInstance().getTimeInMillis();
    return checkPermission(
            Collections.singletonList(runId), ModelDBActionEnum.ModelDBServiceActions.UPDATE)
        .thenCompose(unused -> codeVersionHandler.logCodeVersion(request), executor)
        .thenCompose(unused -> updateModifiedTimestamp(runId, now), executor);
  }

  public InternalFuture<Optional<CodeVersion>> getCodeVersion(GetExperimentRunCodeVersion request) {
    final var runId = request.getId();
    return checkPermission(
            Collections.singletonList(runId), ModelDBActionEnum.ModelDBServiceActions.READ)
        .thenCompose(unused -> codeVersionHandler.getCodeVersion(request.getId()), executor);
  }

  public InternalFuture<GetUrlForArtifact.Response> getUrlForArtifact(GetUrlForArtifact request) {
    final var runId = request.getId();

    InternalFuture<Void> permissionCheck;
    if (request.getMethod().toUpperCase().equals("GET")) {
      permissionCheck =
          checkPermission(
              Collections.singletonList(runId), ModelDBActionEnum.ModelDBServiceActions.READ);
    } else {
      permissionCheck =
          checkPermission(
              Collections.singletonList(runId), ModelDBActionEnum.ModelDBServiceActions.UPDATE);
    }

    return permissionCheck.thenCompose(
        unused -> artifactHandler.getUrlForArtifact(request), executor);
  }

  public InternalFuture<GetCommittedArtifactParts.Response> getCommittedArtifactParts(
      GetCommittedArtifactParts request) {
    final var runId = request.getId();

    return checkPermission(
            Collections.singletonList(runId), ModelDBActionEnum.ModelDBServiceActions.READ)
        .thenCompose(unused -> artifactHandler.getCommittedArtifactParts(request), executor);
  }

  public InternalFuture<Void> commitArtifactPart(CommitArtifactPart request) {
    final var runId = request.getId();

    return checkPermission(
            Collections.singletonList(runId), ModelDBActionEnum.ModelDBServiceActions.UPDATE)
        .thenCompose(unused -> artifactHandler.commitArtifactPart(request), executor);
  }

  public InternalFuture<Void> commitMultipartArtifact(CommitMultipartArtifact request) {
    final var runId = request.getId();

    return checkPermission(
            Collections.singletonList(runId), ModelDBActionEnum.ModelDBServiceActions.UPDATE)
        .thenCompose(unused -> artifactHandler.commitMultipartArtifact(request), executor);
  }

  public InternalFuture<FindExperimentRuns.Response> findExperimentRuns(
      FindExperimentRuns request) {
    // TODO: handle ids only?
    // TODO: filter by permission
    // TODO: filter by workspace

    final var futureLocalContext =
        InternalFuture.supplyAsync(
            () -> {
              final var localQueryContext = new QueryFilterContext();

              if (!request.getProjectId().isEmpty()) {
                localQueryContext.conditions.add("experiment_run.project_id=:request_project_id");
                localQueryContext.binds.add(
                    q -> q.bind("request_project_id", request.getProjectId()));
              }

              if (!request.getExperimentId().isEmpty()) {
                localQueryContext.conditions.add(
                    "experiment_run.experiment_id=:request_experiment_id");
                localQueryContext.binds.add(
                    q -> q.bind("request_experiment_id", request.getExperimentId()));
              }

              if (!request.getExperimentRunIdsList().isEmpty()) {
                localQueryContext.conditions.add(
                    "experiment_run.id in (<request_experiment_run_ids>)");
                localQueryContext.binds.add(
                    q ->
                        q.bindList(
                            "request_experiment_run_ids", request.getExperimentRunIdsList()));
              }

              return localQueryContext;
            },
            executor);

    final var futurePredicatesContext =
        predicatesHandler.processPredicates(request.getPredicatesList(), executor);

    final var futureSortingContext =
        sortingHandler.processSort(request.getSortKey(), request.getAscending());

    final var futureProjectIds =
        getAllowedProjects(ModelDBActionEnum.ModelDBServiceActions.READ)
            .thenApply(
                projIds ->
                    new QueryFilterContext()
                        .addCondition("experiment_run.project_id in (<authz_project_ids>)")
                        .addBind(q -> q.bindList("authz_project_ids", projIds)),
                executor);

    final var futureExperimentRuns =
        InternalFuture.sequence(
                Arrays.asList(
                    futureLocalContext,
                    futurePredicatesContext,
                    futureSortingContext,
                    futureProjectIds),
                executor)
            .thenApply(QueryFilterContext::combine, executor)
            .thenCompose(
                queryContext -> {
                  // TODO: get environment
                  // TODO: get features?
                  // TODO: get versioned inputs
                  // TODO: get code version from blob
                  return jdbi.withHandle(
                          handle -> {
                            var sql =
                                "select experiment_run.id, experiment_run.date_created, experiment_run.date_updated, experiment_run.experiment_id, experiment_run.name, experiment_run.project_id, experiment_run.description, experiment_run.start_time, experiment_run.end_time, experiment_run.owner, experiment_run.environment, experiment_run.code_version, experiment_run.job_id from experiment_run";

                            // Add the sorting tables
                            for (final var item :
                                new EnumerateList<>(queryContext.orderItems).getList()) {
                              if (item.getValue().getTable() != null) {
                                sql +=
                                    String.format(
                                        " left join (%s) as join_table_%d on experiment_run.id=join_table_%d.id ",
                                        item.getValue().getTable(),
                                        item.getIndex(),
                                        item.getIndex());
                              }
                            }

                            if (!queryContext.conditions.isEmpty()) {
                              sql += " WHERE " + String.join(" AND ", queryContext.conditions);
                            }

                            if (!queryContext.orderItems.isEmpty()) {
                              sql += " ORDER BY ";
                              for (final var item :
                                  new EnumerateList<>(queryContext.orderItems).getList()) {
                                if (item.getValue().getTable() != null) {
                                  sql += String.format(" join_table_%d.value ", item.getIndex());
                                } else if (item.getValue().getColumn() != null) {
                                  sql += String.format(" %s ", item.getValue().getColumn());
                                }
                                sql +=
                                    String.format(
                                        " %s ", item.getValue().getAscending() ? "ASC" : "DESC");
                              }
                            }

                            // Backwards compatibility: fetch everything
                            if (request.getPageNumber() != 0 && request.getPageLimit() != 0) {
                              final var offset =
                                  (request.getPageNumber() - 1) * request.getPageLimit();
                              final var limit = request.getPageLimit();
                              sql += " LIMIT :limit OFFSET :offset";
                              queryContext.addBind(q -> q.bind("limit", limit));
                              queryContext.addBind(q -> q.bind("offset", offset));
                            }

                            var query = handle.createQuery(sql);
                            queryContext.binds.forEach(b -> b.accept(query));

                            return query
                                .map(
                                    (rs, ctx) -> {
                                      ExperimentRun.Builder runBuilder =
                                          ExperimentRun.newBuilder()
                                              .setId(rs.getString("experiment_run.id"))
                                              .setProjectId(
                                                  rs.getString("experiment_run.project_id"))
                                              .setExperimentId(
                                                  rs.getString("experiment_run.experiment_id"))
                                              .setName(rs.getString("experiment_run.name"))
                                              .setDescription(
                                                  rs.getString("experiment_run.description"))
                                              .setDateUpdated(
                                                  rs.getLong("experiment_run.date_updated"))
                                              .setDateCreated(
                                                  rs.getLong("experiment_run.date_created"))
                                              .setStartTime(rs.getLong("experiment_run.start_time"))
                                              .setEndTime(rs.getLong("experiment_run.end_time"))
                                              .setOwner(rs.getString("experiment_run.owner"))
                                              .setCodeVersion(
                                                  rs.getString("experiment_run.code_version"))
                                              .setJobId(rs.getString("experiment_run.job_id"));

                                      var environment = rs.getString("experiment_run.environment");
                                      if (environment != null && !environment.isEmpty()) {
                                        EnvironmentBlob.Builder environmentBlobBuilder =
                                            EnvironmentBlob.newBuilder();
                                        try {
                                          CommonUtils.getProtoObjectFromString(
                                              environment, environmentBlobBuilder);
                                        } catch (InvalidProtocolBufferException e) {
                                          LOGGER.error("Error generating builder for environment");
                                          throw new ModelDBException(e);
                                        }
                                        runBuilder.setEnvironment(environmentBlobBuilder.build());
                                      }

                                      return runBuilder;
                                    })
                                .list();
                          })
                      .thenCompose(
                          builders -> {
                            if (builders == null || builders.isEmpty()) {
                              return InternalFuture.completedInternalFuture(
                                  new LinkedList<ExperimentRun>());
                            }

                            var futureBuildersStream =
                                InternalFuture.completedInternalFuture(builders.stream());
                            final var ids =
                                builders.stream().map(x -> x.getId()).collect(Collectors.toSet());

                            // Get tags
                            final var futureTags = tagsHandler.getTagsMap(ids);
                            futureBuildersStream =
                                futureBuildersStream.thenCombine(
                                    futureTags,
                                    (stream, tags) ->
                                        stream.map(
                                            builder ->
                                                builder.addAllTags(tags.get(builder.getId()))),
                                    executor);

                            // Get hyperparams
                            final var futureHyperparams =
                                hyperparametersHandler.getKeyValuesMap(ids);
                            futureBuildersStream =
                                futureBuildersStream.thenCombine(
                                    futureHyperparams,
                                    (stream, hyperparams) ->
                                        stream.map(
                                            builder ->
                                                builder.addAllHyperparameters(
                                                    hyperparams.get(builder.getId()))),
                                    executor);

                            // Get metrics
                            final var futureMetrics = metricsHandler.getKeyValuesMap(ids);
                            futureBuildersStream =
                                futureBuildersStream.thenCombine(
                                    futureMetrics,
                                    (stream, metrics) ->
                                        stream.map(
                                            builder ->
                                                builder.addAllMetrics(
                                                    metrics.get(builder.getId()))),
                                    executor);

                            // Get attributes
                            final var futureAttributes = attributeHandler.getKeyValuesMap(ids);
                            futureBuildersStream =
                                futureBuildersStream.thenCombine(
                                    futureAttributes,
                                    (stream, attributes) ->
                                        stream.map(
                                            builder ->
                                                builder.addAllAttributes(
                                                    attributes.get(builder.getId()))),
                                    executor);

                            // Get artifacts
                            final var futureArtifacts = artifactHandler.getArtifactsMap(ids);
                            futureBuildersStream =
                                futureBuildersStream.thenCombine(
                                    futureArtifacts,
                                    (stream, artifacts) ->
                                        stream.map(
                                            builder ->
                                                builder.addAllArtifacts(
                                                    artifacts.get(builder.getId()))),
                                    executor);

                            // Get datasets
                            final var futureDatasets = datasetHandler.getArtifactsMap(ids);
                            futureBuildersStream =
                                futureBuildersStream.thenCombine(
                                    futureDatasets,
                                    (stream, datasets) ->
                                        stream.map(
                                            builder ->
                                                builder.addAllDatasets(
                                                    datasets.get(builder.getId()))),
                                    executor);

                            // Get observations
                            final var futureObservations =
                                observationHandler.getObservationsMap(ids);
                            futureBuildersStream =
                                futureBuildersStream.thenCombine(
                                    futureObservations,
                                    (stream, observations) ->
                                        stream.map(
                                            builder ->
                                                builder.addAllObservations(
                                                    observations.get(builder.getId()))),
                                    executor);

<<<<<<< HEAD
                            // Get code version snapshot
                            final var futureCodeVersionSnapshots =
                                codeVersionHandler.getCodeVersionMap(new ArrayList<>(ids));
                            futureBuildersStream =
                                futureBuildersStream.thenCombine(
                                    futureCodeVersionSnapshots,
                                    (stream, codeVersionsMap) ->
                                        stream.peek(
                                            builder -> {
                                              if (codeVersionsMap.containsKey(builder.getId())) {
                                                builder.setCodeVersionSnapshot(
                                                    codeVersionsMap.get(builder.getId()));
                                              }
                                            }),
=======
                            // Get features
                            final var futureFeatures = featureHandler.getFeaturesMap(ids);
                            futureBuildersStream =
                                futureBuildersStream.thenCombine(
                                    futureFeatures,
                                    (stream, features) ->
                                        stream.map(
                                            builder ->
                                                builder.addAllFeatures(
                                                    features.get(builder.getId()))),
>>>>>>> c7525c4b
                                    executor);

                            return futureBuildersStream.thenApply(
                                experimentRunBuilders ->
                                    experimentRunBuilders
                                        .map(ExperimentRun.Builder::build)
                                        .collect(Collectors.toList()),
                                executor);
                          },
                          executor);
                },
                executor);

    final var futureCount =
        InternalFuture.sequence(
                Arrays.asList(futureLocalContext, futurePredicatesContext, futureProjectIds),
                executor)
            .thenApply(QueryFilterContext::combine, executor)
            .thenCompose(
                queryContext ->
                    jdbi.withHandle(
                        handle -> {
                          var sql = "select count(experiment_run.id) from experiment_run";

                          if (!queryContext.conditions.isEmpty()) {
                            sql += " WHERE " + String.join(" AND ", queryContext.conditions);
                          }

                          var query = handle.createQuery(sql);
                          queryContext.binds.forEach(b -> b.accept(query));

                          return query.mapTo(Long.class).one();
                        }),
                executor);

    return futureExperimentRuns.thenCombine(
        futureCount,
        (runs, count) ->
            FindExperimentRuns.Response.newBuilder()
                .addAllExperimentRuns(runs)
                .setTotalRecords(count)
                .build(),
        executor);
  }

  public InternalFuture<ExperimentRun> createExperimentRun(CreateExperimentRun request) {
    return checkProjectPermission(
            Collections.singletonList(request.getProjectId()),
            ModelDBActionEnum.ModelDBServiceActions.UPDATE)
        .thenCompose(unused -> createExperimentRunHandler.createExperimentRun(request), executor);
  }
}<|MERGE_RESOLUTION|>--- conflicted
+++ resolved
@@ -813,7 +813,18 @@
                                                     observations.get(builder.getId()))),
                                     executor);
 
-<<<<<<< HEAD
+                            // Get features
+                            final var futureFeatures = featureHandler.getFeaturesMap(ids);
+                            futureBuildersStream =
+                                futureBuildersStream.thenCombine(
+                                    futureFeatures,
+                                    (stream, features) ->
+                                        stream.map(
+                                            builder ->
+                                                builder.addAllFeatures(
+                                                    features.get(builder.getId()))),
+                                    executor);
+
                             // Get code version snapshot
                             final var futureCodeVersionSnapshots =
                                 codeVersionHandler.getCodeVersionMap(new ArrayList<>(ids));
@@ -828,18 +839,6 @@
                                                     codeVersionsMap.get(builder.getId()));
                                               }
                                             }),
-=======
-                            // Get features
-                            final var futureFeatures = featureHandler.getFeaturesMap(ids);
-                            futureBuildersStream =
-                                futureBuildersStream.thenCombine(
-                                    futureFeatures,
-                                    (stream, features) ->
-                                        stream.map(
-                                            builder ->
-                                                builder.addAllFeatures(
-                                                    features.get(builder.getId()))),
->>>>>>> c7525c4b
                                     executor);
 
                             return futureBuildersStream.thenApply(
