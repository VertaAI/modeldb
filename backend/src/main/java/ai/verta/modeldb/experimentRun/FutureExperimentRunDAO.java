package ai.verta.modeldb.experimentRun;

import ai.verta.common.Artifact;
import ai.verta.common.KeyValue;
import ai.verta.common.ModelDBResourceEnum;
import ai.verta.common.ModelDBResourceEnum.ModelDBServiceResourceTypes;
import ai.verta.modeldb.AddExperimentRunTags;
import ai.verta.modeldb.CodeVersion;
import ai.verta.modeldb.CommitArtifactPart;
import ai.verta.modeldb.CommitMultipartArtifact;
import ai.verta.modeldb.CreateExperimentRun;
import ai.verta.modeldb.DeleteArtifact;
import ai.verta.modeldb.DeleteExperimentRunAttributes;
import ai.verta.modeldb.DeleteExperimentRunTags;
import ai.verta.modeldb.DeleteExperimentRuns;
import ai.verta.modeldb.DeleteHyperparameters;
import ai.verta.modeldb.DeleteMetrics;
import ai.verta.modeldb.DeleteObservations;
import ai.verta.modeldb.ExperimentRun;
import ai.verta.modeldb.FindExperimentRuns;
import ai.verta.modeldb.GetArtifacts;
import ai.verta.modeldb.GetAttributes;
import ai.verta.modeldb.GetCommittedArtifactParts;
import ai.verta.modeldb.GetDatasets;
import ai.verta.modeldb.GetExperimentRunCodeVersion;
import ai.verta.modeldb.GetHyperparameters;
import ai.verta.modeldb.GetMetrics;
import ai.verta.modeldb.GetObservations;
import ai.verta.modeldb.GetTags;
import ai.verta.modeldb.GetUrlForArtifact;
import ai.verta.modeldb.LogArtifacts;
import ai.verta.modeldb.LogAttributes;
import ai.verta.modeldb.LogDatasets;
import ai.verta.modeldb.LogEnvironment;
import ai.verta.modeldb.LogExperimentRunCodeVersion;
import ai.verta.modeldb.LogHyperparameters;
import ai.verta.modeldb.LogMetrics;
import ai.verta.modeldb.LogObservations;
import ai.verta.modeldb.Observation;
import ai.verta.modeldb.artifactStore.ArtifactStoreDAO;
import ai.verta.modeldb.common.CommonUtils;
import ai.verta.modeldb.common.EnumerateList;
import ai.verta.modeldb.common.connections.UAC;
import ai.verta.modeldb.common.exceptions.ModelDBException;
import ai.verta.modeldb.common.exceptions.NotFoundException;
import ai.verta.modeldb.common.futures.FutureGrpc;
import ai.verta.modeldb.common.futures.FutureJdbi;
import ai.verta.modeldb.common.futures.InternalFuture;
import ai.verta.modeldb.common.query.QueryFilterContext;
import ai.verta.modeldb.config.Config;
import ai.verta.modeldb.datasetVersion.DatasetVersionDAO;
import ai.verta.modeldb.exceptions.InvalidArgumentException;
import ai.verta.modeldb.exceptions.PermissionDeniedException;
import ai.verta.modeldb.experimentRun.subtypes.ArtifactHandler;
import ai.verta.modeldb.experimentRun.subtypes.AttributeHandler;
import ai.verta.modeldb.experimentRun.subtypes.CodeVersionHandler;
import ai.verta.modeldb.experimentRun.subtypes.CreateExperimentRunHandler;
import ai.verta.modeldb.experimentRun.subtypes.DatasetHandler;
import ai.verta.modeldb.experimentRun.subtypes.EnvironmentHandler;
import ai.verta.modeldb.experimentRun.subtypes.FeatureHandler;
import ai.verta.modeldb.experimentRun.subtypes.FilterPrivilegedDatasetsHandler;
import ai.verta.modeldb.experimentRun.subtypes.KeyValueHandler;
import ai.verta.modeldb.experimentRun.subtypes.ObservationHandler;
import ai.verta.modeldb.experimentRun.subtypes.PredicatesHandler;
import ai.verta.modeldb.experimentRun.subtypes.SortingHandler;
import ai.verta.modeldb.experimentRun.subtypes.TagsHandler;
import ai.verta.modeldb.experimentRun.subtypes.VersionInputHandler;
import ai.verta.modeldb.versioning.BlobDAO;
import ai.verta.modeldb.versioning.CommitDAO;
import ai.verta.modeldb.versioning.EnvironmentBlob;
import ai.verta.modeldb.versioning.RepositoryDAO;
import ai.verta.uac.Action;
import ai.verta.uac.GetResources;
import ai.verta.uac.GetResourcesResponseItem;
import ai.verta.uac.GetSelfAllowedResources;
import ai.verta.uac.GetWorkspaceByName;
import ai.verta.uac.IsSelfAllowed;
import ai.verta.uac.ModelDBActionEnum;
import ai.verta.uac.ResourceType;
import ai.verta.uac.Resources;
import ai.verta.uac.ServiceEnum;
import com.google.protobuf.InvalidProtocolBufferException;
import java.util.ArrayList;
import java.util.Arrays;
import java.util.Calendar;
import java.util.Collections;
import java.util.HashMap;
import java.util.LinkedList;
import java.util.List;
import java.util.Map;
import java.util.Optional;
import java.util.concurrent.Executor;
import java.util.stream.Collectors;
import org.apache.logging.log4j.LogManager;
import org.apache.logging.log4j.Logger;

public class FutureExperimentRunDAO {
  private static Logger LOGGER = LogManager.getLogger(FutureExperimentRunDAO.class);

  private final Executor executor;
  private final FutureJdbi jdbi;
  private final UAC uac;

  private final AttributeHandler attributeHandler;
  private final KeyValueHandler hyperparametersHandler;
  private final KeyValueHandler metricsHandler;
  private final ObservationHandler observationHandler;
  private final TagsHandler tagsHandler;
  private final ArtifactHandler artifactHandler;
  private final CodeVersionHandler codeVersionHandler;
  private final DatasetHandler datasetHandler;
  private final PredicatesHandler predicatesHandler;
  private final SortingHandler sortingHandler;
  private final FeatureHandler featureHandler;
<<<<<<< HEAD
  private final VersionInputHandler versionInputHandler;
=======
  private final EnvironmentHandler environmentHandler;
  private final FilterPrivilegedDatasetsHandler privilegedDatasetsHandler;
>>>>>>> 91c08424
  private final CreateExperimentRunHandler createExperimentRunHandler;
  private final Config config = Config.getInstance();

  public FutureExperimentRunDAO(
      Executor executor,
      FutureJdbi jdbi,
      UAC uac,
      ArtifactStoreDAO artifactStoreDAO,
      DatasetVersionDAO datasetVersionDAO,
      RepositoryDAO repositoryDAO,
      CommitDAO commitDAO,
      BlobDAO blobDAO) {
    this.executor = executor;
    this.jdbi = jdbi;
    this.uac = uac;

    attributeHandler = new AttributeHandler(executor, jdbi, "ExperimentRunEntity");
    hyperparametersHandler =
        new KeyValueHandler(executor, jdbi, "hyperparameters", "ExperimentRunEntity");
    metricsHandler = new KeyValueHandler(executor, jdbi, "metrics", "ExperimentRunEntity");
    observationHandler = new ObservationHandler(executor, jdbi);
    tagsHandler = new TagsHandler(executor, jdbi, "ExperimentRunEntity");
    codeVersionHandler = new CodeVersionHandler(executor, jdbi);
    datasetHandler = new DatasetHandler(executor, jdbi, "ExperimentRunEntity");
    artifactHandler =
        new ArtifactHandler(
            executor,
            jdbi,
            "ExperimentRunEntity",
            codeVersionHandler,
            datasetHandler,
            artifactStoreDAO,
            datasetVersionDAO);
    predicatesHandler = new PredicatesHandler();
    sortingHandler = new SortingHandler();
    featureHandler = new FeatureHandler(executor, jdbi, "ExperimentRunEntity");
<<<<<<< HEAD
    versionInputHandler =
        new VersionInputHandler(
            executor, jdbi, "ExperimentRunEntity", repositoryDAO, commitDAO, blobDAO);
=======
    environmentHandler = new EnvironmentHandler(executor, jdbi, "ExperimentRunEntity");
    privilegedDatasetsHandler = new FilterPrivilegedDatasetsHandler(executor, jdbi);
>>>>>>> 91c08424
    createExperimentRunHandler =
        new CreateExperimentRunHandler(
            executor,
            jdbi,
            uac,
            attributeHandler,
            hyperparametersHandler,
            metricsHandler,
            observationHandler,
            tagsHandler,
            artifactHandler,
            featureHandler,
<<<<<<< HEAD
            versionInputHandler);
=======
            datasetHandler);
>>>>>>> 91c08424
  }

  public InternalFuture<Void> deleteObservations(DeleteObservations request) {
    // TODO: support artifacts?

    final var runId = request.getId();
    final var now = Calendar.getInstance().getTimeInMillis();

    final Optional<List<String>> maybeKeys =
        request.getDeleteAll() ? Optional.empty() : Optional.of(request.getObservationKeysList());

    return checkPermission(
            Collections.singletonList(runId), ModelDBActionEnum.ModelDBServiceActions.UPDATE)
        .thenCompose(unused -> observationHandler.deleteObservations(runId, maybeKeys), executor)
        .thenCompose(unused -> updateModifiedTimestamp(runId, now), executor);
  }

  public InternalFuture<List<Observation>> getObservations(GetObservations request) {
    // TODO: support artifacts?

    final var runId = request.getId();
    final var key = request.getObservationKey();

    return checkPermission(
            Collections.singletonList(runId), ModelDBActionEnum.ModelDBServiceActions.READ)
        .thenCompose(unused -> observationHandler.getObservations(runId, key), executor);
  }

  public InternalFuture<Void> logObservations(LogObservations request) {
    // TODO: support artifacts?

    final var runId = request.getId();
    final var observations = request.getObservationsList();
    final var now = Calendar.getInstance().getTimeInMillis();

    return checkPermission(
            Collections.singletonList(runId), ModelDBActionEnum.ModelDBServiceActions.UPDATE)
        .thenCompose(
            unused -> observationHandler.logObservations(runId, observations, now), executor)
        .thenCompose(unused -> updateModifiedTimestamp(runId, now), executor);
  }

  public InternalFuture<Void> deleteMetrics(DeleteMetrics request) {
    final var runId = request.getId();
    final var now = Calendar.getInstance().getTimeInMillis();

    final Optional<List<String>> maybeKeys =
        request.getDeleteAll() ? Optional.empty() : Optional.of(request.getMetricKeysList());

    return checkPermission(
            Collections.singletonList(runId), ModelDBActionEnum.ModelDBServiceActions.UPDATE)
        .thenCompose(unused -> metricsHandler.deleteKeyValues(runId, maybeKeys), executor)
        .thenCompose(unused -> updateModifiedTimestamp(runId, now), executor);
  }

  public InternalFuture<Void> deleteHyperparameters(DeleteHyperparameters request) {
    final var runId = request.getId();
    final var now = Calendar.getInstance().getTimeInMillis();

    final Optional<List<String>> maybeKeys =
        request.getDeleteAll()
            ? Optional.empty()
            : Optional.of(request.getHyperparameterKeysList());

    return checkPermission(
            Collections.singletonList(runId), ModelDBActionEnum.ModelDBServiceActions.UPDATE)
        .thenCompose(unused -> hyperparametersHandler.deleteKeyValues(runId, maybeKeys), executor)
        .thenCompose(unused -> updateModifiedTimestamp(runId, now), executor);
  }

  public InternalFuture<Void> deleteAttributes(DeleteExperimentRunAttributes request) {
    final var runId = request.getId();
    final var now = Calendar.getInstance().getTimeInMillis();

    final Optional<List<String>> maybeKeys =
        request.getDeleteAll() ? Optional.empty() : Optional.of(request.getAttributeKeysList());

    return checkPermission(
            Collections.singletonList(runId), ModelDBActionEnum.ModelDBServiceActions.UPDATE)
        .thenCompose(unused -> attributeHandler.deleteKeyValues(runId, maybeKeys), executor)
        .thenCompose(unused -> updateModifiedTimestamp(runId, now), executor);
  }

  public InternalFuture<List<KeyValue>> getMetrics(GetMetrics request) {
    final var runId = request.getId();

    return checkPermission(
            Collections.singletonList(runId), ModelDBActionEnum.ModelDBServiceActions.READ)
        .thenCompose(unused -> metricsHandler.getKeyValues(runId), executor);
  }

  public InternalFuture<List<KeyValue>> getHyperparameters(GetHyperparameters request) {
    final var runId = request.getId();

    return checkPermission(
            Collections.singletonList(runId), ModelDBActionEnum.ModelDBServiceActions.READ)
        .thenCompose(unused -> hyperparametersHandler.getKeyValues(runId), executor);
  }

  public InternalFuture<List<KeyValue>> getAttributes(GetAttributes request) {
    final var runId = request.getId();

    return checkPermission(
            Collections.singletonList(runId), ModelDBActionEnum.ModelDBServiceActions.READ)
        .thenCompose(unused -> attributeHandler.getKeyValues(runId), executor);
  }

  public InternalFuture<Void> logMetrics(LogMetrics request) {
    final var runId = request.getId();
    final var metrics = request.getMetricsList();
    final var now = Calendar.getInstance().getTimeInMillis();

    return checkPermission(
            Collections.singletonList(runId), ModelDBActionEnum.ModelDBServiceActions.UPDATE)
        .thenCompose(unused -> metricsHandler.logKeyValues(runId, metrics), executor)
        .thenCompose(unused -> updateModifiedTimestamp(runId, now), executor);
  }

  public InternalFuture<Void> logHyperparameters(LogHyperparameters request) {
    final var runId = request.getId();
    final var hyperparameters = request.getHyperparametersList();
    final var now = Calendar.getInstance().getTimeInMillis();

    return checkPermission(
            Collections.singletonList(runId), ModelDBActionEnum.ModelDBServiceActions.UPDATE)
        .thenCompose(
            unused -> hyperparametersHandler.logKeyValues(runId, hyperparameters), executor)
        .thenCompose(unused -> updateModifiedTimestamp(runId, now), executor);
  }

  public InternalFuture<Void> logAttributes(LogAttributes request) {
    final var runId = request.getId();
    final var attributes = request.getAttributesList();
    final var now = Calendar.getInstance().getTimeInMillis();

    return checkPermission(
            Collections.singletonList(runId), ModelDBActionEnum.ModelDBServiceActions.UPDATE)
        .thenCompose(unused -> attributeHandler.logKeyValues(runId, attributes), executor)
        .thenCompose(unused -> updateModifiedTimestamp(runId, now), executor);
  }

  public InternalFuture<Void> addTags(AddExperimentRunTags request) {
    final var runId = request.getId();
    final var tags = request.getTagsList();
    final var now = Calendar.getInstance().getTimeInMillis();

    return checkPermission(
            Collections.singletonList(runId), ModelDBActionEnum.ModelDBServiceActions.UPDATE)
        .thenCompose(unused -> tagsHandler.addTags(runId, tags), executor)
        .thenCompose(unused -> updateModifiedTimestamp(runId, now), executor);
  }

  public InternalFuture<Void> deleteTags(DeleteExperimentRunTags request) {
    final var runId = request.getId();
    final var now = Calendar.getInstance().getTimeInMillis();

    final Optional<List<String>> maybeTags =
        request.getDeleteAll() ? Optional.empty() : Optional.of(request.getTagsList());

    return checkPermission(
            Collections.singletonList(runId), ModelDBActionEnum.ModelDBServiceActions.UPDATE)
        .thenCompose(unused -> tagsHandler.deleteTags(runId, maybeTags), executor)
        .thenCompose(unused -> updateModifiedTimestamp(runId, now), executor);
  }

  public InternalFuture<List<String>> getTags(GetTags request) {
    final var runId = request.getId();

    return checkPermission(
            Collections.singletonList(runId), ModelDBActionEnum.ModelDBServiceActions.READ)
        .thenCompose(unused -> tagsHandler.getTags(runId), executor);
  }

  private InternalFuture<Void> updateModifiedTimestamp(String runId, Long now) {
    return jdbi.useHandle(
        handle ->
            handle
                .createUpdate(
                    "update experiment_run set date_updated=greatest(date_updated, :now) where id=:run_id")
                .bind("run_id", runId)
                .bind("now", now)
                .execute());
  }

  private InternalFuture<Void> checkEntityPermissionBasedOnResourceTypes(
      List<String> entityIds,
      ModelDBActionEnum.ModelDBServiceActions action,
      ModelDBServiceResourceTypes modelDBServiceResourceTypes) {
    return FutureGrpc.ClientRequest(
            uac.getAuthzService()
                .isSelfAllowed(
                    IsSelfAllowed.newBuilder()
                        .addActions(
                            Action.newBuilder()
                                .setModeldbServiceAction(action)
                                .setService(ServiceEnum.Service.MODELDB_SERVICE))
                        .addResources(
                            Resources.newBuilder()
                                .setService(ServiceEnum.Service.MODELDB_SERVICE)
                                .setResourceType(
                                    ResourceType.newBuilder()
                                        .setModeldbServiceResourceType(modelDBServiceResourceTypes))
                                .addAllResourceIds(entityIds))
                        .build()),
            executor)
        .thenAccept(
            response -> {
              if (!response.getAllowed()) {
                throw new PermissionDeniedException("Permission denied");
              }
            },
            executor);
  }

  private InternalFuture<Void> checkPermission(
      List<String> runIds, ModelDBActionEnum.ModelDBServiceActions action) {
    if (runIds.isEmpty()) {
      return InternalFuture.failedStage(
          new InvalidArgumentException("Experiment run IDs is missing"));
    }

    var futureMaybeProjectIds =
        jdbi.withHandle(
            handle ->
                handle
                    .createQuery(
                        "SELECT project_id FROM experiment_run WHERE id IN (<ids>) AND deleted=0")
                    .bindList("ids", runIds)
                    .mapTo(String.class)
                    .list());

    return futureMaybeProjectIds.thenCompose(
        maybeProjectIds -> {
          if (maybeProjectIds.isEmpty()) {
            throw new NotFoundException("Project ids not found for given experiment runs");
          }

          switch (action) {
            case DELETE:
              // TODO: check if we should using DELETE for the ER itself
              return checkEntityPermissionBasedOnResourceTypes(
                  maybeProjectIds,
                  ModelDBActionEnum.ModelDBServiceActions.UPDATE,
                  ModelDBServiceResourceTypes.PROJECT);
            default:
              return checkEntityPermissionBasedOnResourceTypes(
                  maybeProjectIds, action, ModelDBServiceResourceTypes.PROJECT);
          }
        },
        executor);
  }

  private InternalFuture<List<String>> getAllowedProjects(
      ModelDBActionEnum.ModelDBServiceActions action) {
    return FutureGrpc.ClientRequest(
            uac.getAuthzService()
                .getSelfAllowedResources(
                    GetSelfAllowedResources.newBuilder()
                        .addActions(
                            Action.newBuilder()
                                .setModeldbServiceAction(action)
                                .setService(ServiceEnum.Service.MODELDB_SERVICE))
                        .setService(ServiceEnum.Service.MODELDB_SERVICE)
                        .setResourceType(
                            ResourceType.newBuilder()
                                .setModeldbServiceResourceType(
                                    ModelDBResourceEnum.ModelDBServiceResourceTypes.PROJECT))
                        .build()),
            executor)
        .thenApply(
            response ->
                response.getResourcesList().stream()
                    .flatMap(x -> x.getResourceIdsList().stream())
                    .collect(Collectors.toList()),
            executor);
  }

  private InternalFuture<List<GetResourcesResponseItem>> getAllowedResourceItems(
      Optional<List<String>> resourceIds,
      Long workspaceId,
      ModelDBResourceEnum.ModelDBServiceResourceTypes modelDBServiceResourceTypes) {
    ResourceType resourceType =
        ResourceType.newBuilder()
            .setModeldbServiceResourceType(modelDBServiceResourceTypes)
            .build();
    Resources.Builder resources =
        Resources.newBuilder()
            .setResourceType(resourceType)
            .setService(ServiceEnum.Service.MODELDB_SERVICE);

    if (resourceIds.isPresent() && !resourceIds.get().isEmpty()) {
      resources.addAllResourceIds(resourceIds.get());
    }

    return FutureGrpc.ClientRequest(
            uac.getCollaboratorService()
                .getResources(
                    GetResources.newBuilder()
                        .setResources(resources.build())
                        .setWorkspaceId(workspaceId)
                        .build()),
            executor)
        .thenApply(GetResources.Response::getItemList, executor);
  }

  public InternalFuture<Void> deleteExperimentRuns(DeleteExperimentRuns request) {
    final var runIds = request.getIdsList();
    final var now = Calendar.getInstance().getTimeInMillis();

    var futureDeleteTask =
        InternalFuture.runAsync(
            () -> {
              if (runIds.isEmpty()) {
                throw new InvalidArgumentException("ExperimentRun IDs not found in request");
              }
            },
            executor);

    return futureDeleteTask
        .thenCompose(
            unused ->
                checkPermission(
                    request.getIdsList(), ModelDBActionEnum.ModelDBServiceActions.DELETE),
            executor)
        .thenCompose(unused -> deleteExperimentRuns(runIds), executor);
  }

  private InternalFuture<Void> deleteExperimentRuns(List<String> runIds) {
    return InternalFuture.runAsync(
        () ->
            jdbi.withHandle(
                handle ->
                    handle
                        .createUpdate(
                            "Update experiment_run SET deleted = :deleted WHERE id IN (<ids>)")
                        .bindList("ids", runIds)
                        .bind("deleted", true)
                        .execute()),
        executor);
  }

  public InternalFuture<Void> logArtifacts(LogArtifacts request) {
    final var runId = request.getId();
    final var artifacts = request.getArtifactsList();
    final var now = Calendar.getInstance().getTimeInMillis();

    return checkPermission(
            Collections.singletonList(runId), ModelDBActionEnum.ModelDBServiceActions.UPDATE)
        .thenCompose(unused -> artifactHandler.logArtifacts(runId, artifacts, false), executor)
        .thenCompose(unused -> updateModifiedTimestamp(runId, now), executor);
  }

  public InternalFuture<List<Artifact>> getArtifacts(GetArtifacts request) {
    final var runId = request.getId();
    final var key = request.getKey();
    Optional<String> maybeKey = key.isEmpty() ? Optional.empty() : Optional.of(key);

    return checkPermission(
            Collections.singletonList(runId), ModelDBActionEnum.ModelDBServiceActions.READ)
        .thenCompose(unused -> artifactHandler.getArtifacts(runId, maybeKey), executor);
  }

  public InternalFuture<Void> deleteArtifacts(DeleteArtifact request) {
    final var runId = request.getId();
    final var now = Calendar.getInstance().getTimeInMillis();
    final var keys =
        request.getKey().isEmpty()
            ? new ArrayList<String>()
            : Collections.singletonList(request.getKey());
    Optional<List<String>> optionalKeys = keys.isEmpty() ? Optional.empty() : Optional.of(keys);

    return checkPermission(
            Collections.singletonList(runId), ModelDBActionEnum.ModelDBServiceActions.UPDATE)
        .thenCompose(unused -> artifactHandler.deleteArtifacts(runId, optionalKeys), executor)
        .thenCompose(unused -> updateModifiedTimestamp(runId, now), executor);
  }

  public InternalFuture<Void> logDatasets(LogDatasets request) {
    final var runId = request.getId();
    final var artifacts = request.getDatasetsList();
    final var now = Calendar.getInstance().getTimeInMillis();

    return checkPermission(
            Collections.singletonList(runId), ModelDBActionEnum.ModelDBServiceActions.UPDATE)
        .thenCompose(
            unused -> datasetHandler.logArtifacts(runId, artifacts, request.getOverwrite()),
            executor)
        .thenCompose(unused -> updateModifiedTimestamp(runId, now), executor);
  }

  public InternalFuture<List<Artifact>> getDatasets(GetDatasets request) {
    final var runId = request.getId();

    return checkPermission(
            Collections.singletonList(runId), ModelDBActionEnum.ModelDBServiceActions.READ)
        .thenCompose(unused -> datasetHandler.getArtifacts(runId, Optional.empty()), executor);
  }

  public InternalFuture<Void> logCodeVersion(LogExperimentRunCodeVersion request) {
    final var runId = request.getId();
    final var now = Calendar.getInstance().getTimeInMillis();
    return checkPermission(
            Collections.singletonList(runId), ModelDBActionEnum.ModelDBServiceActions.UPDATE)
        .thenCompose(unused -> codeVersionHandler.logCodeVersion(request), executor)
        .thenCompose(unused -> updateModifiedTimestamp(runId, now), executor);
  }

  public InternalFuture<Optional<CodeVersion>> getCodeVersion(GetExperimentRunCodeVersion request) {
    final var runId = request.getId();
    return checkPermission(
            Collections.singletonList(runId), ModelDBActionEnum.ModelDBServiceActions.READ)
        .thenCompose(unused -> codeVersionHandler.getCodeVersion(request.getId()), executor);
  }

  public InternalFuture<GetUrlForArtifact.Response> getUrlForArtifact(GetUrlForArtifact request) {
    final var runId = request.getId();

    InternalFuture<Void> permissionCheck;
    if (request.getMethod().toUpperCase().equals("GET")) {
      permissionCheck =
          checkPermission(
              Collections.singletonList(runId), ModelDBActionEnum.ModelDBServiceActions.READ);
    } else {
      permissionCheck =
          checkPermission(
              Collections.singletonList(runId), ModelDBActionEnum.ModelDBServiceActions.UPDATE);
    }

    return permissionCheck.thenCompose(
        unused -> artifactHandler.getUrlForArtifact(request), executor);
  }

  public InternalFuture<GetCommittedArtifactParts.Response> getCommittedArtifactParts(
      GetCommittedArtifactParts request) {
    final var runId = request.getId();

    return checkPermission(
            Collections.singletonList(runId), ModelDBActionEnum.ModelDBServiceActions.READ)
        .thenCompose(unused -> artifactHandler.getCommittedArtifactParts(request), executor);
  }

  public InternalFuture<Void> commitArtifactPart(CommitArtifactPart request) {
    final var runId = request.getId();

    return checkPermission(
            Collections.singletonList(runId), ModelDBActionEnum.ModelDBServiceActions.UPDATE)
        .thenCompose(unused -> artifactHandler.commitArtifactPart(request), executor);
  }

  public InternalFuture<Void> commitMultipartArtifact(CommitMultipartArtifact request) {
    final var runId = request.getId();

    return checkPermission(
            Collections.singletonList(runId), ModelDBActionEnum.ModelDBServiceActions.UPDATE)
        .thenCompose(unused -> artifactHandler.commitMultipartArtifact(request), executor);
  }

  public InternalFuture<FindExperimentRuns.Response> findExperimentRuns(
      FindExperimentRuns request) {
    // TODO: handle ids only?
    // TODO: filter by permission

    final var futureLocalContext =
        InternalFuture.supplyAsync(
            () -> {
              final var localQueryContext = new QueryFilterContext();

              if (!request.getProjectId().isEmpty()) {
                localQueryContext
                    .getConditions()
                    .add("experiment_run.project_id=:request_project_id");
                localQueryContext
                    .getBinds()
                    .add(q -> q.bind("request_project_id", request.getProjectId()));
              }

              if (!request.getExperimentId().isEmpty()) {
                localQueryContext
                    .getConditions()
                    .add("experiment_run.experiment_id=:request_experiment_id");
                localQueryContext
                    .getBinds()
                    .add(q -> q.bind("request_experiment_id", request.getExperimentId()));
              }

              if (!request.getExperimentRunIdsList().isEmpty()) {
                localQueryContext
                    .getConditions()
                    .add("experiment_run.id in (<request_experiment_run_ids>)");
                localQueryContext
                    .getBinds()
                    .add(
                        q ->
                            q.bindList(
                                "request_experiment_run_ids", request.getExperimentRunIdsList()));
              }

              return localQueryContext;
            },
            executor);

    // futurePredicatesContext
    final var futurePredicatesContext =
        predicatesHandler.processPredicates(request.getPredicatesList(), executor);

    // futureSortingContext
    final var futureSortingContext =
        sortingHandler.processSort(request.getSortKey(), request.getAscending());

    // futureProjectIds based on workspace
    final InternalFuture<List<String>> futureProjectIds =
        getAccessibleProjectIdsBasedOnWorkspace(
            request.getWorkspaceName(), Optional.of(request.getProjectId()));

    final var futureExperimentRuns =
        futureProjectIds.thenCompose(
            accessibleProjectIds -> {
              if (accessibleProjectIds.isEmpty()) {
                return InternalFuture.completedInternalFuture(new ArrayList<ExperimentRun>());
              } else {
                final var futureProjectIdsContext =
                    InternalFuture.completedInternalFuture(
                        new QueryFilterContext()
                            .addCondition("experiment_run.project_id in (<authz_project_ids>)")
                            .addBind(q -> q.bindList("authz_project_ids", accessibleProjectIds)));
                return InternalFuture.sequence(
                        Arrays.asList(
                            futureLocalContext,
                            futurePredicatesContext,
                            futureSortingContext,
                            futureProjectIdsContext),
                        executor)
                    .thenApply(QueryFilterContext::combine, executor)
                    .thenCompose(
                        queryContext -> {
                          // TODO: get environment
                          // TODO: get features?
                          // TODO: get versioned inputs
                          // TODO: get code version from blob
                          return jdbi.withHandle(
                                  handle -> {
                                    var sql =
                                        "select experiment_run.id, experiment_run.date_created, experiment_run.date_updated, experiment_run.experiment_id, experiment_run.name, experiment_run.project_id, experiment_run.description, experiment_run.start_time, experiment_run.end_time, experiment_run.owner, experiment_run.environment, experiment_run.code_version, experiment_run.job_id from experiment_run";

                                    // Add the sorting tables
                                    for (final var item :
                                        new EnumerateList<>(queryContext.getOrderItems())
                                            .getList()) {
                                      if (item.getValue().getTable() != null) {
                                        sql +=
                                            String.format(
                                                " left join (%s) as join_table_%d on experiment_run.id=join_table_%d.id ",
                                                item.getValue().getTable(),
                                                item.getIndex(),
                                                item.getIndex());
                                      }
                                    }

                                    if (!queryContext.getConditions().isEmpty()) {
                                      sql +=
                                          " WHERE "
                                              + String.join(" AND ", queryContext.getConditions());
                                    }

                                    if (!queryContext.getOrderItems().isEmpty()) {
                                      sql += " ORDER BY ";
                                      for (final var item :
                                          new EnumerateList<>(queryContext.getOrderItems())
                                              .getList()) {
                                        if (item.getValue().getTable() != null) {
                                          sql +=
                                              String.format(
                                                  " join_table_%d.value ", item.getIndex());
                                        } else if (item.getValue().getColumn() != null) {
                                          sql += String.format(" %s ", item.getValue().getColumn());
                                        }
                                        sql +=
                                            String.format(
                                                " %s ",
                                                item.getValue().getAscending() ? "ASC" : "DESC");
                                      }
                                    }

                                    // Backwards compatibility: fetch everything
                                    if (request.getPageNumber() != 0
                                        && request.getPageLimit() != 0) {
                                      final var offset =
                                          (request.getPageNumber() - 1) * request.getPageLimit();
                                      final var limit = request.getPageLimit();
                                      sql += " LIMIT :limit OFFSET :offset";
                                      queryContext.addBind(q -> q.bind("limit", limit));
                                      queryContext.addBind(q -> q.bind("offset", offset));
                                    }

                                    var query = handle.createQuery(sql);
                                    queryContext.getBinds().forEach(b -> b.accept(query));

                                    return query
                                        .map(
                                            (rs, ctx) -> {
                                              ExperimentRun.Builder runBuilder =
                                                  ExperimentRun.newBuilder()
                                                      .setId(rs.getString("experiment_run.id"))
                                                      .setProjectId(
                                                          rs.getString("experiment_run.project_id"))
                                                      .setExperimentId(
                                                          rs.getString(
                                                              "experiment_run.experiment_id"))
                                                      .setName(rs.getString("experiment_run.name"))
                                                      .setDescription(
                                                          rs.getString(
                                                              "experiment_run.description"))
                                                      .setDateUpdated(
                                                          rs.getLong("experiment_run.date_updated"))
                                                      .setDateCreated(
                                                          rs.getLong("experiment_run.date_created"))
                                                      .setStartTime(
                                                          rs.getLong("experiment_run.start_time"))
                                                      .setEndTime(
                                                          rs.getLong("experiment_run.end_time"))
                                                      .setOwner(
                                                          rs.getString("experiment_run.owner"))
                                                      .setCodeVersion(
                                                          rs.getString(
                                                              "experiment_run.code_version"))
                                                      .setJobId(
                                                          rs.getString("experiment_run.job_id"));

                                              var environment =
                                                  rs.getString("experiment_run.environment");
                                              if (environment != null && !environment.isEmpty()) {
                                                EnvironmentBlob.Builder environmentBlobBuilder =
                                                    EnvironmentBlob.newBuilder();
                                                try {
                                                  CommonUtils.getProtoObjectFromString(
                                                      environment, environmentBlobBuilder);
                                                } catch (InvalidProtocolBufferException e) {
                                                  LOGGER.error(
                                                      "Error generating builder for environment");
                                                  throw new ModelDBException(e);
                                                }
                                                runBuilder.setEnvironment(
                                                    environmentBlobBuilder.build());
                                              }

                                              return runBuilder;
                                            })
                                        .list();
                                  })
                              .thenCompose(
                                  builders -> {
                                    if (builders == null || builders.isEmpty()) {
                                      return InternalFuture.completedInternalFuture(
                                          new LinkedList<ExperimentRun>());
                                    }

                                    var futureBuildersStream =
                                        InternalFuture.completedInternalFuture(builders.stream());
                                    final var ids =
                                        builders.stream()
                                            .map(x -> x.getId())
                                            .collect(Collectors.toSet());

                                    // Get tags
                                    final var futureTags = tagsHandler.getTagsMap(ids);
                                    futureBuildersStream =
                                        futureBuildersStream.thenCombine(
                                            futureTags,
                                            (stream, tags) ->
                                                stream.map(
                                                    builder ->
                                                        builder.addAllTags(
                                                            tags.get(builder.getId()))),
                                            executor);

                                    // Get hyperparams
                                    final var futureHyperparams =
                                        hyperparametersHandler.getKeyValuesMap(ids);
                                    futureBuildersStream =
                                        futureBuildersStream.thenCombine(
                                            futureHyperparams,
                                            (stream, hyperparams) ->
                                                stream.map(
                                                    builder ->
                                                        builder.addAllHyperparameters(
                                                            hyperparams.get(builder.getId()))),
                                            executor);

                                    // Get metrics
                                    final var futureMetrics = metricsHandler.getKeyValuesMap(ids);
                                    futureBuildersStream =
                                        futureBuildersStream.thenCombine(
                                            futureMetrics,
                                            (stream, metrics) ->
                                                stream.map(
                                                    builder ->
                                                        builder.addAllMetrics(
                                                            metrics.get(builder.getId()))),
                                            executor);

                                    // Get attributes
                                    final var futureAttributes =
                                        attributeHandler.getKeyValuesMap(ids);
                                    futureBuildersStream =
                                        futureBuildersStream.thenCombine(
                                            futureAttributes,
                                            (stream, attributes) ->
                                                stream.map(
                                                    builder ->
                                                        builder.addAllAttributes(
                                                            attributes.get(builder.getId()))),
                                            executor);

                                    // Get artifacts
                                    final var futureArtifacts =
                                        artifactHandler.getArtifactsMap(ids);
                                    futureBuildersStream =
                                        futureBuildersStream.thenCombine(
                                            futureArtifacts,
                                            (stream, artifacts) ->
                                                stream.map(
                                                    builder ->
                                                        builder.addAllArtifacts(
                                                            artifacts.get(builder.getId()))),
                                            executor);

                                    // Get datasets
                                    final var futureDatasetsMap =
                                        datasetHandler.getArtifactsMap(ids);
                                    final var filterDatasetsMap =
                                        futureDatasetsMap.thenCompose(
                                            artifactMapSubtypes -> {
                                              List<InternalFuture<Map<String, List<Artifact>>>>
                                                  internalFutureList = new ArrayList<>();
                                              for (ExperimentRun.Builder builder : builders) {
                                                internalFutureList.add(
                                                    privilegedDatasetsHandler
                                                        .filterAndGetPrivilegedDatasetsOnly(
                                                            artifactMapSubtypes.get(
                                                                builder.getId()),
                                                            true,
                                                            this
                                                                ::checkEntityPermissionBasedOnResourceTypes)
                                                        .thenCompose(
                                                            artifacts ->
                                                                InternalFuture
                                                                    .completedInternalFuture(
                                                                        Collections.singletonMap(
                                                                            builder.getId(),
                                                                            artifacts)),
                                                            executor));
                                              }
                                              return InternalFuture.sequence(
                                                      internalFutureList, executor)
                                                  .thenCompose(
                                                      maps -> {
                                                        Map<String, List<Artifact>>
                                                            finalDatasetMap = new HashMap<>();
                                                        maps.forEach(finalDatasetMap::putAll);
                                                        return InternalFuture
                                                            .completedInternalFuture(
                                                                finalDatasetMap);
                                                      },
                                                      executor);
                                            },
                                            executor);
                                    futureBuildersStream =
                                        futureBuildersStream.thenCombine(
                                            filterDatasetsMap,
                                            (stream, datasets) ->
                                                stream.map(
                                                    builder -> {
                                                      List<Artifact> datasetList =
                                                          datasets.get(builder.getId());
                                                      if (datasetList != null
                                                          && !datasetList.isEmpty()) {
                                                        return builder
                                                            .clearDatasets()
                                                            .addAllDatasets(datasetList);
                                                      }
                                                      return builder;
                                                    }),
                                            executor);

                                    // Get observations
                                    final var futureObservations =
                                        observationHandler.getObservationsMap(ids);
                                    futureBuildersStream =
                                        futureBuildersStream.thenCombine(
                                            futureObservations,
                                            (stream, observations) ->
                                                stream.map(
                                                    builder ->
                                                        builder.addAllObservations(
                                                            observations.get(builder.getId()))),
                                            executor);

                                    // Get features
                                    final var futureFeatures = featureHandler.getFeaturesMap(ids);
                                    futureBuildersStream =
                                        futureBuildersStream.thenCombine(
                                            futureFeatures,
                                            (stream, features) ->
                                                stream.map(
                                                    builder ->
                                                        builder.addAllFeatures(
                                                            features.get(builder.getId()))),
                                            executor);

                                    // Get code version snapshot
                                    final var futureCodeVersionSnapshots =
                                        codeVersionHandler.getCodeVersionMap(new ArrayList<>(ids));
                                    futureBuildersStream =
                                        futureBuildersStream.thenCombine(
                                            futureCodeVersionSnapshots,
                                            (stream, codeVersionsMap) ->
                                                stream.peek(
                                                    builder -> {
                                                      if (codeVersionsMap.containsKey(
                                                          builder.getId())) {
                                                        builder.setCodeVersionSnapshot(
                                                            codeVersionsMap.get(builder.getId()));
                                                      }
                                                    }),
                                            executor);

                                    return futureBuildersStream.thenApply(
                                        experimentRunBuilders ->
                                            experimentRunBuilders
                                                .map(ExperimentRun.Builder::build)
                                                .collect(Collectors.toList()),
                                        executor);
                                  },
                                  executor);
                        },
                        executor);
              }
            },
            executor);

    final var futureCount =
        futureProjectIds.thenCompose(
            accessibleProjectIds -> {
              if (accessibleProjectIds.isEmpty()) {
                return InternalFuture.completedInternalFuture(0L);
              } else {
                final var futureProjectIdsContext =
                    InternalFuture.completedInternalFuture(
                        new QueryFilterContext()
                            .addCondition("experiment_run.project_id in (<authz_project_ids>)")
                            .addBind(q -> q.bindList("authz_project_ids", accessibleProjectIds)));
                return InternalFuture.sequence(
                        Arrays.asList(
                            futureLocalContext, futurePredicatesContext, futureProjectIdsContext),
                        executor)
                    .thenApply(QueryFilterContext::combine, executor)
                    .thenCompose(
                        queryContext ->
                            jdbi.withHandle(
                                handle -> {
                                  var sql = "select count(experiment_run.id) from experiment_run";

                                  if (!queryContext.getConditions().isEmpty()) {
                                    sql +=
                                        " WHERE "
                                            + String.join(" AND ", queryContext.getConditions());
                                  }

                                  var query = handle.createQuery(sql);
                                  queryContext.getBinds().forEach(b -> b.accept(query));

                                  return query.mapTo(Long.class).one();
                                }),
                        executor);
              }
            },
            executor);

    return futureExperimentRuns.thenCombine(
        futureCount,
        (runs, count) ->
            FindExperimentRuns.Response.newBuilder()
                .addAllExperimentRuns(runs)
                .setTotalRecords(count)
                .build(),
        executor);
  }

  private InternalFuture<List<String>> getAccessibleProjectIdsBasedOnWorkspace(
      String workspaceName, Optional<String> projectId) {
    if (workspaceName.isEmpty()) {
      return getAllowedProjects(ModelDBActionEnum.ModelDBServiceActions.READ);
    } else {
      var requestProjectIds = new ArrayList<String>();
      if (projectId.isPresent()) {
        requestProjectIds.add(projectId.get());
      }

      return FutureGrpc.ClientRequest(
              uac.getWorkspaceService()
                  .getWorkspaceByName(
                      GetWorkspaceByName.newBuilder().setName(workspaceName).build()),
              executor)
          .thenCompose(
              workspace ->
                  getAllowedResourceItems(
                          Optional.of(requestProjectIds),
                          workspace.getId(),
                          ModelDBResourceEnum.ModelDBServiceResourceTypes.PROJECT)
                      .thenCompose(
                          getResourcesItems ->
                              InternalFuture.completedInternalFuture(
                                  getResourcesItems.stream()
                                      .map(GetResourcesResponseItem::getResourceId)
                                      .collect(Collectors.toList())),
                          executor),
              executor);
    }
  }

  public InternalFuture<ExperimentRun> createExperimentRun(CreateExperimentRun request) {
    return checkEntityPermissionBasedOnResourceTypes(
            Collections.singletonList(request.getProjectId()),
            ModelDBActionEnum.ModelDBServiceActions.UPDATE,
            ModelDBServiceResourceTypes.PROJECT)
        .thenCompose(
            unused ->
                privilegedDatasetsHandler
                    .filterAndGetPrivilegedDatasetsOnly(
                        request.getDatasetsList(),
                        true,
                        this::checkEntityPermissionBasedOnResourceTypes)
                    .thenApply(
                        privilegedDatasets ->
                            request
                                .toBuilder()
                                .clearDatasets()
                                .addAllDatasets(privilegedDatasets)
                                .build(),
                        executor),
            executor)
        .thenCompose(createExperimentRunHandler::createExperimentRun, executor);
  }

  public InternalFuture<Void> logEnvironment(LogEnvironment request) {
    final var runId = request.getId();

    if (!request.hasEnvironment()) {
      return InternalFuture.failedStage(
          new InvalidArgumentException("Environment should not be empty"));
    }

    return checkPermission(
            Collections.singletonList(runId), ModelDBActionEnum.ModelDBServiceActions.READ)
        .thenCompose(
            unused -> environmentHandler.logEnvironment(request.getId(), request.getEnvironment()),
            executor);
  }

  public InternalFuture<Void> logVersionedInputs(LogVersionedInput request) {
    final var runId = request.getId();
    final var now = Calendar.getInstance().getTimeInMillis();
    return checkPermission(
            Collections.singletonList(runId), ModelDBActionEnum.ModelDBServiceActions.UPDATE)
        .thenCompose(
            unused ->
                versionInputHandler.validateAndInsertVersionedInputs(
                    request.getId(), request.getVersionedInputs()),
            executor)
        .thenCompose(unused -> updateModifiedTimestamp(runId, now), executor);
  }
}<|MERGE_RESOLUTION|>--- conflicted
+++ resolved
@@ -36,6 +36,7 @@
 import ai.verta.modeldb.LogHyperparameters;
 import ai.verta.modeldb.LogMetrics;
 import ai.verta.modeldb.LogObservations;
+import ai.verta.modeldb.LogVersionedInput;
 import ai.verta.modeldb.Observation;
 import ai.verta.modeldb.artifactStore.ArtifactStoreDAO;
 import ai.verta.modeldb.common.CommonUtils;
@@ -112,12 +113,9 @@
   private final PredicatesHandler predicatesHandler;
   private final SortingHandler sortingHandler;
   private final FeatureHandler featureHandler;
-<<<<<<< HEAD
-  private final VersionInputHandler versionInputHandler;
-=======
   private final EnvironmentHandler environmentHandler;
   private final FilterPrivilegedDatasetsHandler privilegedDatasetsHandler;
->>>>>>> 91c08424
+  private final VersionInputHandler versionInputHandler;
   private final CreateExperimentRunHandler createExperimentRunHandler;
   private final Config config = Config.getInstance();
 
@@ -154,14 +152,11 @@
     predicatesHandler = new PredicatesHandler();
     sortingHandler = new SortingHandler();
     featureHandler = new FeatureHandler(executor, jdbi, "ExperimentRunEntity");
-<<<<<<< HEAD
+    environmentHandler = new EnvironmentHandler(executor, jdbi, "ExperimentRunEntity");
+    privilegedDatasetsHandler = new FilterPrivilegedDatasetsHandler(executor, jdbi);
     versionInputHandler =
         new VersionInputHandler(
             executor, jdbi, "ExperimentRunEntity", repositoryDAO, commitDAO, blobDAO);
-=======
-    environmentHandler = new EnvironmentHandler(executor, jdbi, "ExperimentRunEntity");
-    privilegedDatasetsHandler = new FilterPrivilegedDatasetsHandler(executor, jdbi);
->>>>>>> 91c08424
     createExperimentRunHandler =
         new CreateExperimentRunHandler(
             executor,
@@ -174,11 +169,8 @@
             tagsHandler,
             artifactHandler,
             featureHandler,
-<<<<<<< HEAD
+            datasetHandler,
             versionInputHandler);
-=======
-            datasetHandler);
->>>>>>> 91c08424
   }
 
   public InternalFuture<Void> deleteObservations(DeleteObservations request) {
