--- conflicted
+++ resolved
@@ -56,13 +56,9 @@
   private final DatasetHandler datasetHandler;
   private final PredicatesHandler predicatesHandler;
   private final SortingHandler sortingHandler;
-<<<<<<< HEAD
-  private final Config config = Config.getInstance();
-  private final ModelDBHibernateUtil modelDBHibernateUtil = ModelDBHibernateUtil.getInstance();
-=======
   private final HyperparametersFromConfigHandler hyperparametersFromConfigHandler;
   private final boolean populateConnectionsBasedOnPrivileges;
->>>>>>> daba3b70
+  private final ModelDBHibernateUtil modelDBHibernateUtil = ModelDBHibernateUtil.getInstance();
 
   public FutureExperimentRunDAO(
       Executor executor,
@@ -736,33 +732,23 @@
                                                 new ArrayList<>());
                                           }
                                         },
-<<<<<<< HEAD
-=======
-                                        executor)
-                                    .thenCompose(
-                                        selfAllowedRepositoryIds -> {
-                                          if (selfAllowedRepositoryIds == null
-                                              || selfAllowedRepositoryIds.isEmpty()) {
-                                            return InternalFuture.completedInternalFuture(
-                                                    new ArrayList<
-                                                        AbstractMap.SimpleEntry<
-                                                            String, KeyValue>>())
-                                                .thenApply(MapSubtypes::from, executor);
-                                          } else {
-                                            return hyperparametersFromConfigHandler
-                                                .getExperimentRunHyperparameterConfigBlobMap(
-                                                    new ArrayList<>(ids), selfAllowedRepositoryIds);
-                                          }
-                                        },
->>>>>>> daba3b70
                                         executor);
 
                             final var futureHyperparamsFromConfigBlobs =
                                 repoIdsFutureTasks.thenCompose(
-                                    repositoryIds ->
-                                        hyperparametersHandler
+                                    selfAllowedRepositoryIds -> {
+                                      if (selfAllowedRepositoryIds == null
+                                          || selfAllowedRepositoryIds.isEmpty()) {
+                                        return InternalFuture.completedInternalFuture(
+                                                new ArrayList<
+                                                    AbstractMap.SimpleEntry<String, KeyValue>>())
+                                            .thenApply(MapSubtypes::from, executor);
+                                      } else {
+                                        return hyperparametersFromConfigHandler
                                             .getExperimentRunHyperparameterConfigBlobMap(
-                                                new ArrayList<>(ids), repositoryIds),
+                                                new ArrayList<>(ids), selfAllowedRepositoryIds);
+                                      }
+                                    },
                                     executor);
                             futureBuildersStream =
                                 futureBuildersStream.thenCombine(
@@ -921,7 +907,7 @@
               + " LEFT JOIN PathDatasetComponentBlobEntity pdcb ON ncb.path_dataset_blob_hash = pdcb.id.path_dataset_blob_id "
               + " WHERE vme.versioning_blob_type = :versioningBlobType AND vme.experimentRunEntity.id IN (:expRunIds) ";
 
-      if (config.populateConnectionsBasedOnPrivileges) {
+      if (populateConnectionsBasedOnPrivileges) {
         if (selfAllowedRepositoryIds == null || selfAllowedRepositoryIds.isEmpty()) {
           return InternalFuture.completedInternalFuture(new HashMap<>());
         } else {
@@ -932,7 +918,7 @@
       Query query = session.createQuery(queryBuilder);
       query.setParameter("versioningBlobType", Blob.ContentCase.CODE.getNumber());
       query.setParameterList("expRunIds", expRunIds);
-      if (config.populateConnectionsBasedOnPrivileges) {
+      if (populateConnectionsBasedOnPrivileges) {
         query.setParameterList(
             "repoIds",
             selfAllowedRepositoryIds.stream().map(Long::parseLong).collect(Collectors.toList()));
