--- conflicted
+++ resolved
@@ -1561,13 +1561,6 @@
             },
             executor)
         .thenCompose(
-<<<<<<< HEAD
-            unused ->
-                jdbi.useHandle(
-                    handle ->
-                        versionInputHandler.validateAndInsertVersionedInputs(
-                            handle, request.getId(), request.getVersionedInputs())),
-=======
             unused -> versionInputHandler.validateVersioningEntity(request.getVersionedInputs()),
             executor)
         .thenCompose(
@@ -1579,7 +1572,6 @@
                             request.getId(),
                             request.getVersionedInputs(),
                             locationBlobWithHashMap)),
->>>>>>> e79db543
             executor)
         .thenCompose(unused -> updateModifiedTimestamp(runId, now), executor)
         .thenCompose(unused -> updateVersionNumber(runId), executor);
