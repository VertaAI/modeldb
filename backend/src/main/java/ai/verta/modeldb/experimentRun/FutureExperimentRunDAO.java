--- conflicted
+++ resolved
@@ -2,7 +2,7 @@
 
 import ai.verta.common.Artifact;
 import ai.verta.common.KeyValue;
-import ai.verta.common.ModelDBResourceEnum;
+import ai.verta.common.ModelDBResourceEnum.ModelDBServiceResourceTypes;
 import ai.verta.modeldb.AddExperimentRunTags;
 import ai.verta.modeldb.CodeVersion;
 import ai.verta.modeldb.CommitArtifactPart;
@@ -52,7 +52,9 @@
 import ai.verta.modeldb.experimentRun.subtypes.AttributeHandler;
 import ai.verta.modeldb.experimentRun.subtypes.CodeVersionHandler;
 import ai.verta.modeldb.experimentRun.subtypes.DatasetHandler;
+import ai.verta.modeldb.experimentRun.subtypes.HyperparametersFromConfigHandler;
 import ai.verta.modeldb.experimentRun.subtypes.KeyValueHandler;
+import ai.verta.modeldb.experimentRun.subtypes.MapSubtypes;
 import ai.verta.modeldb.experimentRun.subtypes.ObservationHandler;
 import ai.verta.modeldb.experimentRun.subtypes.PredicatesHandler;
 import ai.verta.modeldb.experimentRun.subtypes.SortingHandler;
@@ -76,6 +78,7 @@
 import java.util.LinkedList;
 import java.util.List;
 import java.util.Optional;
+import java.util.Set;
 import java.util.concurrent.Executor;
 import java.util.stream.Collectors;
 import org.apache.logging.log4j.LogManager;
@@ -335,8 +338,7 @@
                                 .setResourceType(
                                     ResourceType.newBuilder()
                                         .setModeldbServiceResourceType(
-                                            ModelDBResourceEnum.ModelDBServiceResourceTypes
-                                                .PROJECT))
+                                            ModelDBServiceResourceTypes.PROJECT))
                                 .addAllResourceIds(projId))
                         .build()),
             executor)
@@ -386,7 +388,7 @@
 
   private InternalFuture<List<Resources>> getAllowedEntitiesByResourceType(
       ModelDBActionEnum.ModelDBServiceActions action,
-      ModelDBResourceEnum.ModelDBServiceResourceTypes modelDBServiceResourceTypes) {
+      ModelDBServiceResourceTypes modelDBServiceResourceTypes) {
     return FutureGrpc.ClientRequest(
             uac.getAuthzService()
                 .getSelfAllowedResources(
@@ -407,7 +409,7 @@
   private InternalFuture<List<GetResourcesResponseItem>> getAllowedResourceItems(
       Optional<List<String>> resourceIds,
       Long workspaceId,
-      ModelDBResourceEnum.ModelDBServiceResourceTypes modelDBServiceResourceTypes) {
+      ModelDBServiceResourceTypes modelDBServiceResourceTypes) {
     ResourceType resourceType =
         ResourceType.newBuilder()
             .setModeldbServiceResourceType(modelDBServiceResourceTypes)
@@ -636,49 +638,18 @@
     final var futureSortingContext =
         sortingHandler.processSort(request.getSortKey(), request.getAscending());
 
-<<<<<<< HEAD
-    final var futureProjectIds =
-        getAllowedEntitiesByResourceType(
-                ModelDBActionEnum.ModelDBServiceActions.READ,
-                ModelDBResourceEnum.ModelDBServiceResourceTypes.PROJECT)
-            .thenApply(
-                resources -> {
-                  boolean allowedAllResources = checkAllResourceAllowed(resources);
-                  if (allowedAllResources) {
-                    return new QueryFilterContext();
-                  } else {
-                    List<String> accessibleProjectIds =
-                        resources.stream()
-                            .flatMap(x -> x.getResourceIdsList().stream())
-                            .collect(Collectors.toList());
-                    if (!accessibleProjectIds.isEmpty()) {
-                      return new QueryFilterContext()
-                          .addCondition("experiment_run.project_id in (<authz_project_ids>)")
-                          .addBind(q -> q.bindList("authz_project_ids", accessibleProjectIds));
-                    } else {
-                      throw new PermissionDeniedException("Accessible projects not found");
-                    }
-                  }
-                },
-                executor);
-=======
-    // futureProjectIds based on workspace
-    final InternalFuture<List<String>> futureProjectIds =
-        getAccessibleProjectIdsBasedOnWorkspace(
-            request.getWorkspaceName(), Optional.of(request.getProjectId()));
->>>>>>> 6602e960
+    final InternalFuture<QueryFilterContext> futureProjectIds =
+        getAccessibleProjectIdsQueryFilterContext(
+            request.getWorkspaceName(), request.getProjectId());
 
     final var futureExperimentRuns =
         futureProjectIds.thenCompose(
-            accessibleProjectIds -> {
-              if (accessibleProjectIds.isEmpty()) {
+            accessibleProjectIdsQueryContext -> {
+              if (accessibleProjectIdsQueryContext.getConditions().isEmpty()) {
                 return InternalFuture.completedInternalFuture(new ArrayList<ExperimentRun>());
               } else {
                 final var futureProjectIdsContext =
-                    InternalFuture.completedInternalFuture(
-                        new QueryFilterContext()
-                            .addCondition("experiment_run.project_id in (<authz_project_ids>)")
-                            .addBind(q -> q.bindList("authz_project_ids", accessibleProjectIds)));
+                    InternalFuture.completedInternalFuture(accessibleProjectIdsQueryContext);
                 return InternalFuture.sequence(
                         Arrays.asList(
                             futureLocalContext,
@@ -735,137 +706,6 @@
                                                 " %s ",
                                                 item.getValue().getAscending() ? "ASC" : "DESC");
                                       }
-<<<<<<< HEAD
-
-                                      return runBuilder;
-                                    })
-                                .list();
-                          })
-                      .thenCompose(
-                          builders -> {
-                            if (builders == null || builders.isEmpty()) {
-                              return InternalFuture.completedInternalFuture(
-                                  new LinkedList<ExperimentRun>());
-                            }
-
-                            var futureBuildersStream =
-                                InternalFuture.completedInternalFuture(builders.stream());
-                            final var ids =
-                                builders.stream().map(x -> x.getId()).collect(Collectors.toSet());
-
-                            // Get tags
-                            final var futureTags = tagsHandler.getTagsMap(ids);
-                            futureBuildersStream =
-                                futureBuildersStream.thenCombine(
-                                    futureTags,
-                                    (stream, tags) ->
-                                        stream.map(
-                                            builder ->
-                                                builder.addAllTags(tags.get(builder.getId()))),
-                                    executor);
-
-                            // Get hyperparams
-                            final var futureHyperparams =
-                                hyperparametersHandler.getKeyValuesMap(ids);
-                            futureBuildersStream =
-                                futureBuildersStream.thenCombine(
-                                    futureHyperparams,
-                                    (stream, hyperparams) ->
-                                        stream.map(
-                                            builder ->
-                                                builder.addAllHyperparameters(
-                                                    hyperparams.get(builder.getId()))),
-                                    executor);
-
-                            final var futureHyperparamsFromConfigBlobs =
-                                getFutureHyperparamsFromConfigBlobs(ids);
-                            futureBuildersStream =
-                                futureBuildersStream.thenCombine(
-                                    futureHyperparamsFromConfigBlobs,
-                                    (stream, hyperparamsFromConfigBlob) ->
-                                        stream.map(
-                                            builder -> {
-                                              List<KeyValue> hypFromConfigs =
-                                                  hyperparamsFromConfigBlob.get(builder.getId());
-                                              if (hypFromConfigs != null) {
-                                                builder.addAllHyperparameters(hypFromConfigs);
-                                              }
-                                              return builder;
-                                            }),
-                                    executor);
-
-                            // Get metrics
-                            final var futureMetrics = metricsHandler.getKeyValuesMap(ids);
-                            futureBuildersStream =
-                                futureBuildersStream.thenCombine(
-                                    futureMetrics,
-                                    (stream, metrics) ->
-                                        stream.map(
-                                            builder ->
-                                                builder.addAllMetrics(
-                                                    metrics.get(builder.getId()))),
-                                    executor);
-
-                            // Get attributes
-                            final var futureAttributes = attributeHandler.getKeyValuesMap(ids);
-                            futureBuildersStream =
-                                futureBuildersStream.thenCombine(
-                                    futureAttributes,
-                                    (stream, attributes) ->
-                                        stream.map(
-                                            builder ->
-                                                builder.addAllAttributes(
-                                                    attributes.get(builder.getId()))),
-                                    executor);
-
-                            // Get artifacts
-                            final var futureArtifacts = artifactHandler.getArtifactsMap(ids);
-                            futureBuildersStream =
-                                futureBuildersStream.thenCombine(
-                                    futureArtifacts,
-                                    (stream, artifacts) ->
-                                        stream.map(
-                                            builder ->
-                                                builder.addAllArtifacts(
-                                                    artifacts.get(builder.getId()))),
-                                    executor);
-
-                            // Get datasets
-                            final var futureDatasets = datasetHandler.getArtifactsMap(ids);
-                            futureBuildersStream =
-                                futureBuildersStream.thenCombine(
-                                    futureDatasets,
-                                    (stream, datasets) ->
-                                        stream.map(
-                                            builder ->
-                                                builder.addAllDatasets(
-                                                    datasets.get(builder.getId()))),
-                                    executor);
-
-                            // Get observations
-                            final var futureObservations =
-                                observationHandler.getObservationsMap(ids);
-                            futureBuildersStream =
-                                futureBuildersStream.thenCombine(
-                                    futureObservations,
-                                    (stream, observations) ->
-                                        stream.map(
-                                            builder ->
-                                                builder.addAllObservations(
-                                                    observations.get(builder.getId()))),
-                                    executor);
-
-                            return futureBuildersStream.thenApply(
-                                experimentRunBuilders ->
-                                    experimentRunBuilders
-                                        .map(ExperimentRun.Builder::build)
-                                        .collect(Collectors.toList()),
-                                executor);
-                          },
-                          executor);
-                },
-                executor);
-=======
                                     }
 
                                     // Backwards compatibility: fetch everything
@@ -973,6 +813,25 @@
                                                             hyperparams.get(builder.getId()))),
                                             executor);
 
+                                    final var futureHyperparamsFromConfigBlobs =
+                                        getFutureHyperparamsFromConfigBlobs(ids);
+                                    futureBuildersStream =
+                                        futureBuildersStream.thenCombine(
+                                            futureHyperparamsFromConfigBlobs,
+                                            (stream, hyperparamsFromConfigBlob) ->
+                                                stream.map(
+                                                    builder -> {
+                                                      List<KeyValue> hypFromConfigs =
+                                                          hyperparamsFromConfigBlob.get(
+                                                              builder.getId());
+                                                      if (hypFromConfigs != null) {
+                                                        builder.addAllHyperparameters(
+                                                            hypFromConfigs);
+                                                      }
+                                                      return builder;
+                                                    }),
+                                            executor);
+
                                     // Get metrics
                                     final var futureMetrics = metricsHandler.getKeyValuesMap(ids);
                                     futureBuildersStream =
@@ -1049,19 +908,15 @@
               }
             },
             executor);
->>>>>>> 6602e960
 
     final var futureCount =
         futureProjectIds.thenCompose(
-            accessibleProjectIds -> {
-              if (accessibleProjectIds.isEmpty()) {
+            accessibleProjectIdsQueryContext -> {
+              if (accessibleProjectIdsQueryContext.getConditions().isEmpty()) {
                 return InternalFuture.completedInternalFuture(0L);
               } else {
                 final var futureProjectIdsContext =
-                    InternalFuture.completedInternalFuture(
-                        new QueryFilterContext()
-                            .addCondition("experiment_run.project_id in (<authz_project_ids>)")
-                            .addBind(q -> q.bindList("authz_project_ids", accessibleProjectIds)));
+                    InternalFuture.completedInternalFuture(accessibleProjectIdsQueryContext);
                 return InternalFuture.sequence(
                         Arrays.asList(
                             futureLocalContext, futurePredicatesContext, futureProjectIdsContext),
@@ -1099,7 +954,72 @@
         executor);
   }
 
-<<<<<<< HEAD
+  private InternalFuture<QueryFilterContext> getAccessibleProjectIdsQueryFilterContext(
+      String workspaceName, String requestedProjectId) {
+    if (workspaceName.isEmpty()) {
+      return getAllowedEntitiesByResourceType(
+              ModelDBActionEnum.ModelDBServiceActions.READ, ModelDBServiceResourceTypes.PROJECT)
+          .thenApply(
+              resources -> {
+                boolean allowedAllResources = checkAllResourceAllowed(resources);
+                if (allowedAllResources) {
+                  return new QueryFilterContext();
+                } else {
+                  List<String> accessibleProjectIds =
+                      resources.stream()
+                          .flatMap(x -> x.getResourceIdsList().stream())
+                          .collect(Collectors.toList());
+                  if (accessibleProjectIds.isEmpty()) {
+                    return new QueryFilterContext();
+                  } else {
+                    return new QueryFilterContext()
+                        .addCondition("experiment_run.project_id in (<authz_project_ids>)")
+                        .addBind(q -> q.bindList("authz_project_ids", accessibleProjectIds));
+                  }
+                }
+              },
+              executor);
+    } else {
+      // futureProjectIds based on workspace
+      return getAccessibleProjectIdsBasedOnWorkspace(workspaceName, Optional.of(requestedProjectId))
+          .thenApply(
+              accessibleProjectIds -> {
+                if (accessibleProjectIds.isEmpty()) {
+                  return new QueryFilterContext();
+                } else {
+                  return new QueryFilterContext()
+                      .addCondition("experiment_run.project_id in (<authz_project_ids>)")
+                      .addBind(q -> q.bindList("authz_project_ids", accessibleProjectIds));
+                }
+              },
+              executor);
+    }
+  }
+
+  private InternalFuture<List<String>> getAccessibleProjectIdsBasedOnWorkspace(
+      String workspaceName, Optional<String> projectId) {
+    var requestProjectIds = new ArrayList<String>();
+    projectId.ifPresent(requestProjectIds::add);
+    return FutureGrpc.ClientRequest(
+            uac.getWorkspaceService()
+                .getWorkspaceByName(GetWorkspaceByName.newBuilder().setName(workspaceName).build()),
+            executor)
+        .thenCompose(
+            workspace ->
+                getAllowedResourceItems(
+                        Optional.of(requestProjectIds),
+                        workspace.getId(),
+                        ModelDBServiceResourceTypes.PROJECT)
+                    .thenCompose(
+                        getResourcesItems ->
+                            InternalFuture.completedInternalFuture(
+                                getResourcesItems.stream()
+                                    .map(GetResourcesResponseItem::getResourceId)
+                                    .collect(Collectors.toList())),
+                        executor),
+            executor);
+  }
+
   private boolean checkAllResourceAllowed(List<Resources> resources) {
     boolean allowedAllResources = false;
     if (!resources.isEmpty()) {
@@ -1119,7 +1039,7 @@
               if (populateConnectionsBasedOnPrivileges) {
                 return getAllowedEntitiesByResourceType(
                     ModelDBActionEnum.ModelDBServiceActions.READ,
-                    ModelDBResourceEnum.ModelDBServiceResourceTypes.REPOSITORY);
+                    ModelDBServiceResourceTypes.REPOSITORY);
               } else {
                 // return empty list if populateConnectionsBasedOnPrivileges = false
                 return InternalFuture.completedInternalFuture(new ArrayList<>());
@@ -1147,37 +1067,5 @@
               }
             },
             executor);
-=======
-  private InternalFuture<List<String>> getAccessibleProjectIdsBasedOnWorkspace(
-      String workspaceName, Optional<String> projectId) {
-    if (workspaceName.isEmpty()) {
-      return getAllowedProjects(ModelDBActionEnum.ModelDBServiceActions.READ);
-    } else {
-      var requestProjectIds = new ArrayList<String>();
-      if (projectId.isPresent()) {
-        requestProjectIds.add(projectId.get());
-      }
-
-      return FutureGrpc.ClientRequest(
-              uac.getWorkspaceService()
-                  .getWorkspaceByName(
-                      GetWorkspaceByName.newBuilder().setName(workspaceName).build()),
-              executor)
-          .thenCompose(
-              workspace ->
-                  getAllowedResourceItems(
-                          Optional.of(requestProjectIds),
-                          workspace.getId(),
-                          ModelDBResourceEnum.ModelDBServiceResourceTypes.PROJECT)
-                      .thenCompose(
-                          getResourcesItems ->
-                              InternalFuture.completedInternalFuture(
-                                  getResourcesItems.stream()
-                                      .map(GetResourcesResponseItem::getResourceId)
-                                      .collect(Collectors.toList())),
-                          executor),
-              executor);
-    }
->>>>>>> 6602e960
   }
 }