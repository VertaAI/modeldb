--- conflicted
+++ resolved
@@ -91,10 +91,7 @@
   private final DatasetHandler datasetHandler;
   private final PredicatesHandler predicatesHandler;
   private final SortingHandler sortingHandler;
-<<<<<<< HEAD
-=======
   private final FeatureHandler featureHandler;
->>>>>>> b9768d37
   private final VersionInputHandler versionInputHandler;
   private final CreateExperimentRunHandler createExperimentRunHandler;
 
@@ -130,17 +127,11 @@
             datasetVersionDAO);
     predicatesHandler = new PredicatesHandler();
     sortingHandler = new SortingHandler();
-<<<<<<< HEAD
-=======
     featureHandler = new FeatureHandler(executor, jdbi, "ExperimentRunEntity");
->>>>>>> b9768d37
     versionInputHandler =
         new VersionInputHandler(
             executor, jdbi, "ExperimentRunEntity", repositoryDAO, commitDAO, blobDAO);
     createExperimentRunHandler =
-<<<<<<< HEAD
-        new CreateExperimentRunHandler(executor, jdbi, uac, versionInputHandler);
-=======
         new CreateExperimentRunHandler(
             executor,
             jdbi,
@@ -153,7 +144,6 @@
             artifactHandler,
             featureHandler,
             versionInputHandler);
->>>>>>> b9768d37
   }
 
   public InternalFuture<Void> deleteObservations(DeleteObservations request) {
@@ -644,11 +634,7 @@
                 queryContext -> {
                   // TODO: get environment
                   // TODO: get features?
-<<<<<<< HEAD
-                  // TODO: get job id?
-=======
                   // TODO: get versioned inputs
->>>>>>> b9768d37
                   // TODO: get code version from blob
                   return jdbi.withHandle(
                           handle -> {
@@ -839,20 +825,6 @@
                                                     observations.get(builder.getId()))),
                                     executor);
 
-<<<<<<< HEAD
-                            // Get observations
-                            final var futureVersionedInputs =
-                                versionInputHandler.getVersionedInputs(ids);
-                            futureBuildersStream =
-                                futureBuildersStream.thenCombine(
-                                    futureVersionedInputs,
-                                    (stream, versionInputsMap) ->
-                                        stream.peek(
-                                            builder -> {
-                                              if (versionInputsMap.containsKey(builder.getId())) {
-                                                builder.setVersionedInputs(
-                                                    versionInputsMap.get(builder.getId()));
-=======
                             // Get features
                             final var futureFeatures = featureHandler.getFeaturesMap(ids);
                             futureBuildersStream =
@@ -877,7 +849,6 @@
                                               if (codeVersionsMap.containsKey(builder.getId())) {
                                                 builder.setCodeVersionSnapshot(
                                                     codeVersionsMap.get(builder.getId()));
->>>>>>> b9768d37
                                               }
                                             }),
                                     executor);
