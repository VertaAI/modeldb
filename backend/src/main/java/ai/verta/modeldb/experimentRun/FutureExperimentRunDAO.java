--- conflicted
+++ resolved
@@ -744,14 +744,10 @@
                 jdbi.useHandle(
                     handle ->
                         codeVersionHandler.logCodeVersion(
-<<<<<<< HEAD
-                            handle, runId, false, request.getCodeVersion())),
-=======
                             handle,
-                            request.getId(),
+                            runId,
                             request.getOverwrite(),
                             request.getCodeVersion())),
->>>>>>> 43886714
             executor)
         .thenCompose(unused -> updateModifiedTimestamp(runId, now), executor)
         .thenCompose(unused -> updateVersionNumber(runId), executor);
