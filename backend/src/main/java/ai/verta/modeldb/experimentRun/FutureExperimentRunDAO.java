package ai.verta.modeldb.experimentRun;

import ai.verta.common.Artifact;
import ai.verta.common.KeyValue;
import ai.verta.common.ModelDBResourceEnum;
import ai.verta.modeldb.*;
import ai.verta.modeldb.common.connections.UAC;
import ai.verta.modeldb.common.exceptions.NotFoundException;
import ai.verta.modeldb.common.futures.FutureGrpc;
import ai.verta.modeldb.common.futures.FutureJdbi;
import ai.verta.modeldb.common.futures.InternalFuture;
import ai.verta.modeldb.exceptions.InvalidArgumentException;
import ai.verta.modeldb.exceptions.PermissionDeniedException;
import ai.verta.modeldb.experimentRun.subtypes.*;
import ai.verta.uac.*;
import org.apache.logging.log4j.LogManager;
import org.apache.logging.log4j.Logger;

import java.util.*;
import java.util.concurrent.Executor;

public class FutureExperimentRunDAO {
  private static Logger LOGGER = LogManager.getLogger(FutureExperimentRunDAO.class);

  private final Executor executor;
  private final FutureJdbi jdbi;
  private final UAC uac;

  private final AttributeHandler attributeHandler;
  private final KeyValueHandler hyperparametersHandler;
  private final KeyValueHandler metricsHandler;
  private final ObservationHandler observationHandler;
  private final TagsHandler tagsHandler;
  private final ArtifactHandler artifactHandler;
<<<<<<< HEAD
  private final CodeVersionHandler codeVersionHandler;
=======
  private final ArtifactHandler datasetHandler;
>>>>>>> 688dae21

  public FutureExperimentRunDAO(Executor executor, FutureJdbi jdbi, UAC uac) {
    this.executor = executor;
    this.jdbi = jdbi;
    this.uac = uac;

    attributeHandler = new AttributeHandler(executor, jdbi, "ExperimentRunEntity");
    hyperparametersHandler =
        new KeyValueHandler(executor, jdbi, "hyperparameters", "ExperimentRunEntity");
    metricsHandler = new KeyValueHandler(executor, jdbi, "metrics", "ExperimentRunEntity");
    observationHandler = new ObservationHandler(executor, jdbi);
    tagsHandler = new TagsHandler(executor, jdbi, "ExperimentRunEntity");
    artifactHandler = new ArtifactHandler(executor, jdbi, "artifacts", "ExperimentRunEntity");
<<<<<<< HEAD
    codeVersionHandler = new CodeVersionHandler(executor, jdbi);
=======
    datasetHandler = new ArtifactHandler(executor, jdbi, "datasets", "ExperimentRunEntity");
>>>>>>> 688dae21
  }

  public InternalFuture<Void> deleteObservations(DeleteObservations request) {
    // TODO: support artifacts?

    final var runId = request.getId();
    final var now = Calendar.getInstance().getTimeInMillis();

    final Optional<List<String>> maybeKeys =
        request.getDeleteAll() ? Optional.empty() : Optional.of(request.getObservationKeysList());

    return checkPermission(
            Collections.singletonList(runId), ModelDBActionEnum.ModelDBServiceActions.UPDATE)
        .thenCompose(unused -> observationHandler.deleteObservations(runId, maybeKeys), executor)
        .thenCompose(unused -> updateModifiedTimestamp(runId, now), executor);
  }

  public InternalFuture<List<Observation>> getObservations(GetObservations request) {
    // TODO: support artifacts?

    final var runId = request.getId();
    final var key = request.getObservationKey();

    return checkPermission(
            Collections.singletonList(runId), ModelDBActionEnum.ModelDBServiceActions.READ)
        .thenCompose(unused -> observationHandler.getObservations(runId, key), executor);
  }

  public InternalFuture<Void> logObservations(LogObservations request) {
    // TODO: support artifacts?

    final var runId = request.getId();
    final var observations = request.getObservationsList();
    final var now = Calendar.getInstance().getTimeInMillis();

    return checkPermission(
            Collections.singletonList(runId), ModelDBActionEnum.ModelDBServiceActions.UPDATE)
        .thenCompose(
            unused -> observationHandler.logObservations(runId, observations, now), executor)
        .thenCompose(unused -> updateModifiedTimestamp(runId, now), executor);
  }

  public InternalFuture<Void> deleteMetrics(DeleteMetrics request) {
    final var runId = request.getId();
    final var now = Calendar.getInstance().getTimeInMillis();

    final Optional<List<String>> maybeKeys =
        request.getDeleteAll() ? Optional.empty() : Optional.of(request.getMetricKeysList());

    return checkPermission(
            Collections.singletonList(runId), ModelDBActionEnum.ModelDBServiceActions.UPDATE)
        .thenCompose(unused -> metricsHandler.deleteKeyValues(runId, maybeKeys), executor)
        .thenCompose(unused -> updateModifiedTimestamp(runId, now), executor);
  }

  public InternalFuture<Void> deleteHyperparameters(DeleteHyperparameters request) {
    final var runId = request.getId();
    final var now = Calendar.getInstance().getTimeInMillis();

    final Optional<List<String>> maybeKeys =
        request.getDeleteAll()
            ? Optional.empty()
            : Optional.of(request.getHyperparameterKeysList());

    return checkPermission(
            Collections.singletonList(runId), ModelDBActionEnum.ModelDBServiceActions.UPDATE)
        .thenCompose(unused -> hyperparametersHandler.deleteKeyValues(runId, maybeKeys), executor)
        .thenCompose(unused -> updateModifiedTimestamp(runId, now), executor);
  }

  public InternalFuture<Void> deleteAttributes(DeleteExperimentRunAttributes request) {
    final var runId = request.getId();
    final var now = Calendar.getInstance().getTimeInMillis();

    final Optional<List<String>> maybeKeys =
        request.getDeleteAll() ? Optional.empty() : Optional.of(request.getAttributeKeysList());

    return checkPermission(
            Collections.singletonList(runId), ModelDBActionEnum.ModelDBServiceActions.UPDATE)
        .thenCompose(unused -> attributeHandler.deleteKeyValues(runId, maybeKeys), executor)
        .thenCompose(unused -> updateModifiedTimestamp(runId, now), executor);
  }

  public InternalFuture<List<KeyValue>> getMetrics(GetMetrics request) {
    final var runId = request.getId();

    return checkPermission(
            Collections.singletonList(runId), ModelDBActionEnum.ModelDBServiceActions.READ)
        .thenCompose(unused -> metricsHandler.getKeyValues(runId), executor);
  }

  public InternalFuture<List<KeyValue>> getHyperparameters(GetHyperparameters request) {
    final var runId = request.getId();

    return checkPermission(
            Collections.singletonList(runId), ModelDBActionEnum.ModelDBServiceActions.READ)
        .thenCompose(unused -> hyperparametersHandler.getKeyValues(runId), executor);
  }

  public InternalFuture<List<KeyValue>> getAttributes(GetAttributes request) {
    final var runId = request.getId();

    return checkPermission(
            Collections.singletonList(runId), ModelDBActionEnum.ModelDBServiceActions.READ)
        .thenCompose(unused -> attributeHandler.getKeyValues(runId), executor);
  }

  public InternalFuture<Void> logMetrics(LogMetrics request) {
    final var runId = request.getId();
    final var metrics = request.getMetricsList();
    final var now = Calendar.getInstance().getTimeInMillis();

    return checkPermission(
            Collections.singletonList(runId), ModelDBActionEnum.ModelDBServiceActions.UPDATE)
        .thenCompose(unused -> metricsHandler.logKeyValues(runId, metrics), executor)
        .thenCompose(unused -> updateModifiedTimestamp(runId, now), executor);
  }

  public InternalFuture<Void> logHyperparameters(LogHyperparameters request) {
    final var runId = request.getId();
    final var hyperparameters = request.getHyperparametersList();
    final var now = Calendar.getInstance().getTimeInMillis();

    return checkPermission(
            Collections.singletonList(runId), ModelDBActionEnum.ModelDBServiceActions.UPDATE)
        .thenCompose(
            unused -> hyperparametersHandler.logKeyValues(runId, hyperparameters), executor)
        .thenCompose(unused -> updateModifiedTimestamp(runId, now), executor);
  }

  public InternalFuture<Void> logAttributes(LogAttributes request) {
    final var runId = request.getId();
    final var attributes = request.getAttributesList();
    final var now = Calendar.getInstance().getTimeInMillis();

    return checkPermission(
            Collections.singletonList(runId), ModelDBActionEnum.ModelDBServiceActions.UPDATE)
        .thenCompose(unused -> attributeHandler.logKeyValues(runId, attributes), executor)
        .thenCompose(unused -> updateModifiedTimestamp(runId, now), executor);
  }

  public InternalFuture<Void> addTags(AddExperimentRunTags request) {
    final var runId = request.getId();
    final var tags = request.getTagsList();
    final var now = Calendar.getInstance().getTimeInMillis();

    return checkPermission(
            Collections.singletonList(runId), ModelDBActionEnum.ModelDBServiceActions.UPDATE)
        .thenCompose(unused -> tagsHandler.addTags(runId, tags), executor)
        .thenCompose(unused -> updateModifiedTimestamp(runId, now), executor);
  }

  public InternalFuture<Void> deleteTags(DeleteExperimentRunTags request) {
    final var runId = request.getId();
    final var now = Calendar.getInstance().getTimeInMillis();

    final Optional<List<String>> maybeTags =
        request.getDeleteAll() ? Optional.empty() : Optional.of(request.getTagsList());

    return checkPermission(
            Collections.singletonList(runId), ModelDBActionEnum.ModelDBServiceActions.UPDATE)
        .thenCompose(unused -> tagsHandler.deleteTags(runId, maybeTags), executor)
        .thenCompose(unused -> updateModifiedTimestamp(runId, now), executor);
  }

  public InternalFuture<List<String>> getTags(GetTags request) {
    final var runId = request.getId();

    return checkPermission(
            Collections.singletonList(runId), ModelDBActionEnum.ModelDBServiceActions.READ)
        .thenCompose(unused -> tagsHandler.getTags(runId), executor);
  }

  private InternalFuture<Void> updateModifiedTimestamp(String runId, Long now) {
    return jdbi.useHandle(
        handle ->
            handle
                .createUpdate(
                    "update experiment_run set date_updated=greatest(date_updated, :now) where id=:run_id")
                .bind("run_id", runId)
                .bind("now", now)
                .execute());
  }

  private InternalFuture<Void> checkProjectPermission(
      List<String> projId, ModelDBActionEnum.ModelDBServiceActions action) {
    return FutureGrpc.ClientRequest(
            uac.getAuthzService()
                .isSelfAllowed(
                    IsSelfAllowed.newBuilder()
                        .addActions(
                            Action.newBuilder()
                                .setModeldbServiceAction(action)
                                .setService(ServiceEnum.Service.MODELDB_SERVICE))
                        .addResources(
                            Resources.newBuilder()
                                .setService(ServiceEnum.Service.MODELDB_SERVICE)
                                .setResourceType(
                                    ResourceType.newBuilder()
                                        .setModeldbServiceResourceType(
                                            ModelDBResourceEnum.ModelDBServiceResourceTypes
                                                .PROJECT))
                                .addAllResourceIds(projId))
                        .build()),
            executor)
        .thenAccept(
            response -> {
              if (!response.getAllowed()) {
                throw new PermissionDeniedException("Permission denied");
              }
            },
            executor);
  }

  private InternalFuture<Void> checkPermission(
      List<String> runIds, ModelDBActionEnum.ModelDBServiceActions action) {
    if (runIds.isEmpty()) {
      return InternalFuture.failedStage(
          new InvalidArgumentException("Experiment run IDs is missing"));
    }

    var futureMaybeProjectIds =
        jdbi.withHandle(
            handle ->
                handle
                    .createQuery(
                        "SELECT project_id FROM experiment_run WHERE id IN (<ids>) AND deleted=0")
                    .bindList("ids", runIds)
                    .mapTo(String.class)
                    .list());

    return futureMaybeProjectIds.thenCompose(
        maybeProjectIds -> {
          if (maybeProjectIds.isEmpty()) {
            throw new NotFoundException("Project ids not found for given experiment runs");
          }

          switch (action) {
            default:
              return checkProjectPermission(maybeProjectIds, action);
          }
        },
        executor);
  }

  public InternalFuture<Void> logArtifacts(LogArtifacts request) {
    final var runId = request.getId();
    final var artifacts = request.getArtifactsList();
    final var now = Calendar.getInstance().getTimeInMillis();

    return checkPermission(
            Collections.singletonList(runId), ModelDBActionEnum.ModelDBServiceActions.UPDATE)
        .thenCompose(unused -> artifactHandler.logArtifacts(runId, artifacts, false), executor)
        .thenCompose(unused -> updateModifiedTimestamp(runId, now), executor);
  }

  public InternalFuture<List<Artifact>> getArtifacts(GetArtifacts request) {
    final var runId = request.getId();
    final var key = request.getKey();
    Optional<String> maybeKey = key.isEmpty() ? Optional.empty() : Optional.of(key);

    return checkPermission(
            Collections.singletonList(runId), ModelDBActionEnum.ModelDBServiceActions.READ)
        .thenCompose(unused -> artifactHandler.getArtifacts(runId, maybeKey), executor);
  }

  public InternalFuture<Void> deleteArtifacts(DeleteArtifact request) {
    final var runId = request.getId();
    final var now = Calendar.getInstance().getTimeInMillis();
    final var keys =
        request.getKey().isEmpty()
            ? new ArrayList<String>()
            : Collections.singletonList(request.getKey());
    Optional<List<String>> optionalKeys = keys.isEmpty() ? Optional.empty() : Optional.of(keys);

    return checkPermission(
            Collections.singletonList(runId), ModelDBActionEnum.ModelDBServiceActions.UPDATE)
        .thenCompose(unused -> artifactHandler.deleteArtifacts(runId, optionalKeys), executor)
        .thenCompose(unused -> updateModifiedTimestamp(runId, now), executor);
  }

<<<<<<< HEAD
  public InternalFuture<Void> logCodeVersion(LogExperimentRunCodeVersion request) {
    final var runId = request.getId();
    final var now = Calendar.getInstance().getTimeInMillis();
    return checkPermission(
            Collections.singletonList(runId), ModelDBActionEnum.ModelDBServiceActions.UPDATE)
        .thenCompose(unused -> codeVersionHandler.logCodeVersion(request), executor)
        .thenCompose(unused -> updateModifiedTimestamp(runId, now), executor);
  }

  public InternalFuture<Optional<CodeVersion>> getCodeVersion(GetExperimentRunCodeVersion request) {
    final var runId = request.getId();
    return checkPermission(
            Collections.singletonList(runId), ModelDBActionEnum.ModelDBServiceActions.READ)
        .thenCompose(unused -> codeVersionHandler.getCodeVersion(request), executor);
=======
  public InternalFuture<Void> logDatasets(LogDatasets request) {
    final var runId = request.getId();
    final var artifacts = request.getDatasetsList();
    final var now = Calendar.getInstance().getTimeInMillis();

    return checkPermission(
            Collections.singletonList(runId), ModelDBActionEnum.ModelDBServiceActions.UPDATE)
        .thenCompose(
            unused -> datasetHandler.logArtifacts(runId, artifacts, request.getOverwrite()),
            executor)
        .thenCompose(unused -> updateModifiedTimestamp(runId, now), executor);
  }

  public InternalFuture<List<Artifact>> getDatasets(GetDatasets request) {
    final var runId = request.getId();

    return checkPermission(
            Collections.singletonList(runId), ModelDBActionEnum.ModelDBServiceActions.READ)
        .thenCompose(unused -> datasetHandler.getArtifacts(runId, Optional.empty()), executor);
>>>>>>> 688dae21
  }
}<|MERGE_RESOLUTION|>--- conflicted
+++ resolved
@@ -32,11 +32,8 @@
   private final ObservationHandler observationHandler;
   private final TagsHandler tagsHandler;
   private final ArtifactHandler artifactHandler;
-<<<<<<< HEAD
   private final CodeVersionHandler codeVersionHandler;
-=======
   private final ArtifactHandler datasetHandler;
->>>>>>> 688dae21
 
   public FutureExperimentRunDAO(Executor executor, FutureJdbi jdbi, UAC uac) {
     this.executor = executor;
@@ -50,11 +47,8 @@
     observationHandler = new ObservationHandler(executor, jdbi);
     tagsHandler = new TagsHandler(executor, jdbi, "ExperimentRunEntity");
     artifactHandler = new ArtifactHandler(executor, jdbi, "artifacts", "ExperimentRunEntity");
-<<<<<<< HEAD
     codeVersionHandler = new CodeVersionHandler(executor, jdbi);
-=======
     datasetHandler = new ArtifactHandler(executor, jdbi, "datasets", "ExperimentRunEntity");
->>>>>>> 688dae21
   }
 
   public InternalFuture<Void> deleteObservations(DeleteObservations request) {
@@ -336,22 +330,6 @@
         .thenCompose(unused -> updateModifiedTimestamp(runId, now), executor);
   }
 
-<<<<<<< HEAD
-  public InternalFuture<Void> logCodeVersion(LogExperimentRunCodeVersion request) {
-    final var runId = request.getId();
-    final var now = Calendar.getInstance().getTimeInMillis();
-    return checkPermission(
-            Collections.singletonList(runId), ModelDBActionEnum.ModelDBServiceActions.UPDATE)
-        .thenCompose(unused -> codeVersionHandler.logCodeVersion(request), executor)
-        .thenCompose(unused -> updateModifiedTimestamp(runId, now), executor);
-  }
-
-  public InternalFuture<Optional<CodeVersion>> getCodeVersion(GetExperimentRunCodeVersion request) {
-    final var runId = request.getId();
-    return checkPermission(
-            Collections.singletonList(runId), ModelDBActionEnum.ModelDBServiceActions.READ)
-        .thenCompose(unused -> codeVersionHandler.getCodeVersion(request), executor);
-=======
   public InternalFuture<Void> logDatasets(LogDatasets request) {
     final var runId = request.getId();
     final var artifacts = request.getDatasetsList();
@@ -371,6 +349,21 @@
     return checkPermission(
             Collections.singletonList(runId), ModelDBActionEnum.ModelDBServiceActions.READ)
         .thenCompose(unused -> datasetHandler.getArtifacts(runId, Optional.empty()), executor);
->>>>>>> 688dae21
+  }
+
+  public InternalFuture<Void> logCodeVersion(LogExperimentRunCodeVersion request) {
+    final var runId = request.getId();
+    final var now = Calendar.getInstance().getTimeInMillis();
+    return checkPermission(
+            Collections.singletonList(runId), ModelDBActionEnum.ModelDBServiceActions.UPDATE)
+        .thenCompose(unused -> codeVersionHandler.logCodeVersion(request), executor)
+        .thenCompose(unused -> updateModifiedTimestamp(runId, now), executor);
+  }
+
+  public InternalFuture<Optional<CodeVersion>> getCodeVersion(GetExperimentRunCodeVersion request) {
+    final var runId = request.getId();
+    return checkPermission(
+            Collections.singletonList(runId), ModelDBActionEnum.ModelDBServiceActions.READ)
+        .thenCompose(unused -> codeVersionHandler.getCodeVersion(request), executor);
   }
 }