--- conflicted
+++ resolved
@@ -848,11 +848,7 @@
                                       if (item.getValue().getTable() != null) {
                                         sql +=
                                             String.format(
-<<<<<<< HEAD
                                                 " left join (%s) as join_table_%d on id=join_table_%d.runId ",
-=======
-                                                " left join (%s) as join_table_%d on id=join_table_%d.id ",
->>>>>>> 7d342f8b
                                                 item.getValue().getTable(),
                                                 item.getIndex(),
                                                 item.getIndex());
