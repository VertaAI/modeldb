package ai.verta.modeldb.experimentRun;

import ai.verta.common.Artifact;
import ai.verta.common.KeyValue;
import ai.verta.common.ModelDBResourceEnum.ModelDBServiceResourceTypes;
import ai.verta.modeldb.AddExperimentRunTags;
import ai.verta.modeldb.CreateExperimentRun;
import ai.verta.modeldb.DeleteExperimentRunAttributes;
import ai.verta.modeldb.DeleteExperimentRunTags;
import ai.verta.modeldb.DeleteHyperparameters;
import ai.verta.modeldb.DeleteMetrics;
import ai.verta.modeldb.DeleteObservations;
import ai.verta.modeldb.ExperimentRun;
import ai.verta.modeldb.GetAttributes;
import ai.verta.modeldb.GetHyperparameters;
import ai.verta.modeldb.GetMetrics;
import ai.verta.modeldb.GetObservations;
import ai.verta.modeldb.GetTags;
import ai.verta.modeldb.LogAttributes;
import ai.verta.modeldb.LogHyperparameters;
import ai.verta.modeldb.LogMetrics;
import ai.verta.modeldb.LogObservations;
import ai.verta.modeldb.ModelDBConstants;
import ai.verta.modeldb.Observation;
import ai.verta.modeldb.common.CommonMessages;
import ai.verta.modeldb.common.connections.UAC;
import ai.verta.modeldb.common.exceptions.AlreadyExistsException;
import ai.verta.modeldb.common.exceptions.NotFoundException;
import ai.verta.modeldb.common.futures.FutureGrpc;
import ai.verta.modeldb.common.futures.FutureJdbi;
import ai.verta.modeldb.common.futures.InternalFuture;
import ai.verta.modeldb.config.Config;
import ai.verta.modeldb.exceptions.InvalidArgumentException;
import ai.verta.modeldb.exceptions.PermissionDeniedException;
<<<<<<< HEAD
import ai.verta.modeldb.experimentRun.subtypes.AttributeHandler;
import ai.verta.modeldb.experimentRun.subtypes.KeyValueHandler;
import ai.verta.modeldb.experimentRun.subtypes.ObservationHandler;
import ai.verta.modeldb.experimentRun.subtypes.TagsHandler;
import ai.verta.modeldb.metadata.MetadataServiceImpl;
import ai.verta.modeldb.utils.ModelDBUtils;
import ai.verta.modeldb.utils.TrialUtils;
import ai.verta.modeldb.versioning.EnvironmentBlob;
import ai.verta.modeldb.versioning.PythonEnvironmentBlob;
import ai.verta.modeldb.versioning.PythonRequirementEnvironmentBlob;
import ai.verta.uac.Action;
import ai.verta.uac.Empty;
import ai.verta.uac.Entities;
import ai.verta.uac.IsSelfAllowed;
import ai.verta.uac.ModelDBActionEnum;
import ai.verta.uac.ResourceType;
import ai.verta.uac.Resources;
import ai.verta.uac.RoleBinding;
import ai.verta.uac.RoleScope;
import ai.verta.uac.ServiceEnum;
import ai.verta.uac.SetRoleBinding;
import ai.verta.uac.UserInfo;
import java.util.ArrayList;
import java.util.Calendar;
import java.util.Comparator;
import java.util.LinkedHashMap;
import java.util.List;
import java.util.Map;
import java.util.Optional;
import java.util.UUID;
import java.util.concurrent.Executor;
=======
import ai.verta.modeldb.experimentRun.subtypes.*;
import ai.verta.uac.*;
>>>>>>> 2663a485
import org.apache.logging.log4j.LogManager;
import org.apache.logging.log4j.Logger;

import java.util.*;
import java.util.concurrent.Executor;

public class FutureExperimentRunDAO {
  private static Logger LOGGER = LogManager.getLogger(FutureExperimentRunDAO.class);

  private final Executor executor;
  private final FutureJdbi jdbi;
  private final UAC uac;

  private final AttributeHandler attributeHandler;
  private final KeyValueHandler hyperparametersHandler;
  private final KeyValueHandler metricsHandler;
  private final ObservationHandler observationHandler;
  private final TagsHandler tagsHandler;
<<<<<<< HEAD
  private final Config config = Config.getInstance();
=======
  private final ArtifactHandler artifactHandler;
>>>>>>> 2663a485

  public FutureExperimentRunDAO(Executor executor, FutureJdbi jdbi, UAC uac) {
    this.executor = executor;
    this.jdbi = jdbi;
    this.uac = uac;

    attributeHandler = new AttributeHandler(executor, jdbi, "ExperimentRunEntity");
    hyperparametersHandler =
        new KeyValueHandler(executor, jdbi, "hyperparameters", "ExperimentRunEntity");
    metricsHandler = new KeyValueHandler(executor, jdbi, "metrics", "ExperimentRunEntity");
    observationHandler = new ObservationHandler(executor, jdbi);
    tagsHandler = new TagsHandler(executor, jdbi, "ExperimentRunEntity");
    artifactHandler = new ArtifactHandler(executor, jdbi, "artifacts", "ExperimentRunEntity");
  }

  public InternalFuture<Void> deleteObservations(DeleteObservations request) {
    // TODO: support artifacts?

    final var runId = request.getId();
    final var now = Calendar.getInstance().getTimeInMillis();

    final Optional<List<String>> maybeKeys =
        request.getDeleteAll() ? Optional.empty() : Optional.of(request.getObservationKeysList());

    return checkPermission(
            Collections.singletonList(runId), ModelDBActionEnum.ModelDBServiceActions.UPDATE)
        .thenCompose(unused -> observationHandler.deleteObservations(runId, maybeKeys), executor)
        .thenCompose(unused -> updateModifiedTimestamp(runId, now), executor);
  }

  public InternalFuture<List<Observation>> getObservations(GetObservations request) {
    // TODO: support artifacts?

    final var runId = request.getId();
    final var key = request.getObservationKey();

    return checkPermission(
            Collections.singletonList(runId), ModelDBActionEnum.ModelDBServiceActions.READ)
        .thenCompose(unused -> observationHandler.getObservations(runId, key), executor);
  }

  public InternalFuture<Void> logObservations(LogObservations request) {
    // TODO: support artifacts?

    final var runId = request.getId();
    final var observations = request.getObservationsList();
    final var now = Calendar.getInstance().getTimeInMillis();

    return checkPermission(
            Collections.singletonList(runId), ModelDBActionEnum.ModelDBServiceActions.UPDATE)
        .thenCompose(
            unused -> observationHandler.logObservations(runId, observations, now), executor)
        .thenCompose(unused -> updateModifiedTimestamp(runId, now), executor);
  }

  public InternalFuture<Void> deleteMetrics(DeleteMetrics request) {
    final var runId = request.getId();
    final var now = Calendar.getInstance().getTimeInMillis();

    final Optional<List<String>> maybeKeys =
        request.getDeleteAll() ? Optional.empty() : Optional.of(request.getMetricKeysList());

    return checkPermission(
            Collections.singletonList(runId), ModelDBActionEnum.ModelDBServiceActions.UPDATE)
        .thenCompose(unused -> metricsHandler.deleteKeyValues(runId, maybeKeys), executor)
        .thenCompose(unused -> updateModifiedTimestamp(runId, now), executor);
  }

  public InternalFuture<Void> deleteHyperparameters(DeleteHyperparameters request) {
    final var runId = request.getId();
    final var now = Calendar.getInstance().getTimeInMillis();

    final Optional<List<String>> maybeKeys =
        request.getDeleteAll()
            ? Optional.empty()
            : Optional.of(request.getHyperparameterKeysList());

    return checkPermission(
            Collections.singletonList(runId), ModelDBActionEnum.ModelDBServiceActions.UPDATE)
        .thenCompose(unused -> hyperparametersHandler.deleteKeyValues(runId, maybeKeys), executor)
        .thenCompose(unused -> updateModifiedTimestamp(runId, now), executor);
  }

  public InternalFuture<Void> deleteAttributes(DeleteExperimentRunAttributes request) {
    final var runId = request.getId();
    final var now = Calendar.getInstance().getTimeInMillis();

    final Optional<List<String>> maybeKeys =
        request.getDeleteAll() ? Optional.empty() : Optional.of(request.getAttributeKeysList());

    return checkPermission(
            Collections.singletonList(runId), ModelDBActionEnum.ModelDBServiceActions.UPDATE)
        .thenCompose(unused -> attributeHandler.deleteKeyValues(runId, maybeKeys), executor)
        .thenCompose(unused -> updateModifiedTimestamp(runId, now), executor);
  }

  public InternalFuture<List<KeyValue>> getMetrics(GetMetrics request) {
    final var runId = request.getId();

    return checkPermission(
            Collections.singletonList(runId), ModelDBActionEnum.ModelDBServiceActions.READ)
        .thenCompose(unused -> metricsHandler.getKeyValues(runId), executor);
  }

  public InternalFuture<List<KeyValue>> getHyperparameters(GetHyperparameters request) {
    final var runId = request.getId();

    return checkPermission(
            Collections.singletonList(runId), ModelDBActionEnum.ModelDBServiceActions.READ)
        .thenCompose(unused -> hyperparametersHandler.getKeyValues(runId), executor);
  }

  public InternalFuture<List<KeyValue>> getAttributes(GetAttributes request) {
    final var runId = request.getId();

    return checkPermission(
            Collections.singletonList(runId), ModelDBActionEnum.ModelDBServiceActions.READ)
        .thenCompose(unused -> attributeHandler.getKeyValues(runId), executor);
  }

  public InternalFuture<Void> logMetrics(LogMetrics request) {
    final var runId = request.getId();
    final var metrics = request.getMetricsList();
    final var now = Calendar.getInstance().getTimeInMillis();

    return checkPermission(
            Collections.singletonList(runId), ModelDBActionEnum.ModelDBServiceActions.UPDATE)
        .thenCompose(unused -> metricsHandler.logKeyValues(runId, metrics), executor)
        .thenCompose(unused -> updateModifiedTimestamp(runId, now), executor);
  }

  public InternalFuture<Void> logHyperparameters(LogHyperparameters request) {
    final var runId = request.getId();
    final var hyperparameters = request.getHyperparametersList();
    final var now = Calendar.getInstance().getTimeInMillis();

    return checkPermission(
            Collections.singletonList(runId), ModelDBActionEnum.ModelDBServiceActions.UPDATE)
        .thenCompose(
            unused -> hyperparametersHandler.logKeyValues(runId, hyperparameters), executor)
        .thenCompose(unused -> updateModifiedTimestamp(runId, now), executor);
  }

  public InternalFuture<Void> logAttributes(LogAttributes request) {
    final var runId = request.getId();
    final var attributes = request.getAttributesList();
    final var now = Calendar.getInstance().getTimeInMillis();

    return checkPermission(
            Collections.singletonList(runId), ModelDBActionEnum.ModelDBServiceActions.UPDATE)
        .thenCompose(unused -> attributeHandler.logKeyValues(runId, attributes), executor)
        .thenCompose(unused -> updateModifiedTimestamp(runId, now), executor);
  }

  public InternalFuture<Void> addTags(AddExperimentRunTags request) {
    final var runId = request.getId();
    final var tags = request.getTagsList();
    final var now = Calendar.getInstance().getTimeInMillis();

    return checkPermission(
            Collections.singletonList(runId), ModelDBActionEnum.ModelDBServiceActions.UPDATE)
        .thenCompose(unused -> tagsHandler.addTags(runId, tags), executor)
        .thenCompose(unused -> updateModifiedTimestamp(runId, now), executor);
  }

  public InternalFuture<Void> deleteTags(DeleteExperimentRunTags request) {
    final var runId = request.getId();
    final var now = Calendar.getInstance().getTimeInMillis();

    final Optional<List<String>> maybeTags =
        request.getDeleteAll() ? Optional.empty() : Optional.of(request.getTagsList());

    return checkPermission(
            Collections.singletonList(runId), ModelDBActionEnum.ModelDBServiceActions.UPDATE)
        .thenCompose(unused -> tagsHandler.deleteTags(runId, maybeTags), executor)
        .thenCompose(unused -> updateModifiedTimestamp(runId, now), executor);
  }

  public InternalFuture<List<String>> getTags(GetTags request) {
    final var runId = request.getId();

    return checkPermission(
            Collections.singletonList(runId), ModelDBActionEnum.ModelDBServiceActions.READ)
        .thenCompose(unused -> tagsHandler.getTags(runId), executor);
  }

  private InternalFuture<Void> updateModifiedTimestamp(String runId, Long now) {
    return jdbi.useHandle(
        handle ->
            handle
                .createUpdate(
                    "update experiment_run set date_updated=greatest(date_updated, :now) where id=:run_id")
                .bind("run_id", runId)
                .bind("now", now)
                .execute());
  }

  private InternalFuture<Void> checkProjectPermission(
      List<String> projId, ModelDBActionEnum.ModelDBServiceActions action) {
    return FutureGrpc.ClientRequest(
            uac.getAuthzService()
                .isSelfAllowed(
                    IsSelfAllowed.newBuilder()
                        .addActions(
                            Action.newBuilder()
                                .setModeldbServiceAction(action)
                                .setService(ServiceEnum.Service.MODELDB_SERVICE))
                        .addResources(
                            Resources.newBuilder()
                                .setService(ServiceEnum.Service.MODELDB_SERVICE)
                                .setResourceType(
                                    ResourceType.newBuilder()
                                        .setModeldbServiceResourceType(
<<<<<<< HEAD
                                            ModelDBServiceResourceTypes.PROJECT))
                                .addResourceIds(projId))
=======
                                            ModelDBResourceEnum.ModelDBServiceResourceTypes
                                                .PROJECT))
                                .addAllResourceIds(projId))
>>>>>>> 2663a485
                        .build()),
            executor)
        .thenAccept(
            response -> {
              if (!response.getAllowed()) {
                throw new PermissionDeniedException("Permission denied");
              }
            },
            executor);
  }

  private InternalFuture<Void> checkPermission(
      List<String> runIds, ModelDBActionEnum.ModelDBServiceActions action) {
    if (runIds.isEmpty()) {
      return InternalFuture.failedStage(
          new InvalidArgumentException("Experiment run IDs is missing"));
    }

    var futureMaybeProjectIds =
        jdbi.withHandle(
            handle ->
                handle
                    .createQuery(
                        "SELECT project_id FROM experiment_run WHERE id IN (<ids>) AND deleted=0")
                    .bindList("ids", runIds)
                    .mapTo(String.class)
                    .list());

    return futureMaybeProjectIds.thenCompose(
        maybeProjectIds -> {
          if (maybeProjectIds.isEmpty()) {
            throw new NotFoundException("Project ids not found for given experiment runs");
          }

          switch (action) {
            case DELETE:
              // TODO: check if we should using DELETE for the ER itself
              return checkProjectPermission(
                  maybeProjectIds, ModelDBActionEnum.ModelDBServiceActions.UPDATE);
            default:
              return checkProjectPermission(maybeProjectIds, action);
          }
        },
        executor);
  }

<<<<<<< HEAD
  private InternalFuture<UserInfo> getCurrentLoginUserInfo() {
    return FutureGrpc.ClientRequest(
        uac.getUACService().getCurrentUser(Empty.newBuilder().build()), executor);
  }

  public InternalFuture<ExperimentRun> createExperimentRun(final CreateExperimentRun request) {
    // Validate arguments
    var futureTask =
        InternalFuture.runAsync(
            () -> {
              String errorMessage = null;
              if (request.getProjectId().isEmpty() && request.getExperimentId().isEmpty()) {
                errorMessage =
                    "Project ID and Experiment ID not found in CreateExperimentRun request";
              } else if (request.getProjectId().isEmpty()) {
                errorMessage = "Project ID not found in CreateExperimentRun request";
              } else if (request.getExperimentId().isEmpty()) {
                errorMessage = "Experiment ID not found in CreateExperimentRun request";
              }

              if (errorMessage != null) {
                throw new InvalidArgumentException(errorMessage);
=======
  public InternalFuture<Void> deleteExperimentRuns(DeleteExperimentRuns request) {
    final var runIds = request.getIdsList();
    final var now = Calendar.getInstance().getTimeInMillis();

    var futureDeleteTask =
        InternalFuture.runAsync(
            () -> {
              if (request.getIdsList().isEmpty()) {
                throw new InvalidArgumentException("ExperimentRun IDs not found in request");
>>>>>>> 2663a485
              }
            },
            executor);

<<<<<<< HEAD
    return futureTask
        .thenCompose(
            unused ->
                checkProjectPermission(
                    request.getProjectId(), ModelDBActionEnum.ModelDBServiceActions.UPDATE),
            executor)
        .thenCompose(
            unused ->
                TrialUtils.futureValidateExperimentRunPerWorkspaceForTrial(config.trial, executor),
            executor)
        .thenCompose(unused -> getCurrentLoginUserInfo(), executor)
        .thenCompose(
            currentLoginUserInfo -> getExperimentRunFromRequest(request, currentLoginUserInfo),
            executor)
        .thenCompose(
            experimentRun ->
                TrialUtils.futureValidateMaxArtifactsForTrial(
                    config.trial, experimentRun, 0, executor),
            executor)
        .thenCompose(experimentRun -> checkIfEntityAlreadyExists(experimentRun, true), executor)
        .thenCompose(
            experimentRun -> {
              // TODO: Fix below logic for checking privileges of linked dataset versions
              /*if (experimentRun.getDatasetsCount() > 0 && config.populateConnectionsBasedOnPrivileges) {
                experimentRun = checkDatasetVersionBasedOnPrivileges(experimentRun, true);
              }*/
              return InternalFuture.completedInternalFuture(experimentRun);
            },
            executor)
        .thenCompose(
            experimentRun -> {
              // TODO: Fix populating logic of setVersioned_inputs,
              // setHyperparameter_element_mappings here
              return InternalFuture.completedInternalFuture(experimentRun);
            },
            executor)
        .thenCompose(this::insertExperimentRun, executor)
        .thenCompose(experimentRun -> createRoleBindingsForExperimentRun(experimentRun), executor);
  }

  /**
   * Convert CreateExperimentRun request to Experiment object. This method generate the
   * ExperimentRun Id using UUID and put it in ExperimentRun object.
   *
   * @param request : CreateExperimentRun request
   * @param userInfo : current login UserInfo
   * @return ExperimentRun : experimentRun
   */
  private InternalFuture<ExperimentRun> getExperimentRunFromRequest(
      CreateExperimentRun request, UserInfo userInfo) {

    /*
     * Create ExperimentRun entity from given CreateExperimentRun request. generate UUID and put as
     * id in ExperimentRun for uniqueness.
     */
    if (request.getName().isEmpty()) {
      request = request.toBuilder().setName(MetadataServiceImpl.createRandomName()).build();
    }

    ExperimentRun.Builder experimentRunBuilder =
        ExperimentRun.newBuilder()
            .setId(UUID.randomUUID().toString())
            .setProjectId(request.getProjectId())
            .setExperimentId(request.getExperimentId())
            .setName(ModelDBUtils.checkEntityNameLength(request.getName()))
            .setDescription(request.getDescription())
            .setStartTime(request.getStartTime())
            .setEndTime(request.getEndTime())
            .setCodeVersion(request.getCodeVersion())
            .setParentId(request.getParentId())
            .addAllTags(ModelDBUtils.checkEntityTagsLength(request.getTagsList()))
            .addAllAttributes(request.getAttributesList())
            .addAllHyperparameters(request.getHyperparametersList())
            .addAllArtifacts(request.getArtifactsList())
            .addAllDatasets(request.getDatasetsList())
            .addAllMetrics(request.getMetricsList())
            .addAllObservations(request.getObservationsList())
            .addAllFeatures(request.getFeaturesList());

    if (request.getDateCreated() != 0L) {
      experimentRunBuilder
          .setDateCreated(request.getDateCreated())
          .setDateUpdated(request.getDateCreated());
    } else {
      experimentRunBuilder
          .setDateCreated(Calendar.getInstance().getTimeInMillis())
          .setDateUpdated(Calendar.getInstance().getTimeInMillis());
    }

    if (request.getCodeVersionSnapshot() != null) {
      experimentRunBuilder.setCodeVersionSnapshot(request.getCodeVersionSnapshot());
    }
    if (request.getVersionedInputs() != null && request.hasVersionedInputs()) {
      experimentRunBuilder.setVersionedInputs(request.getVersionedInputs());
    }
    if (userInfo != null) {

      experimentRunBuilder.setOwner(userInfo.getVertaInfo().getUserId());
    }

    return InternalFuture.completedInternalFuture(experimentRunBuilder.build());
  }

  private InternalFuture<ExperimentRun> insertExperimentRun(ExperimentRun newExperimentRun) {
    final var now = Calendar.getInstance().getTimeInMillis();
    return jdbi.withHandle(
            handle -> {
              Map<String, Object> runValueMap = new LinkedHashMap<>();
              runValueMap.put("id", newExperimentRun.getId());
              runValueMap.put("project_id", newExperimentRun.getProjectId());
              runValueMap.put("experiment_id", newExperimentRun.getExperimentId());
              runValueMap.put("name", newExperimentRun.getName());
              runValueMap.put("description", newExperimentRun.getDescription());
              runValueMap.put("date_created", newExperimentRun.getDateCreated());
              runValueMap.put("date_updated", newExperimentRun.getDateUpdated());
              runValueMap.put("start_time", newExperimentRun.getStartTime());
              runValueMap.put("end_time", newExperimentRun.getEndTime());
              runValueMap.put("code_version", newExperimentRun.getCodeVersion());
              // TODO: code version snapshot
              /*runValueMap.put("code_version_snapshot_id", newExperimentRun.getCodeVersionSnapshot());*/
              runValueMap.put("job_id", newExperimentRun.getJobId());
              runValueMap.put("parent_id", newExperimentRun.getParentId());
              runValueMap.put("owner", newExperimentRun.getOwner());

              EnvironmentBlob environmentBlob =
                  sortPythonEnvironmentBlob(newExperimentRun.getEnvironment());
              runValueMap.put(
                  "environment", ModelDBUtils.getStringFromProtoObject(environmentBlob));
              runValueMap.put("deleted", false);

              String[] fieldsArr = runValueMap.keySet().toArray(new String[0]);
              String commaFields = String.join(",", fieldsArr);

              StringBuilder queryStrBuilder =
                  new StringBuilder("insert into experiment_run ( ")
                      .append(commaFields)
                      .append(") values (");

              for (int i = 0; i < fieldsArr.length; i++) {
                queryStrBuilder.append(":").append(fieldsArr[i]);
                if (i < fieldsArr.length - 1) {
                  queryStrBuilder.append(",");
                }
              }
              queryStrBuilder.append(" ) ");

              LOGGER.trace("insert experiment run query string: " + queryStrBuilder.toString());
              var query = handle.createUpdate(queryStrBuilder.toString());
              for (Map.Entry<String, Object> objectEntry : runValueMap.entrySet()) {
                query.bind(objectEntry.getKey(), objectEntry.getValue());
              }
              query.execute();

              return newExperimentRun;
            })
        .thenCompose(
            handle -> tagsHandler.addTags(newExperimentRun.getId(), newExperimentRun.getTagsList()),
            executor)
        .thenCompose(
            handle ->
                attributeHandler.logKeyValues(
                    newExperimentRun.getId(), newExperimentRun.getAttributesList()),
            executor)
        .thenCompose(
            handle ->
                hyperparametersHandler.logKeyValues(
                    newExperimentRun.getId(), newExperimentRun.getHyperparametersList()),
            executor)
        .thenCompose(
            handle ->
                metricsHandler.logKeyValues(
                    newExperimentRun.getId(), newExperimentRun.getMetricsList()),
            executor)
        // TODO .thenCompose(handle -> artifactHandler.logArtifacts(newExperimentRun.getId(),
        // newExperimentRun.getArtifactsList()), executor)
        // TODO .thenCompose(handle -> datasetHandler.logDatasets(newExperimentRun.getId(),
        // newExperimentRun.getDatasetsList()), executor)
        .thenCompose(
            handle ->
                observationHandler.logObservations(
                    newExperimentRun.getId(), newExperimentRun.getObservationsList(), now),
            executor)
        // TODO .thenCompose(handle -> featureHandler.logFeatures(newExperimentRun.getId(),
        // newExperimentRun.getFeaturesList()), executor)
        // TODO .thenCompose(handle -> addCodeVersionSnapShot(), executor)
        // TODO .thenCompose(handle -> versioned_inputs, executor)

        .thenCompose(unused -> InternalFuture.completedInternalFuture(newExperimentRun), executor);
  }

  private EnvironmentBlob sortPythonEnvironmentBlob(EnvironmentBlob environmentBlob) {
    EnvironmentBlob.Builder builder = environmentBlob.toBuilder();
    if (builder.hasPython()) {
      PythonEnvironmentBlob.Builder pythonEnvironmentBlobBuilder = builder.getPython().toBuilder();

      // Compare requirementEnvironmentBlobs
      List<PythonRequirementEnvironmentBlob> requirementEnvironmentBlobs =
          new ArrayList<>(pythonEnvironmentBlobBuilder.getRequirementsList());
      requirementEnvironmentBlobs.sort(
          Comparator.comparing(PythonRequirementEnvironmentBlob::getLibrary));
      pythonEnvironmentBlobBuilder
          .clearRequirements()
          .addAllRequirements(requirementEnvironmentBlobs);

      // Compare
      List<PythonRequirementEnvironmentBlob> constraintsBlobs =
          new ArrayList<>(pythonEnvironmentBlobBuilder.getConstraintsList());
      constraintsBlobs.sort(Comparator.comparing(PythonRequirementEnvironmentBlob::getLibrary));
      pythonEnvironmentBlobBuilder.clearConstraints().addAllConstraints(constraintsBlobs);

      builder.setPython(pythonEnvironmentBlobBuilder.build());
    }
    return builder.build();
  }

  private InternalFuture<ExperimentRun> checkIfEntityAlreadyExists(
      ExperimentRun experimentRun, Boolean isInsert) {
    return jdbi.useHandle(
            handle -> {
              try {
                String queryStr;
                if (isInsert) {
                  queryStr =
                      "SELECT id FROM experiment_run ere WHERE "
                          + " ere."
                          + ModelDBConstants.NAME
                          + " = :experimentRunName "
                          + " AND ere."
                          + ModelDBConstants.PROJECT_ID
                          + " = :projectId "
                          + " AND ere."
                          + ModelDBConstants.EXPERIMENT_ID
                          + " = :experimentId "
                          + " AND ere."
                          + ModelDBConstants.DELETED
                          + " = false ";
                } else {
                  queryStr =
                      "SELECT id FROM experiment_run ere WHERE "
                          + " ere."
                          + ModelDBConstants.ID
                          + " = :experimentRunId "
                          + " AND ere."
                          + ModelDBConstants.DELETED
                          + " = false ";
                }

                var query = handle.createQuery(queryStr);

                if (isInsert) {
                  query.bind("experimentRunName", experimentRun.getName());
                  query.bind("projectId", experimentRun.getProjectId());
                  query.bind("experimentId", experimentRun.getExperimentId());
                } else {
                  query.bind(ModelDBConstants.EXPERIMENT_RUN_ID_STR, experimentRun.getId());
                }

                long count = query.mapTo(String.class).stream().count();
                boolean existStatus = false;
                if (count > 0) {
                  existStatus = true;
                }

                // Throw error if it is an insert request and ExperimentRun with same name already
                // exists
                if (existStatus && isInsert) {
                  throw new AlreadyExistsException("ExperimentRun already exists in database");
                } else if (!existStatus && !isInsert) {
                  // Throw error if it is an update request and ExperimentRun with given name does
                  // not exist
                  throw new NotFoundException("ExperimentRun does not exist in database");
                }
              } catch (Exception ex) {
                if (ModelDBUtils.needToRetry(ex)) {
                  checkIfEntityAlreadyExists(experimentRun, isInsert);
                } else {
                  throw ex;
                }
              }
            })
        .thenCompose(unused -> InternalFuture.completedInternalFuture(experimentRun), executor);
  }

  private String buildRoleBindingName(
      String roleName, String resourceId, String vertaId, String resourceTypeName) {
    return roleName + "_" + resourceTypeName + "_" + resourceId + "_" + "User_" + vertaId;
  }

  private InternalFuture<ExperimentRun> createRoleBindingsForExperimentRun(
      final ExperimentRun experimentRun) {
    ModelDBServiceResourceTypes modelDBServiceResourceType =
        ModelDBServiceResourceTypes.EXPERIMENT_RUN;
    String roleName = ModelDBConstants.ROLE_EXPERIMENT_RUN_OWNER;
    return FutureGrpc.ClientRequest(
            uac.getRoleService()
                .setRoleBinding(
                    SetRoleBinding.newBuilder()
                        .setRoleBinding(
                            RoleBinding.newBuilder()
                                .setName(
                                    buildRoleBindingName(
                                        roleName,
                                        experimentRun.getId(),
                                        experimentRun.getOwner(),
                                        modelDBServiceResourceType.name()))
                                .setScope(RoleScope.newBuilder().build())
                                .setRoleName(roleName)
                                .addEntities(
                                    Entities.newBuilder()
                                        .addUserIds(experimentRun.getOwner())
                                        .build())
                                .addResources(
                                    Resources.newBuilder()
                                        .setService(ServiceEnum.Service.MODELDB_SERVICE)
                                        .setResourceType(
                                            ResourceType.newBuilder()
                                                .setModeldbServiceResourceType(
                                                    modelDBServiceResourceType))
                                        .addResourceIds(experimentRun.getId())
                                        .build())
                                .build())
                        .build()),
            executor)
        .thenAccept(
            response -> {
              LOGGER.trace(CommonMessages.ROLE_SERVICE_RES_RECEIVED_TRACE_MSG, response);
            },
            executor)
        .thenCompose(unused -> InternalFuture.completedInternalFuture(experimentRun), executor);
=======
    return futureDeleteTask
        .thenCompose(
            unused ->
                checkPermission(
                    request.getIdsList(), ModelDBActionEnum.ModelDBServiceActions.DELETE),
            executor)
        .thenCompose(unused -> deleteExperimentRuns(runIds), executor);
  }

  private InternalFuture<Void> deleteExperimentRuns(List<String> runIds) {
    return InternalFuture.runAsync(
        () ->
            jdbi.withHandle(
                handle ->
                    handle
                        .createUpdate(
                            "Update experiment_run SET deleted = :deleted WHERE id IN (<ids>)")
                        .bindList("ids", runIds)
                        .bind("deleted", true)
                        .execute()),
        executor);
  }

  public InternalFuture<Void> logArtifacts(LogArtifacts request) {
    final var runId = request.getId();
    final var artifacts = request.getArtifactsList();
    final var now = Calendar.getInstance().getTimeInMillis();

    return checkPermission(
            Collections.singletonList(runId), ModelDBActionEnum.ModelDBServiceActions.UPDATE)
        .thenCompose(unused -> artifactHandler.logArtifacts(runId, artifacts), executor)
        .thenCompose(unused -> updateModifiedTimestamp(runId, now), executor);
  }

  public InternalFuture<List<Artifact>> getArtifacts(GetArtifacts request) {
    final var runId = request.getId();
    final var key = request.getKey();
    Optional<String> maybeKey = key.isEmpty() ? Optional.empty() : Optional.of(key);

    return checkPermission(
            Collections.singletonList(runId), ModelDBActionEnum.ModelDBServiceActions.READ)
        .thenCompose(unused -> artifactHandler.getArtifacts(runId, maybeKey), executor);
  }

  public InternalFuture<Void> deleteArtifacts(DeleteArtifact request) {
    final var runId = request.getId();
    final var now = Calendar.getInstance().getTimeInMillis();
    final var keys =
        request.getKey().isEmpty()
            ? new ArrayList<String>()
            : Collections.singletonList(request.getKey());
    Optional<List<String>> optionalKeys = keys.isEmpty() ? Optional.empty() : Optional.of(keys);

    return checkPermission(
            Collections.singletonList(runId), ModelDBActionEnum.ModelDBServiceActions.UPDATE)
        .thenCompose(unused -> artifactHandler.deleteArtifacts(runId, optionalKeys), executor)
        .thenCompose(unused -> updateModifiedTimestamp(runId, now), executor);
>>>>>>> 2663a485
  }
}<|MERGE_RESOLUTION|>--- conflicted
+++ resolved
@@ -5,17 +5,21 @@
 import ai.verta.common.ModelDBResourceEnum.ModelDBServiceResourceTypes;
 import ai.verta.modeldb.AddExperimentRunTags;
 import ai.verta.modeldb.CreateExperimentRun;
+import ai.verta.modeldb.DeleteArtifact;
 import ai.verta.modeldb.DeleteExperimentRunAttributes;
 import ai.verta.modeldb.DeleteExperimentRunTags;
+import ai.verta.modeldb.DeleteExperimentRuns;
 import ai.verta.modeldb.DeleteHyperparameters;
 import ai.verta.modeldb.DeleteMetrics;
 import ai.verta.modeldb.DeleteObservations;
 import ai.verta.modeldb.ExperimentRun;
+import ai.verta.modeldb.GetArtifacts;
 import ai.verta.modeldb.GetAttributes;
 import ai.verta.modeldb.GetHyperparameters;
 import ai.verta.modeldb.GetMetrics;
 import ai.verta.modeldb.GetObservations;
 import ai.verta.modeldb.GetTags;
+import ai.verta.modeldb.LogArtifacts;
 import ai.verta.modeldb.LogAttributes;
 import ai.verta.modeldb.LogHyperparameters;
 import ai.verta.modeldb.LogMetrics;
@@ -32,7 +36,7 @@
 import ai.verta.modeldb.config.Config;
 import ai.verta.modeldb.exceptions.InvalidArgumentException;
 import ai.verta.modeldb.exceptions.PermissionDeniedException;
-<<<<<<< HEAD
+import ai.verta.modeldb.experimentRun.subtypes.ArtifactHandler;
 import ai.verta.modeldb.experimentRun.subtypes.AttributeHandler;
 import ai.verta.modeldb.experimentRun.subtypes.KeyValueHandler;
 import ai.verta.modeldb.experimentRun.subtypes.ObservationHandler;
@@ -55,6 +59,7 @@
 import ai.verta.uac.ServiceEnum;
 import ai.verta.uac.SetRoleBinding;
 import ai.verta.uac.UserInfo;
+import java.util.*;
 import java.util.ArrayList;
 import java.util.Calendar;
 import java.util.Comparator;
@@ -64,15 +69,8 @@
 import java.util.Optional;
 import java.util.UUID;
 import java.util.concurrent.Executor;
-=======
-import ai.verta.modeldb.experimentRun.subtypes.*;
-import ai.verta.uac.*;
->>>>>>> 2663a485
 import org.apache.logging.log4j.LogManager;
 import org.apache.logging.log4j.Logger;
-
-import java.util.*;
-import java.util.concurrent.Executor;
 
 public class FutureExperimentRunDAO {
   private static Logger LOGGER = LogManager.getLogger(FutureExperimentRunDAO.class);
@@ -86,11 +84,8 @@
   private final KeyValueHandler metricsHandler;
   private final ObservationHandler observationHandler;
   private final TagsHandler tagsHandler;
-<<<<<<< HEAD
+  private final ArtifactHandler artifactHandler;
   private final Config config = Config.getInstance();
-=======
-  private final ArtifactHandler artifactHandler;
->>>>>>> 2663a485
 
   public FutureExperimentRunDAO(Executor executor, FutureJdbi jdbi, UAC uac) {
     this.executor = executor;
@@ -304,14 +299,8 @@
                                 .setResourceType(
                                     ResourceType.newBuilder()
                                         .setModeldbServiceResourceType(
-<<<<<<< HEAD
                                             ModelDBServiceResourceTypes.PROJECT))
-                                .addResourceIds(projId))
-=======
-                                            ModelDBResourceEnum.ModelDBServiceResourceTypes
-                                                .PROJECT))
                                 .addAllResourceIds(projId))
->>>>>>> 2663a485
                         .build()),
             executor)
         .thenAccept(
@@ -358,7 +347,78 @@
         executor);
   }
 
-<<<<<<< HEAD
+  public InternalFuture<Void> deleteExperimentRuns(DeleteExperimentRuns request) {
+    final var runIds = request.getIdsList();
+    final var now = Calendar.getInstance().getTimeInMillis();
+
+    var futureDeleteTask =
+        InternalFuture.runAsync(
+            () -> {
+              if (request.getIdsList().isEmpty()) {
+                throw new InvalidArgumentException("ExperimentRun IDs not found in request");
+              }
+            },
+            executor);
+
+    return futureDeleteTask
+        .thenCompose(
+            unused ->
+                checkPermission(
+                    request.getIdsList(), ModelDBActionEnum.ModelDBServiceActions.DELETE),
+            executor)
+        .thenCompose(unused -> deleteExperimentRuns(runIds), executor);
+  }
+
+  private InternalFuture<Void> deleteExperimentRuns(List<String> runIds) {
+    return InternalFuture.runAsync(
+        () ->
+            jdbi.withHandle(
+                handle ->
+                    handle
+                        .createUpdate(
+                            "Update experiment_run SET deleted = :deleted WHERE id IN (<ids>)")
+                        .bindList("ids", runIds)
+                        .bind("deleted", true)
+                        .execute()),
+        executor);
+  }
+
+  public InternalFuture<Void> logArtifacts(LogArtifacts request) {
+    final var runId = request.getId();
+    final var artifacts = request.getArtifactsList();
+    final var now = Calendar.getInstance().getTimeInMillis();
+
+    return checkPermission(
+            Collections.singletonList(runId), ModelDBActionEnum.ModelDBServiceActions.UPDATE)
+        .thenCompose(unused -> artifactHandler.logArtifacts(runId, artifacts), executor)
+        .thenCompose(unused -> updateModifiedTimestamp(runId, now), executor);
+  }
+
+  public InternalFuture<List<Artifact>> getArtifacts(GetArtifacts request) {
+    final var runId = request.getId();
+    final var key = request.getKey();
+    Optional<String> maybeKey = key.isEmpty() ? Optional.empty() : Optional.of(key);
+
+    return checkPermission(
+            Collections.singletonList(runId), ModelDBActionEnum.ModelDBServiceActions.READ)
+        .thenCompose(unused -> artifactHandler.getArtifacts(runId, maybeKey), executor);
+  }
+
+  public InternalFuture<Void> deleteArtifacts(DeleteArtifact request) {
+    final var runId = request.getId();
+    final var now = Calendar.getInstance().getTimeInMillis();
+    final var keys =
+        request.getKey().isEmpty()
+            ? new ArrayList<String>()
+            : Collections.singletonList(request.getKey());
+    Optional<List<String>> optionalKeys = keys.isEmpty() ? Optional.empty() : Optional.of(keys);
+
+    return checkPermission(
+            Collections.singletonList(runId), ModelDBActionEnum.ModelDBServiceActions.UPDATE)
+        .thenCompose(unused -> artifactHandler.deleteArtifacts(runId, optionalKeys), executor)
+        .thenCompose(unused -> updateModifiedTimestamp(runId, now), executor);
+  }
+
   private InternalFuture<UserInfo> getCurrentLoginUserInfo() {
     return FutureGrpc.ClientRequest(
         uac.getUACService().getCurrentUser(Empty.newBuilder().build()), executor);
@@ -381,27 +441,16 @@
 
               if (errorMessage != null) {
                 throw new InvalidArgumentException(errorMessage);
-=======
-  public InternalFuture<Void> deleteExperimentRuns(DeleteExperimentRuns request) {
-    final var runIds = request.getIdsList();
-    final var now = Calendar.getInstance().getTimeInMillis();
-
-    var futureDeleteTask =
-        InternalFuture.runAsync(
-            () -> {
-              if (request.getIdsList().isEmpty()) {
-                throw new InvalidArgumentException("ExperimentRun IDs not found in request");
->>>>>>> 2663a485
               }
             },
             executor);
 
-<<<<<<< HEAD
     return futureTask
         .thenCompose(
             unused ->
                 checkProjectPermission(
-                    request.getProjectId(), ModelDBActionEnum.ModelDBServiceActions.UPDATE),
+                    Collections.singletonList(request.getProjectId()),
+                    ModelDBActionEnum.ModelDBServiceActions.UPDATE),
             executor)
         .thenCompose(
             unused ->
@@ -726,64 +775,5 @@
             },
             executor)
         .thenCompose(unused -> InternalFuture.completedInternalFuture(experimentRun), executor);
-=======
-    return futureDeleteTask
-        .thenCompose(
-            unused ->
-                checkPermission(
-                    request.getIdsList(), ModelDBActionEnum.ModelDBServiceActions.DELETE),
-            executor)
-        .thenCompose(unused -> deleteExperimentRuns(runIds), executor);
-  }
-
-  private InternalFuture<Void> deleteExperimentRuns(List<String> runIds) {
-    return InternalFuture.runAsync(
-        () ->
-            jdbi.withHandle(
-                handle ->
-                    handle
-                        .createUpdate(
-                            "Update experiment_run SET deleted = :deleted WHERE id IN (<ids>)")
-                        .bindList("ids", runIds)
-                        .bind("deleted", true)
-                        .execute()),
-        executor);
-  }
-
-  public InternalFuture<Void> logArtifacts(LogArtifacts request) {
-    final var runId = request.getId();
-    final var artifacts = request.getArtifactsList();
-    final var now = Calendar.getInstance().getTimeInMillis();
-
-    return checkPermission(
-            Collections.singletonList(runId), ModelDBActionEnum.ModelDBServiceActions.UPDATE)
-        .thenCompose(unused -> artifactHandler.logArtifacts(runId, artifacts), executor)
-        .thenCompose(unused -> updateModifiedTimestamp(runId, now), executor);
-  }
-
-  public InternalFuture<List<Artifact>> getArtifacts(GetArtifacts request) {
-    final var runId = request.getId();
-    final var key = request.getKey();
-    Optional<String> maybeKey = key.isEmpty() ? Optional.empty() : Optional.of(key);
-
-    return checkPermission(
-            Collections.singletonList(runId), ModelDBActionEnum.ModelDBServiceActions.READ)
-        .thenCompose(unused -> artifactHandler.getArtifacts(runId, maybeKey), executor);
-  }
-
-  public InternalFuture<Void> deleteArtifacts(DeleteArtifact request) {
-    final var runId = request.getId();
-    final var now = Calendar.getInstance().getTimeInMillis();
-    final var keys =
-        request.getKey().isEmpty()
-            ? new ArrayList<String>()
-            : Collections.singletonList(request.getKey());
-    Optional<List<String>> optionalKeys = keys.isEmpty() ? Optional.empty() : Optional.of(keys);
-
-    return checkPermission(
-            Collections.singletonList(runId), ModelDBActionEnum.ModelDBServiceActions.UPDATE)
-        .thenCompose(unused -> artifactHandler.deleteArtifacts(runId, optionalKeys), executor)
-        .thenCompose(unused -> updateModifiedTimestamp(runId, now), executor);
->>>>>>> 2663a485
   }
 }