--- conflicted
+++ resolved
@@ -47,14 +47,11 @@
 import java.util.*;
 import java.util.ArrayList;
 import java.util.Calendar;
-<<<<<<< HEAD
+import java.util.List;
+import java.util.Optional;
 import java.util.Comparator;
 import java.util.HashMap;
 import java.util.LinkedHashMap;
-=======
->>>>>>> 535e596e
-import java.util.List;
-import java.util.Optional;
 import java.util.concurrent.Executor;
 import org.apache.logging.log4j.LogManager;
 import org.apache.logging.log4j.Logger;
@@ -271,15 +268,10 @@
                 .execute());
   }
 
-<<<<<<< HEAD
-  private InternalFuture<Void> checkEntityPermission(
-      String projId,
+  private InternalFuture<Void> checkProjectPermission(
+      List<String> projId,
       ModelDBActionEnum.ModelDBServiceActions action,
       ModelDBServiceResourceTypes modelDBServiceResourceTypes) {
-=======
-  private InternalFuture<Void> checkProjectPermission(
-      List<String> projId, ModelDBActionEnum.ModelDBServiceActions action) {
->>>>>>> 535e596e
     return FutureGrpc.ClientRequest(
             uac.getAuthzService()
                 .isSelfAllowed(
@@ -293,14 +285,8 @@
                                 .setService(ServiceEnum.Service.MODELDB_SERVICE)
                                 .setResourceType(
                                     ResourceType.newBuilder()
-<<<<<<< HEAD
                                         .setModeldbServiceResourceType(modelDBServiceResourceTypes))
-                                .addResourceIds(projId))
-=======
-                                        .setModeldbServiceResourceType(
-                                            ModelDBServiceResourceTypes.PROJECT))
                                 .addAllResourceIds(projId))
->>>>>>> 535e596e
                         .build()),
             executor)
         .thenAccept(
@@ -339,14 +325,9 @@
             case DELETE:
               // TODO: check if we should using DELETE for the ER itself
               return checkProjectPermission(
-                  maybeProjectIds, ModelDBActionEnum.ModelDBServiceActions.UPDATE);
+                  maybeProjectIds, ModelDBActionEnum.ModelDBServiceActions.UPDATE, ModelDBServiceResourceTypes.PROJECT);
             default:
-<<<<<<< HEAD
-              return checkEntityPermission(
-                  maybeProjectId.get(), action, ModelDBServiceResourceTypes.PROJECT);
-=======
-              return checkProjectPermission(maybeProjectIds, action);
->>>>>>> 535e596e
+              return checkProjectPermission(maybeProjectIds, action, ModelDBServiceResourceTypes.PROJECT);
           }
         },
         executor);
@@ -359,70 +340,29 @@
     var futureDeleteTask =
         InternalFuture.runAsync(
             () -> {
-              if (request.getIdsList().isEmpty()) {
+              if (runIds.isEmpty()) {
                 throw new InvalidArgumentException("ExperimentRun IDs not found in request");
               }
             },
             executor);
 
-<<<<<<< HEAD
-    return futureTask
-        .thenCompose(
-            unused ->
-                checkEntityPermission(
-                    request.getProjectId(),
-                    ModelDBActionEnum.ModelDBServiceActions.UPDATE,
-                    ModelDBServiceResourceTypes.PROJECT),
-            executor)
-        .thenCompose(
-            unused ->
-                TrialUtils.futureValidateExperimentRunPerWorkspaceForTrial(config.trial, executor),
-            executor)
-        .thenCompose(unused -> getCurrentLoginUserInfo(), executor)
-        .thenCompose(
-            currentLoginUserInfo -> getExperimentRunFromRequest(request, currentLoginUserInfo),
-            executor)
-        .thenCompose(
-            experimentRun ->
-                TrialUtils.futureValidateMaxArtifactsForTrial(
-                    config.trial, experimentRun, 0, executor),
-            executor)
-        .thenCompose(experimentRun -> checkIfEntityAlreadyExists(experimentRun, true), executor)
-        .thenCompose(
-            experimentRun -> {
-              if (experimentRun.getDatasetsCount() > 0
-                  && config.populateConnectionsBasedOnPrivileges) {
-                experimentRun = checkDatasetVersionBasedOnPrivileges(experimentRun, true);
-              }
-              return InternalFuture.completedInternalFuture(experimentRun);
-            },
-            executor)
-        .thenCompose(
-            experimentRun -> {
-              // TODO: Fix populating logic of setVersioned_inputs,
-              // setHyperparameter_element_mappings here
-              return InternalFuture.completedInternalFuture(experimentRun);
-            },
-=======
     return futureDeleteTask
         .thenCompose(
             unused ->
                 checkPermission(
                     request.getIdsList(), ModelDBActionEnum.ModelDBServiceActions.DELETE),
->>>>>>> 535e596e
             executor)
         .thenCompose(unused -> deleteExperimentRuns(runIds), executor);
   }
 
-<<<<<<< HEAD
   /**
    * @param errorOut : Throw error while creation (true) otherwise we will keep it silent (false)
    */
   private ExperimentRun checkDatasetVersionBasedOnPrivileges(
-      ExperimentRun experimentRun, boolean errorOut) {
+          ExperimentRun experimentRun, boolean errorOut) {
     ExperimentRun.Builder experimentRunBuilder = experimentRun.toBuilder();
     List<Artifact> accessibleDatasetVersions =
-        getPrivilegedDatasets(experimentRun.getDatasetsList(), errorOut);
+            getPrivilegedDatasets(experimentRun.getDatasetsList(), errorOut);
     experimentRunBuilder.clearDatasets().addAllDatasets(accessibleDatasetVersions);
     return experimentRunBuilder.build();
   }
@@ -445,115 +385,53 @@
     }
 
     jdbi.useHandle(
-        handle -> {
-          Map<String, Long> datasetVersionDatasetMap = new HashMap<>();
-          var query =
-              handle
-                  .createQuery(
-                      " SELECT commit_hash, repository_id FROM repository_commit WHERE commit_hash IN (<datasetIds>) ")
-                  .bind("datasetIds", newDatasetLinkedIds);
-          query
-              .map(
-                  (rs, ctx) ->
-                      datasetVersionDatasetMap.put(
-                          rs.getString("commit_hash"), rs.getLong("repository_id")))
-              .list();
-
-          for (Artifact dataset : newDatasets) {
-            String datasetVersionId = dataset.getLinkedArtifactId();
-            if (!datasetVersionId.isEmpty()
-                && !accessibleDatasetVersionIds.contains(datasetVersionId)) {
-              try {
-                if (datasetVersionDatasetMap.containsKey(datasetVersionId)
-                    && datasetVersionDatasetMap.get(datasetVersionId) != null) {
-                  Long datasetId = datasetVersionDatasetMap.get(datasetVersionId);
-                  checkEntityPermission(
-                      String.valueOf(datasetId),
-                      ModelDBActionEnum.ModelDBServiceActions.READ,
-                      ModelDBServiceResourceTypes.DATASET);
+            handle -> {
+              Map<String, Long> datasetVersionDatasetMap = new HashMap<>();
+              var query =
+                      handle
+                              .createQuery(
+                                      " SELECT commit_hash, repository_id FROM repository_commit WHERE commit_hash IN (<datasetIds>) ")
+                              .bind("datasetIds", newDatasetLinkedIds);
+              query
+                      .map(
+                              (rs, ctx) ->
+                                      datasetVersionDatasetMap.put(
+                                              rs.getString("commit_hash"), rs.getLong("repository_id")))
+                      .list();
+
+              for (Artifact dataset : newDatasets) {
+                String datasetVersionId = dataset.getLinkedArtifactId();
+                if (!datasetVersionId.isEmpty()
+                        && !accessibleDatasetVersionIds.contains(datasetVersionId)) {
+                  try {
+                    if (datasetVersionDatasetMap.containsKey(datasetVersionId)
+                            && datasetVersionDatasetMap.get(datasetVersionId) != null) {
+                      Long datasetId = datasetVersionDatasetMap.get(datasetVersionId);
+                      checkEntityPermission(
+                              String.valueOf(datasetId),
+                              ModelDBActionEnum.ModelDBServiceActions.READ,
+                              ModelDBServiceResourceTypes.DATASET);
+                      accessibleDatasets.add(dataset);
+                      accessibleDatasetVersionIds.add(datasetVersionId);
+                    } else {
+                      throw new InvalidArgumentException(
+                              "Dataset not found for dataset version: " + datasetVersionId);
+                    }
+                  } catch (Exception ex) {
+                    LOGGER.debug(ex.getMessage());
+                    if (errorOut) {
+                      throw ex;
+                    }
+                  }
+                } else {
                   accessibleDatasets.add(dataset);
-                  accessibleDatasetVersionIds.add(datasetVersionId);
-                } else {
-                  throw new InvalidArgumentException(
-                      "Dataset not found for dataset version: " + datasetVersionId);
-                }
-              } catch (Exception ex) {
-                LOGGER.debug(ex.getMessage());
-                if (errorOut) {
-                  throw ex;
                 }
               }
-            } else {
-              accessibleDatasets.add(dataset);
-            }
-          }
-        });
+            });
 
     return accessibleDatasets;
   }
 
-  /**
-   * Convert CreateExperimentRun request to Experiment object. This method generate the
-   * ExperimentRun Id using UUID and put it in ExperimentRun object.
-   *
-   * @param request : CreateExperimentRun request
-   * @param userInfo : current login UserInfo
-   * @return ExperimentRun : experimentRun
-   */
-  private InternalFuture<ExperimentRun> getExperimentRunFromRequest(
-      CreateExperimentRun request, UserInfo userInfo) {
-
-    /*
-     * Create ExperimentRun entity from given CreateExperimentRun request. generate UUID and put as
-     * id in ExperimentRun for uniqueness.
-     */
-    if (request.getName().isEmpty()) {
-      request = request.toBuilder().setName(MetadataServiceImpl.createRandomName()).build();
-    }
-
-    ExperimentRun.Builder experimentRunBuilder =
-        ExperimentRun.newBuilder()
-            .setId(UUID.randomUUID().toString())
-            .setProjectId(request.getProjectId())
-            .setExperimentId(request.getExperimentId())
-            .setName(ModelDBUtils.checkEntityNameLength(request.getName()))
-            .setDescription(request.getDescription())
-            .setStartTime(request.getStartTime())
-            .setEndTime(request.getEndTime())
-            .setCodeVersion(request.getCodeVersion())
-            .setParentId(request.getParentId())
-            .addAllTags(ModelDBUtils.checkEntityTagsLength(request.getTagsList()))
-            .addAllAttributes(request.getAttributesList())
-            .addAllHyperparameters(request.getHyperparametersList())
-            .addAllArtifacts(request.getArtifactsList())
-            .addAllDatasets(request.getDatasetsList())
-            .addAllMetrics(request.getMetricsList())
-            .addAllObservations(request.getObservationsList())
-            .addAllFeatures(request.getFeaturesList());
-
-    if (request.getDateCreated() != 0L) {
-      experimentRunBuilder
-          .setDateCreated(request.getDateCreated())
-          .setDateUpdated(request.getDateCreated());
-    } else {
-      experimentRunBuilder
-          .setDateCreated(Calendar.getInstance().getTimeInMillis())
-          .setDateUpdated(Calendar.getInstance().getTimeInMillis());
-    }
-
-    if (request.getCodeVersionSnapshot() != null) {
-      experimentRunBuilder.setCodeVersionSnapshot(request.getCodeVersionSnapshot());
-    }
-    if (request.getVersionedInputs() != null && request.hasVersionedInputs()) {
-      experimentRunBuilder.setVersionedInputs(request.getVersionedInputs());
-    }
-    if (userInfo != null) {
-
-      experimentRunBuilder.setOwner(userInfo.getVertaInfo().getUserId());
-    }
-
-    return InternalFuture.completedInternalFuture(experimentRunBuilder.build());
-=======
   private InternalFuture<Void> deleteExperimentRuns(List<String> runIds) {
     return InternalFuture.runAsync(
         () ->
@@ -566,7 +444,6 @@
                         .bind("deleted", true)
                         .execute()),
         executor);
->>>>>>> 535e596e
   }
 
   public InternalFuture<Void> logArtifacts(LogArtifacts request) {
@@ -608,7 +485,7 @@
   public InternalFuture<ExperimentRun> createExperimentRun(CreateExperimentRun request) {
     return checkProjectPermission(
             Collections.singletonList(request.getProjectId()),
-            ModelDBActionEnum.ModelDBServiceActions.UPDATE)
+            ModelDBActionEnum.ModelDBServiceActions.UPDATE, ModelDBServiceResourceTypes.PROJECT)
         .thenCompose(unused -> createExperimentRunHandler.createExperimentRun(request), executor);
   }
 }