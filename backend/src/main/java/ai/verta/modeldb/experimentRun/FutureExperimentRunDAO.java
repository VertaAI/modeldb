--- conflicted
+++ resolved
@@ -184,12 +184,8 @@
             artifactStoreDAO,
             datasetVersionDAO,
             config);
-<<<<<<< HEAD
-    predicatesHandler = new PredicatesHandler("experiment_run", "experiment_run");
-=======
     predicatesHandler =
         new PredicatesHandler(executor, "experiment_run", "experiment_run", uacApisUtil);
->>>>>>> f24f8caf
     sortingHandler = new SortingHandler("experiment_run");
     featureHandler = new FeatureHandler(executor, jdbi, EXPERIMENT_RUN_ENTITY_NAME);
     environmentHandler = new EnvironmentHandler(executor, jdbi, EXPERIMENT_RUN_ENTITY_NAME);
@@ -1568,13 +1564,6 @@
             },
             executor)
         .thenCompose(
-<<<<<<< HEAD
-            unused ->
-                jdbi.useHandle(
-                    handle ->
-                        versionInputHandler.validateAndInsertVersionedInputs(
-                            handle, request.getId(), request.getVersionedInputs())),
-=======
             unused -> versionInputHandler.validateVersioningEntity(request.getVersionedInputs()),
             executor)
         .thenCompose(
@@ -1586,7 +1575,6 @@
                             request.getId(),
                             request.getVersionedInputs(),
                             locationBlobWithHashMap)),
->>>>>>> f24f8caf
             executor)
         .thenCompose(unused -> updateModifiedTimestamp(runId, now), executor)
         .thenCompose(unused -> updateVersionNumber(runId), executor);
