package ai.verta.modeldb.experimentRun.subtypes;

import ai.verta.modeldb.common.exceptions.InternalErrorException;
import ai.verta.modeldb.common.futures.FutureJdbi;
import ai.verta.modeldb.common.futures.InternalFuture;
import ai.verta.modeldb.exceptions.InvalidArgumentException;
import ai.verta.modeldb.utils.ModelDBUtils;
import java.util.*;
import java.util.concurrent.Executor;
import org.apache.logging.log4j.LogManager;
import org.apache.logging.log4j.Logger;

public class TagsHandler {
  private static Logger LOGGER = LogManager.getLogger(TagsHandler.class);
  private static final String ENTITY_ID_QUERY_PARAM = "entity_id";
  private static final String ENTITY_NAME_QUERY_PARAM = "entity_name";

  private final Executor executor;
  private final FutureJdbi jdbi;
  private final String entityName;
  private final String entityIdReferenceColumn;

  public TagsHandler(Executor executor, FutureJdbi jdbi, String entityName) {
    this.executor = executor;
    this.jdbi = jdbi;
    this.entityName = entityName;

    switch (entityName) {
      case "ProjectEntity":
        this.entityIdReferenceColumn = "project_id";
        break;
      case "ExperimentRunEntity":
        this.entityIdReferenceColumn = "experiment_run_id";
        break;
      default:
        throw new InternalErrorException("Invalid entity name: " + entityName);
    }
  }

  public InternalFuture<List<String>> getTags(String entityId) {
    return jdbi.withHandle(
        handle ->
            handle
                .createQuery(
                    String.format(
                        "select tags from tag_mapping "
                            + "where entity_name=:entity_name and %s =:entity_id ORDER BY tags ASC",
                        entityIdReferenceColumn))
                .bind(ENTITY_ID_QUERY_PARAM, entityId)
                .bind(ENTITY_NAME_QUERY_PARAM, entityName)
                .mapTo(String.class)
                .list());
  }

  public InternalFuture<MapSubtypes<String>> getTagsMap(Set<String> entityIds) {
    return jdbi.withHandle(
            handle ->
                handle
                    .createQuery(
                        String.format(
                            "select tags, %s as entity_id from tag_mapping where entity_name=:entity_name and %s in (<entity_ids>) ORDER BY tags ASC",
                            entityIdReferenceColumn, entityIdReferenceColumn))
                    .bindList("entity_ids", entityIds)
                    .bind(ENTITY_NAME_QUERY_PARAM, entityName)
                    .map(
                        (rs, ctx) ->
                            new AbstractMap.SimpleEntry<>(
                                rs.getString(ENTITY_ID_QUERY_PARAM), rs.getString("tags")))
                    .list())
        .thenApply(MapSubtypes::from, executor);
  }

  public InternalFuture<Void> addTags(String entityId, List<String> tags) {
    // Validate input
    var currentFuture =
        InternalFuture.runAsync(
            () -> {
              if (tags.isEmpty()) {
                throw new InvalidArgumentException("Tags not found");
              } else {
                for (String tag : tags) {
                  if (tag.isEmpty()) {
                    throw new InvalidArgumentException("Tag should not be empty");
                  }
                }
              }
            },
            executor);

    // TODO: is there a way to push this to the db?
    return currentFuture
        .thenCompose(unused -> getTags(entityId), executor)
        .thenCompose(
            existingTags -> {
              final var tagsSet = new HashSet<>(ModelDBUtils.checkEntityTagsLength(tags));
              tagsSet.removeAll(existingTags);
              if (tagsSet.isEmpty()) {
                return InternalFuture.completedInternalFuture(null);
              }

              return jdbi.useHandle(
                  handle -> {
                    final var batch =
                        handle.prepareBatch(
                            String.format(
                                "insert into tag_mapping (entity_name, tags, %s) VALUES(:entity_name, :tag, :entity_id)",
                                entityIdReferenceColumn));
                    for (final var tag : tagsSet) {
                      batch
                          .bind("tag", tag)
                          .bind(ENTITY_ID_QUERY_PARAM, entityId)
                          .bind(ENTITY_NAME_QUERY_PARAM, entityName)
                          .add();
                    }

                    batch.execute();
                  });
            },
            executor);
  }

  public InternalFuture<Void> deleteTags(String entityId, Optional<List<String>> maybeTags) {
    return jdbi.useHandle(
        handle -> {
          var sql =
              String.format(
<<<<<<< HEAD
                  "delete from tag_mapping " + "where entity_name=:entity_name and %s =:entity_id",
=======
                  "delete from tag_mapping where entity_name=:entity_name and %s =:entity_id",
>>>>>>> 437f5ecf
                  entityIdReferenceColumn);

          if (maybeTags.isPresent()) {
            sql += " and tags in (<tags>)";
          }

          var query =
              handle
                  .createUpdate(sql)
                  .bind(ENTITY_ID_QUERY_PARAM, entityId)
                  .bind(ENTITY_NAME_QUERY_PARAM, entityName);

          if (maybeTags.isPresent()) {
            query = query.bindList("tags", maybeTags.get());
          }

          query.execute();
        });
  }
}<|MERGE_RESOLUTION|>--- conflicted
+++ resolved
@@ -124,11 +124,7 @@
         handle -> {
           var sql =
               String.format(
-<<<<<<< HEAD
-                  "delete from tag_mapping " + "where entity_name=:entity_name and %s =:entity_id",
-=======
                   "delete from tag_mapping where entity_name=:entity_name and %s =:entity_id",
->>>>>>> 437f5ecf
                   entityIdReferenceColumn);
 
           if (maybeTags.isPresent()) {
