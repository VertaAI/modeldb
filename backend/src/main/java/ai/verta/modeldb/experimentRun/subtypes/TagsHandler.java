--- conflicted
+++ resolved
@@ -4,13 +4,7 @@
 import ai.verta.modeldb.common.futures.FutureJdbi;
 import ai.verta.modeldb.common.futures.InternalFuture;
 import ai.verta.modeldb.exceptions.InvalidArgumentException;
-<<<<<<< HEAD
-=======
-import org.apache.logging.log4j.LogManager;
-import org.apache.logging.log4j.Logger;
-
 import java.util.HashSet;
->>>>>>> c8475d42
 import java.util.List;
 import java.util.Optional;
 import java.util.concurrent.Executor;
@@ -85,15 +79,10 @@
                   handle -> {
                     final var batch =
                         handle.prepareBatch(
-<<<<<<< HEAD
                             "insert into tag_mapping (entity_name, tags, "
                                 + entityIdReferenceColumn
                                 + ") VALUES(:entity_name, :tag, :entity_id)");
-                    for (final var tag : tags) {
-=======
-                            "insert into tag_mapping (entity_name, tags, experiment_run_id) VALUES(:entity_name, :tag, :run_id)");
                     for (final var tag : tagsSet) {
->>>>>>> c8475d42
                       batch
                           .bind("tag", tag)
                           .bind("entity_id", entityId)
