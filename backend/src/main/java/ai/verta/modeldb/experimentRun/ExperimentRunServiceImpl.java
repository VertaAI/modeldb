--- conflicted
+++ resolved
@@ -2247,10 +2247,6 @@
   @Override
   public void logDataset(LogDataset request, StreamObserver<LogDataset.Response> responseObserver) {
     try {
-<<<<<<< HEAD
-=======
-      String errorMessage = null;
->>>>>>> 4d74c6eb
       if (request.getId().isEmpty()
           && request.getDataset().getLinkedArtifactId().isEmpty()
           && !request.getDataset().getArtifactType().equals(ArtifactType.DATA)) {
@@ -2294,10 +2290,6 @@
   public void logDatasets(
       LogDatasets request, StreamObserver<ai.verta.modeldb.LogDatasets.Response> responseObserver) {
     try {
-<<<<<<< HEAD
-=======
-      String errorMessage = null;
->>>>>>> 4d74c6eb
       if (request.getId().isEmpty() && request.getDatasetsList().isEmpty()) {
         throw new InvalidArgumentException(
             "ExperimentRun ID and Datasets not found in LogDatasets request");
