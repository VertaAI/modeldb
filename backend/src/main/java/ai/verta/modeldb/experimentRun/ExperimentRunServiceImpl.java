package ai.verta.modeldb.experimentRun;

import ai.verta.common.KeyValue;
import ai.verta.modeldb.AddExperimentRunAttributes;
import ai.verta.modeldb.AddExperimentRunTag;
import ai.verta.modeldb.AddExperimentRunTags;
import ai.verta.modeldb.App;
import ai.verta.modeldb.Artifact;
import ai.verta.modeldb.ArtifactTypeEnum.ArtifactType;
import ai.verta.modeldb.CodeVersion;
import ai.verta.modeldb.CommitArtifactPart;
import ai.verta.modeldb.CommitMultipartArtifact;
import ai.verta.modeldb.CreateExperimentRun;
import ai.verta.modeldb.DeleteArtifact;
import ai.verta.modeldb.DeleteExperiment;
import ai.verta.modeldb.DeleteExperimentRun;
import ai.verta.modeldb.DeleteExperimentRunAttributes;
import ai.verta.modeldb.DeleteExperimentRunTag;
import ai.verta.modeldb.DeleteExperimentRunTags;
import ai.verta.modeldb.DeleteExperimentRuns;
import ai.verta.modeldb.DeleteExperiments;
import ai.verta.modeldb.Experiment;
import ai.verta.modeldb.ExperimentRun;
import ai.verta.modeldb.ExperimentRunServiceGrpc.ExperimentRunServiceImplBase;
import ai.verta.modeldb.FindExperimentRuns;
import ai.verta.modeldb.GetArtifacts;
import ai.verta.modeldb.GetAttributes;
import ai.verta.modeldb.GetChildrenExperimentRuns;
import ai.verta.modeldb.GetCommittedArtifactParts;
import ai.verta.modeldb.GetDatasets;
import ai.verta.modeldb.GetExperimentRunById;
import ai.verta.modeldb.GetExperimentRunByName;
import ai.verta.modeldb.GetExperimentRunCodeVersion;
import ai.verta.modeldb.GetExperimentRunsInExperiment;
import ai.verta.modeldb.GetExperimentRunsInProject;
import ai.verta.modeldb.GetHyperparameters;
import ai.verta.modeldb.GetJobId;
import ai.verta.modeldb.GetMetrics;
import ai.verta.modeldb.GetObservations;
import ai.verta.modeldb.GetTags;
import ai.verta.modeldb.GetUrlForArtifact;
import ai.verta.modeldb.GetVersionedInput;
import ai.verta.modeldb.LogArtifact;
import ai.verta.modeldb.LogArtifacts;
import ai.verta.modeldb.LogAttribute;
import ai.verta.modeldb.LogAttributes;
import ai.verta.modeldb.LogDataset;
import ai.verta.modeldb.LogDatasets;
import ai.verta.modeldb.LogExperimentRunCodeVersion;
import ai.verta.modeldb.LogHyperparameter;
import ai.verta.modeldb.LogHyperparameters;
import ai.verta.modeldb.LogJobId;
import ai.verta.modeldb.LogMetric;
import ai.verta.modeldb.LogMetrics;
import ai.verta.modeldb.LogObservation;
import ai.verta.modeldb.LogObservations;
import ai.verta.modeldb.LogVersionedInput;
import ai.verta.modeldb.ModelDBAuthInterceptor;
import ai.verta.modeldb.ModelDBConstants;
import ai.verta.modeldb.ModelDBException;
import ai.verta.modeldb.ModelDBMessages;
import ai.verta.modeldb.Observation;
import ai.verta.modeldb.Project;
import ai.verta.modeldb.SetParentExperimentRunId;
import ai.verta.modeldb.SortExperimentRuns;
import ai.verta.modeldb.TopExperimentRunsSelector;
import ai.verta.modeldb.UpdateExperimentRunDescription;
import ai.verta.modeldb.UpdateExperimentRunName;
import ai.verta.modeldb.artifactStore.ArtifactStoreDAO;
import ai.verta.modeldb.authservice.AuthService;
import ai.verta.modeldb.authservice.RoleService;
import ai.verta.modeldb.datasetVersion.DatasetVersionDAO;
import ai.verta.modeldb.dto.ExperimentRunPaginationDTO;
import ai.verta.modeldb.experiment.ExperimentDAO;
import ai.verta.modeldb.monitoring.QPSCountResource;
import ai.verta.modeldb.monitoring.RequestLatencyResource;
import ai.verta.modeldb.project.ProjectDAO;
import ai.verta.modeldb.utils.ModelDBUtils;
import ai.verta.uac.ModelDBActionEnum.ModelDBServiceActions;
import ai.verta.uac.ModelResourceEnum.ModelDBServiceResourceTypes;
import ai.verta.uac.UserInfo;
import com.google.protobuf.Any;
import com.google.protobuf.InvalidProtocolBufferException;
import com.google.protobuf.Value;
import com.google.rpc.Code;
import com.google.rpc.Status;
import io.grpc.StatusRuntimeException;
import io.grpc.protobuf.StatusProto;
import io.grpc.stub.StreamObserver;
import java.util.AbstractMap.SimpleEntry;
import java.util.ArrayList;
import java.util.Calendar;
import java.util.Collections;
import java.util.List;
import java.util.Map;
import java.util.Map.Entry;
import java.util.UUID;
import org.apache.logging.log4j.LogManager;
import org.apache.logging.log4j.Logger;

public class ExperimentRunServiceImpl extends ExperimentRunServiceImplBase {

  private static final Logger LOGGER = LogManager.getLogger(ExperimentRunServiceImpl.class);
  private AuthService authService;
  private RoleService roleService;
  private ExperimentRunDAO experimentRunDAO;
  private ProjectDAO projectDAO;
  private ExperimentDAO experimentDAO;
  private ArtifactStoreDAO artifactStoreDAO;
  private DatasetVersionDAO datasetVersionDAO;

  public ExperimentRunServiceImpl(
      AuthService authService,
      RoleService roleService,
      ExperimentRunDAO experimentRunDAO,
      ProjectDAO projectDAO,
      ExperimentDAO experimentDAO,
      ArtifactStoreDAO artifactStoreDAO,
      DatasetVersionDAO datasetVersionDAO) {
    this.authService = authService;
    this.roleService = roleService;
    this.experimentRunDAO = experimentRunDAO;
    this.projectDAO = projectDAO;
    this.experimentDAO = experimentDAO;
    this.artifactStoreDAO = artifactStoreDAO;
    this.datasetVersionDAO = datasetVersionDAO;
  }

  private void validateExperimentEntity(String experimentId) throws InvalidProtocolBufferException {
    experimentDAO.getExperiment(experimentId);
  }

  /**
   * Convert CreateExperimentRun request to Experiment object. This method generate the
   * ExperimentRun Id using UUID and put it in ExperimentRun object.
   *
   * @param request : CreateExperimentRun request
   * @param userInfo : current login UserInfo
   * @return ExperimentRun : experimentRun
   */
  private ExperimentRun getExperimentRunFromRequest(
      CreateExperimentRun request, UserInfo userInfo) {

    String errorMessage = null;
    if (request.getProjectId().isEmpty()
        && request.getExperimentId().isEmpty()
        && request.getName().isEmpty()) {
      errorMessage =
          "Project ID and Experiment ID and ExperimentRun name not found in CreateExperimentRun request";
    } else if (request.getProjectId().isEmpty()) {
      errorMessage = "Project ID not found in CreateExperimentRun request";
    } else if (request.getExperimentId().isEmpty()) {
      errorMessage = "Experiment ID not found in CreateExperimentRun request";
    } else if (request.getName().isEmpty()) {
      errorMessage = "ExperimentRun name not found in CreateExperimentRun request";
    }

    if (errorMessage != null) {
      LOGGER.warn(errorMessage);
      Status status =
          Status.newBuilder()
              .setCode(Code.INVALID_ARGUMENT_VALUE)
              .setMessage(errorMessage)
              .addDetails(Any.pack(CreateExperimentRun.Response.getDefaultInstance()))
              .build();
      throw StatusProto.toStatusRuntimeException(status);
    }

    /*
     * Create ExperimentRun entity from given CreateExperimentRun request. generate UUID and put as
     * id in ExperimentRun for uniqueness.
     */
    ExperimentRun.Builder experimentRunBuilder =
        ExperimentRun.newBuilder()
            .setId(UUID.randomUUID().toString())
            .setProjectId(request.getProjectId())
            .setExperimentId(request.getExperimentId())
            .setName(ModelDBUtils.checkEntityNameLength(request.getName()))
            .setDescription(request.getDescription())
            .setStartTime(request.getStartTime())
            .setEndTime(request.getEndTime())
            .setCodeVersion(request.getCodeVersion())
            .setParentId(request.getParentId())
            .addAllTags(ModelDBUtils.checkEntityTagsLength(request.getTagsList()))
            .addAllAttributes(request.getAttributesList())
            .addAllHyperparameters(request.getHyperparametersList())
            .addAllArtifacts(request.getArtifactsList())
            .addAllDatasets(request.getDatasetsList())
            .addAllMetrics(request.getMetricsList())
            .addAllObservations(request.getObservationsList())
            .addAllFeatures(request.getFeaturesList());

    if (App.getInstance().getStoreClientCreationTimestamp() && request.getDateCreated() != 0L) {
      experimentRunBuilder
          .setDateCreated(request.getDateCreated())
          .setDateUpdated(request.getDateCreated());
    } else {
      experimentRunBuilder
          .setDateCreated(Calendar.getInstance().getTimeInMillis())
          .setDateUpdated(Calendar.getInstance().getTimeInMillis());
    }

    if (request.getCodeVersionSnapshot() != null) {
      experimentRunBuilder.setCodeVersionSnapshot(request.getCodeVersionSnapshot());
    }
    if (request.getVersionedInputs() != null && request.hasVersionedInputs()) {
      experimentRunBuilder.setVersionedInputs(request.getVersionedInputs());
    }
    if (userInfo != null) {
      experimentRunBuilder.setOwner(authService.getVertaIdFromUserInfo(userInfo));
    }

    return experimentRunBuilder.build();
  }

  /**
   * Convert CreateExperimentRun request to ExperimentRun entity and insert in database.
   *
   * @param request : CreateExperimentRun request
   * @param responseObserver : CreateExperimentRun.Response response
   */
  @Override
  public void createExperimentRun(
      CreateExperimentRun request, StreamObserver<CreateExperimentRun.Response> responseObserver) {
    QPSCountResource.inc();
    try (RequestLatencyResource latencyResource =
        new RequestLatencyResource(ModelDBAuthInterceptor.METHOD_NAME.get())) {

      // Get the user info from the Context
      UserInfo userInfo = authService.getCurrentLoginUserInfo();

      ExperimentRun experimentRun = getExperimentRunFromRequest(request, userInfo);

      // Validate if current user has access to the entity or not
      roleService.validateEntityUserWithUserInfo(
          ModelDBServiceResourceTypes.PROJECT,
          request.getProjectId(),
          ModelDBServiceActions.UPDATE);
      validateExperimentEntity(request.getExperimentId());

      experimentRun = experimentRunDAO.insertExperimentRun(experimentRun, userInfo);
      responseObserver.onNext(
          CreateExperimentRun.Response.newBuilder().setExperimentRun(experimentRun).build());
      responseObserver.onCompleted();

    } catch (Exception e) {
      ModelDBUtils.observeError(
          responseObserver, e, CreateExperimentRun.Response.getDefaultInstance());
    }
  }

  @Override
  public void deleteExperimentRun(
      DeleteExperimentRun request, StreamObserver<DeleteExperimentRun.Response> responseObserver) {
    QPSCountResource.inc();
    try (RequestLatencyResource latencyResource =
        new RequestLatencyResource(ModelDBAuthInterceptor.METHOD_NAME.get())) {
      if (request.getId().isEmpty()) {
        String errorMessage = "ExperimentRun ID not found in DeleteExperimentRun request";
        LOGGER.warn(errorMessage);
        Status status =
            Status.newBuilder()
                .setCode(Code.INVALID_ARGUMENT_VALUE)
                .setMessage(errorMessage)
                .addDetails(Any.pack(DeleteExperiment.Response.getDefaultInstance()))
                .build();
        throw StatusProto.toStatusRuntimeException(status);
      }

      boolean deleteStatus =
          experimentRunDAO.deleteExperimentRuns(Collections.singletonList(request.getId()));

      responseObserver.onNext(
          DeleteExperimentRun.Response.newBuilder().setStatus(deleteStatus).build());
      responseObserver.onCompleted();

    } catch (Exception e) {
      ModelDBUtils.observeError(
          responseObserver, e, DeleteExperimentRun.Response.getDefaultInstance());
    }
  }

  @Override
  public void getExperimentRunsInProject(
      GetExperimentRunsInProject request,
      StreamObserver<GetExperimentRunsInProject.Response> responseObserver) {
    QPSCountResource.inc();
    try (RequestLatencyResource latencyResource =
        new RequestLatencyResource(ModelDBAuthInterceptor.METHOD_NAME.get())) {

      if (request.getProjectId().isEmpty()) {
        String errorMessage = "Project ID not found in GetExperimentRunsInProject request";
        LOGGER.warn(errorMessage);
        Status status =
            Status.newBuilder()
                .setCode(Code.INVALID_ARGUMENT_VALUE)
                .setMessage(errorMessage)
                .addDetails(Any.pack(GetExperimentRunsInProject.Response.getDefaultInstance()))
                .build();
        throw StatusProto.toStatusRuntimeException(status);
      }

      // Validate if current user has access to the entity or not
      roleService.validateEntityUserWithUserInfo(
          ModelDBServiceResourceTypes.PROJECT, request.getProjectId(), ModelDBServiceActions.READ);

      ExperimentRunPaginationDTO experimentRunPaginationDTO =
          experimentRunDAO.getExperimentRunsFromEntity(
              projectDAO,
              ModelDBConstants.PROJECT_ID,
              request.getProjectId(),
              request.getPageNumber(),
              request.getPageLimit(),
              request.getAscending(),
              request.getSortKey());
      responseObserver.onNext(
          GetExperimentRunsInProject.Response.newBuilder()
              .addAllExperimentRuns(experimentRunPaginationDTO.getExperimentRuns())
              .setTotalRecords(experimentRunPaginationDTO.getTotalRecords())
              .build());
      responseObserver.onCompleted();

    } catch (Exception e) {
      ModelDBUtils.observeError(
          responseObserver, e, GetExperimentRunsInProject.Response.getDefaultInstance());
    }
  }

  @Override
  public void getExperimentRunsInExperiment(
      GetExperimentRunsInExperiment request,
      StreamObserver<GetExperimentRunsInExperiment.Response> responseObserver) {
    QPSCountResource.inc();
    try (RequestLatencyResource latencyResource =
        new RequestLatencyResource(ModelDBAuthInterceptor.METHOD_NAME.get())) {

      if (request.getExperimentId().isEmpty()) {
        String errorMessage = "Experiment ID not found in GetExperimentRunsInExperiment request";
        LOGGER.warn(errorMessage);
        Status status =
            Status.newBuilder()
                .setCode(Code.INVALID_ARGUMENT_VALUE)
                .setMessage(errorMessage)
                .addDetails(Any.pack(GetExperimentRunsInExperiment.Response.getDefaultInstance()))
                .build();
        throw StatusProto.toStatusRuntimeException(status);
      }

      Map<String, String> projectIdsMap =
          experimentDAO.getProjectIdsByExperimentIds(
              Collections.singletonList(request.getExperimentId()));
      if (projectIdsMap.size() == 0) {
        ModelDBUtils.logAndThrowError(
            ModelDBConstants.ACCESS_DENIED_EXPERIMENT_RUN,
            Code.PERMISSION_DENIED_VALUE,
            Any.pack(GetExperimentRunsInExperiment.getDefaultInstance()));
      }
      String projectId = projectIdsMap.get(request.getExperimentId());

      // Validate if current user has access to the entity or not
      roleService.validateEntityUserWithUserInfo(
          ModelDBServiceResourceTypes.PROJECT, projectId, ModelDBServiceActions.READ);

      ExperimentRunPaginationDTO experimentRunPaginationDTO =
          experimentRunDAO.getExperimentRunsFromEntity(
              projectDAO,
              ModelDBConstants.EXPERIMENT_ID,
              request.getExperimentId(),
              request.getPageNumber(),
              request.getPageLimit(),
              request.getAscending(),
              request.getSortKey());
      responseObserver.onNext(
          GetExperimentRunsInExperiment.Response.newBuilder()
              .addAllExperimentRuns(experimentRunPaginationDTO.getExperimentRuns())
              .setTotalRecords(experimentRunPaginationDTO.getTotalRecords())
              .build());
      responseObserver.onCompleted();

    } catch (Exception e) {
      ModelDBUtils.observeError(
          responseObserver, e, GetExperimentRunsInExperiment.Response.getDefaultInstance());
    }
  }

  @Override
  public void getExperimentRunById(
      GetExperimentRunById request,
      StreamObserver<GetExperimentRunById.Response> responseObserver) {
    QPSCountResource.inc();
    try (RequestLatencyResource latencyResource =
        new RequestLatencyResource(ModelDBAuthInterceptor.METHOD_NAME.get())) {

      if (request.getId().isEmpty()) {
        String errorMessage = "ExperimentRun ID not found in GetExperimentRunById request";
        LOGGER.warn(errorMessage);
        Status status =
            Status.newBuilder()
                .setCode(Code.INVALID_ARGUMENT_VALUE)
                .setMessage(errorMessage)
                .addDetails(Any.pack(GetExperimentRunById.Response.getDefaultInstance()))
                .build();
        throw StatusProto.toStatusRuntimeException(status);
      }

      String projectId = experimentRunDAO.getProjectIdByExperimentRunId(request.getId());

      // Validate if current user has access to the entity or not
      roleService.validateEntityUserWithUserInfo(
          ModelDBServiceResourceTypes.PROJECT, projectId, ModelDBServiceActions.READ);

      FindExperimentRuns findExperimentRuns =
          FindExperimentRuns.newBuilder().addExperimentRunIds(request.getId()).build();
      ExperimentRunPaginationDTO experimentRunPaginationDTO =
          experimentRunDAO.findExperimentRuns(
              projectDAO, authService.getCurrentLoginUserInfo(), findExperimentRuns);
      LOGGER.debug(
          ModelDBMessages.EXP_RUN_RECORD_COUNT_MSG, experimentRunPaginationDTO.getTotalRecords());
      GetExperimentRunById.Response.Builder response = GetExperimentRunById.Response.newBuilder();
      if (experimentRunPaginationDTO.getExperimentRuns() != null
          && !experimentRunPaginationDTO.getExperimentRuns().isEmpty()) {
        response.setExperimentRun(experimentRunPaginationDTO.getExperimentRuns().get(0));
      }
      responseObserver.onNext(response.build());
      responseObserver.onCompleted();

    } catch (Exception e) {
      ModelDBUtils.observeError(
          responseObserver, e, GetExperimentRunById.Response.getDefaultInstance());
    }
  }

  @Override
  public void getExperimentRunByName(
      GetExperimentRunByName request,
      StreamObserver<GetExperimentRunByName.Response> responseObserver) {
    QPSCountResource.inc();
    try (RequestLatencyResource latencyResource =
        new RequestLatencyResource(ModelDBAuthInterceptor.METHOD_NAME.get())) {
      String errorMessage = null;
      if (request.getName().isEmpty() && request.getExperimentId().isEmpty()) {
        errorMessage =
            "ExperimentRun name and Experiment ID not found in GetExperimentRunByName request";
      } else if (request.getName().isEmpty()) {
        errorMessage = "ExperimentRun name not found in GetExperimentRunByName request";
      } else if (request.getExperimentId().isEmpty()) {
        errorMessage = "Experiment ID not found in GetExperimentRunByName request";
      }

      if (errorMessage != null) {
        LOGGER.warn(errorMessage);
        Status status =
            Status.newBuilder()
                .setCode(Code.INVALID_ARGUMENT_VALUE)
                .setMessage(errorMessage)
                .addDetails(Any.pack(GetExperimentRunByName.Response.getDefaultInstance()))
                .build();
        throw StatusProto.toStatusRuntimeException(status);
      }

      Map<String, String> projectIdsMap =
          experimentDAO.getProjectIdsByExperimentIds(
              Collections.singletonList(request.getExperimentId()));
      String projectId = projectIdsMap.get(request.getExperimentId());
      // Validate if current user has access to the entity or not
      roleService.validateEntityUserWithUserInfo(
          ModelDBServiceResourceTypes.PROJECT, projectId, ModelDBServiceActions.READ);

      List<KeyValue> experimentRunFilter = new ArrayList<>();
      Value experimentIDValue =
          Value.newBuilder().setStringValue(request.getExperimentId()).build();
      experimentRunFilter.add(
          KeyValue.newBuilder()
              .setKey(ModelDBConstants.EXPERIMENT_ID)
              .setValue(experimentIDValue)
              .build());
      Value experimentRunNameValue = Value.newBuilder().setStringValue(request.getName()).build();
      experimentRunFilter.add(
          KeyValue.newBuilder()
              .setKey(ModelDBConstants.NAME)
              .setValue(experimentRunNameValue)
              .build());

      List<ExperimentRun> experimentRunList =
          experimentRunDAO.getExperimentRuns(experimentRunFilter);
      if (experimentRunList.isEmpty()) {
        Status status =
            Status.newBuilder()
                .setCode(Code.NOT_FOUND_VALUE)
                .setMessage("ExperimentRun not found in database")
                .addDetails(Any.pack(GetExperimentRunByName.Response.getDefaultInstance()))
                .build();
        throw StatusProto.toStatusRuntimeException(status);
      } else if (experimentRunList.size() != 1) {
        Status status =
            Status.newBuilder()
                .setCode(Code.INTERNAL_VALUE)
                .setMessage("Multiple ExperimentRun found in database")
                .addDetails(Any.pack(GetExperimentRunByName.Response.getDefaultInstance()))
                .build();
        throw StatusProto.toStatusRuntimeException(status);
      }

      responseObserver.onNext(
          GetExperimentRunByName.Response.newBuilder()
              .setExperimentRun(experimentRunList.get(0))
              .build());
      responseObserver.onCompleted();

    } catch (Exception e) {
      ModelDBUtils.observeError(
          responseObserver, e, GetExperimentRunByName.Response.getDefaultInstance());
    }
  }

  @Override
  public void updateExperimentRunDescription(
      UpdateExperimentRunDescription request,
      StreamObserver<UpdateExperimentRunDescription.Response> responseObserver) {
    QPSCountResource.inc();

    try (RequestLatencyResource latencyResource =
        new RequestLatencyResource(ModelDBAuthInterceptor.METHOD_NAME.get())) {
      if (request.getId().isEmpty()) {
        String errorMessage =
            "ExperimentRun ID not found in UpdateExperimentRunDescription request";
        LOGGER.warn(errorMessage);
        Status status =
            Status.newBuilder()
                .setCode(Code.INVALID_ARGUMENT_VALUE)
                .setMessage(errorMessage)
                .addDetails(Any.pack(UpdateExperimentRunDescription.Response.getDefaultInstance()))
                .build();
        throw StatusProto.toStatusRuntimeException(status);
      }

      String projectId = experimentRunDAO.getProjectIdByExperimentRunId(request.getId());
      // Validate if current user has access to the entity or not
      roleService.validateEntityUserWithUserInfo(
          ModelDBServiceResourceTypes.PROJECT, projectId, ModelDBServiceActions.UPDATE);

      ExperimentRun updatedExperimentRun =
          experimentRunDAO.updateExperimentRunDescription(
              request.getId(), request.getDescription());

      responseObserver.onNext(
          UpdateExperimentRunDescription.Response.newBuilder()
              .setExperimentRun(updatedExperimentRun)
              .build());
      responseObserver.onCompleted();

    } catch (Exception e) {
      ModelDBUtils.observeError(
          responseObserver, e, UpdateExperimentRunDescription.Response.getDefaultInstance());
    }
  }

  @Override
  public void updateExperimentRunName(
      UpdateExperimentRunName request,
      StreamObserver<UpdateExperimentRunName.Response> responseObserver) {
    QPSCountResource.inc();

    try (RequestLatencyResource latencyResource =
        new RequestLatencyResource(ModelDBAuthInterceptor.METHOD_NAME.get())) {
      if (request.getId().isEmpty()) {
        String errorMessage = "ExperimentRun ID not found in UpdateExperimentRunName request";
        LOGGER.warn(errorMessage);
        Status status =
            Status.newBuilder()
                .setCode(Code.INVALID_ARGUMENT_VALUE)
                .setMessage(errorMessage)
                .addDetails(Any.pack(UpdateExperimentRunName.Response.getDefaultInstance()))
                .build();
        throw StatusProto.toStatusRuntimeException(status);
      }

      String projectId = experimentRunDAO.getProjectIdByExperimentRunId(request.getId());
      // Validate if current user has access to the entity or not
      roleService.validateEntityUserWithUserInfo(
          ModelDBServiceResourceTypes.PROJECT, projectId, ModelDBServiceActions.UPDATE);

      experimentRunDAO.updateExperimentRunName(
          request.getId(), ModelDBUtils.checkEntityNameLength(request.getName()));

      responseObserver.onNext(UpdateExperimentRunName.Response.newBuilder().build());
      responseObserver.onCompleted();

    } catch (Exception e) {
      ModelDBUtils.observeError(
          responseObserver, e, UpdateExperimentRunName.Response.getDefaultInstance());
    }
  }

  @Override
  public void addExperimentRunTags(
      AddExperimentRunTags request,
      StreamObserver<AddExperimentRunTags.Response> responseObserver) {
    QPSCountResource.inc();
    try (RequestLatencyResource latencyResource =
        new RequestLatencyResource(ModelDBAuthInterceptor.METHOD_NAME.get())) {
      String errorMessage = null;
      if (request.getId().isEmpty() && request.getTagsList().isEmpty()) {
        errorMessage =
            "ExperimentRun ID and ExperimentRun tags not found in AddExperimentRunTags request";
      } else if (request.getId().isEmpty()) {
        errorMessage = "ExperimentRun ID not found in AddExperimentRunTags request";
      } else if (request.getTagsList().isEmpty()) {
        errorMessage = "ExperimentRun tags not found in AddExperimentRunTags request";
      }

      if (errorMessage != null) {
        LOGGER.warn(errorMessage);
        Status status =
            Status.newBuilder()
                .setCode(Code.INVALID_ARGUMENT_VALUE)
                .setMessage(errorMessage)
                .addDetails(Any.pack(AddExperimentRunTags.Response.getDefaultInstance()))
                .build();
        throw StatusProto.toStatusRuntimeException(status);
      }

      String projectId = experimentRunDAO.getProjectIdByExperimentRunId(request.getId());
      // Validate if current user has access to the entity or not
      roleService.validateEntityUserWithUserInfo(
          ModelDBServiceResourceTypes.PROJECT, projectId, ModelDBServiceActions.UPDATE);

      ExperimentRun updatedExperimentRun =
          experimentRunDAO.addExperimentRunTags(
              request.getId(), ModelDBUtils.checkEntityTagsLength(request.getTagsList()));
      responseObserver.onNext(
          AddExperimentRunTags.Response.newBuilder()
              .setExperimentRun(updatedExperimentRun)
              .build());
      responseObserver.onCompleted();

    } catch (Exception e) {
      ModelDBUtils.observeError(
          responseObserver, e, AddExperimentRunTags.Response.getDefaultInstance());
    }
  }

  @Override
  public void addExperimentRunTag(
      AddExperimentRunTag request, StreamObserver<AddExperimentRunTag.Response> responseObserver) {
    QPSCountResource.inc();
    try (RequestLatencyResource latencyResource =
        new RequestLatencyResource(ModelDBAuthInterceptor.METHOD_NAME.get())) {
      String errorMessage = null;
      if (request.getId().isEmpty() && request.getTag().isEmpty()) {
        errorMessage =
            "ExperimentRun ID and ExperimentRun Tag not found in AddExperimentRunTag request";
      } else if (request.getId().isEmpty()) {
        errorMessage = "ExperimentRun ID not found in AddExperimentRunTag request";
      } else if (request.getTag().isEmpty()) {
        errorMessage = "ExperimentRun Tag not found in AddExperimentRunTag request";
      }

      if (errorMessage != null) {
        LOGGER.warn(errorMessage);
        Status status =
            Status.newBuilder()
                .setCode(Code.INVALID_ARGUMENT_VALUE)
                .setMessage(errorMessage)
                .addDetails(Any.pack(AddExperimentRunTag.Response.getDefaultInstance()))
                .build();
        throw StatusProto.toStatusRuntimeException(status);
      }

      String projectId = experimentRunDAO.getProjectIdByExperimentRunId(request.getId());
      // Validate if current user has access to the entity or not
      roleService.validateEntityUserWithUserInfo(
          ModelDBServiceResourceTypes.PROJECT, projectId, ModelDBServiceActions.UPDATE);

      ExperimentRun updatedExperimentRun =
          experimentRunDAO.addExperimentRunTags(
              request.getId(),
              ModelDBUtils.checkEntityTagsLength(Collections.singletonList(request.getTag())));
      responseObserver.onNext(
          AddExperimentRunTag.Response.newBuilder().setExperimentRun(updatedExperimentRun).build());
      responseObserver.onCompleted();

    } catch (Exception e) {
      ModelDBUtils.observeError(
          responseObserver, e, AddExperimentRunTag.Response.getDefaultInstance());
    }
  }

  @Override
  public void getExperimentRunTags(
      GetTags request, StreamObserver<GetTags.Response> responseObserver) {
    QPSCountResource.inc();
    try (RequestLatencyResource latencyResource =
        new RequestLatencyResource(ModelDBAuthInterceptor.METHOD_NAME.get())) {
      if (request.getId().isEmpty()) {
        String errorMessage = "ExperimentRun ID not found in GetExperimentRunTags request";
        LOGGER.warn(errorMessage);
        Status status =
            Status.newBuilder()
                .setCode(Code.INVALID_ARGUMENT_VALUE)
                .setMessage(errorMessage)
                .addDetails(Any.pack(GetTags.Response.getDefaultInstance()))
                .build();
        throw StatusProto.toStatusRuntimeException(status);
      }

      String projectId = experimentRunDAO.getProjectIdByExperimentRunId(request.getId());
      // Validate if current user has access to the entity or not
      roleService.validateEntityUserWithUserInfo(
          ModelDBServiceResourceTypes.PROJECT, projectId, ModelDBServiceActions.READ);

      List<String> experimentRunTags = experimentRunDAO.getExperimentRunTags(request.getId());
      responseObserver.onNext(GetTags.Response.newBuilder().addAllTags(experimentRunTags).build());
      responseObserver.onCompleted();

    } catch (Exception e) {
      ModelDBUtils.observeError(responseObserver, e, GetTags.Response.getDefaultInstance());
    }
  }

  @Override
  public void deleteExperimentRunTags(
      DeleteExperimentRunTags request,
      StreamObserver<DeleteExperimentRunTags.Response> responseObserver) {
    QPSCountResource.inc();
    try (RequestLatencyResource latencyResource =
        new RequestLatencyResource(ModelDBAuthInterceptor.METHOD_NAME.get())) {
      String errorMessage = null;
      if (request.getId().isEmpty() && request.getTagsList().isEmpty() && !request.getDeleteAll()) {
        errorMessage =
            "ExperimentRun ID and ExperimentRun tags not found in DeleteExperimentRunTags request";
      } else if (request.getId().isEmpty()) {
        errorMessage = "ExperimentRun ID not found in DeleteExperimentRunTags request";
      } else if (request.getTagsList().isEmpty() && !request.getDeleteAll()) {
        errorMessage = "ExperimentRun tags not found in DeleteExperimentRunTags request";
      }

      if (errorMessage != null) {
        LOGGER.warn(errorMessage);
        Status status =
            Status.newBuilder()
                .setCode(Code.INVALID_ARGUMENT_VALUE)
                .setMessage(errorMessage)
                .addDetails(Any.pack(DeleteExperimentRunTags.Response.getDefaultInstance()))
                .build();
        throw StatusProto.toStatusRuntimeException(status);
      }

      String projectId = experimentRunDAO.getProjectIdByExperimentRunId(request.getId());
      // Validate if current user has access to the entity or not
      roleService.validateEntityUserWithUserInfo(
          ModelDBServiceResourceTypes.PROJECT, projectId, ModelDBServiceActions.UPDATE);

      ExperimentRun updatedExperimentRun =
          experimentRunDAO.deleteExperimentRunTags(
              request.getId(), request.getTagsList(), request.getDeleteAll());
      responseObserver.onNext(
          DeleteExperimentRunTags.Response.newBuilder()
              .setExperimentRun(updatedExperimentRun)
              .build());
      responseObserver.onCompleted();

    } catch (Exception e) {
      ModelDBUtils.observeError(
          responseObserver, e, DeleteExperimentRunTags.Response.getDefaultInstance());
    }
  }

  @Override
  public void deleteExperimentRunTag(
      DeleteExperimentRunTag request,
      StreamObserver<DeleteExperimentRunTag.Response> responseObserver) {
    QPSCountResource.inc();
    try (RequestLatencyResource latencyResource =
        new RequestLatencyResource(ModelDBAuthInterceptor.METHOD_NAME.get())) {
      String errorMessage = null;
      if (request.getId().isEmpty() && request.getTag().isEmpty()) {
        errorMessage =
            "ExperimentRun ID and ExperimentRun tag not found in DeleteExperimentRunTag request";
      } else if (request.getId().isEmpty()) {
        errorMessage = "ExperimentRun ID not found in DeleteExperimentRunTag request";
      } else if (request.getTag().isEmpty()) {
        errorMessage = "ExperimentRun tag not found in DeleteExperimentRunTag request";
      }

      if (errorMessage != null) {
        LOGGER.warn(errorMessage);
        Status status =
            Status.newBuilder()
                .setCode(Code.INVALID_ARGUMENT_VALUE)
                .setMessage(errorMessage)
                .addDetails(Any.pack(DeleteExperimentRunTag.Response.getDefaultInstance()))
                .build();
        throw StatusProto.toStatusRuntimeException(status);
      }

      String projectId = experimentRunDAO.getProjectIdByExperimentRunId(request.getId());
      // Validate if current user has access to the entity or not
      roleService.validateEntityUserWithUserInfo(
          ModelDBServiceResourceTypes.PROJECT, projectId, ModelDBServiceActions.UPDATE);

      ExperimentRun updatedExperimentRun =
          experimentRunDAO.deleteExperimentRunTags(
              request.getId(), Collections.singletonList(request.getTag()), false);
      responseObserver.onNext(
          DeleteExperimentRunTag.Response.newBuilder()
              .setExperimentRun(updatedExperimentRun)
              .build());
      responseObserver.onCompleted();

    } catch (Exception e) {
      ModelDBUtils.observeError(
          responseObserver, e, DeleteExperimentRunTag.Response.getDefaultInstance());
    }
  }

  @Override
  public void addExperimentRunAttributes(
      AddExperimentRunAttributes request,
      StreamObserver<AddExperimentRunAttributes.Response> responseObserver) {
    QPSCountResource.inc();
    try (RequestLatencyResource latencyResource =
        new RequestLatencyResource(ModelDBAuthInterceptor.METHOD_NAME.get())) {
      // Request Parameter Validation
      String errorMessage = null;
      if (request.getId().isEmpty() && request.getAttributesList().isEmpty()) {
        errorMessage =
            "ExperimentRun ID and ExperimentRun Attributes not found in AddExperimentRunAttributes request";
      } else if (request.getId().isEmpty()) {
        errorMessage = "ExperimentRun ID not found in AddExperimentRunAttributes request";
      } else if (request.getAttributesList().isEmpty()) {
        errorMessage = "ExperimentRun Attributes not found in AddExperimentRunAttributes request";
      }

      if (errorMessage != null) {
        LOGGER.warn(errorMessage);
        Status status =
            Status.newBuilder()
                .setCode(Code.INVALID_ARGUMENT_VALUE)
                .setMessage(errorMessage)
                .addDetails(Any.pack(AddExperimentRunAttributes.Response.getDefaultInstance()))
                .build();
        throw StatusProto.toStatusRuntimeException(status);
      }

      String projectId = experimentRunDAO.getProjectIdByExperimentRunId(request.getId());
      // Validate if current user has access to the entity or not
      roleService.validateEntityUserWithUserInfo(
          ModelDBServiceResourceTypes.PROJECT, projectId, ModelDBServiceActions.UPDATE);

      experimentRunDAO.addExperimentRunAttributes(request.getId(), request.getAttributesList());
      responseObserver.onNext(AddExperimentRunAttributes.Response.newBuilder().build());
      responseObserver.onCompleted();

    } catch (Exception e) {
      ModelDBUtils.observeError(
          responseObserver, e, AddExperimentRunAttributes.Response.getDefaultInstance());
    }
  }

  @Override
  public void deleteExperimentRunAttributes(
      DeleteExperimentRunAttributes request,
      StreamObserver<DeleteExperimentRunAttributes.Response> responseObserver) {
    QPSCountResource.inc();
    try (RequestLatencyResource latencyResource =
        new RequestLatencyResource(ModelDBAuthInterceptor.METHOD_NAME.get())) {
      String errorMessage = null;
      if (request.getId().isEmpty()
          && request.getAttributeKeysList().isEmpty()
          && !request.getDeleteAll()) {
        errorMessage =
            "ExperimentRun ID and ExperimentRun attributes not found in DeleteExperimentRunAttributes request";
      } else if (request.getId().isEmpty()) {
        errorMessage = "ExperimentRun ID not found in DeleteExperimentRunAttributes request";
      } else if (request.getAttributeKeysList().isEmpty() && !request.getDeleteAll()) {
        errorMessage =
            "ExperimentRun attributes not found in DeleteExperimentRunAttributes request";
      }

      if (errorMessage != null) {
        LOGGER.warn(errorMessage);
        Status status =
            Status.newBuilder()
                .setCode(Code.INVALID_ARGUMENT_VALUE)
                .setMessage(errorMessage)
                .addDetails(Any.pack(DeleteExperimentRunAttributes.Response.getDefaultInstance()))
                .build();
        throw StatusProto.toStatusRuntimeException(status);
      }

      String projectId = experimentRunDAO.getProjectIdByExperimentRunId(request.getId());
      // Validate if current user has access to the entity or not
      roleService.validateEntityUserWithUserInfo(
          ModelDBServiceResourceTypes.PROJECT, projectId, ModelDBServiceActions.UPDATE);

      experimentRunDAO.deleteExperimentRunAttributes(
          request.getId(), request.getAttributeKeysList(), request.getDeleteAll());
      responseObserver.onNext(DeleteExperimentRunAttributes.Response.newBuilder().build());
      responseObserver.onCompleted();

    } catch (Exception e) {
      ModelDBUtils.observeError(
          responseObserver, e, DeleteExperimentRunAttributes.Response.getDefaultInstance());
    }
  }

  @Override
  public void logObservation(
      LogObservation request, StreamObserver<LogObservation.Response> responseObserver) {
    QPSCountResource.inc();
    try (RequestLatencyResource latencyResource =
        new RequestLatencyResource(ModelDBAuthInterceptor.METHOD_NAME.get())) {
      String errorMessage = null;
      if (request.getId().isEmpty()
          && !request.getObservation().hasArtifact()
          && !request.getObservation().hasAttribute()) {
        errorMessage = "ExperimentRun ID and Observation not found in LogObservation request";
      } else if (request.getId().isEmpty()) {
        errorMessage = "ExperimentRun ID not found in LogObservation request";
      } else if (!request.getObservation().hasArtifact()
          && !request.getObservation().hasAttribute()) {
        errorMessage = "Observation not found in LogObservation request";
      }

      if (errorMessage != null) {
        LOGGER.warn(errorMessage);
        Status status =
            Status.newBuilder()
                .setCode(Code.INVALID_ARGUMENT_VALUE)
                .setMessage(errorMessage)
                .addDetails(Any.pack(LogObservation.Response.getDefaultInstance()))
                .build();
        throw StatusProto.toStatusRuntimeException(status);
      }

      String projectId = experimentRunDAO.getProjectIdByExperimentRunId(request.getId());
      // Validate if current user has access to the entity or not
      roleService.validateEntityUserWithUserInfo(
          ModelDBServiceResourceTypes.PROJECT, projectId, ModelDBServiceActions.UPDATE);

      experimentRunDAO.logObservations(
          request.getId(), Collections.singletonList(request.getObservation()));
      responseObserver.onNext(LogObservation.Response.newBuilder().build());
      responseObserver.onCompleted();

    } catch (Exception e) {
      ModelDBUtils.observeError(responseObserver, e, LogObservation.Response.getDefaultInstance());
    }
  }

  @Override
  public void logObservations(
      LogObservations request, StreamObserver<LogObservations.Response> responseObserver) {
    QPSCountResource.inc();
    try (RequestLatencyResource latencyResource =
        new RequestLatencyResource(ModelDBAuthInterceptor.METHOD_NAME.get())) {
      String errorMessage = null;
      if (request.getId().isEmpty() && request.getObservationsList().isEmpty()) {
        errorMessage = "ExperimentRun ID and Observations not found in LogObservations request";
      } else if (request.getId().isEmpty()) {
        errorMessage = "ExperimentRun ID not found in LogObservations request";
      } else if (request.getObservationsList().isEmpty()) {
        errorMessage = "Observations not found in LogObservations request";
      }

      if (errorMessage != null) {
        LOGGER.warn(errorMessage);
        Status status =
            Status.newBuilder()
                .setCode(Code.INVALID_ARGUMENT_VALUE)
                .setMessage(errorMessage)
                .addDetails(Any.pack(LogObservations.Response.getDefaultInstance()))
                .build();
        throw StatusProto.toStatusRuntimeException(status);
      }

      String projectId = experimentRunDAO.getProjectIdByExperimentRunId(request.getId());
      // Validate if current user has access to the entity or not
      roleService.validateEntityUserWithUserInfo(
          ModelDBServiceResourceTypes.PROJECT, projectId, ModelDBServiceActions.UPDATE);

      experimentRunDAO.logObservations(request.getId(), request.getObservationsList());
      responseObserver.onNext(LogObservations.Response.newBuilder().build());
      responseObserver.onCompleted();

    } catch (Exception e) {
      ModelDBUtils.observeError(responseObserver, e, LogObservations.Response.getDefaultInstance());
    }
  }

  @Override
  public void getObservations(
      GetObservations request, StreamObserver<GetObservations.Response> responseObserver) {
    QPSCountResource.inc();
    try (RequestLatencyResource latencyResource =
        new RequestLatencyResource(ModelDBAuthInterceptor.METHOD_NAME.get())) {
      String errorMessage = null;
      if (request.getId().isEmpty() && request.getObservationKey().isEmpty()) {
        errorMessage = "ExperimentRun ID and Observation key not found in GetObservations request";
      } else if (request.getId().isEmpty()) {
        errorMessage = "ExperimentRun ID not found in GetObservations request";
      } else if (request.getObservationKey().isEmpty()) {
        errorMessage = "Observation key not found in GetObservations request";
      }

      if (errorMessage != null) {
        LOGGER.warn(errorMessage);
        Status status =
            Status.newBuilder()
                .setCode(Code.INVALID_ARGUMENT_VALUE)
                .setMessage(errorMessage)
                .addDetails(Any.pack(GetObservations.Response.getDefaultInstance()))
                .build();
        throw StatusProto.toStatusRuntimeException(status);
      }

      String projectId = experimentRunDAO.getProjectIdByExperimentRunId(request.getId());
      // Validate if current user has access to the entity or not
      roleService.validateEntityUserWithUserInfo(
          ModelDBServiceResourceTypes.PROJECT, projectId, ModelDBServiceActions.READ);

      List<Observation> observations =
          experimentRunDAO.getObservationByKey(request.getId(), request.getObservationKey());
      responseObserver.onNext(
          GetObservations.Response.newBuilder().addAllObservations(observations).build());
      responseObserver.onCompleted();

    } catch (Exception e) {
      ModelDBUtils.observeError(responseObserver, e, GetObservations.Response.getDefaultInstance());
    }
  }

  @Override
  public void logMetric(LogMetric request, StreamObserver<LogMetric.Response> responseObserver) {
    QPSCountResource.inc();
    try (RequestLatencyResource latencyResource =
        new RequestLatencyResource(ModelDBAuthInterceptor.METHOD_NAME.get())) {
      String errorMessage = null;
      if (request.getId().isEmpty()
          && (request.getMetric().getKey() == null || request.getMetric().getValue() == null)) {
        errorMessage =
            "ExperimentRun ID and New KeyValue for Metric not found in LogMetric request";
      } else if (request.getId().isEmpty()) {
        errorMessage = "ExperimentRun ID not found in LogMetric request";
      } else if (request.getMetric().getKey() == null || request.getMetric().getValue() == null) {
        errorMessage = "New KeyValue for Metric not found in LogMetric request";
      }

      if (errorMessage != null) {
        LOGGER.warn(errorMessage);
        Status status =
            Status.newBuilder()
                .setCode(Code.INVALID_ARGUMENT_VALUE)
                .setMessage(errorMessage)
                .addDetails(Any.pack(LogMetric.Response.getDefaultInstance()))
                .build();
        throw StatusProto.toStatusRuntimeException(status);
      }

      String projectId = experimentRunDAO.getProjectIdByExperimentRunId(request.getId());
      // Validate if current user has access to the entity or not
      roleService.validateEntityUserWithUserInfo(
          ModelDBServiceResourceTypes.PROJECT, projectId, ModelDBServiceActions.UPDATE);

      experimentRunDAO.logMetrics(request.getId(), Collections.singletonList(request.getMetric()));
      responseObserver.onNext(LogMetric.Response.newBuilder().build());
      responseObserver.onCompleted();

    } catch (Exception e) {
      ModelDBUtils.observeError(responseObserver, e, LogMetric.Response.getDefaultInstance());
    }
  }

  @Override
  public void logMetrics(LogMetrics request, StreamObserver<LogMetrics.Response> responseObserver) {
    QPSCountResource.inc();
    try (RequestLatencyResource latencyResource =
        new RequestLatencyResource(ModelDBAuthInterceptor.METHOD_NAME.get())) {
      String errorMessage = null;
      if (request.getId().isEmpty() && request.getMetricsList().isEmpty()) {
        errorMessage = "ExperimentRun ID and New Metrics not found in LogMetrics request";
      } else if (request.getId().isEmpty()) {
        errorMessage = "ExperimentRun ID not found in LogMetrics request";
      } else if (request.getMetricsList().isEmpty()) {
        errorMessage = "New Metrics not found in LogMetrics request";
      }

      if (errorMessage != null) {
        LOGGER.warn(errorMessage);
        Status status =
            Status.newBuilder()
                .setCode(Code.INVALID_ARGUMENT_VALUE)
                .setMessage(errorMessage)
                .addDetails(Any.pack(LogMetrics.Response.getDefaultInstance()))
                .build();
        throw StatusProto.toStatusRuntimeException(status);
      }

      String projectId = experimentRunDAO.getProjectIdByExperimentRunId(request.getId());
      // Validate if current user has access to the entity or not
      roleService.validateEntityUserWithUserInfo(
          ModelDBServiceResourceTypes.PROJECT, projectId, ModelDBServiceActions.UPDATE);

      experimentRunDAO.logMetrics(request.getId(), request.getMetricsList());
      responseObserver.onNext(LogMetrics.Response.newBuilder().build());
      responseObserver.onCompleted();

    } catch (Exception e) {
      ModelDBUtils.observeError(responseObserver, e, LogMetrics.Response.getDefaultInstance());
    }
  }

  @Override
  public void getMetrics(GetMetrics request, StreamObserver<GetMetrics.Response> responseObserver) {
    QPSCountResource.inc();
    try (RequestLatencyResource latencyResource =
        new RequestLatencyResource(ModelDBAuthInterceptor.METHOD_NAME.get())) {

      if (request.getId().isEmpty()) {
        String errorMessage = "ExperimentRun ID not found in GetMetrics request";
        LOGGER.warn(errorMessage);
        Status status =
            Status.newBuilder()
                .setCode(Code.INVALID_ARGUMENT_VALUE)
                .setMessage(errorMessage)
                .addDetails(Any.pack(GetMetrics.Response.getDefaultInstance()))
                .build();
        throw StatusProto.toStatusRuntimeException(status);
      }

      String projectId = experimentRunDAO.getProjectIdByExperimentRunId(request.getId());
      // Validate if current user has access to the entity or not
      roleService.validateEntityUserWithUserInfo(
          ModelDBServiceResourceTypes.PROJECT, projectId, ModelDBServiceActions.READ);

      List<KeyValue> metricList = experimentRunDAO.getExperimentRunMetrics(request.getId());
      responseObserver.onNext(GetMetrics.Response.newBuilder().addAllMetrics(metricList).build());
      responseObserver.onCompleted();

    } catch (Exception e) {
      ModelDBUtils.observeError(responseObserver, e, GetMetrics.Response.getDefaultInstance());
    }
  }

  @Override
  public void getDatasets(
      GetDatasets request, StreamObserver<GetDatasets.Response> responseObserver) {
    QPSCountResource.inc();
    try (RequestLatencyResource latencyResource =
        new RequestLatencyResource(ModelDBAuthInterceptor.METHOD_NAME.get())) {

      if (request.getId().isEmpty()) {
        String errorMessage = "ExperimentRun ID not found in GetDatasets request";
        LOGGER.warn(errorMessage);
        Status status =
            Status.newBuilder()
                .setCode(Code.INVALID_ARGUMENT_VALUE)
                .setMessage(errorMessage)
                .addDetails(Any.pack(GetDatasets.Response.getDefaultInstance()))
                .build();
        throw StatusProto.toStatusRuntimeException(status);
      }

      String projectId = experimentRunDAO.getProjectIdByExperimentRunId(request.getId());
      // Validate if current user has access to the entity or not
      roleService.validateEntityUserWithUserInfo(
          ModelDBServiceResourceTypes.PROJECT, projectId, ModelDBServiceActions.READ);

      List<Artifact> datasetList = experimentRunDAO.getExperimentRunDatasets(request.getId());
      responseObserver.onNext(
          GetDatasets.Response.newBuilder().addAllDatasets(datasetList).build());
      responseObserver.onCompleted();

    } catch (Exception e) {
      ModelDBUtils.observeError(responseObserver, e, GetDatasets.Response.getDefaultInstance());
    }
  }

  @Override
  public void getUrlForArtifact(
      GetUrlForArtifact request, StreamObserver<GetUrlForArtifact.Response> responseObserver) {
    QPSCountResource.inc();
    try (RequestLatencyResource latencyResource =
        new RequestLatencyResource(ModelDBAuthInterceptor.METHOD_NAME.get())) {
      String errorMessage = null;
      if (request.getId().isEmpty()
          && request.getKey().isEmpty()
          && request.getMethod().isEmpty()) {
        errorMessage = "ExperimentRun ID and Key and Method not found in GetUrlForArtifact request";
      } else if (request.getId().isEmpty()) {
        errorMessage = "ExperimentRun ID not found in GetUrlForArtifact request";
      } else if (request.getKey().isEmpty()) {
        errorMessage = "Artifact Key not found in GetUrlForArtifact request";
      } else if (request.getMethod().isEmpty()) {
        errorMessage = "Method is not found in GetUrlForArtifact request";
      }

      if (errorMessage != null) {
        LOGGER.warn(errorMessage);
        Status status =
            Status.newBuilder()
                .setCode(Code.INVALID_ARGUMENT_VALUE)
                .setMessage(errorMessage)
                .addDetails(Any.pack(GetUrlForArtifact.Response.getDefaultInstance()))
                .build();
        throw StatusProto.toStatusRuntimeException(status);
      }
      final String s3Key;
      final String uploadId;

      /*Process code*/
      if (request.getArtifactType() == ArtifactType.CODE) {
        // just creating the error string
        errorMessage =
            "Code versioning artifact not found at experimentRun, experiment and project level";
        s3Key = getUrlForCode(request);
        uploadId = null;
      } else if (request.getArtifactType() == ArtifactType.DATA) {
        errorMessage = "Data versioning artifact not found";
        Entry<String, String> s3KeyUploadId = getUrlForData(request);
        s3Key = s3KeyUploadId.getKey();
        uploadId = s3KeyUploadId.getValue();
      } else {
        errorMessage =
            "ExperimentRun ID "
                + request.getId()
                + " does not have the artifact "
                + request.getKey();

        Entry<String, String> s3KeyUploadId =
            experimentRunDAO.getExperimentRunArtifactS3PathAndMultipartUploadID(
                request.getId(),
                request.getKey(),
                request.getPartNumber(),
                key -> artifactStoreDAO.initializeMultipart(key));
        s3Key = s3KeyUploadId.getKey();
        uploadId = s3KeyUploadId.getValue();
      }
      if (s3Key == null) {
        LOGGER.warn(errorMessage);
        Status status =
            Status.newBuilder()
                .setCode(Code.NOT_FOUND_VALUE)
                .setMessage(errorMessage)
                .addDetails(Any.pack(GetUrlForArtifact.Response.getDefaultInstance()))
                .build();
        throw StatusProto.toStatusRuntimeException(status);
      }
      GetUrlForArtifact.Response response =
          artifactStoreDAO.getUrlForArtifactMultipart(
              s3Key, request.getMethod(), request.getPartNumber(), uploadId);
      responseObserver.onNext(response);
      responseObserver.onCompleted();
    } catch (Exception e) {
      ModelDBUtils.observeError(
          responseObserver, e, GetUrlForArtifact.Response.getDefaultInstance());
    }
  }

  private Map.Entry<String, String> getUrlForData(GetUrlForArtifact request)
      throws InvalidProtocolBufferException, ModelDBException {

    assert (request.getArtifactType().equals(ArtifactType.DATA));
    assert (!request.getId().isEmpty());
    assert (!request.getKey().isEmpty());
    ExperimentRun exprRun = experimentRunDAO.getExperimentRun(request.getId());
    List<Artifact> datasets = exprRun.getDatasetsList();
    for (Artifact dataset : datasets) {
      if (dataset.getKey().equals(request.getKey()))
        return new SimpleEntry<>(
            datasetVersionDAO.getUrlForDatasetVersion(
                dataset.getLinkedArtifactId(), request.getMethod()),
            null);
    }
    // if the loop above did not return anything that means there was no Dataset logged with the
    // particular key
    // pre the dataset-as-fcc project datasets were stored as artifacts, so check there before
    // returning
    return experimentRunDAO.getExperimentRunArtifactS3PathAndMultipartUploadID(
        request.getId(),
        request.getKey(),
        request.getPartNumber(),
        s3Key -> artifactStoreDAO.initializeMultipart(s3Key));
  }

  private String getUrlForCode(GetUrlForArtifact request) throws InvalidProtocolBufferException {
    ExperimentRun exprRun = experimentRunDAO.getExperimentRun(request.getId());
    String s3Key = null;
    /*If code version is not logged at a lower level we check for code at the higher level
     * We use the code version logged closest to the experiment run to generate the URL.*/
    if (exprRun.getCodeVersionSnapshot() != null
        && exprRun.getCodeVersionSnapshot().getCodeArchive() != null) {
      s3Key = exprRun.getCodeVersionSnapshot().getCodeArchive().getPath();
    } else {
      Experiment expr = experimentDAO.getExperiment(exprRun.getExperimentId());
      if (expr.getCodeVersionSnapshot() != null
          && expr.getCodeVersionSnapshot().getCodeArchive() != null) {
        s3Key = expr.getCodeVersionSnapshot().getCodeArchive().getPath();
      } else {
        Project proj = projectDAO.getProjectByID(exprRun.getProjectId());
        if (proj.getCodeVersionSnapshot() != null
            && proj.getCodeVersionSnapshot().getCodeArchive() != null) {
          s3Key = proj.getCodeVersionSnapshot().getCodeArchive().getPath();
        }
      }
    }
    return s3Key;
  }

  @Override
  public void logArtifact(
      LogArtifact request, StreamObserver<LogArtifact.Response> responseObserver) {
    QPSCountResource.inc();
    try (RequestLatencyResource latencyResource =
        new RequestLatencyResource(ModelDBAuthInterceptor.METHOD_NAME.get())) {
      String errorMessage = null;
      if (request.getId().isEmpty()
          && request.getArtifact().getKey().isEmpty()
          && (request.getArtifact().getPathOnly() && request.getArtifact().getPath().isEmpty())) {
        errorMessage =
            "ExperimentRun ID and Artifact key and Artifact path not found in LogArtifact request";
      } else if (request.getId().isEmpty()) {
        errorMessage = "ExperimentRun ID not found in LogArtifact request";
      } else if (request.getArtifact().getKey().isEmpty()) {
        errorMessage = "Artifact key not found in LogArtifact request";
      } else if (request.getArtifact().getPathOnly() && request.getArtifact().getPath().isEmpty()) {
        errorMessage = "Artifact path not found in LogArtifact request";
      }

      if (errorMessage != null) {
        LOGGER.warn(errorMessage);
        Status status =
            Status.newBuilder()
                .setCode(Code.INVALID_ARGUMENT_VALUE)
                .setMessage(errorMessage)
                .addDetails(Any.pack(LogArtifact.Response.getDefaultInstance()))
                .build();
        throw StatusProto.toStatusRuntimeException(status);
      }

      String projectId = experimentRunDAO.getProjectIdByExperimentRunId(request.getId());
      // Validate if current user has access to the entity or not
      roleService.validateEntityUserWithUserInfo(
          ModelDBServiceResourceTypes.PROJECT, projectId, ModelDBServiceActions.UPDATE);

      List<Artifact> artifacts =
          ModelDBUtils.getArtifactsWithUpdatedPath(
              request.getId(), Collections.singletonList(request.getArtifact()));
      // get(0) because the input parameter is a single value and function always return a single
      // value.
      if (artifacts.size() != 1) {
        errorMessage = "Expected artifacts count is one but found " + artifacts.size();
        ModelDBUtils.logAndThrowError(
            errorMessage, Code.INTERNAL_VALUE, Any.pack(LogArtifact.Response.getDefaultInstance()));
      }
      Artifact artifact = artifacts.get(0);

      experimentRunDAO.logArtifacts(request.getId(), Collections.singletonList(artifact));
      responseObserver.onNext(LogArtifact.Response.newBuilder().build());
      responseObserver.onCompleted();

    } catch (Exception e) {
      ModelDBUtils.observeError(responseObserver, e, LogArtifact.Response.getDefaultInstance());
    }
  }

  @Override
  public void logArtifacts(
      LogArtifacts request, StreamObserver<LogArtifacts.Response> responseObserver) {
    QPSCountResource.inc();
    try (RequestLatencyResource latencyResource =
        new RequestLatencyResource(ModelDBAuthInterceptor.METHOD_NAME.get())) {
      String errorMessage = null;
      if (request.getId().isEmpty() && request.getArtifactsList().isEmpty()) {
        errorMessage = "ExperimentRun ID and Artifacts not found in LogArtifacts request";
      } else if (request.getId().isEmpty()) {
        errorMessage = "ExperimentRun ID not found in LogArtifacts request";
      } else if (request.getArtifactsList().isEmpty()) {
        errorMessage = "Artifacts not found in LogArtifacts request";
      }

      if (errorMessage != null) {
        LOGGER.warn(errorMessage);
        Status status =
            Status.newBuilder()
                .setCode(Code.INVALID_ARGUMENT_VALUE)
                .setMessage(errorMessage)
                .addDetails(Any.pack(LogArtifacts.Response.getDefaultInstance()))
                .build();
        throw StatusProto.toStatusRuntimeException(status);
      }

      String projectId = experimentRunDAO.getProjectIdByExperimentRunId(request.getId());
      // Validate if current user has access to the entity or not
      roleService.validateEntityUserWithUserInfo(
          ModelDBServiceResourceTypes.PROJECT, projectId, ModelDBServiceActions.UPDATE);

      List<Artifact> artifactList =
          ModelDBUtils.getArtifactsWithUpdatedPath(request.getId(), request.getArtifactsList());

      experimentRunDAO.logArtifacts(request.getId(), artifactList);
      responseObserver.onNext(LogArtifacts.Response.newBuilder().build());
      responseObserver.onCompleted();

    } catch (Exception e) {
      ModelDBUtils.observeError(responseObserver, e, LogArtifacts.Response.getDefaultInstance());
    }
  }

  @Override
  public void getArtifacts(
      GetArtifacts request, StreamObserver<GetArtifacts.Response> responseObserver) {
    QPSCountResource.inc();
    try (RequestLatencyResource latencyResource =
        new RequestLatencyResource(ModelDBAuthInterceptor.METHOD_NAME.get())) {

      if (request.getId().isEmpty()) {
        String errorMessage = "ExperimentRun ID not found in GetArtifacts request";
        LOGGER.warn(errorMessage);
        Status status =
            Status.newBuilder()
                .setCode(Code.INVALID_ARGUMENT_VALUE)
                .setMessage(errorMessage)
                .addDetails(Any.pack(GetArtifacts.Response.getDefaultInstance()))
                .build();
        throw StatusProto.toStatusRuntimeException(status);
      }

      String projectId = experimentRunDAO.getProjectIdByExperimentRunId(request.getId());
      // Validate if current user has access to the entity or not
      roleService.validateEntityUserWithUserInfo(
          ModelDBServiceResourceTypes.PROJECT, projectId, ModelDBServiceActions.READ);

      List<Artifact> artifactList = experimentRunDAO.getExperimentRunArtifacts(request.getId());
      responseObserver.onNext(
          GetArtifacts.Response.newBuilder().addAllArtifacts(artifactList).build());
      responseObserver.onCompleted();

    } catch (Exception e) {
      ModelDBUtils.observeError(responseObserver, e, GetArtifacts.Response.getDefaultInstance());
    }
  }

  @Override
  public void logExperimentRunCodeVersion(
      LogExperimentRunCodeVersion request,
      StreamObserver<LogExperimentRunCodeVersion.Response> responseObserver) {
    QPSCountResource.inc();
    try (RequestLatencyResource latencyResource =
        new RequestLatencyResource(ModelDBAuthInterceptor.METHOD_NAME.get())) {
      /*Parameter validation*/
      String errorMessage = null;
      if (request.getId().isEmpty() && request.getCodeVersion() == null) {
        errorMessage =
            "ExperimentRun ID and Code version not found in LogExperimentRunCodeVersion request";
      } else if (request.getId().isEmpty()) {
        errorMessage = "ExperimentRun ID not found in LogExperimentRunCodeVersion request";
      } else if (request.getCodeVersion() == null) {
        errorMessage = "CodeVersion not found in LogExperimentRunCodeVersion request";
      }

      if (errorMessage != null) {
        LOGGER.warn(errorMessage);
        Status status =
            Status.newBuilder()
                .setCode(Code.INVALID_ARGUMENT_VALUE)
                .setMessage(errorMessage)
                .addDetails(Any.pack(LogExperimentRunCodeVersion.Response.getDefaultInstance()))
                .build();
        throw StatusProto.toStatusRuntimeException(status);
      }

      /*User validation*/
      ExperimentRun existingExperimentRun = experimentRunDAO.getExperimentRun(request.getId());
      // Validate if current user has access to the entity or not
      roleService.validateEntityUserWithUserInfo(
          ModelDBServiceResourceTypes.PROJECT,
          existingExperimentRun.getProjectId(),
          ModelDBServiceActions.UPDATE);

      /*UpdateCode version*/
      if (request.getOverwrite()) {
        experimentRunDAO.logExperimentRunCodeVersion(request.getId(), request.getCodeVersion());
      } else {
        if (!existingExperimentRun.getCodeVersionSnapshot().hasCodeArchive()
            && !existingExperimentRun.getCodeVersionSnapshot().hasGitSnapshot()) {
          experimentRunDAO.logExperimentRunCodeVersion(request.getId(), request.getCodeVersion());
        } else {
          errorMessage =
              "Code version already logged for experiment " + existingExperimentRun.getId();
          Status status =
              Status.newBuilder()
                  .setCode(Code.ALREADY_EXISTS_VALUE)
                  .setMessage(errorMessage)
                  .addDetails(Any.pack(LogExperimentRunCodeVersion.getDefaultInstance()))
                  .build();
          throw StatusProto.toStatusRuntimeException(status);
        }
      }
      responseObserver.onNext(LogExperimentRunCodeVersion.Response.newBuilder().build());
      responseObserver.onCompleted();

    } catch (Exception e) {
      ModelDBUtils.observeError(
          responseObserver, e, LogExperimentRunCodeVersion.Response.getDefaultInstance());
    }
  }

  @Override
  public void getExperimentRunCodeVersion(
      GetExperimentRunCodeVersion request,
      StreamObserver<GetExperimentRunCodeVersion.Response> responseObserver) {
    QPSCountResource.inc();
    try (RequestLatencyResource latencyResource =
        new RequestLatencyResource(ModelDBAuthInterceptor.METHOD_NAME.get())) {
      /*Parameter validation*/
      if (request.getId().isEmpty()) {
        String errorMessage = "ExperimentRun ID not found in GetCodeVersion request";
        LOGGER.warn(errorMessage);
        Status status =
            Status.newBuilder()
                .setCode(Code.INVALID_ARGUMENT_VALUE)
                .setMessage(errorMessage)
                .addDetails(Any.pack(GetExperimentRunCodeVersion.Response.getDefaultInstance()))
                .build();
        throw StatusProto.toStatusRuntimeException(status);
      }

      /*User validation*/
      ExperimentRun existingExperimentRun = experimentRunDAO.getExperimentRun(request.getId());
      // Validate if current user has access to the entity or not
      roleService.validateEntityUserWithUserInfo(
          ModelDBServiceResourceTypes.PROJECT,
          existingExperimentRun.getProjectId(),
          ModelDBServiceActions.READ);

      /*Get code version*/
      CodeVersion codeVersion = existingExperimentRun.getCodeVersionSnapshot();

      responseObserver.onNext(
          GetExperimentRunCodeVersion.Response.newBuilder().setCodeVersion(codeVersion).build());
      responseObserver.onCompleted();

    } catch (Exception e) {
      ModelDBUtils.observeError(
          responseObserver, e, GetExperimentRunCodeVersion.Response.getDefaultInstance());
    }
  }

  @Override
  public void logHyperparameter(
      LogHyperparameter request, StreamObserver<LogHyperparameter.Response> responseObserver) {
    QPSCountResource.inc();
    try (RequestLatencyResource latencyResource =
        new RequestLatencyResource(ModelDBAuthInterceptor.METHOD_NAME.get())) {
      String errorMessage = null;
      if (request.getId().isEmpty() && request.getHyperparameter().getKey().isEmpty()) {
        errorMessage =
            "ExperimentRun ID and New Hyperparameter not found in LogHyperparameter request";
      } else if (request.getId().isEmpty()) {
        errorMessage = "ExperimentRun ID not found in LogHyperparameter request";
      } else if (request.getHyperparameter().getKey().isEmpty()) {
        errorMessage = "Hyperparameter not found in LogHyperparameter request";
      }

      if (errorMessage != null) {
        LOGGER.warn(errorMessage);
        Status status =
            Status.newBuilder()
                .setCode(Code.INVALID_ARGUMENT_VALUE)
                .setMessage(errorMessage)
                .addDetails(Any.pack(LogHyperparameter.Response.getDefaultInstance()))
                .build();
        throw StatusProto.toStatusRuntimeException(status);
      }

      String projectId = experimentRunDAO.getProjectIdByExperimentRunId(request.getId());
      // Validate if current user has access to the entity or not
      roleService.validateEntityUserWithUserInfo(
          ModelDBServiceResourceTypes.PROJECT, projectId, ModelDBServiceActions.UPDATE);

      experimentRunDAO.logHyperparameters(
          request.getId(), Collections.singletonList(request.getHyperparameter()));
      responseObserver.onNext(LogHyperparameter.Response.newBuilder().build());
      responseObserver.onCompleted();

    } catch (Exception e) {
      ModelDBUtils.observeError(
          responseObserver, e, LogHyperparameter.Response.getDefaultInstance());
    }
  }

  @Override
  public void logHyperparameters(
      LogHyperparameters request, StreamObserver<LogHyperparameters.Response> responseObserver) {
    QPSCountResource.inc();
    try (RequestLatencyResource latencyResource =
        new RequestLatencyResource(ModelDBAuthInterceptor.METHOD_NAME.get())) {
      String errorMessage = null;
      if (request.getId().isEmpty() && request.getHyperparametersList().isEmpty()) {
        errorMessage =
            "ExperimentRun ID and New Hyperparameters not found in LogHyperparameters request";
      } else if (request.getId().isEmpty()) {
        errorMessage = "ExperimentRun ID not found in LogHyperparameters request";
      } else if (request.getHyperparametersList().isEmpty()) {
        errorMessage = "Hyperparameters not found in LogHyperparameters request";
      }

      if (errorMessage != null) {
        LOGGER.warn(errorMessage);
        Status status =
            Status.newBuilder()
                .setCode(Code.INVALID_ARGUMENT_VALUE)
                .setMessage(errorMessage)
                .addDetails(Any.pack(LogHyperparameters.Response.getDefaultInstance()))
                .build();
        throw StatusProto.toStatusRuntimeException(status);
      }

      String projectId = experimentRunDAO.getProjectIdByExperimentRunId(request.getId());
      // Validate if current user has access to the entity or not
      roleService.validateEntityUserWithUserInfo(
          ModelDBServiceResourceTypes.PROJECT, projectId, ModelDBServiceActions.UPDATE);

      experimentRunDAO.logHyperparameters(request.getId(), request.getHyperparametersList());
      responseObserver.onNext(LogHyperparameters.Response.newBuilder().build());
      responseObserver.onCompleted();

    } catch (Exception e) {
      ModelDBUtils.observeError(
          responseObserver, e, LogHyperparameters.Response.getDefaultInstance());
    }
  }

  @Override
  public void getHyperparameters(
      GetHyperparameters request, StreamObserver<GetHyperparameters.Response> responseObserver) {
    QPSCountResource.inc();
    try (RequestLatencyResource latencyResource =
        new RequestLatencyResource(ModelDBAuthInterceptor.METHOD_NAME.get())) {

      if (request.getId().isEmpty()) {
        String errorMessaeg = "ExperimentRun ID not found in GetHyperparameters request";
        LOGGER.warn(errorMessaeg);
        Status status =
            Status.newBuilder()
                .setCode(Code.INVALID_ARGUMENT_VALUE)
                .setMessage(errorMessaeg)
                .addDetails(Any.pack(GetHyperparameters.Response.getDefaultInstance()))
                .build();
        throw StatusProto.toStatusRuntimeException(status);
      }

      String projectId = experimentRunDAO.getProjectIdByExperimentRunId(request.getId());
      // Validate if current user has access to the entity or not
      roleService.validateEntityUserWithUserInfo(
          ModelDBServiceResourceTypes.PROJECT, projectId, ModelDBServiceActions.READ);

      List<KeyValue> hyperparameterList =
          experimentRunDAO.getExperimentRunHyperparameters(request.getId());
      responseObserver.onNext(
          GetHyperparameters.Response.newBuilder()
              .addAllHyperparameters(hyperparameterList)
              .build());
      responseObserver.onCompleted();

    } catch (Exception e) {
      ModelDBUtils.observeError(
          responseObserver, e, GetHyperparameters.Response.getDefaultInstance());
    }
  }

  @Override
  public void logAttribute(
      LogAttribute request, StreamObserver<LogAttribute.Response> responseObserver) {
    QPSCountResource.inc();
    try (RequestLatencyResource latencyResource =
        new RequestLatencyResource(ModelDBAuthInterceptor.METHOD_NAME.get())) {
      String errorMessage = null;
      if (request.getId().isEmpty() && request.getAttribute().getKey().isEmpty()) {
        errorMessage = "ExperimentRun ID and New Attribute not found in LogAttribute request";
      } else if (request.getId().isEmpty()) {
        errorMessage = "ExperimentRun ID not found in LogAttribute request";
      } else if (request.getAttribute().getKey().isEmpty()) {
        errorMessage = "Attribute not found in LogAttribute request";
      }

      if (errorMessage != null) {
        LOGGER.warn(errorMessage);
        Status status =
            Status.newBuilder()
                .setCode(Code.INVALID_ARGUMENT_VALUE)
                .setMessage(errorMessage)
                .addDetails(Any.pack(LogAttribute.Response.getDefaultInstance()))
                .build();
        throw StatusProto.toStatusRuntimeException(status);
      }

      String projectId = experimentRunDAO.getProjectIdByExperimentRunId(request.getId());
      // Validate if current user has access to the entity or not
      roleService.validateEntityUserWithUserInfo(
          ModelDBServiceResourceTypes.PROJECT, projectId, ModelDBServiceActions.UPDATE);

      experimentRunDAO.logAttributes(
          request.getId(), Collections.singletonList(request.getAttribute()));
      responseObserver.onNext(LogAttribute.Response.newBuilder().build());
      responseObserver.onCompleted();

    } catch (Exception e) {
      ModelDBUtils.observeError(responseObserver, e, LogAttribute.Response.getDefaultInstance());
    }
  }

  @Override
  public void logAttributes(
      LogAttributes request, StreamObserver<LogAttributes.Response> responseObserver) {
    QPSCountResource.inc();
    try (RequestLatencyResource latencyResource =
        new RequestLatencyResource(ModelDBAuthInterceptor.METHOD_NAME.get())) {
      String errorMessage = null;
      if (request.getId().isEmpty() && request.getAttributesList().isEmpty()) {
        errorMessage = "ExperimentRun ID and New Attributes not found in LogAttributes request";
      } else if (request.getId().isEmpty()) {
        errorMessage = "ExperimentRun ID not found in LogAttributes request";
      } else if (request.getAttributesList().isEmpty()) {
        errorMessage = "Attributes not found in LogAttributes request";
      }

      if (errorMessage != null) {
        LOGGER.warn(errorMessage);
        Status status =
            Status.newBuilder()
                .setCode(Code.INVALID_ARGUMENT_VALUE)
                .setMessage(errorMessage)
                .addDetails(Any.pack(LogAttributes.Response.getDefaultInstance()))
                .build();
        throw StatusProto.toStatusRuntimeException(status);
      }

      String projectId = experimentRunDAO.getProjectIdByExperimentRunId(request.getId());
      // Validate if current user has access to the entity or not
      roleService.validateEntityUserWithUserInfo(
          ModelDBServiceResourceTypes.PROJECT, projectId, ModelDBServiceActions.UPDATE);

      experimentRunDAO.logAttributes(request.getId(), request.getAttributesList());
      responseObserver.onNext(LogAttributes.Response.newBuilder().build());
      responseObserver.onCompleted();

    } catch (Exception e) {
      ModelDBUtils.observeError(responseObserver, e, LogAttributes.Response.getDefaultInstance());
    }
  }

  @Override
  public void getExperimentRunAttributes(
      GetAttributes request, StreamObserver<GetAttributes.Response> responseObserver) {
    QPSCountResource.inc();
    try (RequestLatencyResource latencyResource =
        new RequestLatencyResource(ModelDBAuthInterceptor.METHOD_NAME.get())) {
      String errorMessage = null;
      if (request.getId().isEmpty()
          && request.getAttributeKeysList().isEmpty()
          && !request.getGetAll()) {
        errorMessage = "ExperimentRun ID and Attributes not found in GetAttributes request";
      } else if (request.getId().isEmpty()) {
        errorMessage = "ExperimentRun ID not found in GetAttributes request";
      } else if (request.getAttributeKeysList().isEmpty() && !request.getGetAll()) {
        errorMessage = "Attributes not found in GetAttributes request";
      }

      if (errorMessage != null) {
        LOGGER.warn(errorMessage);
        Status status =
            Status.newBuilder()
                .setCode(Code.INVALID_ARGUMENT_VALUE)
                .setMessage(errorMessage)
                .addDetails(Any.pack(GetAttributes.Response.getDefaultInstance()))
                .build();
        throw StatusProto.toStatusRuntimeException(status);
      }

      String projectId = experimentRunDAO.getProjectIdByExperimentRunId(request.getId());
      // Validate if current user has access to the entity or not
      roleService.validateEntityUserWithUserInfo(
          ModelDBServiceResourceTypes.PROJECT, projectId, ModelDBServiceActions.READ);

      List<KeyValue> attributeList =
          experimentRunDAO.getExperimentRunAttributes(
              request.getId(), request.getAttributeKeysList(), request.getGetAll());
      responseObserver.onNext(
          GetAttributes.Response.newBuilder().addAllAttributes(attributeList).build());
      responseObserver.onCompleted();

    } catch (Exception e) {
      ModelDBUtils.observeError(responseObserver, e, GetAttributes.Response.getDefaultInstance());
    }
  }

<<<<<<< HEAD
  /**
   * For getting experimentRuns that user has access to (either as the owner or a collaborator):
   * <br>
   *
   * <ol>
   *   <li>Iterate through all experimentRuns of the requested experimentRunIds
   *   <li>Get the project Id they belong to.
   *   <li>Check if project is accessible or not.
   * </ol>
   *
   * The list of accessible experimentRunIDs is built and returned by this method.
   *
   * @param requestedExperimentRunIds : experimentRun Ids
   * @return List<String> : list of accessible ExperimentRun Id
   */
  public List<String> getAccessibleExperimentRunIDs(
      List<String> requestedExperimentRunIds, ModelDBServiceActions modelDBServiceActions)
      throws ModelDBException {
    List<String> accessibleExperimentRunIds = new ArrayList<>();

    Map<String, String> projectIdExperimentRunIdMap =
        experimentRunDAO.getProjectIdsFromExperimentRunIds(requestedExperimentRunIds);
    if (projectIdExperimentRunIdMap.size() == 0) {
      throw new ModelDBException(
          "Access is denied. ExperimentRun not found for given ids : " + requestedExperimentRunIds,
          io.grpc.Status.Code.PERMISSION_DENIED);
    }
    Set<String> projectIdSet = new HashSet<>(projectIdExperimentRunIdMap.values());

    List<String> allowedProjectIds;
    // Validate if current user has access to the entity or not
    if (projectIdSet.size() == 1) {
      roleService.isSelfAllowed(
          ModelDBServiceResourceTypes.PROJECT,
          modelDBServiceActions,
          new ArrayList<>(projectIdSet).get(0));
      accessibleExperimentRunIds.addAll(requestedExperimentRunIds);
    } else {
      allowedProjectIds =
          roleService.getSelfAllowedResources(
              ModelDBServiceResourceTypes.PROJECT, modelDBServiceActions);
      // Validate if current user has access to the entity or not
      allowedProjectIds.retainAll(projectIdSet);
      for (Map.Entry<String, String> entry : projectIdExperimentRunIdMap.entrySet()) {
        if (allowedProjectIds.contains(entry.getValue())) {
          accessibleExperimentRunIds.add(entry.getKey());
        }
      }
    }
    return accessibleExperimentRunIds;
  }

  private List<String> getAccessibleExperimentRunIDsByAction(
      List<String> requestedExperimentRunIds, ModelDBServiceActions modelDBServiceActions) {
    // Validate if current user has access to the entity or not
    if (requestedExperimentRunIds.size() == 1) {
      roleService.isSelfAllowed(
          ModelDBServiceResourceTypes.EXPERIMENT_RUN,
          modelDBServiceActions,
          requestedExperimentRunIds.get(0));
      return requestedExperimentRunIds;
    } else {
      List<String> allowedExperimentRunIds =
          roleService.getSelfAllowedResources(
              ModelDBServiceResourceTypes.EXPERIMENT_RUN, modelDBServiceActions);
      // Validate if current user has access to the entity or not
      allowedExperimentRunIds.retainAll(requestedExperimentRunIds);
      return allowedExperimentRunIds;
    }
  }

=======
>>>>>>> 2f067554
  @Override
  public void findExperimentRuns(
      FindExperimentRuns request, StreamObserver<FindExperimentRuns.Response> responseObserver) {
    QPSCountResource.inc();
    try (RequestLatencyResource latencyResource =
        new RequestLatencyResource(ModelDBAuthInterceptor.METHOD_NAME.get())) {

      if (!request.getProjectId().isEmpty()) {
        // Validate if current user has access to the entity or not
        roleService.validateEntityUserWithUserInfo(
            ModelDBServiceResourceTypes.PROJECT,
            request.getProjectId(),
            ModelDBServiceActions.READ);
      } else if (!request.getExperimentId().isEmpty()) {
        Map<String, String> projectIdsMap =
            experimentDAO.getProjectIdsByExperimentIds(
                Collections.singletonList(request.getExperimentId()));
        String projectId = projectIdsMap.get(request.getExperimentId());
        // Validate if current user has access to the entity or not
        roleService.validateEntityUserWithUserInfo(
            ModelDBServiceResourceTypes.PROJECT, projectId, ModelDBServiceActions.READ);
      }

      ExperimentRunPaginationDTO experimentRunPaginationDTO =
          experimentRunDAO.findExperimentRuns(
              projectDAO, authService.getCurrentLoginUserInfo(), request);
      responseObserver.onNext(
          FindExperimentRuns.Response.newBuilder()
              .addAllExperimentRuns(experimentRunPaginationDTO.getExperimentRuns())
              .setTotalRecords(experimentRunPaginationDTO.getTotalRecords())
              .build());
      responseObserver.onCompleted();

    } catch (Exception e) {
      ModelDBUtils.observeError(
          responseObserver, e, FindExperimentRuns.Response.getDefaultInstance());
    }
  }

  @Override
  public void sortExperimentRuns(
      SortExperimentRuns request, StreamObserver<SortExperimentRuns.Response> responseObserver) {
    QPSCountResource.inc();

    try (RequestLatencyResource latencyResource =
        new RequestLatencyResource(ModelDBAuthInterceptor.METHOD_NAME.get())) {
      String errorMessage = null;
      if (request.getExperimentRunIdsList().isEmpty() && request.getSortKey().isEmpty()) {
        errorMessage = "ExperimentRun Id's and sort key not found in SortExperimentRuns request";
      } else if (request.getExperimentRunIdsList().isEmpty()) {
        errorMessage = "ExperimentRun Id's not found in SortExperimentRuns request";
      } else if (request.getSortKey().isEmpty()) {
        errorMessage = "Sort key not found in SortExperimentRuns request";
      }

      if (errorMessage != null) {
        LOGGER.warn(errorMessage);
        Status status =
            Status.newBuilder()
                .setCode(Code.INVALID_ARGUMENT_VALUE)
                .setMessage(errorMessage)
                .addDetails(Any.pack(SortExperimentRuns.Response.getDefaultInstance()))
                .build();
        throw StatusProto.toStatusRuntimeException(status);
      }

      ExperimentRunPaginationDTO experimentRunPaginationDTO =
          experimentRunDAO.sortExperimentRuns(projectDAO, request);
      responseObserver.onNext(
          SortExperimentRuns.Response.newBuilder()
              .addAllExperimentRuns(experimentRunPaginationDTO.getExperimentRuns())
              .setTotalRecords(experimentRunPaginationDTO.getTotalRecords())
              .build());
      responseObserver.onCompleted();

    } catch (Exception e) {
      ModelDBUtils.observeError(
          responseObserver, e, SortExperimentRuns.Response.getDefaultInstance());
    }
  }

  @Override
  public void getTopExperimentRuns(
      TopExperimentRunsSelector request,
      StreamObserver<TopExperimentRunsSelector.Response> responseObserver) {
    QPSCountResource.inc();

    try (RequestLatencyResource latencyResource =
        new RequestLatencyResource(ModelDBAuthInterceptor.METHOD_NAME.get())) {

      if (!request.getProjectId().isEmpty()) {
        // Validate if current user has access to the entity or not
        roleService.validateEntityUserWithUserInfo(
            ModelDBServiceResourceTypes.PROJECT,
            request.getProjectId(),
            ModelDBServiceActions.READ);
      } else if (!request.getExperimentId().isEmpty()) {
        Map<String, String> projectIdsMap =
            experimentDAO.getProjectIdsByExperimentIds(
                Collections.singletonList(request.getExperimentId()));
        String projectId = projectIdsMap.get(request.getExperimentId());
        // Validate if current user has access to the entity or not
        roleService.validateEntityUserWithUserInfo(
            ModelDBServiceResourceTypes.PROJECT, projectId, ModelDBServiceActions.READ);
      }

      List<ExperimentRun> experimentRuns =
          experimentRunDAO.getTopExperimentRuns(projectDAO, request);
      responseObserver.onNext(
          TopExperimentRunsSelector.Response.newBuilder()
              .addAllExperimentRuns(experimentRuns)
              .build());
      responseObserver.onCompleted();

    } catch (Exception e) {
      ModelDBUtils.observeError(
          responseObserver, e, TopExperimentRunsSelector.Response.getDefaultInstance());
    }
  }

  @Override
  public void logJobId(LogJobId request, StreamObserver<LogJobId.Response> responseObserver) {
    QPSCountResource.inc();
    try (RequestLatencyResource latencyResource =
        new RequestLatencyResource(ModelDBAuthInterceptor.METHOD_NAME.get())) {
      String errorMessage = null;
      if (request.getId().isEmpty() && request.getJobId().isEmpty()) {
        errorMessage = "ExperimentRun ID and Job ID not found in LogJobId request";
      } else if (request.getId().isEmpty()) {
        errorMessage = "ExperimentRun ID not found in LogJobId request";
      } else if (request.getJobId().isEmpty()) {
        errorMessage = "Job ID not found in LogJobId request";
      }

      if (errorMessage != null) {
        LOGGER.warn(errorMessage);
        Status status =
            Status.newBuilder()
                .setCode(Code.INVALID_ARGUMENT_VALUE)
                .setMessage(errorMessage)
                .addDetails(Any.pack(LogJobId.Response.getDefaultInstance()))
                .build();
        throw StatusProto.toStatusRuntimeException(status);
      }

      String projectId = experimentRunDAO.getProjectIdByExperimentRunId(request.getId());
      // Validate if current user has access to the entity or not
      roleService.validateEntityUserWithUserInfo(
          ModelDBServiceResourceTypes.PROJECT, projectId, ModelDBServiceActions.UPDATE);

      experimentRunDAO.logJobId(request.getId(), request.getJobId());
      responseObserver.onNext(LogJobId.Response.newBuilder().build());
      responseObserver.onCompleted();

    } catch (Exception e) {
      ModelDBUtils.observeError(responseObserver, e, LogJobId.Response.getDefaultInstance());
    }
  }

  @Override
  public void getJobId(GetJobId request, StreamObserver<GetJobId.Response> responseObserver) {
    QPSCountResource.inc();
    try (RequestLatencyResource latencyResource =
        new RequestLatencyResource(ModelDBAuthInterceptor.METHOD_NAME.get())) {
      if (request.getId().isEmpty()) {
        String errorMessage = "ExperimentRun ID not found in GetJobId request";
        LOGGER.warn(errorMessage);
        Status status =
            Status.newBuilder()
                .setCode(Code.INVALID_ARGUMENT_VALUE)
                .setMessage(errorMessage)
                .addDetails(Any.pack(GetJobId.Response.getDefaultInstance()))
                .build();
        throw StatusProto.toStatusRuntimeException(status);
      }

      String projectId = experimentRunDAO.getProjectIdByExperimentRunId(request.getId());
      // Validate if current user has access to the entity or not
      roleService.validateEntityUserWithUserInfo(
          ModelDBServiceResourceTypes.PROJECT, projectId, ModelDBServiceActions.READ);

      String jobId = experimentRunDAO.getJobId(request.getId());
      responseObserver.onNext(GetJobId.Response.newBuilder().setJobId(jobId).build());
      responseObserver.onCompleted();

    } catch (Exception e) {
      ModelDBUtils.observeError(responseObserver, e, GetJobId.Response.getDefaultInstance());
    }
  }

  @Override
  public void getChildrenExperimentRuns(
      GetChildrenExperimentRuns request,
      StreamObserver<GetChildrenExperimentRuns.Response> responseObserver) {
    QPSCountResource.inc();
    try (RequestLatencyResource latencyResource =
        new RequestLatencyResource(ModelDBAuthInterceptor.METHOD_NAME.get())) {
      if (request.getExperimentRunId().isEmpty()) {
        String errorMessage = "ExperimentRun ID not found in GetChildrenExperimentRuns request";
        LOGGER.warn(errorMessage);
        Status status =
            Status.newBuilder()
                .setCode(Code.INVALID_ARGUMENT_VALUE)
                .setMessage(errorMessage)
                .addDetails(Any.pack(GetChildrenExperimentRuns.Response.getDefaultInstance()))
                .build();
        throw StatusProto.toStatusRuntimeException(status);
      }

      String projectId =
          experimentRunDAO.getProjectIdByExperimentRunId(request.getExperimentRunId());
      // Validate if current user has access to the entity or not
      roleService.validateEntityUserWithUserInfo(
          ModelDBServiceResourceTypes.PROJECT, projectId, ModelDBServiceActions.READ);

      ExperimentRunPaginationDTO experimentRunPaginationDTO =
          experimentRunDAO.getExperimentRunsFromEntity(
              projectDAO,
              ModelDBConstants.PARENT_ID,
              request.getExperimentRunId(),
              request.getPageNumber(),
              request.getPageLimit(),
              request.getAscending(),
              request.getSortKey());
      responseObserver.onNext(
          GetChildrenExperimentRuns.Response.newBuilder()
              .addAllExperimentRuns(experimentRunPaginationDTO.getExperimentRuns())
              .setTotalRecords(experimentRunPaginationDTO.getTotalRecords())
              .build());
      responseObserver.onCompleted();

    } catch (Exception e) {
      ModelDBUtils.observeError(
          responseObserver, e, GetChildrenExperimentRuns.Response.getDefaultInstance());
    }
  }

  @Override
  public void setParentExperimentRunId(
      SetParentExperimentRunId request,
      StreamObserver<SetParentExperimentRunId.Response> responseObserver) {
    QPSCountResource.inc();
    try (RequestLatencyResource latencyResource =
        new RequestLatencyResource(ModelDBAuthInterceptor.METHOD_NAME.get())) {
      String errorMessage = null;
      if (request.getExperimentRunId().isEmpty() && request.getParentId().isEmpty()) {
        errorMessage =
            "ExperimentRun ID OR Parent ExperimentRun ID not found in SetParentExperimentRunId request";
      } else if (request.getExperimentRunId().isEmpty()) {
        errorMessage = "ExperimentRun ID not found in SetParentExperimentRunId request";
      } else if (request.getParentId().isEmpty()) {
        errorMessage = "Parent ExperimentRun ID not found in SetParentExperimentRunId request";
      }

      if (errorMessage != null) {
        LOGGER.warn(errorMessage);
        Status status =
            Status.newBuilder()
                .setCode(Code.INVALID_ARGUMENT_VALUE)
                .setMessage(errorMessage)
                .addDetails(Any.pack(GetChildrenExperimentRuns.Response.getDefaultInstance()))
                .build();
        throw StatusProto.toStatusRuntimeException(status);
      }

      String parentExperimentRunProjectId =
          experimentRunDAO.getProjectIdByExperimentRunId(request.getParentId());
      // Validate if current user has access to the entity or not
      roleService.validateEntityUserWithUserInfo(
          ModelDBServiceResourceTypes.PROJECT,
          parentExperimentRunProjectId,
          ModelDBServiceActions.UPDATE);

      String existingChildrenExperimentRunProjectId =
          experimentRunDAO.getProjectIdByExperimentRunId(request.getExperimentRunId());
      // Validate if current user has access to the entity or not
      roleService.validateEntityUserWithUserInfo(
          ModelDBServiceResourceTypes.PROJECT,
          existingChildrenExperimentRunProjectId,
          ModelDBServiceActions.UPDATE);

      experimentRunDAO.setParentExperimentRunId(
          request.getExperimentRunId(), request.getParentId());
      responseObserver.onNext(SetParentExperimentRunId.Response.newBuilder().build());
      responseObserver.onCompleted();

    } catch (Exception e) {
      ModelDBUtils.observeError(
          responseObserver, e, SetParentExperimentRunId.Response.getDefaultInstance());
    }
  }

  @Override
  public void logDataset(LogDataset request, StreamObserver<LogDataset.Response> responseObserver) {
    QPSCountResource.inc();
    try (RequestLatencyResource latencyResource =
        new RequestLatencyResource(ModelDBAuthInterceptor.METHOD_NAME.get())) {
      String errorMessage = null;
      if (request.getId().isEmpty()
          && request.getDataset().getLinkedArtifactId().isEmpty()
          && !request.getDataset().getArtifactType().equals(ArtifactType.DATA)) {
        errorMessage =
            "LogDataset only supported for Artifact type Data.\nExperimentRun ID and Dataset id not found in LogArtifact request.";
      } else if (request.getId().isEmpty()) {
        errorMessage = "ExperimentRun ID not found in LogDataset request";
      } else if (request.getDataset().getLinkedArtifactId().isEmpty()) {
        errorMessage = "Dataset ID not found in LogArtifact request";
      } else if (!request.getDataset().getArtifactType().equals(ArtifactType.DATA)) {
        errorMessage = "LogDataset only supported for Artifact type Data";
      }

      if (errorMessage != null) {
        logAndThrowError(
            errorMessage,
            Code.INVALID_ARGUMENT_VALUE,
            Any.pack(LogDataset.Response.getDefaultInstance()));
      }

      String projectId = experimentRunDAO.getProjectIdByExperimentRunId(request.getId());
      // Validate if current user has access to the entity or not
      roleService.validateEntityUserWithUserInfo(
          ModelDBServiceResourceTypes.PROJECT, projectId, ModelDBServiceActions.UPDATE);

      Artifact dataset = request.getDataset();

      experimentRunDAO.logDatasets(
          request.getId(), Collections.singletonList(dataset), request.getOverwrite());

      responseObserver.onNext(LogDataset.Response.newBuilder().build());
      responseObserver.onCompleted();

    } catch (Exception e) {
      ModelDBUtils.observeError(responseObserver, e, LogDataset.Response.getDefaultInstance());
    }
  }

  @Override
  public void logDatasets(
      LogDatasets request, StreamObserver<ai.verta.modeldb.LogDatasets.Response> responseObserver) {
    QPSCountResource.inc();

    try (RequestLatencyResource latencyResource =
        new RequestLatencyResource(ModelDBAuthInterceptor.METHOD_NAME.get())) {
      String errorMessage = null;
      if (request.getId().isEmpty() && request.getDatasetsList().isEmpty()) {
        errorMessage = "ExperimentRun ID and Datasets not found in LogDatasets request";
      } else if (request.getId().isEmpty()) {
        errorMessage = "ExperimentRun ID not found in LogDatasets request";
      } else if (request.getDatasetsList().isEmpty()) {
        errorMessage = "Datasets not found in LogDatasets request";
      }

      if (errorMessage != null) {
        logAndThrowError(
            errorMessage,
            Code.INVALID_ARGUMENT_VALUE,
            Any.pack(LogDatasets.Response.getDefaultInstance()));
      }

      String projectId = experimentRunDAO.getProjectIdByExperimentRunId(request.getId());
      // Validate if current user has access to the entity or not
      roleService.validateEntityUserWithUserInfo(
          ModelDBServiceResourceTypes.PROJECT, projectId, ModelDBServiceActions.UPDATE);

      experimentRunDAO.logDatasets(
          request.getId(), request.getDatasetsList(), request.getOverwrite());
      responseObserver.onNext(LogDatasets.Response.newBuilder().build());
      responseObserver.onCompleted();

    } catch (Exception e) {
      ModelDBUtils.observeError(responseObserver, e, LogDatasets.Response.getDefaultInstance());
    }
  }

  private void logAndThrowError(String errorMessage, int errorCode, Any defaultResponse) {
    LOGGER.warn(errorMessage);
    Status status =
        Status.newBuilder()
            .setCode(errorCode)
            .setMessage(errorMessage)
            .addDetails(defaultResponse)
            .build();
    throw StatusProto.toStatusRuntimeException(status);
  }

  @Override
  public void deleteArtifact(
      DeleteArtifact request, StreamObserver<DeleteArtifact.Response> responseObserver) {
    QPSCountResource.inc();
    try (RequestLatencyResource latencyResource =
        new RequestLatencyResource(ModelDBAuthInterceptor.METHOD_NAME.get())) {
      String errorMessage = null;
      if (request.getId().isEmpty() && request.getKey().isEmpty()) {
        errorMessage = "ExperimentRun ID and Artifact key not found in DeleteArtifact request";
      } else if (request.getId().isEmpty()) {
        errorMessage = "ExperimentRun ID not found in DeleteArtifact request";
      } else if (request.getKey().isEmpty()) {
        errorMessage = "Artifact key not found in DeleteArtifact request";
      }

      if (errorMessage != null) {
        LOGGER.warn(errorMessage);
        Status status =
            Status.newBuilder()
                .setCode(Code.INVALID_ARGUMENT_VALUE)
                .setMessage(errorMessage)
                .addDetails(Any.pack(DeleteArtifact.Response.getDefaultInstance()))
                .build();
        throw StatusProto.toStatusRuntimeException(status);
      }

      String projectId = experimentRunDAO.getProjectIdByExperimentRunId(request.getId());
      // Validate if current user has access to the entity or not
      roleService.validateEntityUserWithUserInfo(
          ModelDBServiceResourceTypes.PROJECT, projectId, ModelDBServiceActions.UPDATE);

      experimentRunDAO.deleteArtifacts(request.getId(), request.getKey());
      responseObserver.onNext(DeleteArtifact.Response.newBuilder().build());
      responseObserver.onCompleted();

    } catch (Exception e) {
      ModelDBUtils.observeError(responseObserver, e, DeleteArtifact.Response.getDefaultInstance());
    }
  }

  @Override
  public void deleteExperimentRuns(
      DeleteExperimentRuns request,
      StreamObserver<DeleteExperimentRuns.Response> responseObserver) {
    QPSCountResource.inc();
    try (RequestLatencyResource latencyResource =
        new RequestLatencyResource(ModelDBAuthInterceptor.METHOD_NAME.get())) {
      if (request.getIdsList().isEmpty()) {
        String errorMessage = "ExperimentRun IDs not found in DeleteExperimentRuns request";
        ModelDBUtils.logAndThrowError(
            errorMessage,
            Code.INVALID_ARGUMENT_VALUE,
            Any.pack(DeleteExperiments.Response.getDefaultInstance()));
      }

      boolean deleteStatus = experimentRunDAO.deleteExperimentRuns(request.getIdsList());
      responseObserver.onNext(
          DeleteExperimentRuns.Response.newBuilder().setStatus(deleteStatus).build());
      responseObserver.onCompleted();

    } catch (Exception e) {
      ModelDBUtils.observeError(
          responseObserver, e, DeleteExperimentRuns.Response.getDefaultInstance());
    }
  }

<<<<<<< HEAD
  private boolean deleteExperimentRuns(List<String> experimentRunIds) throws ModelDBException {
    Set<String> finalAccessibleExperimentRunsSet = new HashSet<>();
    try {
      List<String> accessibleExperimentRunIdsByProject =
          getAccessibleExperimentRunIDs(experimentRunIds, ModelDBServiceActions.DELETE);
      finalAccessibleExperimentRunsSet.addAll(accessibleExperimentRunIdsByProject);
    } catch (StatusRuntimeException ex) {
      LOGGER.warn(ex.getMessage(), ex);
      if (ex.getStatus().getCode().value() != Code.PERMISSION_DENIED_VALUE) {
        throw ex;
      }
    }

    if (!finalAccessibleExperimentRunsSet.containsAll(experimentRunIds)) {
      List<String> accessibleExperimentRunIDsByAction =
          getAccessibleExperimentRunIDsByAction(experimentRunIds, ModelDBServiceActions.DELETE);
      finalAccessibleExperimentRunsSet.addAll(accessibleExperimentRunIDsByAction);
    }

    if (finalAccessibleExperimentRunsSet.isEmpty()) {
      Status statusMessage =
          Status.newBuilder()
              .setCode(Code.PERMISSION_DENIED_VALUE)
              .setMessage(
                  "Access is denied. User is unauthorized for given ExperimentRun entities : "
                      + experimentRunIds)
              .build();
      throw StatusProto.toStatusRuntimeException(statusMessage);
    }

    return experimentRunDAO.deleteExperimentRuns(new ArrayList<>(finalAccessibleExperimentRunsSet));
  }

=======
>>>>>>> 2f067554
  @Override
  public void logVersionedInput(
      LogVersionedInput request, StreamObserver<LogVersionedInput.Response> responseObserver) {
    QPSCountResource.inc();
    try (RequestLatencyResource latencyResource =
        new RequestLatencyResource(ModelDBAuthInterceptor.METHOD_NAME.get())) {
      String errorMessage = null;
      if (request.getId().isEmpty() && request.getVersionedInputs() == null) {
        errorMessage =
            "ExperimentRun ID and Versioning value not found in LogVersionedInput request";
      } else if (request.getId().isEmpty()) {
        errorMessage = "ExperimentRun ID not found in LogVersionedInput request";
      } else if (request.getVersionedInputs() == null || !request.hasVersionedInputs()) {
        errorMessage = "Versioning value not found in LogVersionedInput request";
      }

      if (errorMessage != null) {
        LOGGER.warn(errorMessage);
        Status status =
            Status.newBuilder()
                .setCode(Code.INVALID_ARGUMENT_VALUE)
                .setMessage(errorMessage)
                .addDetails(Any.pack(DeleteArtifact.Response.getDefaultInstance()))
                .build();
        throw StatusProto.toStatusRuntimeException(status);
      }

      experimentRunDAO.logVersionedInput(request);
      responseObserver.onNext(LogVersionedInput.Response.newBuilder().build());
      responseObserver.onCompleted();
    } catch (Exception e) {
      ModelDBUtils.observeError(
          responseObserver, e, LogVersionedInput.Response.getDefaultInstance());
    }
  }

  @Override
  public void getVersionedInputs(
      GetVersionedInput request, StreamObserver<GetVersionedInput.Response> responseObserver) {
    QPSCountResource.inc();
    try (RequestLatencyResource latencyResource =
        new RequestLatencyResource(ModelDBAuthInterceptor.METHOD_NAME.get())) {
      String errorMessage = null;
      if (request.getId().isEmpty()) {
        errorMessage = "ExperimentRun ID not found in GetVersionedInput request";
      }

      if (errorMessage != null) {
        throw new ModelDBException(errorMessage, io.grpc.Status.Code.INVALID_ARGUMENT);
      }

      GetVersionedInput.Response response = experimentRunDAO.getVersionedInputs(request);
      responseObserver.onNext(response);
      responseObserver.onCompleted();
    } catch (Exception e) {
      ModelDBUtils.observeError(
          responseObserver, e, GetVersionedInput.Response.getDefaultInstance());
    }
  }

  @Override
  public void commitArtifactPart(
      CommitArtifactPart request, StreamObserver<CommitArtifactPart.Response> responseObserver) {
    QPSCountResource.inc();
    try (RequestLatencyResource latencyResource =
        new RequestLatencyResource(ModelDBAuthInterceptor.METHOD_NAME.get())) {
      String errorMessage = null;
      if (request.getId().isEmpty()) {
        errorMessage = "ExperimentRun ID not found in CommitArtifactPart request";
      } else if (request.getKey().isEmpty()) {
        errorMessage = "Artifact key not found in CommitArtifactPart request";
      } else if (request.getArtifactPart().getPartNumber() == 0) {
        errorMessage = "Artifact part number is not specified in CommitArtifactPart request";
      }

      if (errorMessage != null) {
        throw new ModelDBException(errorMessage, io.grpc.Status.Code.INVALID_ARGUMENT);
      }

      CommitArtifactPart.Response response = experimentRunDAO.commitArtifactPart(request);
      responseObserver.onNext(response);
      responseObserver.onCompleted();
    } catch (Exception e) {
      ModelDBUtils.observeError(
          responseObserver, e, CommitArtifactPart.Response.getDefaultInstance());
    }
  }

  @Override
  public void getCommittedArtifactParts(
      GetCommittedArtifactParts request,
      StreamObserver<GetCommittedArtifactParts.Response> responseObserver) {
    QPSCountResource.inc();
    try (RequestLatencyResource latencyResource =
        new RequestLatencyResource(ModelDBAuthInterceptor.METHOD_NAME.get())) {
      String errorMessage = null;
      if (request.getId().isEmpty()) {
        errorMessage = "ExperimentRun ID not found in GetCommittedArtifactParts request";
      } else if (request.getKey().isEmpty()) {
        errorMessage = "Artifact key not found in GetCommittedArtifactParts request";
      }

      if (errorMessage != null) {
        throw new ModelDBException(errorMessage, io.grpc.Status.Code.INVALID_ARGUMENT);
      }

      GetCommittedArtifactParts.Response response =
          experimentRunDAO.getCommittedArtifactParts(request);
      responseObserver.onNext(response);
      responseObserver.onCompleted();
    } catch (Exception e) {
      ModelDBUtils.observeError(
          responseObserver, e, GetCommittedArtifactParts.Response.getDefaultInstance());
    }
  }

  @Override
  public void commitMultipartArtifact(
      CommitMultipartArtifact request,
      StreamObserver<CommitMultipartArtifact.Response> responseObserver) {
    QPSCountResource.inc();
    try (RequestLatencyResource latencyResource =
        new RequestLatencyResource(ModelDBAuthInterceptor.METHOD_NAME.get())) {
      String errorMessage = null;
      if (request.getId().isEmpty()) {
        errorMessage = "ExperimentRun ID not found in CommitMultipartArtifact request";
      } else if (request.getKey().isEmpty()) {
        errorMessage = "Artifact key not found in CommitMultipartArtifact request";
      }

      if (errorMessage != null) {
        throw new ModelDBException(errorMessage, io.grpc.Status.Code.INVALID_ARGUMENT);
      }

      CommitMultipartArtifact.Response response =
          experimentRunDAO.commitMultipartArtifact(
              request,
              (s3Key, uploadId, partETags) ->
                  artifactStoreDAO.commitMultipart(s3Key, uploadId, partETags));
      responseObserver.onNext(response);
      responseObserver.onCompleted();
    } catch (Exception e) {
      ModelDBUtils.observeError(
          responseObserver, e, CommitMultipartArtifact.Response.getDefaultInstance());
    }
  }
}<|MERGE_RESOLUTION|>--- conflicted
+++ resolved
@@ -84,7 +84,6 @@
 import com.google.protobuf.Value;
 import com.google.rpc.Code;
 import com.google.rpc.Status;
-import io.grpc.StatusRuntimeException;
 import io.grpc.protobuf.StatusProto;
 import io.grpc.stub.StreamObserver;
 import java.util.AbstractMap.SimpleEntry;
@@ -1797,80 +1796,6 @@
     }
   }
 
-<<<<<<< HEAD
-  /**
-   * For getting experimentRuns that user has access to (either as the owner or a collaborator):
-   * <br>
-   *
-   * <ol>
-   *   <li>Iterate through all experimentRuns of the requested experimentRunIds
-   *   <li>Get the project Id they belong to.
-   *   <li>Check if project is accessible or not.
-   * </ol>
-   *
-   * The list of accessible experimentRunIDs is built and returned by this method.
-   *
-   * @param requestedExperimentRunIds : experimentRun Ids
-   * @return List<String> : list of accessible ExperimentRun Id
-   */
-  public List<String> getAccessibleExperimentRunIDs(
-      List<String> requestedExperimentRunIds, ModelDBServiceActions modelDBServiceActions)
-      throws ModelDBException {
-    List<String> accessibleExperimentRunIds = new ArrayList<>();
-
-    Map<String, String> projectIdExperimentRunIdMap =
-        experimentRunDAO.getProjectIdsFromExperimentRunIds(requestedExperimentRunIds);
-    if (projectIdExperimentRunIdMap.size() == 0) {
-      throw new ModelDBException(
-          "Access is denied. ExperimentRun not found for given ids : " + requestedExperimentRunIds,
-          io.grpc.Status.Code.PERMISSION_DENIED);
-    }
-    Set<String> projectIdSet = new HashSet<>(projectIdExperimentRunIdMap.values());
-
-    List<String> allowedProjectIds;
-    // Validate if current user has access to the entity or not
-    if (projectIdSet.size() == 1) {
-      roleService.isSelfAllowed(
-          ModelDBServiceResourceTypes.PROJECT,
-          modelDBServiceActions,
-          new ArrayList<>(projectIdSet).get(0));
-      accessibleExperimentRunIds.addAll(requestedExperimentRunIds);
-    } else {
-      allowedProjectIds =
-          roleService.getSelfAllowedResources(
-              ModelDBServiceResourceTypes.PROJECT, modelDBServiceActions);
-      // Validate if current user has access to the entity or not
-      allowedProjectIds.retainAll(projectIdSet);
-      for (Map.Entry<String, String> entry : projectIdExperimentRunIdMap.entrySet()) {
-        if (allowedProjectIds.contains(entry.getValue())) {
-          accessibleExperimentRunIds.add(entry.getKey());
-        }
-      }
-    }
-    return accessibleExperimentRunIds;
-  }
-
-  private List<String> getAccessibleExperimentRunIDsByAction(
-      List<String> requestedExperimentRunIds, ModelDBServiceActions modelDBServiceActions) {
-    // Validate if current user has access to the entity or not
-    if (requestedExperimentRunIds.size() == 1) {
-      roleService.isSelfAllowed(
-          ModelDBServiceResourceTypes.EXPERIMENT_RUN,
-          modelDBServiceActions,
-          requestedExperimentRunIds.get(0));
-      return requestedExperimentRunIds;
-    } else {
-      List<String> allowedExperimentRunIds =
-          roleService.getSelfAllowedResources(
-              ModelDBServiceResourceTypes.EXPERIMENT_RUN, modelDBServiceActions);
-      // Validate if current user has access to the entity or not
-      allowedExperimentRunIds.retainAll(requestedExperimentRunIds);
-      return allowedExperimentRunIds;
-    }
-  }
-
-=======
->>>>>>> 2f067554
   @Override
   public void findExperimentRuns(
       FindExperimentRuns request, StreamObserver<FindExperimentRuns.Response> responseObserver) {
@@ -2322,42 +2247,6 @@
     }
   }
 
-<<<<<<< HEAD
-  private boolean deleteExperimentRuns(List<String> experimentRunIds) throws ModelDBException {
-    Set<String> finalAccessibleExperimentRunsSet = new HashSet<>();
-    try {
-      List<String> accessibleExperimentRunIdsByProject =
-          getAccessibleExperimentRunIDs(experimentRunIds, ModelDBServiceActions.DELETE);
-      finalAccessibleExperimentRunsSet.addAll(accessibleExperimentRunIdsByProject);
-    } catch (StatusRuntimeException ex) {
-      LOGGER.warn(ex.getMessage(), ex);
-      if (ex.getStatus().getCode().value() != Code.PERMISSION_DENIED_VALUE) {
-        throw ex;
-      }
-    }
-
-    if (!finalAccessibleExperimentRunsSet.containsAll(experimentRunIds)) {
-      List<String> accessibleExperimentRunIDsByAction =
-          getAccessibleExperimentRunIDsByAction(experimentRunIds, ModelDBServiceActions.DELETE);
-      finalAccessibleExperimentRunsSet.addAll(accessibleExperimentRunIDsByAction);
-    }
-
-    if (finalAccessibleExperimentRunsSet.isEmpty()) {
-      Status statusMessage =
-          Status.newBuilder()
-              .setCode(Code.PERMISSION_DENIED_VALUE)
-              .setMessage(
-                  "Access is denied. User is unauthorized for given ExperimentRun entities : "
-                      + experimentRunIds)
-              .build();
-      throw StatusProto.toStatusRuntimeException(statusMessage);
-    }
-
-    return experimentRunDAO.deleteExperimentRuns(new ArrayList<>(finalAccessibleExperimentRunsSet));
-  }
-
-=======
->>>>>>> 2f067554
   @Override
   public void logVersionedInput(
       LogVersionedInput request, StreamObserver<LogVersionedInput.Response> responseObserver) {
