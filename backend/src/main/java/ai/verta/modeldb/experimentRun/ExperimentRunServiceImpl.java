package ai.verta.modeldb.experimentRun;

import ai.verta.common.Artifact;
import ai.verta.common.ArtifactTypeEnum.ArtifactType;
import ai.verta.common.KeyValue;
import ai.verta.common.ModelDBResourceEnum.ModelDBServiceResourceTypes;
import ai.verta.modeldb.*;
import ai.verta.modeldb.ExperimentRunServiceGrpc.ExperimentRunServiceImplBase;
import ai.verta.modeldb.artifactStore.ArtifactStoreDAO;
import ai.verta.modeldb.audit_log.AuditLogLocalDAO;
import ai.verta.modeldb.authservice.RoleService;
import ai.verta.modeldb.common.authservice.AuthService;
import ai.verta.modeldb.common.exceptions.InternalErrorException;
import ai.verta.modeldb.common.exceptions.ModelDBException;
import ai.verta.modeldb.common.exceptions.NotFoundException;
import ai.verta.modeldb.datasetVersion.DatasetVersionDAO;
import ai.verta.modeldb.dto.ExperimentRunPaginationDTO;
import ai.verta.modeldb.entities.audit_log.AuditLogLocalEntity;
import ai.verta.modeldb.exceptions.*;
import ai.verta.modeldb.experiment.ExperimentDAO;
import ai.verta.modeldb.metadata.MetadataServiceImpl;
import ai.verta.modeldb.monitoring.MonitoringInterceptor;
import ai.verta.modeldb.project.ProjectDAO;
import ai.verta.modeldb.utils.ModelDBUtils;
import ai.verta.modeldb.versioning.CommitDAO;
import ai.verta.modeldb.versioning.RepositoryDAO;
import ai.verta.uac.GetResourcesResponseItem;
import ai.verta.uac.ModelDBActionEnum.ModelDBServiceActions;
import ai.verta.uac.ServiceEnum.Service;
import ai.verta.uac.UserInfo;
import com.google.protobuf.InvalidProtocolBufferException;
import com.google.protobuf.MessageOrBuilder;
import com.google.protobuf.Value;
import com.google.rpc.Code;
import io.grpc.stub.StreamObserver;
import java.util.*;
import java.util.AbstractMap.SimpleEntry;
import java.util.Map.Entry;
import org.apache.logging.log4j.LogManager;
import org.apache.logging.log4j.Logger;

public class ExperimentRunServiceImpl extends ExperimentRunServiceImplBase {

  private static final Logger LOGGER = LogManager.getLogger(ExperimentRunServiceImpl.class);
  private final AuthService authService;
  private final RoleService roleService;
  private final ExperimentRunDAO experimentRunDAO;
  private final ProjectDAO projectDAO;
  private final ExperimentDAO experimentDAO;
  private final ArtifactStoreDAO artifactStoreDAO;
  private final DatasetVersionDAO datasetVersionDAO;
  private final RepositoryDAO repositoryDAO;
  private final CommitDAO commitDAO;
  private final AuditLogLocalDAO auditLogLocalDAO;
  private static final String SERVICE_NAME =
      String.format("%s.%s", ModelDBConstants.SERVICE_NAME, ModelDBConstants.EXPERIMENT_RUN);

  public ExperimentRunServiceImpl(ServiceSet serviceSet, DAOSet daoSet) {
    this.auditLogLocalDAO = daoSet.auditLogLocalDAO;
    this.authService = serviceSet.authService;
    this.roleService = serviceSet.roleService;
    this.experimentRunDAO = daoSet.experimentRunDAO;
    this.projectDAO = daoSet.projectDAO;
    this.experimentDAO = daoSet.experimentDAO;
    this.artifactStoreDAO = daoSet.artifactStoreDAO;
    this.datasetVersionDAO = daoSet.datasetVersionDAO;
    this.commitDAO = daoSet.commitDAO;
    this.repositoryDAO = daoSet.repositoryDAO;
  }

  private void saveAuditLog(
      Optional<UserInfo> userInfo,
      ModelDBServiceActions action,
      String resourceId,
<<<<<<< HEAD
=======
      String request,
      String response,
      Long workspaceId) {
    saveAuditLogs(
        userInfo, action, Collections.singletonList(resourceId), request, response, workspaceId);
  }

  private void saveAuditLogs(
      Optional<UserInfo> userInfo,
      ModelDBServiceActions action,
      List<String> resourceIds,
>>>>>>> b0bc9cb1
      String request,
      String response,
      Long workspaceId) {
    auditLogLocalDAO.saveAuditLog(
        new AuditLogLocalEntity(
            SERVICE_NAME,
            authService.getVertaIdFromUserInfo(
                userInfo.orElseGet(authService::getCurrentLoginUserInfo)),
            action,
            resourceId,
            ModelDBServiceResourceTypes.EXPERIMENT_RUN,
            Service.MODELDB_SERVICE,
            MonitoringInterceptor.METHOD_NAME.get(),
            request,
            response,
            workspaceId));
  }

  private void validateExperimentEntity(String experimentId) throws InvalidProtocolBufferException {
    experimentDAO.getExperiment(experimentId);
  }

  /**
   * Convert CreateExperimentRun request to Experiment object. This method generate the
   * ExperimentRun Id using UUID and put it in ExperimentRun object.
   *
   * @param request : CreateExperimentRun request
   * @param userInfo : current login UserInfo
   * @return ExperimentRun : experimentRun
   */
  private ExperimentRun getExperimentRunFromRequest(
      CreateExperimentRun request, UserInfo userInfo) {

    String errorMessage = null;
    if (request.getProjectId().isEmpty() && request.getExperimentId().isEmpty()) {
      errorMessage = "Project ID and Experiment ID not found in CreateExperimentRun request";
    } else if (request.getProjectId().isEmpty()) {
      errorMessage = "Project ID not found in CreateExperimentRun request";
    } else if (request.getExperimentId().isEmpty()) {
      errorMessage = "Experiment ID not found in CreateExperimentRun request";
    } else if (request.getName().isEmpty()) {
      request = request.toBuilder().setName(MetadataServiceImpl.createRandomName()).build();
    }

    if (errorMessage != null) {
      throw new InvalidArgumentException(errorMessage);
    }

    /*
     * Create ExperimentRun entity from given CreateExperimentRun request. generate UUID and put as
     * id in ExperimentRun for uniqueness.
     */
    ExperimentRun.Builder experimentRunBuilder =
        ExperimentRun.newBuilder()
            .setId(UUID.randomUUID().toString())
            .setProjectId(request.getProjectId())
            .setExperimentId(request.getExperimentId())
            .setName(ModelDBUtils.checkEntityNameLength(request.getName()))
            .setDescription(request.getDescription())
            .setStartTime(request.getStartTime())
            .setEndTime(request.getEndTime())
            .setCodeVersion(request.getCodeVersion())
            .setParentId(request.getParentId())
            .addAllTags(ModelDBUtils.checkEntityTagsLength(request.getTagsList()))
            .addAllAttributes(request.getAttributesList())
            .addAllHyperparameters(request.getHyperparametersList())
            .addAllArtifacts(request.getArtifactsList())
            .addAllDatasets(request.getDatasetsList())
            .addAllMetrics(request.getMetricsList())
            .addAllObservations(request.getObservationsList())
            .addAllFeatures(request.getFeaturesList());

    if (request.getDateCreated() != 0L) {
      experimentRunBuilder
          .setDateCreated(request.getDateCreated())
          .setDateUpdated(request.getDateCreated());
    } else {
      experimentRunBuilder
          .setDateCreated(Calendar.getInstance().getTimeInMillis())
          .setDateUpdated(Calendar.getInstance().getTimeInMillis());
    }

    if (request.getCodeVersionSnapshot() != null) {
      experimentRunBuilder.setCodeVersionSnapshot(request.getCodeVersionSnapshot());
    }
    if (request.getVersionedInputs() != null && request.hasVersionedInputs()) {
      experimentRunBuilder.setVersionedInputs(request.getVersionedInputs());
    }
    if (userInfo != null) {
      experimentRunBuilder.setOwner(authService.getVertaIdFromUserInfo(userInfo));
    }

    return experimentRunBuilder.build();
  }

  /**
   * Convert CreateExperimentRun request to ExperimentRun entity and insert in database.
   *
   * @param request : CreateExperimentRun request
   * @param responseObserver : CreateExperimentRun.Response response
   */
  @Override
  public void createExperimentRun(
      CreateExperimentRun request, StreamObserver<CreateExperimentRun.Response> responseObserver) {
    try {

      // Get the user info from the Context
      UserInfo userInfo = authService.getCurrentLoginUserInfo();

      ExperimentRun experimentRun = getExperimentRunFromRequest(request, userInfo);

      // Validate if current user has access to the entity or not
      roleService.validateEntityUserWithUserInfo(
          ModelDBServiceResourceTypes.PROJECT,
          request.getProjectId(),
          ModelDBServiceActions.UPDATE);
      validateExperimentEntity(request.getExperimentId());

      experimentRun = experimentRunDAO.insertExperimentRun(projectDAO, experimentRun, userInfo);
      CreateExperimentRun.Response response =
          CreateExperimentRun.Response.newBuilder().setExperimentRun(experimentRun).build();
      GetResourcesResponseItem entityResource =
          roleService.getEntityResource(
              experimentRun.getProjectId(), ModelDBServiceResourceTypes.PROJECT);
      saveAuditLog(
          Optional.of(userInfo),
          ModelDBServiceActions.CREATE,
          experimentRun.getId(),
          ModelDBUtils.getStringFromProtoObject(request),
          ModelDBUtils.getStringFromProtoObject(response),
          entityResource.getWorkspaceId());
      responseObserver.onNext(response);
      responseObserver.onCompleted();

    } catch (Exception e) {
      ModelDBUtils.observeError(
          responseObserver, e, CreateExperimentRun.Response.getDefaultInstance());
    }
  }

  @Override
  public void deleteExperimentRun(
      DeleteExperimentRun request, StreamObserver<DeleteExperimentRun.Response> responseObserver) {
    try {
      if (request.getId().isEmpty()) {
        String errorMessage = "ExperimentRun ID not found in DeleteExperimentRun request";
        throw new InvalidArgumentException(errorMessage);
      }

      String projectId = experimentRunDAO.getProjectIdByExperimentRunId(request.getId());
      GetResourcesResponseItem entityResource =
          roleService.getEntityResource(projectId, ModelDBServiceResourceTypes.PROJECT);
      List<String> deletedRunIds =
          experimentRunDAO.deleteExperimentRuns(Collections.singletonList(request.getId()));
      DeleteExperimentRun.Response response =
          DeleteExperimentRun.Response.newBuilder().setStatus(!deletedRunIds.isEmpty()).build();
      saveAuditLog(
          Optional.empty(),
          ModelDBServiceActions.DELETE,
          ModelDBConstants.EMPTY_STRING,
          ModelDBUtils.getStringFromProtoObject(request),
          ModelDBUtils.getStringFromProtoObject(response),
          entityResource.getWorkspaceId());
      responseObserver.onNext(response);
      responseObserver.onCompleted();

    } catch (Exception e) {
      ModelDBUtils.observeError(
          responseObserver, e, DeleteExperimentRun.Response.getDefaultInstance());
    }
  }

  @Override
  public void getExperimentRunsInProject(
      GetExperimentRunsInProject request,
      StreamObserver<GetExperimentRunsInProject.Response> responseObserver) {
    try {

      if (request.getProjectId().isEmpty()) {
        String errorMessage = "Project ID not found in GetExperimentRunsInProject request";
        throw new InvalidArgumentException(errorMessage);
      }

      // Validate if current user has access to the entity or not
      roleService.validateEntityUserWithUserInfo(
          ModelDBServiceResourceTypes.PROJECT, request.getProjectId(), ModelDBServiceActions.READ);

      ExperimentRunPaginationDTO experimentRunPaginationDTO =
          experimentRunDAO.getExperimentRunsFromEntity(
              projectDAO,
              ModelDBConstants.PROJECT_ID,
              request.getProjectId(),
              request.getPageNumber(),
              request.getPageLimit(),
              request.getAscending(),
              request.getSortKey());
      GetResourcesResponseItem entityResource =
          roleService.getEntityResource(
              request.getProjectId(), ModelDBServiceResourceTypes.PROJECT);
      List<ExperimentRun> experimentRuns = experimentRunPaginationDTO.getExperimentRuns();
      GetExperimentRunsInProject.Response response =
          GetExperimentRunsInProject.Response.newBuilder()
              .addAllExperimentRuns(experimentRuns)
              .setTotalRecords(experimentRunPaginationDTO.getTotalRecords())
              .build();
      saveAuditLogs(
          Optional.empty(),
          ModelDBServiceActions.READ,
          experimentRuns.stream().map(ExperimentRun::getId).collect(Collectors.toList()),
          ModelDBUtils.getStringFromProtoObject(request),
          ModelDBUtils.getStringFromProtoObject(response),
          entityResource.getWorkspaceId());
      responseObserver.onNext(response);
      responseObserver.onCompleted();

    } catch (Exception e) {
      ModelDBUtils.observeError(
          responseObserver, e, GetExperimentRunsInProject.Response.getDefaultInstance());
    }
  }

  @Override
  public void getExperimentRunsInExperiment(
      GetExperimentRunsInExperiment request,
      StreamObserver<GetExperimentRunsInExperiment.Response> responseObserver) {
    try {

      if (request.getExperimentId().isEmpty()) {
        String errorMessage = "Experiment ID not found in GetExperimentRunsInExperiment request";
        throw new InvalidArgumentException(errorMessage);
      }

      Map<String, String> projectIdsMap =
          experimentDAO.getProjectIdsByExperimentIds(
              Collections.singletonList(request.getExperimentId()));
      if (projectIdsMap.size() == 0) {
        throw new PermissionDeniedException(ModelDBConstants.ACCESS_DENIED_EXPERIMENT_RUN);
      }
      String projectId = projectIdsMap.get(request.getExperimentId());

      // Validate if current user has access to the entity or not
      roleService.validateEntityUserWithUserInfo(
          ModelDBServiceResourceTypes.PROJECT, projectId, ModelDBServiceActions.READ);

      ExperimentRunPaginationDTO experimentRunPaginationDTO =
          experimentRunDAO.getExperimentRunsFromEntity(
              projectDAO,
              ModelDBConstants.EXPERIMENT_ID,
              request.getExperimentId(),
              request.getPageNumber(),
              request.getPageLimit(),
              request.getAscending(),
              request.getSortKey());
      List<ExperimentRun> experimentRuns = experimentRunPaginationDTO.getExperimentRuns();
      GetExperimentRunsInExperiment.Response response =
          GetExperimentRunsInExperiment.Response.newBuilder()
              .addAllExperimentRuns(experimentRuns)
              .setTotalRecords(experimentRunPaginationDTO.getTotalRecords())
              .build();
      GetResourcesResponseItem entityResource =
          roleService.getEntityResource(projectId, ModelDBServiceResourceTypes.PROJECT);
      saveAuditLogs(
          Optional.empty(),
          ModelDBServiceActions.READ,
          experimentRuns.stream().map(ExperimentRun::getId).collect(Collectors.toList()),
          ModelDBUtils.getStringFromProtoObject(request),
          ModelDBUtils.getStringFromProtoObject(response),
          entityResource.getWorkspaceId());
      responseObserver.onNext(response);
      responseObserver.onCompleted();

    } catch (Exception e) {
      ModelDBUtils.observeError(
          responseObserver, e, GetExperimentRunsInExperiment.Response.getDefaultInstance());
    }
  }

  @Override
  public void getExperimentRunById(
      GetExperimentRunById request,
      StreamObserver<GetExperimentRunById.Response> responseObserver) {
    try {

      if (request.getId().isEmpty()) {
        String errorMessage = "ExperimentRun ID not found in GetExperimentRunById request";
        throw new InvalidArgumentException(errorMessage);
      }

      String projectId = experimentRunDAO.getProjectIdByExperimentRunId(request.getId());

      // Validate if current user has access to the entity or not
      roleService.validateEntityUserWithUserInfo(
          ModelDBServiceResourceTypes.PROJECT, projectId, ModelDBServiceActions.READ);

      FindExperimentRuns findExperimentRuns =
          FindExperimentRuns.newBuilder().addExperimentRunIds(request.getId()).build();
      ExperimentRunPaginationDTO experimentRunPaginationDTO =
          experimentRunDAO.findExperimentRuns(
              projectDAO, authService.getCurrentLoginUserInfo(), findExperimentRuns);
      LOGGER.debug(
          ModelDBMessages.EXP_RUN_RECORD_COUNT_MSG, experimentRunPaginationDTO.getTotalRecords());
      GetExperimentRunById.Response.Builder response = GetExperimentRunById.Response.newBuilder();
      if (experimentRunPaginationDTO.getExperimentRuns() != null
          && !experimentRunPaginationDTO.getExperimentRuns().isEmpty()) {
        response.setExperimentRun(experimentRunPaginationDTO.getExperimentRuns().get(0));
      }
      GetResourcesResponseItem entityResource =
          roleService.getEntityResource(projectId, ModelDBServiceResourceTypes.PROJECT);
      saveAuditLogs(
          Optional.empty(),
          ModelDBServiceActions.READ,
          Collections.singletonList(request.getId()),
          ModelDBUtils.getStringFromProtoObject(request),
          ModelDBUtils.getStringFromProtoObject(response),
          entityResource.getWorkspaceId());
      responseObserver.onNext(response.build());
      responseObserver.onCompleted();

    } catch (Exception e) {
      ModelDBUtils.observeError(
          responseObserver, e, GetExperimentRunById.Response.getDefaultInstance());
    }
  }

  @Override
  public void getExperimentRunByName(
      GetExperimentRunByName request,
      StreamObserver<GetExperimentRunByName.Response> responseObserver) {
    try {
      String errorMessage = null;
      if (request.getName().isEmpty() && request.getExperimentId().isEmpty()) {
        errorMessage =
            "ExperimentRun name and Experiment ID not found in GetExperimentRunByName request";
      } else if (request.getName().isEmpty()) {
        errorMessage = "ExperimentRun name not found in GetExperimentRunByName request";
      } else if (request.getExperimentId().isEmpty()) {
        errorMessage = "Experiment ID not found in GetExperimentRunByName request";
      }

      if (errorMessage != null) {
        throw new InvalidArgumentException(errorMessage);
      }

      Map<String, String> projectIdsMap =
          experimentDAO.getProjectIdsByExperimentIds(
              Collections.singletonList(request.getExperimentId()));
      String projectId = projectIdsMap.get(request.getExperimentId());
      // Validate if current user has access to the entity or not
      roleService.validateEntityUserWithUserInfo(
          ModelDBServiceResourceTypes.PROJECT, projectId, ModelDBServiceActions.READ);

      List<KeyValue> experimentRunFilter = new ArrayList<>();
      Value experimentIDValue =
          Value.newBuilder().setStringValue(request.getExperimentId()).build();
      experimentRunFilter.add(
          KeyValue.newBuilder()
              .setKey(ModelDBConstants.EXPERIMENT_ID)
              .setValue(experimentIDValue)
              .build());
      Value experimentRunNameValue = Value.newBuilder().setStringValue(request.getName()).build();
      experimentRunFilter.add(
          KeyValue.newBuilder()
              .setKey(ModelDBConstants.NAME)
              .setValue(experimentRunNameValue)
              .build());

      List<ExperimentRun> experimentRunList =
          experimentRunDAO.getExperimentRuns(experimentRunFilter);
      if (experimentRunList.isEmpty()) {
        throw new NotFoundException("ExperimentRun not found in database");
      } else if (experimentRunList.size() != 1) {
        throw new InternalErrorException("Multiple ExperimentRun found in database");
      }

      GetResourcesResponseItem entityResource =
          roleService.getEntityResource(projectId, ModelDBServiceResourceTypes.PROJECT);
      GetExperimentRunByName.Response response =
          GetExperimentRunByName.Response.newBuilder()
              .setExperimentRun(experimentRunList.get(0))
              .build();
      saveAuditLogs(
          Optional.empty(),
          ModelDBServiceActions.READ,
          experimentRunList.stream().map(ExperimentRun::getId).collect(Collectors.toList()),
          ModelDBUtils.getStringFromProtoObject(request),
          ModelDBUtils.getStringFromProtoObject(response),
          entityResource.getWorkspaceId());
      responseObserver.onNext(response);
      responseObserver.onCompleted();

    } catch (Exception e) {
      ModelDBUtils.observeError(
          responseObserver, e, GetExperimentRunByName.Response.getDefaultInstance());
    }
  }

  @Override
  public void updateExperimentRunDescription(
      UpdateExperimentRunDescription request,
      StreamObserver<UpdateExperimentRunDescription.Response> responseObserver) {
    try {
      if (request.getId().isEmpty()) {
        String errorMessage =
            "ExperimentRun ID not found in UpdateExperimentRunDescription request";
        throw new InvalidArgumentException(errorMessage);
      }

      String projectId = experimentRunDAO.getProjectIdByExperimentRunId(request.getId());
      GetResourcesResponseItem entityResource =
          roleService.getEntityResource(projectId, ModelDBServiceResourceTypes.PROJECT);
      // Validate if current user has access to the entity or not
      roleService.validateEntityUserWithUserInfo(
          ModelDBServiceResourceTypes.PROJECT, projectId, ModelDBServiceActions.UPDATE);

      ExperimentRun updatedExperimentRun =
          experimentRunDAO.updateExperimentRunDescription(
              request.getId(), request.getDescription());
      UpdateExperimentRunDescription.Response response =
          UpdateExperimentRunDescription.Response.newBuilder()
              .setExperimentRun(updatedExperimentRun)
              .build();
      saveAuditLog(
          Optional.empty(),
          ModelDBServiceActions.UPDATE,
          request.getId(),
          ModelDBUtils.getStringFromProtoObject(request),
          ModelDBUtils.getStringFromProtoObject(response),
          entityResource.getWorkspaceId());
      responseObserver.onNext(response);
      responseObserver.onCompleted();

    } catch (Exception e) {
      ModelDBUtils.observeError(
          responseObserver, e, UpdateExperimentRunDescription.Response.getDefaultInstance());
    }
  }

  @Override
  public void updateExperimentRunName(
      UpdateExperimentRunName request,
      StreamObserver<UpdateExperimentRunName.Response> responseObserver) {
    try {
      if (request.getId().isEmpty()) {
        String errorMessage = "ExperimentRun ID not found in UpdateExperimentRunName request";
        throw new InvalidArgumentException(errorMessage);
      }

      String projectId = experimentRunDAO.getProjectIdByExperimentRunId(request.getId());
      GetResourcesResponseItem entityResource =
          roleService.getEntityResource(projectId, ModelDBServiceResourceTypes.PROJECT);
      // Validate if current user has access to the entity or not
      roleService.validateEntityUserWithUserInfo(
          ModelDBServiceResourceTypes.PROJECT, projectId, ModelDBServiceActions.UPDATE);

      experimentRunDAO.updateExperimentRunName(
          request.getId(), ModelDBUtils.checkEntityNameLength(request.getName()));
      UpdateExperimentRunName.Response response =
          UpdateExperimentRunName.Response.newBuilder().build();
      saveAuditLog(
          Optional.empty(),
          ModelDBServiceActions.UPDATE,
          request.getId(),
          ModelDBUtils.getStringFromProtoObject(request),
          ModelDBUtils.getStringFromProtoObject(response),
          entityResource.getWorkspaceId());
      responseObserver.onNext(response);
      responseObserver.onCompleted();

    } catch (Exception e) {
      ModelDBUtils.observeError(
          responseObserver, e, UpdateExperimentRunName.Response.getDefaultInstance());
    }
  }

  @Override
  public void addExperimentRunTags(
      AddExperimentRunTags request,
      StreamObserver<AddExperimentRunTags.Response> responseObserver) {
    try {
      String errorMessage = null;
      if (request.getId().isEmpty() && request.getTagsList().isEmpty()) {
        errorMessage =
            "ExperimentRun ID and ExperimentRun tags not found in AddExperimentRunTags request";
      } else if (request.getId().isEmpty()) {
        errorMessage = "ExperimentRun ID not found in AddExperimentRunTags request";
      } else if (request.getTagsList().isEmpty()) {
        errorMessage = "ExperimentRun tags not found in AddExperimentRunTags request";
      }

      if (errorMessage != null) {
        throw new InvalidArgumentException(errorMessage);
      }

      String projectId = experimentRunDAO.getProjectIdByExperimentRunId(request.getId());
      GetResourcesResponseItem entityResource =
          roleService.getEntityResource(projectId, ModelDBServiceResourceTypes.PROJECT);
      // Validate if current user has access to the entity or not
      roleService.validateEntityUserWithUserInfo(
          ModelDBServiceResourceTypes.PROJECT, projectId, ModelDBServiceActions.UPDATE);

      ExperimentRun updatedExperimentRun =
          experimentRunDAO.addExperimentRunTags(
              request.getId(), ModelDBUtils.checkEntityTagsLength(request.getTagsList()));
      AddExperimentRunTags.Response response =
          AddExperimentRunTags.Response.newBuilder().setExperimentRun(updatedExperimentRun).build();
      saveAuditLog(
          Optional.empty(),
          ModelDBServiceActions.UPDATE,
          request.getId(),
          ModelDBUtils.getStringFromProtoObject(request),
          ModelDBUtils.getStringFromProtoObject(response),
          entityResource.getWorkspaceId());
      responseObserver.onNext(response);
      responseObserver.onCompleted();

    } catch (Exception e) {
      ModelDBUtils.observeError(
          responseObserver, e, AddExperimentRunTags.Response.getDefaultInstance());
    }
  }

  @Override
  public void addExperimentRunTag(
      AddExperimentRunTag request, StreamObserver<AddExperimentRunTag.Response> responseObserver) {
    try {
      String errorMessage = null;
      if (request.getId().isEmpty() && request.getTag().isEmpty()) {
        errorMessage =
            "ExperimentRun ID and ExperimentRun Tag not found in AddExperimentRunTag request";
      } else if (request.getId().isEmpty()) {
        errorMessage = "ExperimentRun ID not found in AddExperimentRunTag request";
      } else if (request.getTag().isEmpty()) {
        errorMessage = "ExperimentRun Tag not found in AddExperimentRunTag request";
      }

      if (errorMessage != null) {
        throw new InvalidArgumentException(errorMessage);
      }

      String projectId = experimentRunDAO.getProjectIdByExperimentRunId(request.getId());
      GetResourcesResponseItem entityResource =
          roleService.getEntityResource(projectId, ModelDBServiceResourceTypes.PROJECT);
      // Validate if current user has access to the entity or not
      roleService.validateEntityUserWithUserInfo(
          ModelDBServiceResourceTypes.PROJECT, projectId, ModelDBServiceActions.UPDATE);

      ExperimentRun updatedExperimentRun =
          experimentRunDAO.addExperimentRunTags(
              request.getId(),
              ModelDBUtils.checkEntityTagsLength(Collections.singletonList(request.getTag())));
      AddExperimentRunTag.Response response =
          AddExperimentRunTag.Response.newBuilder().setExperimentRun(updatedExperimentRun).build();
      saveAuditLog(
          Optional.empty(),
          ModelDBServiceActions.UPDATE,
          request.getId(),
          ModelDBUtils.getStringFromProtoObject(request),
          ModelDBUtils.getStringFromProtoObject(response),
          entityResource.getWorkspaceId());
      responseObserver.onNext(response);
      responseObserver.onCompleted();

    } catch (Exception e) {
      ModelDBUtils.observeError(
          responseObserver, e, AddExperimentRunTag.Response.getDefaultInstance());
    }
  }

  @Override
  public void getExperimentRunTags(
      GetTags request, StreamObserver<GetTags.Response> responseObserver) {
    try {
      if (request.getId().isEmpty()) {
        String errorMessage = "ExperimentRun ID not found in GetExperimentRunTags request";
        throw new InvalidArgumentException(errorMessage);
      }

      String projectId = experimentRunDAO.getProjectIdByExperimentRunId(request.getId());
      GetResourcesResponseItem entityResource =
          roleService.getEntityResource(projectId, ModelDBServiceResourceTypes.PROJECT);
      // Validate if current user has access to the entity or not
      roleService.validateEntityUserWithUserInfo(
          ModelDBServiceResourceTypes.PROJECT, projectId, ModelDBServiceActions.READ);

      List<String> experimentRunTags = experimentRunDAO.getExperimentRunTags(request.getId());
      GetTags.Response response =
          GetTags.Response.newBuilder().addAllTags(experimentRunTags).build();
      saveAuditLogs(
          Optional.empty(),
          ModelDBServiceActions.READ,
          Collections.singletonList(request.getId()),
          ModelDBUtils.getStringFromProtoObject(request),
          ModelDBUtils.getStringFromProtoObject(response),
          entityResource.getWorkspaceId());
      responseObserver.onNext(response);
      responseObserver.onCompleted();

    } catch (Exception e) {
      ModelDBUtils.observeError(responseObserver, e, GetTags.Response.getDefaultInstance());
    }
  }

  @Override
  public void deleteExperimentRunTags(
      DeleteExperimentRunTags request,
      StreamObserver<DeleteExperimentRunTags.Response> responseObserver) {
    try {
      String errorMessage = null;
      if (request.getId().isEmpty() && request.getTagsList().isEmpty() && !request.getDeleteAll()) {
        errorMessage =
            "ExperimentRun ID and ExperimentRun tags not found in DeleteExperimentRunTags request";
      } else if (request.getId().isEmpty()) {
        errorMessage = "ExperimentRun ID not found in DeleteExperimentRunTags request";
      } else if (request.getTagsList().isEmpty() && !request.getDeleteAll()) {
        errorMessage = "ExperimentRun tags not found in DeleteExperimentRunTags request";
      }

      if (errorMessage != null) {
        throw new InvalidArgumentException(errorMessage);
      }

      String projectId = experimentRunDAO.getProjectIdByExperimentRunId(request.getId());
      GetResourcesResponseItem entityResource =
          roleService.getEntityResource(projectId, ModelDBServiceResourceTypes.PROJECT);
      // Validate if current user has access to the entity or not
      roleService.validateEntityUserWithUserInfo(
          ModelDBServiceResourceTypes.PROJECT, projectId, ModelDBServiceActions.UPDATE);

      ExperimentRun updatedExperimentRun =
          experimentRunDAO.deleteExperimentRunTags(
              request.getId(), request.getTagsList(), request.getDeleteAll());
      DeleteExperimentRunTags.Response response =
          DeleteExperimentRunTags.Response.newBuilder()
              .setExperimentRun(updatedExperimentRun)
              .build();
      saveAuditLog(
          Optional.empty(),
          ModelDBServiceActions.UPDATE,
          request.getId(),
          ModelDBUtils.getStringFromProtoObject(request),
          ModelDBUtils.getStringFromProtoObject(response),
          entityResource.getWorkspaceId());
      responseObserver.onNext(response);
      responseObserver.onCompleted();

    } catch (Exception e) {
      ModelDBUtils.observeError(
          responseObserver, e, DeleteExperimentRunTags.Response.getDefaultInstance());
    }
  }

  @Override
  public void deleteExperimentRunTag(
      DeleteExperimentRunTag request,
      StreamObserver<DeleteExperimentRunTag.Response> responseObserver) {
    try {
      String errorMessage = null;
      if (request.getId().isEmpty() && request.getTag().isEmpty()) {
        errorMessage =
            "ExperimentRun ID and ExperimentRun tag not found in DeleteExperimentRunTag request";
      } else if (request.getId().isEmpty()) {
        errorMessage = "ExperimentRun ID not found in DeleteExperimentRunTag request";
      } else if (request.getTag().isEmpty()) {
        errorMessage = "ExperimentRun tag not found in DeleteExperimentRunTag request";
      }

      if (errorMessage != null) {
        throw new InvalidArgumentException(errorMessage);
      }

      String projectId = experimentRunDAO.getProjectIdByExperimentRunId(request.getId());
      GetResourcesResponseItem entityResource =
          roleService.getEntityResource(projectId, ModelDBServiceResourceTypes.PROJECT);
      // Validate if current user has access to the entity or not
      roleService.validateEntityUserWithUserInfo(
          ModelDBServiceResourceTypes.PROJECT, projectId, ModelDBServiceActions.UPDATE);

      ExperimentRun updatedExperimentRun =
          experimentRunDAO.deleteExperimentRunTags(
              request.getId(), Collections.singletonList(request.getTag()), false);
      DeleteExperimentRunTag.Response response =
          DeleteExperimentRunTag.Response.newBuilder()
              .setExperimentRun(updatedExperimentRun)
              .build();
      saveAuditLog(
          Optional.empty(),
          ModelDBServiceActions.UPDATE,
          request.getId(),
          ModelDBUtils.getStringFromProtoObject(request),
          ModelDBUtils.getStringFromProtoObject(response),
          entityResource.getWorkspaceId());
      responseObserver.onNext(response);
      responseObserver.onCompleted();

    } catch (Exception e) {
      ModelDBUtils.observeError(
          responseObserver, e, DeleteExperimentRunTag.Response.getDefaultInstance());
    }
  }

  @Override
  public void addExperimentRunAttributes(
      AddExperimentRunAttributes request,
      StreamObserver<AddExperimentRunAttributes.Response> responseObserver) {
    try {
      // Request Parameter Validation
      String errorMessage = null;
      if (request.getId().isEmpty() && request.getAttributesList().isEmpty()) {
        errorMessage =
            "ExperimentRun ID and ExperimentRun Attributes not found in AddExperimentRunAttributes request";
      } else if (request.getId().isEmpty()) {
        errorMessage = "ExperimentRun ID not found in AddExperimentRunAttributes request";
      } else if (request.getAttributesList().isEmpty()) {
        errorMessage = "ExperimentRun Attributes not found in AddExperimentRunAttributes request";
      }

      if (errorMessage != null) {
        throw new InvalidArgumentException(errorMessage);
      }

      String projectId = experimentRunDAO.getProjectIdByExperimentRunId(request.getId());
      GetResourcesResponseItem entityResource =
          roleService.getEntityResource(projectId, ModelDBServiceResourceTypes.PROJECT);
      // Validate if current user has access to the entity or not
      roleService.validateEntityUserWithUserInfo(
          ModelDBServiceResourceTypes.PROJECT, projectId, ModelDBServiceActions.UPDATE);

      experimentRunDAO.addExperimentRunAttributes(request.getId(), request.getAttributesList());
      AddExperimentRunAttributes.Response response =
          AddExperimentRunAttributes.Response.newBuilder().build();
      saveAuditLog(
          Optional.empty(),
          ModelDBServiceActions.UPDATE,
          request.getId(),
          ModelDBUtils.getStringFromProtoObject(request),
          ModelDBUtils.getStringFromProtoObject(response),
          entityResource.getWorkspaceId());
      responseObserver.onNext(response);
      responseObserver.onCompleted();

    } catch (Exception e) {
      ModelDBUtils.observeError(
          responseObserver, e, AddExperimentRunAttributes.Response.getDefaultInstance());
    }
  }

  @Override
  public void deleteExperimentRunAttributes(
      DeleteExperimentRunAttributes request,
      StreamObserver<DeleteExperimentRunAttributes.Response> responseObserver) {
    try {
      String errorMessage = null;
      if (request.getId().isEmpty()
          && request.getAttributeKeysList().isEmpty()
          && !request.getDeleteAll()) {
        errorMessage =
            "ExperimentRun ID and ExperimentRun attributes not found in DeleteExperimentRunAttributes request";
      } else if (request.getId().isEmpty()) {
        errorMessage = "ExperimentRun ID not found in DeleteExperimentRunAttributes request";
      } else if (request.getAttributeKeysList().isEmpty() && !request.getDeleteAll()) {
        errorMessage =
            "ExperimentRun attributes not found in DeleteExperimentRunAttributes request";
      }

      if (errorMessage != null) {
        throw new InvalidArgumentException(errorMessage);
      }

      String projectId = experimentRunDAO.getProjectIdByExperimentRunId(request.getId());
      GetResourcesResponseItem entityResource =
          roleService.getEntityResource(projectId, ModelDBServiceResourceTypes.PROJECT);
      // Validate if current user has access to the entity or not
      roleService.validateEntityUserWithUserInfo(
          ModelDBServiceResourceTypes.PROJECT, projectId, ModelDBServiceActions.UPDATE);

      experimentRunDAO.deleteExperimentRunAttributes(
          request.getId(), request.getAttributeKeysList(), request.getDeleteAll());
      DeleteExperimentRunAttributes.Response response =
          DeleteExperimentRunAttributes.Response.newBuilder().build();
      saveAuditLog(
          Optional.empty(),
          ModelDBServiceActions.UPDATE,
          request.getId(),
          ModelDBUtils.getStringFromProtoObject(request),
          ModelDBUtils.getStringFromProtoObject(response),
          entityResource.getWorkspaceId());
      responseObserver.onNext(response);
      responseObserver.onCompleted();

    } catch (Exception e) {
      ModelDBUtils.observeError(
          responseObserver, e, DeleteExperimentRunAttributes.Response.getDefaultInstance());
    }
  }

  @Override
  public void logObservation(
      LogObservation request, StreamObserver<LogObservation.Response> responseObserver) {
    try {
      String errorMessage = null;
      if (request.getId().isEmpty()
          && !request.getObservation().hasArtifact()
          && !request.getObservation().hasAttribute()) {
        errorMessage = "ExperimentRun ID and Observation not found in LogObservation request";
      } else if (request.getId().isEmpty()) {
        errorMessage = "ExperimentRun ID not found in LogObservation request";
      } else if (!request.getObservation().hasArtifact()
          && !request.getObservation().hasAttribute()) {
        errorMessage = "Observation not found in LogObservation request";
      }

      if (errorMessage != null) {
        throw new InvalidArgumentException(errorMessage);
      }

      String projectId = experimentRunDAO.getProjectIdByExperimentRunId(request.getId());
      GetResourcesResponseItem entityResource =
          roleService.getEntityResource(projectId, ModelDBServiceResourceTypes.PROJECT);
      // Validate if current user has access to the entity or not
      roleService.validateEntityUserWithUserInfo(
          ModelDBServiceResourceTypes.PROJECT, projectId, ModelDBServiceActions.UPDATE);

      experimentRunDAO.logObservations(
          request.getId(), Collections.singletonList(request.getObservation()));
      LogObservation.Response response = LogObservation.Response.newBuilder().build();
      saveAuditLog(
          Optional.empty(),
          ModelDBServiceActions.UPDATE,
          request.getId(),
          ModelDBUtils.getStringFromProtoObject(request),
          ModelDBUtils.getStringFromProtoObject(response),
          entityResource.getWorkspaceId());
      responseObserver.onNext(response);
      responseObserver.onCompleted();

    } catch (Exception e) {
      ModelDBUtils.observeError(responseObserver, e, LogObservation.Response.getDefaultInstance());
    }
  }

  @Override
  public void logObservations(
      LogObservations request, StreamObserver<LogObservations.Response> responseObserver) {
    try {
      String errorMessage = null;
      if (request.getId().isEmpty() && request.getObservationsList().isEmpty()) {
        errorMessage = "ExperimentRun ID and Observations not found in LogObservations request";
      } else if (request.getId().isEmpty()) {
        errorMessage = "ExperimentRun ID not found in LogObservations request";
      } else if (request.getObservationsList().isEmpty()) {
        errorMessage = "Observations not found in LogObservations request";
      }

      if (errorMessage != null) {
        throw new InvalidArgumentException(errorMessage);
      }

      String projectId = experimentRunDAO.getProjectIdByExperimentRunId(request.getId());
      GetResourcesResponseItem entityResource =
          roleService.getEntityResource(projectId, ModelDBServiceResourceTypes.PROJECT);
      // Validate if current user has access to the entity or not
      roleService.validateEntityUserWithUserInfo(
          ModelDBServiceResourceTypes.PROJECT, projectId, ModelDBServiceActions.UPDATE);

      experimentRunDAO.logObservations(request.getId(), request.getObservationsList());
      LogObservations.Response response = LogObservations.Response.newBuilder().build();
      saveAuditLog(
          Optional.empty(),
          ModelDBServiceActions.UPDATE,
          request.getId(),
          ModelDBUtils.getStringFromProtoObject(request),
          ModelDBUtils.getStringFromProtoObject(response),
          entityResource.getWorkspaceId());
      responseObserver.onNext(response);
      responseObserver.onCompleted();

    } catch (Exception e) {
      ModelDBUtils.observeError(responseObserver, e, LogObservations.Response.getDefaultInstance());
    }
  }

  @Override
  public void getObservations(
      GetObservations request, StreamObserver<GetObservations.Response> responseObserver) {
    try {
      String errorMessage = null;
      if (request.getId().isEmpty() && request.getObservationKey().isEmpty()) {
        errorMessage = "ExperimentRun ID and Observation key not found in GetObservations request";
      } else if (request.getId().isEmpty()) {
        errorMessage = "ExperimentRun ID not found in GetObservations request";
      } else if (request.getObservationKey().isEmpty()) {
        errorMessage = "Observation key not found in GetObservations request";
      }

      if (errorMessage != null) {
        throw new InvalidArgumentException(errorMessage);
      }

      String projectId = experimentRunDAO.getProjectIdByExperimentRunId(request.getId());
      GetResourcesResponseItem entityResource =
          roleService.getEntityResource(projectId, ModelDBServiceResourceTypes.PROJECT);
      // Validate if current user has access to the entity or not
      roleService.validateEntityUserWithUserInfo(
          ModelDBServiceResourceTypes.PROJECT, projectId, ModelDBServiceActions.READ);

      List<Observation> observations =
          experimentRunDAO.getObservationByKey(request.getId(), request.getObservationKey());
      GetObservations.Response response =
          GetObservations.Response.newBuilder().addAllObservations(observations).build();
      saveAuditLogs(
          Optional.empty(),
          ModelDBServiceActions.READ,
          Collections.singletonList(request.getId()),
          ModelDBUtils.getStringFromProtoObject(request),
          ModelDBUtils.getStringFromProtoObject(response),
          entityResource.getWorkspaceId());
      responseObserver.onNext(response);
      responseObserver.onCompleted();

    } catch (Exception e) {
      ModelDBUtils.observeError(responseObserver, e, GetObservations.Response.getDefaultInstance());
    }
  }

  @Override
  public void logMetric(LogMetric request, StreamObserver<LogMetric.Response> responseObserver) {
    try {
      String errorMessage = null;
      if (request.getId().isEmpty()
          && (request.getMetric().getKey() == null || request.getMetric().getValue() == null)) {
        errorMessage =
            "ExperimentRun ID and New KeyValue for Metric not found in LogMetric request";
      } else if (request.getId().isEmpty()) {
        errorMessage = "ExperimentRun ID not found in LogMetric request";
      } else if (request.getMetric().getKey() == null || request.getMetric().getValue() == null) {
        errorMessage = "New KeyValue for Metric not found in LogMetric request";
      }

      if (errorMessage != null) {
        throw new InvalidArgumentException(errorMessage);
      }

      String projectId = experimentRunDAO.getProjectIdByExperimentRunId(request.getId());
      GetResourcesResponseItem entityResource =
          roleService.getEntityResource(projectId, ModelDBServiceResourceTypes.PROJECT);
      // Validate if current user has access to the entity or not
      roleService.validateEntityUserWithUserInfo(
          ModelDBServiceResourceTypes.PROJECT, projectId, ModelDBServiceActions.UPDATE);

      experimentRunDAO.logMetrics(request.getId(), Collections.singletonList(request.getMetric()));
      LogMetric.Response response = LogMetric.Response.newBuilder().build();
      saveAuditLog(
          Optional.empty(),
          ModelDBServiceActions.UPDATE,
          request.getId(),
          ModelDBUtils.getStringFromProtoObject(request),
          ModelDBUtils.getStringFromProtoObject(response),
          entityResource.getWorkspaceId());
      responseObserver.onNext(response);
      responseObserver.onCompleted();

    } catch (Exception e) {
      ModelDBUtils.observeError(responseObserver, e, LogMetric.Response.getDefaultInstance());
    }
  }

  @Override
  public void logMetrics(LogMetrics request, StreamObserver<LogMetrics.Response> responseObserver) {
    try {
      String errorMessage = null;
      if (request.getId().isEmpty() && request.getMetricsList().isEmpty()) {
        errorMessage = "ExperimentRun ID and New Metrics not found in LogMetrics request";
      } else if (request.getId().isEmpty()) {
        errorMessage = "ExperimentRun ID not found in LogMetrics request";
      } else if (request.getMetricsList().isEmpty()) {
        errorMessage = "New Metrics not found in LogMetrics request";
      }

      if (errorMessage != null) {
        throw new InvalidArgumentException(errorMessage);
      }

      String projectId = experimentRunDAO.getProjectIdByExperimentRunId(request.getId());
      GetResourcesResponseItem entityResource =
          roleService.getEntityResource(projectId, ModelDBServiceResourceTypes.PROJECT);
      // Validate if current user has access to the entity or not
      roleService.validateEntityUserWithUserInfo(
          ModelDBServiceResourceTypes.PROJECT, projectId, ModelDBServiceActions.UPDATE);

      experimentRunDAO.logMetrics(request.getId(), request.getMetricsList());
      LogMetrics.Response response = LogMetrics.Response.newBuilder().build();
      saveAuditLog(
          Optional.empty(),
          ModelDBServiceActions.UPDATE,
          request.getId(),
          ModelDBUtils.getStringFromProtoObject(request),
          ModelDBUtils.getStringFromProtoObject(response),
          entityResource.getWorkspaceId());
      responseObserver.onNext(response);
      responseObserver.onCompleted();

    } catch (Exception e) {
      ModelDBUtils.observeError(responseObserver, e, LogMetrics.Response.getDefaultInstance());
    }
  }

  @Override
  public void getMetrics(GetMetrics request, StreamObserver<GetMetrics.Response> responseObserver) {
    try {
      if (request.getId().isEmpty()) {
        String errorMessage = "ExperimentRun ID not found in GetMetrics request";
        throw new InvalidArgumentException(errorMessage);
      }

      String projectId = experimentRunDAO.getProjectIdByExperimentRunId(request.getId());
      GetResourcesResponseItem entityResource =
          roleService.getEntityResource(projectId, ModelDBServiceResourceTypes.PROJECT);
      // Validate if current user has access to the entity or not
      roleService.validateEntityUserWithUserInfo(
          ModelDBServiceResourceTypes.PROJECT, projectId, ModelDBServiceActions.READ);

      List<KeyValue> metricList = experimentRunDAO.getExperimentRunMetrics(request.getId());
      GetMetrics.Response response =
          GetMetrics.Response.newBuilder().addAllMetrics(metricList).build();
      saveAuditLogs(
          Optional.empty(),
          ModelDBServiceActions.READ,
          Collections.singletonList(request.getId()),
          ModelDBUtils.getStringFromProtoObject(request),
          ModelDBUtils.getStringFromProtoObject(response),
          entityResource.getWorkspaceId());
      responseObserver.onNext(response);
      responseObserver.onCompleted();

    } catch (Exception e) {
      ModelDBUtils.observeError(responseObserver, e, GetMetrics.Response.getDefaultInstance());
    }
  }

  @Override
  public void getDatasets(
      GetDatasets request, StreamObserver<GetDatasets.Response> responseObserver) {
    try {
      if (request.getId().isEmpty()) {
        String errorMessage = "ExperimentRun ID not found in GetDatasets request";
        throw new InvalidArgumentException(errorMessage);
      }

      String projectId = experimentRunDAO.getProjectIdByExperimentRunId(request.getId());
      GetResourcesResponseItem entityResource =
          roleService.getEntityResource(projectId, ModelDBServiceResourceTypes.PROJECT);
      // Validate if current user has access to the entity or not
      roleService.validateEntityUserWithUserInfo(
          ModelDBServiceResourceTypes.PROJECT, projectId, ModelDBServiceActions.READ);

      List<Artifact> datasetList = experimentRunDAO.getExperimentRunDatasets(request.getId());
      GetDatasets.Response response =
          GetDatasets.Response.newBuilder().addAllDatasets(datasetList).build();
      saveAuditLogs(
          Optional.empty(),
          ModelDBServiceActions.READ,
          Collections.singletonList(request.getId()),
          ModelDBUtils.getStringFromProtoObject(request),
          ModelDBUtils.getStringFromProtoObject(response),
          entityResource.getWorkspaceId());
      responseObserver.onNext(response);
      responseObserver.onCompleted();

    } catch (Exception e) {
      ModelDBUtils.observeError(responseObserver, e, GetDatasets.Response.getDefaultInstance());
    }
  }

  @Override
  public void getUrlForArtifact(
      GetUrlForArtifact request, StreamObserver<GetUrlForArtifact.Response> responseObserver) {
    try {
      String errorMessage = null;
      if (request.getId().isEmpty()
          && request.getKey().isEmpty()
          && request.getMethod().isEmpty()) {
        errorMessage = "ExperimentRun ID and Key and Method not found in GetUrlForArtifact request";
      } else if (request.getId().isEmpty()) {
        errorMessage = "ExperimentRun ID not found in GetUrlForArtifact request";
      } else if (request.getKey().isEmpty()) {
        errorMessage = "Artifact Key not found in GetUrlForArtifact request";
      } else if (request.getMethod().isEmpty()) {
        errorMessage = "Method is not found in GetUrlForArtifact request";
      }

      if (errorMessage != null) {
        throw new InvalidArgumentException(errorMessage);
      }

      String projectId = experimentRunDAO.getProjectIdByExperimentRunId(request.getId());
      GetResourcesResponseItem entityResource =
          roleService.getEntityResource(projectId, ModelDBServiceResourceTypes.PROJECT);
      // Validate if current user has access to the entity or not
      roleService.validateEntityUserWithUserInfo(
          ModelDBServiceResourceTypes.PROJECT, projectId, ModelDBServiceActions.READ);

      final String s3Key;
      final String uploadId;

      /*Process code*/
      if (request.getArtifactType() == ArtifactType.CODE) {
        // just creating the error string
        errorMessage =
            "Code versioning artifact not found at experimentRun, experiment and project level";
        s3Key = getUrlForCode(request);
        uploadId = null;
      } else if (request.getArtifactType() == ArtifactType.DATA) {
        errorMessage = "Data versioning artifact not found";
        Entry<String, String> s3KeyUploadId = getUrlForData(request);
        s3Key = s3KeyUploadId.getKey();
        uploadId = s3KeyUploadId.getValue();
      } else {
        errorMessage =
            "ExperimentRun ID "
                + request.getId()
                + " does not have the artifact "
                + request.getKey();

        Entry<String, String> s3KeyUploadId =
            experimentRunDAO.getExperimentRunArtifactS3PathAndMultipartUploadID(
                request.getId(),
                request.getKey(),
                request.getPartNumber(),
                key -> artifactStoreDAO.initializeMultipart(key));
        s3Key = s3KeyUploadId.getKey();
        uploadId = s3KeyUploadId.getValue();
      }
      if (s3Key == null) {
        throw new NotFoundException(errorMessage);
      }
      GetUrlForArtifact.Response response =
          artifactStoreDAO.getUrlForArtifactMultipart(
              s3Key, request.getMethod(), request.getPartNumber(), uploadId);
      saveAuditLog(
          Optional.empty(),
          ModelDBServiceActions.UPDATE,
          request.getId(),
          ModelDBUtils.getStringFromProtoObject(request),
          ModelDBUtils.getStringFromProtoObject(response),
          entityResource.getWorkspaceId());
      responseObserver.onNext(response);
      responseObserver.onCompleted();
    } catch (Exception e) {
      ModelDBUtils.observeError(
          responseObserver, e, GetUrlForArtifact.Response.getDefaultInstance());
    }
  }

  private Map.Entry<String, String> getUrlForData(GetUrlForArtifact request)
      throws InvalidProtocolBufferException, ModelDBException {

    assert (request.getArtifactType().equals(ArtifactType.DATA));
    assert (!request.getId().isEmpty());
    assert (!request.getKey().isEmpty());
    ExperimentRun exprRun = experimentRunDAO.getExperimentRun(request.getId());
    List<Artifact> datasets = exprRun.getDatasetsList();
    for (Artifact dataset : datasets) {
      if (dataset.getKey().equals(request.getKey()))
        return new SimpleEntry<>(
            datasetVersionDAO.getUrlForDatasetVersion(
                dataset.getLinkedArtifactId(), request.getMethod()),
            null);
    }
    // if the loop above did not return anything that means there was no Dataset logged with the
    // particular key
    // pre the dataset-as-fcc project datasets were stored as artifacts, so check there before
    // returning
    return experimentRunDAO.getExperimentRunArtifactS3PathAndMultipartUploadID(
        request.getId(),
        request.getKey(),
        request.getPartNumber(),
        s3Key -> artifactStoreDAO.initializeMultipart(s3Key));
  }

  private String getUrlForCode(GetUrlForArtifact request)
      throws InvalidProtocolBufferException, ModelDBException {
    ExperimentRun exprRun = experimentRunDAO.getExperimentRun(request.getId());
    String s3Key = null;
    /*If code version is not logged at a lower level we check for code at the higher level
     * We use the code version logged closest to the experiment run to generate the URL.*/
    if (exprRun.getCodeVersionSnapshot() != null
        && exprRun.getCodeVersionSnapshot().getCodeArchive() != null) {
      s3Key = exprRun.getCodeVersionSnapshot().getCodeArchive().getPath();
    } else {
      Experiment expr = experimentDAO.getExperiment(exprRun.getExperimentId());
      if (expr.getCodeVersionSnapshot() != null
          && expr.getCodeVersionSnapshot().getCodeArchive() != null) {
        s3Key = expr.getCodeVersionSnapshot().getCodeArchive().getPath();
      } else {
        Project proj = projectDAO.getProjectByID(exprRun.getProjectId());
        if (proj.getCodeVersionSnapshot() != null
            && proj.getCodeVersionSnapshot().getCodeArchive() != null) {
          s3Key = proj.getCodeVersionSnapshot().getCodeArchive().getPath();
        }
      }
    }
    return s3Key;
  }

  @Override
  public void logArtifact(
      LogArtifact request, StreamObserver<LogArtifact.Response> responseObserver) {
    try {
      String errorMessage = null;
      if (request.getId().isEmpty()
          && request.getArtifact().getKey().isEmpty()
          && (request.getArtifact().getPathOnly() && request.getArtifact().getPath().isEmpty())) {
        errorMessage =
            "ExperimentRun ID and Artifact key and Artifact path not found in LogArtifact request";
      } else if (request.getId().isEmpty()) {
        errorMessage = "ExperimentRun ID not found in LogArtifact request";
      } else if (request.getArtifact().getKey().isEmpty()) {
        errorMessage = "Artifact key not found in LogArtifact request";
      } else if (request.getArtifact().getPathOnly() && request.getArtifact().getPath().isEmpty()) {
        errorMessage = "Artifact path not found in LogArtifact request";
      }

      if (errorMessage != null) {
        throw new InvalidArgumentException(errorMessage);
      }

      String projectId = experimentRunDAO.getProjectIdByExperimentRunId(request.getId());
      GetResourcesResponseItem entityResource =
          roleService.getEntityResource(projectId, ModelDBServiceResourceTypes.PROJECT);
      // Validate if current user has access to the entity or not
      roleService.validateEntityUserWithUserInfo(
          ModelDBServiceResourceTypes.PROJECT, projectId, ModelDBServiceActions.UPDATE);

      List<Artifact> artifacts =
          ModelDBUtils.getArtifactsWithUpdatedPath(
              request.getId(), Collections.singletonList(request.getArtifact()));
      // get(0) because the input parameter is a single value and function always return a single
      // value.
      if (artifacts.size() != 1) {
        throw new InternalErrorException(
            "Expected artifacts count is one but found " + artifacts.size());
      }
      Artifact artifact = artifacts.get(0);

      experimentRunDAO.logArtifacts(request.getId(), Collections.singletonList(artifact));
      LogArtifact.Response response = LogArtifact.Response.newBuilder().build();
      saveAuditLog(
          Optional.empty(),
          ModelDBServiceActions.UPDATE,
          request.getId(),
          ModelDBUtils.getStringFromProtoObject(request),
          ModelDBUtils.getStringFromProtoObject(response),
          entityResource.getWorkspaceId());
      responseObserver.onNext(response);
      responseObserver.onCompleted();

    } catch (Exception e) {
      ModelDBUtils.observeError(responseObserver, e, LogArtifact.Response.getDefaultInstance());
    }
  }

  @Override
  public void logArtifacts(
      LogArtifacts request, StreamObserver<LogArtifacts.Response> responseObserver) {
    try {
      String errorMessage = null;
      if (request.getId().isEmpty() && request.getArtifactsList().isEmpty()) {
        errorMessage = "ExperimentRun ID and Artifacts not found in LogArtifacts request";
      } else if (request.getId().isEmpty()) {
        errorMessage = "ExperimentRun ID not found in LogArtifacts request";
      } else if (request.getArtifactsList().isEmpty()) {
        errorMessage = "Artifacts not found in LogArtifacts request";
      }

      if (errorMessage != null) {
        throw new InvalidArgumentException(errorMessage);
      }

      String projectId = experimentRunDAO.getProjectIdByExperimentRunId(request.getId());
      GetResourcesResponseItem entityResource =
          roleService.getEntityResource(projectId, ModelDBServiceResourceTypes.PROJECT);
      // Validate if current user has access to the entity or not
      roleService.validateEntityUserWithUserInfo(
          ModelDBServiceResourceTypes.PROJECT, projectId, ModelDBServiceActions.UPDATE);

      List<Artifact> artifactList =
          ModelDBUtils.getArtifactsWithUpdatedPath(request.getId(), request.getArtifactsList());

      experimentRunDAO.logArtifacts(request.getId(), artifactList);
      LogArtifacts.Response response = LogArtifacts.Response.newBuilder().build();
      saveAuditLog(
          Optional.empty(),
          ModelDBServiceActions.UPDATE,
          request.getId(),
          ModelDBUtils.getStringFromProtoObject(request),
          ModelDBUtils.getStringFromProtoObject(response),
          entityResource.getWorkspaceId());
      responseObserver.onNext(response);
      responseObserver.onCompleted();

    } catch (Exception e) {
      ModelDBUtils.observeError(responseObserver, e, LogArtifacts.Response.getDefaultInstance());
    }
  }

  @Override
  public void getArtifacts(
      GetArtifacts request, StreamObserver<GetArtifacts.Response> responseObserver) {
    try {
      if (request.getId().isEmpty()) {
        String errorMessage = "ExperimentRun ID not found in GetArtifacts request";
        throw new InvalidArgumentException(errorMessage);
      }

      String projectId = experimentRunDAO.getProjectIdByExperimentRunId(request.getId());
      GetResourcesResponseItem entityResource =
          roleService.getEntityResource(projectId, ModelDBServiceResourceTypes.PROJECT);
      // Validate if current user has access to the entity or not
      roleService.validateEntityUserWithUserInfo(
          ModelDBServiceResourceTypes.PROJECT, projectId, ModelDBServiceActions.READ);

      List<Artifact> artifactList = experimentRunDAO.getExperimentRunArtifacts(request.getId());
      GetArtifacts.Response response =
          GetArtifacts.Response.newBuilder().addAllArtifacts(artifactList).build();
      saveAuditLogs(
          Optional.empty(),
          ModelDBServiceActions.READ,
          Collections.singletonList(request.getId()),
          ModelDBUtils.getStringFromProtoObject(request),
          ModelDBUtils.getStringFromProtoObject(response),
          entityResource.getWorkspaceId());
      responseObserver.onNext(response);
      responseObserver.onCompleted();

    } catch (Exception e) {
      ModelDBUtils.observeError(responseObserver, e, GetArtifacts.Response.getDefaultInstance());
    }
  }

  @Override
  public void logExperimentRunCodeVersion(
      LogExperimentRunCodeVersion request,
      StreamObserver<LogExperimentRunCodeVersion.Response> responseObserver) {
    try {
      /*Parameter validation*/
      String errorMessage = null;
      if (request.getId().isEmpty() && request.getCodeVersion() == null) {
        errorMessage =
            "ExperimentRun ID and Code version not found in LogExperimentRunCodeVersion request";
      } else if (request.getId().isEmpty()) {
        errorMessage = "ExperimentRun ID not found in LogExperimentRunCodeVersion request";
      } else if (request.getCodeVersion() == null) {
        errorMessage = "CodeVersion not found in LogExperimentRunCodeVersion request";
      }

      if (errorMessage != null) {
        LOGGER.info(errorMessage);
        throw new InvalidArgumentException(errorMessage);
      }

      /*User validation*/
      ExperimentRun existingExperimentRun = experimentRunDAO.getExperimentRun(request.getId());
      String projectId = experimentRunDAO.getProjectIdByExperimentRunId(request.getId());
      GetResourcesResponseItem entityResource =
          roleService.getEntityResource(projectId, ModelDBServiceResourceTypes.PROJECT);
      // Validate if current user has access to the entity or not
      roleService.validateEntityUserWithUserInfo(
          ModelDBServiceResourceTypes.PROJECT,
          existingExperimentRun.getProjectId(),
          ModelDBServiceActions.UPDATE);

      /*UpdateCode version*/
      if (request.getOverwrite()) {
        experimentRunDAO.logExperimentRunCodeVersion(request.getId(), request.getCodeVersion());
      } else {
        if (!existingExperimentRun.getCodeVersionSnapshot().hasCodeArchive()
            && !existingExperimentRun.getCodeVersionSnapshot().hasGitSnapshot()) {
          experimentRunDAO.logExperimentRunCodeVersion(request.getId(), request.getCodeVersion());
        } else {
          errorMessage =
              "Code version already logged for experiment " + existingExperimentRun.getId();
          throw new AlreadyExistsException(errorMessage);
        }
      }
      LogExperimentRunCodeVersion.Response response =
          LogExperimentRunCodeVersion.Response.newBuilder().build();
      saveAuditLog(
          Optional.empty(),
          ModelDBServiceActions.UPDATE,
          request.getId(),
          ModelDBUtils.getStringFromProtoObject(request),
          ModelDBUtils.getStringFromProtoObject(response),
          entityResource.getWorkspaceId());
      responseObserver.onNext(response);
      responseObserver.onCompleted();

    } catch (Exception e) {
      ModelDBUtils.observeError(
          responseObserver, e, LogExperimentRunCodeVersion.Response.getDefaultInstance());
    }
  }

  @Override
  public void getExperimentRunCodeVersion(
      GetExperimentRunCodeVersion request,
      StreamObserver<GetExperimentRunCodeVersion.Response> responseObserver) {
    try {
      /*Parameter validation*/
      if (request.getId().isEmpty()) {
        String errorMessage = "ExperimentRun ID not found in GetCodeVersion request";
        throw new InvalidArgumentException(errorMessage);
      }

      /*User validation*/
      ExperimentRun existingExperimentRun = experimentRunDAO.getExperimentRun(request.getId());
      // Validate if current user has access to the entity or not
      roleService.validateEntityUserWithUserInfo(
          ModelDBServiceResourceTypes.PROJECT,
          existingExperimentRun.getProjectId(),
          ModelDBServiceActions.READ);

      /*Get code version*/
      CodeVersion codeVersion = existingExperimentRun.getCodeVersionSnapshot();

      String projectId = experimentRunDAO.getProjectIdByExperimentRunId(request.getId());
      GetResourcesResponseItem entityResource =
          roleService.getEntityResource(projectId, ModelDBServiceResourceTypes.PROJECT);
      GetExperimentRunCodeVersion.Response response =
          GetExperimentRunCodeVersion.Response.newBuilder().setCodeVersion(codeVersion).build();
      saveAuditLogs(
          Optional.empty(),
          ModelDBServiceActions.READ,
          Collections.singletonList(request.getId()),
          ModelDBUtils.getStringFromProtoObject(request),
          ModelDBUtils.getStringFromProtoObject(response),
          entityResource.getWorkspaceId());
      responseObserver.onNext(response);
      responseObserver.onCompleted();

    } catch (Exception e) {
      ModelDBUtils.observeError(
          responseObserver, e, GetExperimentRunCodeVersion.Response.getDefaultInstance());
    }
  }

  @Override
  public void logHyperparameter(
      LogHyperparameter request, StreamObserver<LogHyperparameter.Response> responseObserver) {
    try {
      String errorMessage = null;
      if (request.getId().isEmpty() && request.getHyperparameter().getKey().isEmpty()) {
        errorMessage =
            "ExperimentRun ID and New Hyperparameter not found in LogHyperparameter request";
      } else if (request.getId().isEmpty()) {
        errorMessage = "ExperimentRun ID not found in LogHyperparameter request";
      } else if (request.getHyperparameter().getKey().isEmpty()) {
        errorMessage = "Hyperparameter not found in LogHyperparameter request";
      }

      if (errorMessage != null) {
        throw new InvalidArgumentException(errorMessage);
      }

      String projectId = experimentRunDAO.getProjectIdByExperimentRunId(request.getId());
      GetResourcesResponseItem entityResource =
          roleService.getEntityResource(projectId, ModelDBServiceResourceTypes.PROJECT);
      // Validate if current user has access to the entity or not
      roleService.validateEntityUserWithUserInfo(
          ModelDBServiceResourceTypes.PROJECT, projectId, ModelDBServiceActions.UPDATE);

      experimentRunDAO.logHyperparameters(
          request.getId(), Collections.singletonList(request.getHyperparameter()));
      LogHyperparameter.Response response = LogHyperparameter.Response.newBuilder().build();
      saveAuditLog(
          Optional.empty(),
          ModelDBServiceActions.UPDATE,
          request.getId(),
          ModelDBUtils.getStringFromProtoObject(request),
          ModelDBUtils.getStringFromProtoObject(response),
          entityResource.getWorkspaceId());
      responseObserver.onNext(response);
      responseObserver.onCompleted();

    } catch (Exception e) {
      ModelDBUtils.observeError(
          responseObserver, e, LogHyperparameter.Response.getDefaultInstance());
    }
  }

  @Override
  public void logHyperparameters(
      LogHyperparameters request, StreamObserver<LogHyperparameters.Response> responseObserver) {
    try {
      String errorMessage = null;
      if (request.getId().isEmpty() && request.getHyperparametersList().isEmpty()) {
        errorMessage =
            "ExperimentRun ID and New Hyperparameters not found in LogHyperparameters request";
      } else if (request.getId().isEmpty()) {
        errorMessage = "ExperimentRun ID not found in LogHyperparameters request";
      } else if (request.getHyperparametersList().isEmpty()) {
        errorMessage = "Hyperparameters not found in LogHyperparameters request";
      }

      if (errorMessage != null) {
        throw new InvalidArgumentException(errorMessage);
      }

      String projectId = experimentRunDAO.getProjectIdByExperimentRunId(request.getId());
      GetResourcesResponseItem entityResource =
          roleService.getEntityResource(projectId, ModelDBServiceResourceTypes.PROJECT);
      // Validate if current user has access to the entity or not
      roleService.validateEntityUserWithUserInfo(
          ModelDBServiceResourceTypes.PROJECT, projectId, ModelDBServiceActions.UPDATE);

      experimentRunDAO.logHyperparameters(request.getId(), request.getHyperparametersList());
      LogHyperparameters.Response response = LogHyperparameters.Response.newBuilder().build();
      saveAuditLog(
          Optional.empty(),
          ModelDBServiceActions.UPDATE,
          request.getId(),
          ModelDBUtils.getStringFromProtoObject(request),
          ModelDBUtils.getStringFromProtoObject(response),
          entityResource.getWorkspaceId());
      responseObserver.onNext(response);
      responseObserver.onCompleted();

    } catch (Exception e) {
      ModelDBUtils.observeError(
          responseObserver, e, LogHyperparameters.Response.getDefaultInstance());
    }
  }

  @Override
  public void getHyperparameters(
      GetHyperparameters request, StreamObserver<GetHyperparameters.Response> responseObserver) {
    try {
      if (request.getId().isEmpty()) {
        String errorMessage = "ExperimentRun ID not found in GetHyperparameters request";
        throw new InvalidArgumentException(errorMessage);
      }

      String projectId = experimentRunDAO.getProjectIdByExperimentRunId(request.getId());
      GetResourcesResponseItem entityResource =
          roleService.getEntityResource(projectId, ModelDBServiceResourceTypes.PROJECT);
      // Validate if current user has access to the entity or not
      roleService.validateEntityUserWithUserInfo(
          ModelDBServiceResourceTypes.PROJECT, projectId, ModelDBServiceActions.READ);

      List<KeyValue> hyperparameterList =
          experimentRunDAO.getExperimentRunHyperparameters(request.getId());
      GetHyperparameters.Response response =
          GetHyperparameters.Response.newBuilder()
              .addAllHyperparameters(hyperparameterList)
              .build();
      saveAuditLogs(
          Optional.empty(),
          ModelDBServiceActions.READ,
          Collections.singletonList(request.getId()),
          ModelDBUtils.getStringFromProtoObject(request),
          ModelDBUtils.getStringFromProtoObject(response),
          entityResource.getWorkspaceId());
      responseObserver.onNext(response);
      responseObserver.onCompleted();

    } catch (Exception e) {
      ModelDBUtils.observeError(
          responseObserver, e, GetHyperparameters.Response.getDefaultInstance());
    }
  }

  @Override
  public void logAttribute(
      LogAttribute request, StreamObserver<LogAttribute.Response> responseObserver) {
    try {
      String errorMessage = null;
      if (request.getId().isEmpty() && request.getAttribute().getKey().isEmpty()) {
        errorMessage = "ExperimentRun ID and New Attribute not found in LogAttribute request";
      } else if (request.getId().isEmpty()) {
        errorMessage = "ExperimentRun ID not found in LogAttribute request";
      } else if (request.getAttribute().getKey().isEmpty()) {
        errorMessage = "Attribute not found in LogAttribute request";
      }

      if (errorMessage != null) {
        throw new InvalidArgumentException(errorMessage);
      }

      String projectId = experimentRunDAO.getProjectIdByExperimentRunId(request.getId());
      GetResourcesResponseItem entityResource =
          roleService.getEntityResource(projectId, ModelDBServiceResourceTypes.PROJECT);

      // Validate if current user has access to the entity or not
      roleService.validateEntityUserWithUserInfo(
          ModelDBServiceResourceTypes.PROJECT, projectId, ModelDBServiceActions.UPDATE);
      experimentRunDAO.logAttributes(
          request.getId(), Collections.singletonList(request.getAttribute()));
      LogAttribute.Response response = LogAttribute.Response.newBuilder().build();
      saveAuditLog(
          Optional.empty(),
          ModelDBServiceActions.UPDATE,
          request.getId(),
          ModelDBUtils.getStringFromProtoObject(request),
          ModelDBUtils.getStringFromProtoObject(response),
          entityResource.getWorkspaceId());
      LOGGER.info("Auditing complete, creating response.");
      responseObserver.onNext(response);
      responseObserver.onCompleted();

    } catch (Exception e) {
      ModelDBUtils.observeError(responseObserver, e, LogAttribute.Response.getDefaultInstance());
    }
  }

  @Override
  public void logAttributes(
      LogAttributes request, StreamObserver<LogAttributes.Response> responseObserver) {
    try {
      String errorMessage = null;
      if (request.getId().isEmpty() && request.getAttributesList().isEmpty()) {
        errorMessage = "ExperimentRun ID and New Attributes not found in LogAttributes request";
      } else if (request.getId().isEmpty()) {
        errorMessage = "ExperimentRun ID not found in LogAttributes request";
      } else if (request.getAttributesList().isEmpty()) {
        errorMessage = "Attributes not found in LogAttributes request";
      }

      if (errorMessage != null) {
        throw new InvalidArgumentException(errorMessage);
      }

      String projectId = experimentRunDAO.getProjectIdByExperimentRunId(request.getId());
      GetResourcesResponseItem entityResource =
          roleService.getEntityResource(projectId, ModelDBServiceResourceTypes.PROJECT);
      // Validate if current user has access to the entity or not
      roleService.validateEntityUserWithUserInfo(
          ModelDBServiceResourceTypes.PROJECT, projectId, ModelDBServiceActions.UPDATE);

      experimentRunDAO.logAttributes(request.getId(), request.getAttributesList());
      LogAttributes.Response response = LogAttributes.Response.newBuilder().build();
      saveAuditLog(
          Optional.empty(),
          ModelDBServiceActions.UPDATE,
          request.getId(),
          ModelDBUtils.getStringFromProtoObject(request),
          ModelDBUtils.getStringFromProtoObject(response),
          entityResource.getWorkspaceId());
      responseObserver.onNext(response);
      responseObserver.onCompleted();

    } catch (Exception e) {
      ModelDBUtils.observeError(responseObserver, e, LogAttributes.Response.getDefaultInstance());
    }
  }

  @Override
  public void getExperimentRunAttributes(
      GetAttributes request, StreamObserver<GetAttributes.Response> responseObserver) {
    try {
      String errorMessage = null;
      if (request.getId().isEmpty()
          && request.getAttributeKeysList().isEmpty()
          && !request.getGetAll()) {
        errorMessage = "ExperimentRun ID and Attributes not found in GetAttributes request";
      } else if (request.getId().isEmpty()) {
        errorMessage = "ExperimentRun ID not found in GetAttributes request";
      } else if (request.getAttributeKeysList().isEmpty() && !request.getGetAll()) {
        errorMessage = "Attributes not found in GetAttributes request";
      }

      if (errorMessage != null) {
        throw new InvalidArgumentException(errorMessage);
      }

      String projectId = experimentRunDAO.getProjectIdByExperimentRunId(request.getId());
      GetResourcesResponseItem entityResource =
          roleService.getEntityResource(projectId, ModelDBServiceResourceTypes.PROJECT);
      // Validate if current user has access to the entity or not
      roleService.validateEntityUserWithUserInfo(
          ModelDBServiceResourceTypes.PROJECT, projectId, ModelDBServiceActions.READ);

      List<KeyValue> attributeList =
          experimentRunDAO.getExperimentRunAttributes(
              request.getId(), request.getAttributeKeysList(), request.getGetAll());
      GetAttributes.Response response =
          GetAttributes.Response.newBuilder().addAllAttributes(attributeList).build();
      saveAuditLogs(
          Optional.empty(),
          ModelDBServiceActions.READ,
          Collections.singletonList(request.getId()),
          ModelDBUtils.getStringFromProtoObject(request),
          ModelDBUtils.getStringFromProtoObject(response),
          entityResource.getWorkspaceId());
      responseObserver.onNext(response);
      responseObserver.onCompleted();

    } catch (Exception e) {
      ModelDBUtils.observeError(responseObserver, e, GetAttributes.Response.getDefaultInstance());
    }
  }

  @Override
  public void findExperimentRuns(
      FindExperimentRuns request, StreamObserver<FindExperimentRuns.Response> responseObserver) {
    try {
      if (!request.getProjectId().isEmpty()) {
        // Validate if current user has access to the entity or not
        roleService.validateEntityUserWithUserInfo(
            ModelDBServiceResourceTypes.PROJECT,
            request.getProjectId(),
            ModelDBServiceActions.READ);
      } else if (!request.getExperimentId().isEmpty()) {
        Map<String, String> projectIdsMap =
            experimentDAO.getProjectIdsByExperimentIds(
                Collections.singletonList(request.getExperimentId()));
        String projectId = projectIdsMap.get(request.getExperimentId());
        // Validate if current user has access to the entity or not
        roleService.validateEntityUserWithUserInfo(
            ModelDBServiceResourceTypes.PROJECT, projectId, ModelDBServiceActions.READ);
      }

      GetResourcesResponseItem entityResource =
          roleService.getEntityResource(
              request.getProjectId(), ModelDBServiceResourceTypes.PROJECT);
      ExperimentRunPaginationDTO experimentRunPaginationDTO =
          experimentRunDAO.findExperimentRuns(
              projectDAO, authService.getCurrentLoginUserInfo(), request);
      List<ExperimentRun> experimentRuns = experimentRunPaginationDTO.getExperimentRuns();
      FindExperimentRuns.Response response =
          FindExperimentRuns.Response.newBuilder()
              .addAllExperimentRuns(experimentRuns)
              .setTotalRecords(experimentRunPaginationDTO.getTotalRecords())
              .build();
      saveAuditLogs(
          Optional.empty(),
          ModelDBServiceActions.READ,
          experimentRuns.stream().map(ExperimentRun::getId).collect(Collectors.toList()),
          ModelDBUtils.getStringFromProtoObject(request),
          ModelDBUtils.getStringFromProtoObject(response),
          entityResource.getWorkspaceId());
      responseObserver.onNext(response);
      responseObserver.onCompleted();

    } catch (Exception e) {
      ModelDBUtils.observeError(
          responseObserver, e, FindExperimentRuns.Response.getDefaultInstance());
    }
  }

  @Override
  public void sortExperimentRuns(
      SortExperimentRuns request, StreamObserver<SortExperimentRuns.Response> responseObserver) {
    try {
      String errorMessage = null;
      if (request.getExperimentRunIdsList().isEmpty() && request.getSortKey().isEmpty()) {
        errorMessage = "ExperimentRun Id's and sort key not found in SortExperimentRuns request";
      } else if (request.getExperimentRunIdsList().isEmpty()) {
        errorMessage = "ExperimentRun Id's not found in SortExperimentRuns request";
      } else if (request.getSortKey().isEmpty()) {
        errorMessage = "Sort key not found in SortExperimentRuns request";
      }

      if (errorMessage != null) {
        throw new InvalidArgumentException(errorMessage);
      }

      ExperimentRunPaginationDTO experimentRunPaginationDTO =
          experimentRunDAO.sortExperimentRuns(projectDAO, request);
      List<ExperimentRun> experimentRuns = experimentRunPaginationDTO.getExperimentRuns();
      SortExperimentRuns.Response response =
          SortExperimentRuns.Response.newBuilder()
              .addAllExperimentRuns(experimentRuns)
              .setTotalRecords(experimentRunPaginationDTO.getTotalRecords())
              .build();
      saveExperimentRunsLogs(request, experimentRuns, response, ModelDBServiceActions.READ);
      responseObserver.onNext(response);
      responseObserver.onCompleted();

    } catch (Exception e) {
      ModelDBUtils.observeError(
          responseObserver, e, SortExperimentRuns.Response.getDefaultInstance());
    }
  }

  private void saveExperimentRunsLogs(
      MessageOrBuilder request,
      List<ExperimentRun> experimentRuns,
      MessageOrBuilder response,
      ModelDBServiceActions modelDBServiceActions)
      throws InvalidProtocolBufferException {
    Optional<SimpleEntry<String, Long>> workspaceIdByExperimentRunId =
        experimentRuns.stream()
            .findFirst()
            .map(
                experimentRun ->
                    new SimpleEntry<>(
                        experimentRun.getId(),
                        roleService
                            .getEntityResource(
                                experimentRun.getProjectId(), ModelDBServiceResourceTypes.PROJECT)
                            .getWorkspaceId()));
    UserInfo currentUserInfo = authService.getCurrentLoginUserInfo();
    saveAuditLogs(
        Optional.of(currentUserInfo),
        modelDBServiceActions,
        workspaceIdByExperimentRunId.map(SimpleEntry::getKey).orElse(""),
        ModelDBUtils.getStringFromProtoObject(request),
        ModelDBUtils.getStringFromProtoObject(response),
        workspaceIdByExperimentRunId
            .map(SimpleEntry::getValue)
            .orElse(Long.valueOf(currentUserInfo.getVertaInfo().getWorkspaceId())));
  }

  @Override
  public void getTopExperimentRuns(
      TopExperimentRunsSelector request,
      StreamObserver<TopExperimentRunsSelector.Response> responseObserver) {
    try {
      if (!request.getProjectId().isEmpty()) {
        // Validate if current user has access to the entity or not
        roleService.validateEntityUserWithUserInfo(
            ModelDBServiceResourceTypes.PROJECT,
            request.getProjectId(),
            ModelDBServiceActions.READ);
      } else if (!request.getExperimentId().isEmpty()) {
        Map<String, String> projectIdsMap =
            experimentDAO.getProjectIdsByExperimentIds(
                Collections.singletonList(request.getExperimentId()));
        String projectId = projectIdsMap.get(request.getExperimentId());
        // Validate if current user has access to the entity or not
        roleService.validateEntityUserWithUserInfo(
            ModelDBServiceResourceTypes.PROJECT, projectId, ModelDBServiceActions.READ);
      }

      List<ExperimentRun> experimentRuns =
          experimentRunDAO.getTopExperimentRuns(projectDAO, request);
      TopExperimentRunsSelector.Response response =
          TopExperimentRunsSelector.Response.newBuilder()
              .addAllExperimentRuns(experimentRuns)
              .build();
      saveExperimentRunsLogs(request, experimentRuns, response, ModelDBServiceActions.READ);
      responseObserver.onNext(response);
      responseObserver.onCompleted();

    } catch (Exception e) {
      ModelDBUtils.observeError(
          responseObserver, e, TopExperimentRunsSelector.Response.getDefaultInstance());
    }
  }

  @Override
  public void logJobId(LogJobId request, StreamObserver<LogJobId.Response> responseObserver) {
    try {
      String errorMessage = null;
      if (request.getId().isEmpty() && request.getJobId().isEmpty()) {
        errorMessage = "ExperimentRun ID and Job ID not found in LogJobId request";
      } else if (request.getId().isEmpty()) {
        errorMessage = "ExperimentRun ID not found in LogJobId request";
      } else if (request.getJobId().isEmpty()) {
        errorMessage = "Job ID not found in LogJobId request";
      }

      if (errorMessage != null) {
        throw new InvalidArgumentException(errorMessage);
      }

      String projectId = experimentRunDAO.getProjectIdByExperimentRunId(request.getId());
      GetResourcesResponseItem entityResource =
          roleService.getEntityResource(projectId, ModelDBServiceResourceTypes.PROJECT);
      // Validate if current user has access to the entity or not
      roleService.validateEntityUserWithUserInfo(
          ModelDBServiceResourceTypes.PROJECT, projectId, ModelDBServiceActions.UPDATE);

      experimentRunDAO.logJobId(request.getId(), request.getJobId());
      LogJobId.Response response = LogJobId.Response.newBuilder().build();
      saveAuditLog(
          Optional.empty(),
          ModelDBServiceActions.UPDATE,
          request.getId(),
          ModelDBUtils.getStringFromProtoObject(request),
          ModelDBUtils.getStringFromProtoObject(response),
          entityResource.getWorkspaceId());
      responseObserver.onNext(response);
      responseObserver.onCompleted();

    } catch (Exception e) {
      ModelDBUtils.observeError(responseObserver, e, LogJobId.Response.getDefaultInstance());
    }
  }

  @Override
  public void getJobId(GetJobId request, StreamObserver<GetJobId.Response> responseObserver) {
    try {
      if (request.getId().isEmpty()) {
        String errorMessage = "ExperimentRun ID not found in GetJobId request";
        throw new InvalidArgumentException(errorMessage);
      }

      String projectId = experimentRunDAO.getProjectIdByExperimentRunId(request.getId());
      GetResourcesResponseItem entityResource =
          roleService.getEntityResource(projectId, ModelDBServiceResourceTypes.PROJECT);
      // Validate if current user has access to the entity or not
      roleService.validateEntityUserWithUserInfo(
          ModelDBServiceResourceTypes.PROJECT, projectId, ModelDBServiceActions.READ);

      String jobId = experimentRunDAO.getJobId(request.getId());
      GetJobId.Response response = GetJobId.Response.newBuilder().setJobId(jobId).build();
      saveAuditLogs(
          Optional.empty(),
          ModelDBServiceActions.READ,
          Collections.singletonList(request.getId()),
          ModelDBUtils.getStringFromProtoObject(request),
          ModelDBUtils.getStringFromProtoObject(response),
          entityResource.getWorkspaceId());
      responseObserver.onNext(response);
      responseObserver.onCompleted();

    } catch (Exception e) {
      ModelDBUtils.observeError(responseObserver, e, GetJobId.Response.getDefaultInstance());
    }
  }

  @Override
  public void getChildrenExperimentRuns(
      GetChildrenExperimentRuns request,
      StreamObserver<GetChildrenExperimentRuns.Response> responseObserver) {
    try {
      if (request.getExperimentRunId().isEmpty()) {
        String errorMessage = "ExperimentRun ID not found in GetChildrenExperimentRuns request";
        throw new InvalidArgumentException(errorMessage);
      }

      String projectId =
          experimentRunDAO.getProjectIdByExperimentRunId(request.getExperimentRunId());
      // Validate if current user has access to the entity or not
      roleService.validateEntityUserWithUserInfo(
          ModelDBServiceResourceTypes.PROJECT, projectId, ModelDBServiceActions.READ);

      ExperimentRunPaginationDTO experimentRunPaginationDTO =
          experimentRunDAO.getExperimentRunsFromEntity(
              projectDAO,
              ModelDBConstants.PARENT_ID,
              request.getExperimentRunId(),
              request.getPageNumber(),
              request.getPageLimit(),
              request.getAscending(),
              request.getSortKey());
      GetResourcesResponseItem entityResource =
          roleService.getEntityResource(projectId, ModelDBServiceResourceTypes.PROJECT);
      List<ExperimentRun> experimentRuns = experimentRunPaginationDTO.getExperimentRuns();
      GetChildrenExperimentRuns.Response response =
          GetChildrenExperimentRuns.Response.newBuilder()
              .addAllExperimentRuns(experimentRuns)
              .setTotalRecords(experimentRunPaginationDTO.getTotalRecords())
              .build();
      saveAuditLogs(
          Optional.empty(),
          ModelDBServiceActions.READ,
          experimentRuns.stream().map(ExperimentRun::getId).collect(Collectors.toList()),
          ModelDBUtils.getStringFromProtoObject(request),
          ModelDBUtils.getStringFromProtoObject(response),
          entityResource.getWorkspaceId());
      responseObserver.onNext(response);
      responseObserver.onCompleted();

    } catch (Exception e) {
      ModelDBUtils.observeError(
          responseObserver, e, GetChildrenExperimentRuns.Response.getDefaultInstance());
    }
  }

  @Override
  public void setParentExperimentRunId(
      SetParentExperimentRunId request,
      StreamObserver<SetParentExperimentRunId.Response> responseObserver) {
    try {
      String errorMessage = null;
      if (request.getExperimentRunId().isEmpty() && request.getParentId().isEmpty()) {
        errorMessage =
            "ExperimentRun ID OR Parent ExperimentRun ID not found in SetParentExperimentRunId request";
      } else if (request.getExperimentRunId().isEmpty()) {
        errorMessage = "ExperimentRun ID not found in SetParentExperimentRunId request";
      } else if (request.getParentId().isEmpty()) {
        errorMessage = "Parent ExperimentRun ID not found in SetParentExperimentRunId request";
      }

      if (errorMessage != null) {
        throw new InvalidArgumentException(errorMessage);
      }

      String parentExperimentRunProjectId =
          experimentRunDAO.getProjectIdByExperimentRunId(request.getParentId());
      GetResourcesResponseItem entityResource =
          roleService.getEntityResource(
              parentExperimentRunProjectId, ModelDBServiceResourceTypes.PROJECT);
      // Validate if current user has access to the entity or not
      roleService.validateEntityUserWithUserInfo(
          ModelDBServiceResourceTypes.PROJECT,
          parentExperimentRunProjectId,
          ModelDBServiceActions.UPDATE);

      String existingChildrenExperimentRunProjectId =
          experimentRunDAO.getProjectIdByExperimentRunId(request.getExperimentRunId());
      // Validate if current user has access to the entity or not
      roleService.validateEntityUserWithUserInfo(
          ModelDBServiceResourceTypes.PROJECT,
          existingChildrenExperimentRunProjectId,
          ModelDBServiceActions.UPDATE);

      experimentRunDAO.setParentExperimentRunId(
          request.getExperimentRunId(), request.getParentId());
      SetParentExperimentRunId.Response response =
          SetParentExperimentRunId.Response.newBuilder().build();
      saveAuditLog(
          Optional.empty(),
          ModelDBServiceActions.UPDATE,
          request.getExperimentRunId(),
          ModelDBUtils.getStringFromProtoObject(request),
          ModelDBUtils.getStringFromProtoObject(response),
          entityResource.getWorkspaceId());
      responseObserver.onNext(response);
      responseObserver.onCompleted();

    } catch (Exception e) {
      ModelDBUtils.observeError(
          responseObserver, e, SetParentExperimentRunId.Response.getDefaultInstance());
    }
  }

  @Override
  public void logDataset(LogDataset request, StreamObserver<LogDataset.Response> responseObserver) {
    try {
      if (request.getId().isEmpty()
          && request.getDataset().getLinkedArtifactId().isEmpty()
          && !request.getDataset().getArtifactType().equals(ArtifactType.DATA)) {
        throw new InvalidArgumentException(
            "LogDataset only supported for Artifact type Data.\nExperimentRun ID and Dataset id not found in LogArtifact request.");
      } else if (request.getId().isEmpty()) {
        throw new InvalidArgumentException("ExperimentRun ID not found in LogDataset request");
      } else if (request.getDataset().getLinkedArtifactId().isEmpty()) {
        throw new InvalidArgumentException("Dataset ID not found in LogArtifact request");
      } else if (!request.getDataset().getArtifactType().equals(ArtifactType.DATA)) {
        throw new InvalidArgumentException("LogDataset only supported for Artifact type Data");
      }

      String projectId = experimentRunDAO.getProjectIdByExperimentRunId(request.getId());
      GetResourcesResponseItem entityResource =
          roleService.getEntityResource(projectId, ModelDBServiceResourceTypes.PROJECT);
      // Validate if current user has access to the entity or not
      roleService.validateEntityUserWithUserInfo(
          ModelDBServiceResourceTypes.PROJECT, projectId, ModelDBServiceActions.UPDATE);

      Artifact dataset = request.getDataset();

      experimentRunDAO.logDatasets(
          request.getId(), Collections.singletonList(dataset), request.getOverwrite());
      LogDataset.Response response = LogDataset.Response.newBuilder().build();
      saveAuditLog(
          Optional.empty(),
          ModelDBServiceActions.UPDATE,
          request.getId(),
          ModelDBUtils.getStringFromProtoObject(request),
          ModelDBUtils.getStringFromProtoObject(response),
          entityResource.getWorkspaceId());
      responseObserver.onNext(response);
      responseObserver.onCompleted();

    } catch (Exception e) {
      ModelDBUtils.observeError(responseObserver, e, LogDataset.Response.getDefaultInstance());
    }
  }

  @Override
  public void logDatasets(
      LogDatasets request, StreamObserver<ai.verta.modeldb.LogDatasets.Response> responseObserver) {
    try {
      if (request.getId().isEmpty() && request.getDatasetsList().isEmpty()) {
        throw new InvalidArgumentException(
            "ExperimentRun ID and Datasets not found in LogDatasets request");
      } else if (request.getId().isEmpty()) {
        throw new InvalidArgumentException("ExperimentRun ID not found in LogDatasets request");
      } else if (request.getDatasetsList().isEmpty()) {
        throw new InvalidArgumentException("Datasets not found in LogDatasets request");
      }

      String projectId = experimentRunDAO.getProjectIdByExperimentRunId(request.getId());
      GetResourcesResponseItem entityResource =
          roleService.getEntityResource(projectId, ModelDBServiceResourceTypes.PROJECT);
      // Validate if current user has access to the entity or not
      roleService.validateEntityUserWithUserInfo(
          ModelDBServiceResourceTypes.PROJECT, projectId, ModelDBServiceActions.UPDATE);

      experimentRunDAO.logDatasets(
          request.getId(), request.getDatasetsList(), request.getOverwrite());
      LogDatasets.Response response = LogDatasets.Response.newBuilder().build();
      saveAuditLog(
          Optional.empty(),
          ModelDBServiceActions.UPDATE,
          request.getId(),
          ModelDBUtils.getStringFromProtoObject(request),
          ModelDBUtils.getStringFromProtoObject(response),
          entityResource.getWorkspaceId());
      responseObserver.onNext(response);
      responseObserver.onCompleted();

    } catch (Exception e) {
      ModelDBUtils.observeError(responseObserver, e, LogDatasets.Response.getDefaultInstance());
    }
  }

  @Override
  public void deleteArtifact(
      DeleteArtifact request, StreamObserver<DeleteArtifact.Response> responseObserver) {
    try {
      String errorMessage = null;
      if (request.getId().isEmpty() && request.getKey().isEmpty()) {
        errorMessage = "ExperimentRun ID and Artifact key not found in DeleteArtifact request";
      } else if (request.getId().isEmpty()) {
        errorMessage = "ExperimentRun ID not found in DeleteArtifact request";
      } else if (request.getKey().isEmpty()) {
        errorMessage = "Artifact key not found in DeleteArtifact request";
      }

      if (errorMessage != null) {
        throw new InvalidArgumentException(errorMessage);
      }

      String projectId = experimentRunDAO.getProjectIdByExperimentRunId(request.getId());
      GetResourcesResponseItem entityResource =
          roleService.getEntityResource(projectId, ModelDBServiceResourceTypes.PROJECT);
      // Validate if current user has access to the entity or not
      roleService.validateEntityUserWithUserInfo(
          ModelDBServiceResourceTypes.PROJECT, projectId, ModelDBServiceActions.UPDATE);

      experimentRunDAO.deleteArtifacts(request.getId(), request.getKey());
      DeleteArtifact.Response response = DeleteArtifact.Response.newBuilder().build();
      saveAuditLog(
          Optional.empty(),
          ModelDBServiceActions.UPDATE,
          request.getId(),
          ModelDBUtils.getStringFromProtoObject(request),
          ModelDBUtils.getStringFromProtoObject(response),
          entityResource.getWorkspaceId());
      responseObserver.onNext(response);
      responseObserver.onCompleted();

    } catch (Exception e) {
      ModelDBUtils.observeError(responseObserver, e, DeleteArtifact.Response.getDefaultInstance());
    }
  }

  @Override
  public void deleteExperimentRuns(
      DeleteExperimentRuns request,
      StreamObserver<DeleteExperimentRuns.Response> responseObserver) {
    try {
      if (request.getIdsList().isEmpty()) {
        throw new InvalidArgumentException(
            "ExperimentRun IDs not found in DeleteExperimentRuns request");
      }

      Map<String, String> projectIdsMap =
          experimentRunDAO.getProjectIdsFromExperimentRunIds(request.getIdsList());
      List<GetResourcesResponseItem> responseItems =
          roleService.getResourceItems(
              null, new HashSet<>(projectIdsMap.values()), ModelDBServiceResourceTypes.PROJECT);
      List<String> deleteExperimentRunsIds =
          experimentRunDAO.deleteExperimentRuns(request.getIdsList());
      DeleteExperimentRuns.Response response =
          DeleteExperimentRuns.Response.newBuilder()
              .setStatus(!deleteExperimentRunsIds.isEmpty())
              .build();
      saveAuditLog(
          Optional.empty(),
          ModelDBServiceActions.DELETE,
          ModelDBConstants.EMPTY_STRING,
          ModelDBUtils.getStringFromProtoObject(request),
          ModelDBUtils.getStringFromProtoObject(response),
          responseItems.stream().findFirst().get().getWorkspaceId());
      responseObserver.onNext(response);
      responseObserver.onCompleted();

    } catch (Exception e) {
      ModelDBUtils.observeError(
          responseObserver, e, DeleteExperimentRuns.Response.getDefaultInstance());
    }
  }

  @Override
  public void logVersionedInput(
      LogVersionedInput request, StreamObserver<LogVersionedInput.Response> responseObserver) {
    try {
      String errorMessage = null;
      if (request.getId().isEmpty() && request.getVersionedInputs() == null) {
        errorMessage =
            "ExperimentRun ID and Versioning value not found in LogVersionedInput request";
      } else if (request.getId().isEmpty()) {
        errorMessage = "ExperimentRun ID not found in LogVersionedInput request";
      } else if (request.getVersionedInputs() == null || !request.hasVersionedInputs()) {
        errorMessage = "Versioning value not found in LogVersionedInput request";
      }

      if (errorMessage != null) {
        throw new InvalidArgumentException(errorMessage);
      }

      String projectId = experimentRunDAO.getProjectIdByExperimentRunId(request.getId());
      GetResourcesResponseItem entityResource =
          roleService.getEntityResource(projectId, ModelDBServiceResourceTypes.PROJECT);
      experimentRunDAO.logVersionedInput(request);
      LogVersionedInput.Response response = LogVersionedInput.Response.newBuilder().build();
      saveAuditLog(
          Optional.empty(),
          ModelDBServiceActions.UPDATE,
          request.getId(),
          ModelDBUtils.getStringFromProtoObject(request),
          ModelDBUtils.getStringFromProtoObject(response),
          entityResource.getWorkspaceId());
      responseObserver.onNext(response);
      responseObserver.onCompleted();
    } catch (Exception e) {
      ModelDBUtils.observeError(
          responseObserver, e, LogVersionedInput.Response.getDefaultInstance());
    }
  }

  @Override
  public void getVersionedInputs(
      GetVersionedInput request, StreamObserver<GetVersionedInput.Response> responseObserver) {
    try {
      String errorMessage = null;
      if (request.getId().isEmpty()) {
        errorMessage = "ExperimentRun ID not found in GetVersionedInput request";
      }

      if (errorMessage != null) {
        throw new ModelDBException(errorMessage, io.grpc.Status.Code.INVALID_ARGUMENT);
      }

      GetVersionedInput.Response response = experimentRunDAO.getVersionedInputs(request);
      String projectId = experimentRunDAO.getProjectIdByExperimentRunId(request.getId());
      GetResourcesResponseItem entityResource =
          roleService.getEntityResource(projectId, ModelDBServiceResourceTypes.PROJECT);
      saveAuditLogs(
          Optional.empty(),
          ModelDBServiceActions.READ,
          Collections.singletonList(request.getId()),
          ModelDBUtils.getStringFromProtoObject(request),
          ModelDBUtils.getStringFromProtoObject(response),
          entityResource.getWorkspaceId());
      responseObserver.onNext(response);
      responseObserver.onCompleted();
    } catch (Exception e) {
      ModelDBUtils.observeError(
          responseObserver, e, GetVersionedInput.Response.getDefaultInstance());
    }
  }

  @Override
  public void commitArtifactPart(
      CommitArtifactPart request, StreamObserver<CommitArtifactPart.Response> responseObserver) {
    try {
      String errorMessage = null;
      if (request.getId().isEmpty()) {
        errorMessage = "ExperimentRun ID not found in CommitArtifactPart request";
      } else if (request.getKey().isEmpty()) {
        errorMessage = "Artifact key not found in CommitArtifactPart request";
      } else if (request.getArtifactPart().getPartNumber() == 0) {
        errorMessage = "Artifact part number is not specified in CommitArtifactPart request";
      }

      if (errorMessage != null) {
        throw new ModelDBException(errorMessage, Code.INVALID_ARGUMENT);
      }

      String projectId = experimentRunDAO.getProjectIdByExperimentRunId(request.getId());
      GetResourcesResponseItem entityResource =
          roleService.getEntityResource(projectId, ModelDBServiceResourceTypes.PROJECT);
      // Validate if current user has access to the entity or not
      roleService.validateEntityUserWithUserInfo(
          ModelDBServiceResourceTypes.PROJECT, projectId, ModelDBServiceActions.UPDATE);

      CommitArtifactPart.Response response = experimentRunDAO.commitArtifactPart(request);
      saveAuditLog(
          Optional.empty(),
          ModelDBServiceActions.UPDATE,
          request.getId(),
          ModelDBUtils.getStringFromProtoObject(request),
          ModelDBUtils.getStringFromProtoObject(response),
          entityResource.getWorkspaceId());
      responseObserver.onNext(response);
      responseObserver.onCompleted();
    } catch (Exception e) {
      ModelDBUtils.observeError(
          responseObserver, e, CommitArtifactPart.Response.getDefaultInstance());
    }
  }

  @Override
  public void getCommittedArtifactParts(
      GetCommittedArtifactParts request,
      StreamObserver<GetCommittedArtifactParts.Response> responseObserver) {
    try {
      String errorMessage = null;
      if (request.getId().isEmpty()) {
        errorMessage = "ExperimentRun ID not found in GetCommittedArtifactParts request";
      } else if (request.getKey().isEmpty()) {
        errorMessage = "Artifact key not found in GetCommittedArtifactParts request";
      }

      if (errorMessage != null) {
        throw new ModelDBException(errorMessage, Code.INVALID_ARGUMENT);
      }

      String projectId = experimentRunDAO.getProjectIdByExperimentRunId(request.getId());
      GetResourcesResponseItem entityResource =
          roleService.getEntityResource(projectId, ModelDBServiceResourceTypes.PROJECT);
      // Validate if current user has access to the entity or not
      roleService.validateEntityUserWithUserInfo(
          ModelDBServiceResourceTypes.PROJECT, projectId, ModelDBServiceActions.READ);

      GetCommittedArtifactParts.Response response =
          experimentRunDAO.getCommittedArtifactParts(request);
      saveAuditLogs(
          Optional.empty(),
          ModelDBServiceActions.READ,
          Collections.singletonList(request.getId()),
          ModelDBUtils.getStringFromProtoObject(request),
          ModelDBUtils.getStringFromProtoObject(response),
          entityResource.getWorkspaceId());
      responseObserver.onNext(response);
      responseObserver.onCompleted();
    } catch (Exception e) {
      ModelDBUtils.observeError(
          responseObserver, e, GetCommittedArtifactParts.Response.getDefaultInstance());
    }
  }

  @Override
  public void commitMultipartArtifact(
      CommitMultipartArtifact request,
      StreamObserver<CommitMultipartArtifact.Response> responseObserver) {
    try {
      String errorMessage = null;
      if (request.getId().isEmpty()) {
        errorMessage = "ExperimentRun ID not found in CommitMultipartArtifact request";
      } else if (request.getKey().isEmpty()) {
        errorMessage = "Artifact key not found in CommitMultipartArtifact request";
      }

      if (errorMessage != null) {
        throw new ModelDBException(errorMessage, Code.INVALID_ARGUMENT);
      }

      String projectId = experimentRunDAO.getProjectIdByExperimentRunId(request.getId());
      GetResourcesResponseItem entityResource =
          roleService.getEntityResource(projectId, ModelDBServiceResourceTypes.PROJECT);
      // Validate if current user has access to the entity or not
      roleService.validateEntityUserWithUserInfo(
          ModelDBServiceResourceTypes.PROJECT, projectId, ModelDBServiceActions.UPDATE);

      CommitMultipartArtifact.Response response =
          experimentRunDAO.commitMultipartArtifact(request, artifactStoreDAO::commitMultipart);
      saveAuditLog(
          Optional.empty(),
          ModelDBServiceActions.UPDATE,
          request.getId(),
          ModelDBUtils.getStringFromProtoObject(request),
          ModelDBUtils.getStringFromProtoObject(response),
          entityResource.getWorkspaceId());
      responseObserver.onNext(response);
      responseObserver.onCompleted();
    } catch (Exception e) {
      ModelDBUtils.observeError(
          responseObserver, e, CommitMultipartArtifact.Response.getDefaultInstance());
    }
  }

  @Override
  public void deleteHyperparameters(
      DeleteHyperparameters request,
      StreamObserver<DeleteHyperparameters.Response> responseObserver) {
    try {
      String errorMessage = null;
      if (request.getId().isEmpty()) {
        errorMessage = "ExperimentRun ID not found in DeleteHyperparameters request";
      } else if (request.getHyperparameterKeysList().isEmpty() && !request.getDeleteAll()) {
        errorMessage =
            "Hyperparameter keys not found and deleteAll flag has false in DeleteHyperparameters request";
      }

      if (errorMessage != null) {
        throw new ModelDBException(errorMessage, io.grpc.Status.Code.INVALID_ARGUMENT);
      }

      String projectId = experimentRunDAO.getProjectIdByExperimentRunId(request.getId());
      GetResourcesResponseItem entityResource =
          roleService.getEntityResource(projectId, ModelDBServiceResourceTypes.PROJECT);
      experimentRunDAO.deleteExperimentRunKeyValuesEntities(
          request.getId(),
          request.getHyperparameterKeysList(),
          request.getDeleteAll(),
          ModelDBConstants.HYPERPARAMETERS);
      DeleteHyperparameters.Response response = DeleteHyperparameters.Response.newBuilder().build();
      saveAuditLog(
          Optional.empty(),
          ModelDBServiceActions.UPDATE,
          request.getId(),
          ModelDBUtils.getStringFromProtoObject(request),
          ModelDBUtils.getStringFromProtoObject(response),
          entityResource.getWorkspaceId());
      responseObserver.onNext(response);
      responseObserver.onCompleted();
    } catch (Exception e) {
      ModelDBUtils.observeError(
          responseObserver, e, DeleteHyperparameters.Response.getDefaultInstance());
    }
  }

  @Override
  public void deleteMetrics(
      DeleteMetrics request, StreamObserver<DeleteMetrics.Response> responseObserver) {
    try {
      String errorMessage = null;
      if (request.getId().isEmpty()) {
        errorMessage = "ExperimentRun ID not found in DeleteMetrics request";
      } else if (request.getMetricKeysList().isEmpty() && !request.getDeleteAll()) {
        errorMessage =
            "Metrics keys not found and deleteAll flag has false in DeleteMetrics request";
      }

      if (errorMessage != null) {
        throw new ModelDBException(errorMessage, io.grpc.Status.Code.INVALID_ARGUMENT);
      }

      String projectId = experimentRunDAO.getProjectIdByExperimentRunId(request.getId());
      GetResourcesResponseItem entityResource =
          roleService.getEntityResource(projectId, ModelDBServiceResourceTypes.PROJECT);
      experimentRunDAO.deleteExperimentRunKeyValuesEntities(
          request.getId(),
          request.getMetricKeysList(),
          request.getDeleteAll(),
          ModelDBConstants.METRICS);
      DeleteMetrics.Response response = DeleteMetrics.Response.newBuilder().build();
      saveAuditLog(
          Optional.empty(),
          ModelDBServiceActions.UPDATE,
          request.getId(),
          ModelDBUtils.getStringFromProtoObject(request),
          ModelDBUtils.getStringFromProtoObject(response),
          entityResource.getWorkspaceId());
      responseObserver.onNext(response);
      responseObserver.onCompleted();
    } catch (Exception e) {
      ModelDBUtils.observeError(responseObserver, e, DeleteMetrics.Response.getDefaultInstance());
    }
  }

  @Override
  public void deleteObservations(
      DeleteObservations request, StreamObserver<DeleteObservations.Response> responseObserver) {
    try {
      String errorMessage = null;
      if (request.getId().isEmpty()) {
        errorMessage = "ExperimentRun ID not found in DeleteObservations request";
      } else if (request.getObservationKeysList().isEmpty() && !request.getDeleteAll()) {
        errorMessage =
            "Observation keys not found and deleteAll flag has false in DeleteObservations request";
      }

      if (errorMessage != null) {
        throw new ModelDBException(errorMessage, io.grpc.Status.Code.INVALID_ARGUMENT);
      }

      String projectId = experimentRunDAO.getProjectIdByExperimentRunId(request.getId());
      GetResourcesResponseItem entityResource =
          roleService.getEntityResource(projectId, ModelDBServiceResourceTypes.PROJECT);
      experimentRunDAO.deleteExperimentRunObservationsEntities(
          request.getId(), request.getObservationKeysList(), request.getDeleteAll());
      DeleteObservations.Response response = DeleteObservations.Response.newBuilder().build();
      saveAuditLog(
          Optional.empty(),
          ModelDBServiceActions.UPDATE,
          request.getId(),
          ModelDBUtils.getStringFromProtoObject(request),
          ModelDBUtils.getStringFromProtoObject(response),
          entityResource.getWorkspaceId());
      responseObserver.onNext(response);
      responseObserver.onCompleted();
    } catch (Exception e) {
      ModelDBUtils.observeError(
          responseObserver, e, DeleteObservations.Response.getDefaultInstance());
    }
  }

  @Override
  public void listCommitExperimentRuns(
      ListCommitExperimentRunsRequest request,
      StreamObserver<ListCommitExperimentRunsRequest.Response> responseObserver) {
    try {
      if (request.getCommitSha().isEmpty()) {
        throw new ModelDBException("Commit SHA should not be empty", Code.INVALID_ARGUMENT);
      }

      ListCommitExperimentRunsRequest.Response response =
          experimentRunDAO.listCommitExperimentRuns(
              projectDAO,
              request,
              (session) -> repositoryDAO.getRepositoryById(session, request.getRepositoryId()),
              (session, repository) ->
                  commitDAO.getCommitEntity(session, request.getCommitSha(), repository));
      saveExperimentRunsLogs(request, response.getRunsList(), response, ModelDBServiceActions.READ);
      responseObserver.onNext(response);
      responseObserver.onCompleted();
    } catch (Exception e) {
      ModelDBUtils.observeError(
          responseObserver, e, ListCommitExperimentRunsRequest.Response.getDefaultInstance());
    }
  }

  @Override
  public void listBlobExperimentRuns(
      ListBlobExperimentRunsRequest request,
      StreamObserver<ListBlobExperimentRunsRequest.Response> responseObserver) {
    try {
      if (request.getCommitSha().isEmpty()) {
        throw new ModelDBException("Commit SHA should not be empty", Code.INVALID_ARGUMENT);
      }

      ListBlobExperimentRunsRequest.Response response =
          experimentRunDAO.listBlobExperimentRuns(
              projectDAO,
              request,
              (session) -> repositoryDAO.getRepositoryById(session, request.getRepositoryId()),
              (session, repository) ->
                  commitDAO.getCommitEntity(session, request.getCommitSha(), repository));
      saveExperimentRunsLogs(request, response.getRunsList(), response, ModelDBServiceActions.READ);
      responseObserver.onNext(response);
      responseObserver.onCompleted();
    } catch (Exception e) {
      ModelDBUtils.observeError(
          responseObserver, e, ListBlobExperimentRunsRequest.Response.getDefaultInstance());
    }
  }

  @Override
  public void getExperimentRunsByDatasetVersionId(
      GetExperimentRunsByDatasetVersionId request,
      StreamObserver<GetExperimentRunsByDatasetVersionId.Response> responseObserver) {
    try {
      if (request.getDatasetVersionId().isEmpty()) {
        throw new ModelDBException("DatasetVersion Id should not be empty", Code.INVALID_ARGUMENT);
      }

      ExperimentRunPaginationDTO experimentRunPaginationDTO =
          experimentRunDAO.getExperimentRunsByDatasetVersionId(projectDAO, request);
      List<ExperimentRun> experimentRuns = experimentRunPaginationDTO.getExperimentRuns();
      GetExperimentRunsByDatasetVersionId.Response response =
          GetExperimentRunsByDatasetVersionId.Response.newBuilder()
              .addAllExperimentRuns(experimentRuns)
              .setTotalRecords(experimentRunPaginationDTO.getTotalRecords())
              .build();
      saveExperimentRunsLogs(request, experimentRuns, response, ModelDBServiceActions.READ);
      responseObserver.onNext(response);
      responseObserver.onCompleted();
    } catch (Exception e) {
      ModelDBUtils.observeError(
          responseObserver, e, GetExperimentRunsByDatasetVersionId.Response.getDefaultInstance());
    }
  }

  @Override
  public void cloneExperimentRun(
      CloneExperimentRun request, StreamObserver<CloneExperimentRun.Response> responseObserver) {
    try {
      if (request.getSrcExperimentRunId().isEmpty()) {
        throw new ModelDBException(
            "Source ExperimentRun Id should not be empty", Code.INVALID_ARGUMENT);
      }

      ExperimentRun clonedExperimentRun =
          experimentRunDAO.cloneExperimentRun(
              projectDAO, request, authService.getCurrentLoginUserInfo());
      GetResourcesResponseItem entityResource =
          roleService.getEntityResource(
              clonedExperimentRun.getProjectId(), ModelDBServiceResourceTypes.PROJECT);
      CloneExperimentRun.Response response =
          CloneExperimentRun.Response.newBuilder().setRun(clonedExperimentRun).build();
      saveAuditLog(
          Optional.empty(),
          ModelDBServiceActions.CREATE,
          clonedExperimentRun.getId(),
          ModelDBUtils.getStringFromProtoObject(request),
          ModelDBUtils.getStringFromProtoObject(response),
          entityResource.getWorkspaceId());
      responseObserver.onNext(response);
      responseObserver.onCompleted();
    } catch (Exception e) {
      ModelDBUtils.observeError(
          responseObserver, e, CloneExperimentRun.Response.getDefaultInstance());
    }
  }

  @Override
  public void logEnvironment(
      LogEnvironment request, StreamObserver<LogEnvironment.Response> responseObserver) {
    try {
      if (request.getId().isEmpty()) {
        throw new ModelDBException("ExperimentRun Id should not be empty", Code.INVALID_ARGUMENT);
      }

      String projectId = experimentRunDAO.getProjectIdByExperimentRunId(request.getId());
      GetResourcesResponseItem entityResource =
          roleService.getEntityResource(projectId, ModelDBServiceResourceTypes.PROJECT);
      // Validate if current user has access to the entity or not
      roleService.validateEntityUserWithUserInfo(
          ModelDBServiceResourceTypes.PROJECT, projectId, ModelDBServiceActions.UPDATE);

      experimentRunDAO.logEnvironment(request.getId(), request.getEnvironment());
      LogEnvironment.Response response = LogEnvironment.Response.newBuilder().build();
      saveAuditLog(
          Optional.empty(),
          ModelDBServiceActions.UPDATE,
          request.getId(),
          ModelDBUtils.getStringFromProtoObject(request),
          ModelDBUtils.getStringFromProtoObject(response),
          entityResource.getWorkspaceId());
      responseObserver.onNext(response);
      responseObserver.onCompleted();
    } catch (Exception e) {
      ModelDBUtils.observeError(responseObserver, e, LogEnvironment.Response.getDefaultInstance());
    }
  }
}<|MERGE_RESOLUTION|>--- conflicted
+++ resolved
@@ -72,20 +72,6 @@
       Optional<UserInfo> userInfo,
       ModelDBServiceActions action,
       String resourceId,
-<<<<<<< HEAD
-=======
-      String request,
-      String response,
-      Long workspaceId) {
-    saveAuditLogs(
-        userInfo, action, Collections.singletonList(resourceId), request, response, workspaceId);
-  }
-
-  private void saveAuditLogs(
-      Optional<UserInfo> userInfo,
-      ModelDBServiceActions action,
-      List<String> resourceIds,
->>>>>>> b0bc9cb1
       String request,
       String response,
       Long workspaceId) {
@@ -291,10 +277,10 @@
               .addAllExperimentRuns(experimentRuns)
               .setTotalRecords(experimentRunPaginationDTO.getTotalRecords())
               .build();
-      saveAuditLogs(
+      saveAuditLog(
           Optional.empty(),
           ModelDBServiceActions.READ,
-          experimentRuns.stream().map(ExperimentRun::getId).collect(Collectors.toList()),
+          ModelDBConstants.EMPTY_STRING,
           ModelDBUtils.getStringFromProtoObject(request),
           ModelDBUtils.getStringFromProtoObject(response),
           entityResource.getWorkspaceId());
@@ -347,10 +333,10 @@
               .build();
       GetResourcesResponseItem entityResource =
           roleService.getEntityResource(projectId, ModelDBServiceResourceTypes.PROJECT);
-      saveAuditLogs(
+      saveAuditLog(
           Optional.empty(),
           ModelDBServiceActions.READ,
-          experimentRuns.stream().map(ExperimentRun::getId).collect(Collectors.toList()),
+          ModelDBConstants.EMPTY_STRING,
           ModelDBUtils.getStringFromProtoObject(request),
           ModelDBUtils.getStringFromProtoObject(response),
           entityResource.getWorkspaceId());
@@ -394,10 +380,10 @@
       }
       GetResourcesResponseItem entityResource =
           roleService.getEntityResource(projectId, ModelDBServiceResourceTypes.PROJECT);
-      saveAuditLogs(
+      saveAuditLog(
           Optional.empty(),
           ModelDBServiceActions.READ,
-          Collections.singletonList(request.getId()),
+          request.getId(),
           ModelDBUtils.getStringFromProtoObject(request),
           ModelDBUtils.getStringFromProtoObject(response),
           entityResource.getWorkspaceId());
@@ -466,10 +452,10 @@
           GetExperimentRunByName.Response.newBuilder()
               .setExperimentRun(experimentRunList.get(0))
               .build();
-      saveAuditLogs(
+      saveAuditLog(
           Optional.empty(),
           ModelDBServiceActions.READ,
-          experimentRunList.stream().map(ExperimentRun::getId).collect(Collectors.toList()),
+          ModelDBConstants.EMPTY_STRING,
           ModelDBUtils.getStringFromProtoObject(request),
           ModelDBUtils.getStringFromProtoObject(response),
           entityResource.getWorkspaceId());
@@ -673,10 +659,10 @@
       List<String> experimentRunTags = experimentRunDAO.getExperimentRunTags(request.getId());
       GetTags.Response response =
           GetTags.Response.newBuilder().addAllTags(experimentRunTags).build();
-      saveAuditLogs(
+      saveAuditLog(
           Optional.empty(),
           ModelDBServiceActions.READ,
-          Collections.singletonList(request.getId()),
+          request.getId(),
           ModelDBUtils.getStringFromProtoObject(request),
           ModelDBUtils.getStringFromProtoObject(response),
           entityResource.getWorkspaceId());
@@ -995,10 +981,10 @@
           experimentRunDAO.getObservationByKey(request.getId(), request.getObservationKey());
       GetObservations.Response response =
           GetObservations.Response.newBuilder().addAllObservations(observations).build();
-      saveAuditLogs(
+      saveAuditLog(
           Optional.empty(),
           ModelDBServiceActions.READ,
-          Collections.singletonList(request.getId()),
+          request.getId(),
           ModelDBUtils.getStringFromProtoObject(request),
           ModelDBUtils.getStringFromProtoObject(response),
           entityResource.getWorkspaceId());
@@ -1110,10 +1096,10 @@
       List<KeyValue> metricList = experimentRunDAO.getExperimentRunMetrics(request.getId());
       GetMetrics.Response response =
           GetMetrics.Response.newBuilder().addAllMetrics(metricList).build();
-      saveAuditLogs(
+      saveAuditLog(
           Optional.empty(),
           ModelDBServiceActions.READ,
-          Collections.singletonList(request.getId()),
+          request.getId(),
           ModelDBUtils.getStringFromProtoObject(request),
           ModelDBUtils.getStringFromProtoObject(response),
           entityResource.getWorkspaceId());
@@ -1144,10 +1130,10 @@
       List<Artifact> datasetList = experimentRunDAO.getExperimentRunDatasets(request.getId());
       GetDatasets.Response response =
           GetDatasets.Response.newBuilder().addAllDatasets(datasetList).build();
-      saveAuditLogs(
+      saveAuditLog(
           Optional.empty(),
           ModelDBServiceActions.READ,
-          Collections.singletonList(request.getId()),
+          request.getId(),
           ModelDBUtils.getStringFromProtoObject(request),
           ModelDBUtils.getStringFromProtoObject(response),
           entityResource.getWorkspaceId());
@@ -1410,10 +1396,10 @@
       List<Artifact> artifactList = experimentRunDAO.getExperimentRunArtifacts(request.getId());
       GetArtifacts.Response response =
           GetArtifacts.Response.newBuilder().addAllArtifacts(artifactList).build();
-      saveAuditLogs(
+      saveAuditLog(
           Optional.empty(),
           ModelDBServiceActions.READ,
-          Collections.singletonList(request.getId()),
+          request.getId(),
           ModelDBUtils.getStringFromProtoObject(request),
           ModelDBUtils.getStringFromProtoObject(response),
           entityResource.getWorkspaceId());
@@ -1515,10 +1501,10 @@
           roleService.getEntityResource(projectId, ModelDBServiceResourceTypes.PROJECT);
       GetExperimentRunCodeVersion.Response response =
           GetExperimentRunCodeVersion.Response.newBuilder().setCodeVersion(codeVersion).build();
-      saveAuditLogs(
+      saveAuditLog(
           Optional.empty(),
           ModelDBServiceActions.READ,
-          Collections.singletonList(request.getId()),
+          request.getId(),
           ModelDBUtils.getStringFromProtoObject(request),
           ModelDBUtils.getStringFromProtoObject(response),
           entityResource.getWorkspaceId());
@@ -1640,10 +1626,10 @@
           GetHyperparameters.Response.newBuilder()
               .addAllHyperparameters(hyperparameterList)
               .build();
-      saveAuditLogs(
+      saveAuditLog(
           Optional.empty(),
           ModelDBServiceActions.READ,
-          Collections.singletonList(request.getId()),
+          request.getId(),
           ModelDBUtils.getStringFromProtoObject(request),
           ModelDBUtils.getStringFromProtoObject(response),
           entityResource.getWorkspaceId());
@@ -1771,10 +1757,10 @@
               request.getId(), request.getAttributeKeysList(), request.getGetAll());
       GetAttributes.Response response =
           GetAttributes.Response.newBuilder().addAllAttributes(attributeList).build();
-      saveAuditLogs(
+      saveAuditLog(
           Optional.empty(),
           ModelDBServiceActions.READ,
-          Collections.singletonList(request.getId()),
+          request.getId(),
           ModelDBUtils.getStringFromProtoObject(request),
           ModelDBUtils.getStringFromProtoObject(response),
           entityResource.getWorkspaceId());
@@ -1818,10 +1804,10 @@
               .addAllExperimentRuns(experimentRuns)
               .setTotalRecords(experimentRunPaginationDTO.getTotalRecords())
               .build();
-      saveAuditLogs(
+      saveAuditLog(
           Optional.empty(),
           ModelDBServiceActions.READ,
-          experimentRuns.stream().map(ExperimentRun::getId).collect(Collectors.toList()),
+          ModelDBConstants.EMPTY_STRING,
           ModelDBUtils.getStringFromProtoObject(request),
           ModelDBUtils.getStringFromProtoObject(response),
           entityResource.getWorkspaceId());
@@ -1887,10 +1873,10 @@
                                 experimentRun.getProjectId(), ModelDBServiceResourceTypes.PROJECT)
                             .getWorkspaceId()));
     UserInfo currentUserInfo = authService.getCurrentLoginUserInfo();
-    saveAuditLogs(
+    saveAuditLog(
         Optional.of(currentUserInfo),
         modelDBServiceActions,
-        workspaceIdByExperimentRunId.map(SimpleEntry::getKey).orElse(""),
+        ModelDBConstants.EMPTY_STRING,
         ModelDBUtils.getStringFromProtoObject(request),
         ModelDBUtils.getStringFromProtoObject(response),
         workspaceIdByExperimentRunId
@@ -1992,10 +1978,10 @@
 
       String jobId = experimentRunDAO.getJobId(request.getId());
       GetJobId.Response response = GetJobId.Response.newBuilder().setJobId(jobId).build();
-      saveAuditLogs(
+      saveAuditLog(
           Optional.empty(),
           ModelDBServiceActions.READ,
-          Collections.singletonList(request.getId()),
+          request.getId(),
           ModelDBUtils.getStringFromProtoObject(request),
           ModelDBUtils.getStringFromProtoObject(response),
           entityResource.getWorkspaceId());
@@ -2040,10 +2026,10 @@
               .addAllExperimentRuns(experimentRuns)
               .setTotalRecords(experimentRunPaginationDTO.getTotalRecords())
               .build();
-      saveAuditLogs(
+      saveAuditLog(
           Optional.empty(),
           ModelDBServiceActions.READ,
-          experimentRuns.stream().map(ExperimentRun::getId).collect(Collectors.toList()),
+          ModelDBConstants.EMPTY_STRING,
           ModelDBUtils.getStringFromProtoObject(request),
           ModelDBUtils.getStringFromProtoObject(response),
           entityResource.getWorkspaceId());
@@ -2328,10 +2314,10 @@
       String projectId = experimentRunDAO.getProjectIdByExperimentRunId(request.getId());
       GetResourcesResponseItem entityResource =
           roleService.getEntityResource(projectId, ModelDBServiceResourceTypes.PROJECT);
-      saveAuditLogs(
+      saveAuditLog(
           Optional.empty(),
           ModelDBServiceActions.READ,
-          Collections.singletonList(request.getId()),
+          request.getId(),
           ModelDBUtils.getStringFromProtoObject(request),
           ModelDBUtils.getStringFromProtoObject(response),
           entityResource.getWorkspaceId());
@@ -2408,10 +2394,10 @@
 
       GetCommittedArtifactParts.Response response =
           experimentRunDAO.getCommittedArtifactParts(request);
-      saveAuditLogs(
+      saveAuditLog(
           Optional.empty(),
           ModelDBServiceActions.READ,
-          Collections.singletonList(request.getId()),
+          request.getId(),
           ModelDBUtils.getStringFromProtoObject(request),
           ModelDBUtils.getStringFromProtoObject(response),
           entityResource.getWorkspaceId());
