package ai.verta.modeldb.experimentRun;

import ai.verta.common.Artifact;
import ai.verta.common.ArtifactTypeEnum.ArtifactType;
import ai.verta.common.KeyValue;
import ai.verta.common.ModelDBResourceEnum.ModelDBServiceResourceTypes;
import ai.verta.modeldb.AddExperimentRunAttributes;
import ai.verta.modeldb.AddExperimentRunTag;
import ai.verta.modeldb.AddExperimentRunTags;
import ai.verta.modeldb.App;
import ai.verta.modeldb.CodeVersion;
import ai.verta.modeldb.CommitArtifactPart;
import ai.verta.modeldb.CommitMultipartArtifact;
import ai.verta.modeldb.CreateExperimentRun;
import ai.verta.modeldb.DeleteArtifact;
import ai.verta.modeldb.DeleteExperiment;
import ai.verta.modeldb.DeleteExperimentRun;
import ai.verta.modeldb.DeleteExperimentRunAttributes;
import ai.verta.modeldb.DeleteExperimentRunTag;
import ai.verta.modeldb.DeleteExperimentRunTags;
import ai.verta.modeldb.DeleteExperimentRuns;
import ai.verta.modeldb.DeleteExperiments;
import ai.verta.modeldb.DeleteHyperparameters;
import ai.verta.modeldb.DeleteMetrics;
import ai.verta.modeldb.DeleteObservations;
import ai.verta.modeldb.Experiment;
import ai.verta.modeldb.ExperimentRun;
import ai.verta.modeldb.ExperimentRunServiceGrpc.ExperimentRunServiceImplBase;
import ai.verta.modeldb.FindExperimentRuns;
import ai.verta.modeldb.GetArtifacts;
import ai.verta.modeldb.GetAttributes;
import ai.verta.modeldb.GetChildrenExperimentRuns;
import ai.verta.modeldb.GetCommittedArtifactParts;
import ai.verta.modeldb.GetDatasets;
import ai.verta.modeldb.GetExperimentRunById;
import ai.verta.modeldb.GetExperimentRunByName;
import ai.verta.modeldb.GetExperimentRunCodeVersion;
import ai.verta.modeldb.GetExperimentRunsByDatasetVersionId;
import ai.verta.modeldb.GetExperimentRunsInExperiment;
import ai.verta.modeldb.GetExperimentRunsInProject;
import ai.verta.modeldb.GetHyperparameters;
import ai.verta.modeldb.GetJobId;
import ai.verta.modeldb.GetMetrics;
import ai.verta.modeldb.GetObservations;
import ai.verta.modeldb.GetTags;
import ai.verta.modeldb.GetUrlForArtifact;
import ai.verta.modeldb.GetVersionedInput;
import ai.verta.modeldb.ListBlobExperimentRunsRequest;
import ai.verta.modeldb.ListCommitExperimentRunsRequest;
import ai.verta.modeldb.LogArtifact;
import ai.verta.modeldb.LogArtifacts;
import ai.verta.modeldb.LogAttribute;
import ai.verta.modeldb.LogAttributes;
import ai.verta.modeldb.LogDataset;
import ai.verta.modeldb.LogDatasets;
import ai.verta.modeldb.LogExperimentRunCodeVersion;
import ai.verta.modeldb.LogHyperparameter;
import ai.verta.modeldb.LogHyperparameters;
import ai.verta.modeldb.LogJobId;
import ai.verta.modeldb.LogMetric;
import ai.verta.modeldb.LogMetrics;
import ai.verta.modeldb.LogObservation;
import ai.verta.modeldb.LogObservations;
import ai.verta.modeldb.LogVersionedInput;
import ai.verta.modeldb.ModelDBAuthInterceptor;
import ai.verta.modeldb.ModelDBConstants;
import ai.verta.modeldb.ModelDBException;
import ai.verta.modeldb.ModelDBMessages;
import ai.verta.modeldb.Observation;
import ai.verta.modeldb.Project;
import ai.verta.modeldb.SetParentExperimentRunId;
import ai.verta.modeldb.SortExperimentRuns;
import ai.verta.modeldb.TopExperimentRunsSelector;
import ai.verta.modeldb.UpdateExperimentRunDescription;
import ai.verta.modeldb.UpdateExperimentRunName;
import ai.verta.modeldb.artifactStore.ArtifactStoreDAO;
import ai.verta.modeldb.authservice.AuthService;
import ai.verta.modeldb.authservice.RoleService;
import ai.verta.modeldb.datasetVersion.DatasetVersionDAO;
import ai.verta.modeldb.dto.ExperimentRunPaginationDTO;
import ai.verta.modeldb.experiment.ExperimentDAO;
import ai.verta.modeldb.monitoring.QPSCountResource;
import ai.verta.modeldb.monitoring.RequestLatencyResource;
import ai.verta.modeldb.project.ProjectDAO;
import ai.verta.modeldb.utils.ModelDBUtils;
import ai.verta.modeldb.versioning.CommitDAO;
import ai.verta.modeldb.versioning.RepositoryDAO;
import ai.verta.uac.ModelDBActionEnum.ModelDBServiceActions;
import ai.verta.uac.UserInfo;
import com.google.protobuf.Any;
import com.google.protobuf.InvalidProtocolBufferException;
import com.google.protobuf.Value;
import com.google.rpc.Code;
import com.google.rpc.Status;
import io.grpc.protobuf.StatusProto;
import io.grpc.stub.StreamObserver;
import java.util.AbstractMap.SimpleEntry;
import java.util.ArrayList;
import java.util.Calendar;
import java.util.Collections;
import java.util.List;
import java.util.Map;
import java.util.Map.Entry;
import java.util.UUID;
import org.apache.logging.log4j.LogManager;
import org.apache.logging.log4j.Logger;

public class ExperimentRunServiceImpl extends ExperimentRunServiceImplBase {

  private static final Logger LOGGER = LogManager.getLogger(ExperimentRunServiceImpl.class);
  private AuthService authService;
  private RoleService roleService;
  private ExperimentRunDAO experimentRunDAO;
  private ProjectDAO projectDAO;
  private ExperimentDAO experimentDAO;
  private ArtifactStoreDAO artifactStoreDAO;
  private DatasetVersionDAO datasetVersionDAO;
  private RepositoryDAO repositoryDAO;
  private CommitDAO commitDAO;

  public ExperimentRunServiceImpl(
      AuthService authService,
      RoleService roleService,
      ExperimentRunDAO experimentRunDAO,
      ProjectDAO projectDAO,
      ExperimentDAO experimentDAO,
      ArtifactStoreDAO artifactStoreDAO,
      DatasetVersionDAO datasetVersionDAO,
      RepositoryDAO repositoryDAO,
      CommitDAO commitDAO) {
    this.authService = authService;
    this.roleService = roleService;
    this.experimentRunDAO = experimentRunDAO;
    this.projectDAO = projectDAO;
    this.experimentDAO = experimentDAO;
    this.artifactStoreDAO = artifactStoreDAO;
    this.datasetVersionDAO = datasetVersionDAO;
    this.commitDAO = commitDAO;
    this.repositoryDAO = repositoryDAO;
  }

  private void validateExperimentEntity(String experimentId) throws InvalidProtocolBufferException {
    experimentDAO.getExperiment(experimentId);
  }

  /**
   * Convert CreateExperimentRun request to Experiment object. This method generate the
   * ExperimentRun Id using UUID and put it in ExperimentRun object.
   *
   * @param request : CreateExperimentRun request
   * @param userInfo : current login UserInfo
   * @return ExperimentRun : experimentRun
   */
  private ExperimentRun getExperimentRunFromRequest(
      CreateExperimentRun request, UserInfo userInfo) {

    String errorMessage = null;
    if (request.getProjectId().isEmpty()
        && request.getExperimentId().isEmpty()
        && request.getName().isEmpty()) {
      errorMessage =
          "Project ID and Experiment ID and ExperimentRun name not found in CreateExperimentRun request";
    } else if (request.getProjectId().isEmpty()) {
      errorMessage = "Project ID not found in CreateExperimentRun request";
    } else if (request.getExperimentId().isEmpty()) {
      errorMessage = "Experiment ID not found in CreateExperimentRun request";
    } else if (request.getName().isEmpty()) {
      errorMessage = "ExperimentRun name not found in CreateExperimentRun request";
    }

    if (errorMessage != null) {
      LOGGER.info(errorMessage);
      Status status =
          Status.newBuilder()
              .setCode(Code.INVALID_ARGUMENT_VALUE)
              .setMessage(errorMessage)
              .addDetails(Any.pack(CreateExperimentRun.Response.getDefaultInstance()))
              .build();
      throw StatusProto.toStatusRuntimeException(status);
    }

    /*
     * Create ExperimentRun entity from given CreateExperimentRun request. generate UUID and put as
     * id in ExperimentRun for uniqueness.
     */
    ExperimentRun.Builder experimentRunBuilder =
        ExperimentRun.newBuilder()
            .setId(UUID.randomUUID().toString())
            .setProjectId(request.getProjectId())
            .setExperimentId(request.getExperimentId())
            .setName(ModelDBUtils.checkEntityNameLength(request.getName()))
            .setDescription(request.getDescription())
            .setStartTime(request.getStartTime())
            .setEndTime(request.getEndTime())
            .setCodeVersion(request.getCodeVersion())
            .setParentId(request.getParentId())
            .addAllTags(ModelDBUtils.checkEntityTagsLength(request.getTagsList()))
            .addAllAttributes(request.getAttributesList())
            .addAllHyperparameters(request.getHyperparametersList())
            .addAllArtifacts(request.getArtifactsList())
            .addAllDatasets(request.getDatasetsList())
            .addAllMetrics(request.getMetricsList())
            .addAllObservations(request.getObservationsList())
            .addAllFeatures(request.getFeaturesList());

    if (App.getInstance().getStoreClientCreationTimestamp() && request.getDateCreated() != 0L) {
      experimentRunBuilder
          .setDateCreated(request.getDateCreated())
          .setDateUpdated(request.getDateCreated());
    } else {
      experimentRunBuilder
          .setDateCreated(Calendar.getInstance().getTimeInMillis())
          .setDateUpdated(Calendar.getInstance().getTimeInMillis());
    }

    if (request.getCodeVersionSnapshot() != null) {
      experimentRunBuilder.setCodeVersionSnapshot(request.getCodeVersionSnapshot());
    }
    if (request.getVersionedInputs() != null && request.hasVersionedInputs()) {
      experimentRunBuilder.setVersionedInputs(request.getVersionedInputs());
    }
    if (userInfo != null) {
      experimentRunBuilder.setOwner(authService.getVertaIdFromUserInfo(userInfo));
    }

    return experimentRunBuilder.build();
  }

  /**
   * Convert CreateExperimentRun request to ExperimentRun entity and insert in database.
   *
   * @param request : CreateExperimentRun request
   * @param responseObserver : CreateExperimentRun.Response response
   */
  @Override
  public void createExperimentRun(
      CreateExperimentRun request, StreamObserver<CreateExperimentRun.Response> responseObserver) {
    QPSCountResource.inc();
    try (RequestLatencyResource latencyResource =
        new RequestLatencyResource(ModelDBAuthInterceptor.METHOD_NAME.get())) {

      // Get the user info from the Context
      UserInfo userInfo = authService.getCurrentLoginUserInfo();

      ExperimentRun experimentRun = getExperimentRunFromRequest(request, userInfo);

      // Validate if current user has access to the entity or not
      roleService.validateEntityUserWithUserInfo(
          ModelDBServiceResourceTypes.PROJECT,
          request.getProjectId(),
          ModelDBServiceActions.UPDATE);
      validateExperimentEntity(request.getExperimentId());

      experimentRun = experimentRunDAO.insertExperimentRun(experimentRun, userInfo);
      responseObserver.onNext(
          CreateExperimentRun.Response.newBuilder().setExperimentRun(experimentRun).build());
      responseObserver.onCompleted();

    } catch (Exception e) {
      ModelDBUtils.observeError(
          responseObserver, e, CreateExperimentRun.Response.getDefaultInstance());
    }
  }

  @Override
  public void deleteExperimentRun(
      DeleteExperimentRun request, StreamObserver<DeleteExperimentRun.Response> responseObserver) {
    QPSCountResource.inc();
    try (RequestLatencyResource latencyResource =
        new RequestLatencyResource(ModelDBAuthInterceptor.METHOD_NAME.get())) {
      if (request.getId().isEmpty()) {
        String errorMessage = "ExperimentRun ID not found in DeleteExperimentRun request";
        LOGGER.info(errorMessage);
        Status status =
            Status.newBuilder()
                .setCode(Code.INVALID_ARGUMENT_VALUE)
                .setMessage(errorMessage)
                .addDetails(Any.pack(DeleteExperiment.Response.getDefaultInstance()))
                .build();
        throw StatusProto.toStatusRuntimeException(status);
      }

      boolean deleteStatus =
          experimentRunDAO.deleteExperimentRuns(Collections.singletonList(request.getId()));

      responseObserver.onNext(
          DeleteExperimentRun.Response.newBuilder().setStatus(deleteStatus).build());
      responseObserver.onCompleted();

    } catch (Exception e) {
      ModelDBUtils.observeError(
          responseObserver, e, DeleteExperimentRun.Response.getDefaultInstance());
    }
  }

  @Override
  public void getExperimentRunsInProject(
      GetExperimentRunsInProject request,
      StreamObserver<GetExperimentRunsInProject.Response> responseObserver) {
    QPSCountResource.inc();
    try (RequestLatencyResource latencyResource =
        new RequestLatencyResource(ModelDBAuthInterceptor.METHOD_NAME.get())) {

      if (request.getProjectId().isEmpty()) {
        String errorMessage = "Project ID not found in GetExperimentRunsInProject request";
        LOGGER.info(errorMessage);
        Status status =
            Status.newBuilder()
                .setCode(Code.INVALID_ARGUMENT_VALUE)
                .setMessage(errorMessage)
                .addDetails(Any.pack(GetExperimentRunsInProject.Response.getDefaultInstance()))
                .build();
        throw StatusProto.toStatusRuntimeException(status);
      }

      // Validate if current user has access to the entity or not
      roleService.validateEntityUserWithUserInfo(
          ModelDBServiceResourceTypes.PROJECT, request.getProjectId(), ModelDBServiceActions.READ);

      ExperimentRunPaginationDTO experimentRunPaginationDTO =
          experimentRunDAO.getExperimentRunsFromEntity(
              projectDAO,
              ModelDBConstants.PROJECT_ID,
              request.getProjectId(),
              request.getPageNumber(),
              request.getPageLimit(),
              request.getAscending(),
              request.getSortKey());
      responseObserver.onNext(
          GetExperimentRunsInProject.Response.newBuilder()
              .addAllExperimentRuns(experimentRunPaginationDTO.getExperimentRuns())
              .setTotalRecords(experimentRunPaginationDTO.getTotalRecords())
              .build());
      responseObserver.onCompleted();

    } catch (Exception e) {
      ModelDBUtils.observeError(
          responseObserver, e, GetExperimentRunsInProject.Response.getDefaultInstance());
    }
  }

  @Override
  public void getExperimentRunsInExperiment(
      GetExperimentRunsInExperiment request,
      StreamObserver<GetExperimentRunsInExperiment.Response> responseObserver) {
    QPSCountResource.inc();
    try (RequestLatencyResource latencyResource =
        new RequestLatencyResource(ModelDBAuthInterceptor.METHOD_NAME.get())) {

      if (request.getExperimentId().isEmpty()) {
        String errorMessage = "Experiment ID not found in GetExperimentRunsInExperiment request";
        LOGGER.info(errorMessage);
        Status status =
            Status.newBuilder()
                .setCode(Code.INVALID_ARGUMENT_VALUE)
                .setMessage(errorMessage)
                .addDetails(Any.pack(GetExperimentRunsInExperiment.Response.getDefaultInstance()))
                .build();
        throw StatusProto.toStatusRuntimeException(status);
      }

      Map<String, String> projectIdsMap =
          experimentDAO.getProjectIdsByExperimentIds(
              Collections.singletonList(request.getExperimentId()));
      if (projectIdsMap.size() == 0) {
        ModelDBUtils.logAndThrowError(
            ModelDBConstants.ACCESS_DENIED_EXPERIMENT_RUN,
            Code.PERMISSION_DENIED_VALUE,
            Any.pack(GetExperimentRunsInExperiment.getDefaultInstance()));
      }
      String projectId = projectIdsMap.get(request.getExperimentId());

      // Validate if current user has access to the entity or not
      roleService.validateEntityUserWithUserInfo(
          ModelDBServiceResourceTypes.PROJECT, projectId, ModelDBServiceActions.READ);

      ExperimentRunPaginationDTO experimentRunPaginationDTO =
          experimentRunDAO.getExperimentRunsFromEntity(
              projectDAO,
              ModelDBConstants.EXPERIMENT_ID,
              request.getExperimentId(),
              request.getPageNumber(),
              request.getPageLimit(),
              request.getAscending(),
              request.getSortKey());
      responseObserver.onNext(
          GetExperimentRunsInExperiment.Response.newBuilder()
              .addAllExperimentRuns(experimentRunPaginationDTO.getExperimentRuns())
              .setTotalRecords(experimentRunPaginationDTO.getTotalRecords())
              .build());
      responseObserver.onCompleted();

    } catch (Exception e) {
      ModelDBUtils.observeError(
          responseObserver, e, GetExperimentRunsInExperiment.Response.getDefaultInstance());
    }
  }

  @Override
  public void getExperimentRunById(
      GetExperimentRunById request,
      StreamObserver<GetExperimentRunById.Response> responseObserver) {
    QPSCountResource.inc();
    try (RequestLatencyResource latencyResource =
        new RequestLatencyResource(ModelDBAuthInterceptor.METHOD_NAME.get())) {

      if (request.getId().isEmpty()) {
        String errorMessage = "ExperimentRun ID not found in GetExperimentRunById request";
        LOGGER.info(errorMessage);
        Status status =
            Status.newBuilder()
                .setCode(Code.INVALID_ARGUMENT_VALUE)
                .setMessage(errorMessage)
                .addDetails(Any.pack(GetExperimentRunById.Response.getDefaultInstance()))
                .build();
        throw StatusProto.toStatusRuntimeException(status);
      }

      String projectId = experimentRunDAO.getProjectIdByExperimentRunId(request.getId());

      // Validate if current user has access to the entity or not
      roleService.validateEntityUserWithUserInfo(
          ModelDBServiceResourceTypes.PROJECT, projectId, ModelDBServiceActions.READ);

      FindExperimentRuns findExperimentRuns =
          FindExperimentRuns.newBuilder().addExperimentRunIds(request.getId()).build();
      ExperimentRunPaginationDTO experimentRunPaginationDTO =
          experimentRunDAO.findExperimentRuns(
              projectDAO, authService.getCurrentLoginUserInfo(), findExperimentRuns);
      LOGGER.debug(
          ModelDBMessages.EXP_RUN_RECORD_COUNT_MSG, experimentRunPaginationDTO.getTotalRecords());
      GetExperimentRunById.Response.Builder response = GetExperimentRunById.Response.newBuilder();
      if (experimentRunPaginationDTO.getExperimentRuns() != null
          && !experimentRunPaginationDTO.getExperimentRuns().isEmpty()) {
        response.setExperimentRun(experimentRunPaginationDTO.getExperimentRuns().get(0));
      }
      responseObserver.onNext(response.build());
      responseObserver.onCompleted();

    } catch (Exception e) {
      ModelDBUtils.observeError(
          responseObserver, e, GetExperimentRunById.Response.getDefaultInstance());
    }
  }

  @Override
  public void getExperimentRunByName(
      GetExperimentRunByName request,
      StreamObserver<GetExperimentRunByName.Response> responseObserver) {
    QPSCountResource.inc();
    try (RequestLatencyResource latencyResource =
        new RequestLatencyResource(ModelDBAuthInterceptor.METHOD_NAME.get())) {
      String errorMessage = null;
      if (request.getName().isEmpty() && request.getExperimentId().isEmpty()) {
        errorMessage =
            "ExperimentRun name and Experiment ID not found in GetExperimentRunByName request";
      } else if (request.getName().isEmpty()) {
        errorMessage = "ExperimentRun name not found in GetExperimentRunByName request";
      } else if (request.getExperimentId().isEmpty()) {
        errorMessage = "Experiment ID not found in GetExperimentRunByName request";
      }

      if (errorMessage != null) {
        LOGGER.info(errorMessage);
        Status status =
            Status.newBuilder()
                .setCode(Code.INVALID_ARGUMENT_VALUE)
                .setMessage(errorMessage)
                .addDetails(Any.pack(GetExperimentRunByName.Response.getDefaultInstance()))
                .build();
        throw StatusProto.toStatusRuntimeException(status);
      }

      Map<String, String> projectIdsMap =
          experimentDAO.getProjectIdsByExperimentIds(
              Collections.singletonList(request.getExperimentId()));
      String projectId = projectIdsMap.get(request.getExperimentId());
      // Validate if current user has access to the entity or not
      roleService.validateEntityUserWithUserInfo(
          ModelDBServiceResourceTypes.PROJECT, projectId, ModelDBServiceActions.READ);

      List<KeyValue> experimentRunFilter = new ArrayList<>();
      Value experimentIDValue =
          Value.newBuilder().setStringValue(request.getExperimentId()).build();
      experimentRunFilter.add(
          KeyValue.newBuilder()
              .setKey(ModelDBConstants.EXPERIMENT_ID)
              .setValue(experimentIDValue)
              .build());
      Value experimentRunNameValue = Value.newBuilder().setStringValue(request.getName()).build();
      experimentRunFilter.add(
          KeyValue.newBuilder()
              .setKey(ModelDBConstants.NAME)
              .setValue(experimentRunNameValue)
              .build());

      List<ExperimentRun> experimentRunList =
          experimentRunDAO.getExperimentRuns(experimentRunFilter);
      if (experimentRunList.isEmpty()) {
        Status status =
            Status.newBuilder()
                .setCode(Code.NOT_FOUND_VALUE)
                .setMessage("ExperimentRun not found in database")
                .addDetails(Any.pack(GetExperimentRunByName.Response.getDefaultInstance()))
                .build();
        throw StatusProto.toStatusRuntimeException(status);
      } else if (experimentRunList.size() != 1) {
        Status status =
            Status.newBuilder()
                .setCode(Code.INTERNAL_VALUE)
                .setMessage("Multiple ExperimentRun found in database")
                .addDetails(Any.pack(GetExperimentRunByName.Response.getDefaultInstance()))
                .build();
        throw StatusProto.toStatusRuntimeException(status);
      }

      responseObserver.onNext(
          GetExperimentRunByName.Response.newBuilder()
              .setExperimentRun(experimentRunList.get(0))
              .build());
      responseObserver.onCompleted();

    } catch (Exception e) {
      ModelDBUtils.observeError(
          responseObserver, e, GetExperimentRunByName.Response.getDefaultInstance());
    }
  }

  @Override
  public void updateExperimentRunDescription(
      UpdateExperimentRunDescription request,
      StreamObserver<UpdateExperimentRunDescription.Response> responseObserver) {
    QPSCountResource.inc();

    try (RequestLatencyResource latencyResource =
        new RequestLatencyResource(ModelDBAuthInterceptor.METHOD_NAME.get())) {
      if (request.getId().isEmpty()) {
        String errorMessage =
            "ExperimentRun ID not found in UpdateExperimentRunDescription request";
        LOGGER.info(errorMessage);
        Status status =
            Status.newBuilder()
                .setCode(Code.INVALID_ARGUMENT_VALUE)
                .setMessage(errorMessage)
                .addDetails(Any.pack(UpdateExperimentRunDescription.Response.getDefaultInstance()))
                .build();
        throw StatusProto.toStatusRuntimeException(status);
      }

      String projectId = experimentRunDAO.getProjectIdByExperimentRunId(request.getId());
      // Validate if current user has access to the entity or not
      roleService.validateEntityUserWithUserInfo(
          ModelDBServiceResourceTypes.PROJECT, projectId, ModelDBServiceActions.UPDATE);

      ExperimentRun updatedExperimentRun =
          experimentRunDAO.updateExperimentRunDescription(
              request.getId(), request.getDescription());

      responseObserver.onNext(
          UpdateExperimentRunDescription.Response.newBuilder()
              .setExperimentRun(updatedExperimentRun)
              .build());
      responseObserver.onCompleted();

    } catch (Exception e) {
      ModelDBUtils.observeError(
          responseObserver, e, UpdateExperimentRunDescription.Response.getDefaultInstance());
    }
  }

  @Override
  public void updateExperimentRunName(
      UpdateExperimentRunName request,
      StreamObserver<UpdateExperimentRunName.Response> responseObserver) {
    QPSCountResource.inc();

    try (RequestLatencyResource latencyResource =
        new RequestLatencyResource(ModelDBAuthInterceptor.METHOD_NAME.get())) {
      if (request.getId().isEmpty()) {
        String errorMessage = "ExperimentRun ID not found in UpdateExperimentRunName request";
        LOGGER.info(errorMessage);
        Status status =
            Status.newBuilder()
                .setCode(Code.INVALID_ARGUMENT_VALUE)
                .setMessage(errorMessage)
                .addDetails(Any.pack(UpdateExperimentRunName.Response.getDefaultInstance()))
                .build();
        throw StatusProto.toStatusRuntimeException(status);
      }

      String projectId = experimentRunDAO.getProjectIdByExperimentRunId(request.getId());
      // Validate if current user has access to the entity or not
      roleService.validateEntityUserWithUserInfo(
          ModelDBServiceResourceTypes.PROJECT, projectId, ModelDBServiceActions.UPDATE);

      experimentRunDAO.updateExperimentRunName(
          request.getId(), ModelDBUtils.checkEntityNameLength(request.getName()));

      responseObserver.onNext(UpdateExperimentRunName.Response.newBuilder().build());
      responseObserver.onCompleted();

    } catch (Exception e) {
      ModelDBUtils.observeError(
          responseObserver, e, UpdateExperimentRunName.Response.getDefaultInstance());
    }
  }

  @Override
  public void addExperimentRunTags(
      AddExperimentRunTags request,
      StreamObserver<AddExperimentRunTags.Response> responseObserver) {
    QPSCountResource.inc();
    try (RequestLatencyResource latencyResource =
        new RequestLatencyResource(ModelDBAuthInterceptor.METHOD_NAME.get())) {
      String errorMessage = null;
      if (request.getId().isEmpty() && request.getTagsList().isEmpty()) {
        errorMessage =
            "ExperimentRun ID and ExperimentRun tags not found in AddExperimentRunTags request";
      } else if (request.getId().isEmpty()) {
        errorMessage = "ExperimentRun ID not found in AddExperimentRunTags request";
      } else if (request.getTagsList().isEmpty()) {
        errorMessage = "ExperimentRun tags not found in AddExperimentRunTags request";
      }

      if (errorMessage != null) {
        LOGGER.info(errorMessage);
        Status status =
            Status.newBuilder()
                .setCode(Code.INVALID_ARGUMENT_VALUE)
                .setMessage(errorMessage)
                .addDetails(Any.pack(AddExperimentRunTags.Response.getDefaultInstance()))
                .build();
        throw StatusProto.toStatusRuntimeException(status);
      }

      String projectId = experimentRunDAO.getProjectIdByExperimentRunId(request.getId());
      // Validate if current user has access to the entity or not
      roleService.validateEntityUserWithUserInfo(
          ModelDBServiceResourceTypes.PROJECT, projectId, ModelDBServiceActions.UPDATE);

      ExperimentRun updatedExperimentRun =
          experimentRunDAO.addExperimentRunTags(
              request.getId(), ModelDBUtils.checkEntityTagsLength(request.getTagsList()));
      responseObserver.onNext(
          AddExperimentRunTags.Response.newBuilder()
              .setExperimentRun(updatedExperimentRun)
              .build());
      responseObserver.onCompleted();

    } catch (Exception e) {
      ModelDBUtils.observeError(
          responseObserver, e, AddExperimentRunTags.Response.getDefaultInstance());
    }
  }

  @Override
  public void addExperimentRunTag(
      AddExperimentRunTag request, StreamObserver<AddExperimentRunTag.Response> responseObserver) {
    QPSCountResource.inc();
    try (RequestLatencyResource latencyResource =
        new RequestLatencyResource(ModelDBAuthInterceptor.METHOD_NAME.get())) {
      String errorMessage = null;
      if (request.getId().isEmpty() && request.getTag().isEmpty()) {
        errorMessage =
            "ExperimentRun ID and ExperimentRun Tag not found in AddExperimentRunTag request";
      } else if (request.getId().isEmpty()) {
        errorMessage = "ExperimentRun ID not found in AddExperimentRunTag request";
      } else if (request.getTag().isEmpty()) {
        errorMessage = "ExperimentRun Tag not found in AddExperimentRunTag request";
      }

      if (errorMessage != null) {
        LOGGER.info(errorMessage);
        Status status =
            Status.newBuilder()
                .setCode(Code.INVALID_ARGUMENT_VALUE)
                .setMessage(errorMessage)
                .addDetails(Any.pack(AddExperimentRunTag.Response.getDefaultInstance()))
                .build();
        throw StatusProto.toStatusRuntimeException(status);
      }

      String projectId = experimentRunDAO.getProjectIdByExperimentRunId(request.getId());
      // Validate if current user has access to the entity or not
      roleService.validateEntityUserWithUserInfo(
          ModelDBServiceResourceTypes.PROJECT, projectId, ModelDBServiceActions.UPDATE);

      ExperimentRun updatedExperimentRun =
          experimentRunDAO.addExperimentRunTags(
              request.getId(),
              ModelDBUtils.checkEntityTagsLength(Collections.singletonList(request.getTag())));
      responseObserver.onNext(
          AddExperimentRunTag.Response.newBuilder().setExperimentRun(updatedExperimentRun).build());
      responseObserver.onCompleted();

    } catch (Exception e) {
      ModelDBUtils.observeError(
          responseObserver, e, AddExperimentRunTag.Response.getDefaultInstance());
    }
  }

  @Override
  public void getExperimentRunTags(
      GetTags request, StreamObserver<GetTags.Response> responseObserver) {
    QPSCountResource.inc();
    try (RequestLatencyResource latencyResource =
        new RequestLatencyResource(ModelDBAuthInterceptor.METHOD_NAME.get())) {
      if (request.getId().isEmpty()) {
        String errorMessage = "ExperimentRun ID not found in GetExperimentRunTags request";
        LOGGER.info(errorMessage);
        Status status =
            Status.newBuilder()
                .setCode(Code.INVALID_ARGUMENT_VALUE)
                .setMessage(errorMessage)
                .addDetails(Any.pack(GetTags.Response.getDefaultInstance()))
                .build();
        throw StatusProto.toStatusRuntimeException(status);
      }

      String projectId = experimentRunDAO.getProjectIdByExperimentRunId(request.getId());
      // Validate if current user has access to the entity or not
      roleService.validateEntityUserWithUserInfo(
          ModelDBServiceResourceTypes.PROJECT, projectId, ModelDBServiceActions.READ);

      List<String> experimentRunTags = experimentRunDAO.getExperimentRunTags(request.getId());
      responseObserver.onNext(GetTags.Response.newBuilder().addAllTags(experimentRunTags).build());
      responseObserver.onCompleted();

    } catch (Exception e) {
      ModelDBUtils.observeError(responseObserver, e, GetTags.Response.getDefaultInstance());
    }
  }

  @Override
  public void deleteExperimentRunTags(
      DeleteExperimentRunTags request,
      StreamObserver<DeleteExperimentRunTags.Response> responseObserver) {
    QPSCountResource.inc();
    try (RequestLatencyResource latencyResource =
        new RequestLatencyResource(ModelDBAuthInterceptor.METHOD_NAME.get())) {
      String errorMessage = null;
      if (request.getId().isEmpty() && request.getTagsList().isEmpty() && !request.getDeleteAll()) {
        errorMessage =
            "ExperimentRun ID and ExperimentRun tags not found in DeleteExperimentRunTags request";
      } else if (request.getId().isEmpty()) {
        errorMessage = "ExperimentRun ID not found in DeleteExperimentRunTags request";
      } else if (request.getTagsList().isEmpty() && !request.getDeleteAll()) {
        errorMessage = "ExperimentRun tags not found in DeleteExperimentRunTags request";
      }

      if (errorMessage != null) {
        LOGGER.info(errorMessage);
        Status status =
            Status.newBuilder()
                .setCode(Code.INVALID_ARGUMENT_VALUE)
                .setMessage(errorMessage)
                .addDetails(Any.pack(DeleteExperimentRunTags.Response.getDefaultInstance()))
                .build();
        throw StatusProto.toStatusRuntimeException(status);
      }

      String projectId = experimentRunDAO.getProjectIdByExperimentRunId(request.getId());
      // Validate if current user has access to the entity or not
      roleService.validateEntityUserWithUserInfo(
          ModelDBServiceResourceTypes.PROJECT, projectId, ModelDBServiceActions.UPDATE);

      ExperimentRun updatedExperimentRun =
          experimentRunDAO.deleteExperimentRunTags(
              request.getId(), request.getTagsList(), request.getDeleteAll());
      responseObserver.onNext(
          DeleteExperimentRunTags.Response.newBuilder()
              .setExperimentRun(updatedExperimentRun)
              .build());
      responseObserver.onCompleted();

    } catch (Exception e) {
      ModelDBUtils.observeError(
          responseObserver, e, DeleteExperimentRunTags.Response.getDefaultInstance());
    }
  }

  @Override
  public void deleteExperimentRunTag(
      DeleteExperimentRunTag request,
      StreamObserver<DeleteExperimentRunTag.Response> responseObserver) {
    QPSCountResource.inc();
    try (RequestLatencyResource latencyResource =
        new RequestLatencyResource(ModelDBAuthInterceptor.METHOD_NAME.get())) {
      String errorMessage = null;
      if (request.getId().isEmpty() && request.getTag().isEmpty()) {
        errorMessage =
            "ExperimentRun ID and ExperimentRun tag not found in DeleteExperimentRunTag request";
      } else if (request.getId().isEmpty()) {
        errorMessage = "ExperimentRun ID not found in DeleteExperimentRunTag request";
      } else if (request.getTag().isEmpty()) {
        errorMessage = "ExperimentRun tag not found in DeleteExperimentRunTag request";
      }

      if (errorMessage != null) {
        LOGGER.info(errorMessage);
        Status status =
            Status.newBuilder()
                .setCode(Code.INVALID_ARGUMENT_VALUE)
                .setMessage(errorMessage)
                .addDetails(Any.pack(DeleteExperimentRunTag.Response.getDefaultInstance()))
                .build();
        throw StatusProto.toStatusRuntimeException(status);
      }

      String projectId = experimentRunDAO.getProjectIdByExperimentRunId(request.getId());
      // Validate if current user has access to the entity or not
      roleService.validateEntityUserWithUserInfo(
          ModelDBServiceResourceTypes.PROJECT, projectId, ModelDBServiceActions.UPDATE);

      ExperimentRun updatedExperimentRun =
          experimentRunDAO.deleteExperimentRunTags(
              request.getId(), Collections.singletonList(request.getTag()), false);
      responseObserver.onNext(
          DeleteExperimentRunTag.Response.newBuilder()
              .setExperimentRun(updatedExperimentRun)
              .build());
      responseObserver.onCompleted();

    } catch (Exception e) {
      ModelDBUtils.observeError(
          responseObserver, e, DeleteExperimentRunTag.Response.getDefaultInstance());
    }
  }

  @Override
  public void addExperimentRunAttributes(
      AddExperimentRunAttributes request,
      StreamObserver<AddExperimentRunAttributes.Response> responseObserver) {
    QPSCountResource.inc();
    try (RequestLatencyResource latencyResource =
        new RequestLatencyResource(ModelDBAuthInterceptor.METHOD_NAME.get())) {
      // Request Parameter Validation
      String errorMessage = null;
      if (request.getId().isEmpty() && request.getAttributesList().isEmpty()) {
        errorMessage =
            "ExperimentRun ID and ExperimentRun Attributes not found in AddExperimentRunAttributes request";
      } else if (request.getId().isEmpty()) {
        errorMessage = "ExperimentRun ID not found in AddExperimentRunAttributes request";
      } else if (request.getAttributesList().isEmpty()) {
        errorMessage = "ExperimentRun Attributes not found in AddExperimentRunAttributes request";
      }

      if (errorMessage != null) {
        LOGGER.info(errorMessage);
        Status status =
            Status.newBuilder()
                .setCode(Code.INVALID_ARGUMENT_VALUE)
                .setMessage(errorMessage)
                .addDetails(Any.pack(AddExperimentRunAttributes.Response.getDefaultInstance()))
                .build();
        throw StatusProto.toStatusRuntimeException(status);
      }

      String projectId = experimentRunDAO.getProjectIdByExperimentRunId(request.getId());
      // Validate if current user has access to the entity or not
      roleService.validateEntityUserWithUserInfo(
          ModelDBServiceResourceTypes.PROJECT, projectId, ModelDBServiceActions.UPDATE);

      experimentRunDAO.addExperimentRunAttributes(request.getId(), request.getAttributesList());
      responseObserver.onNext(AddExperimentRunAttributes.Response.newBuilder().build());
      responseObserver.onCompleted();

    } catch (Exception e) {
      ModelDBUtils.observeError(
          responseObserver, e, AddExperimentRunAttributes.Response.getDefaultInstance());
    }
  }

  @Override
  public void deleteExperimentRunAttributes(
      DeleteExperimentRunAttributes request,
      StreamObserver<DeleteExperimentRunAttributes.Response> responseObserver) {
    QPSCountResource.inc();
    try (RequestLatencyResource latencyResource =
        new RequestLatencyResource(ModelDBAuthInterceptor.METHOD_NAME.get())) {
      String errorMessage = null;
      if (request.getId().isEmpty()
          && request.getAttributeKeysList().isEmpty()
          && !request.getDeleteAll()) {
        errorMessage =
            "ExperimentRun ID and ExperimentRun attributes not found in DeleteExperimentRunAttributes request";
      } else if (request.getId().isEmpty()) {
        errorMessage = "ExperimentRun ID not found in DeleteExperimentRunAttributes request";
      } else if (request.getAttributeKeysList().isEmpty() && !request.getDeleteAll()) {
        errorMessage =
            "ExperimentRun attributes not found in DeleteExperimentRunAttributes request";
      }

      if (errorMessage != null) {
        LOGGER.info(errorMessage);
        Status status =
            Status.newBuilder()
                .setCode(Code.INVALID_ARGUMENT_VALUE)
                .setMessage(errorMessage)
                .addDetails(Any.pack(DeleteExperimentRunAttributes.Response.getDefaultInstance()))
                .build();
        throw StatusProto.toStatusRuntimeException(status);
      }

      String projectId = experimentRunDAO.getProjectIdByExperimentRunId(request.getId());
      // Validate if current user has access to the entity or not
      roleService.validateEntityUserWithUserInfo(
          ModelDBServiceResourceTypes.PROJECT, projectId, ModelDBServiceActions.UPDATE);

      experimentRunDAO.deleteExperimentRunAttributes(
          request.getId(), request.getAttributeKeysList(), request.getDeleteAll());
      responseObserver.onNext(DeleteExperimentRunAttributes.Response.newBuilder().build());
      responseObserver.onCompleted();

    } catch (Exception e) {
      ModelDBUtils.observeError(
          responseObserver, e, DeleteExperimentRunAttributes.Response.getDefaultInstance());
    }
  }

  @Override
  public void logObservation(
      LogObservation request, StreamObserver<LogObservation.Response> responseObserver) {
    QPSCountResource.inc();
    try (RequestLatencyResource latencyResource =
        new RequestLatencyResource(ModelDBAuthInterceptor.METHOD_NAME.get())) {
      String errorMessage = null;
      if (request.getId().isEmpty()
          && !request.getObservation().hasArtifact()
          && !request.getObservation().hasAttribute()) {
        errorMessage = "ExperimentRun ID and Observation not found in LogObservation request";
      } else if (request.getId().isEmpty()) {
        errorMessage = "ExperimentRun ID not found in LogObservation request";
      } else if (!request.getObservation().hasArtifact()
          && !request.getObservation().hasAttribute()) {
        errorMessage = "Observation not found in LogObservation request";
      }

      if (errorMessage != null) {
        LOGGER.info(errorMessage);
        Status status =
            Status.newBuilder()
                .setCode(Code.INVALID_ARGUMENT_VALUE)
                .setMessage(errorMessage)
                .addDetails(Any.pack(LogObservation.Response.getDefaultInstance()))
                .build();
        throw StatusProto.toStatusRuntimeException(status);
      }

      String projectId = experimentRunDAO.getProjectIdByExperimentRunId(request.getId());
      // Validate if current user has access to the entity or not
      roleService.validateEntityUserWithUserInfo(
          ModelDBServiceResourceTypes.PROJECT, projectId, ModelDBServiceActions.UPDATE);

      experimentRunDAO.logObservations(
          request.getId(), Collections.singletonList(request.getObservation()));
      responseObserver.onNext(LogObservation.Response.newBuilder().build());
      responseObserver.onCompleted();

    } catch (Exception e) {
      ModelDBUtils.observeError(responseObserver, e, LogObservation.Response.getDefaultInstance());
    }
  }

  @Override
  public void logObservations(
      LogObservations request, StreamObserver<LogObservations.Response> responseObserver) {
    QPSCountResource.inc();
    try (RequestLatencyResource latencyResource =
        new RequestLatencyResource(ModelDBAuthInterceptor.METHOD_NAME.get())) {
      String errorMessage = null;
      if (request.getId().isEmpty() && request.getObservationsList().isEmpty()) {
        errorMessage = "ExperimentRun ID and Observations not found in LogObservations request";
      } else if (request.getId().isEmpty()) {
        errorMessage = "ExperimentRun ID not found in LogObservations request";
      } else if (request.getObservationsList().isEmpty()) {
        errorMessage = "Observations not found in LogObservations request";
      }

      if (errorMessage != null) {
        LOGGER.info(errorMessage);
        Status status =
            Status.newBuilder()
                .setCode(Code.INVALID_ARGUMENT_VALUE)
                .setMessage(errorMessage)
                .addDetails(Any.pack(LogObservations.Response.getDefaultInstance()))
                .build();
        throw StatusProto.toStatusRuntimeException(status);
      }

      String projectId = experimentRunDAO.getProjectIdByExperimentRunId(request.getId());
      // Validate if current user has access to the entity or not
      roleService.validateEntityUserWithUserInfo(
          ModelDBServiceResourceTypes.PROJECT, projectId, ModelDBServiceActions.UPDATE);

      experimentRunDAO.logObservations(request.getId(), request.getObservationsList());
      responseObserver.onNext(LogObservations.Response.newBuilder().build());
      responseObserver.onCompleted();

    } catch (Exception e) {
      ModelDBUtils.observeError(responseObserver, e, LogObservations.Response.getDefaultInstance());
    }
  }

  @Override
  public void getObservations(
      GetObservations request, StreamObserver<GetObservations.Response> responseObserver) {
    QPSCountResource.inc();
    try (RequestLatencyResource latencyResource =
        new RequestLatencyResource(ModelDBAuthInterceptor.METHOD_NAME.get())) {
      String errorMessage = null;
      if (request.getId().isEmpty() && request.getObservationKey().isEmpty()) {
        errorMessage = "ExperimentRun ID and Observation key not found in GetObservations request";
      } else if (request.getId().isEmpty()) {
        errorMessage = "ExperimentRun ID not found in GetObservations request";
      } else if (request.getObservationKey().isEmpty()) {
        errorMessage = "Observation key not found in GetObservations request";
      }

      if (errorMessage != null) {
        LOGGER.info(errorMessage);
        Status status =
            Status.newBuilder()
                .setCode(Code.INVALID_ARGUMENT_VALUE)
                .setMessage(errorMessage)
                .addDetails(Any.pack(GetObservations.Response.getDefaultInstance()))
                .build();
        throw StatusProto.toStatusRuntimeException(status);
      }

      String projectId = experimentRunDAO.getProjectIdByExperimentRunId(request.getId());
      // Validate if current user has access to the entity or not
      roleService.validateEntityUserWithUserInfo(
          ModelDBServiceResourceTypes.PROJECT, projectId, ModelDBServiceActions.READ);

      List<Observation> observations =
          experimentRunDAO.getObservationByKey(request.getId(), request.getObservationKey());
      responseObserver.onNext(
          GetObservations.Response.newBuilder().addAllObservations(observations).build());
      responseObserver.onCompleted();

    } catch (Exception e) {
      ModelDBUtils.observeError(responseObserver, e, GetObservations.Response.getDefaultInstance());
    }
  }

  @Override
  public void logMetric(LogMetric request, StreamObserver<LogMetric.Response> responseObserver) {
    QPSCountResource.inc();
    try (RequestLatencyResource latencyResource =
        new RequestLatencyResource(ModelDBAuthInterceptor.METHOD_NAME.get())) {
      String errorMessage = null;
      if (request.getId().isEmpty()
          && (request.getMetric().getKey() == null || request.getMetric().getValue() == null)) {
        errorMessage =
            "ExperimentRun ID and New KeyValue for Metric not found in LogMetric request";
      } else if (request.getId().isEmpty()) {
        errorMessage = "ExperimentRun ID not found in LogMetric request";
      } else if (request.getMetric().getKey() == null || request.getMetric().getValue() == null) {
        errorMessage = "New KeyValue for Metric not found in LogMetric request";
      }

      if (errorMessage != null) {
        LOGGER.info(errorMessage);
        Status status =
            Status.newBuilder()
                .setCode(Code.INVALID_ARGUMENT_VALUE)
                .setMessage(errorMessage)
                .addDetails(Any.pack(LogMetric.Response.getDefaultInstance()))
                .build();
        throw StatusProto.toStatusRuntimeException(status);
      }

      String projectId = experimentRunDAO.getProjectIdByExperimentRunId(request.getId());
      // Validate if current user has access to the entity or not
      roleService.validateEntityUserWithUserInfo(
          ModelDBServiceResourceTypes.PROJECT, projectId, ModelDBServiceActions.UPDATE);

      experimentRunDAO.logMetrics(request.getId(), Collections.singletonList(request.getMetric()));
      responseObserver.onNext(LogMetric.Response.newBuilder().build());
      responseObserver.onCompleted();

    } catch (Exception e) {
      ModelDBUtils.observeError(responseObserver, e, LogMetric.Response.getDefaultInstance());
    }
  }

  @Override
  public void logMetrics(LogMetrics request, StreamObserver<LogMetrics.Response> responseObserver) {
    QPSCountResource.inc();
    try (RequestLatencyResource latencyResource =
        new RequestLatencyResource(ModelDBAuthInterceptor.METHOD_NAME.get())) {
      String errorMessage = null;
      if (request.getId().isEmpty() && request.getMetricsList().isEmpty()) {
        errorMessage = "ExperimentRun ID and New Metrics not found in LogMetrics request";
      } else if (request.getId().isEmpty()) {
        errorMessage = "ExperimentRun ID not found in LogMetrics request";
      } else if (request.getMetricsList().isEmpty()) {
        errorMessage = "New Metrics not found in LogMetrics request";
      }

      if (errorMessage != null) {
        LOGGER.info(errorMessage);
        Status status =
            Status.newBuilder()
                .setCode(Code.INVALID_ARGUMENT_VALUE)
                .setMessage(errorMessage)
                .addDetails(Any.pack(LogMetrics.Response.getDefaultInstance()))
                .build();
        throw StatusProto.toStatusRuntimeException(status);
      }

      String projectId = experimentRunDAO.getProjectIdByExperimentRunId(request.getId());
      // Validate if current user has access to the entity or not
      roleService.validateEntityUserWithUserInfo(
          ModelDBServiceResourceTypes.PROJECT, projectId, ModelDBServiceActions.UPDATE);

      experimentRunDAO.logMetrics(request.getId(), request.getMetricsList());
      responseObserver.onNext(LogMetrics.Response.newBuilder().build());
      responseObserver.onCompleted();

    } catch (Exception e) {
      ModelDBUtils.observeError(responseObserver, e, LogMetrics.Response.getDefaultInstance());
    }
  }

  @Override
  public void getMetrics(GetMetrics request, StreamObserver<GetMetrics.Response> responseObserver) {
    QPSCountResource.inc();
    try (RequestLatencyResource latencyResource =
        new RequestLatencyResource(ModelDBAuthInterceptor.METHOD_NAME.get())) {

      if (request.getId().isEmpty()) {
        String errorMessage = "ExperimentRun ID not found in GetMetrics request";
        LOGGER.info(errorMessage);
        Status status =
            Status.newBuilder()
                .setCode(Code.INVALID_ARGUMENT_VALUE)
                .setMessage(errorMessage)
                .addDetails(Any.pack(GetMetrics.Response.getDefaultInstance()))
                .build();
        throw StatusProto.toStatusRuntimeException(status);
      }

      String projectId = experimentRunDAO.getProjectIdByExperimentRunId(request.getId());
      // Validate if current user has access to the entity or not
      roleService.validateEntityUserWithUserInfo(
          ModelDBServiceResourceTypes.PROJECT, projectId, ModelDBServiceActions.READ);

      List<KeyValue> metricList = experimentRunDAO.getExperimentRunMetrics(request.getId());
      responseObserver.onNext(GetMetrics.Response.newBuilder().addAllMetrics(metricList).build());
      responseObserver.onCompleted();

    } catch (Exception e) {
      ModelDBUtils.observeError(responseObserver, e, GetMetrics.Response.getDefaultInstance());
    }
  }

  @Override
  public void getDatasets(
      GetDatasets request, StreamObserver<GetDatasets.Response> responseObserver) {
    QPSCountResource.inc();
    try (RequestLatencyResource latencyResource =
        new RequestLatencyResource(ModelDBAuthInterceptor.METHOD_NAME.get())) {

      if (request.getId().isEmpty()) {
        String errorMessage = "ExperimentRun ID not found in GetDatasets request";
        LOGGER.info(errorMessage);
        Status status =
            Status.newBuilder()
                .setCode(Code.INVALID_ARGUMENT_VALUE)
                .setMessage(errorMessage)
                .addDetails(Any.pack(GetDatasets.Response.getDefaultInstance()))
                .build();
        throw StatusProto.toStatusRuntimeException(status);
      }

      String projectId = experimentRunDAO.getProjectIdByExperimentRunId(request.getId());
      // Validate if current user has access to the entity or not
      roleService.validateEntityUserWithUserInfo(
          ModelDBServiceResourceTypes.PROJECT, projectId, ModelDBServiceActions.READ);

      List<Artifact> datasetList = experimentRunDAO.getExperimentRunDatasets(request.getId());
      responseObserver.onNext(
          GetDatasets.Response.newBuilder().addAllDatasets(datasetList).build());
      responseObserver.onCompleted();

    } catch (Exception e) {
      ModelDBUtils.observeError(responseObserver, e, GetDatasets.Response.getDefaultInstance());
    }
  }

  @Override
  public void getUrlForArtifact(
      GetUrlForArtifact request, StreamObserver<GetUrlForArtifact.Response> responseObserver) {
    QPSCountResource.inc();
    try (RequestLatencyResource latencyResource =
        new RequestLatencyResource(ModelDBAuthInterceptor.METHOD_NAME.get())) {
      String errorMessage = null;
      if (request.getId().isEmpty()
          && request.getKey().isEmpty()
          && request.getMethod().isEmpty()) {
        errorMessage = "ExperimentRun ID and Key and Method not found in GetUrlForArtifact request";
      } else if (request.getId().isEmpty()) {
        errorMessage = "ExperimentRun ID not found in GetUrlForArtifact request";
      } else if (request.getKey().isEmpty()) {
        errorMessage = "Artifact Key not found in GetUrlForArtifact request";
      } else if (request.getMethod().isEmpty()) {
        errorMessage = "Method is not found in GetUrlForArtifact request";
      }

      if (errorMessage != null) {
        LOGGER.info(errorMessage);
        Status status =
            Status.newBuilder()
                .setCode(Code.INVALID_ARGUMENT_VALUE)
                .setMessage(errorMessage)
                .addDetails(Any.pack(GetUrlForArtifact.Response.getDefaultInstance()))
                .build();
        throw StatusProto.toStatusRuntimeException(status);
      }

      String projectId = experimentRunDAO.getProjectIdByExperimentRunId(request.getId());
      // Validate if current user has access to the entity or not
      roleService.validateEntityUserWithUserInfo(
          ModelDBServiceResourceTypes.PROJECT, projectId, ModelDBServiceActions.READ);

      final String s3Key;
      final String uploadId;

      /*Process code*/
      if (request.getArtifactType() == ArtifactType.CODE) {
        // just creating the error string
        errorMessage =
            "Code versioning artifact not found at experimentRun, experiment and project level";
        s3Key = getUrlForCode(request);
        uploadId = null;
      } else if (request.getArtifactType() == ArtifactType.DATA) {
        errorMessage = "Data versioning artifact not found";
        Entry<String, String> s3KeyUploadId = getUrlForData(request);
        s3Key = s3KeyUploadId.getKey();
        uploadId = s3KeyUploadId.getValue();
      } else {
        errorMessage =
            "ExperimentRun ID "
                + request.getId()
                + " does not have the artifact "
                + request.getKey();

        Entry<String, String> s3KeyUploadId =
            experimentRunDAO.getExperimentRunArtifactS3PathAndMultipartUploadID(
                request.getId(),
                request.getKey(),
                request.getPartNumber(),
                key -> artifactStoreDAO.initializeMultipart(key));
        s3Key = s3KeyUploadId.getKey();
        uploadId = s3KeyUploadId.getValue();
      }
      if (s3Key == null) {
        LOGGER.info(errorMessage);
        Status status =
            Status.newBuilder()
                .setCode(Code.NOT_FOUND_VALUE)
                .setMessage(errorMessage)
                .addDetails(Any.pack(GetUrlForArtifact.Response.getDefaultInstance()))
                .build();
        throw StatusProto.toStatusRuntimeException(status);
      }
      GetUrlForArtifact.Response response =
          artifactStoreDAO.getUrlForArtifactMultipart(
              s3Key, request.getMethod(), request.getPartNumber(), uploadId);
      responseObserver.onNext(response);
      responseObserver.onCompleted();
    } catch (Exception e) {
      ModelDBUtils.observeError(
          responseObserver, e, GetUrlForArtifact.Response.getDefaultInstance());
    }
  }

  private Map.Entry<String, String> getUrlForData(GetUrlForArtifact request)
      throws InvalidProtocolBufferException, ModelDBException {

    assert (request.getArtifactType().equals(ArtifactType.DATA));
    assert (!request.getId().isEmpty());
    assert (!request.getKey().isEmpty());
    ExperimentRun exprRun = experimentRunDAO.getExperimentRun(request.getId());
    List<Artifact> datasets = exprRun.getDatasetsList();
    for (Artifact dataset : datasets) {
      if (dataset.getKey().equals(request.getKey()))
        return new SimpleEntry<>(
            datasetVersionDAO.getUrlForDatasetVersion(
                dataset.getLinkedArtifactId(), request.getMethod()),
            null);
    }
    // if the loop above did not return anything that means there was no Dataset logged with the
    // particular key
    // pre the dataset-as-fcc project datasets were stored as artifacts, so check there before
    // returning
    return experimentRunDAO.getExperimentRunArtifactS3PathAndMultipartUploadID(
        request.getId(),
        request.getKey(),
        request.getPartNumber(),
        s3Key -> artifactStoreDAO.initializeMultipart(s3Key));
  }

  private String getUrlForCode(GetUrlForArtifact request) throws InvalidProtocolBufferException {
    ExperimentRun exprRun = experimentRunDAO.getExperimentRun(request.getId());
    String s3Key = null;
    /*If code version is not logged at a lower level we check for code at the higher level
     * We use the code version logged closest to the experiment run to generate the URL.*/
    if (exprRun.getCodeVersionSnapshot() != null
        && exprRun.getCodeVersionSnapshot().getCodeArchive() != null) {
      s3Key = exprRun.getCodeVersionSnapshot().getCodeArchive().getPath();
    } else {
      Experiment expr = experimentDAO.getExperiment(exprRun.getExperimentId());
      if (expr.getCodeVersionSnapshot() != null
          && expr.getCodeVersionSnapshot().getCodeArchive() != null) {
        s3Key = expr.getCodeVersionSnapshot().getCodeArchive().getPath();
      } else {
        Project proj = projectDAO.getProjectByID(exprRun.getProjectId());
        if (proj.getCodeVersionSnapshot() != null
            && proj.getCodeVersionSnapshot().getCodeArchive() != null) {
          s3Key = proj.getCodeVersionSnapshot().getCodeArchive().getPath();
        }
      }
    }
    return s3Key;
  }

  @Override
  public void logArtifact(
      LogArtifact request, StreamObserver<LogArtifact.Response> responseObserver) {
    QPSCountResource.inc();
    try (RequestLatencyResource latencyResource =
        new RequestLatencyResource(ModelDBAuthInterceptor.METHOD_NAME.get())) {
      String errorMessage = null;
      if (request.getId().isEmpty()
          && request.getArtifact().getKey().isEmpty()
          && (request.getArtifact().getPathOnly() && request.getArtifact().getPath().isEmpty())) {
        errorMessage =
            "ExperimentRun ID and Artifact key and Artifact path not found in LogArtifact request";
      } else if (request.getId().isEmpty()) {
        errorMessage = "ExperimentRun ID not found in LogArtifact request";
      } else if (request.getArtifact().getKey().isEmpty()) {
        errorMessage = "Artifact key not found in LogArtifact request";
      } else if (request.getArtifact().getPathOnly() && request.getArtifact().getPath().isEmpty()) {
        errorMessage = "Artifact path not found in LogArtifact request";
      }

      if (errorMessage != null) {
        LOGGER.info(errorMessage);
        Status status =
            Status.newBuilder()
                .setCode(Code.INVALID_ARGUMENT_VALUE)
                .setMessage(errorMessage)
                .addDetails(Any.pack(LogArtifact.Response.getDefaultInstance()))
                .build();
        throw StatusProto.toStatusRuntimeException(status);
      }

      String projectId = experimentRunDAO.getProjectIdByExperimentRunId(request.getId());
      // Validate if current user has access to the entity or not
      roleService.validateEntityUserWithUserInfo(
          ModelDBServiceResourceTypes.PROJECT, projectId, ModelDBServiceActions.UPDATE);

      List<Artifact> artifacts =
          ModelDBUtils.getArtifactsWithUpdatedPath(
              request.getId(), Collections.singletonList(request.getArtifact()));
      // get(0) because the input parameter is a single value and function always return a single
      // value.
      if (artifacts.size() != 1) {
        errorMessage = "Expected artifacts count is one but found " + artifacts.size();
        ModelDBUtils.logAndThrowError(
            errorMessage, Code.INTERNAL_VALUE, Any.pack(LogArtifact.Response.getDefaultInstance()));
      }
      Artifact artifact = artifacts.get(0);

      experimentRunDAO.logArtifacts(request.getId(), Collections.singletonList(artifact));
      responseObserver.onNext(LogArtifact.Response.newBuilder().build());
      responseObserver.onCompleted();

    } catch (Exception e) {
      ModelDBUtils.observeError(responseObserver, e, LogArtifact.Response.getDefaultInstance());
    }
  }

  @Override
  public void logArtifacts(
      LogArtifacts request, StreamObserver<LogArtifacts.Response> responseObserver) {
    QPSCountResource.inc();
    try (RequestLatencyResource latencyResource =
        new RequestLatencyResource(ModelDBAuthInterceptor.METHOD_NAME.get())) {
      String errorMessage = null;
      if (request.getId().isEmpty() && request.getArtifactsList().isEmpty()) {
        errorMessage = "ExperimentRun ID and Artifacts not found in LogArtifacts request";
      } else if (request.getId().isEmpty()) {
        errorMessage = "ExperimentRun ID not found in LogArtifacts request";
      } else if (request.getArtifactsList().isEmpty()) {
        errorMessage = "Artifacts not found in LogArtifacts request";
      }

      if (errorMessage != null) {
        LOGGER.info(errorMessage);
        Status status =
            Status.newBuilder()
                .setCode(Code.INVALID_ARGUMENT_VALUE)
                .setMessage(errorMessage)
                .addDetails(Any.pack(LogArtifacts.Response.getDefaultInstance()))
                .build();
        throw StatusProto.toStatusRuntimeException(status);
      }

      String projectId = experimentRunDAO.getProjectIdByExperimentRunId(request.getId());
      // Validate if current user has access to the entity or not
      roleService.validateEntityUserWithUserInfo(
          ModelDBServiceResourceTypes.PROJECT, projectId, ModelDBServiceActions.UPDATE);

      List<Artifact> artifactList =
          ModelDBUtils.getArtifactsWithUpdatedPath(request.getId(), request.getArtifactsList());

      experimentRunDAO.logArtifacts(request.getId(), artifactList);
      responseObserver.onNext(LogArtifacts.Response.newBuilder().build());
      responseObserver.onCompleted();

    } catch (Exception e) {
      ModelDBUtils.observeError(responseObserver, e, LogArtifacts.Response.getDefaultInstance());
    }
  }

  @Override
  public void getArtifacts(
      GetArtifacts request, StreamObserver<GetArtifacts.Response> responseObserver) {
    QPSCountResource.inc();
    try (RequestLatencyResource latencyResource =
        new RequestLatencyResource(ModelDBAuthInterceptor.METHOD_NAME.get())) {

      if (request.getId().isEmpty()) {
        String errorMessage = "ExperimentRun ID not found in GetArtifacts request";
        LOGGER.info(errorMessage);
        Status status =
            Status.newBuilder()
                .setCode(Code.INVALID_ARGUMENT_VALUE)
                .setMessage(errorMessage)
                .addDetails(Any.pack(GetArtifacts.Response.getDefaultInstance()))
                .build();
        throw StatusProto.toStatusRuntimeException(status);
      }

      String projectId = experimentRunDAO.getProjectIdByExperimentRunId(request.getId());
      // Validate if current user has access to the entity or not
      roleService.validateEntityUserWithUserInfo(
          ModelDBServiceResourceTypes.PROJECT, projectId, ModelDBServiceActions.READ);

      List<Artifact> artifactList = experimentRunDAO.getExperimentRunArtifacts(request.getId());
      responseObserver.onNext(
          GetArtifacts.Response.newBuilder().addAllArtifacts(artifactList).build());
      responseObserver.onCompleted();

    } catch (Exception e) {
      ModelDBUtils.observeError(responseObserver, e, GetArtifacts.Response.getDefaultInstance());
    }
  }

  @Override
  public void logExperimentRunCodeVersion(
      LogExperimentRunCodeVersion request,
      StreamObserver<LogExperimentRunCodeVersion.Response> responseObserver) {
    QPSCountResource.inc();
    try (RequestLatencyResource latencyResource =
        new RequestLatencyResource(ModelDBAuthInterceptor.METHOD_NAME.get())) {
      /*Parameter validation*/
      String errorMessage = null;
      if (request.getId().isEmpty() && request.getCodeVersion() == null) {
        errorMessage =
            "ExperimentRun ID and Code version not found in LogExperimentRunCodeVersion request";
      } else if (request.getId().isEmpty()) {
        errorMessage = "ExperimentRun ID not found in LogExperimentRunCodeVersion request";
      } else if (request.getCodeVersion() == null) {
        errorMessage = "CodeVersion not found in LogExperimentRunCodeVersion request";
      }

      if (errorMessage != null) {
        LOGGER.info(errorMessage);
        Status status =
            Status.newBuilder()
                .setCode(Code.INVALID_ARGUMENT_VALUE)
                .setMessage(errorMessage)
                .addDetails(Any.pack(LogExperimentRunCodeVersion.Response.getDefaultInstance()))
                .build();
        throw StatusProto.toStatusRuntimeException(status);
      }

      /*User validation*/
      ExperimentRun existingExperimentRun = experimentRunDAO.getExperimentRun(request.getId());
      // Validate if current user has access to the entity or not
      roleService.validateEntityUserWithUserInfo(
          ModelDBServiceResourceTypes.PROJECT,
          existingExperimentRun.getProjectId(),
          ModelDBServiceActions.UPDATE);

      /*UpdateCode version*/
      if (request.getOverwrite()) {
        experimentRunDAO.logExperimentRunCodeVersion(request.getId(), request.getCodeVersion());
      } else {
        if (!existingExperimentRun.getCodeVersionSnapshot().hasCodeArchive()
            && !existingExperimentRun.getCodeVersionSnapshot().hasGitSnapshot()) {
          experimentRunDAO.logExperimentRunCodeVersion(request.getId(), request.getCodeVersion());
        } else {
          errorMessage =
              "Code version already logged for experiment " + existingExperimentRun.getId();
          Status status =
              Status.newBuilder()
                  .setCode(Code.ALREADY_EXISTS_VALUE)
                  .setMessage(errorMessage)
                  .addDetails(Any.pack(LogExperimentRunCodeVersion.getDefaultInstance()))
                  .build();
          throw StatusProto.toStatusRuntimeException(status);
        }
      }
      responseObserver.onNext(LogExperimentRunCodeVersion.Response.newBuilder().build());
      responseObserver.onCompleted();

    } catch (Exception e) {
      ModelDBUtils.observeError(
          responseObserver, e, LogExperimentRunCodeVersion.Response.getDefaultInstance());
    }
  }

  @Override
  public void getExperimentRunCodeVersion(
      GetExperimentRunCodeVersion request,
      StreamObserver<GetExperimentRunCodeVersion.Response> responseObserver) {
    QPSCountResource.inc();
    try (RequestLatencyResource latencyResource =
        new RequestLatencyResource(ModelDBAuthInterceptor.METHOD_NAME.get())) {
      /*Parameter validation*/
      if (request.getId().isEmpty()) {
        String errorMessage = "ExperimentRun ID not found in GetCodeVersion request";
        LOGGER.info(errorMessage);
        Status status =
            Status.newBuilder()
                .setCode(Code.INVALID_ARGUMENT_VALUE)
                .setMessage(errorMessage)
                .addDetails(Any.pack(GetExperimentRunCodeVersion.Response.getDefaultInstance()))
                .build();
        throw StatusProto.toStatusRuntimeException(status);
      }

      /*User validation*/
      ExperimentRun existingExperimentRun = experimentRunDAO.getExperimentRun(request.getId());
      // Validate if current user has access to the entity or not
      roleService.validateEntityUserWithUserInfo(
          ModelDBServiceResourceTypes.PROJECT,
          existingExperimentRun.getProjectId(),
          ModelDBServiceActions.READ);

      /*Get code version*/
      CodeVersion codeVersion = existingExperimentRun.getCodeVersionSnapshot();

      responseObserver.onNext(
          GetExperimentRunCodeVersion.Response.newBuilder().setCodeVersion(codeVersion).build());
      responseObserver.onCompleted();

    } catch (Exception e) {
      ModelDBUtils.observeError(
          responseObserver, e, GetExperimentRunCodeVersion.Response.getDefaultInstance());
    }
  }

  @Override
  public void logHyperparameter(
      LogHyperparameter request, StreamObserver<LogHyperparameter.Response> responseObserver) {
    QPSCountResource.inc();
    try (RequestLatencyResource latencyResource =
        new RequestLatencyResource(ModelDBAuthInterceptor.METHOD_NAME.get())) {
      String errorMessage = null;
      if (request.getId().isEmpty() && request.getHyperparameter().getKey().isEmpty()) {
        errorMessage =
            "ExperimentRun ID and New Hyperparameter not found in LogHyperparameter request";
      } else if (request.getId().isEmpty()) {
        errorMessage = "ExperimentRun ID not found in LogHyperparameter request";
      } else if (request.getHyperparameter().getKey().isEmpty()) {
        errorMessage = "Hyperparameter not found in LogHyperparameter request";
      }

      if (errorMessage != null) {
        LOGGER.info(errorMessage);
        Status status =
            Status.newBuilder()
                .setCode(Code.INVALID_ARGUMENT_VALUE)
                .setMessage(errorMessage)
                .addDetails(Any.pack(LogHyperparameter.Response.getDefaultInstance()))
                .build();
        throw StatusProto.toStatusRuntimeException(status);
      }

      String projectId = experimentRunDAO.getProjectIdByExperimentRunId(request.getId());
      // Validate if current user has access to the entity or not
      roleService.validateEntityUserWithUserInfo(
          ModelDBServiceResourceTypes.PROJECT, projectId, ModelDBServiceActions.UPDATE);

      experimentRunDAO.logHyperparameters(
          request.getId(), Collections.singletonList(request.getHyperparameter()));
      responseObserver.onNext(LogHyperparameter.Response.newBuilder().build());
      responseObserver.onCompleted();

    } catch (Exception e) {
      ModelDBUtils.observeError(
          responseObserver, e, LogHyperparameter.Response.getDefaultInstance());
    }
  }

  @Override
  public void logHyperparameters(
      LogHyperparameters request, StreamObserver<LogHyperparameters.Response> responseObserver) {
    QPSCountResource.inc();
    try (RequestLatencyResource latencyResource =
        new RequestLatencyResource(ModelDBAuthInterceptor.METHOD_NAME.get())) {
      String errorMessage = null;
      if (request.getId().isEmpty() && request.getHyperparametersList().isEmpty()) {
        errorMessage =
            "ExperimentRun ID and New Hyperparameters not found in LogHyperparameters request";
      } else if (request.getId().isEmpty()) {
        errorMessage = "ExperimentRun ID not found in LogHyperparameters request";
      } else if (request.getHyperparametersList().isEmpty()) {
        errorMessage = "Hyperparameters not found in LogHyperparameters request";
      }

      if (errorMessage != null) {
        LOGGER.info(errorMessage);
        Status status =
            Status.newBuilder()
                .setCode(Code.INVALID_ARGUMENT_VALUE)
                .setMessage(errorMessage)
                .addDetails(Any.pack(LogHyperparameters.Response.getDefaultInstance()))
                .build();
        throw StatusProto.toStatusRuntimeException(status);
      }

      String projectId = experimentRunDAO.getProjectIdByExperimentRunId(request.getId());
      // Validate if current user has access to the entity or not
      roleService.validateEntityUserWithUserInfo(
          ModelDBServiceResourceTypes.PROJECT, projectId, ModelDBServiceActions.UPDATE);

      experimentRunDAO.logHyperparameters(request.getId(), request.getHyperparametersList());
      responseObserver.onNext(LogHyperparameters.Response.newBuilder().build());
      responseObserver.onCompleted();

    } catch (Exception e) {
      ModelDBUtils.observeError(
          responseObserver, e, LogHyperparameters.Response.getDefaultInstance());
    }
  }

  @Override
  public void getHyperparameters(
      GetHyperparameters request, StreamObserver<GetHyperparameters.Response> responseObserver) {
    QPSCountResource.inc();
    try (RequestLatencyResource latencyResource =
        new RequestLatencyResource(ModelDBAuthInterceptor.METHOD_NAME.get())) {

      if (request.getId().isEmpty()) {
        String errorMessaeg = "ExperimentRun ID not found in GetHyperparameters request";
        LOGGER.info(errorMessaeg);
        Status status =
            Status.newBuilder()
                .setCode(Code.INVALID_ARGUMENT_VALUE)
                .setMessage(errorMessaeg)
                .addDetails(Any.pack(GetHyperparameters.Response.getDefaultInstance()))
                .build();
        throw StatusProto.toStatusRuntimeException(status);
      }

      String projectId = experimentRunDAO.getProjectIdByExperimentRunId(request.getId());
      // Validate if current user has access to the entity or not
      roleService.validateEntityUserWithUserInfo(
          ModelDBServiceResourceTypes.PROJECT, projectId, ModelDBServiceActions.READ);

      List<KeyValue> hyperparameterList =
          experimentRunDAO.getExperimentRunHyperparameters(request.getId());
      responseObserver.onNext(
          GetHyperparameters.Response.newBuilder()
              .addAllHyperparameters(hyperparameterList)
              .build());
      responseObserver.onCompleted();

    } catch (Exception e) {
      ModelDBUtils.observeError(
          responseObserver, e, GetHyperparameters.Response.getDefaultInstance());
    }
  }

  @Override
  public void logAttribute(
      LogAttribute request, StreamObserver<LogAttribute.Response> responseObserver) {
    QPSCountResource.inc();
    try (RequestLatencyResource latencyResource =
        new RequestLatencyResource(ModelDBAuthInterceptor.METHOD_NAME.get())) {
      String errorMessage = null;
      if (request.getId().isEmpty() && request.getAttribute().getKey().isEmpty()) {
        errorMessage = "ExperimentRun ID and New Attribute not found in LogAttribute request";
      } else if (request.getId().isEmpty()) {
        errorMessage = "ExperimentRun ID not found in LogAttribute request";
      } else if (request.getAttribute().getKey().isEmpty()) {
        errorMessage = "Attribute not found in LogAttribute request";
      }

      if (errorMessage != null) {
        LOGGER.info(errorMessage);
        Status status =
            Status.newBuilder()
                .setCode(Code.INVALID_ARGUMENT_VALUE)
                .setMessage(errorMessage)
                .addDetails(Any.pack(LogAttribute.Response.getDefaultInstance()))
                .build();
        throw StatusProto.toStatusRuntimeException(status);
      }

      String projectId = experimentRunDAO.getProjectIdByExperimentRunId(request.getId());
      // Validate if current user has access to the entity or not
      roleService.validateEntityUserWithUserInfo(
          ModelDBServiceResourceTypes.PROJECT, projectId, ModelDBServiceActions.UPDATE);

      experimentRunDAO.logAttributes(
          request.getId(), Collections.singletonList(request.getAttribute()));
      responseObserver.onNext(LogAttribute.Response.newBuilder().build());
      responseObserver.onCompleted();

    } catch (Exception e) {
      ModelDBUtils.observeError(responseObserver, e, LogAttribute.Response.getDefaultInstance());
    }
  }

  @Override
  public void logAttributes(
      LogAttributes request, StreamObserver<LogAttributes.Response> responseObserver) {
    QPSCountResource.inc();
    try (RequestLatencyResource latencyResource =
        new RequestLatencyResource(ModelDBAuthInterceptor.METHOD_NAME.get())) {
      String errorMessage = null;
      if (request.getId().isEmpty() && request.getAttributesList().isEmpty()) {
        errorMessage = "ExperimentRun ID and New Attributes not found in LogAttributes request";
      } else if (request.getId().isEmpty()) {
        errorMessage = "ExperimentRun ID not found in LogAttributes request";
      } else if (request.getAttributesList().isEmpty()) {
        errorMessage = "Attributes not found in LogAttributes request";
      }

      if (errorMessage != null) {
        LOGGER.info(errorMessage);
        Status status =
            Status.newBuilder()
                .setCode(Code.INVALID_ARGUMENT_VALUE)
                .setMessage(errorMessage)
                .addDetails(Any.pack(LogAttributes.Response.getDefaultInstance()))
                .build();
        throw StatusProto.toStatusRuntimeException(status);
      }

      String projectId = experimentRunDAO.getProjectIdByExperimentRunId(request.getId());
      // Validate if current user has access to the entity or not
      roleService.validateEntityUserWithUserInfo(
          ModelDBServiceResourceTypes.PROJECT, projectId, ModelDBServiceActions.UPDATE);

      experimentRunDAO.logAttributes(request.getId(), request.getAttributesList());
      responseObserver.onNext(LogAttributes.Response.newBuilder().build());
      responseObserver.onCompleted();

    } catch (Exception e) {
      ModelDBUtils.observeError(responseObserver, e, LogAttributes.Response.getDefaultInstance());
    }
  }

  @Override
  public void getExperimentRunAttributes(
      GetAttributes request, StreamObserver<GetAttributes.Response> responseObserver) {
    QPSCountResource.inc();
    try (RequestLatencyResource latencyResource =
        new RequestLatencyResource(ModelDBAuthInterceptor.METHOD_NAME.get())) {
      String errorMessage = null;
      if (request.getId().isEmpty()
          && request.getAttributeKeysList().isEmpty()
          && !request.getGetAll()) {
        errorMessage = "ExperimentRun ID and Attributes not found in GetAttributes request";
      } else if (request.getId().isEmpty()) {
        errorMessage = "ExperimentRun ID not found in GetAttributes request";
      } else if (request.getAttributeKeysList().isEmpty() && !request.getGetAll()) {
        errorMessage = "Attributes not found in GetAttributes request";
      }

      if (errorMessage != null) {
        LOGGER.info(errorMessage);
        Status status =
            Status.newBuilder()
                .setCode(Code.INVALID_ARGUMENT_VALUE)
                .setMessage(errorMessage)
                .addDetails(Any.pack(GetAttributes.Response.getDefaultInstance()))
                .build();
        throw StatusProto.toStatusRuntimeException(status);
      }

      String projectId = experimentRunDAO.getProjectIdByExperimentRunId(request.getId());
      // Validate if current user has access to the entity or not
      roleService.validateEntityUserWithUserInfo(
          ModelDBServiceResourceTypes.PROJECT, projectId, ModelDBServiceActions.READ);

      List<KeyValue> attributeList =
          experimentRunDAO.getExperimentRunAttributes(
              request.getId(), request.getAttributeKeysList(), request.getGetAll());
      responseObserver.onNext(
          GetAttributes.Response.newBuilder().addAllAttributes(attributeList).build());
      responseObserver.onCompleted();

    } catch (Exception e) {
      ModelDBUtils.observeError(responseObserver, e, GetAttributes.Response.getDefaultInstance());
    }
  }

  @Override
  public void findExperimentRuns(
      FindExperimentRuns request, StreamObserver<FindExperimentRuns.Response> responseObserver) {
    QPSCountResource.inc();
    try (RequestLatencyResource latencyResource =
        new RequestLatencyResource(ModelDBAuthInterceptor.METHOD_NAME.get())) {

      if (!request.getProjectId().isEmpty()) {
        // Validate if current user has access to the entity or not
        roleService.validateEntityUserWithUserInfo(
            ModelDBServiceResourceTypes.PROJECT,
            request.getProjectId(),
            ModelDBServiceActions.READ);
      } else if (!request.getExperimentId().isEmpty()) {
        Map<String, String> projectIdsMap =
            experimentDAO.getProjectIdsByExperimentIds(
                Collections.singletonList(request.getExperimentId()));
        String projectId = projectIdsMap.get(request.getExperimentId());
        // Validate if current user has access to the entity or not
        roleService.validateEntityUserWithUserInfo(
            ModelDBServiceResourceTypes.PROJECT, projectId, ModelDBServiceActions.READ);
      }

      ExperimentRunPaginationDTO experimentRunPaginationDTO =
          experimentRunDAO.findExperimentRuns(
              projectDAO, authService.getCurrentLoginUserInfo(), request);
      responseObserver.onNext(
          FindExperimentRuns.Response.newBuilder()
              .addAllExperimentRuns(experimentRunPaginationDTO.getExperimentRuns())
              .setTotalRecords(experimentRunPaginationDTO.getTotalRecords())
              .build());
      responseObserver.onCompleted();

    } catch (Exception e) {
      ModelDBUtils.observeError(
          responseObserver, e, FindExperimentRuns.Response.getDefaultInstance());
    }
  }

  @Override
  public void sortExperimentRuns(
      SortExperimentRuns request, StreamObserver<SortExperimentRuns.Response> responseObserver) {
    QPSCountResource.inc();

    try (RequestLatencyResource latencyResource =
        new RequestLatencyResource(ModelDBAuthInterceptor.METHOD_NAME.get())) {
      String errorMessage = null;
      if (request.getExperimentRunIdsList().isEmpty() && request.getSortKey().isEmpty()) {
        errorMessage = "ExperimentRun Id's and sort key not found in SortExperimentRuns request";
      } else if (request.getExperimentRunIdsList().isEmpty()) {
        errorMessage = "ExperimentRun Id's not found in SortExperimentRuns request";
      } else if (request.getSortKey().isEmpty()) {
        errorMessage = "Sort key not found in SortExperimentRuns request";
      }

      if (errorMessage != null) {
        LOGGER.info(errorMessage);
        Status status =
            Status.newBuilder()
                .setCode(Code.INVALID_ARGUMENT_VALUE)
                .setMessage(errorMessage)
                .addDetails(Any.pack(SortExperimentRuns.Response.getDefaultInstance()))
                .build();
        throw StatusProto.toStatusRuntimeException(status);
      }

      ExperimentRunPaginationDTO experimentRunPaginationDTO =
          experimentRunDAO.sortExperimentRuns(projectDAO, request);
      responseObserver.onNext(
          SortExperimentRuns.Response.newBuilder()
              .addAllExperimentRuns(experimentRunPaginationDTO.getExperimentRuns())
              .setTotalRecords(experimentRunPaginationDTO.getTotalRecords())
              .build());
      responseObserver.onCompleted();

    } catch (Exception e) {
      ModelDBUtils.observeError(
          responseObserver, e, SortExperimentRuns.Response.getDefaultInstance());
    }
  }

  @Override
  public void getTopExperimentRuns(
      TopExperimentRunsSelector request,
      StreamObserver<TopExperimentRunsSelector.Response> responseObserver) {
    QPSCountResource.inc();

    try (RequestLatencyResource latencyResource =
        new RequestLatencyResource(ModelDBAuthInterceptor.METHOD_NAME.get())) {

      if (!request.getProjectId().isEmpty()) {
        // Validate if current user has access to the entity or not
        roleService.validateEntityUserWithUserInfo(
            ModelDBServiceResourceTypes.PROJECT,
            request.getProjectId(),
            ModelDBServiceActions.READ);
      } else if (!request.getExperimentId().isEmpty()) {
        Map<String, String> projectIdsMap =
            experimentDAO.getProjectIdsByExperimentIds(
                Collections.singletonList(request.getExperimentId()));
        String projectId = projectIdsMap.get(request.getExperimentId());
        // Validate if current user has access to the entity or not
        roleService.validateEntityUserWithUserInfo(
            ModelDBServiceResourceTypes.PROJECT, projectId, ModelDBServiceActions.READ);
      }

      List<ExperimentRun> experimentRuns =
          experimentRunDAO.getTopExperimentRuns(projectDAO, request);
      responseObserver.onNext(
          TopExperimentRunsSelector.Response.newBuilder()
              .addAllExperimentRuns(experimentRuns)
              .build());
      responseObserver.onCompleted();

    } catch (Exception e) {
      ModelDBUtils.observeError(
          responseObserver, e, TopExperimentRunsSelector.Response.getDefaultInstance());
    }
  }

  @Override
  public void logJobId(LogJobId request, StreamObserver<LogJobId.Response> responseObserver) {
    QPSCountResource.inc();
    try (RequestLatencyResource latencyResource =
        new RequestLatencyResource(ModelDBAuthInterceptor.METHOD_NAME.get())) {
      String errorMessage = null;
      if (request.getId().isEmpty() && request.getJobId().isEmpty()) {
        errorMessage = "ExperimentRun ID and Job ID not found in LogJobId request";
      } else if (request.getId().isEmpty()) {
        errorMessage = "ExperimentRun ID not found in LogJobId request";
      } else if (request.getJobId().isEmpty()) {
        errorMessage = "Job ID not found in LogJobId request";
      }

      if (errorMessage != null) {
        LOGGER.info(errorMessage);
        Status status =
            Status.newBuilder()
                .setCode(Code.INVALID_ARGUMENT_VALUE)
                .setMessage(errorMessage)
                .addDetails(Any.pack(LogJobId.Response.getDefaultInstance()))
                .build();
        throw StatusProto.toStatusRuntimeException(status);
      }

      String projectId = experimentRunDAO.getProjectIdByExperimentRunId(request.getId());
      // Validate if current user has access to the entity or not
      roleService.validateEntityUserWithUserInfo(
          ModelDBServiceResourceTypes.PROJECT, projectId, ModelDBServiceActions.UPDATE);

      experimentRunDAO.logJobId(request.getId(), request.getJobId());
      responseObserver.onNext(LogJobId.Response.newBuilder().build());
      responseObserver.onCompleted();

    } catch (Exception e) {
      ModelDBUtils.observeError(responseObserver, e, LogJobId.Response.getDefaultInstance());
    }
  }

  @Override
  public void getJobId(GetJobId request, StreamObserver<GetJobId.Response> responseObserver) {
    QPSCountResource.inc();
    try (RequestLatencyResource latencyResource =
        new RequestLatencyResource(ModelDBAuthInterceptor.METHOD_NAME.get())) {
      if (request.getId().isEmpty()) {
        String errorMessage = "ExperimentRun ID not found in GetJobId request";
        LOGGER.info(errorMessage);
        Status status =
            Status.newBuilder()
                .setCode(Code.INVALID_ARGUMENT_VALUE)
                .setMessage(errorMessage)
                .addDetails(Any.pack(GetJobId.Response.getDefaultInstance()))
                .build();
        throw StatusProto.toStatusRuntimeException(status);
      }

      String projectId = experimentRunDAO.getProjectIdByExperimentRunId(request.getId());
      // Validate if current user has access to the entity or not
      roleService.validateEntityUserWithUserInfo(
          ModelDBServiceResourceTypes.PROJECT, projectId, ModelDBServiceActions.READ);

      String jobId = experimentRunDAO.getJobId(request.getId());
      responseObserver.onNext(GetJobId.Response.newBuilder().setJobId(jobId).build());
      responseObserver.onCompleted();

    } catch (Exception e) {
      ModelDBUtils.observeError(responseObserver, e, GetJobId.Response.getDefaultInstance());
    }
  }

  @Override
  public void getChildrenExperimentRuns(
      GetChildrenExperimentRuns request,
      StreamObserver<GetChildrenExperimentRuns.Response> responseObserver) {
    QPSCountResource.inc();
    try (RequestLatencyResource latencyResource =
        new RequestLatencyResource(ModelDBAuthInterceptor.METHOD_NAME.get())) {
      if (request.getExperimentRunId().isEmpty()) {
        String errorMessage = "ExperimentRun ID not found in GetChildrenExperimentRuns request";
        LOGGER.info(errorMessage);
        Status status =
            Status.newBuilder()
                .setCode(Code.INVALID_ARGUMENT_VALUE)
                .setMessage(errorMessage)
                .addDetails(Any.pack(GetChildrenExperimentRuns.Response.getDefaultInstance()))
                .build();
        throw StatusProto.toStatusRuntimeException(status);
      }

      String projectId =
          experimentRunDAO.getProjectIdByExperimentRunId(request.getExperimentRunId());
      // Validate if current user has access to the entity or not
      roleService.validateEntityUserWithUserInfo(
          ModelDBServiceResourceTypes.PROJECT, projectId, ModelDBServiceActions.READ);

      ExperimentRunPaginationDTO experimentRunPaginationDTO =
          experimentRunDAO.getExperimentRunsFromEntity(
              projectDAO,
              ModelDBConstants.PARENT_ID,
              request.getExperimentRunId(),
              request.getPageNumber(),
              request.getPageLimit(),
              request.getAscending(),
              request.getSortKey());
      responseObserver.onNext(
          GetChildrenExperimentRuns.Response.newBuilder()
              .addAllExperimentRuns(experimentRunPaginationDTO.getExperimentRuns())
              .setTotalRecords(experimentRunPaginationDTO.getTotalRecords())
              .build());
      responseObserver.onCompleted();

    } catch (Exception e) {
      ModelDBUtils.observeError(
          responseObserver, e, GetChildrenExperimentRuns.Response.getDefaultInstance());
    }
  }

  @Override
  public void setParentExperimentRunId(
      SetParentExperimentRunId request,
      StreamObserver<SetParentExperimentRunId.Response> responseObserver) {
    QPSCountResource.inc();
    try (RequestLatencyResource latencyResource =
        new RequestLatencyResource(ModelDBAuthInterceptor.METHOD_NAME.get())) {
      String errorMessage = null;
      if (request.getExperimentRunId().isEmpty() && request.getParentId().isEmpty()) {
        errorMessage =
            "ExperimentRun ID OR Parent ExperimentRun ID not found in SetParentExperimentRunId request";
      } else if (request.getExperimentRunId().isEmpty()) {
        errorMessage = "ExperimentRun ID not found in SetParentExperimentRunId request";
      } else if (request.getParentId().isEmpty()) {
        errorMessage = "Parent ExperimentRun ID not found in SetParentExperimentRunId request";
      }

      if (errorMessage != null) {
        LOGGER.info(errorMessage);
        Status status =
            Status.newBuilder()
                .setCode(Code.INVALID_ARGUMENT_VALUE)
                .setMessage(errorMessage)
                .addDetails(Any.pack(GetChildrenExperimentRuns.Response.getDefaultInstance()))
                .build();
        throw StatusProto.toStatusRuntimeException(status);
      }

      String parentExperimentRunProjectId =
          experimentRunDAO.getProjectIdByExperimentRunId(request.getParentId());
      // Validate if current user has access to the entity or not
      roleService.validateEntityUserWithUserInfo(
          ModelDBServiceResourceTypes.PROJECT,
          parentExperimentRunProjectId,
          ModelDBServiceActions.UPDATE);

      String existingChildrenExperimentRunProjectId =
          experimentRunDAO.getProjectIdByExperimentRunId(request.getExperimentRunId());
      // Validate if current user has access to the entity or not
      roleService.validateEntityUserWithUserInfo(
          ModelDBServiceResourceTypes.PROJECT,
          existingChildrenExperimentRunProjectId,
          ModelDBServiceActions.UPDATE);

      experimentRunDAO.setParentExperimentRunId(
          request.getExperimentRunId(), request.getParentId());
      responseObserver.onNext(SetParentExperimentRunId.Response.newBuilder().build());
      responseObserver.onCompleted();

    } catch (Exception e) {
      ModelDBUtils.observeError(
          responseObserver, e, SetParentExperimentRunId.Response.getDefaultInstance());
    }
  }

  @Override
  public void logDataset(LogDataset request, StreamObserver<LogDataset.Response> responseObserver) {
    QPSCountResource.inc();
    try (RequestLatencyResource latencyResource =
        new RequestLatencyResource(ModelDBAuthInterceptor.METHOD_NAME.get())) {
      String errorMessage = null;
      if (request.getId().isEmpty()
          && request.getDataset().getLinkedArtifactId().isEmpty()
          && !request.getDataset().getArtifactType().equals(ArtifactType.DATA)) {
        errorMessage =
            "LogDataset only supported for Artifact type Data.\nExperimentRun ID and Dataset id not found in LogArtifact request.";
      } else if (request.getId().isEmpty()) {
        errorMessage = "ExperimentRun ID not found in LogDataset request";
      } else if (request.getDataset().getLinkedArtifactId().isEmpty()) {
        errorMessage = "Dataset ID not found in LogArtifact request";
      } else if (!request.getDataset().getArtifactType().equals(ArtifactType.DATA)) {
        errorMessage = "LogDataset only supported for Artifact type Data";
      }

      if (errorMessage != null) {
        logAndThrowError(
            errorMessage,
            Code.INVALID_ARGUMENT_VALUE,
            Any.pack(LogDataset.Response.getDefaultInstance()));
      }

      String projectId = experimentRunDAO.getProjectIdByExperimentRunId(request.getId());
      // Validate if current user has access to the entity or not
      roleService.validateEntityUserWithUserInfo(
          ModelDBServiceResourceTypes.PROJECT, projectId, ModelDBServiceActions.UPDATE);

      Artifact dataset = request.getDataset();

      experimentRunDAO.logDatasets(
          request.getId(), Collections.singletonList(dataset), request.getOverwrite());

      responseObserver.onNext(LogDataset.Response.newBuilder().build());
      responseObserver.onCompleted();

    } catch (Exception e) {
      ModelDBUtils.observeError(responseObserver, e, LogDataset.Response.getDefaultInstance());
    }
  }

  @Override
  public void logDatasets(
      LogDatasets request, StreamObserver<ai.verta.modeldb.LogDatasets.Response> responseObserver) {
    QPSCountResource.inc();

    try (RequestLatencyResource latencyResource =
        new RequestLatencyResource(ModelDBAuthInterceptor.METHOD_NAME.get())) {
      String errorMessage = null;
      if (request.getId().isEmpty() && request.getDatasetsList().isEmpty()) {
        errorMessage = "ExperimentRun ID and Datasets not found in LogDatasets request";
      } else if (request.getId().isEmpty()) {
        errorMessage = "ExperimentRun ID not found in LogDatasets request";
      } else if (request.getDatasetsList().isEmpty()) {
        errorMessage = "Datasets not found in LogDatasets request";
      }

      if (errorMessage != null) {
        logAndThrowError(
            errorMessage,
            Code.INVALID_ARGUMENT_VALUE,
            Any.pack(LogDatasets.Response.getDefaultInstance()));
      }

      String projectId = experimentRunDAO.getProjectIdByExperimentRunId(request.getId());
      // Validate if current user has access to the entity or not
      roleService.validateEntityUserWithUserInfo(
          ModelDBServiceResourceTypes.PROJECT, projectId, ModelDBServiceActions.UPDATE);

      experimentRunDAO.logDatasets(
          request.getId(), request.getDatasetsList(), request.getOverwrite());
      responseObserver.onNext(LogDatasets.Response.newBuilder().build());
      responseObserver.onCompleted();

    } catch (Exception e) {
      ModelDBUtils.observeError(responseObserver, e, LogDatasets.Response.getDefaultInstance());
    }
  }

  private void logAndThrowError(String errorMessage, int errorCode, Any defaultResponse) {
    LOGGER.warn(errorMessage);
    Status status =
        Status.newBuilder()
            .setCode(errorCode)
            .setMessage(errorMessage)
            .addDetails(defaultResponse)
            .build();
    throw StatusProto.toStatusRuntimeException(status);
  }

  @Override
  public void deleteArtifact(
      DeleteArtifact request, StreamObserver<DeleteArtifact.Response> responseObserver) {
    QPSCountResource.inc();
    try (RequestLatencyResource latencyResource =
        new RequestLatencyResource(ModelDBAuthInterceptor.METHOD_NAME.get())) {
      String errorMessage = null;
      if (request.getId().isEmpty() && request.getKey().isEmpty()) {
        errorMessage = "ExperimentRun ID and Artifact key not found in DeleteArtifact request";
      } else if (request.getId().isEmpty()) {
        errorMessage = "ExperimentRun ID not found in DeleteArtifact request";
      } else if (request.getKey().isEmpty()) {
        errorMessage = "Artifact key not found in DeleteArtifact request";
      }

      if (errorMessage != null) {
        LOGGER.info(errorMessage);
        Status status =
            Status.newBuilder()
                .setCode(Code.INVALID_ARGUMENT_VALUE)
                .setMessage(errorMessage)
                .addDetails(Any.pack(DeleteArtifact.Response.getDefaultInstance()))
                .build();
        throw StatusProto.toStatusRuntimeException(status);
      }

      String projectId = experimentRunDAO.getProjectIdByExperimentRunId(request.getId());
      // Validate if current user has access to the entity or not
      roleService.validateEntityUserWithUserInfo(
          ModelDBServiceResourceTypes.PROJECT, projectId, ModelDBServiceActions.UPDATE);

      experimentRunDAO.deleteArtifacts(request.getId(), request.getKey());
      responseObserver.onNext(DeleteArtifact.Response.newBuilder().build());
      responseObserver.onCompleted();

    } catch (Exception e) {
      ModelDBUtils.observeError(responseObserver, e, DeleteArtifact.Response.getDefaultInstance());
    }
  }

  @Override
  public void deleteExperimentRuns(
      DeleteExperimentRuns request,
      StreamObserver<DeleteExperimentRuns.Response> responseObserver) {
    QPSCountResource.inc();
    try (RequestLatencyResource latencyResource =
        new RequestLatencyResource(ModelDBAuthInterceptor.METHOD_NAME.get())) {
      if (request.getIdsList().isEmpty()) {
        String errorMessage = "ExperimentRun IDs not found in DeleteExperimentRuns request";
        ModelDBUtils.logAndThrowError(
            errorMessage,
            Code.INVALID_ARGUMENT_VALUE,
            Any.pack(DeleteExperiments.Response.getDefaultInstance()));
      }

      boolean deleteStatus = experimentRunDAO.deleteExperimentRuns(request.getIdsList());
      responseObserver.onNext(
          DeleteExperimentRuns.Response.newBuilder().setStatus(deleteStatus).build());
      responseObserver.onCompleted();

    } catch (Exception e) {
      ModelDBUtils.observeError(
          responseObserver, e, DeleteExperimentRuns.Response.getDefaultInstance());
    }
  }

  @Override
  public void logVersionedInput(
      LogVersionedInput request, StreamObserver<LogVersionedInput.Response> responseObserver) {
    QPSCountResource.inc();
    try (RequestLatencyResource latencyResource =
        new RequestLatencyResource(ModelDBAuthInterceptor.METHOD_NAME.get())) {
      String errorMessage = null;
      if (request.getId().isEmpty() && request.getVersionedInputs() == null) {
        errorMessage =
            "ExperimentRun ID and Versioning value not found in LogVersionedInput request";
      } else if (request.getId().isEmpty()) {
        errorMessage = "ExperimentRun ID not found in LogVersionedInput request";
      } else if (request.getVersionedInputs() == null || !request.hasVersionedInputs()) {
        errorMessage = "Versioning value not found in LogVersionedInput request";
      }

      if (errorMessage != null) {
        LOGGER.info(errorMessage);
        Status status =
            Status.newBuilder()
                .setCode(Code.INVALID_ARGUMENT_VALUE)
                .setMessage(errorMessage)
                .addDetails(Any.pack(DeleteArtifact.Response.getDefaultInstance()))
                .build();
        throw StatusProto.toStatusRuntimeException(status);
      }

      experimentRunDAO.logVersionedInput(request);
      responseObserver.onNext(LogVersionedInput.Response.newBuilder().build());
      responseObserver.onCompleted();
    } catch (Exception e) {
      ModelDBUtils.observeError(
          responseObserver, e, LogVersionedInput.Response.getDefaultInstance());
    }
  }

  @Override
  public void getVersionedInputs(
      GetVersionedInput request, StreamObserver<GetVersionedInput.Response> responseObserver) {
    QPSCountResource.inc();
    try (RequestLatencyResource latencyResource =
        new RequestLatencyResource(ModelDBAuthInterceptor.METHOD_NAME.get())) {
      String errorMessage = null;
      if (request.getId().isEmpty()) {
        errorMessage = "ExperimentRun ID not found in GetVersionedInput request";
      }

      if (errorMessage != null) {
        throw new ModelDBException(errorMessage, io.grpc.Status.Code.INVALID_ARGUMENT);
      }

      GetVersionedInput.Response response = experimentRunDAO.getVersionedInputs(request);
      responseObserver.onNext(response);
      responseObserver.onCompleted();
    } catch (Exception e) {
      ModelDBUtils.observeError(
          responseObserver, e, GetVersionedInput.Response.getDefaultInstance());
    }
  }

  @Override
  public void commitArtifactPart(
      CommitArtifactPart request, StreamObserver<CommitArtifactPart.Response> responseObserver) {
    QPSCountResource.inc();
    try (RequestLatencyResource latencyResource =
        new RequestLatencyResource(ModelDBAuthInterceptor.METHOD_NAME.get())) {
      String errorMessage = null;
      if (request.getId().isEmpty()) {
        errorMessage = "ExperimentRun ID not found in CommitArtifactPart request";
      } else if (request.getKey().isEmpty()) {
        errorMessage = "Artifact key not found in CommitArtifactPart request";
      } else if (request.getArtifactPart().getPartNumber() == 0) {
        errorMessage = "Artifact part number is not specified in CommitArtifactPart request";
      }

      if (errorMessage != null) {
        throw new ModelDBException(errorMessage, io.grpc.Status.Code.INVALID_ARGUMENT);
      }

      String projectId = experimentRunDAO.getProjectIdByExperimentRunId(request.getId());
      // Validate if current user has access to the entity or not
      roleService.validateEntityUserWithUserInfo(
          ModelDBServiceResourceTypes.PROJECT, projectId, ModelDBServiceActions.UPDATE);

      CommitArtifactPart.Response response = experimentRunDAO.commitArtifactPart(request);
      responseObserver.onNext(response);
      responseObserver.onCompleted();
    } catch (Exception e) {
      ModelDBUtils.observeError(
          responseObserver, e, CommitArtifactPart.Response.getDefaultInstance());
    }
  }

  @Override
  public void getCommittedArtifactParts(
      GetCommittedArtifactParts request,
      StreamObserver<GetCommittedArtifactParts.Response> responseObserver) {
    QPSCountResource.inc();
    try (RequestLatencyResource latencyResource =
        new RequestLatencyResource(ModelDBAuthInterceptor.METHOD_NAME.get())) {
      String errorMessage = null;
      if (request.getId().isEmpty()) {
        errorMessage = "ExperimentRun ID not found in GetCommittedArtifactParts request";
      } else if (request.getKey().isEmpty()) {
        errorMessage = "Artifact key not found in GetCommittedArtifactParts request";
      }

      if (errorMessage != null) {
        throw new ModelDBException(errorMessage, io.grpc.Status.Code.INVALID_ARGUMENT);
      }

      String projectId = experimentRunDAO.getProjectIdByExperimentRunId(request.getId());
      // Validate if current user has access to the entity or not
      roleService.validateEntityUserWithUserInfo(
          ModelDBServiceResourceTypes.PROJECT, projectId, ModelDBServiceActions.READ);

      GetCommittedArtifactParts.Response response =
          experimentRunDAO.getCommittedArtifactParts(request);
      responseObserver.onNext(response);
      responseObserver.onCompleted();
    } catch (Exception e) {
      ModelDBUtils.observeError(
          responseObserver, e, GetCommittedArtifactParts.Response.getDefaultInstance());
    }
  }

  @Override
  public void commitMultipartArtifact(
      CommitMultipartArtifact request,
      StreamObserver<CommitMultipartArtifact.Response> responseObserver) {
    QPSCountResource.inc();
    try (RequestLatencyResource latencyResource =
        new RequestLatencyResource(ModelDBAuthInterceptor.METHOD_NAME.get())) {
      String errorMessage = null;
      if (request.getId().isEmpty()) {
        errorMessage = "ExperimentRun ID not found in CommitMultipartArtifact request";
      } else if (request.getKey().isEmpty()) {
        errorMessage = "Artifact key not found in CommitMultipartArtifact request";
      }

      if (errorMessage != null) {
        throw new ModelDBException(errorMessage, io.grpc.Status.Code.INVALID_ARGUMENT);
      }

      String projectId = experimentRunDAO.getProjectIdByExperimentRunId(request.getId());
      // Validate if current user has access to the entity or not
      roleService.validateEntityUserWithUserInfo(
          ModelDBServiceResourceTypes.PROJECT, projectId, ModelDBServiceActions.UPDATE);

      CommitMultipartArtifact.Response response =
          experimentRunDAO.commitMultipartArtifact(
              request,
              (s3Key, uploadId, partETags) ->
                  artifactStoreDAO.commitMultipart(s3Key, uploadId, partETags));
      responseObserver.onNext(response);
      responseObserver.onCompleted();
    } catch (Exception e) {
      ModelDBUtils.observeError(
          responseObserver, e, CommitMultipartArtifact.Response.getDefaultInstance());
    }
  }

  @Override
  public void listCommitExperimentRuns(
      ListCommitExperimentRunsRequest request,
      StreamObserver<ListCommitExperimentRunsRequest.Response> responseObserver) {
    QPSCountResource.inc();
    try (RequestLatencyResource latencyResource =
        new RequestLatencyResource(ModelDBAuthInterceptor.METHOD_NAME.get())) {
      if (request.getCommitSha().isEmpty()) {
        throw new ModelDBException("Commit SHA should not be empty", Code.INVALID_ARGUMENT);
      }

      ListCommitExperimentRunsRequest.Response response =
          experimentRunDAO.listCommitExperimentRuns(
              projectDAO,
              request,
              (session) -> repositoryDAO.getRepositoryById(session, request.getRepositoryId()),
              (session, repository) ->
                  commitDAO.getCommitEntity(session, request.getCommitSha(), repository));
      responseObserver.onNext(response);
      responseObserver.onCompleted();
    } catch (Exception e) {
      ModelDBUtils.observeError(
          responseObserver, e, ListCommitExperimentRunsRequest.Response.getDefaultInstance());
    }
  }

<<<<<<< HEAD
=======
  public void deleteHyperparameters(
      DeleteHyperparameters request,
      StreamObserver<DeleteHyperparameters.Response> responseObserver) {
    QPSCountResource.inc();
    try (RequestLatencyResource latencyResource =
        new RequestLatencyResource(ModelDBAuthInterceptor.METHOD_NAME.get())) {
      String errorMessage = null;
      if (request.getId().isEmpty()) {
        errorMessage = "ExperimentRun ID not found in DeleteHyperparameters request";
      } else if (request.getHyperparameterKeysList().isEmpty() && !request.getDeleteAll()) {
        errorMessage =
            "Hyperparameter keys not found and deleteAll flag has false in DeleteHyperparameters request";
      }

      if (errorMessage != null) {
        throw new ModelDBException(errorMessage, io.grpc.Status.Code.INVALID_ARGUMENT);
      }

      experimentRunDAO.deleteExperimentRunKeyValuesEntities(
          request.getId(),
          request.getHyperparameterKeysList(),
          request.getDeleteAll(),
          ModelDBConstants.HYPERPARAMETERS);
      responseObserver.onNext(DeleteHyperparameters.Response.newBuilder().build());
      responseObserver.onCompleted();
    } catch (Exception e) {
      ModelDBUtils.observeError(
          responseObserver, e, DeleteHyperparameters.Response.getDefaultInstance());
    }
  }

>>>>>>> 4a0ef320
  @Override
  public void listBlobExperimentRuns(
      ListBlobExperimentRunsRequest request,
      StreamObserver<ListBlobExperimentRunsRequest.Response> responseObserver) {
    QPSCountResource.inc();
    try (RequestLatencyResource latencyResource =
        new RequestLatencyResource(ModelDBAuthInterceptor.METHOD_NAME.get())) {
      if (request.getCommitSha().isEmpty()) {
        throw new ModelDBException("Commit SHA should not be empty", Code.INVALID_ARGUMENT);
      }

      ListBlobExperimentRunsRequest.Response response =
          experimentRunDAO.listBlobExperimentRuns(
              projectDAO,
              request,
              (session) -> repositoryDAO.getRepositoryById(session, request.getRepositoryId()),
              (session, repository) ->
                  commitDAO.getCommitEntity(session, request.getCommitSha(), repository));
      responseObserver.onNext(response);
      responseObserver.onCompleted();
    } catch (Exception e) {
      ModelDBUtils.observeError(
          responseObserver, e, ListBlobExperimentRunsRequest.Response.getDefaultInstance());
    }
  }

<<<<<<< HEAD
  @Override
  public void getExperimentRunsByDatasetVersionId(
      GetExperimentRunsByDatasetVersionId request,
      StreamObserver<GetExperimentRunsByDatasetVersionId.Response> responseObserver) {
    QPSCountResource.inc();
    try (RequestLatencyResource latencyResource =
        new RequestLatencyResource(ModelDBAuthInterceptor.METHOD_NAME.get())) {
      if (request.getDatasetVersionId().isEmpty()) {
        throw new ModelDBException("DatasetVersion Id should not be empty", Code.INVALID_ARGUMENT);
      }

      ExperimentRunPaginationDTO experimentRunPaginationDTO =
          experimentRunDAO.getExperimentRunsByDatasetVersionId(projectDAO, request);
      GetExperimentRunsByDatasetVersionId.Response response =
          GetExperimentRunsByDatasetVersionId.Response.newBuilder()
              .addAllExperimentRuns(experimentRunPaginationDTO.getExperimentRuns())
              .setTotalRecords(experimentRunPaginationDTO.getTotalRecords())
              .build();
      responseObserver.onNext(response);
      responseObserver.onCompleted();
    } catch (Exception e) {
      ModelDBUtils.observeError(
          responseObserver, e, GetExperimentRunsByDatasetVersionId.Response.getDefaultInstance());
=======
  public void deleteMetrics(
      DeleteMetrics request, StreamObserver<DeleteMetrics.Response> responseObserver) {
    QPSCountResource.inc();
    try (RequestLatencyResource latencyResource =
        new RequestLatencyResource(ModelDBAuthInterceptor.METHOD_NAME.get())) {
      String errorMessage = null;
      if (request.getId().isEmpty()) {
        errorMessage = "ExperimentRun ID not found in DeleteMetrics request";
      } else if (request.getMetricKeysList().isEmpty() && !request.getDeleteAll()) {
        errorMessage =
            "Metrics keys not found and deleteAll flag has false in DeleteMetrics request";
      }

      if (errorMessage != null) {
        throw new ModelDBException(errorMessage, io.grpc.Status.Code.INVALID_ARGUMENT);
      }

      experimentRunDAO.deleteExperimentRunKeyValuesEntities(
          request.getId(),
          request.getMetricKeysList(),
          request.getDeleteAll(),
          ModelDBConstants.METRICS);
      responseObserver.onNext(DeleteMetrics.Response.newBuilder().build());
      responseObserver.onCompleted();
    } catch (Exception e) {
      ModelDBUtils.observeError(responseObserver, e, DeleteMetrics.Response.getDefaultInstance());
    }
  }

  @Override
  public void deleteObservations(
      DeleteObservations request, StreamObserver<DeleteObservations.Response> responseObserver) {
    QPSCountResource.inc();
    try (RequestLatencyResource latencyResource =
        new RequestLatencyResource(ModelDBAuthInterceptor.METHOD_NAME.get())) {
      String errorMessage = null;
      if (request.getId().isEmpty()) {
        errorMessage = "ExperimentRun ID not found in DeleteObservations request";
      } else if (request.getObservationKeysList().isEmpty() && !request.getDeleteAll()) {
        errorMessage =
            "Observation keys not found and deleteAll flag has false in DeleteObservations request";
      }

      if (errorMessage != null) {
        throw new ModelDBException(errorMessage, io.grpc.Status.Code.INVALID_ARGUMENT);
      }

      experimentRunDAO.deleteExperimentRunObservationsEntities(
          request.getId(), request.getObservationKeysList(), request.getDeleteAll());
      responseObserver.onNext(DeleteObservations.Response.newBuilder().build());
      responseObserver.onCompleted();
    } catch (Exception e) {
      ModelDBUtils.observeError(
          responseObserver, e, DeleteObservations.Response.getDefaultInstance());
>>>>>>> 4a0ef320
    }
  }
}<|MERGE_RESOLUTION|>--- conflicted
+++ resolved
@@ -2430,6 +2430,96 @@
   }
 
   @Override
+  public void deleteHyperparameters(
+      DeleteHyperparameters request,
+      StreamObserver<DeleteHyperparameters.Response> responseObserver) {
+    QPSCountResource.inc();
+    try (RequestLatencyResource latencyResource =
+        new RequestLatencyResource(ModelDBAuthInterceptor.METHOD_NAME.get())) {
+      String errorMessage = null;
+      if (request.getId().isEmpty()) {
+        errorMessage = "ExperimentRun ID not found in DeleteHyperparameters request";
+      } else if (request.getHyperparameterKeysList().isEmpty() && !request.getDeleteAll()) {
+        errorMessage =
+            "Hyperparameter keys not found and deleteAll flag has false in DeleteHyperparameters request";
+      }
+
+      if (errorMessage != null) {
+        throw new ModelDBException(errorMessage, io.grpc.Status.Code.INVALID_ARGUMENT);
+      }
+
+      experimentRunDAO.deleteExperimentRunKeyValuesEntities(
+          request.getId(),
+          request.getHyperparameterKeysList(),
+          request.getDeleteAll(),
+          ModelDBConstants.HYPERPARAMETERS);
+      responseObserver.onNext(DeleteHyperparameters.Response.newBuilder().build());
+      responseObserver.onCompleted();
+    } catch (Exception e) {
+      ModelDBUtils.observeError(
+          responseObserver, e, DeleteHyperparameters.Response.getDefaultInstance());
+    }
+  }
+
+  @Override
+  public void deleteMetrics(
+      DeleteMetrics request, StreamObserver<DeleteMetrics.Response> responseObserver) {
+    QPSCountResource.inc();
+    try (RequestLatencyResource latencyResource =
+        new RequestLatencyResource(ModelDBAuthInterceptor.METHOD_NAME.get())) {
+      String errorMessage = null;
+      if (request.getId().isEmpty()) {
+        errorMessage = "ExperimentRun ID not found in DeleteMetrics request";
+      } else if (request.getMetricKeysList().isEmpty() && !request.getDeleteAll()) {
+        errorMessage =
+            "Metrics keys not found and deleteAll flag has false in DeleteMetrics request";
+      }
+
+      if (errorMessage != null) {
+        throw new ModelDBException(errorMessage, io.grpc.Status.Code.INVALID_ARGUMENT);
+      }
+
+      experimentRunDAO.deleteExperimentRunKeyValuesEntities(
+          request.getId(),
+          request.getMetricKeysList(),
+          request.getDeleteAll(),
+          ModelDBConstants.METRICS);
+      responseObserver.onNext(DeleteMetrics.Response.newBuilder().build());
+      responseObserver.onCompleted();
+    } catch (Exception e) {
+      ModelDBUtils.observeError(responseObserver, e, DeleteMetrics.Response.getDefaultInstance());
+    }
+  }
+
+  @Override
+  public void deleteObservations(
+      DeleteObservations request, StreamObserver<DeleteObservations.Response> responseObserver) {
+    QPSCountResource.inc();
+    try (RequestLatencyResource latencyResource =
+        new RequestLatencyResource(ModelDBAuthInterceptor.METHOD_NAME.get())) {
+      String errorMessage = null;
+      if (request.getId().isEmpty()) {
+        errorMessage = "ExperimentRun ID not found in DeleteObservations request";
+      } else if (request.getObservationKeysList().isEmpty() && !request.getDeleteAll()) {
+        errorMessage =
+            "Observation keys not found and deleteAll flag has false in DeleteObservations request";
+      }
+
+      if (errorMessage != null) {
+        throw new ModelDBException(errorMessage, io.grpc.Status.Code.INVALID_ARGUMENT);
+      }
+
+      experimentRunDAO.deleteExperimentRunObservationsEntities(
+          request.getId(), request.getObservationKeysList(), request.getDeleteAll());
+      responseObserver.onNext(DeleteObservations.Response.newBuilder().build());
+      responseObserver.onCompleted();
+    } catch (Exception e) {
+      ModelDBUtils.observeError(
+          responseObserver, e, DeleteObservations.Response.getDefaultInstance());
+    }
+  }
+
+  @Override
   public void listCommitExperimentRuns(
       ListCommitExperimentRunsRequest request,
       StreamObserver<ListCommitExperimentRunsRequest.Response> responseObserver) {
@@ -2455,40 +2545,6 @@
     }
   }
 
-<<<<<<< HEAD
-=======
-  public void deleteHyperparameters(
-      DeleteHyperparameters request,
-      StreamObserver<DeleteHyperparameters.Response> responseObserver) {
-    QPSCountResource.inc();
-    try (RequestLatencyResource latencyResource =
-        new RequestLatencyResource(ModelDBAuthInterceptor.METHOD_NAME.get())) {
-      String errorMessage = null;
-      if (request.getId().isEmpty()) {
-        errorMessage = "ExperimentRun ID not found in DeleteHyperparameters request";
-      } else if (request.getHyperparameterKeysList().isEmpty() && !request.getDeleteAll()) {
-        errorMessage =
-            "Hyperparameter keys not found and deleteAll flag has false in DeleteHyperparameters request";
-      }
-
-      if (errorMessage != null) {
-        throw new ModelDBException(errorMessage, io.grpc.Status.Code.INVALID_ARGUMENT);
-      }
-
-      experimentRunDAO.deleteExperimentRunKeyValuesEntities(
-          request.getId(),
-          request.getHyperparameterKeysList(),
-          request.getDeleteAll(),
-          ModelDBConstants.HYPERPARAMETERS);
-      responseObserver.onNext(DeleteHyperparameters.Response.newBuilder().build());
-      responseObserver.onCompleted();
-    } catch (Exception e) {
-      ModelDBUtils.observeError(
-          responseObserver, e, DeleteHyperparameters.Response.getDefaultInstance());
-    }
-  }
-
->>>>>>> 4a0ef320
   @Override
   public void listBlobExperimentRuns(
       ListBlobExperimentRunsRequest request,
@@ -2515,7 +2571,6 @@
     }
   }
 
-<<<<<<< HEAD
   @Override
   public void getExperimentRunsByDatasetVersionId(
       GetExperimentRunsByDatasetVersionId request,
@@ -2539,62 +2594,6 @@
     } catch (Exception e) {
       ModelDBUtils.observeError(
           responseObserver, e, GetExperimentRunsByDatasetVersionId.Response.getDefaultInstance());
-=======
-  public void deleteMetrics(
-      DeleteMetrics request, StreamObserver<DeleteMetrics.Response> responseObserver) {
-    QPSCountResource.inc();
-    try (RequestLatencyResource latencyResource =
-        new RequestLatencyResource(ModelDBAuthInterceptor.METHOD_NAME.get())) {
-      String errorMessage = null;
-      if (request.getId().isEmpty()) {
-        errorMessage = "ExperimentRun ID not found in DeleteMetrics request";
-      } else if (request.getMetricKeysList().isEmpty() && !request.getDeleteAll()) {
-        errorMessage =
-            "Metrics keys not found and deleteAll flag has false in DeleteMetrics request";
-      }
-
-      if (errorMessage != null) {
-        throw new ModelDBException(errorMessage, io.grpc.Status.Code.INVALID_ARGUMENT);
-      }
-
-      experimentRunDAO.deleteExperimentRunKeyValuesEntities(
-          request.getId(),
-          request.getMetricKeysList(),
-          request.getDeleteAll(),
-          ModelDBConstants.METRICS);
-      responseObserver.onNext(DeleteMetrics.Response.newBuilder().build());
-      responseObserver.onCompleted();
-    } catch (Exception e) {
-      ModelDBUtils.observeError(responseObserver, e, DeleteMetrics.Response.getDefaultInstance());
-    }
-  }
-
-  @Override
-  public void deleteObservations(
-      DeleteObservations request, StreamObserver<DeleteObservations.Response> responseObserver) {
-    QPSCountResource.inc();
-    try (RequestLatencyResource latencyResource =
-        new RequestLatencyResource(ModelDBAuthInterceptor.METHOD_NAME.get())) {
-      String errorMessage = null;
-      if (request.getId().isEmpty()) {
-        errorMessage = "ExperimentRun ID not found in DeleteObservations request";
-      } else if (request.getObservationKeysList().isEmpty() && !request.getDeleteAll()) {
-        errorMessage =
-            "Observation keys not found and deleteAll flag has false in DeleteObservations request";
-      }
-
-      if (errorMessage != null) {
-        throw new ModelDBException(errorMessage, io.grpc.Status.Code.INVALID_ARGUMENT);
-      }
-
-      experimentRunDAO.deleteExperimentRunObservationsEntities(
-          request.getId(), request.getObservationKeysList(), request.getDeleteAll());
-      responseObserver.onNext(DeleteObservations.Response.newBuilder().build());
-      responseObserver.onCompleted();
-    } catch (Exception e) {
-      ModelDBUtils.observeError(
-          responseObserver, e, DeleteObservations.Response.getDefaultInstance());
->>>>>>> 4a0ef320
     }
   }
 }