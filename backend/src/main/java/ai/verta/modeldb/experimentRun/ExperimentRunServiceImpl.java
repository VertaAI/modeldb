--- conflicted
+++ resolved
@@ -2435,11 +2435,6 @@
   }
 
   private boolean deleteExperimentRuns(List<String> experimentRunIds) {
-<<<<<<< HEAD
-    List<String> accessibleExperimentRunIds =
-        getAccessibleExperimentRunIDs(experimentRunIds, ModelDBServiceActions.UPDATE);
-    if (accessibleExperimentRunIds.isEmpty()) {
-=======
     Set<String> finalAccessibleExperimentRunsSet = new HashSet<>();
     try {
       List<String> accessibleExperimentRunIdsByProject =
@@ -2459,7 +2454,6 @@
     }
 
     if (finalAccessibleExperimentRunsSet.isEmpty()) {
->>>>>>> 6aadbc97
       Status statusMessage =
           Status.newBuilder()
               .setCode(Code.PERMISSION_DENIED_VALUE)
