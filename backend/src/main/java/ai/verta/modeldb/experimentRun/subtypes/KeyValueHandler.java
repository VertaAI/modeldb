package ai.verta.modeldb.experimentRun.subtypes;

import ai.verta.common.KeyValue;
import ai.verta.modeldb.common.CommonUtils;
import ai.verta.modeldb.common.exceptions.InternalErrorException;
import ai.verta.modeldb.common.exceptions.ModelDBException;
import ai.verta.modeldb.common.futures.FutureJdbi;
import ai.verta.modeldb.common.futures.InternalFuture;
import ai.verta.modeldb.exceptions.AlreadyExistsException;
import ai.verta.modeldb.exceptions.InvalidArgumentException;
import ai.verta.modeldb.utils.ModelDBUtils;
import com.google.protobuf.InvalidProtocolBufferException;
import com.google.protobuf.Value;
import java.util.List;
import java.util.Optional;
import java.util.concurrent.Executor;
import org.apache.logging.log4j.LogManager;
import org.apache.logging.log4j.Logger;

public class KeyValueHandler {
  private static Logger LOGGER = LogManager.getLogger(KeyValueHandler.class);

  private final Executor executor;
  private final FutureJdbi jdbi;
  private final String fieldType;
  private final String entityName;
  private final String entityIdReferenceColumn;

  protected String getTableName() {
    return "keyvalue";
  }

  public KeyValueHandler(Executor executor, FutureJdbi jdbi, String fieldType, String entityName) {
    this.executor = executor;
    this.jdbi = jdbi;
    this.fieldType = fieldType;
    this.entityName = entityName;

    switch (entityName) {
      case "ProjectEntity":
        this.entityIdReferenceColumn = "project_id";
        break;
      case "ExperimentRunEntity":
        this.entityIdReferenceColumn = "experiment_run_id";
        break;
      default:
        throw new InternalErrorException("Invalid entity name: " + entityName);
    }
  }

  public InternalFuture<List<KeyValue>> getKeyValues(String entityId) {
    return jdbi.withHandle(
        handle ->
            handle
                .createQuery(
                    "select kv_key as k, kv_value as v, value_type as t from "
                        + getTableName()
                        + " where entity_name=:entity_name and field_type=:field_type and "
                        + entityIdReferenceColumn
                        + "=:entity_id")
                .bind("entity_id", entityId)
                .bind("field_type", fieldType)
                .bind("entity_name", entityName)
                .map(
                    (rs, ctx) -> {
                      try {
                        return KeyValue.newBuilder()
                            .setKey(rs.getString("k"))
                            .setValue(
                                (Value.Builder)
                                    CommonUtils.getProtoObjectFromString(
                                        rs.getString("v"), Value.newBuilder()))
                            .setValueTypeValue(rs.getInt("t"))
                            .build();
                      } catch (InvalidProtocolBufferException e) {
                        LOGGER.error("Error generating builder for {}", rs.getString("v"));
                        throw new ModelDBException(e);
                      }
                    })
                .list());
  }

  public InternalFuture<Void> logKeyValues(String entityId, List<KeyValue> kvs) {
    // Validate input
    var currentFuture =
        InternalFuture.runAsync(
            () -> {
              for (final var kv : kvs) {
                if (kv.getKey().isEmpty()) {
                  throw new InvalidArgumentException("Empty key");
                }
              }
            },
            executor);

    // Log
    for (final var kv : kvs) {
      currentFuture =
          currentFuture.thenCompose(
              unused ->
                  // Insert into KV table
                  jdbi.useHandle(
                      handle -> {
                        handle
                            .createQuery(
                                "select id from "
                                    + getTableName()
                                    + " where entity_name=:entity_name and field_type=:field_type and kv_key=:key and "
                                    + entityIdReferenceColumn
                                    + "=:entity_id")
                            .bind("key", kv.getKey())
                            .bind("field_type", fieldType)
                            .bind("entity_name", entityName)
                            .bind("entity_id", entityId)
                            .mapTo(Long.class)
                            .findOne()
                            .ifPresent(
                                present -> {
                                  throw new AlreadyExistsException(
                                      "Key " + kv.getKey() + " already exists");
                                });

                        handle
                            .createUpdate(
                                "insert into "
                                    + getTableName()
                                    + " (entity_name, field_type, kv_key, kv_value, value_type, "
                                    + entityIdReferenceColumn
                                    + ") "
                                    + "values (:entity_name, :field_type, :key, :value, :type, :entity_id)")
                            .bind("key", kv.getKey())
                            .bind("value", ModelDBUtils.getStringFromProtoObject(kv.getValue()))
                            .bind("type", kv.getValueTypeValue())
                            .bind("entity_id", entityId)
                            .bind("field_type", fieldType)
                            .bind("entity_name", entityName)
                            .executeAndReturnGeneratedKeys()
                            .mapTo(Long.class)
                            .one();
                      }),
              executor);
    }

    return currentFuture;
  }

  public InternalFuture<Void> deleteKeyValues(String entityId, Optional<List<String>> maybeKeys) {
    return jdbi.useHandle(
        handle -> {
          var sql =
              "delete from "
                  + getTableName()
                  + " where entity_name=:entity_name and field_type=:field_type and "
                  + entityIdReferenceColumn
                  + "=:entity_id";

          if (maybeKeys.isPresent()) {
            sql += " and kv_key in (<keys>)";
          }

          var query =
              handle
                  .createUpdate(sql)
                  .bind("entity_id", entityId)
                  .bind("field_type", fieldType)
                  .bind("entity_name", entityName);

          if (maybeKeys.isPresent()) {
            query = query.bindList("keys", maybeKeys.get());
          }

          query.execute();
        });
  }

<<<<<<< HEAD
=======
  // TODO: We might end up removing this update since ERs don't have them.
  // Comment: https://github.com/VertaAI/modeldb/pull/2118#discussion_r613762413
>>>>>>> f368c77a
  public InternalFuture<Void> updateKeyValue(String entityId, KeyValue kv) {
    var currentFuture =
        InternalFuture.runAsync(
            () -> {
              if (kv.getKey().isEmpty()) {
                throw new InvalidArgumentException("Empty key");
              }
            },
            executor);

    currentFuture =
        currentFuture.thenCompose(
            unused ->
                // Update into KV table
                jdbi.useHandle(
                    handle -> {
                      handle
                          .createUpdate(
                              "Update "
                                  + getTableName()
                                  + " SET kv_key=:key, kv_value=:value, value_type=:type "
                                  + " where entity_name=:entity_name and field_type=:field_type and kv_key=:key and "
                                  + entityIdReferenceColumn
                                  + "=:entity_id")
                          .bind("key", kv.getKey())
                          .bind("value", ModelDBUtils.getStringFromProtoObject(kv.getValue()))
                          .bind("type", kv.getValueTypeValue())
                          .bind("entity_id", entityId)
                          .bind("field_type", fieldType)
                          .bind("entity_name", entityName)
                          .execute();
                    }),
            executor);
    return currentFuture;
  }
}<|MERGE_RESOLUTION|>--- conflicted
+++ resolved
@@ -173,11 +173,8 @@
         });
   }
 
-<<<<<<< HEAD
-=======
   // TODO: We might end up removing this update since ERs don't have them.
   // Comment: https://github.com/VertaAI/modeldb/pull/2118#discussion_r613762413
->>>>>>> f368c77a
   public InternalFuture<Void> updateKeyValue(String entityId, KeyValue kv) {
     var currentFuture =
         InternalFuture.runAsync(
