package ai.verta.modeldb.experimentRun.subtypes;

import ai.verta.common.KeyValue;
import ai.verta.modeldb.common.CommonUtils;
import ai.verta.modeldb.common.exceptions.InternalErrorException;
import ai.verta.modeldb.common.exceptions.ModelDBException;
import ai.verta.modeldb.common.futures.FutureJdbi;
import ai.verta.modeldb.common.futures.InternalFuture;
import ai.verta.modeldb.exceptions.AlreadyExistsException;
import ai.verta.modeldb.exceptions.InvalidArgumentException;
import ai.verta.modeldb.utils.ModelDBUtils;
import com.google.protobuf.InvalidProtocolBufferException;
import com.google.protobuf.Value;
import java.util.List;
import java.util.Optional;
import java.util.concurrent.Executor;
import org.apache.logging.log4j.LogManager;
import org.apache.logging.log4j.Logger;

public class KeyValueHandler {
  private static Logger LOGGER = LogManager.getLogger(KeyValueHandler.class);

  private final Executor executor;
  private final FutureJdbi jdbi;
  private final String fieldType;
  private final String entityName;
  private final String entityIdReferenceColumn;

  protected String getTableName() {
    return "keyvalue";
  }

  public KeyValueHandler(Executor executor, FutureJdbi jdbi, String fieldType, String entityName) {
    this.executor = executor;
    this.jdbi = jdbi;
    this.fieldType = fieldType;
    this.entityName = entityName;

    switch (entityName) {
      case "ProjectEntity":
        this.entityIdReferenceColumn = "project_id";
        break;
      case "ExperimentRunEntity":
        this.entityIdReferenceColumn = "experiment_run_id";
        break;
      default:
        throw new InternalErrorException("Invalid entity name");
    }
  }

  public InternalFuture<List<KeyValue>> getKeyValues(String entityId) {
    return jdbi.withHandle(
        handle ->
            handle
                .createQuery(
                    "select kv_key as k, kv_value as v, value_type as t from "
                        + getTableName()
                        + " where entity_name=:entity_name and field_type=:field_type and "
                        + entityIdReferenceColumn
                        + "=:entity_id")
                .bind("entity_id", entityId)
                .bind("field_type", fieldType)
                .bind("entity_name", entityName)
                .map(
                    (rs, ctx) -> {
                      try {
                        return KeyValue.newBuilder()
                            .setKey(rs.getString("k"))
                            .setValue(
                                (Value.Builder)
                                    CommonUtils.getProtoObjectFromString(
                                        rs.getString("v"), Value.newBuilder()))
                            .setValueTypeValue(rs.getInt("t"))
                            .build();
                      } catch (InvalidProtocolBufferException e) {
                        LOGGER.error("Error generating builder for {}", rs.getString("v"));
                        throw new ModelDBException(e);
                      }
                    })
                .list());
  }

  public InternalFuture<Void> logKeyValues(String entityId, List<KeyValue> kvs) {
    // Validate input
    var currentFuture =
        InternalFuture.runAsync(
            () -> {
              for (final var kv : kvs) {
                if (kv.getKey().isEmpty()) {
                  throw new InvalidArgumentException("Empty key");
                }
              }
            },
            executor);

    // Log
    for (final var kv : kvs) {
      currentFuture =
          currentFuture.thenCompose(
              unused ->
                  // Insert into KV table
                  jdbi.useHandle(
                      handle -> {
                        handle
                            .createQuery(
                                "select id from "
                                    + getTableName()
                                    + " where entity_name=:entity_name and field_type=:field_type and kv_key=:key and "
                                    + entityIdReferenceColumn
                                    + "=:entity_id")
                            .bind("key", kv.getKey())
                            .bind("field_type", fieldType)
                            .bind("entity_name", entityName)
                            .bind("entity_id", entityId)
                            .mapTo(Long.class)
                            .findOne()
                            .ifPresent(
                                present -> {
                                  throw new AlreadyExistsException("Key already exists");
                                });

                        handle
                            .createUpdate(
                                "insert into "
                                    + getTableName()
<<<<<<< HEAD
                                    + " (entity_name, field_type, kv_key, kv_value, value_type, "
                                    + entityIdReferenceColumn
                                    + ") "
                                    + "values (:entity_name, :field_type, :key, :value, :type, :entity_id)")
=======
                                    + " (entity_name, field_type, kv_key, kv_value, value_type, experiment_run_id) "
                                    + " values (:entity_name, :field_type, :key, :value, :type, :run_id)")
>>>>>>> c8475d42
                            .bind("key", kv.getKey())
                            .bind("value", ModelDBUtils.getStringFromProtoObject(kv.getValue()))
                            .bind("type", kv.getValueTypeValue())
                            .bind("entity_id", entityId)
                            .bind("field_type", fieldType)
                            .bind("entity_name", entityName)
                            .executeAndReturnGeneratedKeys()
                            .mapTo(Long.class)
                            .one();
                      }),
              executor);
    }

    return currentFuture;
  }

  public InternalFuture<Void> deleteKeyValues(String entityId, Optional<List<String>> maybeKeys) {
    return jdbi.useHandle(
        handle -> {
          var sql =
              "delete from "
                  + getTableName()
<<<<<<< HEAD
                  + "where entity_name=:entity_name and field_type=:field_type and "
                  + entityIdReferenceColumn
                  + "=:entity_id";
=======
                  + " where entity_name=:entity_name and field_type=:field_type and experiment_run_id=:run_id";
>>>>>>> c8475d42

          if (maybeKeys.isPresent()) {
            sql += " and kv_key in (<keys>)";
          }

          var query =
              handle
                  .createUpdate(sql)
                  .bind("entity_id", entityId)
                  .bind("field_type", fieldType)
                  .bind("entity_name", entityName);

          if (maybeKeys.isPresent()) {
            query = query.bindList("keys", maybeKeys.get());
          }

          query.execute();
        });
  }
}<|MERGE_RESOLUTION|>--- conflicted
+++ resolved
@@ -123,15 +123,10 @@
                             .createUpdate(
                                 "insert into "
                                     + getTableName()
-<<<<<<< HEAD
                                     + " (entity_name, field_type, kv_key, kv_value, value_type, "
                                     + entityIdReferenceColumn
                                     + ") "
                                     + "values (:entity_name, :field_type, :key, :value, :type, :entity_id)")
-=======
-                                    + " (entity_name, field_type, kv_key, kv_value, value_type, experiment_run_id) "
-                                    + " values (:entity_name, :field_type, :key, :value, :type, :run_id)")
->>>>>>> c8475d42
                             .bind("key", kv.getKey())
                             .bind("value", ModelDBUtils.getStringFromProtoObject(kv.getValue()))
                             .bind("type", kv.getValueTypeValue())
@@ -154,13 +149,9 @@
           var sql =
               "delete from "
                   + getTableName()
-<<<<<<< HEAD
-                  + "where entity_name=:entity_name and field_type=:field_type and "
+                  + " where entity_name=:entity_name and field_type=:field_type and "
                   + entityIdReferenceColumn
                   + "=:entity_id";
-=======
-                  + " where entity_name=:entity_name and field_type=:field_type and experiment_run_id=:run_id";
->>>>>>> c8475d42
 
           if (maybeKeys.isPresent()) {
             sql += " and kv_key in (<keys>)";
