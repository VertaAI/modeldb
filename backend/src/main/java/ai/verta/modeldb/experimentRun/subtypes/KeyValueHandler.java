package ai.verta.modeldb.experimentRun.subtypes;

import ai.verta.common.KeyValue;
import ai.verta.modeldb.common.CommonUtils;
import ai.verta.modeldb.common.exceptions.InternalErrorException;
import ai.verta.modeldb.common.exceptions.ModelDBException;
import ai.verta.modeldb.common.futures.FutureJdbi;
import ai.verta.modeldb.common.futures.InternalFuture;
import ai.verta.modeldb.exceptions.AlreadyExistsException;
import ai.verta.modeldb.exceptions.InvalidArgumentException;
import ai.verta.modeldb.utils.ModelDBUtils;
import com.google.protobuf.InvalidProtocolBufferException;
import com.google.protobuf.Value;
import java.util.List;
import java.util.Optional;
import java.util.concurrent.Executor;
import org.apache.logging.log4j.LogManager;
import org.apache.logging.log4j.Logger;

public class KeyValueHandler {
  private static Logger LOGGER = LogManager.getLogger(KeyValueHandler.class);

  private final Executor executor;
  private final FutureJdbi jdbi;
  private final String fieldType;
  private final String entityName;
  private final String entityIdReferenceColumn;

  protected String getTableName() {
    return "keyvalue";
  }

  public KeyValueHandler(Executor executor, FutureJdbi jdbi, String fieldType, String entityName) {
    this.executor = executor;
    this.jdbi = jdbi;
    this.fieldType = fieldType;
    this.entityName = entityName;

    switch (entityName) {
      case "ProjectEntity":
        this.entityIdReferenceColumn = "project_id";
        break;
      case "ExperimentRunEntity":
        this.entityIdReferenceColumn = "experiment_run_id";
        break;
      default:
        throw new InternalErrorException("Invalid entity name: " + entityName);
    }
  }

  public InternalFuture<List<KeyValue>> getKeyValues(String entityId) {
    return jdbi.withHandle(
        handle ->
            handle
                .createQuery(
<<<<<<< HEAD
                    "select kv_key kv_key, kv_value value, value_type type from "
=======
                    "select kv_key as k, kv_value as v, value_type as t from "
>>>>>>> 87e8698f
                        + getTableName()
                        + " where entity_name=:entity_name and field_type=:field_type and "
                        + entityIdReferenceColumn
                        + "=:entity_id")
                .bind("entity_id", entityId)
                .bind("field_type", fieldType)
                .bind("entity_name", entityName)
                .map(
                    (rs, ctx) -> {
                      try {
                        return KeyValue.newBuilder()
<<<<<<< HEAD
                            .setKey(rs.getString("kv_key"))
=======
                            .setKey(rs.getString("k"))
>>>>>>> 87e8698f
                            .setValue(
                                (Value.Builder)
                                    CommonUtils.getProtoObjectFromString(
                                        rs.getString("v"), Value.newBuilder()))
                            .setValueTypeValue(rs.getInt("t"))
                            .build();
                      } catch (InvalidProtocolBufferException e) {
                        LOGGER.error("Error generating builder for {}", rs.getString("v"));
                        throw new ModelDBException(e);
                      }
                    })
                .list());
  }

  public InternalFuture<Void> logKeyValues(String entityId, List<KeyValue> kvs) {
    // Validate input
    var currentFuture =
        InternalFuture.runAsync(
            () -> {
              for (final var kv : kvs) {
                if (kv.getKey().isEmpty()) {
                  throw new InvalidArgumentException("Empty key");
                }
              }
            },
            executor);

    // Log
    for (final var kv : kvs) {
      currentFuture =
          currentFuture.thenCompose(
              unused ->
                  // Insert into KV table
                  jdbi.useHandle(
                      handle -> {
                        handle
                            .createQuery(
                                "select id from "
                                    + getTableName()
                                    + " where entity_name=:entity_name and field_type=:field_type and kv_key=:key and "
                                    + entityIdReferenceColumn
                                    + "=:entity_id")
                            .bind("key", kv.getKey())
                            .bind("field_type", fieldType)
                            .bind("entity_name", entityName)
                            .bind("entity_id", entityId)
                            .mapTo(Long.class)
                            .findOne()
                            .ifPresent(
                                present -> {
                                  throw new AlreadyExistsException(
                                      "Key " + kv.getKey() + " already exists");
                                });

                        handle
                            .createUpdate(
                                "insert into "
                                    + getTableName()
                                    + " (entity_name, field_type, kv_key, kv_value, value_type, "
                                    + entityIdReferenceColumn
                                    + ") "
                                    + "values (:entity_name, :field_type, :key, :value, :type, :entity_id)")
                            .bind("key", kv.getKey())
                            .bind("value", ModelDBUtils.getStringFromProtoObject(kv.getValue()))
                            .bind("type", kv.getValueTypeValue())
                            .bind("entity_id", entityId)
                            .bind("field_type", fieldType)
                            .bind("entity_name", entityName)
                            .executeAndReturnGeneratedKeys()
                            .mapTo(Long.class)
                            .one();
                      }),
              executor);
    }

    return currentFuture;
  }

  public InternalFuture<Void> deleteKeyValues(String entityId, Optional<List<String>> maybeKeys) {
    return jdbi.useHandle(
        handle -> {
          var sql =
              "delete from "
                  + getTableName()
                  + " where entity_name=:entity_name and field_type=:field_type and "
                  + entityIdReferenceColumn
                  + "=:entity_id";

          if (maybeKeys.isPresent()) {
            sql += " and kv_key in (<keys>)";
          }

          var query =
              handle
                  .createUpdate(sql)
                  .bind("entity_id", entityId)
                  .bind("field_type", fieldType)
                  .bind("entity_name", entityName);

          if (maybeKeys.isPresent()) {
            query = query.bindList("keys", maybeKeys.get());
          }

          query.execute();
        });
  }

  public InternalFuture<Void> updateKeyValue(String entityId, KeyValue kv) {
    var currentFuture =
        InternalFuture.runAsync(
            () -> {
              if (kv.getKey().isEmpty()) {
                throw new InvalidArgumentException("Empty key");
              }
            },
            executor);

    currentFuture =
        currentFuture.thenCompose(
            unused ->
                // Update into KV table
                jdbi.useHandle(
                    handle -> {
                      handle
                          .createUpdate(
                              "Update "
                                  + getTableName()
                                  + " SET kv_key=:key, kv_value=:value, value_type=:type "
                                  + " where entity_name=:entity_name and field_type=:field_type and kv_key=:key and "
                                  + entityIdReferenceColumn
                                  + "=:entity_id")
                          .bind("key", kv.getKey())
                          .bind("value", ModelDBUtils.getStringFromProtoObject(kv.getValue()))
                          .bind("type", kv.getValueTypeValue())
                          .bind("entity_id", entityId)
                          .bind("field_type", fieldType)
                          .bind("entity_name", entityName)
                          .execute();
                    }),
            executor);
    return currentFuture;
  }
}<|MERGE_RESOLUTION|>--- conflicted
+++ resolved
@@ -53,11 +53,7 @@
         handle ->
             handle
                 .createQuery(
-<<<<<<< HEAD
-                    "select kv_key kv_key, kv_value value, value_type type from "
-=======
                     "select kv_key as k, kv_value as v, value_type as t from "
->>>>>>> 87e8698f
                         + getTableName()
                         + " where entity_name=:entity_name and field_type=:field_type and "
                         + entityIdReferenceColumn
@@ -69,11 +65,7 @@
                     (rs, ctx) -> {
                       try {
                         return KeyValue.newBuilder()
-<<<<<<< HEAD
-                            .setKey(rs.getString("kv_key"))
-=======
                             .setKey(rs.getString("k"))
->>>>>>> 87e8698f
                             .setValue(
                                 (Value.Builder)
                                     CommonUtils.getProtoObjectFromString(
