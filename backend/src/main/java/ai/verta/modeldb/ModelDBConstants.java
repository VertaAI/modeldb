package ai.verta.modeldb;

public interface ModelDBConstants {

  // Properties Keys
  String VERTA_MODELDB_CONFIG = "VERTA_MODELDB_CONFIG";
  String ARTIFACT_ENDPOINT = "artifactEndpoint";
  String ARTIFACT_STORE_CONFIG = "artifactStoreConfig";
  String ARTIFACT_STORE_TYPE = "artifactStoreType";
  String AUTH_SERVICE = "authService";
  String CLOUD_ACCESS_KEY = "cloudAccessKey";
  String CLOUD_SECRET_KEY = "cloudSecretKey";
  String CLOUD_BUCKET_NAME = "cloudBucketName";
  String DATABASE = "database";
  String DB_TYPE = "DBType";
  String DISABLED_MDB_COLLABORATOR = "disabled-mdb-collaborator";
  String FEATURE_FLAG = "feature-flag";
  String GET_ARTIFACT_ENDPOINT = "getArtifact";
  String GRPC_SERVER = "grpcServer";
  String HOST = "host";
  String HTTPS_STR = "https";
  String NFS = "NFS";
  String PICK_NFS_HOST_FROM_CONFIG = "pickNFSHostFromConfig";
  String NFS_ROOT_PATH = "nfsRootPath";
  String NFS_SERVER_HOST = "nfsServerHost";
  String NFS_URL_PROTOCOL = "nfsUrlProtocol";
  String PATH = "path";
  String PORT = "port";
  String RELATIONAL = "relational";
  String S3 = "S3";
  String SHUTDOWN_TIMEOUT = "shutdownTimeout";
  String SPRING_SERVER = "springServer";
  String STORE_TYPE_PATH = "store_type_path";
  String STARTER_PROJECT = "starterProject";
  String STARTER_PROJECT_ID = "starterProjectId";
  String STORE_ARTIFACT_ENDPOINT = "storeArtifact";
  String userDir = "user.dir";

  // feature-flags
  String DISABLED_AUTHZ = "disabled-authz";
  String STORE_CLIENT_CREATION_TIMESTAMP = "store-client-creation-timestamp";

  // Threshold Constant
  Long DEFAULT_SHUTDOWN_TIMEOUT = 30L; // timeout in second
  Integer NAME_MAX_LENGTH = 40;
  Integer NAME_LENGTH = 256;
  String PATH_DELIMITER = "/";
  Integer TAG_LENGTH = 40;

  // String Constants
  String STRING_COLON = ":";
  String EMPTY_STRING = "";

  // Column/protos field names
  String ARTIFACTS = "artifacts";
  String ATTRIBUTES = "attributes";
  String DATASET_COLLABORATORS = "dataset_collaborators";
  String DATASETS = "datasets";
  String DATE_CREATED = "date_created";
  String DATE_UPDATED = "date_updated";
  String ENTITY_ID = "entity_id";
  String ENTITY_NAME = "entity_name";
  String EXPERIMENT_ID = "experiment_id";
  String FEATURES = "features";
  String HYPERPARAMETERS = "hyperparameters";
  String ID = "id";
  String KEY = "key";
  String METADATA = "metadata";
  String METRICS = "metrics";
  String NAME = "name";
  String OBSERVATIONS = "observations";
  String OWNER = "owner";
  String PARENT_ID = "parent_id";
  String PATH_DATSET_VERSION_INFO = "path_dataset_version_info";
  String PROJECT_COLLABORATORS = "project_collaborators";
  String PROJECT_ID = "project_id";
  String PROJECT_IDS = "project_ids";
  String PROJECT_VISIBILITY = "project_visibility";
  String QUERY_DATSET_VERSION_INFO = "query_dataset_version_info";
  String RAW_DATSET_VERSION_INFO = "raw_dataset_version_info";
  String SHORT_NAME = "short_name";
  String TAGS = "tags";
  String VALUE = "value";
  String WORKSPACE = "workspace";
  String WORKSPACE_ID = "workspace_id";
  String WORKSPACE_NAME = "workspace_name";
  String WORKSPACE_TYPE = "workspace_type";
  String PROJECTS = "projects";
  String EXPERIMENTS = "experiments";
  String EXPERIMENT_RUNS = "experimentruns";
  String DATASETS_VERSIONS = "datasetversions";
  String COMMENTS = "comments";
  String CODEVERSIONS = "codeversions";
  String GIT_SNAPSHOTS = "gitsnapshots";
  String KEY_VALUES = "keyvalues";
  String TAG_MAPPINGS = "tagmappings";
  String VERSIONED_INPUTS = "versioned_inputs";

  // Common verb constants
  String ORDER_ASC = "asc";
  String ORDER_DESC = "desc";
  String ADD = "add";
  String UPDATE = "update";
  String GET = "get";
  String DELETE = "delete";
  String PUT = "put";

  // Common constants
  String ARTIFACT_MAPPING = "artifactMapping";
  String ATTRIBUTE_MAPPING = "attributeMapping";
  String CODE_ARCHIVE = "code_archive";
  String CODE_VERSION = "code_version";
  String DATASET_ID = "dataset_id";
  String DATA_LIST = "data_list";
  String DATE_TIME = "date_time";
  String DATASET_ID_STR = "datasetId";
  String DATASET_VERSION_ID_STR = "datasetVersionId";
  String DATASET_VISIBILITY = "dataset_visibility";
  String EMAILID = "email_id";
  String DATASET_VERSION_VISIBILITY = "dataset_version_visibility";
  String EXPERIMENT_ID_STR = "experimentId";
  String EXPERIMENT_RUN_ID_STR = "experimentRunId";
  String FIELD_TYPE_STR = "fieldType";
  String FEILD_TYPE = "field_type";
  String GIT_SNAPSHOT = "git_snapshot";
  String KEY_VALUE_MAPPING = "keyValueMapping";
  String LINKED_ARTIFACT_ID = "linked_artifact_id";
  String OBSERVATION_MAPPING = "observationMapping";
  String PROJECT_ID_STR = "projectId";
  String TOTAL_COUNT = "total_count";
  String TIME_UPDATED = "time_updated";
  String TIME_LOGGED = "time_logged";
  String UNSIGNED_USER = "unsigned_user";
  String VERSION = "version";
  String VERTA_ID_STR = "vertaId";
  String VERTA_ID = "verta_id";
  String EMAIL = "email";
  String USERNAME = "username";

  // Set to true to export the liquibase schema as sql statements
  Boolean EXPORT_SCHEMA = false;

  // Common error messages
  String ACCESS_DENIED_EXPERIMENT_RUN = "User does not have access to the ExperimentRun.";
  String AUTH_SERVICE_CHANNEL_CLOSE_ERROR = "AuthServiceChannel close() error : ";
  String INTERNAL_ERROR = "Internal server error";
  String NON_EQ_ID_PRED_ERROR_MESSAGE =
      "Only equality predicates supported on ids. Use EQ Operator.";

  // Relational Query alias
  String ARTIFACT_ALIAS = "_art_";
  String ATTRIBUTE_ALIAS = "_attr_";
  String DATASET_ALIAS = "_dat_";
  String FEATURE_ALIAS = "ft_";
  String HYPERPARAMETER_ALIAS = "_hypr_";
  String METRICS_ALIAS = "_met_";
  String OBSERVATION_ALIAS = "_ob_";
  String TAGS_ALIAS = "tm_";
  String VERSIONED_ALIAS = "ver_";

  // Migration Constants
  String MIGRATION = "migration";
  String SUB_ENTITIES_OWNERS_RBAC_MIGRATION = "SUB_ENTITIES_OWNERS_RBAC_MIGRATION";
<<<<<<< HEAD
  String ROLE_REPOSITORY_READ_WRITE = "REPOSITORY_READ_WRITE";
  String ROLE_REPOSITORY_READ_ONLY = "REPOSITORY_READ_ONLY";
=======
  String SUB_ENTITIES_REPOSITORY_OWNERS_RBAC_MIGRATION =
      "SUB_ENTITIES_REPOSITORY_OWNERS_RBAC_MIGRATION";
>>>>>>> aba013aa

  enum UserIdentifier {
    VERTA_ID,
    EMAIL_ID,
    USER_NAME
  }

  // Role name
  String ROLE_DATASET_CREATE = "DATASET_CREATE";
  String ROLE_DATASET_OWNER = "DATASET_OWNER";
  String ROLE_DATASET_READ_WRITE = "DATASET_READ_WRITE";
  String ROLE_DATASET_READ_ONLY = "DATASET_READ_ONLY";
  String ROLE_DATASET_PUBLIC_READ = "DATASET_PUBLIC_READ";
  String ROLE_PROJECT_CREATE = "PROJECT_CREATE";
  String ROLE_PROJECT_OWNER = "PROJECT_OWNER";
  String ROLE_PROJECT_READ_WRITE = "PROJECT_READ_WRITE";
  String ROLE_PROJECT_READ_ONLY = "PROJECT_READ_ONLY";
  String ROLE_PROJECT_PUBLIC_READ = "PROJECT_PUBLIC_READ";
  String ROLE_PROJECT_DEPLOY = "PROJECT_DEPLOY";
  String ROLE_PROJECT_ADMIN = "PROJECT_ADMIN";
  String ROLE_DATASET_ADMIN = "DATASET_ADMIN";
  String ROLE_EXPERIMENT_OWNER = "EXPERIMENT_OWNER";
  String ROLE_EXPERIMENT_RUN_OWNER = "EXPERIMENT_RUN_OWNER";
  String ROLE_DATASET_VERSION_OWNER = "DATASET_VERSION_OWNER";
  String ROLE_REPOSITORY_OWNER = "REPOSITORY_OWNER";
  String ROLE_REPOSITORY_ADMIN = "REPOSITORY_ADMIN";

  // Telemetry Constants
  String TELEMETRY = "telemetry";
  String OPT_IN = "opt_in";
  String TELEMENTRY_FREQUENCY = "frequency"; // frequency to share data in hours
  String TELEMETRY_CONSUMER = "consumer";
  String TELEMETRY_CONSUMER_URL =
      "https://app.verta.ai/api/v1/uac-proxy/telemetry/collectTelemetry";

  // Versioning constant
  String BLOBS = "blobs";
  String SUBTREES = "subtrees";
  String REPOSITORY_ID = "repository_id";
  String TAG = "tag";
  String ENTITY_HASH = "entity_hash";
  String ENTITY_TYPE = "entity_type";
  String LABEL = "label";
  String BRANCH = "branch";
  String BRANCH_NOT_FOUND = "Branch not found ";
  String COMMIT_NOT_FOUND = "Commit not found ";
  String INITIAL_COMMIT_MESSAGE = "Initial commit";
  String MASTER_BRANCH = "master";
  String COMMIT = "commit";
  String VERSIONING_LOCATION = "versioning_location";
}<|MERGE_RESOLUTION|>--- conflicted
+++ resolved
@@ -161,13 +161,10 @@
   // Migration Constants
   String MIGRATION = "migration";
   String SUB_ENTITIES_OWNERS_RBAC_MIGRATION = "SUB_ENTITIES_OWNERS_RBAC_MIGRATION";
-<<<<<<< HEAD
   String ROLE_REPOSITORY_READ_WRITE = "REPOSITORY_READ_WRITE";
   String ROLE_REPOSITORY_READ_ONLY = "REPOSITORY_READ_ONLY";
-=======
   String SUB_ENTITIES_REPOSITORY_OWNERS_RBAC_MIGRATION =
       "SUB_ENTITIES_REPOSITORY_OWNERS_RBAC_MIGRATION";
->>>>>>> aba013aa
 
   enum UserIdentifier {
     VERTA_ID,
