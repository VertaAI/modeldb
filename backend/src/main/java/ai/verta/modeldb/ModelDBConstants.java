package ai.verta.modeldb;

public interface ModelDBConstants {

  // Properties Keys
  String VERTA_MODELDB_CONFIG = "VERTA_MODELDB_CONFIG";
  String ARTIFACT_ENDPOINT = "artifactEndpoint";
  String ARTIFACT_STORE_CONFIG = "artifactStoreConfig";
  String ARTIFACT_STORE_TYPE = "artifactStoreType";
  String AUTH_SERVICE = "authService";
  String CLOUD_ACCESS_KEY = "cloudAccessKey";
  String CLOUD_SECRET_KEY = "cloudSecretKey";
  String CLOUD_BUCKET_NAME = "cloudBucketName";
  String MINIO_ENDPOINT = "minioEndpoint";
  String AWS_REGION = "aws_region";
  String DATABASE = "database";
  String DB_TYPE = "DBType";
  String MIN_CONNECTION_POOL_SIZE = "minConnectionPoolSize";
  String MAX_CONNECTION_POOL_SIZE = "maxConnectionPoolSize";
  String CONNECTION_TIMEOUT = "connectionTimeout";
  Integer MIN_CONNECTION_SIZE_DEFAULT = 5;
  Integer MAX_CONNECTION_SIZE_DEFAULT = 20;
  Integer CONNECTION_TIMEOUT_DEFAULT = 300;
  String DISABLED_MDB_COLLABORATOR = "disabled-mdb-collaborator";
  String FEATURE_FLAG = "feature-flag";
  String GET_ARTIFACT_ENDPOINT = "getArtifact";
  String GRPC_SERVER = "grpcServer";
  String HOST = "host";
  String HTTPS_STR = "https";
  String NFS = "NFS";
  String PICK_ARTIFACT_STORE_HOST_FROM_CONFIG = "pickArtifactStoreHostFromConfig";
  String PICK_NFS_HOST_FROM_CONFIG = "pickNFSHostFromConfig";
  String NFS_ROOT_PATH = "nfsRootPath";
  String ARTIFACT_STORE_SERVER_HOST = "artifactStoreServerHost";
  String ARTIFACT_STORE_URL_PROTOCOL = "artifactStoreUrlProtocol";
  String NFS_SERVER_HOST = "nfsServerHost";
  String NFS_URL_PROTOCOL = "nfsUrlProtocol";
  String PATH = "path";
  String PORT = "port";
  String RELATIONAL = "relational";
  String S3 = "S3";
  String SHUTDOWN_TIMEOUT = "shutdownTimeout";
  String SPRING_SERVER = "springServer";
  String STORE_TYPE_PATH = "store_type_path";
  String STARTER_PROJECT = "starterProject";
  String STARTER_PROJECT_ID = "starterProjectId";
  String STORE_ARTIFACT_ENDPOINT = "storeArtifact";
  String userDir = "user.dir";
  String MDB_SERVICE_USER = "mdb_service_user";
  String POPULATE_CONNECTIONS_BASED_ON_PRIVILEGES = "populateConnectionsBasedOnPrivileges";
  String LIQUIBASE_MIGRATION = "LIQUIBASE_MIGRATION";
  String RUN_LIQUIBASE_SEPARATE = "RUN_LIQUIBASE_SEPARATE";
  String TRIAL = "trial";
  String RESTRICTIONS = "restrictions";
  String MAX_ARTIFACT_SIZE_MB = "max_artifact_size_MB";
  String MAX_ARTIFACT_PER_RUN = "max_artifact_per_run";
  String MAX_EXPERIMENT_RUN_PER_WORKSPACE = "max_experiment_run_per_workspace";
  String LIMIT_RUN_ARTIFACT_NUMBER = "LIMIT_RUN_ARTIFACT_NUMBER: ";
  String LIMIT_RUN_NUMBER = "LIMIT_RUN_NUMBER: ";
  String LIMIT_RUN_ARTIFACT_SIZE = "LIMIT_RUN_ARTIFACT_SIZE: ";
  Integer MAX_ARTIFACT_SIZE_DEFAULT = 1024; // in MB

  // AWS Releated Constants
  String AWS_ROLE_ARN = "AWS_ROLE_ARN";
  String DEFAULT_AWS_REGION = "us-east-1";
  String AWS_WEB_IDENTITY_TOKEN_FILE = "AWS_WEB_IDENTITY_TOKEN_FILE";
  String AWS_WEB_IDENTITY_TOKEN = "AWS_WEB_IDENTITY_TOKEN";
  Integer RETRY_INIT_TIME_AWS_TEMP_CREDENTIALS = 10 * 60; // Time in second

  // feature-flags
  String DISABLED_AUTHZ = "disabled-authz";
  String STORE_CLIENT_CREATION_TIMESTAMP = "store-client-creation-timestamp";
  String PUBLIC_SHARING_ENABLED = "public_sharing_enabled";
  String DISABLED_ARTIFACT_STORE = "disabled-artifact-store";

  // Threshold Constant
  Long DEFAULT_SHUTDOWN_TIMEOUT = 30L; // timeout in second
  Integer NAME_MAX_LENGTH = 40;
  Integer NAME_LENGTH = 256;
  String PATH_DELIMITER = "/";
  Integer TAG_LENGTH = 40;
  int INITIAL_CRON_DELAY = 300; // 300second = 5min : timeout in second
  String INITIAL_DELAY = "initial_delay";

  // String Constants
  String STRING_COLON = ":";
  String EMPTY_STRING = "";

  // Column/protos field names
  String ARTIFACTS = "artifacts";
  String ATTRIBUTES = "attributes";
  String DATASET_COLLABORATORS = "dataset_collaborators";
  String DATASETS = "datasets";
  String REPOSITORIES = "repositories";
  String DATE_CREATED = "date_created";
  String DATE_UPDATED = "date_updated";
  String ENTITY_ID = "entity_id";
  String ENTITY_NAME = "entity_name";
  String EXPERIMENT_ID = "experiment_id";
  String FEATURES = "features";
  String HYPERPARAMETERS = "hyperparameters";
  String ID = "id";
  String KEY = "key";
  String METADATA = "metadata";
  String METRICS = "metrics";
  String NAME = "name";
  String OBSERVATIONS = "observations";
  String OWNER = "owner";
  String PARENT_ID = "parent_id";
  String PATH_DATSET_VERSION_INFO = "path_dataset_version_info";
  String PROJECT_COLLABORATORS = "project_collaborators";
  String PROJECT_ID = "project_id";
  String PROJECT_IDS = "project_ids";
  String PROJECT_VISIBILITY = "project_visibility";
  String QUERY_DATSET_VERSION_INFO = "query_dataset_version_info";
  String RAW_DATSET_VERSION_INFO = "raw_dataset_version_info";
  String SHORT_NAME = "short_name";
  String TAGS = "tags";
  String VALUE = "value";
  String WORKSPACE = "workspace";
  String WORKSPACE_ID = "workspace_id";
  String WORKSPACE_NAME = "workspace_name";
  String WORKSPACE_TYPE = "workspace_type";
  String PROJECTS = "projects";
  String EXPERIMENTS = "experiments";
  String EXPERIMENT_RUNS = "experimentruns";
  String DATASETS_VERSIONS = "datasetversions";
  String COMMENTS = "comments";
  String CODEVERSIONS = "codeversions";
  String GIT_SNAPSHOTS = "gitsnapshots";
  String KEY_VALUES = "keyvalues";
  String TAG_MAPPINGS = "tagmappings";
  String VERSIONED_INPUTS = "versioned_inputs";
  String HYPERPARAMETER_ELEMENT_MAPPINGS = "hyperparameter_element_mappings";

  // Common verb constants
  String ORDER_ASC = "asc";
  String ORDER_DESC = "desc";
  String GET = "get";
  String PUT = "put";
  String POST = "post";

  // Common constants
  String ARTIFACT_MAPPING = "artifactMapping";
  String ATTRIBUTE_MAPPING = "attributeMapping";
  String CODE_ARCHIVE = "code_archive";
  String CODE_VERSION = "code_version";
  String DATASET_ID = "dataset_id";
  String DATASET_IDS = "dataset_ids";
  String DATA_LIST = "data_list";
  String DATE_TIME = "date_time";
  String DATASET_ID_STR = "datasetId";
  String DATASET_VERSION_ID_STR = "datasetVersionId";
  String DATASET_VISIBILITY = "dataset_visibility";
  String EMAILID = "email_id";
  String DATASET_VERSION_VISIBILITY = "dataset_version_visibility";
  String EXPERIMENT_ID_STR = "experimentId";
  String EXPERIMENT_RUN_ID_STR = "experimentRunId";
  String FIELD_TYPE_STR = "fieldType";
  String FEILD_TYPE = "field_type";
  String GIT_SNAPSHOT = "git_snapshot";
  String KEY_VALUE_MAPPING = "keyValueMapping";
  String LINKED_ARTIFACT_ID = "linked_artifact_id";
  String OBSERVATION_MAPPING = "observationMapping";
  String PROJECT_ID_STR = "projectId";
  String TOTAL_COUNT = "total_count";
  String TIME_CREATED = "time_created";
  String TIME_UPDATED = "time_updated";
  String TIME_LOGGED = "time_logged";
  String UNSIGNED_USER = "unsigned_user";
  String VERSION = "version";
  String VERTA_ID_STR = "vertaId";
  String VERTA_ID = "verta_id";
  String EMAIL = "email";
  String USERNAME = "username";
  String GRPC_HEALTH_CHECK_METHOD_NAME = "grpc.health.v1.Health/Check";
  String HEALTH_CHECK_SERVICE_FIELD = "service";
  String DELETED = "deleted";
  String DEV_KEY = "devKey";
  String REQUEST_TIMEOUT = "requestTimeout";

  // Set to true to export the liquibase schema as sql statements
  Boolean EXPORT_SCHEMA = false;

  // Common error messages
  String ACCESS_DENIED_EXPERIMENT_RUN = "User does not have access to the ExperimentRun.";
  String AUTH_SERVICE_CHANNEL_CLOSE_ERROR = "AuthServiceChannel close() error : ";
  String INTERNAL_ERROR = "Internal server error";
  String NON_EQ_ID_PRED_ERROR_MESSAGE =
      "Only equality predicates supported on ids. Use EQ Operator.";
  String INTERNAL_MSG_USERS_NOT_FOUND = "MDB Users not found.";

  // Relational Query alias
  String ARTIFACT_ALIAS = "_art_";
  String ATTRIBUTE_ALIAS = "_attr_";
  String DATASET_ALIAS = "_dat_";
  String FEATURE_ALIAS = "ft_";
  String HYPERPARAMETER_ALIAS = "_hypr_";
  String METRICS_ALIAS = "_met_";
  String OBSERVATION_ALIAS = "_ob_";
  String TAGS_ALIAS = "tm_";
  String VERSIONED_ALIAS = "ver_";

  // Migration Constants
  String MIGRATION = "migration";
  String ENABLE = "enable";
  String SUB_ENTITIES_OWNERS_RBAC_MIGRATION = "SUB_ENTITIES_OWNERS_RBAC_MIGRATION";
  String ROLE_REPOSITORY_READ_WRITE = "REPOSITORY_READ_WRITE";
  String ROLE_REPOSITORY_READ_ONLY = "REPOSITORY_READ_ONLY";
  String SUB_ENTITIES_REPOSITORY_OWNERS_RBAC_MIGRATION =
      "SUB_ENTITIES_REPOSITORY_OWNERS_RBAC_MIGRATION";
  String DATASET_VERSIONING_MIGRATION = "DATASET_VERSIONING_MIGRATION";
  String POSTGRES_DB_DIALECT = "org.hibernate.dialect.PostgreSQLDialect";
  String DIFFERENT_REPOSITORY_OR_COMMIT_MESSAGE =
      "Can't add new versioning entry, because an existing one has different repository or commit";
  String REPOSITORY_ENTITY = "repositoryEntity";
  String POPULATE_VERSION_MIGRATION = "POPULATE_VERSION_MIGRATION";

  enum UserIdentifier {
    VERTA_ID,
    EMAIL_ID,
    USER_NAME
  }

  // Role name
  String ROLE_DATASET_CREATE = "DATASET_CREATE";
  String ROLE_DATASET_OWNER = "DATASET_OWNER";
  String ROLE_DATASET_READ_WRITE = "DATASET_READ_WRITE";
  String ROLE_DATASET_READ_ONLY = "DATASET_READ_ONLY";
  String ROLE_DATASET_PUBLIC_READ = "DATASET_PUBLIC_READ";
  String ROLE_PROJECT_CREATE = "PROJECT_CREATE";
  String ROLE_PROJECT_OWNER = "PROJECT_OWNER";
  String ROLE_PROJECT_READ_WRITE = "PROJECT_READ_WRITE";
  String ROLE_PROJECT_READ_ONLY = "PROJECT_READ_ONLY";
  String ROLE_PROJECT_PUBLIC_READ = "PROJECT_PUBLIC_READ";
  String ROLE_PROJECT_DEPLOY = "PROJECT_DEPLOY";
  String ROLE_PROJECT_ADMIN = "PROJECT_ADMIN";
  String ROLE_DATASET_ADMIN = "DATASET_ADMIN";
  String ROLE_EXPERIMENT_OWNER = "EXPERIMENT_OWNER";
  String ROLE_EXPERIMENT_RUN_OWNER = "EXPERIMENT_RUN_OWNER";
  String ROLE_DATASET_VERSION_OWNER = "DATASET_VERSION_OWNER";
  String ROLE_REPOSITORY_OWNER = "REPOSITORY_OWNER";
  String ROLE_REPOSITORY_ADMIN = "REPOSITORY_ADMIN";

  // Telemetry Constants
  String TELEMETRY = "telemetry";
  String OPT_IN = "opt_in";
  String TELEMENTRY_FREQUENCY = "frequency"; // frequency to share data in hours
  String TELEMETRY_CONSUMER = "consumer";
  String TELEMETRY_CONSUMER_URL =
      "https://app.verta.ai/api/v1/uac-proxy/telemetry/collectTelemetry";

  // Versioning constant
  String BLOB = "blob";
  String BLOBS = "blobs";
  String SUBTREES = "subtrees";
  String REPOSITORY_ID = "repository_id";
  String TAG = "tag";
  String ENTITY_HASH = "entity_hash";
  String ENTITY_TYPE = "entity_type";
  String LABEL = "label";
  String LABELS = "labels";
  String BRANCH = "branch";
  String BRANCH_NOT_FOUND = "Branch not found ";
  String COMMIT_NOT_FOUND = "Commit not found ";
  String INITIAL_COMMIT_MESSAGE = "Initial commit";
  String MASTER_BRANCH = "master";
  String COMMIT = "commit";
  String VERSIONING_LOCATION = "versioning_location";
  String REPOSITORY_VISIBILITY = "repository_visibility";
  String REPOSITORY = "repository";
  String VERSIONING_REPOSITORY = "versioning_repository";
  String VERSIONING_COMMIT = "versioning_commit";
  String VERSIONING_REPO_COMMIT_BLOB = "versioning_repo_commit_blob";
  String VERSIONING_REPO_COMMIT = "versioning_repo_commit";
  String DEFAULT_VERSIONING_BLOB_LOCATION = "version";
  String REPOSITORY_ACCESS_MODIFIER = "repositoryAccessModifier";
  String PROPERTY_NAME = "property_name";
  String S3_PRESIGNED_URL_ENABLED = "s3presignedURLEnabled";
  String FILENAME = "FileName";

  // Cron job constant
  String FREQUENCY = "frequency"; // frequency to run cron job in second
  String RECORD_UPDATE_LIMIT = "record_update_limit";
  String CRON_JOB = "cron_job";
  String UPDATE_PARENT_TIMESTAMP = "update_parent_timestamp";
  String DELETE_ENTITIES = "delete_entities";
  String BACKGROUND_UTILS_COUNT = "backgroundUtilsCount";
  String EXPIRED_TOKEN = "ExpiredToken";
  String DELETE_AUDIT_LOGS = "delete_audit_logs";

  // Audit log constants
  String CREATE = "CREATE";
  String UPDATE = "UPDATE";
  String DELETE = "DELETE";
  String SERVICE_NAME = "MDB";
  String METADATA_JSON_TEMPLATE = "{\"action\" : {\"%s_%s\" : \"%s\"}}";
  String PROJECT = "PROJECT";
  String EXPERIMENT = "EXPERIMENT";
  String EXPERIMENT_RUN = "EXPERIMENT_RUN";
<<<<<<< HEAD
  String DATASET_VERSION = "DATASET_VERSION";
=======
  String DATASET = "DATASET";
>>>>>>> 04d9d171
}<|MERGE_RESOLUTION|>--- conflicted
+++ resolved
@@ -298,9 +298,6 @@
   String PROJECT = "PROJECT";
   String EXPERIMENT = "EXPERIMENT";
   String EXPERIMENT_RUN = "EXPERIMENT_RUN";
-<<<<<<< HEAD
+  String DATASET = "DATASET";
   String DATASET_VERSION = "DATASET_VERSION";
-=======
-  String DATASET = "DATASET";
->>>>>>> 04d9d171
 }