--- conflicted
+++ resolved
@@ -55,13 +55,10 @@
   String MAX_ARTIFACT_SIZE_MB = "max_artifact_size_MB";
   String MAX_ARTIFACT_PER_RUN = "max_artifact_per_run";
   String MAX_EXPERIMENT_RUN_PER_WORKSPACE = "max_experiment_run_per_workspace";
-<<<<<<< HEAD
   String LIMIT_RUN_ARTIFACT_NUMBER = "LIMIT_RUN_ARTIFACT_NUMBER: ";
-  String LIMIT_RUN_NUMBER = "LIMIT_RUN_NUMBER: ";
-=======
   String LIMIT_RUN_ARTIFACT_SIZE = "LIMIT_RUN_ARTIFACT_SIZE: ";
   Integer MAX_ARTIFACT_SIZE_DEFAULT = 10; // in MB
->>>>>>> a289c95a
+  String LIMIT_RUN_NUMBER = "LIMIT_RUN_NUMBER: ";
 
   // AWS Releated Constants
   String AWS_ROLE_ARN = "AWS_ROLE_ARN";
@@ -283,8 +280,6 @@
   String REPOSITORY_ACCESS_MODIFIER = "repositoryAccessModifier";
   String PROPERTY_NAME = "property_name";
   String S3_PRESIGNED_URL_ENABLED = "s3presignedURLEnabled";
-  String S3_PRESIGNED_URL = "s3PresignedURL";
-  String S3_PRESIGNED_PARAMETER_TRIAL = "s3PresignedURLParameterForTrial";
   String FILENAME = "FileName";
 
   // Cron job constant
