--- conflicted
+++ resolved
@@ -182,12 +182,9 @@
   String SUB_ENTITIES_REPOSITORY_OWNERS_RBAC_MIGRATION =
       "SUB_ENTITIES_REPOSITORY_OWNERS_RBAC_MIGRATION";
   String POSTGRES_DB_DIALECT = "org.hibernate.dialect.PostgreSQLDialect";
-<<<<<<< HEAD
-  String REPOSITORY_ENTITY = "repositoryEntity";
-=======
   String DIFFERENT_REPOSITORY_OR_COMMIT_MESSAGE =
       "Can't add new versioning entry, because an existing one has different repository or commit";
->>>>>>> 25e8354e
+  String REPOSITORY_ENTITY = "repositoryEntity";
 
   enum UserIdentifier {
     VERTA_ID,
