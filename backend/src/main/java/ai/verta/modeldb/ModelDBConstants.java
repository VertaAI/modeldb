package ai.verta.modeldb;

public interface ModelDBConstants {

  // Properties Keys
  String VERTA_MODELDB_CONFIG = "VERTA_MODELDB_CONFIG";
  String ARTIFACT_ENDPOINT = "artifactEndpoint";
  String ARTIFACT_STORE_CONFIG = "artifactStoreConfig";
  String ARTIFACT_STORE_TYPE = "artifactStoreType";
  String AUTH_SERVICE = "authService";
  String CLOUD_ACCESS_KEY = "cloudAccessKey";
  String CLOUD_SECRET_KEY = "cloudSecretKey";
  String CLOUD_BUCKET_NAME = "cloudBucketName";
  String MINIO_ENDPOINT = "minioEndpoint";
  String AWS_REGION = "aws_region";
  String DATABASE = "database";
  String DB_TYPE = "DBType";
  String MIN_CONNECTION_POOL_SIZE = "minConnectionPoolSize";
  String MAX_CONNECTION_POOL_SIZE = "maxConnectionPoolSize";
  String CONNECTION_TIMEOUT = "connectionTimeout";
  Integer MIN_CONNECTION_SIZE_DEFAULT = 5;
  Integer MAX_CONNECTION_SIZE_DEFAULT = 20;
  Integer CONNECTION_TIMEOUT_DEFAULT = 300;
  String DISABLED_MDB_COLLABORATOR = "disabled-mdb-collaborator";
  String FEATURE_FLAG = "feature-flag";
  String GET_ARTIFACT_ENDPOINT = "getArtifact";
  String GRPC_SERVER = "grpcServer";
  String HOST = "host";
  String HTTPS_STR = "https";
  String NFS = "NFS";
  String PICK_ARTIFACT_STORE_HOST_FROM_CONFIG = "pickArtifactStoreHostFromConfig";
  String PICK_NFS_HOST_FROM_CONFIG = "pickNFSHostFromConfig";
  String NFS_ROOT_PATH = "nfsRootPath";
  String ARTIFACT_STORE_SERVER_HOST = "artifactStoreServerHost";
  String ARTIFACT_STORE_URL_PROTOCOL = "artifactStoreUrlProtocol";
  String NFS_SERVER_HOST = "nfsServerHost";
  String NFS_URL_PROTOCOL = "nfsUrlProtocol";
  String PATH = "path";
  String PORT = "port";
  String RELATIONAL = "relational";
  String S3 = "S3";
  String SHUTDOWN_TIMEOUT = "shutdownTimeout";
  String SPRING_SERVER = "springServer";
  String STORE_TYPE_PATH = "store_type_path";
  String STARTER_PROJECT = "starterProject";
  String STARTER_PROJECT_ID = "starterProjectId";
  String STORE_ARTIFACT_ENDPOINT = "storeArtifact";
  String userDir = "user.dir";
  String MDB_SERVICE_USER = "mdb_service_user";
  String POPULATE_CONNECTIONS_BASED_ON_PRIVILEGES = "populateConnectionsBasedOnPrivileges";
  String LIQUIBASE_MIGRATION = "LIQUIBASE_MIGRATION";
  String RUN_LIQUIBASE_SEPARATE = "RUN_LIQUIBASE_SEPARATE";
  String TRIAL = "trial";
  String RESTRICTIONS = "restrictions";
  String MAX_ARTIFACT_SIZE_MB = "max_artifact_size_MB";
  String MAX_ARTIFACT_PER_RUN = "max_artifact_per_run";
  String MAX_EXPERIMENT_RUN_PER_WORKSPACE = "max_experiment_run_per_workspace";
  String LIMIT_RUN_ARTIFACT_NUMBER = "LIMIT_RUN_ARTIFACT_NUMBER: ";
  String LIMIT_RUN_NUMBER = "LIMIT_RUN_NUMBER: ";
  String LIMIT_RUN_ARTIFACT_SIZE = "LIMIT_RUN_ARTIFACT_SIZE: ";
  Integer MAX_ARTIFACT_SIZE_DEFAULT = 1024; // in MB

  // AWS Releated Constants
  String AWS_ROLE_ARN = "AWS_ROLE_ARN";
  String DEFAULT_AWS_REGION = "us-east-1";
  String AWS_WEB_IDENTITY_TOKEN_FILE = "AWS_WEB_IDENTITY_TOKEN_FILE";
  String AWS_WEB_IDENTITY_TOKEN = "AWS_WEB_IDENTITY_TOKEN";
  Integer RETRY_INIT_TIME_AWS_TEMP_CREDENTIALS = 10 * 60; // Time in second

  // feature-flags
  String DISABLED_AUTHZ = "disabled-authz";
  String STORE_CLIENT_CREATION_TIMESTAMP = "store-client-creation-timestamp";
  String PUBLIC_SHARING_ENABLED = "public_sharing_enabled";
  String DISABLED_ARTIFACT_STORE = "disabled-artifact-store";

  // Threshold Constant
  Long DEFAULT_SHUTDOWN_TIMEOUT = 30L; // timeout in second
  Integer NAME_MAX_LENGTH = 40;
  Integer NAME_LENGTH = 256;
  String PATH_DELIMITER = "/";
  Integer TAG_LENGTH = 40;
  int INITIAL_CRON_DELAY = 300; // 300second = 5min : timeout in second
  String INITIAL_DELAY = "initial_delay";

  // String Constants
  String STRING_COLON = ":";
  String EMPTY_STRING = "";

  // Column/protos field names
  String ARTIFACTS = "artifacts";
  String ATTRIBUTES = "attributes";
  String DATASET_COLLABORATORS = "dataset_collaborators";
  String DATASETS = "datasets";
  String REPOSITORIES = "repositories";
  String DATE_CREATED = "date_created";
  String DATE_UPDATED = "date_updated";
  String ENTITY_ID = "entity_id";
  String ENTITY_NAME = "entity_name";
  String EXPERIMENT_ID = "experiment_id";
  String FEATURES = "features";
  String HYPERPARAMETERS = "hyperparameters";
  String ID = "id";
  String KEY = "key";
  String METADATA = "metadata";
  String METRICS = "metrics";
  String NAME = "name";
  String OBSERVATIONS = "observations";
  String OWNER = "owner";
  String PARENT_ID = "parent_id";
  String PATH_DATSET_VERSION_INFO = "path_dataset_version_info";
  String PROJECT_COLLABORATORS = "project_collaborators";
  String PROJECT_ID = "project_id";
  String PROJECT_IDS = "project_ids";
  String PROJECT_VISIBILITY = "project_visibility";
  String QUERY_DATSET_VERSION_INFO = "query_dataset_version_info";
  String RAW_DATSET_VERSION_INFO = "raw_dataset_version_info";
  String SHORT_NAME = "short_name";
  String TAGS = "tags";
  String VALUE = "value";
  String WORKSPACE = "workspace";
  String WORKSPACE_ID = "workspace_id";
  String WORKSPACE_NAME = "workspace_name";
  String WORKSPACE_TYPE = "workspace_type";
  String PROJECTS = "projects";
  String EXPERIMENTS = "experiments";
  String EXPERIMENT_RUNS = "experimentruns";
  String DATASETS_VERSIONS = "datasetversions";
  String COMMENTS = "comments";
  String CODEVERSIONS = "codeversions";
  String GIT_SNAPSHOTS = "gitsnapshots";
  String KEY_VALUES = "keyvalues";
  String TAG_MAPPINGS = "tagmappings";
  String VERSIONED_INPUTS = "versioned_inputs";
  String HYPERPARAMETER_ELEMENT_MAPPINGS = "hyperparameter_element_mappings";

  // Common verb constants
  String ORDER_ASC = "asc";
  String ORDER_DESC = "desc";
  String GET = "get";
  String PUT = "put";
  String POST = "post";

  // Common constants
  String ARTIFACT_MAPPING = "artifactMapping";
  String ATTRIBUTE_MAPPING = "attributeMapping";
  String CODE_ARCHIVE = "code_archive";
  String CODE_VERSION = "code_version";
  String DATASET_ID = "dataset_id";
  String DATASET_IDS = "dataset_ids";
  String DATA_LIST = "data_list";
  String DATE_TIME = "date_time";
  String DATASET_ID_STR = "datasetId";
  String DATASET_VERSION_ID_STR = "datasetVersionId";
  String DATASET_VISIBILITY = "dataset_visibility";
  String EMAILID = "email_id";
  String DATASET_VERSION_VISIBILITY = "dataset_version_visibility";
  String EXPERIMENT_ID_STR = "experimentId";
  String EXPERIMENT_RUN_ID_STR = "experimentRunId";
  String FIELD_TYPE_STR = "fieldType";
  String FEILD_TYPE = "field_type";
  String GIT_SNAPSHOT = "git_snapshot";
  String KEY_VALUE_MAPPING = "keyValueMapping";
  String LINKED_ARTIFACT_ID = "linked_artifact_id";
  String OBSERVATION_MAPPING = "observationMapping";
  String PROJECT_ID_STR = "projectId";
  String TOTAL_COUNT = "total_count";
  String TIME_CREATED = "time_created";
  String TIME_UPDATED = "time_updated";
  String TIME_LOGGED = "time_logged";
  String UNSIGNED_USER = "unsigned_user";
  String VERSION = "version";
  String VERTA_ID_STR = "vertaId";
  String VERTA_ID = "verta_id";
  String EMAIL = "email";
  String USERNAME = "username";
  String GRPC_HEALTH_CHECK_METHOD_NAME = "grpc.health.v1.Health/Check";
  String HEALTH_CHECK_SERVICE_FIELD = "service";
  String DELETED = "deleted";
  String DEV_KEY = "devKey";
  String REQUEST_TIMEOUT = "requestTimeout";

  // Set to true to export the liquibase schema as sql statements
  Boolean EXPORT_SCHEMA = false;

  // Common error messages
  String ACCESS_DENIED_EXPERIMENT_RUN = "User does not have access to the ExperimentRun.";
  String AUTH_SERVICE_CHANNEL_CLOSE_ERROR = "AuthServiceChannel close() error : ";
  String INTERNAL_ERROR = "Internal server error";
  String NON_EQ_ID_PRED_ERROR_MESSAGE =
      "Only equality predicates supported on ids. Use EQ Operator.";
  String INTERNAL_MSG_USERS_NOT_FOUND = "MDB Users not found.";

  // Relational Query alias
  String ARTIFACT_ALIAS = "_art_";
  String ATTRIBUTE_ALIAS = "_attr_";
  String DATASET_ALIAS = "_dat_";
  String FEATURE_ALIAS = "ft_";
  String HYPERPARAMETER_ALIAS = "_hypr_";
  String METRICS_ALIAS = "_met_";
  String OBSERVATION_ALIAS = "_ob_";
  String TAGS_ALIAS = "tm_";
  String VERSIONED_ALIAS = "ver_";

  // Migration Constants
  String MIGRATION = "migration";
  String ENABLE = "enable";
  String SUB_ENTITIES_OWNERS_RBAC_MIGRATION = "SUB_ENTITIES_OWNERS_RBAC_MIGRATION";
  String ROLE_REPOSITORY_READ_WRITE = "REPOSITORY_READ_WRITE";
  String ROLE_REPOSITORY_READ_ONLY = "REPOSITORY_READ_ONLY";
  String SUB_ENTITIES_REPOSITORY_OWNERS_RBAC_MIGRATION =
      "SUB_ENTITIES_REPOSITORY_OWNERS_RBAC_MIGRATION";
  String DATASET_VERSIONING_MIGRATION = "DATASET_VERSIONING_MIGRATION";
  String POSTGRES_DB_DIALECT = "org.hibernate.dialect.PostgreSQLDialect";
  String DIFFERENT_REPOSITORY_OR_COMMIT_MESSAGE =
      "Can't add new versioning entry, because an existing one has different repository or commit";
  String REPOSITORY_ENTITY = "repositoryEntity";
  String POPULATE_VERSION_MIGRATION = "POPULATE_VERSION_MIGRATION";

  enum UserIdentifier {
    VERTA_ID,
    EMAIL_ID,
    USER_NAME
  }

  // Role name
  String ROLE_DATASET_CREATE = "DATASET_CREATE";
  String ROLE_DATASET_OWNER = "DATASET_OWNER";
  String ROLE_DATASET_READ_WRITE = "DATASET_READ_WRITE";
  String ROLE_DATASET_READ_ONLY = "DATASET_READ_ONLY";
  String ROLE_DATASET_PUBLIC_READ = "DATASET_PUBLIC_READ";
  String ROLE_PROJECT_CREATE = "PROJECT_CREATE";
  String ROLE_PROJECT_OWNER = "PROJECT_OWNER";
  String ROLE_PROJECT_READ_WRITE = "PROJECT_READ_WRITE";
  String ROLE_PROJECT_READ_ONLY = "PROJECT_READ_ONLY";
  String ROLE_PROJECT_PUBLIC_READ = "PROJECT_PUBLIC_READ";
  String ROLE_PROJECT_DEPLOY = "PROJECT_DEPLOY";
  String ROLE_PROJECT_ADMIN = "PROJECT_ADMIN";
  String ROLE_DATASET_ADMIN = "DATASET_ADMIN";
  String ROLE_EXPERIMENT_OWNER = "EXPERIMENT_OWNER";
  String ROLE_EXPERIMENT_RUN_OWNER = "EXPERIMENT_RUN_OWNER";
  String ROLE_DATASET_VERSION_OWNER = "DATASET_VERSION_OWNER";
  String ROLE_REPOSITORY_OWNER = "REPOSITORY_OWNER";
  String ROLE_REPOSITORY_ADMIN = "REPOSITORY_ADMIN";

  // Telemetry Constants
  String TELEMETRY = "telemetry";
  String OPT_IN = "opt_in";
  String TELEMENTRY_FREQUENCY = "frequency"; // frequency to share data in hours
  String TELEMETRY_CONSUMER = "consumer";
  String TELEMETRY_CONSUMER_URL =
      "https://app.verta.ai/api/v1/uac-proxy/telemetry/collectTelemetry";

  // Versioning constant
  String BLOB = "blob";
  String BLOBS = "blobs";
  String SUBTREES = "subtrees";
  String REPOSITORY_ID = "repository_id";
  String TAG = "tag";
  String ENTITY_HASH = "entity_hash";
  String ENTITY_TYPE = "entity_type";
  String LABEL = "label";
  String LABELS = "labels";
  String BRANCH = "branch";
  String BRANCH_NOT_FOUND = "Branch not found ";
  String COMMIT_NOT_FOUND = "Commit not found ";
  String INITIAL_COMMIT_MESSAGE = "Initial commit";
  String MASTER_BRANCH = "master";
  String COMMIT = "commit";
  String VERSIONING_LOCATION = "versioning_location";
  String REPOSITORY_VISIBILITY = "repository_visibility";
  String REPOSITORY = "repository";
  String VERSIONING_REPOSITORY = "versioning_repository";
  String VERSIONING_COMMIT = "versioning_commit";
  String VERSIONING_REPO_COMMIT_BLOB = "versioning_repo_commit_blob";
  String VERSIONING_REPO_COMMIT = "versioning_repo_commit";
  String DEFAULT_VERSIONING_BLOB_LOCATION = "version";
  String REPOSITORY_ACCESS_MODIFIER = "repositoryAccessModifier";
  String PROPERTY_NAME = "property_name";
  String S3_PRESIGNED_URL_ENABLED = "s3presignedURLEnabled";
  String FILENAME = "FileName";

  // Cron job constant
  String FREQUENCY = "frequency"; // frequency to run cron job in second
  String RECORD_UPDATE_LIMIT = "record_update_limit";
  String CRON_JOB = "cron_job";
  String UPDATE_PARENT_TIMESTAMP = "update_parent_timestamp";
  String DELETE_ENTITIES = "delete_entities";
  String BACKGROUND_UTILS_COUNT = "backgroundUtilsCount";
  String EXPIRED_TOKEN = "ExpiredToken";
<<<<<<< HEAD
=======
  String DELETE_AUDIT_LOGS = "delete_audit_logs";
>>>>>>> 562a59e3

  // Audit log constants
  String CREATE = "CREATE";
  String UPDATE = "UPDATE";
  String DELETE = "DELETE";
  String SERVICE_NAME = "MDB";
  String METADATA_JSON_TEMPLATE = "{\"action\" : {\"%s_%s\" : \"%s\"}}";
<<<<<<< HEAD
  String EXPERIMENT = "EXPERIMENT";
=======
  String PROJECT = "PROJECT";
>>>>>>> 562a59e3
}<|MERGE_RESOLUTION|>--- conflicted
+++ resolved
@@ -287,10 +287,7 @@
   String DELETE_ENTITIES = "delete_entities";
   String BACKGROUND_UTILS_COUNT = "backgroundUtilsCount";
   String EXPIRED_TOKEN = "ExpiredToken";
-<<<<<<< HEAD
-=======
   String DELETE_AUDIT_LOGS = "delete_audit_logs";
->>>>>>> 562a59e3
 
   // Audit log constants
   String CREATE = "CREATE";
@@ -298,9 +295,6 @@
   String DELETE = "DELETE";
   String SERVICE_NAME = "MDB";
   String METADATA_JSON_TEMPLATE = "{\"action\" : {\"%s_%s\" : \"%s\"}}";
-<<<<<<< HEAD
+  String PROJECT = "PROJECT";
   String EXPERIMENT = "EXPERIMENT";
-=======
-  String PROJECT = "PROJECT";
->>>>>>> 562a59e3
 }