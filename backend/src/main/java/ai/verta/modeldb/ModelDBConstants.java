package ai.verta.modeldb;

public interface ModelDBConstants {

  // Properties Keys
  String VERTA_MODELDB_CONFIG = "VERTA_MODELDB_CONFIG";
  String ARTIFACT_ENDPOINT = "artifactEndpoint";
  String ARTIFACT_STORE_CONFIG = "artifactStoreConfig";
  String ARTIFACT_STORE_TYPE = "artifactStoreType";
  String AUTH_SERVICE = "authService";
  String CLOUD_ACCESS_KEY = "cloudAccessKey";
  String CLOUD_SECRET_KEY = "cloudSecretKey";
  String CLOUD_BUCKET_NAME = "cloudBucketName";
  String DATABASE = "database";
  String DB_TYPE = "DBType";
  String DISABLED_MDB_COLLABORATOR = "disabled-mdb-collaborator";
  String FEATURE_FLAG = "feature-flag";
  String GET_ARTIFACT_ENDPOINT = "getArtifact";
  String GRPC_SERVER = "grpcServer";
  String HOST = "host";
  String HTTPS_STR = "https";
  String NFS = "NFS";
  String PICK_NFS_HOST_FROM_CONFIG = "pickNFSHostFromConfig";
  String NFS_ROOT_PATH = "nfsRootPath";
  String NFS_SERVER_HOST = "nfsServerHost";
  String NFS_URL_PROTOCOL = "nfsUrlProtocol";
  String PATH = "path";
  String PORT = "port";
  String RELATIONAL = "relational";
  String S3 = "S3";
  String SHUTDOWN_TIMEOUT = "shutdownTimeout";
  String SPRING_SERVER = "springServer";
  String STORE_TYPE_PATH = "store_type_path";
  String STARTER_PROJECT = "starterProject";
  String STARTER_PROJECT_ID = "starterProjectId";
  String STORE_ARTIFACT_ENDPOINT = "storeArtifact";
  String userDir = "user.dir";
  String MDB_SERVICE_USER = "mdb_service_user";

  // feature-flags
  String DISABLED_AUTHZ = "disabled-authz";
  String STORE_CLIENT_CREATION_TIMESTAMP = "store-client-creation-timestamp";

  // Threshold Constant
  Long DEFAULT_SHUTDOWN_TIMEOUT = 30L; // timeout in second
  Integer NAME_MAX_LENGTH = 40;
  Integer NAME_LENGTH = 256;
  String PATH_DELIMITER = "/";
  Integer TAG_LENGTH = 40;
  int INITIAL_CRON_DELAY = 300; // 300second = 5min : timeout in second
  String INITIAL_DELAY = "initial_delay";

  // String Constants
  String STRING_COLON = ":";
  String EMPTY_STRING = "";

  // Column/protos field names
  String ARTIFACTS = "artifacts";
  String ATTRIBUTES = "attributes";
  String DATASET_COLLABORATORS = "dataset_collaborators";
  String DATASETS = "datasets";
  String REPOSITORIES = "repositories";
  String DATE_CREATED = "date_created";
  String DATE_UPDATED = "date_updated";
  String ENTITY_ID = "entity_id";
  String ENTITY_NAME = "entity_name";
  String EXPERIMENT_ID = "experiment_id";
  String FEATURES = "features";
  String HYPERPARAMETERS = "hyperparameters";
  String ID = "id";
  String KEY = "key";
  String METADATA = "metadata";
  String METRICS = "metrics";
  String NAME = "name";
  String OBSERVATIONS = "observations";
  String OWNER = "owner";
  String PARENT_ID = "parent_id";
  String PATH_DATSET_VERSION_INFO = "path_dataset_version_info";
  String PROJECT_COLLABORATORS = "project_collaborators";
  String PROJECT_ID = "project_id";
  String PROJECT_IDS = "project_ids";
  String PROJECT_VISIBILITY = "project_visibility";
  String QUERY_DATSET_VERSION_INFO = "query_dataset_version_info";
  String RAW_DATSET_VERSION_INFO = "raw_dataset_version_info";
  String SHORT_NAME = "short_name";
  String TAGS = "tags";
  String VALUE = "value";
  String WORKSPACE = "workspace";
  String WORKSPACE_ID = "workspace_id";
  String WORKSPACE_NAME = "workspace_name";
  String WORKSPACE_TYPE = "workspace_type";
  String PROJECTS = "projects";
  String EXPERIMENTS = "experiments";
  String EXPERIMENT_RUNS = "experimentruns";
  String DATASETS_VERSIONS = "datasetversions";
  String COMMENTS = "comments";
  String CODEVERSIONS = "codeversions";
  String GIT_SNAPSHOTS = "gitsnapshots";
  String KEY_VALUES = "keyvalues";
  String TAG_MAPPINGS = "tagmappings";
  String VERSIONED_INPUTS = "versioned_inputs";
  String HYPERPARAMETER_ELEMENT_MAPPINGS = "hyperparameter_element_mappings";

  // Common verb constants
  String ORDER_ASC = "asc";
  String ORDER_DESC = "desc";
  String ADD = "add";
  String UPDATE = "update";
  String GET = "get";
  String DELETE = "delete";
  String PUT = "put";

  // Common constants
  String ARTIFACT_MAPPING = "artifactMapping";
  String ATTRIBUTE_MAPPING = "attributeMapping";
  String CODE_ARCHIVE = "code_archive";
  String CODE_VERSION = "code_version";
  String DATASET_ID = "dataset_id";
  String DATA_LIST = "data_list";
  String DATE_TIME = "date_time";
  String DATASET_ID_STR = "datasetId";
  String DATASET_VERSION_ID_STR = "datasetVersionId";
  String DATASET_VISIBILITY = "dataset_visibility";
  String EMAILID = "email_id";
  String DATASET_VERSION_VISIBILITY = "dataset_version_visibility";
  String EXPERIMENT_ID_STR = "experimentId";
  String EXPERIMENT_RUN_ID_STR = "experimentRunId";
  String FIELD_TYPE_STR = "fieldType";
  String FEILD_TYPE = "field_type";
  String GIT_SNAPSHOT = "git_snapshot";
  String KEY_VALUE_MAPPING = "keyValueMapping";
  String LINKED_ARTIFACT_ID = "linked_artifact_id";
  String OBSERVATION_MAPPING = "observationMapping";
  String PROJECT_ID_STR = "projectId";
  String TOTAL_COUNT = "total_count";
  String TIME_CREATED = "time_created";
  String TIME_UPDATED = "time_updated";
  String TIME_LOGGED = "time_logged";
  String UNSIGNED_USER = "unsigned_user";
  String VERSION = "version";
  String VERTA_ID_STR = "vertaId";
  String VERTA_ID = "verta_id";
  String EMAIL = "email";
  String USERNAME = "username";
  String GRPC_HEALTH_CHECK_METHOD_NAME = "grpc.health.v1.Health/Check";
  String DELETED = "deleted";
  String DEV_KEY = "devKey";
  String REQUEST_TIMEOUT = "requestTimeout";

  // Set to true to export the liquibase schema as sql statements
  Boolean EXPORT_SCHEMA = false;

  // Common error messages
  String ACCESS_DENIED_EXPERIMENT_RUN = "User does not have access to the ExperimentRun.";
  String AUTH_SERVICE_CHANNEL_CLOSE_ERROR = "AuthServiceChannel close() error : ";
  String INTERNAL_ERROR = "Internal server error";
  String NON_EQ_ID_PRED_ERROR_MESSAGE =
      "Only equality predicates supported on ids. Use EQ Operator.";
  String INTERNAL_MSG_USERS_NOT_FOUND = "MDB Users not found.";

  // Relational Query alias
  String ARTIFACT_ALIAS = "_art_";
  String ATTRIBUTE_ALIAS = "_attr_";
  String DATASET_ALIAS = "_dat_";
  String FEATURE_ALIAS = "ft_";
  String HYPERPARAMETER_ALIAS = "_hypr_";
  String METRICS_ALIAS = "_met_";
  String OBSERVATION_ALIAS = "_ob_";
  String TAGS_ALIAS = "tm_";
  String VERSIONED_ALIAS = "ver_";

  // Migration Constants
  String MIGRATION = "migration";
  String SUB_ENTITIES_OWNERS_RBAC_MIGRATION = "SUB_ENTITIES_OWNERS_RBAC_MIGRATION";
  String ROLE_REPOSITORY_READ_WRITE = "REPOSITORY_READ_WRITE";
  String ROLE_REPOSITORY_READ_ONLY = "REPOSITORY_READ_ONLY";
  String SUB_ENTITIES_REPOSITORY_OWNERS_RBAC_MIGRATION =
      "SUB_ENTITIES_REPOSITORY_OWNERS_RBAC_MIGRATION";
  String POSTGRES_DB_DIALECT = "org.hibernate.dialect.PostgreSQLDialect";
  String REPOSITORY_ENTITY = "repositoryEntity";

  enum UserIdentifier {
    VERTA_ID,
    EMAIL_ID,
    USER_NAME
  }

  // Role name
  String ROLE_DATASET_CREATE = "DATASET_CREATE";
  String ROLE_DATASET_OWNER = "DATASET_OWNER";
  String ROLE_DATASET_READ_WRITE = "DATASET_READ_WRITE";
  String ROLE_DATASET_READ_ONLY = "DATASET_READ_ONLY";
  String ROLE_DATASET_PUBLIC_READ = "DATASET_PUBLIC_READ";
  String ROLE_PROJECT_CREATE = "PROJECT_CREATE";
  String ROLE_PROJECT_OWNER = "PROJECT_OWNER";
  String ROLE_PROJECT_READ_WRITE = "PROJECT_READ_WRITE";
  String ROLE_PROJECT_READ_ONLY = "PROJECT_READ_ONLY";
  String ROLE_PROJECT_PUBLIC_READ = "PROJECT_PUBLIC_READ";
  String ROLE_PROJECT_DEPLOY = "PROJECT_DEPLOY";
  String ROLE_PROJECT_ADMIN = "PROJECT_ADMIN";
  String ROLE_DATASET_ADMIN = "DATASET_ADMIN";
  String ROLE_EXPERIMENT_OWNER = "EXPERIMENT_OWNER";
  String ROLE_EXPERIMENT_RUN_OWNER = "EXPERIMENT_RUN_OWNER";
  String ROLE_DATASET_VERSION_OWNER = "DATASET_VERSION_OWNER";
  String ROLE_REPOSITORY_OWNER = "REPOSITORY_OWNER";
  String ROLE_REPOSITORY_ADMIN = "REPOSITORY_ADMIN";

  // Telemetry Constants
  String TELEMETRY = "telemetry";
  String OPT_IN = "opt_in";
  String TELEMENTRY_FREQUENCY = "frequency"; // frequency to share data in hours
  String TELEMETRY_CONSUMER = "consumer";
  String TELEMETRY_CONSUMER_URL =
      "https://app.verta.ai/api/v1/uac-proxy/telemetry/collectTelemetry";

  // Versioning constant
<<<<<<< HEAD
  String BLOB = "Blob";
=======
  String BLOB = "blob";
>>>>>>> de463ffe
  String BLOBS = "blobs";
  String SUBTREES = "subtrees";
  String REPOSITORY_ID = "repository_id";
  String TAG = "tag";
  String ENTITY_HASH = "entity_hash";
  String ENTITY_TYPE = "entity_type";
  String LABEL = "label";
  String LABELS = "labels";
  String BRANCH = "branch";
  String BRANCH_NOT_FOUND = "Branch not found ";
  String COMMIT_NOT_FOUND = "Commit not found ";
  String INITIAL_COMMIT_MESSAGE = "Initial commit";
  String MASTER_BRANCH = "master";
  String COMMIT = "commit";
  String VERSIONING_LOCATION = "versioning_location";
  String REPOSITORY_VISIBILITY = "repository_visibility";
  String REPOSITORY = "repository";
<<<<<<< HEAD
  String DEFAULT_VERSIONING_BLOB_LOCATION = "version";
=======
  String VERSIONING_REPOSITORY = "VERSIONING_REPOSITORY";
  String VERSIONING_COMMIT = "VERSIONING_COMMIT";
  String VERSIONING_REPO_COMMIT_BLOB = "VERSIONING_REPO_COMMIT_BLOB";
  String VERSIONING_REPO_COMMIT = "VERSIONING_REPO_COMMIT";
>>>>>>> de463ffe

  // Cron job constant
  String FREQUENCY = "frequency"; // frequency to run cron job in second
  String RECORD_UPDATE_LIMIT = "record_update_limit";
  String CRON_JOB = "cron_job";
  String UPDATE_PARENT_TIMESTAMP = "update_parent_timestamp";
  String DELETE_ENTITIES = "delete_entities";
}<|MERGE_RESOLUTION|>--- conflicted
+++ resolved
@@ -214,11 +214,7 @@
       "https://app.verta.ai/api/v1/uac-proxy/telemetry/collectTelemetry";
 
   // Versioning constant
-<<<<<<< HEAD
-  String BLOB = "Blob";
-=======
   String BLOB = "blob";
->>>>>>> de463ffe
   String BLOBS = "blobs";
   String SUBTREES = "subtrees";
   String REPOSITORY_ID = "repository_id";
@@ -236,14 +232,11 @@
   String VERSIONING_LOCATION = "versioning_location";
   String REPOSITORY_VISIBILITY = "repository_visibility";
   String REPOSITORY = "repository";
-<<<<<<< HEAD
-  String DEFAULT_VERSIONING_BLOB_LOCATION = "version";
-=======
   String VERSIONING_REPOSITORY = "VERSIONING_REPOSITORY";
   String VERSIONING_COMMIT = "VERSIONING_COMMIT";
   String VERSIONING_REPO_COMMIT_BLOB = "VERSIONING_REPO_COMMIT_BLOB";
   String VERSIONING_REPO_COMMIT = "VERSIONING_REPO_COMMIT";
->>>>>>> de463ffe
+  String DEFAULT_VERSIONING_BLOB_LOCATION = "version";
 
   // Cron job constant
   String FREQUENCY = "frequency"; // frequency to run cron job in second
