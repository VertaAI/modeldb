package ai.verta.modeldb;

public interface ModelDBConstants {

  // Properties Keys
  String VERTA_MODELDB_CONFIG = "VERTA_MODELDB_CONFIG";
  String ARTIFACT_ENDPOINT = "artifactEndpoint";
  String ARTIFACT_STORE_CONFIG = "artifactStoreConfig";
  String ARTIFACT_STORE_TYPE = "artifactStoreType";
  String AUTH_SERVICE = "authService";
  String CLOUD_ACCESS_KEY = "cloudAccessKey";
  String CLOUD_SECRET_KEY = "cloudSecretKey";
  String CLOUD_BUCKET_NAME = "cloudBucketName";
  String DATABASE = "database";
  String DB_TYPE = "DBType";
  String DISABLED_MDB_COLLABORATOR = "disabled-mdb-collaborator";
  String FEATURE_FLAG = "feature-flag";
  String GET_ARTIFACT_ENDPOINT = "getArtifact";
  String GRPC_SERVER = "grpcServer";
  String HOST = "host";
  String HTTPS_STR = "https";
  String NFS = "NFS";
  String PICK_NFS_HOST_FROM_CONFIG = "pickNFSHostFromConfig";
  String NFS_ROOT_PATH = "nfsRootPath";
  String NFS_SERVER_HOST = "nfsServerHost";
  String NFS_URL_PROTOCOL = "nfsUrlProtocol";
  String PATH = "path";
  String PORT = "port";
  String RELATIONAL = "relational";
  String S3 = "S3";
  String SHUTDOWN_TIMEOUT = "shutdownTimeout";
  String SPRING_SERVER = "springServer";
  String STORE_TYPE_PATH = "store_type_path";
  String STARTER_PROJECT = "starterProject";
  String STARTER_PROJECT_ID = "starterProjectId";
  String STORE_ARTIFACT_ENDPOINT = "storeArtifact";
  String userDir = "user.dir";
  String MDB_SERVICE_USER = "mdb_service_user";

  // feature-flags
  String DISABLED_AUTHZ = "disabled-authz";
  String STORE_CLIENT_CREATION_TIMESTAMP = "store-client-creation-timestamp";

  // Threshold Constant
  Long DEFAULT_SHUTDOWN_TIMEOUT = 30L; // timeout in second
  Integer NAME_MAX_LENGTH = 40;
  Integer NAME_LENGTH = 256;
  String PATH_DELIMITER = "/";
  Integer TAG_LENGTH = 40;

  // String Constants
  String STRING_COLON = ":";
  String EMPTY_STRING = "";

  // Column/protos field names
  String ARTIFACTS = "artifacts";
  String ATTRIBUTES = "attributes";
  String DATASET_COLLABORATORS = "dataset_collaborators";
  String DATASETS = "datasets";
  String DATE_CREATED = "date_created";
  String DATE_UPDATED = "date_updated";
  String ENTITY_ID = "entity_id";
  String ENTITY_NAME = "entity_name";
  String EXPERIMENT_ID = "experiment_id";
  String FEATURES = "features";
  String HYPERPARAMETERS = "hyperparameters";
  String ID = "id";
  String KEY = "key";
  String METADATA = "metadata";
  String METRICS = "metrics";
  String NAME = "name";
  String OBSERVATIONS = "observations";
  String OWNER = "owner";
  String PARENT_ID = "parent_id";
  String PATH_DATSET_VERSION_INFO = "path_dataset_version_info";
  String PROJECT_COLLABORATORS = "project_collaborators";
  String PROJECT_ID = "project_id";
  String PROJECT_IDS = "project_ids";
  String PROJECT_VISIBILITY = "project_visibility";
  String QUERY_DATSET_VERSION_INFO = "query_dataset_version_info";
  String RAW_DATSET_VERSION_INFO = "raw_dataset_version_info";
  String SHORT_NAME = "short_name";
  String TAGS = "tags";
  String VALUE = "value";
  String WORKSPACE = "workspace";
  String WORKSPACE_ID = "workspace_id";
  String WORKSPACE_NAME = "workspace_name";
  String WORKSPACE_TYPE = "workspace_type";
  String PROJECTS = "projects";
  String EXPERIMENTS = "experiments";
  String EXPERIMENT_RUNS = "experimentruns";
  String DATASETS_VERSIONS = "datasetversions";
  String COMMENTS = "comments";
  String CODEVERSIONS = "codeversions";
  String GIT_SNAPSHOTS = "gitsnapshots";
  String KEY_VALUES = "keyvalues";
  String TAG_MAPPINGS = "tagmappings";
  String VERSIONED_INPUTS = "versioned_inputs";
  String HYPERPARAMETER_ELEMENT_MAPPINGS = "hyperparameter_element_mappings";

  // Common verb constants
  String ORDER_ASC = "asc";
  String ORDER_DESC = "desc";
  String ADD = "add";
  String UPDATE = "update";
  String GET = "get";
  String DELETE = "delete";
  String PUT = "put";

  // Common constants
  String ARTIFACT_MAPPING = "artifactMapping";
  String ATTRIBUTE_MAPPING = "attributeMapping";
  String CODE_ARCHIVE = "code_archive";
  String CODE_VERSION = "code_version";
  String DATASET_ID = "dataset_id";
  String DATA_LIST = "data_list";
  String DATE_TIME = "date_time";
  String DATASET_ID_STR = "datasetId";
  String DATASET_VERSION_ID_STR = "datasetVersionId";
  String DATASET_VISIBILITY = "dataset_visibility";
  String EMAILID = "email_id";
  String DATASET_VERSION_VISIBILITY = "dataset_version_visibility";
  String EXPERIMENT_ID_STR = "experimentId";
  String EXPERIMENT_RUN_ID_STR = "experimentRunId";
  String FIELD_TYPE_STR = "fieldType";
  String FEILD_TYPE = "field_type";
  String GIT_SNAPSHOT = "git_snapshot";
  String KEY_VALUE_MAPPING = "keyValueMapping";
  String LINKED_ARTIFACT_ID = "linked_artifact_id";
  String OBSERVATION_MAPPING = "observationMapping";
  String PROJECT_ID_STR = "projectId";
  String TOTAL_COUNT = "total_count";
  String TIME_UPDATED = "time_updated";
  String TIME_LOGGED = "time_logged";
  String UNSIGNED_USER = "unsigned_user";
  String VERSION = "version";
  String VERTA_ID_STR = "vertaId";
  String VERTA_ID = "verta_id";
  String EMAIL = "email";
  String USERNAME = "username";
  String GRPC_HEALTH_CHECK_METHOD_NAME = "grpc.health.v1.Health/Check";
  String DELETED = "deleted";
  String DEV_KEY = "devKey";

  // Set to true to export the liquibase schema as sql statements
  Boolean EXPORT_SCHEMA = false;

  // Common error messages
  String ACCESS_DENIED_EXPERIMENT_RUN = "User does not have access to the ExperimentRun.";
  String AUTH_SERVICE_CHANNEL_CLOSE_ERROR = "AuthServiceChannel close() error : ";
  String INTERNAL_ERROR = "Internal server error";
  String NON_EQ_ID_PRED_ERROR_MESSAGE =
      "Only equality predicates supported on ids. Use EQ Operator.";
  String INTERNAL_MSG_USERS_NOT_FOUND = "MDB Users not found.";

  // Relational Query alias
  String ARTIFACT_ALIAS = "_art_";
  String ATTRIBUTE_ALIAS = "_attr_";
  String DATASET_ALIAS = "_dat_";
  String FEATURE_ALIAS = "ft_";
  String HYPERPARAMETER_ALIAS = "_hypr_";
  String METRICS_ALIAS = "_met_";
  String OBSERVATION_ALIAS = "_ob_";
  String TAGS_ALIAS = "tm_";
  String VERSIONED_ALIAS = "ver_";

  // Migration Constants
  String MIGRATION = "migration";
  String SUB_ENTITIES_OWNERS_RBAC_MIGRATION = "SUB_ENTITIES_OWNERS_RBAC_MIGRATION";
<<<<<<< HEAD
=======
  String ROLE_REPOSITORY_READ_WRITE = "REPOSITORY_READ_WRITE";
  String ROLE_REPOSITORY_READ_ONLY = "REPOSITORY_READ_ONLY";
  String SUB_ENTITIES_REPOSITORY_OWNERS_RBAC_MIGRATION =
      "SUB_ENTITIES_REPOSITORY_OWNERS_RBAC_MIGRATION";
  String POSTGRES_DB_DIALECT = "org.hibernate.dialect.PostgreSQLDialect";
>>>>>>> 2f067554

  enum UserIdentifier {
    VERTA_ID,
    EMAIL_ID,
    USER_NAME
  }

  // Role name
  String ROLE_DATASET_CREATE = "DATASET_CREATE";
  String ROLE_DATASET_OWNER = "DATASET_OWNER";
  String ROLE_DATASET_READ_WRITE = "DATASET_READ_WRITE";
  String ROLE_DATASET_READ_ONLY = "DATASET_READ_ONLY";
  String ROLE_DATASET_PUBLIC_READ = "DATASET_PUBLIC_READ";
  String ROLE_PROJECT_CREATE = "PROJECT_CREATE";
  String ROLE_PROJECT_OWNER = "PROJECT_OWNER";
  String ROLE_PROJECT_READ_WRITE = "PROJECT_READ_WRITE";
  String ROLE_PROJECT_READ_ONLY = "PROJECT_READ_ONLY";
  String ROLE_PROJECT_PUBLIC_READ = "PROJECT_PUBLIC_READ";
  String ROLE_PROJECT_DEPLOY = "PROJECT_DEPLOY";
  String ROLE_PROJECT_ADMIN = "PROJECT_ADMIN";
  String ROLE_DATASET_ADMIN = "DATASET_ADMIN";
  String ROLE_EXPERIMENT_OWNER = "EXPERIMENT_OWNER";
  String ROLE_EXPERIMENT_RUN_OWNER = "EXPERIMENT_RUN_OWNER";
  String ROLE_DATASET_VERSION_OWNER = "DATASET_VERSION_OWNER";
<<<<<<< HEAD
=======
  String ROLE_REPOSITORY_OWNER = "REPOSITORY_OWNER";
  String ROLE_REPOSITORY_ADMIN = "REPOSITORY_ADMIN";
>>>>>>> 2f067554

  // Telemetry Constants
  String TELEMETRY = "telemetry";
  String OPT_IN = "opt_in";
  String TELEMENTRY_FREQUENCY = "frequency"; // frequency to share data in hours
  String TELEMETRY_CONSUMER = "consumer";
  String TELEMETRY_CONSUMER_URL =
      "https://app.verta.ai/api/v1/uac-proxy/telemetry/collectTelemetry";

  // Versioning constant
  String BLOBS = "blobs";
  String SUBTREES = "subtrees";
  String REPOSITORY_ID = "repository_id";
  String TAG = "tag";
  String ENTITY_HASH = "entity_hash";
  String ENTITY_TYPE = "entity_type";
  String LABEL = "label";
  String LABELS = "labels";
  String BRANCH = "branch";
  String BRANCH_NOT_FOUND = "Branch not found ";
  String COMMIT_NOT_FOUND = "Commit not found ";
  String INITIAL_COMMIT_MESSAGE = "Initial commit";
  String MASTER_BRANCH = "master";
  String COMMIT = "commit";
  String VERSIONING_LOCATION = "versioning_location";
  String REPOSITORY_VISIBILITY = "repository_visibility";
  String REPOSITORY = "repository";

  // Cron job constant
  String FREQUENCY = "frequency"; // frequency to run cron job in second
  String RECORD_UPDATE_LIMIT = "record_update_limit";
  String CRON_JOB = "cron_job";
  String UPDATE_PARENT_TIMESTAMP = "update_parent_timestamp";
  String DELETE_ENTITIES = "delete_entities";
}<|MERGE_RESOLUTION|>--- conflicted
+++ resolved
@@ -167,14 +167,11 @@
   // Migration Constants
   String MIGRATION = "migration";
   String SUB_ENTITIES_OWNERS_RBAC_MIGRATION = "SUB_ENTITIES_OWNERS_RBAC_MIGRATION";
-<<<<<<< HEAD
-=======
   String ROLE_REPOSITORY_READ_WRITE = "REPOSITORY_READ_WRITE";
   String ROLE_REPOSITORY_READ_ONLY = "REPOSITORY_READ_ONLY";
   String SUB_ENTITIES_REPOSITORY_OWNERS_RBAC_MIGRATION =
       "SUB_ENTITIES_REPOSITORY_OWNERS_RBAC_MIGRATION";
   String POSTGRES_DB_DIALECT = "org.hibernate.dialect.PostgreSQLDialect";
->>>>>>> 2f067554
 
   enum UserIdentifier {
     VERTA_ID,
@@ -199,11 +196,8 @@
   String ROLE_EXPERIMENT_OWNER = "EXPERIMENT_OWNER";
   String ROLE_EXPERIMENT_RUN_OWNER = "EXPERIMENT_RUN_OWNER";
   String ROLE_DATASET_VERSION_OWNER = "DATASET_VERSION_OWNER";
-<<<<<<< HEAD
-=======
   String ROLE_REPOSITORY_OWNER = "REPOSITORY_OWNER";
   String ROLE_REPOSITORY_ADMIN = "REPOSITORY_ADMIN";
->>>>>>> 2f067554
 
   // Telemetry Constants
   String TELEMETRY = "telemetry";
