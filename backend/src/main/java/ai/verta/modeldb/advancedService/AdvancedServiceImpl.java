package ai.verta.modeldb.advancedService;

import ai.verta.common.*;
import ai.verta.common.ModelDBResourceEnum.ModelDBServiceResourceTypes;
import ai.verta.modeldb.AdvancedQueryDatasetVersionsResponse;
import ai.verta.modeldb.AdvancedQueryDatasetsResponse;
import ai.verta.modeldb.AdvancedQueryExperimentRunsResponse;
import ai.verta.modeldb.AdvancedQueryExperimentsResponse;
import ai.verta.modeldb.AdvancedQueryProjectsResponse;
import ai.verta.modeldb.CollaboratorUserInfo;
import ai.verta.modeldb.Comment;
import ai.verta.modeldb.Dataset;
import ai.verta.modeldb.DatasetVersion;
import ai.verta.modeldb.DatasetVisibilityEnum.DatasetVisibility;
import ai.verta.modeldb.Experiment;
import ai.verta.modeldb.ExperimentRun;
import ai.verta.modeldb.FindDatasetVersions;
import ai.verta.modeldb.FindDatasets;
import ai.verta.modeldb.FindExperimentRuns;
import ai.verta.modeldb.FindExperiments;
import ai.verta.modeldb.FindHydratedDatasetsByOrganization;
import ai.verta.modeldb.FindHydratedDatasetsByTeam;
import ai.verta.modeldb.FindHydratedProjectsByOrganization;
import ai.verta.modeldb.FindHydratedProjectsByTeam;
import ai.verta.modeldb.FindHydratedProjectsByUser;
import ai.verta.modeldb.FindProjects;
import ai.verta.modeldb.GetDatasetByName;
import ai.verta.modeldb.GetHydratedDatasetByName;
import ai.verta.modeldb.GetHydratedDatasetsByProjectId;
import ai.verta.modeldb.GetHydratedExperimentRunById;
import ai.verta.modeldb.GetHydratedExperimentRunsByProjectId;
import ai.verta.modeldb.GetHydratedExperimentsByProjectId;
import ai.verta.modeldb.GetHydratedProjectById;
import ai.verta.modeldb.GetHydratedProjects;
import ai.verta.modeldb.HydratedDataset;
import ai.verta.modeldb.HydratedDatasetVersion;
import ai.verta.modeldb.HydratedExperiment;
import ai.verta.modeldb.HydratedExperimentRun;
import ai.verta.modeldb.HydratedProject;
import ai.verta.modeldb.HydratedServiceGrpc.HydratedServiceImplBase;
import ai.verta.modeldb.ModelDBConstants;
import ai.verta.modeldb.ModelDBConstants.UserIdentifier;
import ai.verta.modeldb.ModelDBMessages;
import ai.verta.modeldb.Project;
import ai.verta.modeldb.SortExperimentRuns;
import ai.verta.modeldb.TopExperimentRunsSelector;
import ai.verta.modeldb.artifactStore.ArtifactStoreDAO;
import ai.verta.modeldb.authservice.AuthInterceptor;
import ai.verta.modeldb.authservice.AuthService;
import ai.verta.modeldb.authservice.RoleService;
import ai.verta.modeldb.collaborator.CollaboratorBase;
import ai.verta.modeldb.collaborator.CollaboratorOrg;
import ai.verta.modeldb.collaborator.CollaboratorTeam;
import ai.verta.modeldb.collaborator.CollaboratorUser;
import ai.verta.modeldb.comment.CommentDAO;
import ai.verta.modeldb.dataset.DatasetDAO;
import ai.verta.modeldb.datasetVersion.DatasetVersionDAO;
import ai.verta.modeldb.dto.DatasetPaginationDTO;
import ai.verta.modeldb.dto.DatasetVersionDTO;
import ai.verta.modeldb.dto.ExperimentPaginationDTO;
import ai.verta.modeldb.dto.ExperimentRunPaginationDTO;
import ai.verta.modeldb.dto.ProjectPaginationDTO;
import ai.verta.modeldb.entities.ExperimentRunEntity;
import ai.verta.modeldb.experiment.ExperimentDAO;
import ai.verta.modeldb.experimentRun.ExperimentRunDAO;
import ai.verta.modeldb.project.ProjectDAO;
import ai.verta.modeldb.utils.ModelDBUtils;
import ai.verta.uac.*;
import ai.verta.uac.ModelDBActionEnum.ModelDBServiceActions;
import ai.verta.uac.ServiceEnum.Service;
import com.google.protobuf.Any;
import com.google.protobuf.GeneratedMessageV3;
import com.google.protobuf.InvalidProtocolBufferException;
import com.google.protobuf.Value;
import com.google.rpc.Code;
import com.google.rpc.Status;
import io.grpc.Metadata;
import io.grpc.protobuf.StatusProto;
import io.grpc.stub.StreamObserver;
import java.util.ArrayList;
import java.util.Collections;
import java.util.HashMap;
import java.util.HashSet;
import java.util.LinkedList;
import java.util.List;
import java.util.Map;
import java.util.Set;
import java.util.concurrent.ConcurrentHashMap;
import org.apache.logging.log4j.LogManager;
import org.apache.logging.log4j.Logger;

public class AdvancedServiceImpl extends HydratedServiceImplBase {

  private static final Logger LOGGER = LogManager.getLogger(AdvancedServiceImpl.class);
  private AuthService authService;
  private RoleService roleService;
  private ProjectDAO projectDAO;
  private ExperimentRunDAO experimentRunDAO;
  private CommentDAO commentDAO;
  private ExperimentDAO experimentDAO;
  private ArtifactStoreDAO artifactStoreDAO;
  private DatasetDAO datasetDAO;
  private DatasetVersionDAO datasetVersionDAO;

  public AdvancedServiceImpl(
      AuthService authService,
      RoleService roleService,
      ProjectDAO projectDAO,
      ExperimentRunDAO experimentRunDAO,
      CommentDAO commentDAO,
      ExperimentDAO experimentDAO,
      ArtifactStoreDAO artifactStoreDAO,
      DatasetDAO datasetDAO,
      DatasetVersionDAO datasetVersionDAO) {
    this.authService = authService;
    this.roleService = roleService;
    this.projectDAO = projectDAO;
    this.experimentRunDAO = experimentRunDAO;
    this.commentDAO = commentDAO;
    this.experimentDAO = experimentDAO;
    this.artifactStoreDAO = artifactStoreDAO;
    this.datasetDAO = datasetDAO;
    this.datasetVersionDAO = datasetVersionDAO;
  }

  private List<HydratedProject> getHydratedProjects(List<Project> projects)
      throws InvalidProtocolBufferException {

    LOGGER.trace("Hydrating {} projects.", projects.size());
    if (projects.isEmpty()) {
      return Collections.emptyList();
    }

    List<HydratedProject> hydratedProjects = new ArrayList<>();
    // Map from project id to list of users (owners + collaborators) which need to be resolved
    Map<String, List<GetCollaboratorResponseItem>> projectCollaboratorMap =
        new ConcurrentHashMap<String, List<GetCollaboratorResponseItem>>();
    Set<String> vertaIds = new HashSet<>();
    Set<String> emailIds = new HashSet<>();
    LOGGER.trace("projects {}", projects);
    List<String> resourceIds = new LinkedList<>();
    Metadata requestHeaders = AuthInterceptor.METADATA_INFO.get();

    projects
        .parallelStream()
        .forEach(
            (project) -> {
              vertaIds.add(project.getOwner());
              resourceIds.add(project.getId());
              List<GetCollaboratorResponseItem> projectCollaboratorList =
                  roleService.getResourceCollaborators(
                      ModelDBServiceResourceTypes.PROJECT,
                      project.getId(),
                      project.getOwner(),
                      requestHeaders);
              projectCollaboratorMap.put(project.getId(), projectCollaboratorList);
            });

    projectCollaboratorMap.forEach(
        (k, projectCollaboratorList) -> {
          Map<String, List<String>> vertaIdAndEmailIdMap =
              ModelDBUtils.getVertaIdOrEmailIdMapFromCollaborator(projectCollaboratorList);
          vertaIds.addAll(vertaIdAndEmailIdMap.get(ModelDBConstants.VERTA_ID));
          emailIds.addAll(vertaIdAndEmailIdMap.get(ModelDBConstants.EMAILID));
        });

    LOGGER.trace("getHydratedProjects vertaIds : {}", vertaIds);
    LOGGER.trace("getHydratedProjects emailIds : {}", emailIds);

    Map<String, UserInfo> userInfoMap =
        authService.getUserInfoFromAuthServer(vertaIds, emailIds, null);

    Map<String, Actions> selfAllowedActions =
        roleService.getSelfAllowedActionsBatch(resourceIds, ModelDBServiceResourceTypes.PROJECT);
    for (Project project : projects) {
      // Use the map for vertaId  to UserInfo generated for this batch request to populate the
      // userInfo for individual projects.
      LOGGER.trace("Owner : {}", project.getOwner());
      List<CollaboratorUserInfo> collaboratorUserInfos =
          ModelDBUtils.getHydratedCollaboratorUserInfo(
              authService, roleService, projectCollaboratorMap.get(project.getId()), userInfoMap);

      HydratedProject.Builder hydratedProjectBuilder =
          HydratedProject.newBuilder()
              .setProject(project)
              .addAllCollaboratorUserInfos(collaboratorUserInfos);
      if (project.getOwner() != null && userInfoMap.get(project.getOwner()) != null) {
        hydratedProjectBuilder.setOwnerUserInfo(userInfoMap.get(project.getOwner()));

        if (selfAllowedActions != null
            && selfAllowedActions.size() > 0
            && selfAllowedActions.containsKey(project.getId())
            && selfAllowedActions.get(project.getId()).getActionsList().size() > 0) {
          hydratedProjectBuilder.addAllAllowedActions(
              selfAllowedActions.get(project.getId()).getActionsList());
        }
      } else {
        LOGGER.info(ModelDBMessages.USER_NOT_FOUND_ERROR_MSG, project.getOwner());
      }
      hydratedProjects.add(hydratedProjectBuilder.build());
    }
    LOGGER.trace("Hydrated {} projects.", projects.size());
    return hydratedProjects;
  }

  @Override
  public void getHydratedProjects(
      GetHydratedProjects request, StreamObserver<GetHydratedProjects.Response> responseObserver) {
    try {
      // Get the user info from the Context
      UserInfo userInfo = authService.getCurrentLoginUserInfo();
      ProjectPaginationDTO projectPaginationDTO;
      List<String> allowedProjectIds =
          roleService.getSelfAllowedResources(
              ModelDBServiceResourceTypes.PROJECT, ModelDBServiceActions.READ);
      FindProjects findProjects =
          FindProjects.newBuilder()
              .addAllProjectIds(allowedProjectIds)
              .setPageNumber(request.getPageNumber())
              .setPageLimit(request.getPageLimit())
              .setAscending(request.getAscending())
              .setSortKey(request.getSortKey())
              .setWorkspaceName(request.getWorkspaceName())
              .build();
      projectPaginationDTO =
<<<<<<< HEAD
          projectDAO.findProjects(findProjects, null, userInfo, VisibilityEnum.Visibility.PRIVATE);
=======
          projectDAO.findProjects(findProjects, null, userInfo, ResourceVisibility.PRIVATE);
>>>>>>> 8a84a029
      List<Project> projects = projectPaginationDTO.getProjects();

      List<HydratedProject> hydratedProjects = new ArrayList<>();
      if (projects != null && !projects.isEmpty()) {
        hydratedProjects = getHydratedProjects(projects);
      }

      responseObserver.onNext(
          GetHydratedProjects.Response.newBuilder()
              .addAllHydratedProjects(hydratedProjects)
              .setTotalRecords(projectPaginationDTO.getTotalRecords())
              .build());
      responseObserver.onCompleted();

    } catch (Exception e) {
      ModelDBUtils.observeError(
          responseObserver, e, GetHydratedProjects.Response.getDefaultInstance());
    }
  }

  @Override
  public void getHydratedPublicProjects(
      GetHydratedProjects request, StreamObserver<GetHydratedProjects.Response> responseObserver) {
    try {
      ProjectPaginationDTO projectPaginationDTO =
          projectDAO.getProjects(
              null,
              request.getPageNumber(),
              request.getPageLimit(),
              request.getAscending(),
              request.getSortKey(),
<<<<<<< HEAD
              VisibilityEnum.Visibility.PUBLIC);
=======
              ResourceVisibility.PRIVATE);
>>>>>>> 8a84a029
      List<Project> projects = projectPaginationDTO.getProjects();

      List<HydratedProject> hydratedProjects = new ArrayList<>();
      if (projects != null && !projects.isEmpty()) {
        hydratedProjects = getHydratedProjects(projects);
      }

      responseObserver.onNext(
          GetHydratedProjects.Response.newBuilder()
              .addAllHydratedProjects(hydratedProjects)
              .setTotalRecords(projectPaginationDTO.getTotalRecords())
              .build());
      responseObserver.onCompleted();

    } catch (Exception e) {
      ModelDBUtils.observeError(
          responseObserver, e, GetHydratedProjects.Response.getDefaultInstance());
    }
  }

  @Override
  public void getHydratedProjectById(
      GetHydratedProjectById request,
      StreamObserver<GetHydratedProjectById.Response> responseObserver) {
    try {
      if (request.getId().isEmpty()) {
        String errorMessage = "Project ID not found in GetHydratedProjectById request";
        LOGGER.info(errorMessage);
        Status status =
            Status.newBuilder()
                .setCode(Code.INVALID_ARGUMENT_VALUE)
                .setMessage(errorMessage)
                .addDetails(Any.pack(GetHydratedProjectById.Response.getDefaultInstance()))
                .build();
        throw StatusProto.toStatusRuntimeException(status);
      }
      // Validate if current user has access to the entity or not
      roleService.validateEntityUserWithUserInfo(
          ModelDBServiceResourceTypes.PROJECT, request.getId(), ModelDBServiceActions.READ);

      Project project = projectDAO.getProjectByID(request.getId());
      responseObserver.onNext(
          GetHydratedProjectById.Response.newBuilder()
              .setHydratedProject(getHydratedProjects(Collections.singletonList(project)).get(0))
              .build());
      responseObserver.onCompleted();

    } catch (Exception e) {
      ModelDBUtils.observeError(
          responseObserver, e, GetHydratedProjectById.Response.getDefaultInstance());
    }
  }

  @Override
  public void getHydratedExperimentsByProjectId(
      GetHydratedExperimentsByProjectId request,
      StreamObserver<GetHydratedExperimentsByProjectId.Response> responseObserver) {
    try {
      if (request.getProjectId().isEmpty()) {
        String errorMessage = "Project ID not found in GetHydratedExperimentsByProjectId request";
        LOGGER.info(errorMessage);
        Status status =
            Status.newBuilder()
                .setCode(Code.INVALID_ARGUMENT_VALUE)
                .setMessage(errorMessage)
                .addDetails(
                    Any.pack(GetHydratedExperimentsByProjectId.Response.getDefaultInstance()))
                .build();
        throw StatusProto.toStatusRuntimeException(status);
      }
      // Validate if current user has access to the entity or not
      roleService.validateEntityUserWithUserInfo(
          ModelDBServiceResourceTypes.PROJECT, request.getProjectId(), ModelDBServiceActions.READ);

      ExperimentPaginationDTO experimentPaginationDTO =
          experimentDAO.getExperimentsInProject(
              projectDAO,
              request.getProjectId(),
              request.getPageNumber(),
              request.getPageLimit(),
              request.getAscending(),
              request.getSortKey());

      List<Experiment> experiments = experimentPaginationDTO.getExperiments();

      List<HydratedExperiment> hydratedExperiments = new ArrayList<>();
      if (!experiments.isEmpty()) {
        hydratedExperiments = getHydratedExperiments(request.getProjectId(), experiments);
      }

      responseObserver.onNext(
          GetHydratedExperimentsByProjectId.Response.newBuilder()
              .addAllHydratedExperiments(hydratedExperiments)
              .setTotalRecords(experimentPaginationDTO.getTotalRecords())
              .build());
      responseObserver.onCompleted();

    } catch (Exception e) {
      ModelDBUtils.observeError(
          responseObserver, e, GetHydratedExperimentsByProjectId.Response.getDefaultInstance());
    }
  }

  @Override
  public void getHydratedExperimentRunsInProject(
      GetHydratedExperimentRunsByProjectId request,
      StreamObserver<GetHydratedExperimentRunsByProjectId.Response> responseObserver) {
    try {
      if (request.getProjectId().isEmpty()) {
        String errorMessage =
            "Project ID not found in GetHydratedExperimentRunsByProjectId request";
        LOGGER.info(errorMessage);
        Status status =
            Status.newBuilder()
                .setCode(Code.INVALID_ARGUMENT_VALUE)
                .setMessage(errorMessage)
                .addDetails(
                    Any.pack(GetHydratedExperimentRunsByProjectId.Response.getDefaultInstance()))
                .build();
        throw StatusProto.toStatusRuntimeException(status);
      }
      // Validate if current user has access to the entity or not
      roleService.validateEntityUserWithUserInfo(
          ModelDBServiceResourceTypes.PROJECT, request.getProjectId(), ModelDBServiceActions.READ);

      ExperimentRunPaginationDTO experimentRunPaginationDTO =
          experimentRunDAO.getExperimentRunsFromEntity(
              projectDAO,
              ModelDBConstants.PROJECT_ID,
              request.getProjectId(),
              request.getPageNumber(),
              request.getPageLimit(),
              request.getAscending(),
              request.getSortKey());

      LOGGER.debug(
          ModelDBMessages.EXP_RUN_RECORD_COUNT_MSG, experimentRunPaginationDTO.getTotalRecords());
      List<ExperimentRun> experimentRuns = experimentRunPaginationDTO.getExperimentRuns();
      List<HydratedExperimentRun> hydratedExperimentRuns = new ArrayList<>();
      if (!experimentRuns.isEmpty()) {
        hydratedExperimentRuns = getHydratedExperimentRuns(experimentRuns);
      }

      responseObserver.onNext(
          GetHydratedExperimentRunsByProjectId.Response.newBuilder()
              .addAllHydratedExperimentRuns(hydratedExperimentRuns)
              .setTotalRecords(experimentRunPaginationDTO.getTotalRecords())
              .build());
      responseObserver.onCompleted();

    } catch (Exception e) {
      ModelDBUtils.observeError(
          responseObserver, e, GetHydratedExperimentRunsByProjectId.Response.getDefaultInstance());
    }
  }

  private List<HydratedExperimentRun> getHydratedExperimentRuns(List<ExperimentRun> experimentRuns)
      throws InvalidProtocolBufferException {
    LOGGER.debug(
        "experimentRuns count in getHydratedExperimentRuns method : {}", experimentRuns.size());
    Set<String> experimentIdSet = new HashSet<>();
    Set<String> vertaIdList = new HashSet<>();
    Set<String> projectIdSet = new HashSet<>();
    for (ExperimentRun experimentRun : experimentRuns) {
      vertaIdList.add(experimentRun.getOwner());
      experimentIdSet.add(experimentRun.getExperimentId());
      projectIdSet.add(experimentRun.getProjectId());
    }

    Map<String, Actions> actions = new HashMap<>();
    if (projectIdSet.size() > 0) {
      actions =
          roleService.getSelfAllowedActionsBatch(
              new ArrayList<>(projectIdSet), ModelDBServiceResourceTypes.PROJECT);
    }

    LOGGER.trace("vertaIdList {}", vertaIdList);
    LOGGER.trace("experimentIdSet {}", experimentIdSet);
    // Fetch the experiment list
    List<String> experimentIds = new ArrayList<>(experimentIdSet);
    LOGGER.trace("experimentIds {}", experimentIds);
    List<Experiment> experimentList = new ArrayList<>();
    if (!experimentIds.isEmpty()) {
      experimentList = experimentDAO.getExperimentsByBatchIds(experimentIds);
    }
    LOGGER.trace("experimentList {}", experimentList);
    // key: experiment.id, value: experiment
    Map<String, Experiment> experimentMap = new HashMap<>();
    for (Experiment experiment : experimentList) {
      experimentMap.put(experiment.getId(), experiment);
    }

    // Fetch the experimentRun owners userInfo
    Map<String, UserInfo> userInfoMap =
        authService.getUserInfoFromAuthServer(vertaIdList, null, null);

    List<HydratedExperimentRun> hydratedExperimentRuns = new LinkedList<>();
    LOGGER.trace("hydrating experiments");
    String currentUserVertaID =
        authService.getVertaIdFromUserInfo(authService.getCurrentLoginUserInfo());
    for (ExperimentRun experimentRun : experimentRuns) {

      HydratedExperimentRun.Builder hydratedExperimentRunBuilder =
          HydratedExperimentRun.newBuilder();

      UserInfo userInfoValue = userInfoMap.get(experimentRun.getOwner());
      LOGGER.trace("owner {}", experimentRun.getOwner());
      if (userInfoValue != null) {
        hydratedExperimentRunBuilder.setOwnerUserInfo(userInfoValue);
        // Add Comments in hydrated data
        List<Comment> comments =
            commentDAO.getComments(
                ExperimentRunEntity.class.getSimpleName(), experimentRun.getId());
        LOGGER.trace("comments {}", comments);
        hydratedExperimentRunBuilder.addAllComments(comments);

        List<Action> actionList =
            ModelDBUtils.getActionsList(new ArrayList<>(projectIdSet), actions);
        LOGGER.info("actionList {}", actionList);
        Action deleteAction =
            Action.newBuilder()
                .setModeldbServiceAction(ModelDBServiceActions.DELETE)
                .setService(Service.MODELDB_SERVICE)
                .build();
        Action updateAction =
            Action.newBuilder()
                .setModeldbServiceAction(ModelDBServiceActions.UPDATE)
                .setService(Service.MODELDB_SERVICE)
                .build();
        LOGGER.info(
            "roleService.isCurrentUser(experimentRun.getOwner() {}",
            authService.isCurrentUser(experimentRun.getOwner()));
        if (currentUserVertaID.equalsIgnoreCase(experimentRun.getOwner())
            && !actionList.contains(deleteAction)
            && actionList.contains(updateAction)) {
          actionList.add(deleteAction);
        }
        LOGGER.info("actionList {}", actionList);
        // Add user specific actions
        hydratedExperimentRunBuilder.addAllAllowedActions(actionList);
      } else {
        LOGGER.info(ModelDBMessages.USER_NOT_FOUND_ERROR_MSG, experimentRun.getOwner());
      }
      // Prepare experiment for hydratedExperimentRun
      Experiment hydratedExperiment =
          Experiment.newBuilder()
              .setName(experimentMap.get(experimentRun.getExperimentId()).getName())
              .build();
      LOGGER.trace("hydratedExperiment {}", hydratedExperiment);
      hydratedExperimentRunBuilder.setExperimentRun(experimentRun);
      hydratedExperimentRunBuilder.setExperiment(hydratedExperiment);
      HydratedExperimentRun hydratedExperimentRun = hydratedExperimentRunBuilder.build();
      LOGGER.trace("hydratedExperimentRun {}", hydratedExperimentRun);
      hydratedExperimentRuns.add(hydratedExperimentRun);
    }
    LOGGER.trace("done hydrating experiments");

    return hydratedExperimentRuns;
  }

  @Override
  public void getHydratedExperimentRunById(
      GetHydratedExperimentRunById request,
      StreamObserver<GetHydratedExperimentRunById.Response> responseObserver) {
    try {
      if (request.getId().isEmpty()) {
        String errorMessage = "ExperimentRun ID not found in GetHydratedExperimentRunById request";
        LOGGER.info(errorMessage);
        Status status =
            Status.newBuilder()
                .setCode(Code.INVALID_ARGUMENT_VALUE)
                .setMessage(errorMessage)
                .addDetails(Any.pack(GetHydratedExperimentRunById.Response.getDefaultInstance()))
                .build();
        throw StatusProto.toStatusRuntimeException(status);
      }
      String projectId = experimentRunDAO.getProjectIdByExperimentRunId(request.getId());

      // Validate if current user has access to the entity or not
      roleService.validateEntityUserWithUserInfo(
          ModelDBServiceResourceTypes.PROJECT, projectId, ModelDBServiceActions.READ);

      UserInfo currentLoginUserInfo = authService.getCurrentLoginUserInfo();
      FindExperimentRuns findExperimentRuns =
          FindExperimentRuns.newBuilder().addExperimentRunIds(request.getId()).build();
      ExperimentRunPaginationDTO experimentRunPaginationDTO =
          experimentRunDAO.findExperimentRuns(projectDAO, currentLoginUserInfo, findExperimentRuns);
      LOGGER.debug(
          ModelDBMessages.EXP_RUN_RECORD_COUNT_MSG, experimentRunPaginationDTO.getTotalRecords());

      List<HydratedExperimentRun> hydratedExperimentRuns = new ArrayList<>();
      if (!experimentRunPaginationDTO.getExperimentRuns().isEmpty()) {
        hydratedExperimentRuns =
            getHydratedExperimentRuns(experimentRunPaginationDTO.getExperimentRuns());
      }

      GetHydratedExperimentRunById.Response.Builder response =
          GetHydratedExperimentRunById.Response.newBuilder();
      if (!hydratedExperimentRuns.isEmpty()) {
        if (hydratedExperimentRuns.size() > 1) {
          LOGGER.warn(
              "Multiple ({}) ExperimentRun found for given ID : {}",
              hydratedExperimentRuns.size(),
              request.getId());
        }
        response.setHydratedExperimentRun(hydratedExperimentRuns.get(0));
      }
      responseObserver.onNext(response.build());
      responseObserver.onCompleted();

    } catch (Exception e) {
      ModelDBUtils.observeError(
          responseObserver, e, GetHydratedExperimentRunById.Response.getDefaultInstance());
    }
  }

  @Override
  public void findHydratedExperimentRuns(
      FindExperimentRuns request,
      StreamObserver<AdvancedQueryExperimentRunsResponse> responseObserver) {
    try {
      LOGGER.trace("got current logged in user info");
      if (!request.getProjectId().isEmpty()) {
        // Validate if current user has access to the entity or not
        roleService.validateEntityUserWithUserInfo(
            ModelDBServiceResourceTypes.PROJECT,
            request.getProjectId(),
            ModelDBServiceActions.READ);

        LOGGER.trace("Validated project accessibility");
      } else if (!request.getExperimentId().isEmpty()) {
        Experiment experiment = experimentDAO.getExperiment(request.getExperimentId());
        // Validate if current user has access to the entity or not
        roleService.validateEntityUserWithUserInfo(
            ModelDBServiceResourceTypes.PROJECT,
            experiment.getProjectId(),
            ModelDBServiceActions.READ);
        LOGGER.trace("Validated experiment accessibility");
      }

      UserInfo currentLoginUserInfo = authService.getCurrentLoginUserInfo();
      ExperimentRunPaginationDTO experimentRunPaginationDTO =
          experimentRunDAO.findExperimentRuns(projectDAO, currentLoginUserInfo, request);
      LOGGER.debug(
          ModelDBMessages.EXP_RUN_RECORD_COUNT_MSG, experimentRunPaginationDTO.getTotalRecords());

      List<HydratedExperimentRun> hydratedExperimentRuns = new ArrayList<>();
      if (request.getIdsOnly()) {
        for (ExperimentRun experimentRun : experimentRunPaginationDTO.getExperimentRuns()) {
          hydratedExperimentRuns.add(
              HydratedExperimentRun.newBuilder().setExperimentRun(experimentRun).build());
        }
      } else if (!experimentRunPaginationDTO.getExperimentRuns().isEmpty()) {
        hydratedExperimentRuns =
            getHydratedExperimentRuns(experimentRunPaginationDTO.getExperimentRuns());
      }

      LOGGER.debug("hydratedExperimentRuns size {}", hydratedExperimentRuns.size());

      responseObserver.onNext(
          AdvancedQueryExperimentRunsResponse.newBuilder()
              .addAllHydratedExperimentRuns(hydratedExperimentRuns)
              .setTotalRecords(experimentRunPaginationDTO.getTotalRecords())
              .build());
      responseObserver.onCompleted();

    } catch (Exception e) {
      ModelDBUtils.observeError(
          responseObserver, e, AdvancedQueryExperimentRunsResponse.getDefaultInstance());
    }
  }

  @Override
  public void sortHydratedExperimentRuns(
      SortExperimentRuns request,
      StreamObserver<AdvancedQueryExperimentRunsResponse> responseObserver) {
    try {
      String errorMessage = null;
      if (request.getExperimentRunIdsList().isEmpty() && request.getSortKey().isEmpty()) {
        errorMessage = "ExperimentRun Id's and sort key not found in SortExperimentRuns request";
      } else if (request.getExperimentRunIdsList().isEmpty()) {
        errorMessage = "ExperimentRun Id's not found in SortExperimentRuns request";
      } else if (request.getSortKey().isEmpty()) {
        errorMessage = "Sort key not found in SortExperimentRuns request";
      }

      if (errorMessage != null) {
        LOGGER.info(errorMessage);
        Status status =
            Status.newBuilder()
                .setCode(Code.INVALID_ARGUMENT_VALUE)
                .setMessage(errorMessage)
                .addDetails(Any.pack(SortExperimentRuns.getDefaultInstance()))
                .build();
        throw StatusProto.toStatusRuntimeException(status);
      }

      ExperimentRunPaginationDTO experimentRunPaginationDTO =
          experimentRunDAO.sortExperimentRuns(projectDAO, request);
      LOGGER.debug(
          ModelDBMessages.EXP_RUN_RECORD_COUNT_MSG, experimentRunPaginationDTO.getTotalRecords());

      List<HydratedExperimentRun> hydratedExperimentRuns = new ArrayList<>();
      if (!experimentRunPaginationDTO.getExperimentRuns().isEmpty()) {
        hydratedExperimentRuns =
            getHydratedExperimentRuns(experimentRunPaginationDTO.getExperimentRuns());
      }

      responseObserver.onNext(
          AdvancedQueryExperimentRunsResponse.newBuilder()
              .addAllHydratedExperimentRuns(hydratedExperimentRuns)
              .setTotalRecords(experimentRunPaginationDTO.getTotalRecords())
              .build());
      responseObserver.onCompleted();

    } catch (Exception e) {
      ModelDBUtils.observeError(
          responseObserver, e, AdvancedQueryExperimentRunsResponse.getDefaultInstance());
    }
  }

  @Override
  public void getTopHydratedExperimentRuns(
      TopExperimentRunsSelector request,
      StreamObserver<AdvancedQueryExperimentRunsResponse> responseObserver) {
    try {
      if (!request.getProjectId().isEmpty()) {
        // Validate if current user has access to the entity or not
        roleService.validateEntityUserWithUserInfo(
            ModelDBServiceResourceTypes.PROJECT,
            request.getProjectId(),
            ModelDBServiceActions.READ);
      } else if (!request.getExperimentId().isEmpty()) {
        Experiment experiment = experimentDAO.getExperiment(request.getExperimentId());
        // Validate if current user has access to the entity or not
        roleService.validateEntityUserWithUserInfo(
            ModelDBServiceResourceTypes.PROJECT,
            experiment.getProjectId(),
            ModelDBServiceActions.READ);
      }

      List<ExperimentRun> experimentRuns =
          experimentRunDAO.getTopExperimentRuns(projectDAO, request);
      List<HydratedExperimentRun> hydratedExperimentRuns = new ArrayList<>();
      if (!experimentRuns.isEmpty()) {
        hydratedExperimentRuns = getHydratedExperimentRuns(experimentRuns);
      }

      responseObserver.onNext(
          AdvancedQueryExperimentRunsResponse.newBuilder()
              .addAllHydratedExperimentRuns(hydratedExperimentRuns)
              // for get top experimentRun list, total_record count always 1. there is no
              // need to get count.
              .setTotalRecords(1)
              .build());
      responseObserver.onCompleted();

    } catch (Exception e) {
      ModelDBUtils.observeError(
          responseObserver, e, AdvancedQueryExperimentRunsResponse.getDefaultInstance());
    }
  }

  private List<HydratedExperiment> getHydratedExperiments(
      String projectId, List<Experiment> experiments) {
    Map<String, Actions> actions =
        roleService.getSelfAllowedActionsBatch(
            Collections.singletonList(projectId), ModelDBServiceResourceTypes.PROJECT);
    LOGGER.debug("experiments count in getHydratedExperiments method : {}", experiments.size());
    Set<String> vertaIdList = new HashSet<>();
    for (Experiment experiment : experiments) {
      vertaIdList.add(experiment.getOwner());
    }

    // Fetch the experiment owners userInfo
    Map<String, UserInfo> userInfoMap =
        authService.getUserInfoFromAuthServer(vertaIdList, null, null);

    String currentUserVertaID =
        authService.getVertaIdFromUserInfo(authService.getCurrentLoginUserInfo());
    List<HydratedExperiment> hydratedExperiments = new LinkedList<>();
    for (Experiment experiment : experiments) {
      HydratedExperiment.Builder hydratedExperimentBuilder =
          HydratedExperiment.newBuilder().setExperiment(experiment);

      UserInfo userInfoValue = userInfoMap.get(experiment.getOwner());
      if (userInfoValue != null) {
        hydratedExperimentBuilder.setOwnerUserInfo(userInfoValue);
        List<Action> actionList = new LinkedList<>();
        if (actions != null && actions.size() > 0) {
          actionList = ModelDBUtils.getActionsList(Collections.singletonList(projectId), actions);
        }
        Action deleteAction =
            Action.newBuilder()
                .setModeldbServiceAction(ModelDBServiceActions.DELETE)
                .setService(Service.MODELDB_SERVICE)
                .build();
        Action updateAction =
            Action.newBuilder()
                .setModeldbServiceAction(ModelDBServiceActions.UPDATE)
                .setService(Service.MODELDB_SERVICE)
                .build();
        if (currentUserVertaID.equalsIgnoreCase(experiment.getOwner())
            && !actionList.contains(deleteAction)
            && actionList.contains(updateAction)) {
          actionList.add(deleteAction);
        }
        hydratedExperimentBuilder.addAllAllowedActions(actionList);
      } else {
        LOGGER.info(ModelDBMessages.USER_NOT_FOUND_ERROR_MSG, experiment.getOwner());
      }
      hydratedExperiments.add(hydratedExperimentBuilder.build());
    }

    return hydratedExperiments;
  }

  @Override
  public void findHydratedExperiments(
      FindExperiments request, StreamObserver<AdvancedQueryExperimentsResponse> responseObserver) {
    try {
      if (!request.getProjectId().isEmpty()) {
        // Validate if current user has access to the entity or not
        roleService.validateEntityUserWithUserInfo(
            ModelDBServiceResourceTypes.PROJECT,
            request.getProjectId(),
            ModelDBServiceActions.READ);
      }

      UserInfo userInfo = authService.getCurrentLoginUserInfo();
      ExperimentPaginationDTO experimentPaginationDTO =
          experimentDAO.findExperiments(projectDAO, userInfo, request);
      LOGGER.debug(
          "ExperimentPaginationDTO record count : {}", experimentPaginationDTO.getTotalRecords());

      List<HydratedExperiment> hydratedExperiments = new ArrayList<>();
      if (request.getIdsOnly()) {
        for (Experiment experiment : experimentPaginationDTO.getExperiments()) {
          hydratedExperiments.add(
              HydratedExperiment.newBuilder().setExperiment(experiment).build());
        }
      } else if (!experimentPaginationDTO.getExperiments().isEmpty()) {
        hydratedExperiments =
            getHydratedExperiments(
                request.getProjectId(), experimentPaginationDTO.getExperiments());
      }

      responseObserver.onNext(
          AdvancedQueryExperimentsResponse.newBuilder()
              .addAllHydratedExperiments(hydratedExperiments)
              .setTotalRecords(experimentPaginationDTO.getTotalRecords())
              .build());
      responseObserver.onCompleted();

    } catch (Exception e) {
      ModelDBUtils.observeError(
          responseObserver, e, AdvancedQueryExperimentsResponse.getDefaultInstance());
    }
  }

  @Override
  public void findHydratedProjects(
      FindProjects request, StreamObserver<AdvancedQueryProjectsResponse> responseObserver) {
    try {
      // Get the user info from the Context
      UserInfo userInfo = authService.getCurrentLoginUserInfo();

      ProjectPaginationDTO projectPaginationDTO =
<<<<<<< HEAD
          projectDAO.findProjects(request, null, userInfo, VisibilityEnum.Visibility.PRIVATE);
=======
          projectDAO.findProjects(request, null, userInfo, ResourceVisibility.PRIVATE);
>>>>>>> 8a84a029
      LOGGER.debug(
          ModelDBMessages.PROJECT_RECORD_COUNT_MSG, projectPaginationDTO.getTotalRecords());

      List<HydratedProject> hydratedProjects = new ArrayList<>();
      if (request.getIdsOnly()) {
        for (Project project : projectPaginationDTO.getProjects()) {
          hydratedProjects.add(HydratedProject.newBuilder().setProject(project).build());
        }
      } else if (!projectPaginationDTO.getProjects().isEmpty()) {
        hydratedProjects = getHydratedProjects(projectPaginationDTO.getProjects());
      }

      responseObserver.onNext(
          AdvancedQueryProjectsResponse.newBuilder()
              .addAllHydratedProjects(hydratedProjects)
              .setTotalRecords(projectPaginationDTO.getTotalRecords())
              .build());
      responseObserver.onCompleted();

    } catch (Exception e) {
      ModelDBUtils.observeError(
          responseObserver, e, AdvancedQueryProjectsResponse.getDefaultInstance());
    }
  }

  private List<HydratedDataset> getHydratedDatasets(List<Dataset> datasets)
      throws InvalidProtocolBufferException {

    LOGGER.trace("Hydrating {} datasets.", datasets.size());
    List<HydratedDataset> hydratedDatasets = new ArrayList<>();

    // Map from dataset id to list of users (owners + collaborators) which need to be resolved
    Map<String, List<GetCollaboratorResponseItem>> datasetCollaboratorMap = new HashMap<>();
    Set<String> vertaIds = new HashSet<>();
    Set<String> emailIds = new HashSet<>();
    Metadata requestHeaders = AuthInterceptor.METADATA_INFO.get();
    List<String> resourceIds = new LinkedList<>();

    datasets
        .parallelStream()
        .forEach(
            (dataset) -> {
              vertaIds.add(dataset.getOwner());
              resourceIds.add(dataset.getId());
              List<GetCollaboratorResponseItem> datasetCollaboratorList =
                  roleService.getResourceCollaborators(
                      ModelDBServiceResourceTypes.DATASET,
                      dataset.getId(),
                      dataset.getOwner(),
                      requestHeaders);
              datasetCollaboratorMap.put(dataset.getId(), datasetCollaboratorList);
            });
    datasetCollaboratorMap.forEach(
        (k, datasetCollaboratorList) -> {
          Map<String, List<String>> vertaIdAndEmailIdMap =
              ModelDBUtils.getVertaIdOrEmailIdMapFromCollaborator(datasetCollaboratorList);
          vertaIds.addAll(vertaIdAndEmailIdMap.get(ModelDBConstants.VERTA_ID));
          emailIds.addAll(vertaIdAndEmailIdMap.get(ModelDBConstants.EMAILID));
        });

    LOGGER.trace("getHydratedDatasets vertaIds : {}", vertaIds.size());
    LOGGER.trace("getHydratedDatasets emailIds : {}", emailIds.size());

    Map<String, UserInfo> userInfoMap =
        authService.getUserInfoFromAuthServer(vertaIds, emailIds, null);

    LOGGER.trace("Got results from UAC : {}", userInfoMap.size());

    Map<String, Actions> selfAllowedActions =
        roleService.getSelfAllowedActionsBatch(resourceIds, ModelDBServiceResourceTypes.DATASET);

    for (Dataset dataset : datasets) {
      // Use the map for vertaId  to UserInfo generated for this batch request to populate the
      // userInfo for individual datasets.
      List<CollaboratorUserInfo> collaboratorUserInfos =
          ModelDBUtils.getHydratedCollaboratorUserInfo(
              authService, roleService, datasetCollaboratorMap.get(dataset.getId()), userInfoMap);

      HydratedDataset.Builder hydratedDatasetBuilder =
          HydratedDataset.newBuilder()
              .setDataset(dataset)
              .addAllCollaboratorUserInfos(collaboratorUserInfos);
      if (dataset.getOwner() != null && userInfoMap.get(dataset.getOwner()) != null) {
        hydratedDatasetBuilder.setOwnerUserInfo(userInfoMap.get(dataset.getOwner()));
      } else {
        LOGGER.info(ModelDBMessages.USER_NOT_FOUND_ERROR_MSG, dataset.getOwner());
      }
      if (selfAllowedActions != null
          && selfAllowedActions.size() > 0
          && selfAllowedActions.containsKey(dataset.getId())
          && selfAllowedActions.get(dataset.getId()).getActionsList().size() > 0) {
        hydratedDatasetBuilder.addAllAllowedActions(
            selfAllowedActions.get(dataset.getId()).getActionsList());
      }
      HydratedDataset hydratedDataset = hydratedDatasetBuilder.build();

      hydratedDatasets.add(hydratedDataset);
    }
    LOGGER.trace("Hydrated {} datasets.", datasets.size());
    return hydratedDatasets;
  }

  private List<HydratedDataset> findHydratedDatasets(
      DatasetPaginationDTO datasetPaginationDTO, Boolean isIdsOnly)
      throws InvalidProtocolBufferException {
    List<HydratedDataset> hydratedDatasets = new ArrayList<>();
    if (isIdsOnly) {
      for (Dataset dataset : datasetPaginationDTO.getDatasets()) {
        hydratedDatasets.add(HydratedDataset.newBuilder().setDataset(dataset).build());
      }
    } else if (!datasetPaginationDTO.getDatasets().isEmpty()) {
      hydratedDatasets = getHydratedDatasets(datasetPaginationDTO.getDatasets());
    }
    return hydratedDatasets;
  }

  @Override
  public void findHydratedDatasets(
      FindDatasets request, StreamObserver<AdvancedQueryDatasetsResponse> responseObserver) {
    try {
      // Get the user info from the Context
      UserInfo userInfo = authService.getCurrentLoginUserInfo();
      DatasetPaginationDTO datasetPaginationDTO =
          datasetDAO.findDatasets(request, userInfo, DatasetVisibility.PRIVATE);
      LOGGER.debug(
          ModelDBMessages.DATASET_RECORD_COUNT_MSG, datasetPaginationDTO.getTotalRecords());
      List<HydratedDataset> hydratedDatasets =
          findHydratedDatasets(datasetPaginationDTO, request.getIdsOnly());

      responseObserver.onNext(
          AdvancedQueryDatasetsResponse.newBuilder()
              .addAllHydratedDatasets(hydratedDatasets)
              .setTotalRecords(datasetPaginationDTO.getTotalRecords())
              .build());
      responseObserver.onCompleted();

    } catch (Exception e) {
      ModelDBUtils.observeError(
          responseObserver, e, AdvancedQueryDatasetsResponse.getDefaultInstance());
    }
  }

  @Override
  public void findHydratedPublicDatasets(
      FindDatasets request, StreamObserver<AdvancedQueryDatasetsResponse> responseObserver) {
    try {
      // Get the user info from the Context
      UserInfo userInfo = authService.getCurrentLoginUserInfo();
      DatasetPaginationDTO datasetPaginationDTO =
          datasetDAO.findDatasets(request, userInfo, DatasetVisibility.PUBLIC);
      LOGGER.debug(
          ModelDBMessages.DATASET_RECORD_COUNT_MSG, datasetPaginationDTO.getTotalRecords());

      List<HydratedDataset> hydratedDatasets = new ArrayList<>();
      if (request.getIdsOnly()) {
        for (Dataset dataset : datasetPaginationDTO.getDatasets()) {
          hydratedDatasets.add(HydratedDataset.newBuilder().setDataset(dataset).build());
        }
      } else if (!datasetPaginationDTO.getDatasets().isEmpty()) {
        hydratedDatasets = getHydratedDatasets(datasetPaginationDTO.getDatasets());
      }

      responseObserver.onNext(
          AdvancedQueryDatasetsResponse.newBuilder()
              .addAllHydratedDatasets(hydratedDatasets)
              .setTotalRecords(datasetPaginationDTO.getTotalRecords())
              .build());
      responseObserver.onCompleted();

    } catch (Exception e) {
      ModelDBUtils.observeError(
          responseObserver, e, AdvancedQueryDatasetsResponse.getDefaultInstance());
    }
  }

  private HydratedDatasetVersion getHydratedDatasetVersion(DatasetVersion datasetVersion) {
    UserInfo ownerUserInfo =
        authService.getUserInfo(datasetVersion.getOwner(), UserIdentifier.VERTA_ID);

    Map<String, Actions> selfAllowedActions =
        roleService.getSelfAllowedActionsBatch(
            Collections.singletonList(datasetVersion.getDatasetId()),
            ModelDBServiceResourceTypes.DATASET);

    HydratedDatasetVersion.Builder hydratedDatasetVersionBuilder =
        HydratedDatasetVersion.newBuilder().setDatasetVersion(datasetVersion);
    if (ownerUserInfo != null) {
      hydratedDatasetVersionBuilder.setOwnerUserInfo(ownerUserInfo);
    }
    if (selfAllowedActions != null && selfAllowedActions.size() > 0) {
      List<Action> actionList =
          new ArrayList<Action>(
              selfAllowedActions.get(datasetVersion.getDatasetId()).getActionsList());
      if (ownerUserInfo != null) {
        Action deleteAction =
            Action.newBuilder()
                .setModeldbServiceAction(ModelDBServiceActions.DELETE)
                .setService(Service.MODELDB_SERVICE)
                .build();
        Action updateAction =
            Action.newBuilder()
                .setModeldbServiceAction(ModelDBServiceActions.UPDATE)
                .setService(Service.MODELDB_SERVICE)
                .build();
        if (authService.isCurrentUser(datasetVersion.getOwner())
            && !actionList.contains(deleteAction)
            && actionList.contains(updateAction)) {
          actionList.add(deleteAction);
        }
      }
      hydratedDatasetVersionBuilder.addAllAllowedActions(actionList);
    }
    return hydratedDatasetVersionBuilder.build();
  }

  @Override
  public void findHydratedDatasetVersions(
      FindDatasetVersions request,
      StreamObserver<AdvancedQueryDatasetVersionsResponse> responseObserver) {
    try {
      // Get the user info from the Context
      UserInfo userInfo = authService.getCurrentLoginUserInfo();

      if (!request.getDatasetId().isEmpty()) {
        // Validate if current user has access to the entity or not
        roleService.validateEntityUserWithUserInfo(
            ModelDBServiceResourceTypes.DATASET,
            request.getDatasetId(),
            ModelDBServiceActions.READ);
      }

      DatasetVersionDTO datasetVersionPaginationDTO =
          datasetVersionDAO.findDatasetVersions(datasetDAO, request, userInfo);
      LOGGER.debug(
          "DatasetVersionPaginationDTO record count : "
              + datasetVersionPaginationDTO.getTotalRecords());

      List<HydratedDatasetVersion> hydratedDatasetVersions = new ArrayList<>();
      if (request.getIdsOnly()) {
        for (DatasetVersion datasetVersion : datasetVersionPaginationDTO.getDatasetVersions()) {
          hydratedDatasetVersions.add(
              HydratedDatasetVersion.newBuilder().setDatasetVersion(datasetVersion).build());
        }
      } else if (!datasetVersionPaginationDTO.getDatasetVersions().isEmpty()) {
        for (DatasetVersion datasetVersion : datasetVersionPaginationDTO.getDatasetVersions()) {
          hydratedDatasetVersions.add(getHydratedDatasetVersion(datasetVersion));
        }
      }

      responseObserver.onNext(
          AdvancedQueryDatasetVersionsResponse.newBuilder()
              .addAllHydratedDatasetVersions(hydratedDatasetVersions)
              .setTotalRecords(datasetVersionPaginationDTO.getTotalRecords())
              .build());
      responseObserver.onCompleted();

    } catch (Exception e) {
      ModelDBUtils.observeError(
          responseObserver, e, AdvancedQueryDatasetVersionsResponse.getDefaultInstance());
    }
  }

  @Override
  public void getHydratedDatasetByName(
      GetHydratedDatasetByName request,
      StreamObserver<GetHydratedDatasetByName.Response> responseObserver) {
    try {
      if (request.getName().isEmpty()) {
        String errorMessage = "Dataset Name not found in GetHydratedDatasetByName request";
        LOGGER.info(errorMessage);
        Status status =
            Status.newBuilder()
                .setCode(Code.INVALID_ARGUMENT_VALUE)
                .setMessage(errorMessage)
                .addDetails(Any.pack(GetHydratedDatasetByName.Response.getDefaultInstance()))
                .build();
        throw StatusProto.toStatusRuntimeException(status);
      }

      // Get the user info from the Context
      UserInfo userInfo = authService.getCurrentLoginUserInfo();

      FindDatasets.Builder findDatasets =
          FindDatasets.newBuilder()
              .addPredicates(
                  KeyValueQuery.newBuilder()
                      .setKey(ModelDBConstants.NAME)
                      .setValue(Value.newBuilder().setStringValue(request.getName()).build())
                      .setOperator(OperatorEnum.Operator.EQ)
                      .setValueType(ValueTypeEnum.ValueType.STRING)
                      .build())
              .setWorkspaceName(
                  request.getWorkspaceName().isEmpty()
                      ? authService.getUsernameFromUserInfo(userInfo)
                      : request.getWorkspaceName());

      DatasetPaginationDTO datasetPaginationDTO =
          datasetDAO.findDatasets(findDatasets.build(), userInfo, DatasetVisibility.PRIVATE);

      if (datasetPaginationDTO.getTotalRecords() == 0) {
        Status status =
            Status.newBuilder()
                .setCode(Code.NOT_FOUND_VALUE)
                .setMessage("Dataset not found")
                .addDetails(Any.pack(GetDatasetByName.Response.getDefaultInstance()))
                .build();
        throw StatusProto.toStatusRuntimeException(status);
      }
      Dataset selfOwnerdataset = null;
      List<Dataset> sharedDatasets = new ArrayList<>();

      for (Dataset dataset : datasetPaginationDTO.getDatasets()) {
        if (userInfo == null
            || dataset.getOwner().equals(authService.getVertaIdFromUserInfo(userInfo))) {
          selfOwnerdataset = dataset;
        } else {
          sharedDatasets.add(dataset);
        }
      }

      List<HydratedDataset> sharedHydratedDatasets = new ArrayList<>();
      if (!sharedDatasets.isEmpty()) {
        sharedHydratedDatasets = getHydratedDatasets(sharedDatasets);
      }

      GetHydratedDatasetByName.Response.Builder getHydratedDatasetByNameResponse =
          GetHydratedDatasetByName.Response.newBuilder()
              .addAllSharedHydratedDatasets(sharedHydratedDatasets);

      if (selfOwnerdataset != null) {
        getHydratedDatasetByNameResponse.setHydratedDatasetByUser(
            getHydratedDatasets(Collections.singletonList(selfOwnerdataset)).get(0));
      }

      responseObserver.onNext(getHydratedDatasetByNameResponse.build());
      responseObserver.onCompleted();

    } catch (Exception e) {
      ModelDBUtils.observeError(
          responseObserver, e, GetHydratedDatasetByName.Response.getDefaultInstance());
    }
  }

  @Override
  public void findHydratedPublicProjects(
      FindProjects request, StreamObserver<AdvancedQueryProjectsResponse> responseObserver) {
    try {
      ProjectPaginationDTO projectPaginationDTO =
<<<<<<< HEAD
          projectDAO.findProjects(request, null, null, VisibilityEnum.Visibility.PUBLIC);
=======
          projectDAO.findProjects(request, null, null, ResourceVisibility.PRIVATE);
>>>>>>> 8a84a029
      LOGGER.debug(
          ModelDBMessages.PROJECT_RECORD_COUNT_MSG, projectPaginationDTO.getTotalRecords());

      List<HydratedProject> hydratedProjects = new ArrayList<>();
      if (request.getIdsOnly()) {
        for (Project project : projectPaginationDTO.getProjects()) {
          hydratedProjects.add(HydratedProject.newBuilder().setProject(project).build());
        }
      } else if (!projectPaginationDTO.getProjects().isEmpty()) {
        hydratedProjects = getHydratedProjects(projectPaginationDTO.getProjects());
      }

      responseObserver.onNext(
          AdvancedQueryProjectsResponse.newBuilder()
              .addAllHydratedProjects(hydratedProjects)
              .setTotalRecords(projectPaginationDTO.getTotalRecords())
              .build());
      responseObserver.onCompleted();

    } catch (Exception e) {
      ModelDBUtils.observeError(
          responseObserver, e, AdvancedQueryProjectsResponse.getDefaultInstance());
    }
  }

  private AdvancedQueryProjectsResponse createQueryProjectsResponse(
      FindProjects findProjectsRequest,
      UserInfo currentLoginUserInfo,
      CollaboratorBase host,
<<<<<<< HEAD
      VisibilityEnum.Visibility visibility)
=======
      ResourceVisibility visibility)
>>>>>>> 8a84a029
      throws InvalidProtocolBufferException {

    ProjectPaginationDTO projectPaginationDTO =
        projectDAO.findProjects(findProjectsRequest, host, currentLoginUserInfo, visibility);
    LOGGER.debug(ModelDBMessages.PROJECT_RECORD_COUNT_MSG, projectPaginationDTO.getTotalRecords());

    List<HydratedProject> hydratedProjects = new ArrayList<>();
    if (findProjectsRequest.getIdsOnly()) {
      for (Project project : projectPaginationDTO.getProjects()) {
        hydratedProjects.add(HydratedProject.newBuilder().setProject(project).build());
      }
    } else if (!projectPaginationDTO.getProjects().isEmpty()) {
      hydratedProjects = getHydratedProjects(projectPaginationDTO.getProjects());
    }
    return AdvancedQueryProjectsResponse.newBuilder()
        .addAllHydratedProjects(hydratedProjects)
        .setTotalRecords(projectPaginationDTO.getTotalRecords())
        .build();
  }

  @Override
  public void findHydratedProjectsByUser(
      FindHydratedProjectsByUser request,
      StreamObserver<AdvancedQueryProjectsResponse> responseObserver) {
    try {
      String errorMessage = null;
      if (request.getEmail().isEmpty() && request.getVertaId().isEmpty()) {
        errorMessage = "Email OR vertaId not found in the FindHydratedPublicProjects request";
      }

      CollaboratorUser hostCollaboratorBase = null;
      String userEmail = request.getEmail();
      if (!userEmail.isEmpty() && ModelDBUtils.isValidEmail(userEmail)) {
        UserInfo hostUserInfo = authService.getUserInfo(userEmail, UserIdentifier.EMAIL_ID);
        hostCollaboratorBase = new CollaboratorUser(authService, hostUserInfo);
      } else if (!userEmail.isEmpty()) {
        errorMessage = "Invalid email found in the FindHydratedPublicProjects request";
      } else if (!request.getVertaId().isEmpty()) {
        UserInfo hostUserInfo =
            authService.getUserInfo(request.getVertaId(), UserIdentifier.VERTA_ID);
        hostCollaboratorBase = new CollaboratorUser(authService, hostUserInfo);
      }

      if (errorMessage != null) {
        LOGGER.info(errorMessage);
        Status status =
            Status.newBuilder()
                .setCode(Code.INVALID_ARGUMENT_VALUE)
                .setMessage(errorMessage)
                .addDetails(Any.pack(FindHydratedProjectsByUser.getDefaultInstance()))
                .build();
        throw StatusProto.toStatusRuntimeException(status);
      }

      responseObserver.onNext(
          createQueryProjectsResponse(
              request.getFindProjects(),
              authService.getCurrentLoginUserInfo(),
              hostCollaboratorBase,
<<<<<<< HEAD
              VisibilityEnum.Visibility.PUBLIC));
=======
              ResourceVisibility.PRIVATE));
>>>>>>> 8a84a029
      responseObserver.onCompleted();

    } catch (Exception e) {
      ModelDBUtils.observeError(
          responseObserver, e, AdvancedQueryProjectsResponse.getDefaultInstance());
    }
  }

  @Override
  public void findHydratedProjectsByOrganization(
      FindHydratedProjectsByOrganization request,
      StreamObserver<AdvancedQueryProjectsResponse> responseObserver) {
    try {
      String errorMessage = null;
      if (request.getId().isEmpty() && request.getName().isEmpty()) {
        errorMessage = "id OR name not found in the FindHydratedProjectsByOrganization request";
      }

      if (errorMessage != null) {
        LOGGER.info(errorMessage);
        Status status =
            Status.newBuilder()
                .setCode(Code.INVALID_ARGUMENT_VALUE)
                .setMessage(errorMessage)
                .addDetails(Any.pack(FindHydratedProjectsByOrganization.getDefaultInstance()))
                .build();
        throw StatusProto.toStatusRuntimeException(status);
      }
      GeneratedMessageV3 hostOrgInfo;
      if (!request.getId().isEmpty()) {
        hostOrgInfo = roleService.getOrgById(request.getId());
      } else {
        hostOrgInfo = roleService.getOrgByName(request.getName());
      }

      responseObserver.onNext(
          createQueryProjectsResponse(
              request.getFindProjects(),
              null,
              new CollaboratorOrg(hostOrgInfo),
<<<<<<< HEAD
              VisibilityEnum.Visibility.PRIVATE));
=======
              ResourceVisibility.PRIVATE));
>>>>>>> 8a84a029
      responseObserver.onCompleted();

    } catch (Exception e) {
      ModelDBUtils.observeError(
          responseObserver, e, AdvancedQueryProjectsResponse.getDefaultInstance());
    }
  }

  @Override
  public void findHydratedProjectsByTeam(
      FindHydratedProjectsByTeam request,
      StreamObserver<AdvancedQueryProjectsResponse> responseObserver) {
    try {
      String errorMessage = null;
      if (request.getId().isEmpty()
          && (request.getName().isEmpty() || request.getOrgId().isEmpty())) {
        errorMessage = "id OR name not found in the FindHydratedProjectsByTeam request";
      }

      if (errorMessage != null) {
        LOGGER.info(errorMessage);
        Status status =
            Status.newBuilder()
                .setCode(Code.INVALID_ARGUMENT_VALUE)
                .setMessage(errorMessage)
                .addDetails(Any.pack(FindHydratedProjectsByTeam.getDefaultInstance()))
                .build();
        throw StatusProto.toStatusRuntimeException(status);
      }
      GeneratedMessageV3 hostTeamInfo;
      if (!request.getId().isEmpty()) {
        hostTeamInfo = roleService.getTeamById(request.getId());
      } else {
        hostTeamInfo = roleService.getTeamByName(request.getOrgId(), request.getName());
      }

      responseObserver.onNext(
          createQueryProjectsResponse(
              request.getFindProjects(),
              null,
              new CollaboratorTeam(hostTeamInfo),
<<<<<<< HEAD
              VisibilityEnum.Visibility.PRIVATE));
=======
              ResourceVisibility.PRIVATE));
>>>>>>> 8a84a029
      responseObserver.onCompleted();

    } catch (Exception e) {
      ModelDBUtils.observeError(
          responseObserver, e, AdvancedQueryProjectsResponse.getDefaultInstance());
    }
  }

  @Override
  public void findHydratedDatasetsByOrganization(
      FindHydratedDatasetsByOrganization request,
      StreamObserver<AdvancedQueryDatasetsResponse> responseObserver) {
    // TODO: Unimplemented method
    super.findHydratedDatasetsByOrganization(request, responseObserver);
  }

  @Override
  public void findHydratedDatasetsByTeam(
      FindHydratedDatasetsByTeam request,
      StreamObserver<AdvancedQueryDatasetsResponse> responseObserver) {
    // TODO: Unimplemented method
    super.findHydratedDatasetsByTeam(request, responseObserver);
  }

  @Override
  public void getHydratedDatasetsByProjectId(
      GetHydratedDatasetsByProjectId request,
      StreamObserver<GetHydratedDatasetsByProjectId.Response> responseObserver) {
    try {
      if (request.getProjectId().isEmpty()) {
        String errorMessage = "Project ID not found in GetHydratedDatasetsByProjectId request";
        LOGGER.info(errorMessage);
        Status status =
            Status.newBuilder()
                .setCode(Code.INVALID_ARGUMENT_VALUE)
                .setMessage(errorMessage)
                .addDetails(
                    Any.pack(GetHydratedExperimentRunsByProjectId.Response.getDefaultInstance()))
                .build();
        throw StatusProto.toStatusRuntimeException(status);
      }
      // Validate if current user has access to the entity or not
      roleService.validateEntityUserWithUserInfo(
          ModelDBServiceResourceTypes.PROJECT, request.getProjectId(), ModelDBServiceActions.READ);

      List<ExperimentRun> experimentRuns =
          experimentRunDAO.getExperimentRuns(
              ModelDBConstants.PROJECT_ID, request.getProjectId(), null);

      LOGGER.debug("ExperimentRun list record count : {}", experimentRuns.size());
      List<HydratedDataset> hydratedDatasets = new ArrayList<>();
      long totalRecords = 0L;
      if (!experimentRuns.isEmpty()) {
        Set<String> datasetVersionIdSet = new HashSet<>();
        for (ExperimentRun experimentRun : experimentRuns) {
          for (Artifact dataset : experimentRun.getDatasetsList()) {
            if (!dataset.getLinkedArtifactId().isEmpty()) {
              datasetVersionIdSet.add(dataset.getLinkedArtifactId());
            }
          }
        }
        LOGGER.debug(
            "Dataset version ids from experimentRun count : {}", datasetVersionIdSet.size());
        Set<String> datasetIdSet = new HashSet<>();
        if (!datasetVersionIdSet.isEmpty()) {
          List<DatasetVersion> datasetVersionList =
              datasetVersionDAO.getDatasetVersionsByBatchIds(new ArrayList<>(datasetVersionIdSet));
          for (DatasetVersion datasetVersion : datasetVersionList) {
            if (!datasetVersion.getDatasetId().isEmpty()) {
              datasetIdSet.add(datasetVersion.getDatasetId());
            }
          }
        }
        LOGGER.debug(
            "Dataset ids count based on the dataset version founded from experimentRun : "
                + datasetIdSet.size());
        if (!datasetIdSet.isEmpty()) {
          FindDatasets findDatasetsRequest =
              FindDatasets.newBuilder()
                  .addAllDatasetIds(datasetIdSet)
                  .setPageNumber(request.getPageNumber())
                  .setPageLimit(request.getPageLimit())
                  .setAscending(request.getAscending())
                  .setSortKey(request.getSortKey())
                  .build();
          // Get the user info from the Context
          UserInfo userInfo = authService.getCurrentLoginUserInfo();
          DatasetPaginationDTO datasetPaginationDTO =
              datasetDAO.findDatasets(findDatasetsRequest, userInfo, DatasetVisibility.PRIVATE);
          LOGGER.debug(
              ModelDBMessages.DATASET_RECORD_COUNT_MSG, datasetPaginationDTO.getTotalRecords());
          hydratedDatasets = findHydratedDatasets(datasetPaginationDTO, false);
          totalRecords = datasetPaginationDTO.getTotalRecords();
        }
      }
      LOGGER.debug("Final return HydratedDataset count : {}", hydratedDatasets.size());
      LOGGER.debug("Final return total record count : {}", totalRecords);

      responseObserver.onNext(
          GetHydratedDatasetsByProjectId.Response.newBuilder()
              .addAllHydratedDatasets(hydratedDatasets)
              .setTotalRecords(totalRecords)
              .build());
      responseObserver.onCompleted();

    } catch (Exception e) {
      ModelDBUtils.observeError(
          responseObserver, e, GetHydratedDatasetsByProjectId.Response.getDefaultInstance());
    }
  }
}<|MERGE_RESOLUTION|>--- conflicted
+++ resolved
@@ -223,11 +223,7 @@
               .setWorkspaceName(request.getWorkspaceName())
               .build();
       projectPaginationDTO =
-<<<<<<< HEAD
-          projectDAO.findProjects(findProjects, null, userInfo, VisibilityEnum.Visibility.PRIVATE);
-=======
           projectDAO.findProjects(findProjects, null, userInfo, ResourceVisibility.PRIVATE);
->>>>>>> 8a84a029
       List<Project> projects = projectPaginationDTO.getProjects();
 
       List<HydratedProject> hydratedProjects = new ArrayList<>();
@@ -259,11 +255,7 @@
               request.getPageLimit(),
               request.getAscending(),
               request.getSortKey(),
-<<<<<<< HEAD
-              VisibilityEnum.Visibility.PUBLIC);
-=======
               ResourceVisibility.PRIVATE);
->>>>>>> 8a84a029
       List<Project> projects = projectPaginationDTO.getProjects();
 
       List<HydratedProject> hydratedProjects = new ArrayList<>();
@@ -832,11 +824,7 @@
       UserInfo userInfo = authService.getCurrentLoginUserInfo();
 
       ProjectPaginationDTO projectPaginationDTO =
-<<<<<<< HEAD
-          projectDAO.findProjects(request, null, userInfo, VisibilityEnum.Visibility.PRIVATE);
-=======
           projectDAO.findProjects(request, null, userInfo, ResourceVisibility.PRIVATE);
->>>>>>> 8a84a029
       LOGGER.debug(
           ModelDBMessages.PROJECT_RECORD_COUNT_MSG, projectPaginationDTO.getTotalRecords());
 
@@ -1185,11 +1173,7 @@
       FindProjects request, StreamObserver<AdvancedQueryProjectsResponse> responseObserver) {
     try {
       ProjectPaginationDTO projectPaginationDTO =
-<<<<<<< HEAD
-          projectDAO.findProjects(request, null, null, VisibilityEnum.Visibility.PUBLIC);
-=======
           projectDAO.findProjects(request, null, null, ResourceVisibility.PRIVATE);
->>>>>>> 8a84a029
       LOGGER.debug(
           ModelDBMessages.PROJECT_RECORD_COUNT_MSG, projectPaginationDTO.getTotalRecords());
 
@@ -1219,11 +1203,7 @@
       FindProjects findProjectsRequest,
       UserInfo currentLoginUserInfo,
       CollaboratorBase host,
-<<<<<<< HEAD
-      VisibilityEnum.Visibility visibility)
-=======
       ResourceVisibility visibility)
->>>>>>> 8a84a029
       throws InvalidProtocolBufferException {
 
     ProjectPaginationDTO projectPaginationDTO =
@@ -1283,11 +1263,7 @@
               request.getFindProjects(),
               authService.getCurrentLoginUserInfo(),
               hostCollaboratorBase,
-<<<<<<< HEAD
-              VisibilityEnum.Visibility.PUBLIC));
-=======
               ResourceVisibility.PRIVATE));
->>>>>>> 8a84a029
       responseObserver.onCompleted();
 
     } catch (Exception e) {
@@ -1328,11 +1304,7 @@
               request.getFindProjects(),
               null,
               new CollaboratorOrg(hostOrgInfo),
-<<<<<<< HEAD
-              VisibilityEnum.Visibility.PRIVATE));
-=======
               ResourceVisibility.PRIVATE));
->>>>>>> 8a84a029
       responseObserver.onCompleted();
 
     } catch (Exception e) {
@@ -1374,11 +1346,7 @@
               request.getFindProjects(),
               null,
               new CollaboratorTeam(hostTeamInfo),
-<<<<<<< HEAD
-              VisibilityEnum.Visibility.PRIVATE));
-=======
               ResourceVisibility.PRIVATE));
->>>>>>> 8a84a029
       responseObserver.onCompleted();
 
     } catch (Exception e) {
