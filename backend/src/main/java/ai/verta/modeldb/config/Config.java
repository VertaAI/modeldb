--- conflicted
+++ resolved
@@ -82,21 +82,7 @@
     if (this.jdbi == null) {
       // Initialize HikariCP and jdbi
       final var databaseConfig = config.database;
-<<<<<<< HEAD
       return initializeJdbi(databaseConfig);
-=======
-      final var hikariDataSource = new HikariDataSource();
-      final var dbUrl = CommonHibernateUtil.buildConnectionString(databaseConfig.RdbConfiguration);
-      hikariDataSource.setJdbcUrl(dbUrl);
-      hikariDataSource.setUsername(databaseConfig.RdbConfiguration.RdbUsername);
-      hikariDataSource.setPassword(databaseConfig.RdbConfiguration.RdbPassword);
-
-      hikariDataSource.setMaximumPoolSize(10); // TODO: configure with a valid pool size
-
-      final Jdbi jdbi = Jdbi.create(hikariDataSource);
-      final Executor dbExecutor = FutureGrpc.initializeExecutor(databaseConfig.threadCount);
-      this.jdbi = new FutureJdbi(jdbi, dbExecutor);
->>>>>>> fdde9b00
     }
     return this.jdbi;
   }
@@ -112,13 +98,7 @@
 
   private FutureJdbi initializeJdbi(DatabaseConfig databaseConfig) {
     final var hikariDataSource = new HikariDataSource();
-    final var dbUrl =
-        databaseConfig.RdbConfiguration.RdbUrl
-            + "/"
-            + databaseConfig.RdbConfiguration.RdbDatabaseName
-            + "?createDatabaseIfNotExist=true&useUnicode=yes&characterEncoding=UTF-8"
-            + "&sslMode="
-            + databaseConfig.RdbConfiguration.sslMode;
+    final var dbUrl = CommonHibernateUtil.buildConnectionString(databaseConfig.RdbConfiguration);
     hikariDataSource.setJdbcUrl(dbUrl);
     hikariDataSource.setUsername(databaseConfig.RdbConfiguration.RdbUsername);
     hikariDataSource.setPassword(databaseConfig.RdbConfiguration.RdbPassword);
