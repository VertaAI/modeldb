--- conflicted
+++ resolved
@@ -18,11 +18,7 @@
 @NoArgsConstructor
 @AllArgsConstructor
 @Getter
-<<<<<<< HEAD
-@Setter(AccessLevel.PRIVATE)
-=======
 @Setter(AccessLevel.NONE)
->>>>>>> b1c01068
 public class MDBConfig extends Config {
 
   @JsonProperty private static MDBConfig mdbConfig = null;
