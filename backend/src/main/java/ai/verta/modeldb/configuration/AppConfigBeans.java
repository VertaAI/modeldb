--- conflicted
+++ resolved
@@ -113,17 +113,12 @@
   }
 
   @Bean
-<<<<<<< HEAD
   UAC uac(Config config) {
     return UAC.FromConfig(config);
   }
 
   @Bean
-  ServiceSet serviceSet(MDBConfig config, ArtifactStoreService artifactStoreService, UAC uac)
-      throws IOException {
-=======
-  ServiceSet serviceSet(MDBConfig config, ArtifactStoreService artifactStoreService) {
->>>>>>> d48e6106
+  ServiceSet serviceSet(MDBConfig config, ArtifactStoreService artifactStoreService, UAC uac) {
     // Initialize services that we depend on
     return ServiceSet.fromConfig(config, artifactStoreService, uac);
   }
