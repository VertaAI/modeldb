--- conflicted
+++ resolved
@@ -63,17 +63,12 @@
       case NOTEBOOK:
         blobType = NOTEBOOK_CODE_BLOB;
         NotebookCodeBlob notebook = code.getNotebook();
-<<<<<<< HEAD
-        GitCodeBlobEntity gitCodeBlobEntity = saveBlob(session, notebook.getGitRepo());
+        GitCodeBlobEntity gitCodeBlobEntity = saveBlob(session, notebook.getGitRepo(), blobHashes);
         PathDatasetBlob.Builder pathDatasetBlobBuilder = PathDatasetBlob.newBuilder();
         if (notebook.getPath() != null) {
           pathDatasetBlobBuilder.addComponents(notebook.getPath());
         }
-        String pathBlobSha = DatasetContainer.saveBlob(session, pathDatasetBlobBuilder.build());
-=======
-        GitCodeBlobEntity gitCodeBlobEntity = saveBlob(session, notebook.getGitRepo(), blobHashes);
-        String pathBlobSha = DatasetContainer.saveBlob(session, notebook.getPath(), blobHashes);
->>>>>>> 6b4f08ed
+        String pathBlobSha = DatasetContainer.saveBlob(session, pathDatasetBlobBuilder.build(), blobHashes);
         blobHash = FileHasher.getSha(gitCodeBlobEntity.getBlobHash() + ":" + pathBlobSha);
         if (!blobHashes.contains(blobHash)) {
           session.saveOrUpdate(
