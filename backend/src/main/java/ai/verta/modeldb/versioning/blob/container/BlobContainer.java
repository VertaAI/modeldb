--- conflicted
+++ resolved
@@ -11,11 +11,8 @@
 import java.security.NoSuchAlgorithmException;
 import java.util.LinkedList;
 import java.util.List;
-<<<<<<< HEAD
 import java.util.Optional;
-=======
 import java.util.Set;
->>>>>>> e1bb9ebc
 import org.hibernate.Session;
 
 /** contains proto object and saves it to the database */
