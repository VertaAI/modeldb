--- conflicted
+++ resolved
@@ -11,11 +11,7 @@
 import ai.verta.modeldb.entities.versioning.RepositoryEntity;
 import ai.verta.modeldb.entities.versioning.RepositoryEnums;
 import ai.verta.modeldb.metadata.IDTypeEnum;
-<<<<<<< HEAD
-=======
 import ai.verta.modeldb.utils.RdbmsUtils;
-import ai.verta.modeldb.versioning.RepositoryVisibilityEnum.RepositoryVisibility;
->>>>>>> 696e9d62
 import ai.verta.uac.UserInfo;
 import java.util.ArrayList;
 import java.util.Arrays;
@@ -268,13 +264,8 @@
       if (operator.equals(OperatorEnum.Operator.IN)) {
         String ownerIdsArrString = keyValueQuery.getValue().getStringValue();
         List<String> ownerIds = Arrays.asList(ownerIdsArrString.split(","));
-<<<<<<< HEAD
-        VersioningUtils.setValueWithOperatorInQuery(
+        RdbmsUtils.setValueWithOperatorInQuery(
             index, predicateStringBuilder, operator, ownerIds, parametersMap);
-=======
-        RdbmsUtils.setValueWithOperatorInQuery(
-            predicateStringBuilder, operator, ownerIds, parametersMap);
->>>>>>> 696e9d62
       } else if (operator.equals(OperatorEnum.Operator.CONTAIN)
           || operator.equals(OperatorEnum.Operator.NOT_CONTAIN)) {
         UserInfoPaginationDTO userInfoPaginationDTO =
@@ -286,13 +277,8 @@
                   .map(authService::getVertaIdFromUserInfo)
                   .collect(Collectors.toList());
           if (operator.equals(OperatorEnum.Operator.CONTAIN)) {
-<<<<<<< HEAD
-            VersioningUtils.setValueWithOperatorInQuery(
+            RdbmsUtils.setValueWithOperatorInQuery(
                 index, predicateStringBuilder, OperatorEnum.Operator.IN, ownerIds, parametersMap);
-=======
-            RdbmsUtils.setValueWithOperatorInQuery(
-                predicateStringBuilder, OperatorEnum.Operator.IN, ownerIds, parametersMap);
->>>>>>> 696e9d62
           } else {
             String mapKey = "IN_VALUE_" + index;
             predicateStringBuilder.append(" NOT IN (:").append(mapKey).append(")");
@@ -308,64 +294,5 @@
             index, predicateStringBuilder, keyValueQuery, parametersMap);
       }
     }
-<<<<<<< HEAD
-=======
-
-    private void setPredicatesWithQueryOperator(
-        StringBuilder queryStringBuilder, String operatorName, String[] predicateClause) {
-      queryStringBuilder.append(String.join(" " + operatorName + " ", predicateClause));
-    }
-
-    private void setQueryParameters(
-        StringBuilder queryBuilder,
-        KeyValueQuery keyValueQuery,
-        Map<String, Object> parametersMap) {
-      Value value = keyValueQuery.getValue();
-      OperatorEnum.Operator operator = keyValueQuery.getOperator();
-      switch (value.getKindCase()) {
-        case NUMBER_VALUE:
-          LOGGER.debug("Called switch case : number_value");
-          RdbmsUtils.setValueWithOperatorInQuery(
-              queryBuilder, operator, value.getNumberValue(), parametersMap);
-          break;
-        case STRING_VALUE:
-          LOGGER.debug("Called switch case : string_value");
-          if (!value.getStringValue().isEmpty()) {
-            LOGGER.debug("Called switch case : string value exist");
-            if (keyValueQuery.getKey().equals(ModelDBConstants.REPOSITORY_VISIBILITY)) {
-              RdbmsUtils.setValueWithOperatorInQuery(
-                  queryBuilder,
-                  operator,
-                  RepositoryVisibility.valueOf(value.getStringValue()).ordinal(),
-                  parametersMap);
-            } else {
-              RdbmsUtils.setValueWithOperatorInQuery(
-                  queryBuilder, operator, value.getStringValue(), parametersMap);
-            }
-            break;
-          } else {
-            Status invalidValueTypeError =
-                Status.newBuilder()
-                    .setCode(com.google.rpc.Code.INVALID_ARGUMENT_VALUE)
-                    .setMessage("Predicate does not contain string value in request")
-                    .build();
-            throw StatusProto.toStatusRuntimeException(invalidValueTypeError);
-          }
-        case BOOL_VALUE:
-          LOGGER.debug("Called switch case : bool_value");
-          RdbmsUtils.setValueWithOperatorInQuery(
-              queryBuilder, operator, value.getStringValue(), parametersMap);
-          break;
-        default:
-          Status invalidValueTypeError =
-              Status.newBuilder()
-                  .setCode(Code.UNIMPLEMENTED_VALUE)
-                  .setMessage(
-                      "Unknown 'Value' type recognized, valid 'Value' type are NUMBER_VALUE, STRING_VALUE, BOOL_VALUE")
-                  .build();
-          throw StatusProto.toStatusRuntimeException(invalidValueTypeError);
-      }
-    }
->>>>>>> 696e9d62
   }
 }