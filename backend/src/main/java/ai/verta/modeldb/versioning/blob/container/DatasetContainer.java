package ai.verta.modeldb.versioning.blob.container;

import static ai.verta.modeldb.versioning.blob.factory.BlobFactory.PATH_DATASET_BLOB;
import static ai.verta.modeldb.versioning.blob.factory.BlobFactory.S_3_DATASET_BLOB;

import ai.verta.modeldb.ModelDBException;
import ai.verta.modeldb.entities.dataset.PathDatasetComponentBlobEntity;
import ai.verta.modeldb.entities.dataset.S3DatasetComponentBlobEntity;
import ai.verta.modeldb.versioning.BlobExpanded;
import ai.verta.modeldb.versioning.DatasetBlob;
import ai.verta.modeldb.versioning.FileHasher;
import ai.verta.modeldb.versioning.PathDatasetBlob;
import ai.verta.modeldb.versioning.PathDatasetComponentBlob;
import ai.verta.modeldb.versioning.S3DatasetBlob;
import ai.verta.modeldb.versioning.S3DatasetComponentBlob;
import ai.verta.modeldb.versioning.TreeElem;
import io.grpc.Status.Code;
import java.security.NoSuchAlgorithmException;
import java.util.LinkedHashMap;
import java.util.LinkedList;
import java.util.List;
import java.util.Map;
import java.util.Set;
import org.hibernate.Session;

public class DatasetContainer extends BlobContainer {

  private final DatasetBlob dataset;

  public DatasetContainer(BlobExpanded blobExpanded) {
    super(blobExpanded);
    dataset = blobExpanded.getBlob().getDataset();
  }

  @Override
  public void validate() throws ModelDBException {
    switch (dataset.getContentCase()) {
      case S3:
        if (dataset.getS3().getComponentsCount() == 0) {
          throw new ModelDBException("Blob should not be empty", Code.INVALID_ARGUMENT);
        }
        for (S3DatasetComponentBlob component : dataset.getS3().getComponentsList()) {
          validate(component);
        }
        break;
      case PATH:
        if (dataset.getPath().getComponentsCount() == 0) {
          throw new ModelDBException("Blob should not be empty", Code.INVALID_ARGUMENT);
        }
        validate(dataset.getPath());
        break;
      default:
        throw new ModelDBException("Blob unknown type", Code.INVALID_ARGUMENT);
    }
  }

  @Override
  public void process(
      Session session, TreeElem rootTree, FileHasher fileHasher, Set<String> blobHashes)
      throws NoSuchAlgorithmException, ModelDBException {
    final List<String> locationList = getLocationList();
    String blobType = getBlobType();

    String blobHash;
    switch (dataset.getContentCase()) {
      case S3:
        final S3DatasetBlob s3 = dataset.getS3();

        // sorted
        Map<String, List<S3DatasetComponentBlob>> componentHashes = new LinkedHashMap<>();
        for (S3DatasetComponentBlob componentBlob : s3.getComponentsList()) {
          final String componentHash = computeSHA(componentBlob);
          componentHashes.putIfAbsent(componentHash, new LinkedList<>());
          componentHashes.get(componentHash).add(componentBlob);
        }
        blobHash = computeSHAS3Dataset(componentHashes);
        if (!blobHashes.contains(blobHash)) {
          blobHashes.add(blobHash);
          for (Map.Entry<String, List<S3DatasetComponentBlob>> component :
              componentHashes.entrySet()) {
            S3DatasetComponentBlobEntity s3DatasetComponentBlobEntity =
                new S3DatasetComponentBlobEntity(
                    component.getKey(), blobHash, component.getValue().get(0));
            session.saveOrUpdate(s3DatasetComponentBlobEntity);
          }
        }
        break;
      case PATH:
        blobHash = saveBlob(session, dataset.getPath(), blobHashes);
        break;
      default:
        throw new ModelDBException("Unknown blob type", Code.INTERNAL);
    }
    rootTree.push(locationList, blobHash, blobType);
  }

<<<<<<< HEAD
  static String saveBlob(Session session, PathDatasetBlob path) throws NoSuchAlgorithmException {
    // TODO: sorted
=======
  static String saveBlob(Session session, PathDatasetBlob path, Set<String> blobHashes)
      throws NoSuchAlgorithmException {
    // sorted
>>>>>>> e1bb9ebc
    Map<String, List<PathDatasetComponentBlob>> componentHashes = new LinkedHashMap<>();
    for (PathDatasetComponentBlob componentBlob : path.getComponentsList()) {
      final String componentHash = computeSHA(componentBlob);
      componentHashes.putIfAbsent(componentHash, new LinkedList<>());
      componentHashes.get(componentHash).add(componentBlob);
    }
    String blobHash = computeSHAPathDataset(componentHashes);
    if (!blobHashes.contains(blobHash)) {
      blobHashes.add(blobHash);
      for (Map.Entry<String, List<PathDatasetComponentBlob>> component :
          componentHashes.entrySet()) {
        PathDatasetComponentBlobEntity pathDatasetComponentBlobEntity =
            new PathDatasetComponentBlobEntity(
                component.getKey(), blobHash, component.getValue().get(0));
        session.saveOrUpdate(pathDatasetComponentBlobEntity);
      }
    }
    return blobHash;
  }

  private String getBlobType() {
    switch (dataset.getContentCase()) {
      case PATH:
        return PATH_DATASET_BLOB;
      case S3:
      default:
        return S_3_DATASET_BLOB;
    }
  }

  static String computeSHA(PathDatasetComponentBlob path) throws NoSuchAlgorithmException {
    StringBuilder sb = new StringBuilder();
    sb.append("path:")
        .append(path.getPath())
        .append(":size:")
        .append(path.getSize())
        .append(":last_modified:")
        .append(path.getLastModifiedAtSource())
        .append(":sha256:")
        .append(path.getSha256())
        .append(":md5:")
        .append(path.getMd5());
    return FileHasher.getSha(sb.toString());
  }

  private String computeSHA(S3DatasetComponentBlob s3componentBlob)
      throws NoSuchAlgorithmException {
    StringBuilder sb = new StringBuilder();
    sb.append(":s3:").append(computeSHA(s3componentBlob.getPath()));
    return FileHasher.getSha(sb.toString());
  }

  private String computeSHAS3Dataset(Map<String, List<S3DatasetComponentBlob>> componentHashes)
      throws NoSuchAlgorithmException {
    StringBuilder sb = new StringBuilder();
    sb.append("s3");
    for (Map.Entry<String, List<S3DatasetComponentBlob>> component : componentHashes.entrySet()) {
      for (int i = 0; i < component.getValue().size(); ++i) {
        sb.append(":component:").append(component.getKey());
      }
    }
    return FileHasher.getSha(sb.toString());
  }

  static String computeSHAPathDataset(Map<String, List<PathDatasetComponentBlob>> componentHashes)
      throws NoSuchAlgorithmException {
    StringBuilder sb = new StringBuilder();
    sb.append("path");
    for (Map.Entry<String, List<PathDatasetComponentBlob>> component : componentHashes.entrySet()) {
      for (int i = 0; i < component.getValue().size(); ++i) {
        sb.append(":component:").append(component.getKey());
      }
    }
    return FileHasher.getSha(sb.toString());
  }
}<|MERGE_RESOLUTION|>--- conflicted
+++ resolved
@@ -94,14 +94,8 @@
     rootTree.push(locationList, blobHash, blobType);
   }
 
-<<<<<<< HEAD
-  static String saveBlob(Session session, PathDatasetBlob path) throws NoSuchAlgorithmException {
-    // TODO: sorted
-=======
   static String saveBlob(Session session, PathDatasetBlob path, Set<String> blobHashes)
       throws NoSuchAlgorithmException {
-    // sorted
->>>>>>> e1bb9ebc
     Map<String, List<PathDatasetComponentBlob>> componentHashes = new LinkedHashMap<>();
     for (PathDatasetComponentBlob componentBlob : path.getComponentsList()) {
       final String componentHash = computeSHA(componentBlob);
