package ai.verta.modeldb.versioning.blob.container;

import static ai.verta.modeldb.versioning.blob.factory.BlobFactory.PATH_DATASET_BLOB;
import static ai.verta.modeldb.versioning.blob.factory.BlobFactory.S_3_DATASET_BLOB;

import ai.verta.modeldb.ModelDBException;
import ai.verta.modeldb.entities.dataset.PathDatasetComponentBlobEntity;
import ai.verta.modeldb.entities.dataset.S3DatasetComponentBlobEntity;
import ai.verta.modeldb.versioning.BlobExpanded;
import ai.verta.modeldb.versioning.DatasetBlob;
import ai.verta.modeldb.versioning.FileHasher;
import ai.verta.modeldb.versioning.PathDatasetBlob;
import ai.verta.modeldb.versioning.S3DatasetBlob;
import ai.verta.modeldb.versioning.TreeElem;
import ai.verta.modeldb.versioning.autogenerated._public.modeldb.versioning.model.AutogenPathDatasetBlob;
import ai.verta.modeldb.versioning.autogenerated._public.modeldb.versioning.model.AutogenPathDatasetComponentBlob;
import ai.verta.modeldb.versioning.autogenerated._public.modeldb.versioning.model.AutogenS3DatasetBlob;
import ai.verta.modeldb.versioning.autogenerated._public.modeldb.versioning.model.AutogenS3DatasetComponentBlob;
import io.grpc.Status.Code;
import java.security.NoSuchAlgorithmException;
import java.util.LinkedHashMap;
import java.util.List;
import java.util.Map;
import java.util.Set;
import org.hibernate.Session;

public class DatasetContainer extends BlobContainer {

  private final DatasetBlob dataset;

  public DatasetContainer(BlobExpanded blobExpanded) {
    super(blobExpanded);
    dataset = blobExpanded.getBlob().getDataset();
  }

  @Override
  public void process(
      Session session, TreeElem rootTree, FileHasher fileHasher, Set<String> blobHashes)
      throws NoSuchAlgorithmException, ModelDBException {
    final List<String> locationList = getLocationList();
    String blobType = getBlobType();

    String blobHash;
    switch (dataset.getContentCase()) {
      case S3:
        final S3DatasetBlob s3 = dataset.getS3();

        // sorted
        Map<String, AutogenS3DatasetComponentBlob> componentHashes = new LinkedHashMap<>();
        AutogenS3DatasetBlob autogenS3DatasetBlob = AutogenS3DatasetBlob.fromProto(s3);
        if (autogenS3DatasetBlob != null && autogenS3DatasetBlob.getComponents() != null) {
<<<<<<< HEAD
          for (AutogenS3DatasetComponentBlob componentBlob : autogenS3DatasetBlob.getComponents()) {
=======
          for (AutogenS3DatasetComponentBlob componentBlob :
              autogenS3DatasetBlob.getComponents()) {
>>>>>>> 421d32e6
            final String componentHash = computeSHA(componentBlob);
            componentHashes.put(componentHash, componentBlob);
          }
          blobHash = computeSHAS3Dataset(componentHashes);
          if (!blobHashes.contains(blobHash)) {
            blobHashes.add(blobHash);
            for (Map.Entry<String, AutogenS3DatasetComponentBlob> component :
                componentHashes.entrySet()) {
              if (!blobHashes.contains(component.getKey())) {
                blobHashes.add(component.getKey());
                S3DatasetComponentBlobEntity s3DatasetComponentBlobEntity =
                    new S3DatasetComponentBlobEntity(
                        component.getKey(), blobHash, component.getValue().toProto().build());
                session.saveOrUpdate(s3DatasetComponentBlobEntity);
              }
            }
          }
        } else {
          blobHash = null;
        }
        break;
      case PATH:
        blobHash = saveBlob(session, dataset.getPath(), blobHashes);
        break;
      default:
        throw new ModelDBException("Unknown blob type", Code.INTERNAL);
    }
    if (blobHash != null) {
      rootTree.push(locationList, blobHash, blobType);
    }
  }

  static String saveBlob(Session session, PathDatasetBlob path, Set<String> blobHashes)
      throws NoSuchAlgorithmException {
    // sorted
    Map<String, AutogenPathDatasetComponentBlob> componentHashes = new LinkedHashMap<>();
    AutogenPathDatasetBlob autogenPathDatasetBlob = AutogenPathDatasetBlob.fromProto(path);
    if (autogenPathDatasetBlob != null && autogenPathDatasetBlob.getComponents() != null) {
<<<<<<< HEAD
      for (AutogenPathDatasetComponentBlob componentBlob : autogenPathDatasetBlob.getComponents()) {
=======
      for (AutogenPathDatasetComponentBlob componentBlob :
          autogenPathDatasetBlob.getComponents()) {
>>>>>>> 421d32e6
        final String componentHash = computeSHA(componentBlob);
        componentHashes.put(componentHash, componentBlob);
      }
      String blobHash = computeSHAPathDataset(componentHashes);
      if (!blobHashes.contains(blobHash)) {
        blobHashes.add(blobHash);
        for (Map.Entry<String, AutogenPathDatasetComponentBlob> component :
            componentHashes.entrySet()) {
          if (!blobHashes.contains(component.getKey())) {
            blobHashes.add(component.getKey());
            PathDatasetComponentBlobEntity pathDatasetComponentBlobEntity =
                new PathDatasetComponentBlobEntity(
                    component.getKey(), blobHash, component.getValue().toProto().build());
            session.saveOrUpdate(pathDatasetComponentBlobEntity);
          }
        }
      }
      return blobHash;
    }
    return null;
  }

  private String getBlobType() {
    switch (dataset.getContentCase()) {
      case PATH:
        return PATH_DATASET_BLOB;
      case S3:
      default:
        return S_3_DATASET_BLOB;
    }
  }

  static String computeSHA(AutogenPathDatasetComponentBlob path) throws NoSuchAlgorithmException {
    StringBuilder sb = new StringBuilder();
    sb.append("path:")
        .append(path.getPath())
        .append(":size:")
        .append(path.getSize())
        .append(":last_modified:")
        .append(path.getLastModifiedAtSource())
        .append(":sha256:")
        .append(path.getSha256())
        .append(":md5:")
        .append(path.getMd5());
    return FileHasher.getSha(sb.toString());
  }

  private String computeSHA(AutogenS3DatasetComponentBlob s3componentBlob)
      throws NoSuchAlgorithmException {
    StringBuilder sb = new StringBuilder();
    sb.append(":s3:").append(computeSHA(s3componentBlob.getPath()));
    return FileHasher.getSha(sb.toString());
  }

  private String computeSHAS3Dataset(Map<String, AutogenS3DatasetComponentBlob> componentHashes)
      throws NoSuchAlgorithmException {
    StringBuilder sb = new StringBuilder();
    sb.append("s3");
    for (Map.Entry<String, AutogenS3DatasetComponentBlob> component : componentHashes.entrySet()) {
      sb.append(":component:").append(component.getKey());
    }
    return FileHasher.getSha(sb.toString());
  }

  static String computeSHAPathDataset(Map<String, AutogenPathDatasetComponentBlob> componentHashes)
      throws NoSuchAlgorithmException {
    StringBuilder sb = new StringBuilder();
    sb.append("path");
    for (Map.Entry<String, AutogenPathDatasetComponentBlob> component :
        componentHashes.entrySet()) {
      sb.append(":component:").append(component.getKey());
    }
    return FileHasher.getSha(sb.toString());
  }
}<|MERGE_RESOLUTION|>--- conflicted
+++ resolved
@@ -49,12 +49,7 @@
         Map<String, AutogenS3DatasetComponentBlob> componentHashes = new LinkedHashMap<>();
         AutogenS3DatasetBlob autogenS3DatasetBlob = AutogenS3DatasetBlob.fromProto(s3);
         if (autogenS3DatasetBlob != null && autogenS3DatasetBlob.getComponents() != null) {
-<<<<<<< HEAD
           for (AutogenS3DatasetComponentBlob componentBlob : autogenS3DatasetBlob.getComponents()) {
-=======
-          for (AutogenS3DatasetComponentBlob componentBlob :
-              autogenS3DatasetBlob.getComponents()) {
->>>>>>> 421d32e6
             final String componentHash = computeSHA(componentBlob);
             componentHashes.put(componentHash, componentBlob);
           }
@@ -93,12 +88,8 @@
     Map<String, AutogenPathDatasetComponentBlob> componentHashes = new LinkedHashMap<>();
     AutogenPathDatasetBlob autogenPathDatasetBlob = AutogenPathDatasetBlob.fromProto(path);
     if (autogenPathDatasetBlob != null && autogenPathDatasetBlob.getComponents() != null) {
-<<<<<<< HEAD
-      for (AutogenPathDatasetComponentBlob componentBlob : autogenPathDatasetBlob.getComponents()) {
-=======
       for (AutogenPathDatasetComponentBlob componentBlob :
           autogenPathDatasetBlob.getComponents()) {
->>>>>>> 421d32e6
         final String componentHash = computeSHA(componentBlob);
         componentHashes.put(componentHash, componentBlob);
       }
