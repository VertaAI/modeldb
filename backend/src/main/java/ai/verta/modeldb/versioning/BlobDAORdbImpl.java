package ai.verta.modeldb.versioning;

import static java.util.stream.Collectors.toMap;

import ai.verta.modeldb.ModelDBException;
import ai.verta.modeldb.entities.versioning.CommitEntity;
import ai.verta.modeldb.entities.versioning.InternalFolderElementEntity;
import ai.verta.modeldb.entities.versioning.RepositoryEntity;
import ai.verta.modeldb.utils.ModelDBHibernateUtil;
import ai.verta.modeldb.versioning.DiffStatusEnum.DiffStatus;
import ai.verta.modeldb.versioning.autogenerated._public.modeldb.versioning.model.AutogenBlob;
import ai.verta.modeldb.versioning.autogenerated._public.modeldb.versioning.model.AutogenBlobDiff;
import ai.verta.modeldb.versioning.autogenerated._public.modeldb.versioning.model.AutogenDiffStatusEnumDiffStatus;
import ai.verta.modeldb.versioning.blob.container.BlobContainer;
import ai.verta.modeldb.versioning.blob.diff.DiffComputer;
import ai.verta.modeldb.versioning.blob.diff.DiffMerger;
import ai.verta.modeldb.versioning.blob.diff.TypeChecker;
import ai.verta.modeldb.versioning.blob.factory.BlobFactory;
import com.google.protobuf.ProtocolStringList;
import io.grpc.Status;
import java.security.NoSuchAlgorithmException;
import java.util.AbstractMap;
import java.util.AbstractMap.SimpleEntry;
import java.util.ArrayList;
import java.util.Collection;
import java.util.Collections;
import java.util.Comparator;
import java.util.HashSet;
import java.util.LinkedHashMap;
import java.util.LinkedHashSet;
import java.util.LinkedList;
import java.util.List;
import java.util.Map;
import java.util.Map.Entry;
import java.util.Optional;
import java.util.Set;
import java.util.stream.Collectors;
import java.util.stream.Stream;
import org.apache.logging.log4j.LogManager;
import org.apache.logging.log4j.Logger;
import org.hibernate.Session;
import org.hibernate.query.Query;

public class BlobDAORdbImpl implements BlobDAO {

  private static final Logger LOGGER = LogManager.getLogger(BlobDAORdbImpl.class);

  public static final String TREE = "TREE";

  /**
   * Goes through each BlobExpanded creating TREE/BLOB node top down and computing SHA bottom up
   * there is a rootSHA which holds one TREE node of each BlobExpanded
   *
   * @throws ModelDBException
   */
  @Override
  public String setBlobs(Session session, List<BlobContainer> blobContainers, FileHasher fileHasher)
      throws NoSuchAlgorithmException, ModelDBException {
    TreeElem rootTree = new TreeElem();
    Set<String> blobHashes = new HashSet<>();
    for (BlobContainer blobContainer : blobContainers) {
      // should save each blob during one session to avoid recurring entities ids
      blobContainer.process(session, rootTree, fileHasher, blobHashes);
    }
    final InternalFolderElement internalFolderElement = rootTree.saveFolders(session, fileHasher);
    return internalFolderElement.getElementSha();
  }

  private ai.verta.modeldb.versioning.Blob getBlob(
      Session session, InternalFolderElementEntity folderElementEntity) throws ModelDBException {
    return BlobFactory.create(folderElementEntity).getBlob(session);
  }

  private Folder getFolder(Session session, String commitSha, String folderSha) {
    Optional result =
        session
            .createQuery(
                "From "
                    + InternalFolderElementEntity.class.getSimpleName()
                    + " where folder_hash = '"
                    + folderSha
                    + "'")
            .list().stream()
            .map(
                d -> {
                  InternalFolderElementEntity entity = (InternalFolderElementEntity) d;
                  Folder.Builder folder = Folder.newBuilder();
                  FolderElement.Builder folderElement =
                      FolderElement.newBuilder()
                          .setElementName(entity.getElement_name())
                          .setCreatedByCommit(commitSha);

                  if (entity.getElement_type().equals(TREE)) {
                    folder.addSubFolders(folderElement);
                  } else {
                    folder.addBlobs(folderElement);
                  }
                  return folder.build();
                })
            .reduce((a, b) -> ((Folder) a).toBuilder().mergeFrom((Folder) b).build());

    if (result.isPresent()) {
      return (Folder) result.get();
    } else {
      return null;
    }
  }

  // TODO : check if there is a way to optimize on the calls to data base.
  // We should fetch data  in a single query.
  @Override
  public GetCommitComponentRequest.Response getCommitComponent(
      RepositoryFunction repositoryFunction, String commitHash, ProtocolStringList locationList)
      throws ModelDBException {
    try (Session session = ModelDBHibernateUtil.getSessionFactory().openSession()) {
      session.beginTransaction();
      RepositoryEntity repository = repositoryFunction.apply(session);
      CommitEntity commit = session.get(CommitEntity.class, commitHash);

      if (commit == null) {
        throw new ModelDBException("No such commit", Status.Code.NOT_FOUND);
      }

      if (!VersioningUtils.commitRepositoryMappingExists(session, commitHash, repository.getId())) {
        throw new ModelDBException("No such commit found in the repository", Status.Code.NOT_FOUND);
      }

      String folderHash = commit.getRootSha();
      if (locationList.isEmpty()) { // getting root
        Folder folder = getFolder(session, commit.getCommit_hash(), folderHash);
        session.getTransaction().commit();
        if (folder == null) { // root is empty
          return GetCommitComponentRequest.Response.newBuilder().build();
        }
        return GetCommitComponentRequest.Response.newBuilder().setFolder(folder).build();
      }
      for (int index = 0; index < locationList.size(); index++) {
        String folderLocation = locationList.get(index);
        String folderQueryHQL =
            "From "
                + InternalFolderElementEntity.class.getSimpleName()
                + " parentIfe WHERE parentIfe.element_name = :location AND parentIfe.folder_hash = :folderHash";
        Query<InternalFolderElementEntity> fetchTreeQuery = session.createQuery(folderQueryHQL);
        fetchTreeQuery.setParameter("location", folderLocation);
        fetchTreeQuery.setParameter("folderHash", folderHash);
        InternalFolderElementEntity elementEntity = fetchTreeQuery.uniqueResult();

        if (elementEntity == null) {
          LOGGER.warn(
              "No such folder found : {}. Failed at index {} looking for {}",
              folderLocation,
              index,
              folderLocation);
          throw new ModelDBException(
              "No such folder found : " + folderLocation, Status.Code.NOT_FOUND);
        }
        if (elementEntity.getElement_type().equals(TREE)) {
          folderHash = elementEntity.getElement_sha();
          if (index == locationList.size() - 1) {
            Folder folder = getFolder(session, commit.getCommit_hash(), folderHash);
            session.getTransaction().commit();
            if (folder == null) { // folder is empty
              return GetCommitComponentRequest.Response.newBuilder().build();
            }
            return GetCommitComponentRequest.Response.newBuilder().setFolder(folder).build();
          }
        } else {
          if (index == locationList.size() - 1) {
            ai.verta.modeldb.versioning.Blob blob = getBlob(session, elementEntity);
            session.getTransaction().commit();
            return GetCommitComponentRequest.Response.newBuilder().setBlob(blob).build();
          } else {
            throw new ModelDBException(
                "No such folder found : " + locationList.get(index + 1), Status.Code.NOT_FOUND);
          }
        }
      }
    } catch (Throwable throwable) {
      if (throwable instanceof ModelDBException) {
        throw (ModelDBException) throwable;
      }
      LOGGER.warn(throwable);
      throw new ModelDBException("Unknown error", Status.Code.INTERNAL);
    }
    throw new ModelDBException(
        "Unexpected logic issue found when fetching blobs", Status.Code.UNKNOWN);
  }

  /**
   * get the Folder Element pointed to by the parentFolderHash and elementName
   *
   * @param session
   * @param parentFolderHash : folder hash of the parent
   * @param elementName : element name of the element to be fetched
   * @return {@link List<InternalFolderElementEntity>}
   */
  private List<InternalFolderElementEntity> getFolderElement(
      Session session, String parentFolderHash, String elementName) {
    StringBuilder folderQueryHQLBuilder =
        new StringBuilder("From ")
            .append(InternalFolderElementEntity.class.getSimpleName())
            .append(" parentIfe WHERE parentIfe.folder_hash = :folderHash ");

    if (elementName != null && !elementName.isEmpty()) {
      folderQueryHQLBuilder.append("AND parentIfe.element_name = :elementName");
    }

    Query<InternalFolderElementEntity> fetchTreeQuery =
        session.createQuery(folderQueryHQLBuilder.toString());
    fetchTreeQuery.setParameter("folderHash", parentFolderHash);
    if (elementName != null && !elementName.isEmpty()) {
      fetchTreeQuery.setParameter("elementName", elementName);
    }
    return fetchTreeQuery.list();
  }

  boolean childContains(Set<?> list, Set<?> sublist) {
    return Collections.indexOfSubList(new LinkedList<>(list), new LinkedList<>(sublist)) != -1;
  }

  private Map<String, Map.Entry<BlobExpanded, String>> getChildFolderBlobMap(
      Session session,
      List<String> requestedLocation,
      Set<String> parentLocation,
      String parentFolderHash)
      throws ModelDBException {
    String folderQueryHQL =
        "From "
            + InternalFolderElementEntity.class.getSimpleName()
            + " parentIfe WHERE parentIfe.folder_hash = :folderHash";
    Query<InternalFolderElementEntity> fetchTreeQuery = session.createQuery(folderQueryHQL);
    fetchTreeQuery.setParameter("folderHash", parentFolderHash);
    List<InternalFolderElementEntity> childElementFolders = fetchTreeQuery.list();

    Map<String, Map.Entry<BlobExpanded, String>> childBlobExpandedMap = new LinkedHashMap<>();
    for (InternalFolderElementEntity childElementFolder : childElementFolders) {
      if (childElementFolder.getElement_type().equals(TREE)) {
        Set<String> childLocation = new LinkedHashSet<>(parentLocation);
        childLocation.add(childElementFolder.getElement_name());
        if (childContains(new LinkedHashSet<>(requestedLocation), childLocation)
            || childLocation.containsAll(requestedLocation)) {
          childBlobExpandedMap.putAll(
              getChildFolderBlobMap(
                  session, requestedLocation, childLocation, childElementFolder.getElement_sha()));
        }
      } else {
        if (parentLocation.containsAll(requestedLocation)) {
          ai.verta.modeldb.versioning.Blob blob = getBlob(session, childElementFolder);
          BlobExpanded blobExpanded =
              BlobExpanded.newBuilder()
                  .addAllLocation(parentLocation)
                  .addLocation(childElementFolder.getElement_name())
                  .setBlob(blob)
                  .build();
          childBlobExpandedMap.put(
              getStringFromLocationList(blobExpanded.getLocationList()),
              new AbstractMap.SimpleEntry<>(blobExpanded, childElementFolder.getElement_sha()));
        }
      }
    }
    return childBlobExpandedMap;
  }

  /**
   * Given a folderHash and a location list, collects all the blobs along the location list and
   * returns them with their location as set
   *
   * @param session
   * @param folderHash : the base folder to start the search for location list
   * @param locationList : list of trees and psossibly terminating with blob
   * @return
   * @throws ModelDBException
   */
  @Override
  public Map<String, BlobExpanded> getCommitBlobMap(
      Session session, String folderHash, List<String> locationList) throws ModelDBException {
    return convertToLocationBlobMap(getCommitBlobMapWithHash(session, folderHash, locationList));
  }

  private Map<String, BlobExpanded> convertToLocationBlobMap(
      Map<String, Map.Entry<BlobExpanded, String>> commitBlobMapWithHash) {
    return commitBlobMapWithHash.entrySet().stream()
        .collect(
            Collectors.toMap(
                Entry::getKey, stringEntryEntry -> stringEntryEntry.getValue().getKey()));
  }

  Map<String, Map.Entry<BlobExpanded, String>> getCommitBlobMapWithHash(
      Session session, String folderHash, List<String> locationList) throws ModelDBException {

    String parentLocation = locationList.size() == 0 ? null : locationList.get(0);
    List<InternalFolderElementEntity> parentFolderElementList =
        getFolderElement(session, folderHash, parentLocation);
    if (parentFolderElementList == null || parentFolderElementList.isEmpty()) {
      if (parentLocation
          != null) { // = null mainly is supporting the call on init commit which is an empty commit
        throw new ModelDBException(
            "No such folder found : " + parentLocation, Status.Code.NOT_FOUND);
      }
    }

    Map<String, Map.Entry<BlobExpanded, String>> finalLocationBlobMap = new LinkedHashMap<>();
    for (InternalFolderElementEntity parentFolderElement : parentFolderElementList) {
      if (!parentFolderElement.getElement_type().equals(TREE)) {
        ai.verta.modeldb.versioning.Blob blob = getBlob(session, parentFolderElement);
        BlobExpanded blobExpanded =
            BlobExpanded.newBuilder()
                .addLocation(parentFolderElement.getElement_name())
                .setBlob(blob)
                .build();
        finalLocationBlobMap.put(
            getStringFromLocationList(blobExpanded.getLocationList()),
            new SimpleEntry<>(blobExpanded, parentFolderElement.getElement_sha()));
      } else {
        // if this is tree, search further
        Set<String> location = new LinkedHashSet<>();
        Map<String, Map.Entry<BlobExpanded, String>> locationBlobList =
            getChildFolderBlobMap(session, locationList, location, folderHash);
        finalLocationBlobMap.putAll(locationBlobList);
      }
    }

    Comparator<Map.Entry<String, Map.Entry<BlobExpanded, String>>> locationComparator =
        Comparator.comparing(
            (Map.Entry<String, Map.Entry<BlobExpanded, String>> o) ->
                o.getKey().replaceAll("#", ""));

    finalLocationBlobMap =
        finalLocationBlobMap.entrySet().stream()
            .sorted(locationComparator)
            .collect(
                toMap(Map.Entry::getKey, Map.Entry::getValue, (e1, e2) -> e2, LinkedHashMap::new));

    return finalLocationBlobMap;
  }

  @Override
  public ListCommitBlobsRequest.Response getCommitBlobsList(
      RepositoryFunction repositoryFunction, String commitHash, List<String> locationList)
      throws ModelDBException {
    try (Session session = ModelDBHibernateUtil.getSessionFactory().openSession()) {
      session.beginTransaction();

      CommitEntity commit = session.get(CommitEntity.class, commitHash);
      if (commit == null) {
        throw new ModelDBException("No such commit", Status.Code.NOT_FOUND);
      }

      RepositoryEntity repository = repositoryFunction.apply(session);
      if (!VersioningUtils.commitRepositoryMappingExists(session, commitHash, repository.getId())) {
        throw new ModelDBException("No such commit found in the repository", Status.Code.NOT_FOUND);
      }
      Map<String, BlobExpanded> locationBlobMap =
          getCommitBlobMap(session, commit.getRootSha(), locationList);
      return ListCommitBlobsRequest.Response.newBuilder()
          .addAllBlobs(locationBlobMap.values())
          .build();
    } catch (Throwable throwable) {
      throwable.printStackTrace();
      if (throwable instanceof ModelDBException) {
        throw (ModelDBException) throwable;
      }
      throw new ModelDBException("Unknown error", Status.Code.INTERNAL);
    }
  }

  @Override
  public ComputeRepositoryDiffRequest.Response computeRepositoryDiff(
      RepositoryFunction repositoryFunction, ComputeRepositoryDiffRequest request)
      throws ModelDBException {
    try (Session session = ModelDBHibernateUtil.getSessionFactory().openSession()) {
      session.beginTransaction();
      RepositoryEntity repositoryEntity = repositoryFunction.apply(session);

      CommitEntity internalCommitA = session.get(CommitEntity.class, request.getCommitA());
      if (internalCommitA == null) {
        throw new ModelDBException(
            "No such commit found : " + request.getCommitA(), Status.Code.NOT_FOUND);
      }

      CommitEntity internalCommitB = session.get(CommitEntity.class, request.getCommitB());
      if (internalCommitB == null) {
        throw new ModelDBException(
            "No such commit found : " + request.getCommitB(), Status.Code.NOT_FOUND);
      }

      if (!VersioningUtils.commitRepositoryMappingExists(
          session, internalCommitA.getCommit_hash(), repositoryEntity.getId())) {
        throw new ModelDBException(
            "No such commit found in the repository : " + internalCommitA.getCommit_hash(),
            Status.Code.NOT_FOUND);
      }

      if (!VersioningUtils.commitRepositoryMappingExists(
          session, internalCommitB.getCommit_hash(), repositoryEntity.getId())) {
        throw new ModelDBException(
            "No such commit found in the repository : " + internalCommitB.getCommit_hash(),
            Status.Code.NOT_FOUND);
      }
      // get list of blob expanded in both commit and group them in a map based on location
      Map<String, Map.Entry<BlobExpanded, String>> locationBlobsMapCommitA =
          getCommitBlobMapWithHash(session, internalCommitA.getRootSha(), new ArrayList<>());

      Map<String, Map.Entry<BlobExpanded, String>> locationBlobsMapCommitB =
          getCommitBlobMapWithHash(session, internalCommitB.getRootSha(), new ArrayList<>());

      session.getTransaction().commit();

      // Added new blob location in the CommitB, locations in
      Set<String> addedLocations = new LinkedHashSet<>(locationBlobsMapCommitB.keySet());
      addedLocations.removeAll(locationBlobsMapCommitA.keySet());
      LOGGER.debug("Added location for Diff : {}", addedLocations);

      // deleted new blob location from the CommitA
      Set<String> deletedLocations = new LinkedHashSet<>(locationBlobsMapCommitA.keySet());
      deletedLocations.removeAll(locationBlobsMapCommitB.keySet());
      LOGGER.debug("Deleted location for Diff : {}", deletedLocations);

      // get B sha -> blobs
      Map<String, Set<BlobExpanded>> blobsB = getCollectToMap(locationBlobsMapCommitB);
      // get A sha -> blobs
      Map<String, Set<BlobExpanded>> blobsA = getCollectToMap(locationBlobsMapCommitA);
      // delete blobs same with A
      for (Map.Entry<String, Set<BlobExpanded>> entry : blobsA.entrySet()) {
        Set<BlobExpanded> ent = blobsB.get(entry.getKey());
        if (ent != null) {
          ent.removeAll(entry.getValue());
        }
      }
      // get modified location -> blob
      Map<String, BlobExpanded> locationBlobsModified =
          getLocationWiseBlobExpandedMapFromCollection(
              blobsB.values().stream().flatMap(Collection::stream).collect(Collectors.toList()));
      // remove added from modified
      locationBlobsModified.keySet().removeAll(addedLocations);
      Set<String> modifiedLocations = locationBlobsModified.keySet();
      LOGGER.debug("Modified location for Diff : {}", modifiedLocations);

      List<ai.verta.modeldb.versioning.BlobDiff> addedBlobDiffList =
          getAddedBlobDiff(addedLocations, convertToLocationBlobMap(locationBlobsMapCommitB));
      List<ai.verta.modeldb.versioning.BlobDiff> deletedBlobDiffList =
          getDeletedBlobDiff(deletedLocations, convertToLocationBlobMap(locationBlobsMapCommitA));
      List<ai.verta.modeldb.versioning.BlobDiff> modifiedBlobDiffList =
          getModifiedBlobDiff(
              modifiedLocations,
              convertToLocationBlobMap(locationBlobsMapCommitA),
              convertToLocationBlobMap(locationBlobsMapCommitB));

      return ComputeRepositoryDiffRequest.Response.newBuilder()
          .addAllDiffs(addedBlobDiffList)
          .addAllDiffs(deletedBlobDiffList)
          .addAllDiffs(modifiedBlobDiffList)
          .build();
    }
  }

  private Map<String, Set<BlobExpanded>> getCollectToMap(
      Map<String, Entry<BlobExpanded, String>> locationBlobsMapCommit) {
    return locationBlobsMapCommit.values().stream()
        .collect(
            Collectors.toMap(
                Entry::getValue,
                entry -> new LinkedHashSet<>(Collections.singletonList(entry.getKey())),
                (m1, m2) -> {
                  LinkedHashSet<BlobExpanded> newHash = new LinkedHashSet<>(m1);
                  newHash.addAll(m2);
                  return newHash;
                }, LinkedHashMap::new));
  }

  List<ai.verta.modeldb.versioning.BlobDiff> getAddedBlobDiff(
      Set<String> addedLocations, Map<String, BlobExpanded> locationBlobsMapCommitB) {
    return addedLocations.stream()
        .map(
            location -> {
              BlobExpanded blobExpanded = locationBlobsMapCommitB.get(location);
              AutogenBlobDiff diff =
                  DiffComputer.computeBlobDiff(null, fromBlobProto(blobExpanded));
              diff.setStatus(AutogenDiffStatusEnumDiffStatus.fromProto(DiffStatus.ADDED));
              diff.setLocation(blobExpanded.getLocationList());
              return diff.toProto().build();
            })
        .collect(Collectors.toList());
  }

  private AutogenBlob fromBlobProto(BlobExpanded blobExpanded) {
    return AutogenBlob.fromProto(blobExpanded.getBlob());
  }

  List<ai.verta.modeldb.versioning.BlobDiff> getDeletedBlobDiff(
      Set<String> deletedLocations, Map<String, BlobExpanded> locationBlobsMapCommitA) {
    return deletedLocations.stream()
        .map(
            location -> {
              BlobExpanded blobExpanded = locationBlobsMapCommitA.get(location);

              AutogenBlobDiff diff =
                  DiffComputer.computeBlobDiff(fromBlobProto(blobExpanded), null);
              diff.setStatus(AutogenDiffStatusEnumDiffStatus.fromProto(DiffStatus.DELETED));
              diff.setLocation(blobExpanded.getLocationList());
              return diff.toProto().build();
            })
        .collect(Collectors.toList());
  }

  List<ai.verta.modeldb.versioning.BlobDiff> getModifiedBlobDiff(
      Set<String> modifiedLocations,
      Map<String, BlobExpanded> locationBlobsMapCommitA,
      Map<String, BlobExpanded> locationBlobsMapCommitB) {
    return modifiedLocations.stream()
        .flatMap(
            location -> {
              BlobExpanded blobExpandedCommitA = locationBlobsMapCommitA.get(location);
              BlobExpanded blobExpandedCommitB = locationBlobsMapCommitB.get(location);
              final AutogenBlob a = fromBlobProto(blobExpandedCommitA);
              final AutogenBlob b = fromBlobProto(blobExpandedCommitB);
              if (TypeChecker.sameType(a, b)) {
                return Stream.of(
                    DiffComputer.computeBlobDiff(a, b)
                        .setLocation(blobExpandedCommitA.getLocationList())
                        .setStatus(AutogenDiffStatusEnumDiffStatus.fromProto(DiffStatus.MODIFIED))
                        .toProto()
                        .build());
              } else {
                return Stream.of(
                    DiffComputer.computeBlobDiff(a, null)
                        .setLocation(blobExpandedCommitA.getLocationList())
                        .setStatus(AutogenDiffStatusEnumDiffStatus.fromProto(DiffStatus.DELETED))
                        .toProto()
                        .build(),
                    DiffComputer.computeBlobDiff(null, b)
                        .setLocation(blobExpandedCommitB.getLocationList())
                        .setStatus(AutogenDiffStatusEnumDiffStatus.fromProto(DiffStatus.ADDED))
                        .toProto()
                        .build());
              }
            })
        .collect(Collectors.toList());
  }

  private Map<String, BlobExpanded> getLocationWiseBlobExpandedMapFromCollection(
      Collection<BlobExpanded> blobExpandeds) {
    return blobExpandeds.stream()
        .collect(
            Collectors.toMap(
                // TODO: Here used the `#` for joining the locations but if folder locations contain
                // TODO: - the `#` then this functionality will break.
                blobExpanded -> getStringFromLocationList(blobExpanded.getLocationList()),
                blobExpanded -> blobExpanded));
  }

  private String getStringFromLocationList(List<String> locationList) {
    return String.join("#", locationList);
  }

  @Override
  public List<BlobContainer> convertBlobDiffsToBlobs(
      CreateCommitRequest request,
      RepositoryFunction repositoryFunction,
      CommitFunction commitFunction)
      throws ModelDBException {
    try (Session session = ModelDBHibernateUtil.getSessionFactory().openSession()) {
      RepositoryEntity repositoryEntity = repositoryFunction.apply(session);
      CommitEntity commitEntity = commitFunction.apply(session, session1 -> repositoryEntity);
      Map<String, BlobExpanded> locationBlobsMap =
          getCommitBlobMap(session, commitEntity.getRootSha(), new ArrayList<>());
      Map<String, BlobExpanded> locationBlobsMapNew = new LinkedHashMap<>();
      for (ai.verta.modeldb.versioning.BlobDiff blobDiff : request.getDiffsList()) {
        final ProtocolStringList locationList = blobDiff.getLocationList();
        if (locationList == null || locationList.isEmpty()) {
          throw new ModelDBException(
              "Location in BlobDiff should not be empty", Status.Code.INVALID_ARGUMENT);
        }
        BlobExpanded blobExpanded = locationBlobsMap.get(getStringFromLocationList(locationList));
        AutogenBlob blob =
            DiffMerger.mergeBlob(
<<<<<<< HEAD
                AutogenBlob.fromProto(blobExpanded.getBlob()), AutogenBlobDiff.fromProto(blobDiff));
=======
                blobExpanded == null ? null : Blob.fromProto(blobExpanded.getBlob()),
                BlobDiff.fromProto(blobDiff));
>>>>>>> 3338e7db
        locationBlobsMapNew.put(
            getStringFromLocationList(locationList),
            blob == null
                ? null
                : BlobExpanded.newBuilder()
                    .addAllLocation(locationList)
                    .setBlob(blob.toProto())
                    .build());
      }
      locationBlobsMap.putAll(locationBlobsMapNew);
      List<BlobContainer> blobContainerList = new LinkedList<>();
      for (Map.Entry<String, BlobExpanded> blobExpandedEntry : locationBlobsMap.entrySet()) {
        if (blobExpandedEntry.getValue() != null) {
          blobContainerList.add(BlobContainer.create(blobExpandedEntry.getValue()));
        }
      }
      return blobContainerList;
    }
  }
}<|MERGE_RESOLUTION|>--- conflicted
+++ resolved
@@ -573,13 +573,9 @@
         }
         BlobExpanded blobExpanded = locationBlobsMap.get(getStringFromLocationList(locationList));
         AutogenBlob blob =
-            DiffMerger.mergeBlob(
-<<<<<<< HEAD
-                AutogenBlob.fromProto(blobExpanded.getBlob()), AutogenBlobDiff.fromProto(blobDiff));
-=======
-                blobExpanded == null ? null : Blob.fromProto(blobExpanded.getBlob()),
-                BlobDiff.fromProto(blobDiff));
->>>>>>> 3338e7db
+            DiffMerger.mergeBlob
+                blobExpanded == null ? null : AutogenBlob.fromProto(blobExpanded.getBlob()),
+                AutogenBlobDiff.fromProto(blobDiff));
         locationBlobsMapNew.put(
             getStringFromLocationList(locationList),
             blob == null
