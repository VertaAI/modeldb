package ai.verta.modeldb.versioning;

import static java.util.stream.Collectors.toMap;

import ai.verta.modeldb.ModelDBException;
import ai.verta.modeldb.authservice.AuthService;
import ai.verta.modeldb.entities.versioning.CommitEntity;
import ai.verta.modeldb.entities.versioning.InternalFolderElementEntity;
import ai.verta.modeldb.entities.versioning.RepositoryEntity;
import ai.verta.modeldb.utils.ModelDBHibernateUtil;
import ai.verta.modeldb.versioning.DiffStatusEnum.DiffStatus;
import ai.verta.modeldb.versioning.autogenerated._public.modeldb.versioning.model.Blob;
import ai.verta.modeldb.versioning.autogenerated._public.modeldb.versioning.model.BlobDiff;
import ai.verta.modeldb.versioning.autogenerated._public.modeldb.versioning.model.DiffStatusEnumDiffStatus;
import ai.verta.modeldb.versioning.blob.container.BlobContainer;
import ai.verta.modeldb.versioning.blob.diff.DiffComputer;
import ai.verta.modeldb.versioning.blob.diff.DiffMerger;
import ai.verta.modeldb.versioning.blob.diff.TypeChecker;
import ai.verta.modeldb.versioning.blob.factory.BlobFactory;
import ai.verta.uac.UserInfo;
import com.google.protobuf.ProtocolStringList;
import io.grpc.Status;
import java.security.NoSuchAlgorithmException;
import java.util.AbstractMap;
import java.util.AbstractMap.SimpleEntry;
import java.util.ArrayList;
import java.util.Arrays;
import java.util.Collection;
import java.util.Collections;
import java.util.Comparator;
import java.util.Date;
import java.util.HashMap;
import java.util.HashSet;
import java.util.LinkedHashMap;
import java.util.LinkedHashSet;
import java.util.LinkedList;
import java.util.List;
import java.util.Map;
import java.util.Map.Entry;
import java.util.Optional;
import java.util.Set;
import java.util.stream.Collectors;
import java.util.stream.Stream;
import org.apache.logging.log4j.LogManager;
import org.apache.logging.log4j.Logger;
import org.hibernate.Session;
import org.hibernate.query.Query;

public class BlobDAORdbImpl implements BlobDAO {

  private static final Logger LOGGER = LogManager.getLogger(BlobDAORdbImpl.class);

  public static final String TREE = "TREE";
  private final AuthService authService;

  public BlobDAORdbImpl(AuthService authService) {
    this.authService = authService;
  }

  /**
   * Goes through each BlobExpanded creating TREE/BLOB node top down and computing SHA bottom up
   * there is a rootSHA which holds one TREE node of each BlobExpanded
   *
   * @throws ModelDBException
   */
  @Override
  public String setBlobs(Session session, List<BlobContainer> blobContainers, FileHasher fileHasher)
      throws NoSuchAlgorithmException, ModelDBException {
    TreeElem rootTree = new TreeElem();
    Set<String> blobHashes = new HashSet<>();
    for (BlobContainer blobContainer : blobContainers) {
      // should save each blob during one session to avoid recurring entities ids
      blobContainer.process(session, rootTree, fileHasher, blobHashes);
    }
    final InternalFolderElement internalFolderElement = rootTree.saveFolders(session, fileHasher);
    return internalFolderElement.getElementSha();
  }

  private ai.verta.modeldb.versioning.Blob getBlob(
      Session session, InternalFolderElementEntity folderElementEntity) throws ModelDBException {
    return BlobFactory.create(folderElementEntity).getBlob(session);
  }

  private Folder getFolder(Session session, String commitSha, String folderSha) {
    Optional result =
        session
            .createQuery(
                "From "
                    + InternalFolderElementEntity.class.getSimpleName()
                    + " where folder_hash = '"
                    + folderSha
                    + "'")
            .list().stream()
            .map(
                d -> {
                  InternalFolderElementEntity entity = (InternalFolderElementEntity) d;
                  Folder.Builder folder = Folder.newBuilder();
                  FolderElement.Builder folderElement =
                      FolderElement.newBuilder()
                          .setElementName(entity.getElement_name())
                          .setCreatedByCommit(commitSha);

                  if (entity.getElement_type().equals(TREE)) {
                    folder.addSubFolders(folderElement);
                  } else {
                    folder.addBlobs(folderElement);
                  }
                  return folder.build();
                })
            .reduce((a, b) -> ((Folder) a).toBuilder().mergeFrom((Folder) b).build());

    if (result.isPresent()) {
      return (Folder) result.get();
    } else {
      return null;
    }
  }

  // TODO : check if there is a way to optimize on the calls to data base.
  // We should fetch data  in a single query.
  @Override
  public GetCommitComponentRequest.Response getCommitComponent(
      RepositoryFunction repositoryFunction, String commitHash, ProtocolStringList locationList)
      throws ModelDBException {
    try (Session session = ModelDBHibernateUtil.getSessionFactory().openSession()) {
      session.beginTransaction();
      RepositoryEntity repository = repositoryFunction.apply(session);
      CommitEntity commit = session.get(CommitEntity.class, commitHash);

      if (commit == null) {
        throw new ModelDBException("No such commit", Status.Code.NOT_FOUND);
      }

      if (!VersioningUtils.commitRepositoryMappingExists(session, commitHash, repository.getId())) {
        throw new ModelDBException("No such commit found in the repository", Status.Code.NOT_FOUND);
      }

      String folderHash = commit.getRootSha();
      if (locationList.isEmpty()) { // getting root
        Folder folder = getFolder(session, commit.getCommit_hash(), folderHash);
        session.getTransaction().commit();
        if (folder == null) { // root is empty
          return GetCommitComponentRequest.Response.newBuilder().build();
        }
        return GetCommitComponentRequest.Response.newBuilder().setFolder(folder).build();
      }
      for (int index = 0; index < locationList.size(); index++) {
        String folderLocation = locationList.get(index);
        String folderQueryHQL =
            "From "
                + InternalFolderElementEntity.class.getSimpleName()
                + " parentIfe WHERE parentIfe.element_name = :location AND parentIfe.folder_hash = :folderHash";
        Query<InternalFolderElementEntity> fetchTreeQuery = session.createQuery(folderQueryHQL);
        fetchTreeQuery.setParameter("location", folderLocation);
        fetchTreeQuery.setParameter("folderHash", folderHash);
        InternalFolderElementEntity elementEntity = fetchTreeQuery.uniqueResult();

        if (elementEntity == null) {
          LOGGER.warn(
              "No such folder found : {}. Failed at index {} looking for {}",
              folderLocation,
              index,
              folderLocation);
          throw new ModelDBException(
              "No such folder found : " + folderLocation, Status.Code.NOT_FOUND);
        }
        if (elementEntity.getElement_type().equals(TREE)) {
          folderHash = elementEntity.getElement_sha();
          if (index == locationList.size() - 1) {
            Folder folder = getFolder(session, commit.getCommit_hash(), folderHash);
            session.getTransaction().commit();
            if (folder == null) { // folder is empty
              return GetCommitComponentRequest.Response.newBuilder().build();
            }
            return GetCommitComponentRequest.Response.newBuilder().setFolder(folder).build();
          }
        } else {
          if (index == locationList.size() - 1) {
            ai.verta.modeldb.versioning.Blob blob = getBlob(session, elementEntity);
            session.getTransaction().commit();
            return GetCommitComponentRequest.Response.newBuilder().setBlob(blob).build();
          } else {
            throw new ModelDBException(
                "No such folder found : " + locationList.get(index + 1), Status.Code.NOT_FOUND);
          }
        }
      }
    } catch (Throwable throwable) {
      if (throwable instanceof ModelDBException) {
        throw (ModelDBException) throwable;
      }
      LOGGER.warn(throwable);
      throw new ModelDBException("Unknown error", Status.Code.INTERNAL);
    }
    throw new ModelDBException(
        "Unexpected logic issue found when fetching blobs", Status.Code.UNKNOWN);
  }

  /**
   * get the Folder Element pointed to by the parentFolderHash and elementName
   *
   * @param session
   * @param parentFolderHash : folder hash of the parent
   * @param elementName : element name of the element to be fetched
   * @return {@link List<InternalFolderElementEntity>}
   */
  private List<InternalFolderElementEntity> getFolderElement(
      Session session, String parentFolderHash, String elementName) {
    StringBuilder folderQueryHQLBuilder =
        new StringBuilder("From ")
            .append(InternalFolderElementEntity.class.getSimpleName())
            .append(" parentIfe WHERE parentIfe.folder_hash = :folderHash ");

    if (elementName != null && !elementName.isEmpty()) {
      folderQueryHQLBuilder.append("AND parentIfe.element_name = :elementName");
    }

    Query<InternalFolderElementEntity> fetchTreeQuery =
        session.createQuery(folderQueryHQLBuilder.toString());
    fetchTreeQuery.setParameter("folderHash", parentFolderHash);
    if (elementName != null && !elementName.isEmpty()) {
      fetchTreeQuery.setParameter("elementName", elementName);
    }
    return fetchTreeQuery.list();
  }

  boolean childContains(Set<?> list, Set<?> sublist) {
    return Collections.indexOfSubList(new LinkedList<>(list), new LinkedList<>(sublist)) != -1;
  }

  private Map<String, Map.Entry<BlobExpanded, String>> getChildFolderBlobMap(
      Session session,
      List<String> requestedLocation,
      Set<String> parentLocation,
      String parentFolderHash)
      throws ModelDBException {
    String folderQueryHQL =
        "From "
            + InternalFolderElementEntity.class.getSimpleName()
            + " parentIfe WHERE parentIfe.folder_hash = :folderHash";
    Query<InternalFolderElementEntity> fetchTreeQuery = session.createQuery(folderQueryHQL);
    fetchTreeQuery.setParameter("folderHash", parentFolderHash);
    List<InternalFolderElementEntity> childElementFolders = fetchTreeQuery.list();

    Map<String, Map.Entry<BlobExpanded, String>> childBlobExpandedMap = new LinkedHashMap<>();
    for (InternalFolderElementEntity childElementFolder : childElementFolders) {
      if (childElementFolder.getElement_type().equals(TREE)) {
        Set<String> childLocation = new LinkedHashSet<>(parentLocation);
        childLocation.add(childElementFolder.getElement_name());
        if (childContains(new LinkedHashSet<>(requestedLocation), childLocation)
            || childLocation.containsAll(requestedLocation)) {
          childBlobExpandedMap.putAll(
              getChildFolderBlobMap(
                  session, requestedLocation, childLocation, childElementFolder.getElement_sha()));
        }
      } else {
        if (parentLocation.containsAll(requestedLocation)) {
          ai.verta.modeldb.versioning.Blob blob = getBlob(session, childElementFolder);
          BlobExpanded blobExpanded =
              BlobExpanded.newBuilder()
                  .addAllLocation(parentLocation)
                  .addLocation(childElementFolder.getElement_name())
                  .setBlob(blob)
                  .build();
          childBlobExpandedMap.put(
              getStringFromLocationList(blobExpanded.getLocationList()),
              new AbstractMap.SimpleEntry<>(blobExpanded, childElementFolder.getElement_sha()));
        }
      }
    }
    return childBlobExpandedMap;
  }

  /**
   * Given a folderHash and a location list, collects all the blobs along the location list and
   * returns them with their location as set
   *
   * @param session
   * @param folderHash : the base folder to start the search for location list
   * @param locationList : list of trees and psossibly terminating with blob
   * @return
   * @throws ModelDBException
   */
  @Override
  public Map<String, BlobExpanded> getCommitBlobMap(
      Session session, String folderHash, List<String> locationList) throws ModelDBException {
    return convertToLocationBlobMap(getCommitBlobMapWithHash(session, folderHash, locationList));
  }

  private Map<String, BlobExpanded> convertToLocationBlobMap(
      Map<String, Map.Entry<BlobExpanded, String>> commitBlobMapWithHash) {
    return commitBlobMapWithHash.entrySet().stream()
        .collect(
            Collectors.toMap(
                Entry::getKey, stringEntryEntry -> stringEntryEntry.getValue().getKey()));
  }

  Map<String, Map.Entry<BlobExpanded, String>> getCommitBlobMapWithHash(
      Session session, String folderHash, List<String> locationList) throws ModelDBException {

    String parentLocation = locationList.size() == 0 ? null : locationList.get(0);
    List<InternalFolderElementEntity> parentFolderElementList =
        getFolderElement(session, folderHash, parentLocation);
    if (parentFolderElementList == null || parentFolderElementList.isEmpty()) {
      if (parentLocation
          != null) { // = null mainly is supporting the call on init commit which is an empty commit
        throw new ModelDBException(
            "No such folder found : " + parentLocation, Status.Code.NOT_FOUND);
      }
    }

    Map<String, Map.Entry<BlobExpanded, String>> finalLocationBlobMap = new LinkedHashMap<>();
    for (InternalFolderElementEntity parentFolderElement : parentFolderElementList) {
      if (!parentFolderElement.getElement_type().equals(TREE)) {
        ai.verta.modeldb.versioning.Blob blob = getBlob(session, parentFolderElement);
        BlobExpanded blobExpanded =
            BlobExpanded.newBuilder()
                .addLocation(parentFolderElement.getElement_name())
                .setBlob(blob)
                .build();
        finalLocationBlobMap.put(
            getStringFromLocationList(blobExpanded.getLocationList()),
            new SimpleEntry<>(blobExpanded, parentFolderElement.getElement_sha()));
      } else {
        // if this is tree, search further
        Set<String> location = new LinkedHashSet<>();
        Map<String, Map.Entry<BlobExpanded, String>> locationBlobList =
            getChildFolderBlobMap(session, locationList, location, folderHash);
        finalLocationBlobMap.putAll(locationBlobList);
      }
    }

    Comparator<Map.Entry<String, Map.Entry<BlobExpanded, String>>> locationComparator =
        Comparator.comparing(
            (Map.Entry<String, Map.Entry<BlobExpanded, String>> o) ->
                o.getKey().replaceAll("#", ""));

    finalLocationBlobMap =
        finalLocationBlobMap.entrySet().stream()
            .sorted(locationComparator)
            .collect(
                toMap(Map.Entry::getKey, Map.Entry::getValue, (e1, e2) -> e2, LinkedHashMap::new));

    return finalLocationBlobMap;
  }

  @Override
  public ListCommitBlobsRequest.Response getCommitBlobsList(
      RepositoryFunction repositoryFunction, String commitHash, List<String> locationList)
      throws ModelDBException {
    try (Session session = ModelDBHibernateUtil.getSessionFactory().openSession()) {
      session.beginTransaction();

      CommitEntity commit = session.get(CommitEntity.class, commitHash);
      if (commit == null) {
        throw new ModelDBException("No such commit", Status.Code.NOT_FOUND);
      }

      RepositoryEntity repository = repositoryFunction.apply(session);
      if (!VersioningUtils.commitRepositoryMappingExists(session, commitHash, repository.getId())) {
        throw new ModelDBException("No such commit found in the repository", Status.Code.NOT_FOUND);
      }
      Map<String, BlobExpanded> locationBlobMap =
          getCommitBlobMap(session, commit.getRootSha(), locationList);
      return ListCommitBlobsRequest.Response.newBuilder()
          .addAllBlobs(locationBlobMap.values())
          .build();
    } catch (Throwable throwable) {
      throwable.printStackTrace();
      if (throwable instanceof ModelDBException) {
        throw (ModelDBException) throwable;
      }
      throw new ModelDBException("Unknown error", Status.Code.INTERNAL);
    }
  }

  @Override
  public ComputeRepositoryDiffRequest.Response computeRepositoryDiff(
      RepositoryFunction repositoryFunction, ComputeRepositoryDiffRequest request)
      throws ModelDBException {
    try (Session session = ModelDBHibernateUtil.getSessionFactory().openSession()) {
      session.beginTransaction();
      RepositoryEntity repositoryEntity = repositoryFunction.apply(session);

      CommitEntity internalCommitA = session.get(CommitEntity.class, request.getCommitA());
      if (internalCommitA == null) {
        throw new ModelDBException(
            "No such commit found : " + request.getCommitA(), Status.Code.NOT_FOUND);
      }

      CommitEntity internalCommitB = session.get(CommitEntity.class, request.getCommitB());
      if (internalCommitB == null) {
        throw new ModelDBException(
            "No such commit found : " + request.getCommitB(), Status.Code.NOT_FOUND);
      }

      if (!VersioningUtils.commitRepositoryMappingExists(
          session, internalCommitA.getCommit_hash(), repositoryEntity.getId())) {
        throw new ModelDBException(
            "No such commit found in the repository : " + internalCommitA.getCommit_hash(),
            Status.Code.NOT_FOUND);
      }

      if (!VersioningUtils.commitRepositoryMappingExists(
          session, internalCommitB.getCommit_hash(), repositoryEntity.getId())) {
        throw new ModelDBException(
            "No such commit found in the repository : " + internalCommitB.getCommit_hash(),
            Status.Code.NOT_FOUND);
      }

      if (request.getReplaceAWithCommonAncestor()) {
        internalCommitA =
            getCommonParent(session, internalCommitA.getCommit_hash(), internalCommitB.getCommit_hash());
      }
      // get list of blob expanded in both commit and group them in a map based on location
      Map<String, Map.Entry<BlobExpanded, String>> locationBlobsMapCommitA =
          getCommitBlobMapWithHash(session, internalCommitA.getRootSha(), new ArrayList<>());

      Map<String, Map.Entry<BlobExpanded, String>> locationBlobsMapCommitB =
          getCommitBlobMapWithHash(session, internalCommitB.getRootSha(), new ArrayList<>());

      session.getTransaction().commit();

<<<<<<< HEAD
      return computeDiffFromCommitMaps(locationBlobsMapCommitA, locationBlobsMapCommitB);
    }
  }

  private ComputeRepositoryDiffRequest.Response computeDiffFromCommitMaps(
      Map<String, Map.Entry<BlobExpanded, String>> locationBlobsMapCommitA,
      Map<String, Map.Entry<BlobExpanded, String>> locationBlobsMapCommitB) {
    // Added new blob location in the CommitB, locations in
    Set<String> addedLocations = new LinkedHashSet<>(locationBlobsMapCommitB.keySet());
    addedLocations.removeAll(locationBlobsMapCommitA.keySet());
    LOGGER.debug("Added location for Diff : {}", addedLocations);

    // deleted new blob location from the CommitA
    Set<String> deletedLocations = new LinkedHashSet<>(locationBlobsMapCommitA.keySet());
    deletedLocations.removeAll(locationBlobsMapCommitB.keySet());
    LOGGER.debug("Deleted location for Diff : {}", deletedLocations);

    // modified new blob location from the CommitA
    Set<String> modifiedLocations = new LinkedHashSet<>(locationBlobsMapCommitB.keySet());
    modifiedLocations.removeAll(addedLocations);
    Map<String, BlobExpanded> commonBlobs =
        locationBlobsMapCommitA.values().stream().collect(toMap(Entry::getValue, Entry::getKey));
    commonBlobs
        .keySet()
        .retainAll(
            locationBlobsMapCommitB.values().stream()
                .map(Entry::getValue)
                .collect(Collectors.toSet()));
    Map<String, BlobExpanded> locationBlobsCommon =
        getLocationWiseBlobExpandedMapFromCollection(commonBlobs.values());
    modifiedLocations.removeAll(locationBlobsCommon.keySet());
    LOGGER.debug("Modified location for Diff : {}", modifiedLocations);

    List<ai.verta.modeldb.versioning.BlobDiff> addedBlobDiffList =
        getAddedBlobDiff(addedLocations, convertToLocationBlobMap(locationBlobsMapCommitB));
    List<ai.verta.modeldb.versioning.BlobDiff> deletedBlobDiffList =
        getDeletedBlobDiff(deletedLocations, convertToLocationBlobMap(locationBlobsMapCommitA));
    List<ai.verta.modeldb.versioning.BlobDiff> modifiedBlobDiffList =
        getModifiedBlobDiff(
            modifiedLocations,
            convertToLocationBlobMap(locationBlobsMapCommitA),
            convertToLocationBlobMap(locationBlobsMapCommitB));

    return ComputeRepositoryDiffRequest.Response.newBuilder()
        .addAllDiffs(addedBlobDiffList)
        .addAllDiffs(deletedBlobDiffList)
        .addAllDiffs(modifiedBlobDiffList)
        .build();
  }

  @Override
  public MergeRepositoryCommitsRequest.Response mergeCommit(
      RepositoryFunction repositoryFunction, MergeRepositoryCommitsRequest request)
      throws ModelDBException, NoSuchAlgorithmException {
    try (Session session = ModelDBHibernateUtil.getSessionFactory().openSession()) {
      session.beginTransaction();
      RepositoryEntity repositoryEntity = repositoryFunction.apply(session);

      CommitEntity internalCommitA = session.get(CommitEntity.class, request.getCommitShaA());
      if (internalCommitA == null) {
        throw new ModelDBException(
            "No such commit found : " + request.getCommitShaA(), Status.Code.NOT_FOUND);
      }

      CommitEntity internalCommitB = session.get(CommitEntity.class, request.getCommitShaB());
      if (internalCommitB == null) {
        throw new ModelDBException(
            "No such commit found : " + request.getCommitShaB(), Status.Code.NOT_FOUND);
      }

      if (!VersioningUtils.commitRepositoryMappingExists(
          session, internalCommitA.getCommit_hash(), repositoryEntity.getId())) {
        throw new ModelDBException(
            "No such commit found in the repository : " + internalCommitA.getCommit_hash(),
            Status.Code.NOT_FOUND);
      }

      if (!VersioningUtils.commitRepositoryMappingExists(
          session, internalCommitB.getCommit_hash(), repositoryEntity.getId())) {
        throw new ModelDBException(
            "No such commit found in the repository : " + internalCommitB.getCommit_hash(),
            Status.Code.NOT_FOUND);
      }

      CommitEntity parentCommit =
          getCommonParent(session, request.getCommitShaA(), request.getCommitShaB());

      Map<String, Map.Entry<BlobExpanded, String>> locationBlobsMapCommitA =
          getCommitBlobMapWithHash(session, internalCommitA.getRootSha(), new ArrayList<>());
      Map<String, BlobExpanded> locationBlobsMapCommitASimple = new HashMap<String, BlobExpanded>();
      for (Entry<String, Entry<BlobExpanded, String>> locationBlobsEntry :
          locationBlobsMapCommitA.entrySet()) {
        locationBlobsMapCommitASimple.put(
            locationBlobsEntry.getKey(), locationBlobsEntry.getValue().getKey());
      }

      Map<String, Map.Entry<BlobExpanded, String>> locationBlobsMapCommitB =
          getCommitBlobMapWithHash(session, internalCommitB.getRootSha(), new ArrayList<>());

      Map<String, Map.Entry<BlobExpanded, String>> locationBlobsMapParentCommit =
          getCommitBlobMapWithHash(session, parentCommit.getRootSha(), new ArrayList<>());
      List<ai.verta.modeldb.versioning.BlobDiff> diffB =
          computeDiffFromCommitMaps(locationBlobsMapParentCommit, locationBlobsMapCommitB)
              .getDiffsList();
      List<BlobContainer> blobContainerList =
          getBlobContainers(diffB, locationBlobsMapCommitASimple);

      final String rootSha = setBlobs(session, blobContainerList, new FileHasher());
      long timeCreated = new Date().getTime();
      List<String> parentSHAs = Arrays.asList(request.getCommitShaA(), request.getCommitShaB());
      List<CommitEntity> parentCommits = Arrays.asList(internalCommitA, internalCommitB);
      String mergeMessage = request.getContent().getMessage();
      if (mergeMessage.isEmpty()) {
        mergeMessage =
            "Merge "
                + request.getCommitShaA().substring(0, 7)
                + " into "
                + request.getCommitShaB().substring(0, 7);
      }
      UserInfo currentLoginUserInfo = authService.getCurrentLoginUserInfo();
      String author = authService.getVertaIdFromUserInfo(currentLoginUserInfo);
      final String commitSha =
          VersioningUtils.generateCommitSHA(parentSHAs, mergeMessage, timeCreated, author, rootSha);

      Commit internalCommit =
          Commit.newBuilder()
              .setDateCreated(timeCreated)
              .setAuthor(author)
              .setMessage(mergeMessage)
              .setCommitSha(commitSha)
              .build();
      CommitEntity commitEntity =
          new CommitEntity(
              repositoryFunction.apply(session), parentCommits, internalCommit, rootSha);
      session.saveOrUpdate(commitEntity);
      session.getTransaction().commit();
      return MergeRepositoryCommitsRequest.Response.newBuilder()
          .setCommit(commitEntity.toCommitProto())
=======
      // Added new blob location in the CommitB, locations in
      Set<String> addedLocations = new LinkedHashSet<>(locationBlobsMapCommitB.keySet());
      addedLocations.removeAll(locationBlobsMapCommitA.keySet());
      LOGGER.debug("Added location for Diff : {}", addedLocations);

      // deleted new blob location from the CommitA
      Set<String> deletedLocations = new LinkedHashSet<>(locationBlobsMapCommitA.keySet());
      deletedLocations.removeAll(locationBlobsMapCommitB.keySet());
      LOGGER.debug("Deleted location for Diff : {}", deletedLocations);

      // get B sha -> blobs
      Map<String, Set<BlobExpanded>> blobsB = getCollectToMap(locationBlobsMapCommitB);
      // get A sha -> blobs
      Map<String, Set<BlobExpanded>> blobsA = getCollectToMap(locationBlobsMapCommitA);
      // delete blobs same with A
      for (Map.Entry<String, Set<BlobExpanded>> entry : blobsA.entrySet()) {
        Set<BlobExpanded> ent = blobsB.get(entry.getKey());
        if (ent != null) {
          ent.removeAll(entry.getValue());
        }
      }
      // get modified location -> blob
      Map<String, BlobExpanded> locationBlobsModified =
          getLocationWiseBlobExpandedMapFromCollection(
              blobsB.values().stream().flatMap(Collection::stream).collect(Collectors.toList()));
      // remove added from modified
      locationBlobsModified.keySet().removeAll(addedLocations);
      Set<String> modifiedLocations = locationBlobsModified.keySet();
      LOGGER.debug("Modified location for Diff : {}", modifiedLocations);

      List<ai.verta.modeldb.versioning.BlobDiff> addedBlobDiffList =
          getAddedBlobDiff(addedLocations, convertToLocationBlobMap(locationBlobsMapCommitB));
      List<ai.verta.modeldb.versioning.BlobDiff> deletedBlobDiffList =
          getDeletedBlobDiff(deletedLocations, convertToLocationBlobMap(locationBlobsMapCommitA));
      List<ai.verta.modeldb.versioning.BlobDiff> modifiedBlobDiffList =
          getModifiedBlobDiff(
              modifiedLocations,
              convertToLocationBlobMap(locationBlobsMapCommitA),
              convertToLocationBlobMap(locationBlobsMapCommitB));

      return ComputeRepositoryDiffRequest.Response.newBuilder()
          .addAllDiffs(addedBlobDiffList)
          .addAllDiffs(deletedBlobDiffList)
          .addAllDiffs(modifiedBlobDiffList)
>>>>>>> 28f3a0e3
          .build();
    }
  }

<<<<<<< HEAD
  private CommitEntity getCommonParent(Session session, String commitA, String commitB)
      throws ModelDBException {
    List<CommitEntity> parentCommitA = VersioningUtils.getParentCommits(session, commitA);
    List<CommitEntity> parentCommitB = VersioningUtils.getParentCommits(session, commitB);

    CommitEntity commonParent = null;
    int itrA = 0;
    int itrB = 0;
    // TODO : this algorithm does not require all the commits to be available before starting.
    while (itrA < parentCommitA.size() && itrB < parentCommitB.size()) {
      CommitEntity candidateA = parentCommitA.get(itrA);
      CommitEntity candidateB = parentCommitB.get(itrB);
      if (candidateA.getCommit_hash().equals(candidateB.getCommit_hash())) {
        return candidateA;
      } else if (candidateA.getDate_created() > candidateB.getDate_created()) {
        itrA++;
      } else {
        itrB++;
      }
    }
    // Should never happen, since we have the initial commit
    throw new ModelDBException("Could not find base commit for merge", Status.Code.INTERNAL);
=======
  private Map<String, Set<BlobExpanded>> getCollectToMap(
      Map<String, Entry<BlobExpanded, String>> locationBlobsMapCommit) {
    return locationBlobsMapCommit.values().stream()
        .collect(
            Collectors.toMap(
                Entry::getValue,
                entry -> new LinkedHashSet<>(Collections.singletonList(entry.getKey())),
                (m1, m2) -> {
                  LinkedHashSet<BlobExpanded> newHash = new LinkedHashSet<>(m1);
                  newHash.addAll(m2);
                  return newHash;
                }, LinkedHashMap::new));
>>>>>>> 28f3a0e3
  }

  List<ai.verta.modeldb.versioning.BlobDiff> getAddedBlobDiff(
      Set<String> addedLocations, Map<String, BlobExpanded> locationBlobsMapCommitB) {
    return addedLocations.stream()
        .map(
            location -> {
              BlobExpanded blobExpanded = locationBlobsMapCommitB.get(location);
              BlobDiff diff = DiffComputer.computeBlobDiff(null, fromBlobProto(blobExpanded));
              diff.setStatus(DiffStatusEnumDiffStatus.fromProto(DiffStatus.ADDED));
              diff.setLocation(blobExpanded.getLocationList());
              return diff.toProto().build();
            })
        .collect(Collectors.toList());
  }

  private Blob fromBlobProto(BlobExpanded blobExpanded) {
    return Blob.fromProto(blobExpanded.getBlob());
  }

  List<ai.verta.modeldb.versioning.BlobDiff> getDeletedBlobDiff(
      Set<String> deletedLocations, Map<String, BlobExpanded> locationBlobsMapCommitA) {
    return deletedLocations.stream()
        .map(
            location -> {
              BlobExpanded blobExpanded = locationBlobsMapCommitA.get(location);

              BlobDiff diff = DiffComputer.computeBlobDiff(fromBlobProto(blobExpanded), null);
              diff.setStatus(DiffStatusEnumDiffStatus.fromProto(DiffStatus.DELETED));
              diff.setLocation(blobExpanded.getLocationList());
              return diff.toProto().build();
            })
        .collect(Collectors.toList());
  }

  List<ai.verta.modeldb.versioning.BlobDiff> getModifiedBlobDiff(
      Set<String> modifiedLocations,
      Map<String, BlobExpanded> locationBlobsMapCommitA,
      Map<String, BlobExpanded> locationBlobsMapCommitB) {
    return modifiedLocations.stream()
        .flatMap(
            location -> {
              BlobExpanded blobExpandedCommitA = locationBlobsMapCommitA.get(location);
              BlobExpanded blobExpandedCommitB = locationBlobsMapCommitB.get(location);
              final Blob a = fromBlobProto(blobExpandedCommitA);
              final Blob b = fromBlobProto(blobExpandedCommitB);
              if (TypeChecker.sameType(a, b)) {
                return Stream.of(
                    DiffComputer.computeBlobDiff(a, b)
                        .setLocation(blobExpandedCommitA.getLocationList())
                        .setStatus(DiffStatusEnumDiffStatus.fromProto(DiffStatus.MODIFIED))
                        .toProto()
                        .build());
              } else {
                return Stream.of(
                    DiffComputer.computeBlobDiff(a, null)
                        .setLocation(blobExpandedCommitA.getLocationList())
                        .setStatus(DiffStatusEnumDiffStatus.fromProto(DiffStatus.DELETED))
                        .toProto()
                        .build(),
                    DiffComputer.computeBlobDiff(null, b)
                        .setLocation(blobExpandedCommitB.getLocationList())
                        .setStatus(DiffStatusEnumDiffStatus.fromProto(DiffStatus.ADDED))
                        .toProto()
                        .build());
              }
            })
        .collect(Collectors.toList());
  }

  private Map<String, BlobExpanded> getLocationWiseBlobExpandedMapFromCollection(
      Collection<BlobExpanded> blobExpandeds) {
    return blobExpandeds.stream()
        .collect(
            Collectors.toMap(
                // TODO: Here used the `#` for joining the locations but if folder locations contain
                // TODO: - the `#` then this functionality will break.
                blobExpanded -> getStringFromLocationList(blobExpanded.getLocationList()),
                blobExpanded -> blobExpanded));
  }

  private String getStringFromLocationList(List<String> locationList) {
    return String.join("#", locationList);
  }

  @Override
  public List<BlobContainer> convertBlobDiffsToBlobs(
      CreateCommitRequest request,
      RepositoryFunction repositoryFunction,
      CommitFunction commitFunction)
      throws ModelDBException {
    try (Session session = ModelDBHibernateUtil.getSessionFactory().openSession()) {
      RepositoryEntity repositoryEntity = repositoryFunction.apply(session);
      CommitEntity commitEntity = commitFunction.apply(session, session1 -> repositoryEntity);
      Map<String, BlobExpanded> locationBlobsMap =
          getCommitBlobMap(session, commitEntity.getRootSha(), new ArrayList<>());
<<<<<<< HEAD
      return getBlobContainers(request.getDiffsList(), locationBlobsMap);
    }
  }

  private List<BlobContainer> getBlobContainers(
      List<ai.verta.modeldb.versioning.BlobDiff> blobDiffList,
      Map<String, BlobExpanded> locationBlobsMap)
      throws ModelDBException {
    Map<String, BlobExpanded> locationBlobsMapNew = new LinkedHashMap<>();
    for (ai.verta.modeldb.versioning.BlobDiff blobDiff : blobDiffList) {
      final ProtocolStringList locationList = blobDiff.getLocationList();
      if (locationList == null || locationList.isEmpty()) {
        throw new ModelDBException(
            "Location in BlobDiff should not be empty", Status.Code.INVALID_ARGUMENT);
      }
      BlobExpanded blobExpanded = locationBlobsMap.get(getStringFromLocationList(locationList));
      Blob lhs = new Blob();
      if (blobExpanded != null) {
        lhs = Blob.fromProto(blobExpanded.getBlob());
=======
      Map<String, BlobExpanded> locationBlobsMapNew = new LinkedHashMap<>();
      for (ai.verta.modeldb.versioning.BlobDiff blobDiff : request.getDiffsList()) {
        final ProtocolStringList locationList = blobDiff.getLocationList();
        if (locationList == null || locationList.isEmpty()) {
          throw new ModelDBException(
              "Location in BlobDiff should not be empty", Status.Code.INVALID_ARGUMENT);
        }
        BlobExpanded blobExpanded = locationBlobsMap.get(getStringFromLocationList(locationList));
        Blob blob =
            DiffMerger.mergeBlob(
                blobExpanded == null ? null : Blob.fromProto(blobExpanded.getBlob()),
                BlobDiff.fromProto(blobDiff));
        locationBlobsMapNew.put(
            getStringFromLocationList(locationList),
            blob == null
                ? null
                : BlobExpanded.newBuilder()
                    .addAllLocation(locationList)
                    .setBlob(blob.toProto())
                    .build());
      }
      locationBlobsMap.putAll(locationBlobsMapNew);
      List<BlobContainer> blobContainerList = new LinkedList<>();
      for (Map.Entry<String, BlobExpanded> blobExpandedEntry : locationBlobsMap.entrySet()) {
        if (blobExpandedEntry.getValue() != null) {
          blobContainerList.add(BlobContainer.create(blobExpandedEntry.getValue()));
        }
>>>>>>> 28f3a0e3
      }
      Blob blob = DiffMerger.mergeBlob(lhs, BlobDiff.fromProto(blobDiff));
      locationBlobsMapNew.put(
          getStringFromLocationList(blobDiff.getLocationList()),
          BlobExpanded.newBuilder()
              .addAllLocation(blobDiff.getLocationList())
              .setBlob(blob.toProto())
              .build());
    }
    locationBlobsMap.putAll(locationBlobsMapNew);
    List<BlobContainer> blobContainerList = new LinkedList<>();
    for (Map.Entry<String, BlobExpanded> blobExpandedEntry : locationBlobsMap.entrySet()) {
      blobContainerList.add(BlobContainer.create(blobExpandedEntry.getValue()));
    }
    return blobContainerList;
  }
}<|MERGE_RESOLUTION|>--- conflicted
+++ resolved
@@ -421,7 +421,6 @@
 
       session.getTransaction().commit();
 
-<<<<<<< HEAD
       return computeDiffFromCommitMaps(locationBlobsMapCommitA, locationBlobsMapCommitB);
     }
   }
@@ -439,20 +438,24 @@
     deletedLocations.removeAll(locationBlobsMapCommitB.keySet());
     LOGGER.debug("Deleted location for Diff : {}", deletedLocations);
 
-    // modified new blob location from the CommitA
-    Set<String> modifiedLocations = new LinkedHashSet<>(locationBlobsMapCommitB.keySet());
-    modifiedLocations.removeAll(addedLocations);
-    Map<String, BlobExpanded> commonBlobs =
-        locationBlobsMapCommitA.values().stream().collect(toMap(Entry::getValue, Entry::getKey));
-    commonBlobs
-        .keySet()
-        .retainAll(
-            locationBlobsMapCommitB.values().stream()
-                .map(Entry::getValue)
-                .collect(Collectors.toSet()));
-    Map<String, BlobExpanded> locationBlobsCommon =
-        getLocationWiseBlobExpandedMapFromCollection(commonBlobs.values());
-    modifiedLocations.removeAll(locationBlobsCommon.keySet());
+    // get B sha -> blobs
+    Map<String, Set<BlobExpanded>> blobsB = getCollectToMap(locationBlobsMapCommitB);
+    // get A sha -> blobs
+    Map<String, Set<BlobExpanded>> blobsA = getCollectToMap(locationBlobsMapCommitA);
+    // delete blobs same with A
+    for (Map.Entry<String, Set<BlobExpanded>> entry : blobsA.entrySet()) {
+      Set<BlobExpanded> ent = blobsB.get(entry.getKey());
+      if (ent != null) {
+        ent.removeAll(entry.getValue());
+      }
+    }
+    // get modified location -> blob
+    Map<String, BlobExpanded> locationBlobsModified =
+        getLocationWiseBlobExpandedMapFromCollection(
+            blobsB.values().stream().flatMap(Collection::stream).collect(Collectors.toList()));
+    // remove added from modified
+    locationBlobsModified.keySet().removeAll(addedLocations);
+    Set<String> modifiedLocations = locationBlobsModified.keySet();
     LOGGER.debug("Modified location for Diff : {}", modifiedLocations);
 
     List<ai.verta.modeldb.versioning.BlobDiff> addedBlobDiffList =
@@ -560,57 +563,10 @@
       session.getTransaction().commit();
       return MergeRepositoryCommitsRequest.Response.newBuilder()
           .setCommit(commitEntity.toCommitProto())
-=======
-      // Added new blob location in the CommitB, locations in
-      Set<String> addedLocations = new LinkedHashSet<>(locationBlobsMapCommitB.keySet());
-      addedLocations.removeAll(locationBlobsMapCommitA.keySet());
-      LOGGER.debug("Added location for Diff : {}", addedLocations);
-
-      // deleted new blob location from the CommitA
-      Set<String> deletedLocations = new LinkedHashSet<>(locationBlobsMapCommitA.keySet());
-      deletedLocations.removeAll(locationBlobsMapCommitB.keySet());
-      LOGGER.debug("Deleted location for Diff : {}", deletedLocations);
-
-      // get B sha -> blobs
-      Map<String, Set<BlobExpanded>> blobsB = getCollectToMap(locationBlobsMapCommitB);
-      // get A sha -> blobs
-      Map<String, Set<BlobExpanded>> blobsA = getCollectToMap(locationBlobsMapCommitA);
-      // delete blobs same with A
-      for (Map.Entry<String, Set<BlobExpanded>> entry : blobsA.entrySet()) {
-        Set<BlobExpanded> ent = blobsB.get(entry.getKey());
-        if (ent != null) {
-          ent.removeAll(entry.getValue());
-        }
-      }
-      // get modified location -> blob
-      Map<String, BlobExpanded> locationBlobsModified =
-          getLocationWiseBlobExpandedMapFromCollection(
-              blobsB.values().stream().flatMap(Collection::stream).collect(Collectors.toList()));
-      // remove added from modified
-      locationBlobsModified.keySet().removeAll(addedLocations);
-      Set<String> modifiedLocations = locationBlobsModified.keySet();
-      LOGGER.debug("Modified location for Diff : {}", modifiedLocations);
-
-      List<ai.verta.modeldb.versioning.BlobDiff> addedBlobDiffList =
-          getAddedBlobDiff(addedLocations, convertToLocationBlobMap(locationBlobsMapCommitB));
-      List<ai.verta.modeldb.versioning.BlobDiff> deletedBlobDiffList =
-          getDeletedBlobDiff(deletedLocations, convertToLocationBlobMap(locationBlobsMapCommitA));
-      List<ai.verta.modeldb.versioning.BlobDiff> modifiedBlobDiffList =
-          getModifiedBlobDiff(
-              modifiedLocations,
-              convertToLocationBlobMap(locationBlobsMapCommitA),
-              convertToLocationBlobMap(locationBlobsMapCommitB));
-
-      return ComputeRepositoryDiffRequest.Response.newBuilder()
-          .addAllDiffs(addedBlobDiffList)
-          .addAllDiffs(deletedBlobDiffList)
-          .addAllDiffs(modifiedBlobDiffList)
->>>>>>> 28f3a0e3
           .build();
     }
   }
 
-<<<<<<< HEAD
   private CommitEntity getCommonParent(Session session, String commitA, String commitB)
       throws ModelDBException {
     List<CommitEntity> parentCommitA = VersioningUtils.getParentCommits(session, commitA);
@@ -633,7 +589,8 @@
     }
     // Should never happen, since we have the initial commit
     throw new ModelDBException("Could not find base commit for merge", Status.Code.INTERNAL);
-=======
+  }
+
   private Map<String, Set<BlobExpanded>> getCollectToMap(
       Map<String, Entry<BlobExpanded, String>> locationBlobsMapCommit) {
     return locationBlobsMapCommit.values().stream()
@@ -646,7 +603,6 @@
                   newHash.addAll(m2);
                   return newHash;
                 }, LinkedHashMap::new));
->>>>>>> 28f3a0e3
   }
 
   List<ai.verta.modeldb.versioning.BlobDiff> getAddedBlobDiff(
@@ -743,7 +699,6 @@
       CommitEntity commitEntity = commitFunction.apply(session, session1 -> repositoryEntity);
       Map<String, BlobExpanded> locationBlobsMap =
           getCommitBlobMap(session, commitEntity.getRootSha(), new ArrayList<>());
-<<<<<<< HEAD
       return getBlobContainers(request.getDiffsList(), locationBlobsMap);
     }
   }
@@ -760,19 +715,7 @@
             "Location in BlobDiff should not be empty", Status.Code.INVALID_ARGUMENT);
       }
       BlobExpanded blobExpanded = locationBlobsMap.get(getStringFromLocationList(locationList));
-      Blob lhs = new Blob();
-      if (blobExpanded != null) {
-        lhs = Blob.fromProto(blobExpanded.getBlob());
-=======
-      Map<String, BlobExpanded> locationBlobsMapNew = new LinkedHashMap<>();
-      for (ai.verta.modeldb.versioning.BlobDiff blobDiff : request.getDiffsList()) {
-        final ProtocolStringList locationList = blobDiff.getLocationList();
-        if (locationList == null || locationList.isEmpty()) {
-          throw new ModelDBException(
-              "Location in BlobDiff should not be empty", Status.Code.INVALID_ARGUMENT);
-        }
-        BlobExpanded blobExpanded = locationBlobsMap.get(getStringFromLocationList(locationList));
-        Blob blob =
+      Blob blob =
             DiffMerger.mergeBlob(
                 blobExpanded == null ? null : Blob.fromProto(blobExpanded.getBlob()),
                 BlobDiff.fromProto(blobDiff));
@@ -791,21 +734,8 @@
         if (blobExpandedEntry.getValue() != null) {
           blobContainerList.add(BlobContainer.create(blobExpandedEntry.getValue()));
         }
->>>>>>> 28f3a0e3
-      }
-      Blob blob = DiffMerger.mergeBlob(lhs, BlobDiff.fromProto(blobDiff));
-      locationBlobsMapNew.put(
-          getStringFromLocationList(blobDiff.getLocationList()),
-          BlobExpanded.newBuilder()
-              .addAllLocation(blobDiff.getLocationList())
-              .setBlob(blob.toProto())
-              .build());
-    }
-    locationBlobsMap.putAll(locationBlobsMapNew);
-    List<BlobContainer> blobContainerList = new LinkedList<>();
-    for (Map.Entry<String, BlobExpanded> blobExpandedEntry : locationBlobsMap.entrySet()) {
-      blobContainerList.add(BlobContainer.create(blobExpandedEntry.getValue()));
-    }
+       }
     return blobContainerList;
+      
   }
 }