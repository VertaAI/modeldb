package ai.verta.modeldb.versioning;

import static java.util.stream.Collectors.toMap;

import ai.verta.modeldb.ModelDBException;
import ai.verta.modeldb.entities.versioning.CommitEntity;
import ai.verta.modeldb.entities.versioning.InternalFolderElementEntity;
import ai.verta.modeldb.entities.versioning.RepositoryEntity;
import ai.verta.modeldb.utils.ModelDBHibernateUtil;
import ai.verta.modeldb.versioning.DiffStatusEnum.DiffStatus;
import ai.verta.modeldb.versioning.autogenerated._public.modeldb.versioning.model.Blob;
import ai.verta.modeldb.versioning.autogenerated._public.modeldb.versioning.model.BlobDiff;
import ai.verta.modeldb.versioning.autogenerated._public.modeldb.versioning.model.DiffStatusEnumDiffStatus;
import ai.verta.modeldb.versioning.blob.container.BlobContainer;
import ai.verta.modeldb.versioning.blob.diff.DiffComputer;
import ai.verta.modeldb.versioning.blob.diff.DiffMerger;
import ai.verta.modeldb.versioning.blob.diff.TypeChecker;
import ai.verta.modeldb.versioning.blob.factory.BlobFactory;
import com.google.protobuf.ProtocolStringList;
import io.grpc.Status;
import java.security.NoSuchAlgorithmException;
import java.util.AbstractMap;
import java.util.AbstractMap.SimpleEntry;
import java.util.ArrayList;
import java.util.Collection;
import java.util.Collections;
import java.util.Comparator;
import java.util.HashSet;
import java.util.LinkedHashMap;
import java.util.LinkedHashSet;
import java.util.LinkedList;
import java.util.List;
import java.util.Map;
import java.util.Map.Entry;
import java.util.Optional;
import java.util.Set;
import java.util.stream.Collectors;
import java.util.stream.Stream;
import org.apache.logging.log4j.LogManager;
import org.apache.logging.log4j.Logger;
import org.hibernate.Session;
import org.hibernate.query.Query;

public class BlobDAORdbImpl implements BlobDAO {

  private static final Logger LOGGER = LogManager.getLogger(BlobDAORdbImpl.class);

  public static final String TREE = "TREE";

  /**
   * Goes through each BlobExpanded creating TREE/BLOB node top down and computing SHA bottom up
   * there is a rootSHA which holds one TREE node of each BlobExpanded
   *
   * @throws ModelDBException
   */
  @Override
  public String setBlobs(List<BlobContainer> blobContainers, FileHasher fileHasher)
      throws NoSuchAlgorithmException, ModelDBException {
    TreeElem rootTree = new TreeElem();
    for (BlobContainer blobContainer : blobContainers) {
      // should save each blob during one session to avoid recurring entities ids
      try (Session session = ModelDBHibernateUtil.getSessionFactory().openSession()) {
        session.beginTransaction();
        blobContainer.process(session, rootTree, fileHasher);
        session.getTransaction().commit();
      }
    }
    try (Session session = ModelDBHibernateUtil.getSessionFactory().openSession()) {
      session.beginTransaction();
      final InternalFolderElement internalFolderElement = rootTree.saveFolders(session, fileHasher);
      session.getTransaction().commit();
      return internalFolderElement.getElementSha();
    }
  }

  private ai.verta.modeldb.versioning.Blob getBlob(
      Session session, InternalFolderElementEntity folderElementEntity) throws ModelDBException {
    return BlobFactory.create(folderElementEntity).getBlob(session);
  }

  private Folder getFolder(Session session, String commitSha, String folderSha) {
    Optional result =
        session
            .createQuery(
                "From "
                    + InternalFolderElementEntity.class.getSimpleName()
                    + " where folder_hash = '"
                    + folderSha
                    + "'")
            .list().stream()
            .map(
                d -> {
                  InternalFolderElementEntity entity = (InternalFolderElementEntity) d;
                  Folder.Builder folder = Folder.newBuilder();
                  FolderElement.Builder folderElement =
                      FolderElement.newBuilder()
                          .setElementName(entity.getElement_name())
                          .setCreatedByCommit(commitSha);

                  if (entity.getElement_type().equals(TREE)) {
                    folder.addSubFolders(folderElement);
                  } else {
                    folder.addBlobs(folderElement);
                  }
                  return folder.build();
                })
            .reduce((a, b) -> ((Folder) a).toBuilder().mergeFrom((Folder) b).build());

    if (result.isPresent()) {
      return (Folder) result.get();
    } else {
      return null;
    }
  }

  // TODO : check if there is a way to optimize on the calls to data base.
  // We should fetch data  in a single query.
  @Override
  public GetCommitComponentRequest.Response getCommitComponent(
      RepositoryFunction repositoryFunction, String commitHash, ProtocolStringList locationList)
      throws ModelDBException {
    try (Session session = ModelDBHibernateUtil.getSessionFactory().openSession()) {
      session.beginTransaction();
      RepositoryEntity repository = repositoryFunction.apply(session);
      CommitEntity commit = session.get(CommitEntity.class, commitHash);

      if (commit == null) {
        throw new ModelDBException("No such commit", Status.Code.NOT_FOUND);
      }

      if (!VersioningUtils.commitRepositoryMappingExists(session, commitHash, repository.getId())) {
        throw new ModelDBException("No such commit found in the repository", Status.Code.NOT_FOUND);
      }

      String folderHash = commit.getRootSha();
      if (locationList.isEmpty()) { // getting root
        Folder folder = getFolder(session, commit.getCommit_hash(), folderHash);
        session.getTransaction().commit();
        if (folder == null) { // root is empty
          return GetCommitComponentRequest.Response.newBuilder().build();
        }
        return GetCommitComponentRequest.Response.newBuilder().setFolder(folder).build();
      }
      for (int index = 0; index < locationList.size(); index++) {
        String folderLocation = locationList.get(index);
        String folderQueryHQL =
            "From "
                + InternalFolderElementEntity.class.getSimpleName()
                + " parentIfe WHERE parentIfe.element_name = :location AND parentIfe.folder_hash = :folderHash";
        Query<InternalFolderElementEntity> fetchTreeQuery = session.createQuery(folderQueryHQL);
        fetchTreeQuery.setParameter("location", folderLocation);
        fetchTreeQuery.setParameter("folderHash", folderHash);
        InternalFolderElementEntity elementEntity = fetchTreeQuery.uniqueResult();

        if (elementEntity == null) {
          LOGGER.warn(
              "No such folder found : {}. Failed at index {} looking for {}",
              folderLocation,
              index,
              folderLocation);
          throw new ModelDBException(
              "No such folder found : " + folderLocation, Status.Code.NOT_FOUND);
        }
        if (elementEntity.getElement_type().equals(TREE)) {
          folderHash = elementEntity.getElement_sha();
          if (index == locationList.size() - 1) {
            Folder folder = getFolder(session, commit.getCommit_hash(), folderHash);
            session.getTransaction().commit();
            if (folder == null) { // folder is empty
              return GetCommitComponentRequest.Response.newBuilder().build();
            }
            return GetCommitComponentRequest.Response.newBuilder().setFolder(folder).build();
          }
        } else {
          if (index == locationList.size() - 1) {
            ai.verta.modeldb.versioning.Blob blob = getBlob(session, elementEntity);
            session.getTransaction().commit();
            return GetCommitComponentRequest.Response.newBuilder().setBlob(blob).build();
          } else {
            throw new ModelDBException(
                "No such folder found : " + locationList.get(index + 1), Status.Code.NOT_FOUND);
          }
        }
      }
    } catch (Throwable throwable) {
      if (throwable instanceof ModelDBException) {
        throw (ModelDBException) throwable;
      }
      LOGGER.warn(throwable);
      throw new ModelDBException("Unknown error", Status.Code.INTERNAL);
    }
    throw new ModelDBException(
        "Unexpected logic issue found when fetching blobs", Status.Code.UNKNOWN);
  }

  /**
   * get the Folder Element pointed to by the parentFolderHash and elementName
   *
   * @param session
   * @param parentFolderHash : folder hash of the parent
   * @param elementName : element name of the element to be fetched
   * @return {@link List<InternalFolderElementEntity>}
   */
  private List<InternalFolderElementEntity> getFolderElement(
      Session session, String parentFolderHash, String elementName) {
    StringBuilder folderQueryHQLBuilder =
        new StringBuilder("From ")
            .append(InternalFolderElementEntity.class.getSimpleName())
            .append(" parentIfe WHERE parentIfe.folder_hash = :folderHash ");

    if (elementName != null && !elementName.isEmpty()) {
      folderQueryHQLBuilder.append("AND parentIfe.element_name = :elementName");
    }

    Query<InternalFolderElementEntity> fetchTreeQuery =
        session.createQuery(folderQueryHQLBuilder.toString());
    fetchTreeQuery.setParameter("folderHash", parentFolderHash);
    if (elementName != null && !elementName.isEmpty()) {
      fetchTreeQuery.setParameter("elementName", elementName);
    }
    return fetchTreeQuery.list();
  }

  boolean childContains(Set<?> list, Set<?> sublist) {
    return Collections.indexOfSubList(new LinkedList<>(list), new LinkedList<>(sublist)) != -1;
  }

  private Map<String, Map.Entry<BlobExpanded, String>> getChildFolderBlobMap(
      Session session,
      List<String> requestedLocation,
      Set<String> parentLocation,
      String parentFolderHash)
      throws ModelDBException {
    String folderQueryHQL =
        "From "
            + InternalFolderElementEntity.class.getSimpleName()
            + " parentIfe WHERE parentIfe.folder_hash = :folderHash";
    Query<InternalFolderElementEntity> fetchTreeQuery = session.createQuery(folderQueryHQL);
    fetchTreeQuery.setParameter("folderHash", parentFolderHash);
    List<InternalFolderElementEntity> childElementFolders = fetchTreeQuery.list();

    Map<String, Map.Entry<BlobExpanded, String>> childBlobExpandedMap = new LinkedHashMap<>();
    for (InternalFolderElementEntity childElementFolder : childElementFolders) {
      if (childElementFolder.getElement_type().equals(TREE)) {
        Set<String> childLocation = new LinkedHashSet<>(parentLocation);
        childLocation.add(childElementFolder.getElement_name());
        if (childContains(new LinkedHashSet<>(requestedLocation), childLocation)
            || childLocation.containsAll(requestedLocation)) {
          childBlobExpandedMap.putAll(
              getChildFolderBlobMap(
                  session, requestedLocation, childLocation, childElementFolder.getElement_sha()));
        }
      } else {
        if (parentLocation.containsAll(requestedLocation)) {
          ai.verta.modeldb.versioning.Blob blob = getBlob(session, childElementFolder);
          BlobExpanded blobExpanded =
              BlobExpanded.newBuilder()
                  .addAllLocation(parentLocation)
                  .addLocation(childElementFolder.getElement_name())
                  .setBlob(blob)
                  .build();
          childBlobExpandedMap.put(
              getStringFromLocationList(blobExpanded.getLocationList()),
              new AbstractMap.SimpleEntry<>(blobExpanded, childElementFolder.getElement_sha()));
        }
      }
    }
    return childBlobExpandedMap;
  }

  /**
   * Given a folderHash and a location list, collects all the blobs along the location list and
   * returns them with their location as set
   *
   * @param session
   * @param folderHash : the base folder to start the search for location list
   * @param locationList : list of trees and psossibly terminating with blob
   * @return
   * @throws ModelDBException
   */
  @Override
  public Map<String, BlobExpanded> getCommitBlobMap(
      Session session, String folderHash, List<String> locationList) throws ModelDBException {
    return convertToLocationBlobMap(getCommitBlobMapWithHash(session, folderHash, locationList));
  }

  private Map<String, BlobExpanded> convertToLocationBlobMap(
      Map<String, Map.Entry<BlobExpanded, String>> commitBlobMapWithHash) {
    return commitBlobMapWithHash.entrySet().stream()
        .collect(
            Collectors.toMap(
                Entry::getKey, stringEntryEntry -> stringEntryEntry.getValue().getKey()));
  }

  Map<String, Map.Entry<BlobExpanded, String>> getCommitBlobMapWithHash(
      Session session, String folderHash, List<String> locationList) throws ModelDBException {

    String parentLocation = locationList.size() == 0 ? null : locationList.get(0);
    List<InternalFolderElementEntity> parentFolderElementList =
        getFolderElement(session, folderHash, parentLocation);
    if (parentFolderElementList == null || parentFolderElementList.isEmpty()) {
      if (parentLocation
          != null) { // = null mainly is supporting the call on init commit which is an empty commit
        throw new ModelDBException(
            "No such folder found : " + parentLocation, Status.Code.NOT_FOUND);
      }
    }

    Map<String, Map.Entry<BlobExpanded, String>> finalLocationBlobMap = new LinkedHashMap<>();
    for (InternalFolderElementEntity parentFolderElement : parentFolderElementList) {
      if (!parentFolderElement.getElement_type().equals(TREE)) {
        ai.verta.modeldb.versioning.Blob blob = getBlob(session, parentFolderElement);
        BlobExpanded blobExpanded =
            BlobExpanded.newBuilder()
                .addLocation(parentFolderElement.getElement_name())
                .setBlob(blob)
                .build();
        finalLocationBlobMap.put(
            getStringFromLocationList(blobExpanded.getLocationList()),
            new SimpleEntry<>(blobExpanded, parentFolderElement.getElement_sha()));
      } else {
        // if this is tree, search further
        Set<String> location = new LinkedHashSet<>();
        Map<String, Map.Entry<BlobExpanded, String>> locationBlobList =
            getChildFolderBlobMap(session, locationList, location, folderHash);
        finalLocationBlobMap.putAll(locationBlobList);
      }
    }

    Comparator<Map.Entry<String, Map.Entry<BlobExpanded, String>>> locationComparator =
        Comparator.comparing(
            (Map.Entry<String, Map.Entry<BlobExpanded, String>> o) ->
                o.getKey().replaceAll("#", ""));

    finalLocationBlobMap =
        finalLocationBlobMap.entrySet().stream()
            .sorted(locationComparator)
            .collect(
                toMap(Map.Entry::getKey, Map.Entry::getValue, (e1, e2) -> e2, LinkedHashMap::new));

    return finalLocationBlobMap;
  }

  @Override
  public ListCommitBlobsRequest.Response getCommitBlobsList(
      RepositoryFunction repositoryFunction, String commitHash, ProtocolStringList locationList)
      throws ModelDBException {
    try (Session session = ModelDBHibernateUtil.getSessionFactory().openSession()) {
      session.beginTransaction();

      CommitEntity commit = session.get(CommitEntity.class, commitHash);
      if (commit == null) {
        throw new ModelDBException("No such commit", Status.Code.NOT_FOUND);
      }

      RepositoryEntity repository = repositoryFunction.apply(session);
      if (!VersioningUtils.commitRepositoryMappingExists(session, commitHash, repository.getId())) {
        throw new ModelDBException("No such commit found in the repository", Status.Code.NOT_FOUND);
      }
      Map<String, BlobExpanded> locationBlobMap =
          getCommitBlobMap(session, commit.getRootSha(), locationList);
      return ListCommitBlobsRequest.Response.newBuilder()
          .addAllBlobs(locationBlobMap.values())
          .build();
    } catch (Throwable throwable) {
      throwable.printStackTrace();
      if (throwable instanceof ModelDBException) {
        throw (ModelDBException) throwable;
      }
      throw new ModelDBException("Unknown error", Status.Code.INTERNAL);
    }
  }

  @Override
  public ComputeRepositoryDiffRequest.Response computeRepositoryDiff(
      RepositoryFunction repositoryFunction, ComputeRepositoryDiffRequest request)
      throws ModelDBException {
    try (Session session = ModelDBHibernateUtil.getSessionFactory().openSession()) {
      session.beginTransaction();
      RepositoryEntity repositoryEntity = repositoryFunction.apply(session);

      CommitEntity internalCommitA = session.get(CommitEntity.class, request.getCommitA());
      if (internalCommitA == null) {
        throw new ModelDBException(
            "No such commit found : " + request.getCommitA(), Status.Code.NOT_FOUND);
      }

      CommitEntity internalCommitB = session.get(CommitEntity.class, request.getCommitB());
      if (internalCommitB == null) {
        throw new ModelDBException(
            "No such commit found : " + request.getCommitB(), Status.Code.NOT_FOUND);
      }

      if (!VersioningUtils.commitRepositoryMappingExists(
          session, internalCommitA.getCommit_hash(), repositoryEntity.getId())) {
        throw new ModelDBException(
            "No such commit found in the repository : " + internalCommitA.getCommit_hash(),
            Status.Code.NOT_FOUND);
      }

      if (!VersioningUtils.commitRepositoryMappingExists(
          session, internalCommitB.getCommit_hash(), repositoryEntity.getId())) {
        throw new ModelDBException(
            "No such commit found in the repository : " + internalCommitB.getCommit_hash(),
            Status.Code.NOT_FOUND);
      }
      // get list of blob expanded in both commit and group them in a map based on location
      Map<String, Map.Entry<BlobExpanded, String>> locationBlobsMapCommitA =
          getCommitBlobMapWithHash(session, internalCommitA.getRootSha(), new ArrayList<>());

      Map<String, Map.Entry<BlobExpanded, String>> locationBlobsMapCommitB =
          getCommitBlobMapWithHash(session, internalCommitB.getRootSha(), new ArrayList<>());

      session.getTransaction().commit();

      // Added new blob location in the CommitB, locations in
      Set<String> addedLocations = new LinkedHashSet<>(locationBlobsMapCommitB.keySet());
      addedLocations.removeAll(locationBlobsMapCommitA.keySet());
      LOGGER.debug("Added location for Diff : {}", addedLocations);

      // deleted new blob location from the CommitA
      Set<String> deletedLocations = new LinkedHashSet<>(locationBlobsMapCommitA.keySet());
      deletedLocations.removeAll(locationBlobsMapCommitB.keySet());
      LOGGER.debug("Deleted location for Diff : {}", deletedLocations);

      // modified new blob location from the CommitA
      Map<String, Set<BlobExpanded>> blobsB =
          getCollectToMap(locationBlobsMapCommitB);
      Map<String, Set<BlobExpanded>> blobsA =
          getCollectToMap(locationBlobsMapCommitA);
      for (Map.Entry<String, Set<BlobExpanded>> entry : blobsA.entrySet()) {
        Set<BlobExpanded> ent = blobsB.get(entry.getKey());
        if (ent != null) {
          ent.removeAll(entry.getValue());
        }
      }
      Map<String, BlobExpanded> locationBlobsModified =
<<<<<<< HEAD
          getLocationWiseBlobExpandedMapFromCollection(blobsAdded.values().stream().flatMap(
              Collection::stream).collect(Collectors.toList()));
      for (String entry : addedLocations) {
        locationBlobsModified.remove(entry);
      }
=======
          getLocationWiseBlobExpandedMapFromCollection(
              blobsB.values().stream().flatMap(Collection::stream).collect(Collectors.toList()));
      locationBlobsModified.keySet().removeAll(addedLocations);
>>>>>>> 5478dd8b
      Set<String> modifiedLocations = locationBlobsModified.keySet();
      LOGGER.debug("Modified location for Diff : {}", modifiedLocations);

      List<ai.verta.modeldb.versioning.BlobDiff> addedBlobDiffList =
          getAddedBlobDiff(addedLocations, convertToLocationBlobMap(locationBlobsMapCommitB));
      List<ai.verta.modeldb.versioning.BlobDiff> deletedBlobDiffList =
          getDeletedBlobDiff(deletedLocations, convertToLocationBlobMap(locationBlobsMapCommitA));
      List<ai.verta.modeldb.versioning.BlobDiff> modifiedBlobDiffList =
          getModifiedBlobDiff(
              modifiedLocations,
              convertToLocationBlobMap(locationBlobsMapCommitA),
              convertToLocationBlobMap(locationBlobsMapCommitB));

      return ComputeRepositoryDiffRequest.Response.newBuilder()
          .addAllDiffs(addedBlobDiffList)
          .addAllDiffs(deletedBlobDiffList)
          .addAllDiffs(modifiedBlobDiffList)
          .build();
    }
  }

  private Map<String, Set<BlobExpanded>> getCollectToMap(
      Map<String, Entry<BlobExpanded, String>> locationBlobsMapCommit) {
    return locationBlobsMapCommit.values().stream()
        .collect(
            Collectors.toMap(
                Entry::getValue,
                entry -> new HashSet<>(Collections.singletonList(entry.getKey())),
                (m1, m2) -> {
                  HashSet<BlobExpanded> newHash = new HashSet<>(m1);
                  newHash.addAll(m2);
                  return newHash;
                }));
  }

  List<ai.verta.modeldb.versioning.BlobDiff> getAddedBlobDiff(
      Set<String> addedLocations, Map<String, BlobExpanded> locationBlobsMapCommitB) {
    return addedLocations.stream()
        .map(
            location -> {
              BlobExpanded blobExpanded = locationBlobsMapCommitB.get(location);
              BlobDiff diff = DiffComputer.computeBlobDiff(null, fromBlobProto(blobExpanded));
              diff.setStatus(DiffStatusEnumDiffStatus.fromProto(DiffStatus.ADDED));
              diff.setLocation(blobExpanded.getLocationList());
              return diff.toProto().build();
            })
        .collect(Collectors.toList());
  }

  private Blob fromBlobProto(BlobExpanded blobExpanded) {
    return Blob.fromProto(blobExpanded.getBlob());
  }

  List<ai.verta.modeldb.versioning.BlobDiff> getDeletedBlobDiff(
      Set<String> deletedLocations, Map<String, BlobExpanded> locationBlobsMapCommitA) {
    return deletedLocations.stream()
        .map(
            location -> {
              BlobExpanded blobExpanded = locationBlobsMapCommitA.get(location);

              BlobDiff diff = DiffComputer.computeBlobDiff(fromBlobProto(blobExpanded), null);
              diff.setStatus(DiffStatusEnumDiffStatus.fromProto(DiffStatus.DELETED));
              diff.setLocation(blobExpanded.getLocationList());
              return diff.toProto().build();
            })
        .collect(Collectors.toList());
  }

  List<ai.verta.modeldb.versioning.BlobDiff> getModifiedBlobDiff(
      Set<String> modifiedLocations,
      Map<String, BlobExpanded> locationBlobsMapCommitA,
      Map<String, BlobExpanded> locationBlobsMapCommitB) {
    return modifiedLocations.stream()
        .flatMap(
            location -> {
              BlobExpanded blobExpandedCommitA = locationBlobsMapCommitA.get(location);
              BlobExpanded blobExpandedCommitB = locationBlobsMapCommitB.get(location);
              final Blob a = fromBlobProto(blobExpandedCommitA);
              final Blob b = fromBlobProto(blobExpandedCommitB);
              if (TypeChecker.sameType(a, b)) {
                return Stream.of(
                    DiffComputer.computeBlobDiff(a, b)
                        .setLocation(blobExpandedCommitA.getLocationList())
                        .setStatus(DiffStatusEnumDiffStatus.fromProto(DiffStatus.MODIFIED))
                        .toProto()
                        .build());
              } else {
                return Stream.of(
                    DiffComputer.computeBlobDiff(a, null)
                        .setLocation(blobExpandedCommitA.getLocationList())
                        .setStatus(DiffStatusEnumDiffStatus.fromProto(DiffStatus.DELETED))
                        .toProto()
                        .build(),
                    DiffComputer.computeBlobDiff(null, b)
                        .setLocation(blobExpandedCommitB.getLocationList())
                        .setStatus(DiffStatusEnumDiffStatus.fromProto(DiffStatus.ADDED))
                        .toProto()
                        .build());
              }
            })
        .collect(Collectors.toList());
  }

  private Map<String, BlobExpanded> getLocationWiseBlobExpandedMapFromCollection(
      Collection<BlobExpanded> blobExpandeds) {
    return blobExpandeds.stream()
        .collect(
            Collectors.toMap(
                // TODO: Here used the `#` for joining the locations but if folder locations contain
                // TODO: - the `#` then this functionality will break.
                blobExpanded -> getStringFromLocationList(blobExpanded.getLocationList()),
                blobExpanded -> blobExpanded));
  }

  private String getStringFromLocationList(List<String> locationList) {
    return String.join("#", locationList);
  }

  @Override
  public List<BlobContainer> convertBlobDiffsToBlobs(
      CreateCommitRequest request,
      RepositoryFunction repositoryFunction,
      CommitFunction commitFunction)
      throws ModelDBException {
    try (Session session = ModelDBHibernateUtil.getSessionFactory().openSession()) {
      RepositoryEntity repositoryEntity = repositoryFunction.apply(session);
      CommitEntity commitEntity = commitFunction.apply(session, session1 -> repositoryEntity);
      Map<String, BlobExpanded> locationBlobsMap =
          getCommitBlobMap(session, commitEntity.getRootSha(), new ArrayList<>());
      Map<String, BlobExpanded> locationBlobsMapNew = new LinkedHashMap<>();
      for (ai.verta.modeldb.versioning.BlobDiff blobDiff : request.getDiffsList()) {
        final ProtocolStringList locationList = blobDiff.getLocationList();
        if (locationList == null || locationList.isEmpty()) {
          throw new ModelDBException(
              "Location in BlobDiff should not be empty", Status.Code.INVALID_ARGUMENT);
        }
        BlobExpanded blobExpanded = locationBlobsMap.get(getStringFromLocationList(locationList));
        Blob blob =
            DiffMerger.mergeBlob(
                blobExpanded == null ? null : Blob.fromProto(blobExpanded.getBlob()),
                BlobDiff.fromProto(blobDiff));
        locationBlobsMapNew.put(
            getStringFromLocationList(locationList),
            blob == null
                ? null
                : BlobExpanded.newBuilder()
                    .addAllLocation(locationList)
                    .setBlob(blob.toProto())
                    .build());
      }
      locationBlobsMap.putAll(locationBlobsMapNew);
      List<BlobContainer> blobContainerList = new LinkedList<>();
      for (Map.Entry<String, BlobExpanded> blobExpandedEntry : locationBlobsMap.entrySet()) {
        if (blobExpandedEntry.getValue() != null) {
          blobContainerList.add(BlobContainer.create(blobExpandedEntry.getValue()));
        }
      }
      return blobContainerList;
    }
  }
}<|MERGE_RESOLUTION|>--- conflicted
+++ resolved
@@ -435,17 +435,9 @@
         }
       }
       Map<String, BlobExpanded> locationBlobsModified =
-<<<<<<< HEAD
-          getLocationWiseBlobExpandedMapFromCollection(blobsAdded.values().stream().flatMap(
-              Collection::stream).collect(Collectors.toList()));
-      for (String entry : addedLocations) {
-        locationBlobsModified.remove(entry);
-      }
-=======
           getLocationWiseBlobExpandedMapFromCollection(
               blobsB.values().stream().flatMap(Collection::stream).collect(Collectors.toList()));
       locationBlobsModified.keySet().removeAll(addedLocations);
->>>>>>> 5478dd8b
       Set<String> modifiedLocations = locationBlobsModified.keySet();
       LOGGER.debug("Modified location for Diff : {}", modifiedLocations);
 
