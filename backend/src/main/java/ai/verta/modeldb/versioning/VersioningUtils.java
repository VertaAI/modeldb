package ai.verta.modeldb.versioning;

import ai.verta.common.KeyValue;
import ai.verta.modeldb.ArtifactPart;
import ai.verta.modeldb.KeyValueQuery;
import ai.verta.modeldb.ModelDBConstants;
import ai.verta.modeldb.ModelDBException;
import ai.verta.modeldb.OperatorEnum;
import ai.verta.modeldb.entities.ArtifactPartEntity;
import ai.verta.modeldb.entities.AttributeEntity;
import ai.verta.modeldb.entities.versioning.CommitEntity;
import ai.verta.modeldb.utils.ModelDBUtils;
import ai.verta.modeldb.utils.RdbmsUtils;
import com.google.protobuf.InvalidProtocolBufferException;
import com.google.protobuf.Value;
import com.google.rpc.Code;
import com.google.rpc.Status;
import io.grpc.protobuf.StatusProto;
import java.security.NoSuchAlgorithmException;
import java.util.HashSet;
import java.util.LinkedList;
import java.util.List;
import java.util.Map;
import java.util.Set;
import java.util.regex.Pattern;
import java.util.stream.Collectors;
import org.apache.logging.log4j.LogManager;
import org.apache.logging.log4j.Logger;
import org.hibernate.Session;
import org.hibernate.query.Query;

public class VersioningUtils {
  private static final Logger LOGGER = LogManager.getLogger(VersioningUtils.class);

  private static final String COMMIT_BELONGS_TO_REPO_QUERY =
      "SELECT count(*) FROM CommitEntity c Join c.repository r WHERE c.commit_hash =  :commitHash AND r.id = :repositoryId";
  private static final String GET_PARENT_COMMIT_SHA_PREFIX =
      "SELECT parent_hash FROM commit_parent WHERE child_hash = \'";

  /**
   * Checks the database and returns if a commitHash belongs to a repository
   *
   * @param session
   * @param commitHash : hash of commit
   * @param repositoryId : id of the repository
   * @return
   */
  static boolean commitRepositoryMappingExists(
      Session session, String commitHash, Long repositoryId) {
    Query query = session.createQuery(COMMIT_BELONGS_TO_REPO_QUERY);
    query.setParameter("commitHash", commitHash);
    query.setParameter("repositoryId", repositoryId);
    Long count = (Long) query.getSingleResult();
    return count > 0;
  }

  /**
   * Returns the parents of a commit sorted in descending orderof time
   *
   * @param session
   * @param commitSHA
   * @return
   */
  // TODO: RepoDAO.listBranchCommits should use this
  public static List<CommitEntity> getParentCommits(Session session, String commitSHA) {
    List<String> childCommitSHAs = new LinkedList<String>();
    childCommitSHAs.add(commitSHA);
    List<String> commitSHAs = new LinkedList<>();
    while (!childCommitSHAs.isEmpty()) {
      String childCommit = childCommitSHAs.remove(0);
      commitSHAs.add(childCommit);
      @SuppressWarnings("unchecked")
      Query<String> sqlQuery =
          session.createSQLQuery(GET_PARENT_COMMIT_SHA_PREFIX + childCommit + "\'");
      List<String> parentCommitSHAs = sqlQuery.list();
      childCommitSHAs.addAll(parentCommitSHAs);
    }
    String getChildCommits =
        "FROM "
            + CommitEntity.class.getSimpleName()
            + " c WHERE c.commit_hash IN (:childCommitSHAs)  ORDER BY c.date_created DESC";
    @SuppressWarnings("unchecked")
    Query<CommitEntity> query = session.createQuery(getChildCommits);
    query.setParameterList("childCommitSHAs", commitSHAs);
    return query.list();
  }
  /**
   * Given commit components returns commitSHA
   *
   * @param parentSHAs
   * @param message
   * @param timeCreated
   * @param author
   * @param blobSHA
   * @return
   * @throws NoSuchAlgorithmException
   */
  public static String generateCommitSHA(
      List<String> parentSHAs, String message, long timeCreated, String author, String blobSHA)
      throws NoSuchAlgorithmException {
    StringBuilder sb = new StringBuilder();
    if (!parentSHAs.isEmpty()) {
      parentSHAs = parentSHAs.stream().sorted().collect(Collectors.toList());
      sb.append("parent:");
      parentSHAs.forEach(pSHA -> sb.append(pSHA));
    }
    sb.append(":message:")
        .append(message)
        .append(":date_created:")
        .append(timeCreated)
        .append(":author:")
        .append(author)
        .append(":rootHash:")
        .append(blobSHA);

    return FileHasher.getSha(sb.toString());
  }

  public static String revertCommitMessage(Commit revertCommit) {
    return "Revert \""
        + revertCommit.getMessage()
        + " ("
        + revertCommit.getCommitSha().substring(0, 7)
        + ")\"";
  }

  /**
   * joins the predicate Clauses with the operator name
   *
   * @param operatorName : like AND,OR etc.
   * @param predicateClauses : where clause string like ['repo.id = 123', 'repo.name = xyz']
   * @return {@link String} : 'repo.id = 123 AND repo.name = xyz'
   */
  public static String setPredicatesWithQueryOperator(
      String operatorName, String[] predicateClauses) {
    return String.join(" " + operatorName + " ", predicateClauses);
  }

  /**
   * Set keyValueQuery value in the query builder with requested operator and set query parameters
   * in parametersMap
   */
  public static void setQueryParameters(
      int index,
      StringBuilder queryBuilder,
      KeyValueQuery keyValueQuery,
      Map<String, Object> parametersMap) {
    Value value = keyValueQuery.getValue();
    OperatorEnum.Operator operator = keyValueQuery.getOperator();
    switch (value.getKindCase()) {
      case NUMBER_VALUE:
        LOGGER.debug("Called switch case : number_value");
        setValueWithOperatorInQuery(
            index, queryBuilder, operator, value.getNumberValue(), parametersMap);
        break;
      case STRING_VALUE:
        LOGGER.debug("Called switch case : string_value");
        if (!value.getStringValue().isEmpty()) {
          LOGGER.debug("Called switch case : string value exist");
          if (keyValueQuery.getKey().equals(ModelDBConstants.REPOSITORY_VISIBILITY)) {
            setValueWithOperatorInQuery(
                index,
                queryBuilder,
                operator,
                RepositoryVisibilityEnum.RepositoryVisibility.valueOf(value.getStringValue())
                    .ordinal(),
                parametersMap);
          } else {
            setValueWithOperatorInQuery(
                index, queryBuilder, operator, value.getStringValue(), parametersMap);
          }
          break;
        } else {
          Status invalidValueTypeError =
              Status.newBuilder()
                  .setCode(com.google.rpc.Code.INVALID_ARGUMENT_VALUE)
                  .setMessage("Predicate does not contain string value in request")
                  .build();
          throw StatusProto.toStatusRuntimeException(invalidValueTypeError);
        }
      case BOOL_VALUE:
        LOGGER.debug("Called switch case : bool_value");
        setValueWithOperatorInQuery(
            index, queryBuilder, operator, value.getStringValue(), parametersMap);
        break;
      default:
        Status invalidValueTypeError =
            Status.newBuilder()
                .setCode(Code.UNIMPLEMENTED_VALUE)
                .setMessage(
                    "Unknown 'Value' type recognized, valid 'Value' type are NUMBER_VALUE, STRING_VALUE, BOOL_VALUE")
                .build();
        throw StatusProto.toStatusRuntimeException(invalidValueTypeError);
    }
  }

  /**
   * @param index0 : predicate index for unique query parameter identity
   * @param queryBuilder : query builder
   * @param operator : query operator like GE, LE, EQ, GTE etc.
   * @param value : query parameter value like repoId(123), repoName(xyz) etc.
   * @param parametersMap : query parameter identity map.
   */
  public static void setValueWithOperatorInQuery(
      int index0,
      StringBuilder queryBuilder,
      OperatorEnum.Operator operator,
      Object value,
      Map<String, Object> parametersMap) {
    long index = index0 + Math.round(100.0 * Math.random());
    String key;
    switch (operator.ordinal()) {
      case OperatorEnum.Operator.GT_VALUE:
        key = "GT_VALUE_" + index;
        queryBuilder.append(" > :").append(key);
        parametersMap.put(key, value);
        break;
      case OperatorEnum.Operator.GTE_VALUE:
        key = "GTE_VALUE_" + index;
        queryBuilder.append(" >= :").append(key);
        parametersMap.put(key, value);
        break;
      case OperatorEnum.Operator.LT_VALUE:
        key = "LT_VALUE_" + index;
        queryBuilder.append(" < :").append(key);
        parametersMap.put(key, value);
        break;
      case OperatorEnum.Operator.LTE_VALUE:
        key = "LTE_VALUE_" + index;
        queryBuilder.append(" <= :").append(key);
        parametersMap.put(key, value);
        break;
      case OperatorEnum.Operator.NE_VALUE:
        key = "NE_VALUE_" + index;
        queryBuilder.append(" <> :").append(key);
        parametersMap.put(key, value);
        break;
      case OperatorEnum.Operator.CONTAIN_VALUE:
        queryBuilder
            .append(" LIKE ")
            .append(("'%" + Pattern.compile((String) value) + "%'").toLowerCase());
        break;
      case OperatorEnum.Operator.NOT_CONTAIN_VALUE:
        queryBuilder
            .append(" NOT LIKE ")
            .append(("'%" + Pattern.compile((String) value) + "%'").toLowerCase());
        break;
      case OperatorEnum.Operator.IN_VALUE:
        key = "IN_VALUE_" + index;
        queryBuilder.append(" IN (:").append(key).append(")");
        parametersMap.put(key, value);
        break;
      default:
        key = "default_" + index;
        queryBuilder.append(" = :").append(key);
        parametersMap.put(key, value);
    }
    queryBuilder.append(" ");
  }

  public static String getVersioningCompositeId(
      Long repoId, String commitHash, List<String> locations) {
    return repoId + "::" + commitHash + "::" + ModelDBUtils.getLocationWithSlashOperator(locations);
  }

  public static String[] getDatasetVersionBlobCompositeIdString(String compositeId) {
    return compositeId.split("::");
  }

  public static List<KeyValue> getAttributes(
      Session session,
      Long repoId,
      String commitHash,
      List<String> locations,
      List<String> attributeKeysList)
      throws ModelDBException {
    try {
      List<AttributeEntity> attributeEntities =
          getAttributeEntities(session, repoId, commitHash, locations, attributeKeysList);
      return RdbmsUtils.convertAttributeEntityListFromAttributes(attributeEntities);
    } catch (InvalidProtocolBufferException e) {
      throw new ModelDBException(e);
    }
  }

<<<<<<< HEAD
  public static void saveOrUpdateArtifactPartEntity(
      ArtifactPart artifactPart, Session session, String artifactId, int artifactType) {
    ArtifactPartEntity artifactPartEntity =
        new ArtifactPartEntity(
            artifactId, artifactType, artifactPart.getPartNumber(), artifactPart.getEtag());
    session.beginTransaction();
    session.saveOrUpdate(artifactPartEntity);
    session.getTransaction().commit();
  }

  public static Set<ArtifactPartEntity> getArtifactPartEntities(
      Session session, String artifactId, int artifactType) {
    String queryString =
        "From "
            + ArtifactPartEntity.class.getSimpleName()
            + " arp WHERE arp.artifact_type = :artifactType AND arp.artifact_id = :artifactId";
    Query query = session.createQuery(queryString);
    query.setParameter("artifactType", artifactType);
    query.setParameter("artifactId", artifactId);
    List<ArtifactPartEntity> artifactPartEntities = query.list();
    return new HashSet<>(artifactPartEntities);
=======
  public static List<AttributeEntity> getAttributeEntities(
      Session session,
      Long repoId,
      String commitHash,
      List<String> locations,
      List<String> attributeKeys) {
    StringBuilder getAttributesHQLBuilder =
        new StringBuilder(
            "From AttributeEntity kv where kv.entity_hash = :entityHash "
                + " AND kv.entity_name = :entityName AND kv.field_type = :fieldType");
    if (attributeKeys != null && !attributeKeys.isEmpty()) {
      getAttributesHQLBuilder.append(" AND kv.key IN (:keys) ");
    }
    getAttributesHQLBuilder.append(" ORDER BY kv.id");
    Query getQuery = session.createQuery(getAttributesHQLBuilder.toString());
    getQuery.setParameter("entityName", ModelDBConstants.BLOB);
    getQuery.setParameter("entityHash", getVersioningCompositeId(repoId, commitHash, locations));
    getQuery.setParameter("fieldType", ModelDBConstants.ATTRIBUTES);
    if (attributeKeys != null && !attributeKeys.isEmpty()) {
      getQuery.setParameterList("keys", attributeKeys);
    }
    return getQuery.list();
>>>>>>> d2f21ed2
  }
}<|MERGE_RESOLUTION|>--- conflicted
+++ resolved
@@ -283,7 +283,6 @@
     }
   }
 
-<<<<<<< HEAD
   public static void saveOrUpdateArtifactPartEntity(
       ArtifactPart artifactPart, Session session, String artifactId, int artifactType) {
     ArtifactPartEntity artifactPartEntity =
@@ -305,7 +304,8 @@
     query.setParameter("artifactId", artifactId);
     List<ArtifactPartEntity> artifactPartEntities = query.list();
     return new HashSet<>(artifactPartEntities);
-=======
+  }
+
   public static List<AttributeEntity> getAttributeEntities(
       Session session,
       Long repoId,
@@ -328,6 +328,5 @@
       getQuery.setParameterList("keys", attributeKeys);
     }
     return getQuery.list();
->>>>>>> d2f21ed2
   }
 }