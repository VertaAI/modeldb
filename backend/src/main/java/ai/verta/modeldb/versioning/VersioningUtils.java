package ai.verta.modeldb.versioning;

import ai.verta.common.KeyValue;
import ai.verta.modeldb.ArtifactPart;
import ai.verta.modeldb.KeyValueQuery;
import ai.verta.modeldb.ModelDBConstants;
import ai.verta.modeldb.ModelDBException;
import ai.verta.modeldb.OperatorEnum;
import ai.verta.modeldb.entities.ArtifactPartEntity;
import ai.verta.modeldb.entities.AttributeEntity;
import ai.verta.modeldb.entities.versioning.CommitEntity;
import ai.verta.modeldb.utils.ModelDBUtils;
import ai.verta.modeldb.utils.RdbmsUtils;
import com.google.protobuf.InvalidProtocolBufferException;
import com.google.protobuf.Value;
import com.google.rpc.Code;
import com.google.rpc.Status;
import io.grpc.protobuf.StatusProto;
import java.security.NoSuchAlgorithmException;
import java.util.HashSet;
import java.util.LinkedList;
import java.util.List;
import java.util.Map;
import java.util.Set;
import java.util.regex.Pattern;
import java.util.stream.Collectors;
import org.apache.logging.log4j.LogManager;
import org.apache.logging.log4j.Logger;
import org.hibernate.Session;
import org.hibernate.query.Query;

public class VersioningUtils {
  private static final Logger LOGGER = LogManager.getLogger(VersioningUtils.class);

  private static final String COMMIT_BELONGS_TO_REPO_QUERY =
      "SELECT count(*) FROM CommitEntity c Join c.repository r WHERE c.commit_hash =  :commitHash AND r.id = :repositoryId";
  private static final String GET_PARENT_COMMIT_SHA_PREFIX =
      "SELECT parent_hash FROM commit_parent WHERE child_hash = \'";

  /**
   * Checks the database and returns if a commitHash belongs to a repository
   *
   * @param session
   * @param commitHash : hash of commit
   * @param repositoryId : id of the repository
   * @return
   */
  static boolean commitRepositoryMappingExists(
      Session session, String commitHash, Long repositoryId) {
    Query query = session.createQuery(COMMIT_BELONGS_TO_REPO_QUERY);
    query.setParameter("commitHash", commitHash);
    query.setParameter("repositoryId", repositoryId);
    Long count = (Long) query.getSingleResult();
    return count > 0;
  }

  /**
   * Returns the parents of a commit sorted in descending orderof time
   *
   * @param session
   * @param commitSHA
   * @return
   */
  // TODO: RepoDAO.listBranchCommits should use this
  public static List<CommitEntity> getParentCommits(Session session, String commitSHA) {
    List<String> childCommitSHAs = new LinkedList<String>();
    childCommitSHAs.add(commitSHA);
    List<String> commitSHAs = new LinkedList<>();
    while (!childCommitSHAs.isEmpty()) {
      String childCommit = childCommitSHAs.remove(0);
      commitSHAs.add(childCommit);
      @SuppressWarnings("unchecked")
      Query<String> sqlQuery =
          session.createSQLQuery(GET_PARENT_COMMIT_SHA_PREFIX + childCommit + "\'");
      List<String> parentCommitSHAs = sqlQuery.list();
      childCommitSHAs.addAll(parentCommitSHAs);
    }
    String getChildCommits =
        "FROM "
            + CommitEntity.class.getSimpleName()
            + " c WHERE c.commit_hash IN (:childCommitSHAs)  ORDER BY c.date_created DESC";
    @SuppressWarnings("unchecked")
    Query<CommitEntity> query = session.createQuery(getChildCommits);
    query.setParameterList("childCommitSHAs", commitSHAs);
    return query.list();
  }
  /**
   * Given commit components returns commitSHA
   *
   * @param parentSHAs
   * @param message
   * @param timeCreated
   * @param author
   * @param blobSHA
   * @return
   * @throws NoSuchAlgorithmException
   */
  public static String generateCommitSHA(
      List<String> parentSHAs, String message, long timeCreated, String author, String blobSHA)
      throws NoSuchAlgorithmException {
    StringBuilder sb = new StringBuilder();
    if (!parentSHAs.isEmpty()) {
      parentSHAs = parentSHAs.stream().sorted().collect(Collectors.toList());
      sb.append("parent:");
      parentSHAs.forEach(pSHA -> sb.append(pSHA));
    }
    sb.append(":message:")
        .append(message)
        .append(":date_created:")
        .append(timeCreated)
        .append(":author:")
        .append(author)
        .append(":rootHash:")
        .append(blobSHA);

    return FileHasher.getSha(sb.toString());
  }

  public static String revertCommitMessage(Commit revertCommit) {
    return "Revert \""
        + revertCommit.getMessage()
        + " ("
        + revertCommit.getCommitSha().substring(0, 7)
        + ")\"";
  }

  /**
   * joins the predicate Clauses with the operator name
   *
   * @param operatorName : like AND,OR etc.
   * @param predicateClauses : where clause string like ['repo.id = 123', 'repo.name = xyz']
   * @return {@link String} : 'repo.id = 123 AND repo.name = xyz'
   */
  public static String setPredicatesWithQueryOperator(
      String operatorName, String[] predicateClauses) {
    return String.join(" " + operatorName + " ", predicateClauses);
  }

  /**
   * Set keyValueQuery value in the query builder with requested operator and set query parameters
   * in parametersMap
   */
  public static void setQueryParameters(
      int index,
      StringBuilder queryBuilder,
      KeyValueQuery keyValueQuery,
      Map<String, Object> parametersMap) {
    Value value = keyValueQuery.getValue();
    OperatorEnum.Operator operator = keyValueQuery.getOperator();
    switch (value.getKindCase()) {
      case NUMBER_VALUE:
        LOGGER.debug("Called switch case : number_value");
        setValueWithOperatorInQuery(
            index, queryBuilder, operator, value.getNumberValue(), parametersMap);
        break;
      case STRING_VALUE:
        LOGGER.debug("Called switch case : string_value");
        if (!value.getStringValue().isEmpty()) {
          LOGGER.debug("Called switch case : string value exist");
          if (keyValueQuery.getKey().equals(ModelDBConstants.REPOSITORY_VISIBILITY)) {
            setValueWithOperatorInQuery(
                index,
                queryBuilder,
                operator,
                RepositoryVisibilityEnum.RepositoryVisibility.valueOf(value.getStringValue())
                    .ordinal(),
                parametersMap);
          } else {
            setValueWithOperatorInQuery(
                index, queryBuilder, operator, value.getStringValue(), parametersMap);
          }
          break;
        } else {
          Status invalidValueTypeError =
              Status.newBuilder()
                  .setCode(com.google.rpc.Code.INVALID_ARGUMENT_VALUE)
                  .setMessage("Predicate does not contain string value in request")
                  .build();
          throw StatusProto.toStatusRuntimeException(invalidValueTypeError);
        }
      case BOOL_VALUE:
        LOGGER.debug("Called switch case : bool_value");
        setValueWithOperatorInQuery(
            index, queryBuilder, operator, value.getStringValue(), parametersMap);
        break;
      default:
        Status invalidValueTypeError =
            Status.newBuilder()
                .setCode(Code.UNIMPLEMENTED_VALUE)
                .setMessage(
                    "Unknown 'Value' type recognized, valid 'Value' type are NUMBER_VALUE, STRING_VALUE, BOOL_VALUE")
                .build();
        throw StatusProto.toStatusRuntimeException(invalidValueTypeError);
    }
  }

  /**
   * @param index0 : predicate index for unique query parameter identity
   * @param queryBuilder : query builder
   * @param operator : query operator like GE, LE, EQ, GTE etc.
   * @param value : query parameter value like repoId(123), repoName(xyz) etc.
   * @param parametersMap : query parameter identity map.
   */
  public static void setValueWithOperatorInQuery(
      int index0,
      StringBuilder queryBuilder,
      OperatorEnum.Operator operator,
      Object value,
      Map<String, Object> parametersMap) {
    long index = index0 + Math.round(100.0 * Math.random());
    String key;
    switch (operator.ordinal()) {
      case OperatorEnum.Operator.GT_VALUE:
        key = "GT_VALUE_" + index;
        queryBuilder.append(" > :").append(key);
        parametersMap.put(key, value);
        break;
      case OperatorEnum.Operator.GTE_VALUE:
        key = "GTE_VALUE_" + index;
        queryBuilder.append(" >= :").append(key);
        parametersMap.put(key, value);
        break;
      case OperatorEnum.Operator.LT_VALUE:
        key = "LT_VALUE_" + index;
        queryBuilder.append(" < :").append(key);
        parametersMap.put(key, value);
        break;
      case OperatorEnum.Operator.LTE_VALUE:
        key = "LTE_VALUE_" + index;
        queryBuilder.append(" <= :").append(key);
        parametersMap.put(key, value);
        break;
      case OperatorEnum.Operator.NE_VALUE:
        key = "NE_VALUE_" + index;
        queryBuilder.append(" <> :").append(key);
        parametersMap.put(key, value);
        break;
      case OperatorEnum.Operator.CONTAIN_VALUE:
        queryBuilder
            .append(" LIKE ")
            .append(("'%" + Pattern.compile((String) value) + "%'").toLowerCase());
        break;
      case OperatorEnum.Operator.NOT_CONTAIN_VALUE:
        queryBuilder
            .append(" NOT LIKE ")
            .append(("'%" + Pattern.compile((String) value) + "%'").toLowerCase());
        break;
      case OperatorEnum.Operator.IN_VALUE:
        key = "IN_VALUE_" + index;
        queryBuilder.append(" IN (:").append(key).append(")");
        parametersMap.put(key, value);
        break;
      default:
        key = "default_" + index;
        queryBuilder.append(" = :").append(key);
        parametersMap.put(key, value);
    }
    queryBuilder.append(" ");
  }

  public static String getVersioningCompositeId(
      Long repoId, String commitHash, List<String> locations) {
    return repoId + "::" + commitHash + "::" + ModelDBUtils.getLocationWithSlashOperator(locations);
  }

  public static String[] getDatasetVersionBlobCompositeIdString(String compositeId) {
    return compositeId.split("::");
  }

  public static List<KeyValue> getAttributes(
      Session session,
      Long repoId,
      String commitHash,
      List<String> locations,
      List<String> attributeKeysList)
      throws ModelDBException {
    try {
      List<AttributeEntity> attributeEntities =
          getAttributeEntities(session, repoId, commitHash, locations, attributeKeysList);
      return RdbmsUtils.convertAttributeEntityListFromAttributes(attributeEntities);
    } catch (InvalidProtocolBufferException e) {
      throw new ModelDBException(e);
    }
  }

<<<<<<< HEAD
=======
  public static void saveOrUpdateArtifactPartEntity(
      ArtifactPart artifactPart, Session session, String artifactId, int artifactType) {
    ArtifactPartEntity artifactPartEntity =
        new ArtifactPartEntity(
            artifactId, artifactType, artifactPart.getPartNumber(), artifactPart.getEtag());
    session.beginTransaction();
    session.saveOrUpdate(artifactPartEntity);
    session.getTransaction().commit();
  }

  public static Set<ArtifactPartEntity> getArtifactPartEntities(
      Session session, String artifactId, int artifactType) {
    String queryString =
        "From "
            + ArtifactPartEntity.class.getSimpleName()
            + " arp WHERE arp.artifact_type = :artifactType AND arp.artifact_id = :artifactId";
    Query query = session.createQuery(queryString);
    query.setParameter("artifactType", artifactType);
    query.setParameter("artifactId", artifactId);
    List<ArtifactPartEntity> artifactPartEntities = query.list();
    return new HashSet<>(artifactPartEntities);
  }

>>>>>>> 0ccc313b
  public static List<AttributeEntity> getAttributeEntities(
      Session session,
      Long repoId,
      String commitHash,
      List<String> locations,
      List<String> attributeKeys) {
    StringBuilder getAttributesHQLBuilder =
        new StringBuilder(
            "From AttributeEntity kv where kv.entity_hash = :entityHash "
                + " AND kv.entity_name = :entityName AND kv.field_type = :fieldType");
    if (attributeKeys != null && !attributeKeys.isEmpty()) {
      getAttributesHQLBuilder.append(" AND kv.key IN (:keys) ");
    }
    getAttributesHQLBuilder.append(" ORDER BY kv.id");
    Query getQuery = session.createQuery(getAttributesHQLBuilder.toString());
    getQuery.setParameter("entityName", ModelDBConstants.BLOB);
    getQuery.setParameter("entityHash", getVersioningCompositeId(repoId, commitHash, locations));
    getQuery.setParameter("fieldType", ModelDBConstants.ATTRIBUTES);
    if (attributeKeys != null && !attributeKeys.isEmpty()) {
      getQuery.setParameterList("keys", attributeKeys);
    }
    return getQuery.list();
  }
}<|MERGE_RESOLUTION|>--- conflicted
+++ resolved
@@ -283,8 +283,6 @@
     }
   }
 
-<<<<<<< HEAD
-=======
   public static void saveOrUpdateArtifactPartEntity(
       ArtifactPart artifactPart, Session session, String artifactId, int artifactType) {
     ArtifactPartEntity artifactPartEntity =
@@ -308,7 +306,6 @@
     return new HashSet<>(artifactPartEntities);
   }
 
->>>>>>> 0ccc313b
   public static List<AttributeEntity> getAttributeEntities(
       Session session,
       Long repoId,
