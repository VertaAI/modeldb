--- conflicted
+++ resolved
@@ -6,11 +6,8 @@
 import ai.verta.modeldb.entities.AttributeEntity;
 import ai.verta.modeldb.entities.versioning.CommitEntity;
 import ai.verta.modeldb.utils.ModelDBUtils;
-<<<<<<< HEAD
-=======
 import ai.verta.modeldb.utils.RdbmsUtils;
 import com.google.protobuf.InvalidProtocolBufferException;
->>>>>>> 5bbd9912
 import java.security.NoSuchAlgorithmException;
 import java.util.LinkedList;
 import java.util.List;
@@ -111,22 +108,17 @@
         + ")\"";
   }
 
-<<<<<<< HEAD
-  public static String createRepoCommitCompositeIdString(Long repoId, String commitHash) {
-    return repoId + "::" + commitHash;
-  }
-
-  public static String createDatasetVersionBlobCompositeIdString(
-      String commitHash, List<String> locations) {
-    return commitHash + "::" + ModelDBUtils.getLocationWithSlashOperator(locations);
-  }
-
-  public static String[] getDatasetVersionBlobCompositeIdString(String compositeId) {
-    return compositeId.split("::");
-=======
   public static String getVersioningCompositeId(
       Long repoId, String commitHash, List<String> locations) {
-    return repoId + "::" + commitHash + "::" + ModelDBUtils.getLocationWithSlashOperator(locations);
+    if (repoId != null && !commitHash.contains(repoId + "::")) {
+      return repoId
+          + "::"
+          + commitHash
+          + "::"
+          + ModelDBUtils.getLocationWithSlashOperator(locations);
+    } else {
+      return createDatasetVersionBlobCompositeIdString(commitHash, locations);
+    }
   }
 
   public static List<KeyValue> getAttributes(
@@ -145,6 +137,18 @@
     } catch (InvalidProtocolBufferException e) {
       throw new ModelDBException(e);
     }
->>>>>>> 5bbd9912
+  }
+
+  public static String createRepoCommitCompositeIdString(Long repoId, String commitHash) {
+    return repoId + "::" + commitHash;
+  }
+
+  public static String createDatasetVersionBlobCompositeIdString(
+      String commitHash, List<String> locations) {
+    return commitHash + "::" + ModelDBUtils.getLocationWithSlashOperator(locations);
+  }
+
+  public static String[] getDatasetVersionBlobCompositeIdString(String compositeId) {
+    return compositeId.split("::");
   }
 }