package ai.verta.modeldb.versioning;

<<<<<<< HEAD
import ai.verta.common.KeyValue;
import ai.verta.modeldb.KeyValueQuery;
import ai.verta.modeldb.ModelDBConstants;
import ai.verta.modeldb.ModelDBException;
import ai.verta.modeldb.OperatorEnum;
import ai.verta.modeldb.entities.AttributeEntity;
=======
import ai.verta.modeldb.ArtifactPart;
import ai.verta.modeldb.entities.ArtifactPartEntity;
>>>>>>> c15a8ebf
import ai.verta.modeldb.entities.versioning.CommitEntity;
import ai.verta.modeldb.utils.ModelDBUtils;
import ai.verta.modeldb.utils.RdbmsUtils;
import com.google.protobuf.InvalidProtocolBufferException;
import com.google.protobuf.Value;
import com.google.rpc.Code;
import com.google.rpc.Status;
import io.grpc.protobuf.StatusProto;
import java.security.NoSuchAlgorithmException;
import java.util.HashSet;
import java.util.LinkedList;
import java.util.List;
<<<<<<< HEAD
import java.util.Map;
import java.util.regex.Pattern;
=======
import java.util.Set;
>>>>>>> c15a8ebf
import java.util.stream.Collectors;
import org.apache.logging.log4j.LogManager;
import org.apache.logging.log4j.Logger;
import org.hibernate.Session;
import org.hibernate.query.Query;

public class VersioningUtils {
  private static final Logger LOGGER = LogManager.getLogger(VersioningUtils.class);

  private static final String COMMIT_BELONGS_TO_REPO_QUERY =
      "SELECT count(*) FROM CommitEntity c Join c.repository r WHERE c.commit_hash =  :commitHash AND r.id = :repositoryId";
  private static final String GET_PARENT_COMMIT_SHA_PREFIX =
      "SELECT parent_hash FROM commit_parent WHERE child_hash = \'";

  /**
   * Checks the database and returns if a commitHash belongs to a repository
   *
   * @param session
   * @param commitHash : hash of commit
   * @param repositoryId : id of the repository
   * @return
   */
  static boolean commitRepositoryMappingExists(
      Session session, String commitHash, Long repositoryId) {
    Query query = session.createQuery(COMMIT_BELONGS_TO_REPO_QUERY);
    query.setParameter("commitHash", commitHash);
    query.setParameter("repositoryId", repositoryId);
    Long count = (Long) query.getSingleResult();
    return count > 0;
  }

  /**
   * Returns the parents of a commit sorted in descending orderof time
   *
   * @param session
   * @param commitSHA
   * @return
   */
  // TODO: RepoDAO.listBranchCommits should use this
  public static List<CommitEntity> getParentCommits(Session session, String commitSHA) {
    List<String> childCommitSHAs = new LinkedList<String>();
    childCommitSHAs.add(commitSHA);
    List<String> commitSHAs = new LinkedList<>();
    while (!childCommitSHAs.isEmpty()) {
      String childCommit = childCommitSHAs.remove(0);
      commitSHAs.add(childCommit);
      @SuppressWarnings("unchecked")
      Query<String> sqlQuery =
          session.createSQLQuery(GET_PARENT_COMMIT_SHA_PREFIX + childCommit + "\'");
      List<String> parentCommitSHAs = sqlQuery.list();
      childCommitSHAs.addAll(parentCommitSHAs);
    }
    String getChildCommits =
        "FROM "
            + CommitEntity.class.getSimpleName()
            + " c WHERE c.commit_hash IN (:childCommitSHAs)  ORDER BY c.date_created DESC";
    @SuppressWarnings("unchecked")
    Query<CommitEntity> query = session.createQuery(getChildCommits);
    query.setParameterList("childCommitSHAs", commitSHAs);
    return query.list();
  }
  /**
   * Given commit components returns commitSHA
   *
   * @param parentSHAs
   * @param message
   * @param timeCreated
   * @param author
   * @param blobSHA
   * @return
   * @throws NoSuchAlgorithmException
   */
  public static String generateCommitSHA(
      List<String> parentSHAs, String message, long timeCreated, String author, String blobSHA)
      throws NoSuchAlgorithmException {
    StringBuilder sb = new StringBuilder();
    if (!parentSHAs.isEmpty()) {
      parentSHAs = parentSHAs.stream().sorted().collect(Collectors.toList());
      sb.append("parent:");
      parentSHAs.forEach(pSHA -> sb.append(pSHA));
    }
    sb.append(":message:")
        .append(message)
        .append(":date_created:")
        .append(timeCreated)
        .append(":author:")
        .append(author)
        .append(":rootHash:")
        .append(blobSHA);

    return FileHasher.getSha(sb.toString());
  }

  public static String revertCommitMessage(Commit revertCommit) {
    return "Revert \""
        + revertCommit.getMessage()
        + " ("
        + revertCommit.getCommitSha().substring(0, 7)
        + ")\"";
  }

<<<<<<< HEAD
  /**
   * joins the predicate Clauses with the operator name
   *
   * @param operatorName : like AND,OR etc.
   * @param predicateClauses : where clause string like ['repo.id = 123', 'repo.name = xyz']
   * @return {@link String} : 'repo.id = 123 AND repo.name = xyz'
   */
  public static String setPredicatesWithQueryOperator(
      String operatorName, String[] predicateClauses) {
    return String.join(" " + operatorName + " ", predicateClauses);
  }

  /**
   * Set keyValueQuery value in the query builder with requested operator and set query parameters
   * in parametersMap
   */
  public static void setQueryParameters(
      int index,
      StringBuilder queryBuilder,
      KeyValueQuery keyValueQuery,
      Map<String, Object> parametersMap) {
    Value value = keyValueQuery.getValue();
    OperatorEnum.Operator operator = keyValueQuery.getOperator();
    switch (value.getKindCase()) {
      case NUMBER_VALUE:
        LOGGER.debug("Called switch case : number_value");
        setValueWithOperatorInQuery(
            index, queryBuilder, operator, value.getNumberValue(), parametersMap);
        break;
      case STRING_VALUE:
        LOGGER.debug("Called switch case : string_value");
        if (!value.getStringValue().isEmpty()) {
          LOGGER.debug("Called switch case : string value exist");
          if (keyValueQuery.getKey().equals(ModelDBConstants.REPOSITORY_VISIBILITY)) {
            setValueWithOperatorInQuery(
                index,
                queryBuilder,
                operator,
                RepositoryVisibilityEnum.RepositoryVisibility.valueOf(value.getStringValue())
                    .ordinal(),
                parametersMap);
          } else {
            setValueWithOperatorInQuery(
                index, queryBuilder, operator, value.getStringValue(), parametersMap);
          }
          break;
        } else {
          Status invalidValueTypeError =
              Status.newBuilder()
                  .setCode(com.google.rpc.Code.INVALID_ARGUMENT_VALUE)
                  .setMessage("Predicate does not contain string value in request")
                  .build();
          throw StatusProto.toStatusRuntimeException(invalidValueTypeError);
        }
      case BOOL_VALUE:
        LOGGER.debug("Called switch case : bool_value");
        setValueWithOperatorInQuery(
            index, queryBuilder, operator, value.getStringValue(), parametersMap);
        break;
      default:
        Status invalidValueTypeError =
            Status.newBuilder()
                .setCode(Code.UNIMPLEMENTED_VALUE)
                .setMessage(
                    "Unknown 'Value' type recognized, valid 'Value' type are NUMBER_VALUE, STRING_VALUE, BOOL_VALUE")
                .build();
        throw StatusProto.toStatusRuntimeException(invalidValueTypeError);
    }
  }

  /**
   * @param index0 : predicate index for unique query parameter identity
   * @param queryBuilder : query builder
   * @param operator : query operator like GE, LE, EQ, GTE etc.
   * @param value : query parameter value like repoId(123), repoName(xyz) etc.
   * @param parametersMap : query parameter identity map.
   */
  public static void setValueWithOperatorInQuery(
      int index0,
      StringBuilder queryBuilder,
      OperatorEnum.Operator operator,
      Object value,
      Map<String, Object> parametersMap) {
    long index = index0 + Math.round(100.0 * Math.random());
    String key;
    switch (operator.ordinal()) {
      case OperatorEnum.Operator.GT_VALUE:
        key = "GT_VALUE_" + index;
        queryBuilder.append(" > :").append(key);
        parametersMap.put(key, value);
        break;
      case OperatorEnum.Operator.GTE_VALUE:
        key = "GTE_VALUE_" + index;
        queryBuilder.append(" >= :").append(key);
        parametersMap.put(key, value);
        break;
      case OperatorEnum.Operator.LT_VALUE:
        key = "LT_VALUE_" + index;
        queryBuilder.append(" < :").append(key);
        parametersMap.put(key, value);
        break;
      case OperatorEnum.Operator.LTE_VALUE:
        key = "LTE_VALUE_" + index;
        queryBuilder.append(" <= :").append(key);
        parametersMap.put(key, value);
        break;
      case OperatorEnum.Operator.NE_VALUE:
        key = "NE_VALUE_" + index;
        queryBuilder.append(" <> :").append(key);
        parametersMap.put(key, value);
        break;
      case OperatorEnum.Operator.CONTAIN_VALUE:
        queryBuilder
            .append(" LIKE ")
            .append(("'%" + Pattern.compile((String) value) + "%'").toLowerCase());
        break;
      case OperatorEnum.Operator.NOT_CONTAIN_VALUE:
        queryBuilder
            .append(" NOT LIKE ")
            .append(("'%" + Pattern.compile((String) value) + "%'").toLowerCase());
        break;
      case OperatorEnum.Operator.IN_VALUE:
        key = "IN_VALUE_" + index;
        queryBuilder.append(" IN (:").append(key).append(")");
        parametersMap.put(key, value);
        break;
      default:
        key = "default_" + index;
        queryBuilder.append(" = :").append(key);
        parametersMap.put(key, value);
    }
    queryBuilder.append(" ");
  }

  public static String getVersioningCompositeId(
      Long repoId, String commitHash, List<String> locations) {
    return repoId + "::" + commitHash + "::" + ModelDBUtils.getLocationWithSlashOperator(locations);
  }

  public static String[] getDatasetVersionBlobCompositeIdString(String compositeId) {
    return compositeId.split("::");
  }

  public static List<KeyValue> getAttributes(
      Session session, Long repoId, String commitHash, List<String> locations)
      throws ModelDBException {
    try {
      String getAttributesHQL =
          "From AttributeEntity kv where kv.entity_hash = :entityHash "
              + " AND kv.entity_name = :entityName AND kv.field_type = :fieldType ORDER BY kv.id";
      Query getQuery = session.createQuery(getAttributesHQL);
      getQuery.setParameter("entityName", ModelDBConstants.BLOB);
      getQuery.setParameter("entityHash", getVersioningCompositeId(repoId, commitHash, locations));
      getQuery.setParameter("fieldType", ModelDBConstants.ATTRIBUTES);
      List<AttributeEntity> attributeEntities = getQuery.list();
      return RdbmsUtils.convertAttributeEntityListFromAttributes(attributeEntities);
    } catch (InvalidProtocolBufferException e) {
      throw new ModelDBException(e);
    }
=======
  public static void saveOrUpdateArtifactPartEntity(
      ArtifactPart artifactPart, Session session, String artifactId, int artifactType) {
    ArtifactPartEntity artifactPartEntity =
        new ArtifactPartEntity(
            artifactId, artifactType, artifactPart.getPartNumber(), artifactPart.getEtag());
    session.beginTransaction();
    session.saveOrUpdate(artifactPartEntity);
    session.getTransaction().commit();
  }

  public static Set<ArtifactPartEntity> getArtifactPartEntities(
      Session session, String artifactId, int artifactType) {
    String queryString =
        "From "
            + ArtifactPartEntity.class.getSimpleName()
            + " arp WHERE arp.artifact_type = :artifactType AND arp.artifact_id = :artifactId";
    Query query = session.createQuery(queryString);
    query.setParameter("artifactType", artifactType);
    query.setParameter("artifactId", artifactId);
    List<ArtifactPartEntity> artifactPartEntities = query.list();
    return new HashSet<>(artifactPartEntities);
>>>>>>> c15a8ebf
  }
}<|MERGE_RESOLUTION|>--- conflicted
+++ resolved
@@ -1,16 +1,13 @@
 package ai.verta.modeldb.versioning;
 
-<<<<<<< HEAD
 import ai.verta.common.KeyValue;
+import ai.verta.modeldb.ArtifactPart;
 import ai.verta.modeldb.KeyValueQuery;
 import ai.verta.modeldb.ModelDBConstants;
 import ai.verta.modeldb.ModelDBException;
 import ai.verta.modeldb.OperatorEnum;
+import ai.verta.modeldb.entities.ArtifactPartEntity;
 import ai.verta.modeldb.entities.AttributeEntity;
-=======
-import ai.verta.modeldb.ArtifactPart;
-import ai.verta.modeldb.entities.ArtifactPartEntity;
->>>>>>> c15a8ebf
 import ai.verta.modeldb.entities.versioning.CommitEntity;
 import ai.verta.modeldb.utils.ModelDBUtils;
 import ai.verta.modeldb.utils.RdbmsUtils;
@@ -23,12 +20,9 @@
 import java.util.HashSet;
 import java.util.LinkedList;
 import java.util.List;
-<<<<<<< HEAD
 import java.util.Map;
+import java.util.Set;
 import java.util.regex.Pattern;
-=======
-import java.util.Set;
->>>>>>> c15a8ebf
 import java.util.stream.Collectors;
 import org.apache.logging.log4j.LogManager;
 import org.apache.logging.log4j.Logger;
@@ -130,7 +124,6 @@
         + ")\"";
   }
 
-<<<<<<< HEAD
   /**
    * joins the predicate Clauses with the operator name
    *
@@ -290,7 +283,8 @@
     } catch (InvalidProtocolBufferException e) {
       throw new ModelDBException(e);
     }
-=======
+  }
+
   public static void saveOrUpdateArtifactPartEntity(
       ArtifactPart artifactPart, Session session, String artifactId, int artifactType) {
     ArtifactPartEntity artifactPartEntity =
@@ -312,6 +306,5 @@
     query.setParameter("artifactId", artifactId);
     List<ArtifactPartEntity> artifactPartEntities = query.list();
     return new HashSet<>(artifactPartEntities);
->>>>>>> c15a8ebf
   }
 }