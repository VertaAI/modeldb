package ai.verta.modeldb.versioning;

import ai.verta.modeldb.AddDatasetTags;
import ai.verta.modeldb.Dataset;
import ai.verta.modeldb.DatasetVisibilityEnum.DatasetVisibility;
import ai.verta.modeldb.FindDatasets;
import ai.verta.modeldb.GetDatasetById;
import ai.verta.modeldb.ModelDBException;
import ai.verta.modeldb.dto.DatasetPaginationDTO;
import ai.verta.modeldb.entities.versioning.BranchEntity;
import ai.verta.modeldb.entities.versioning.RepositoryEntity;
import ai.verta.modeldb.experimentRun.ExperimentRunDAO;
import ai.verta.modeldb.metadata.MetadataDAO;
import ai.verta.uac.UserInfo;
import com.google.protobuf.InvalidProtocolBufferException;
import java.security.NoSuchAlgorithmException;
import java.util.List;
import org.hibernate.Session;

public interface RepositoryDAO {

  GetRepositoryRequest.Response getRepository(GetRepositoryRequest request) throws Exception;

  RepositoryEntity getRepositoryById(
      Session session, RepositoryIdentification id, boolean checkWrite) throws ModelDBException;

  RepositoryEntity getRepositoryById(
      Session session,
      RepositoryIdentification id,
      boolean checkWrite,
      boolean canNotOperateOnProtected)
      throws ModelDBException;

  RepositoryEntity getRepositoryById(Session session, RepositoryIdentification id)
      throws ModelDBException;

  RepositoryEntity getProtectedRepositoryById(RepositoryIdentification id, boolean checkWrite)
      throws ModelDBException;

  SetRepository.Response setRepository(
      CommitDAO commitDAO, SetRepository request, UserInfo userInfo, boolean create)
      throws ModelDBException, InvalidProtocolBufferException, NoSuchAlgorithmException;

  DeleteRepositoryRequest.Response deleteRepository(
      DeleteRepositoryRequest request,
      CommitDAO commitDAO,
      ExperimentRunDAO experimentRunDAO,
      boolean canNotOperateOnProtected)
      throws ModelDBException;

  Boolean deleteRepositories(List<String> repositoryIds, ExperimentRunDAO experimentRunDAO)
      throws ModelDBException;

  Repository createRepository(
      CommitDAO commitDAO,
      MetadataDAO metadataDAO,
      Dataset dataset,
      boolean create,
      UserInfo userInfo)
      throws ModelDBException, NoSuchAlgorithmException, InvalidProtocolBufferException;

  ListRepositoriesRequest.Response listRepositories(
      ListRepositoriesRequest request, UserInfo userInfo)
      throws ModelDBException, InvalidProtocolBufferException;

  ListTagsRequest.Response listTags(ListTagsRequest request) throws ModelDBException;

  SetTagRequest.Response setTag(SetTagRequest request) throws ModelDBException;

  GetTagRequest.Response getTag(GetTagRequest request) throws ModelDBException;

  DeleteTagRequest.Response deleteTag(DeleteTagRequest request) throws ModelDBException;

  SetBranchRequest.Response setBranch(SetBranchRequest request, boolean canNotOperateOnProtected)
      throws ModelDBException;

  BranchEntity getBranchEntity(Session session, Long repoId, String branchName)
      throws ModelDBException;

  GetBranchRequest.Response getBranch(GetBranchRequest request, boolean canNotOperateOnProtected)
      throws ModelDBException;

  DeleteBranchRequest.Response deleteBranch(DeleteBranchRequest request) throws ModelDBException;

  void deleteBranchByCommit(Session session, Long repoId, String commitHash);

  ListBranchesRequest.Response listBranches(ListBranchesRequest request) throws ModelDBException;

  ListCommitsLogRequest.Response listCommitsLog(ListCommitsLogRequest request)
      throws ModelDBException;

  FindRepositories.Response findRepositories(FindRepositories request)
      throws ModelDBException, InvalidProtocolBufferException;

  AddDatasetTags.Response addDatasetTags(MetadataDAO metadataDAO, String id, List<String> tags)
      throws ModelDBException;

  void addRepositoryTags(
      MetadataDAO metadataDAO,
      RepositoryIdentification repositoryIdentification,
      List<String> tags,
      boolean canNotOperateOnProtected)
      throws ModelDBException;

  Dataset deleteDatasetTags(
      MetadataDAO metadataDAO, String id, List<String> tagsList, boolean deleteAll)
      throws ModelDBException;

  void deleteRepositoryTags(
      MetadataDAO metadataDAO,
      RepositoryIdentification repositoryIdentification,
      List<String> tagsList,
      boolean deleteAll,
      boolean canNotOperateOnProtected)
      throws ModelDBException;

  DatasetPaginationDTO findDatasets(
      MetadataDAO metadataDAO, FindDatasets build, UserInfo userInfo, DatasetVisibility aPrivate)
      throws InvalidProtocolBufferException;

  GetDatasetById.Response getDatasetById(MetadataDAO metadataDAO, String id)
      throws ModelDBException, InvalidProtocolBufferException;

<<<<<<< HEAD
  void deleteRepositoryAttributes(Long repositoryId, List<String> attributesKeys, boolean deleteAll)
=======
  void deleteRepositoryAttributes(
      Long repositoryId,
      List<String> attributesKeys,
      boolean deleteAll,
      boolean canNotOperateOnProtected)
>>>>>>> 2a7424f1
      throws ModelDBException;
}<|MERGE_RESOLUTION|>--- conflicted
+++ resolved
@@ -121,14 +121,10 @@
   GetDatasetById.Response getDatasetById(MetadataDAO metadataDAO, String id)
       throws ModelDBException, InvalidProtocolBufferException;
 
-<<<<<<< HEAD
-  void deleteRepositoryAttributes(Long repositoryId, List<String> attributesKeys, boolean deleteAll)
-=======
   void deleteRepositoryAttributes(
       Long repositoryId,
       List<String> attributesKeys,
       boolean deleteAll,
       boolean canNotOperateOnProtected)
->>>>>>> 2a7424f1
       throws ModelDBException;
 }