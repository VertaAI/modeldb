--- conflicted
+++ resolved
@@ -25,7 +25,14 @@
   RepositoryEntity getRepositoryById(
       Session session, RepositoryIdentification id, boolean checkWrite) throws ModelDBException;
 
-<<<<<<< HEAD
+  RepositoryEntity getRepositoryById(
+      Session session,
+      RepositoryIdentification id,
+      boolean checkWrite,
+      boolean canNotOperateOnProtected,
+      RepositoryEnums.RepositoryTypeEnum repositoryType)
+      throws ModelDBException;
+
   /**
    * checks permissions and gets repository
    *
@@ -34,16 +41,6 @@
    * @return repository entity
    * @throws ModelDBException not found
    */
-=======
-  RepositoryEntity getRepositoryById(
-      Session session,
-      RepositoryIdentification id,
-      boolean checkWrite,
-      boolean canNotOperateOnProtected,
-      RepositoryEnums.RepositoryTypeEnum repositoryType)
-      throws ModelDBException;
-
->>>>>>> 5ed18ffd
   RepositoryEntity getRepositoryById(Session session, RepositoryIdentification id)
       throws ModelDBException;
 
