package ai.verta.modeldb.versioning;

import ai.verta.common.KeyValueQuery;
import ai.verta.common.ModelDBResourceEnum;
import ai.verta.common.OperatorEnum;
import ai.verta.modeldb.App;
import ai.verta.modeldb.DatasetPartInfo;
import ai.verta.modeldb.DatasetVersion;
import ai.verta.modeldb.ModelDBConstants;
import ai.verta.modeldb.ModelDBException;
import ai.verta.modeldb.PathDatasetVersionInfo;
import ai.verta.modeldb.PathLocationTypeEnum.PathLocationType;
import ai.verta.modeldb.authservice.AuthService;
import ai.verta.modeldb.authservice.RoleService;
import ai.verta.modeldb.collaborator.CollaboratorUser;
import ai.verta.modeldb.cron_jobs.DeleteEntitiesCron;
import ai.verta.modeldb.dto.CommitPaginationDTO;
import ai.verta.modeldb.dto.WorkspaceDTO;
import ai.verta.modeldb.entities.AttributeEntity;
import ai.verta.modeldb.entities.metadata.LabelsMappingEntity;
import ai.verta.modeldb.entities.versioning.BranchEntity;
import ai.verta.modeldb.entities.versioning.CommitEntity;
import ai.verta.modeldb.entities.versioning.InternalFolderElementEntity;
import ai.verta.modeldb.entities.versioning.RepositoryEntity;
import ai.verta.modeldb.entities.versioning.TagsEntity;
import ai.verta.modeldb.metadata.IDTypeEnum;
import ai.verta.modeldb.metadata.IdentificationType;
import ai.verta.modeldb.metadata.MetadataDAO;
import ai.verta.modeldb.utils.ModelDBHibernateUtil;
import ai.verta.modeldb.utils.ModelDBUtils;
import ai.verta.modeldb.versioning.blob.container.BlobContainer;
import ai.verta.uac.UserInfo;
import com.google.protobuf.Any;
import com.google.protobuf.InvalidProtocolBufferException;
import com.google.protobuf.ProtocolStringList;
import com.google.protobuf.Value;
import io.grpc.Status;
import io.grpc.Status.Code;
import java.security.NoSuchAlgorithmException;
<<<<<<< HEAD
import java.util.ArrayList;
import java.util.Collections;
=======
>>>>>>> 5041c1de
import java.util.Date;
import java.util.HashMap;
import java.util.HashSet;
import java.util.List;
import java.util.Map;
import java.util.Optional;
import java.util.Set;
import java.util.stream.Collectors;
import java.util.stream.Stream;
import org.apache.logging.log4j.LogManager;
import org.apache.logging.log4j.Logger;
import org.hibernate.Session;
import org.hibernate.query.Query;

public class CommitDAORdbImpl implements CommitDAO {

  private static final Logger LOGGER = LogManager.getLogger(CommitDAORdbImpl.class);
  private final AuthService authService;
  private final RoleService roleService;

  public CommitDAORdbImpl(AuthService authService, RoleService roleService) {
    this.authService = authService;
    this.roleService = roleService;
  }

  /**
   * commit : details of the commit and the blobs to be added setBlobs : recursively creates trees
   * and blobs in top down fashion and generates SHAs in bottom up fashion getRepository : fetches
   * the repository the commit is made on
   */
  public CreateCommitRequest.Response setCommit(
      String author,
      Commit commit,
      BlobFunction setBlobs,
      BlobFunction.BlobFunctionAttribute setBlobsAttributes,
      RepositoryFunction getRepository)
      throws ModelDBException, NoSuchAlgorithmException {
    try (Session session = ModelDBHibernateUtil.getSessionFactory().openSession()) {
      session.beginTransaction();
      final String rootSha = setBlobs.apply(session);
      RepositoryEntity repositoryEntity = getRepository.apply(session);

      CommitEntity commitEntity =
          saveCommitEntity(session, commit, rootSha, author, repositoryEntity);
      setBlobsAttributes.apply(session, repositoryEntity.getId(), commitEntity.getCommit_hash());
      session.getTransaction().commit();
      return CreateCommitRequest.Response.newBuilder()
          .setCommit(commitEntity.toCommitProto())
          .build();
    } catch (Exception ex) {
      if (ModelDBUtils.needToRetry(ex)) {
        return setCommit(author, commit, setBlobs, setBlobsAttributes, getRepository);
      } else {
        throw ex;
      }
    }
  }

  @Override
  public CreateCommitRequest.Response setCommitFromDatasetVersion(
      DatasetVersion datasetVersion,
      BlobDAO blobDAO,
      MetadataDAO metadataDAO,
      RepositoryEntity repositoryEntity)
      throws ModelDBException, NoSuchAlgorithmException {
    try (Session session = ModelDBHibernateUtil.getSessionFactory().openSession()) {
      Blob.Builder blobBuilder = Blob.newBuilder();
      if (datasetVersion.hasDatasetBlob()) {
        blobBuilder.setDataset(datasetVersion.getDatasetBlob());
      } else {
        DatasetBlob.Builder datasetBlobBuilder = DatasetBlob.newBuilder();
        switch (datasetVersion.getDatasetVersionInfoCase()) {
          case PATH_DATASET_VERSION_INFO:
            PathDatasetVersionInfo pathDatasetVersionInfo =
                datasetVersion.getPathDatasetVersionInfo();
            List<DatasetPartInfo> partInfos = pathDatasetVersionInfo.getDatasetPartInfosList();
            Stream<PathDatasetComponentBlob> result =
                partInfos.stream().map(this::componentFromPart);
            if (pathDatasetVersionInfo.getLocationType() == PathLocationType.S3_FILE_SYSTEM) {
              datasetBlobBuilder.setS3(
                  S3DatasetBlob.newBuilder()
                      .addAllComponents(
                          result
                              .map(
                                  path -> S3DatasetComponentBlob.newBuilder().setPath(path).build())
                              .collect(Collectors.toList())));
            } else {
              datasetBlobBuilder.setPath(
                  PathDatasetBlob.newBuilder()
                      .addAllComponents(result.collect(Collectors.toList())));
            }
            break;
          case DATASETVERSIONINFO_NOT_SET:
          default:
            throw new ModelDBException("Wrong dataset version type", Code.INVALID_ARGUMENT);
        }
        blobBuilder.setDataset(datasetBlobBuilder);
      }
      List<String> location =
          Collections.singletonList(ModelDBConstants.DEFAULT_VERSIONING_BLOB_LOCATION);
      List<BlobContainer> blobList =
          Collections.singletonList(
              BlobContainer.create(
                  BlobExpanded.newBuilder()
                      .addAllLocation(location)
                      .setBlob(blobBuilder.build())
                      .addAllAttributes(datasetVersion.getAttributesList())
                      .build()));

      session.beginTransaction();
      final String rootSha = blobDAO.setBlobs(session, blobList, new FileHasher());

      Commit.Builder builder = Commit.newBuilder();
      if (!datasetVersion.getParentId().isEmpty()) {
        builder.addParentShas(datasetVersion.getParentId());
      }
      builder.setDateCreated(datasetVersion.getTimeLogged());
      builder.setDateUpdated(datasetVersion.getTimeUpdated());
      Commit commit = builder.build();

      if (!repositoryEntity.isDataset()) {
        throw new ModelDBException(
            "Repository should be created from Dataset to add Dataset Version to it",
            Status.Code.INVALID_ARGUMENT);
      }

      CommitEntity commitEntity =
          saveCommitEntity(session, commit, rootSha, datasetVersion.getOwner(), repositoryEntity);
      blobDAO.setBlobsAttributes(
          session, repositoryEntity.getId(), commitEntity.getCommit_hash(), blobList, true);
      String compositeId =
          VersioningUtils.getVersioningCompositeId(
              repositoryEntity.getId(), commitEntity.getCommit_hash(), location);
      metadataDAO.addProperty(
          session,
          IdentificationType.newBuilder()
              .setIdType(IDTypeEnum.IDType.VERSIONING_REPO_COMMIT_BLOB)
              .setStringId(compositeId)
              .build(),
          "description",
          datasetVersion.getDescription());
      metadataDAO.addLabels(
          session,
          IdentificationType.newBuilder()
              .setStringId(compositeId)
              .setIdType(IDTypeEnum.IDType.VERSIONING_REPO_COMMIT_BLOB)
              .build(),
          datasetVersion.getTagsList());
      session.getTransaction().commit();
      return CreateCommitRequest.Response.newBuilder()
          .setCommit(commitEntity.toCommitProto())
          .build();
    } catch (Exception ex) {
      if (ModelDBUtils.needToRetry(ex)) {
        return setCommitFromDatasetVersion(datasetVersion, blobDAO, metadataDAO, repositoryEntity);
      } else {
        throw ex;
      }
    }
  }

  private PathDatasetComponentBlob componentFromPart(DatasetPartInfo part) {
    return PathDatasetComponentBlob.newBuilder()
        .setPath(part.getPath())
        .setSize(part.getSize())
        .setLastModifiedAtSource(part.getLastModifiedAtSource())
        .setMd5(part.getChecksum())
        .build();
  }

  @Override
  public CommitEntity saveCommitEntity(
      Session session,
      Commit commit,
      String rootSha,
      String author,
      RepositoryEntity repositoryEntity)
      throws ModelDBException, NoSuchAlgorithmException {
    long timeCreated = new Date().getTime();
    if (App.getInstance().getStoreClientCreationTimestamp() && commit.getDateCreated() != 0L) {
      timeCreated = commit.getDateCreated();
    }

    Map<String, CommitEntity> parentCommitEntities = new HashMap<>();
    if (!commit.getParentShasList().isEmpty()) {
      parentCommitEntities =
          getCommits(session, repositoryEntity.getId(), commit.getParentShasList());
      if (parentCommitEntities.size() != commit.getParentShasCount()) {
        for (String parentSHA : commit.getParentShasList()) {
          if (!parentCommitEntities.containsKey(parentSHA)) {
            throw new ModelDBException(
                "Parent commit '" + parentSHA + "' not found in DB", Code.INVALID_ARGUMENT);
          }
        }
      }
    }
    Map<Integer, CommitEntity> parentOrderMap = new HashMap<>();
    for (int index = 0; index < commit.getParentShasCount(); index++) {
      parentOrderMap.put(index, parentCommitEntities.get(commit.getParentShas(index)));
    }

    Commit internalCommit =
        Commit.newBuilder()
            .setDateCreated(timeCreated)
            .setDateUpdated(timeCreated)
            .setAuthor(author)
            .setMessage(commit.getMessage())
            .setCommitSha(generateCommitSHA(rootSha, commit, timeCreated))
            .build();
    CommitEntity commitEntity =
        new CommitEntity(repositoryEntity, parentOrderMap, internalCommit, rootSha);
    session.saveOrUpdate(commitEntity);
    return commitEntity;
  }

  public CommitPaginationDTO fetchCommitEntityList(
      Session session, ListCommitsRequest request, Long repoId) throws ModelDBException {
    StringBuilder commitQueryBuilder =
        new StringBuilder(
            " FROM "
                + CommitEntity.class.getSimpleName()
                + " cm INNER JOIN cm.repository repo WHERE repo.id = :repoId ");
    if (!request.getCommitBase().isEmpty()) {
      CommitEntity baseCommitEntity =
          Optional.ofNullable(session.get(CommitEntity.class, request.getCommitBase()))
              .orElseThrow(
                  () ->
                      new ModelDBException(
                          "Couldn't find base commit by sha : " + request.getCommitBase(),
                          Code.NOT_FOUND));
      Long baseTime = baseCommitEntity.getDate_created();
      commitQueryBuilder.append(" AND cm.date_created >= " + baseTime);
    }

    if (!request.getCommitHead().isEmpty()) {
      CommitEntity headCommitEntity =
          Optional.ofNullable(session.get(CommitEntity.class, request.getCommitHead()))
              .orElseThrow(
                  () ->
                      new ModelDBException(
                          "Couldn't find head commit by sha : " + request.getCommitHead(),
                          Code.NOT_FOUND));
      Long headTime = headCommitEntity.getDate_created();
      commitQueryBuilder.append(" AND cm.date_created <= " + headTime);
    }

    Query<CommitEntity> commitEntityQuery =
        session.createQuery(
            "SELECT cm " + commitQueryBuilder.toString() + " ORDER BY cm.date_updated DESC");
    commitEntityQuery.setParameter("repoId", repoId);
    if (request.hasPagination()) {
      int pageLimit = request.getPagination().getPageLimit();
      final int startPosition = (request.getPagination().getPageNumber() - 1) * pageLimit;
      commitEntityQuery.setFirstResult(startPosition);
      commitEntityQuery.setMaxResults(pageLimit);
    }
    List<CommitEntity> commitEntities = commitEntityQuery.list();

    Query countQuery = session.createQuery("SELECT count(cm) " + commitQueryBuilder.toString());
    countQuery.setParameter("repoId", repoId);
    Long totalRecords = (long) countQuery.uniqueResult();

    CommitPaginationDTO commitPaginationDTO = new CommitPaginationDTO();
    commitPaginationDTO.setCommitEntities(commitEntities);
    commitPaginationDTO.setTotalRecords(totalRecords);
    return commitPaginationDTO;
  }

  @Override
  public ListCommitsRequest.Response listCommits(
      ListCommitsRequest request, RepositoryFunction getRepository) throws ModelDBException {
    try (Session session = ModelDBHibernateUtil.getSessionFactory().openSession()) {
      RepositoryEntity repository = getRepository.apply(session);

      CommitPaginationDTO commitPaginationDTO =
          fetchCommitEntityList(session, request, repository.getId());
      List<Commit> commits =
          commitPaginationDTO.getCommitEntities().stream()
              .map(CommitEntity::toCommitProto)
              .collect(Collectors.toList());
      return ListCommitsRequest.Response.newBuilder()
          .addAllCommits(commits)
          .setTotalRecords(commitPaginationDTO.getTotalRecords())
          .build();
    } catch (Exception ex) {
      if (ModelDBUtils.needToRetry(ex)) {
        return listCommits(request, getRepository);
      } else {
        throw ex;
      }
    }
  }

  private String generateCommitSHA(String blobSHA, Commit commit, long timeCreated)
      throws NoSuchAlgorithmException {
    return VersioningUtils.generateCommitSHA(
        commit.getParentShasList(), commit.getMessage(), timeCreated, commit.getAuthor(), blobSHA);
  }
  /**
   * @param session session
   * @param parentShaList : a list of sha for which the function returns commits
   * @return {@link Map<String, CommitEntity>}
   */
  private Map<String, CommitEntity> getCommits(
      Session session, Long repoId, ProtocolStringList parentShaList) {
    StringBuilder commitQueryBuilder =
        new StringBuilder(
            "SELECT cm FROM "
                + CommitEntity.class.getSimpleName()
                + " cm LEFT JOIN cm.repository repo WHERE repo.id = :repoId AND cm.commit_hash IN (:commitHashes)");

    Query<CommitEntity> commitEntityQuery =
        session.createQuery(commitQueryBuilder.append(" ORDER BY cm.date_created DESC").toString());
    commitEntityQuery.setParameter("repoId", repoId);
    commitEntityQuery.setParameter("commitHashes", parentShaList);
    return commitEntityQuery.list().stream()
        .collect(Collectors.toMap(CommitEntity::getCommit_hash, commitEntity -> commitEntity));
  }

  @Override
  public Commit getCommit(String commitHash, RepositoryFunction getRepository)
      throws ModelDBException {
    try (Session session = ModelDBHibernateUtil.getSessionFactory().openSession()) {
      CommitEntity commitEntity = getCommitEntity(session, commitHash, getRepository);

      return commitEntity.toCommitProto();
    } catch (Exception ex) {
      if (ModelDBUtils.needToRetry(ex)) {
        return getCommit(commitHash, getRepository);
      } else {
        throw ex;
      }
    }
  }

  @Override
  public CommitEntity getCommitEntity(
      Session session, String commitHash, RepositoryFunction getRepositoryFunction)
      throws ModelDBException {
    RepositoryEntity repositoryEntity = getRepositoryFunction.apply(session);
    boolean exists =
        VersioningUtils.commitRepositoryMappingExists(
            session, commitHash, repositoryEntity.getId());
    if (!exists) {
      throw new ModelDBException("Commit_hash and repository_id mapping not found", Code.NOT_FOUND);
    }

    return session.load(CommitEntity.class, commitHash);
  }

  /**
   * Deleting dataversiosn stored as commits
   *
   * <p>1. get Repo
   *
   * <p>2. Iterate through each dataset version 2.1 get Commit
   *
   * <p>2.2 commit since representing datasetversion verify commit belongs to a single repo and
   * match with repo id from 1.
   *
   * <p>2.3 get parent commit , since it is dataset assume just single commit
   *
   * <p>2.4 if commit to be deleted is pointed to by a branch , move branch to parent.
   *
   * <p>2.5 if commit has children move them to parent 2.5 delete label , tag , attributes for the
   * commit
   */
  @Override
  public void deleteDatasetVersions(
      RepositoryIdentification repositoryIdentification,
      List<String> datasetVersionIds,
      RepositoryDAO repositoryDAO)
      throws ModelDBException {
    try (Session session = ModelDBHibernateUtil.getSessionFactory().openSession()) {
      RepositoryEntity repositoryEntity = null;
      if (repositoryIdentification != null) {
        repositoryEntity =
            repositoryDAO.getRepositoryById(session, repositoryIdentification, true, false);
      }

      for (String datasetVersionId : datasetVersionIds) {
        Query<CommitEntity> getCommitQuery =
            session.createQuery(
                "From "
                    + CommitEntity.class.getSimpleName()
                    + " c WHERE c.commit_hash = :commitHash",
                CommitEntity.class);
        getCommitQuery.setParameter("commitHash", datasetVersionId);
        CommitEntity commitEntity = getCommitQuery.uniqueResult();
        if (commitEntity == null || commitEntity.getParent_commits().isEmpty()) {
          LOGGER.warn(
              "skipping deleting commit corresponding to dataset version {}", datasetVersionId);
          continue;
        }

        if (commitEntity.getRepository() != null && commitEntity.getRepository().size() > 1) {
          throw new ModelDBException(
              "DatasetVersion '"
                  + commitEntity.getCommit_hash()
                  + "' associated with multiple datasets",
              Code.INTERNAL);
        } else if (commitEntity.getRepository() == null) {
          throw new ModelDBException("DatasetVersion not associated with datasets", Code.INTERNAL);
        }
        Long newRepoId = new ArrayList<>(commitEntity.getRepository()).get(0).getId();
        if (repositoryIdentification == null) {
          repositoryIdentification =
              RepositoryIdentification.newBuilder().setRepoId(newRepoId).build();
        } else {
          if (repositoryIdentification.getRepoId() != newRepoId) {
            throw new ModelDBException(
                "DatasetVersion '"
                    + commitEntity.getCommit_hash()
                    + "' associated with multiple datasets",
                Code.INTERNAL);
          }
        }

        if (repositoryEntity == null) {
          repositoryEntity =
              repositoryDAO.getRepositoryById(session, repositoryIdentification, true, false);
        }

        Query query = session.createQuery(RepositoryDAORdbImpl.CHECK_BRANCH_IN_REPOSITORY_HQL);
        query.setParameter("repositoryId", repositoryEntity.getId());
        query.setParameter("branch", ModelDBConstants.MASTER_BRANCH);
        BranchEntity branchEntity = (BranchEntity) query.uniqueResult();

        CommitEntity parentDatasetVersion =
            new ArrayList<>(commitEntity.getParent_commits()).get(0);

        if (branchEntity != null
            && branchEntity.getCommit_hash().equals(commitEntity.getCommit_hash())) {
          repositoryDAO.setBranch(
              SetBranchRequest.newBuilder()
                  .setRepositoryId(repositoryIdentification)
                  .setBranch(ModelDBConstants.MASTER_BRANCH)
                  .setCommitSha(parentDatasetVersion.getCommit_hash())
                  .build(),
              false);
        }

        session.beginTransaction();
        if (!commitEntity.getChild_commits().isEmpty()) {
          CommitEntity childCommit = new ArrayList<>(commitEntity.getChild_commits()).get(0);
          String updateChildEntity =
              "UPDATE commit_parent cp SET cp.parent_hash = :parentHash WHERE cp.child_hash = :childHash";
          Query updateChildQuery = session.createSQLQuery(updateChildEntity);
          updateChildQuery.setParameter("parentHash", parentDatasetVersion.getCommit_hash());
          updateChildQuery.setParameter("childHash", childCommit.getCommit_hash());
          updateChildQuery.executeUpdate();
        }

        String compositeId =
            VersioningUtils.getVersioningCompositeId(
                repositoryEntity.getId(),
                commitEntity.getCommit_hash(),
                Collections.singletonList(ModelDBConstants.DEFAULT_VERSIONING_BLOB_LOCATION));
        DeleteEntitiesCron.deleteLabels(
            session, compositeId, IDTypeEnum.IDType.VERSIONING_REPO_COMMIT_BLOB);
        DeleteEntitiesCron.deleteAttribute(session, compositeId);
        session.delete(commitEntity);
        session.getTransaction().commit();
      }
    } catch (Exception ex) {
      if (ModelDBUtils.needToRetry(ex)) {
        deleteDatasetVersions(repositoryIdentification, datasetVersionIds, repositoryDAO);
      } else {
        throw ex;
      }
    }
  }

  @Override
  public boolean deleteCommits(
      RepositoryIdentification repositoryIdentification,
      List<String> commitShas,
      RepositoryDAO repositoryDAO)
      throws ModelDBException {
    try (Session session = ModelDBHibernateUtil.getSessionFactory().openSession()) {
      Query<CommitEntity> getCommitQuery =
          session.createQuery(
              "From "
                  + CommitEntity.class.getSimpleName()
                  + " c WHERE c.commit_hash IN (:commitHashes)",
              CommitEntity.class);
      getCommitQuery.setParameter("commitHashes", commitShas);
      List<CommitEntity> commitEntities = getCommitQuery.getResultList();
      if (commitEntities.isEmpty()) {
        throw new ModelDBException("Commits not found for the ids: " + commitShas, Code.NOT_FOUND);
      }

      for (CommitEntity commitEntity : commitEntities) {
        if (!commitEntity.getChild_commits().isEmpty()) {
          throw new ModelDBException(
              "Commit '"
                  + commitEntity.getCommit_hash()
                  + "' has the child, please delete child commit first",
              Code.FAILED_PRECONDITION);
        }
      }

      RepositoryEntity repositoryEntity =
          repositoryDAO.getRepositoryById(session, repositoryIdentification, true, true);

      String getBranchByCommitHQLBuilder =
          "FROM "
              + BranchEntity.class.getSimpleName()
              + " br where br.id.repository_id = :repositoryId "
              + " AND br.commit_hash IN (:commitHashes) ";
      Query<BranchEntity> getBranchByCommitQuery =
          session.createQuery(getBranchByCommitHQLBuilder, BranchEntity.class);
      getBranchByCommitQuery.setParameter("repositoryId", repositoryEntity.getId());
      getBranchByCommitQuery.setParameter("commitHashes", commitShas);
      List<BranchEntity> branchEntities = getBranchByCommitQuery.list();

      if (branchEntities != null && !branchEntities.isEmpty()) {
        StringBuilder errorMessage =
            new StringBuilder("Commits are associated with branch name : ");
        int count = 0;
        for (BranchEntity branchEntity : branchEntities) {
          errorMessage.append(branchEntity.getId().getBranch());
          if (count < branchEntities.size() - 1) {
            errorMessage.append(", ");
          }
          count++;
        }
        throw new ModelDBException(errorMessage.toString(), Code.FAILED_PRECONDITION);
      }

      String getTagsHql =
          "From TagsEntity te where te.id."
              + ModelDBConstants.REPOSITORY_ID
              + " = :repoId "
              + " AND te.commit_hash"
              + " IN (:commitHashes)";
      Query<TagsEntity> getTagsQuery = session.createQuery(getTagsHql, TagsEntity.class);
      getTagsQuery.setParameter("repoId", repositoryEntity.getId());
      getTagsQuery.setParameter("commitHashes", commitShas);
      List<TagsEntity> tagsEntities = getTagsQuery.list();
      if (tagsEntities.size() > 0) {
        throw new ModelDBException(
            "Commit is associated with Tags : "
                + tagsEntities.stream()
                    .map(tagsEntity -> tagsEntity.getId().getTag())
                    .collect(Collectors.joining(",")),
            Code.FAILED_PRECONDITION);
      }

      session.beginTransaction();
      String getLabelsHql =
          "From LabelsMappingEntity lm where lm.id."
              + ModelDBConstants.ENTITY_HASH
              + " IN (:entityHashes) "
              + " AND lm.id."
              + ModelDBConstants.ENTITY_TYPE
              + " = :entityType";
      Query<LabelsMappingEntity> query =
          session.createQuery(getLabelsHql, LabelsMappingEntity.class);
      query.setParameter("entityHashes", commitShas);
      query.setParameter("entityType", IDTypeEnum.IDType.VERSIONING_REPO_COMMIT_VALUE);
      List<LabelsMappingEntity> labelsMappingEntities = query.list();
      for (LabelsMappingEntity labelsMappingEntity : labelsMappingEntities) {
        session.delete(labelsMappingEntity);
      }

      commitEntities.forEach(
          (commitEntity) -> {
            if (commitEntity.getRepository().size() == 1) {
              String compositeId =
                  VersioningUtils.getVersioningCompositeId(
                      repositoryEntity.getId(),
                      commitEntity.getCommit_hash(),
                      Collections.singletonList(ModelDBConstants.DEFAULT_VERSIONING_BLOB_LOCATION));
              DeleteEntitiesCron.deleteLabels(
                  session, compositeId, IDTypeEnum.IDType.VERSIONING_REPO_COMMIT_BLOB);
              DeleteEntitiesCron.deleteAttribute(session, compositeId);
              session.delete(commitEntity);
            } else {
              commitEntity.getRepository().remove(repositoryEntity);
              session.update(commitEntity);
            }
          });
      session.getTransaction().commit();
      return true;
    } catch (Exception ex) {
      if (ModelDBUtils.needToRetry(ex)) {
        return deleteCommits(repositoryIdentification, commitShas, repositoryDAO);
      } else {
        throw ex;
      }
    }
  }

  /**
   * This add deletes a label on a commit. the commit being a datasetversion allows us to assume
   * that it will belong to a single repo.
   */
  @Override
  public DatasetVersion addDeleteDatasetVersionTags(
      RepositoryDAO repositoryDAO,
      BlobDAO blobDAO,
      MetadataDAO metadataDAO,
      boolean addTags,
      String datasetId,
      String datasetVersionId,
      List<String> tagsList,
      boolean deleteAll)
      throws ModelDBException {
    try (Session session = ModelDBHibernateUtil.getSessionFactory().openSession()) {
      RepositoryEntity repositoryEntity;

      RepositoryIdentification.Builder repositoryIdentification =
          RepositoryIdentification.newBuilder();
      if (datasetId == null || datasetId.isEmpty()) {
        CommitEntity commitEntity = session.get(CommitEntity.class, datasetVersionId);

        if (commitEntity == null) {
          throw new ModelDBException("DatasetVersion not found", Code.NOT_FOUND);
        }

        if (commitEntity.getRepository() != null && commitEntity.getRepository().size() > 1) {
          throw new ModelDBException(
              "DatasetVersion '"
                  + commitEntity.getCommit_hash()
                  + "' associated with multiple datasets",
              Code.INTERNAL);
        }
        Long newRepoId = new ArrayList<>(commitEntity.getRepository()).get(0).getId();
        repositoryIdentification.setRepoId(newRepoId);
      } else {
        repositoryIdentification.setRepoId(Long.parseLong(datasetId));
      }
      repositoryEntity =
          repositoryDAO.getProtectedRepositoryById(repositoryIdentification.build(), true);
      addDeleteCommitLabels(
          repositoryEntity, datasetVersionId, metadataDAO, addTags, tagsList, deleteAll);
      return blobDAO.convertToDatasetVersion(metadataDAO, repositoryEntity, datasetVersionId);
    } catch (Exception ex) {
      if (ModelDBUtils.needToRetry(ex)) {
        return addDeleteDatasetVersionTags(
            repositoryDAO,
            blobDAO,
            metadataDAO,
            addTags,
            datasetId,
            datasetVersionId,
            tagsList,
            deleteAll);
      } else {
        throw ex;
      }
    }
  }

  @Override
  public void addDeleteCommitLabels(
      RepositoryEntity repositoryEntity,
      String commitHash,
      MetadataDAO metadataDAO,
      boolean addLabels,
      List<String> labelsList,
      boolean deleteAll)
      throws ModelDBException {
    try (Session session = ModelDBHibernateUtil.getSessionFactory().openSession()) {
      String compositeId =
          VersioningUtils.getVersioningCompositeId(
              repositoryEntity.getId(),
              commitHash,
              Collections.singletonList(ModelDBConstants.DEFAULT_VERSIONING_BLOB_LOCATION));

      session.beginTransaction();
      IdentificationType identificationType =
          IdentificationType.newBuilder()
              .setIdType(IDTypeEnum.IDType.VERSIONING_REPO_COMMIT_BLOB)
              .setStringId(compositeId)
              .build();
      if (addLabels) {
        metadataDAO.addLabels(identificationType, ModelDBUtils.checkEntityTagsLength(labelsList));
      } else {
        metadataDAO.deleteLabels(
            identificationType, ModelDBUtils.checkEntityTagsLength(labelsList), deleteAll);
      }
      CommitEntity commitEntity =
          getCommitEntity(session, commitHash, (session1 -> repositoryEntity));
      commitEntity.setDate_updated(new Date().getTime());
      session.update(commitEntity);
      session.getTransaction().commit();
    } catch (Exception ex) {
      if (ModelDBUtils.needToRetry(ex)) {
        addDeleteCommitLabels(
            repositoryEntity, commitHash, metadataDAO, addLabels, labelsList, deleteAll);
      } else {
        throw ex;
      }
    }
  }

  @Override
  public CommitPaginationDTO findCommits(
      FindRepositoriesBlobs request,
      UserInfo currentLoginUserInfo,
      boolean idsOnly,
      boolean rootSHAOnly)
      throws ModelDBException {
    try (Session session = ModelDBHibernateUtil.getSessionFactory().openSession()) {
      CommitPaginationDTO commitPaginationDTO =
          findCommits(session, request, currentLoginUserInfo, idsOnly, rootSHAOnly);
      commitPaginationDTO.setCommits(
          commitPaginationDTO.getCommitEntities().stream()
              .map(CommitEntity::toCommitProto)
              .collect(Collectors.toList()));
      return commitPaginationDTO;
    } catch (Exception ex) {
      if (ModelDBUtils.needToRetry(ex)) {
        return findCommits(request, currentLoginUserInfo, idsOnly, rootSHAOnly);
      } else {
        throw ex;
      }
    }
  }

  /**
   * This method find the blobs supported based on the following conditions
   *
   * <p>commit.author, commit.label, tags, repoIds, commitHashList
   *
   * @param session :hibernate session
   * @param request : FindRepositoriesBlobs request
   * @param currentLoginUserInfo : current login userInfo
   * @return {@link CommitPaginationDTO} : "result", "count" as a key
   */
  @Override
  public CommitPaginationDTO findCommits(
      Session session,
      FindRepositoriesBlobs request,
      UserInfo currentLoginUserInfo,
      boolean idsOnly,
      boolean rootSHAOnly)
      throws ModelDBException {
    try {
      List<KeyValueQuery> predicates = new ArrayList<>(request.getPredicatesList());
      for (KeyValueQuery predicate : predicates) {
        Value.KindCase predicateCase = predicate.getValue().getKindCase();
        if (predicate.getKey().equals(ModelDBConstants.ID)) {
          throw new ModelDBException(
              "predicates with ids not supported", Status.Code.INVALID_ARGUMENT);
        }
        if (predicate.getKey().isEmpty()) {
          throw new ModelDBException(
              "predicates with empty key not supported", Status.Code.INVALID_ARGUMENT);
        }
        if (predicateCase.equals(Value.KindCase.STRING_VALUE)
            && predicate.getValue().getStringValue().isEmpty()) {
          throw new ModelDBException(
              "Predicate does not contain string value in request", Status.Code.INVALID_ARGUMENT);
        }
        if (!predicateCase.equals(Value.KindCase.STRING_VALUE)
            && !predicateCase.equals(Value.KindCase.NUMBER_VALUE)
            && !predicateCase.equals(Value.KindCase.BOOL_VALUE)) {
          throw new ModelDBException(
              "Unknown 'Value' type recognized, valid 'Value' type are NUMBER_VALUE, STRING_VALUE, BOOL_VALUE",
              Status.Code.UNIMPLEMENTED);
        }

        if (predicate.getKey().equalsIgnoreCase(ModelDBConstants.WORKSPACE)
            || predicate.getKey().equalsIgnoreCase(ModelDBConstants.WORKSPACE_ID)
            || predicate.getKey().equalsIgnoreCase(ModelDBConstants.WORKSPACE_NAME)
            || predicate.getKey().equalsIgnoreCase(ModelDBConstants.WORKSPACE_TYPE)) {
          throw new ModelDBException(
              "Workspace name OR type not supported as predicate", Status.Code.INVALID_ARGUMENT);
        }
      }

      WorkspaceDTO workspaceDTO =
          roleService.getWorkspaceDTOByWorkspaceName(
              currentLoginUserInfo, request.getWorkspaceName());

      List<String> accessibleResourceIds =
          roleService.getAccessibleResourceIds(
              null,
              new CollaboratorUser(authService, currentLoginUserInfo),
              RepositoryVisibilityEnum.RepositoryVisibility.PRIVATE,
              ModelDBResourceEnum.ModelDBServiceResourceTypes.REPOSITORY,
              request.getRepoIdsList().stream().map(String::valueOf).collect(Collectors.toList()));

      Set<String> commitHashList = new HashSet<>(request.getCommitsList());

      Map<String, Object> parametersMap = new HashMap<>();

      String alias = "cm";
      StringBuilder rootQueryStringBuilder =
          new StringBuilder(" FROM ")
              .append(CommitEntity.class.getSimpleName())
              .append(" ")
              .append(alias)
              .append(" ");

      StringBuilder joinClause = new StringBuilder();
      String repoAlias = "repo";
      joinClause.append(" INNER JOIN ").append(alias).append(".repository ").append(repoAlias);
      joinClause
          .append(" INNER JOIN ")
          .append(InternalFolderElementEntity.class.getSimpleName())
          .append(" folderElm ")
          .append(" ON ");
      joinClause.append("folderElm.folder_hash = ").append(alias).append(".rootSha ");

      List<String> whereClauseList = new ArrayList<>();
      if (!predicates.isEmpty()) {
        for (int index = 0; index < predicates.size(); index++) {
          KeyValueQuery predicate = predicates.get(index);
          String[] names = predicate.getKey().split("\\.");
          switch (names[0].toLowerCase()) {
            case ModelDBConstants.COMMIT:
              LOGGER.debug("switch case : commit");
              if (names[1].contains(ModelDBConstants.LABEL)) {
                StringBuilder subQueryBuilder =
                    new StringBuilder("SELECT lb.id.entity_hash FROM ")
                        .append(LabelsMappingEntity.class.getSimpleName())
                        .append(" lb WHERE ")
                        .append(" lb.id.entity_type ");
                VersioningUtils.setValueWithOperatorInQuery(
                    index,
                    subQueryBuilder,
                    OperatorEnum.Operator.EQ,
                    IDTypeEnum.IDType.VERSIONING_REPO_COMMIT_VALUE,
                    parametersMap);
                subQueryBuilder.append(" AND lb.id.label ");
                VersioningUtils.setValueWithOperatorInQuery(
                    index,
                    subQueryBuilder,
                    OperatorEnum.Operator.EQ,
                    predicate.getValue().getStringValue(),
                    parametersMap);
                whereClauseList.add(
                    alias + ".commit_hash IN (" + subQueryBuilder.toString() + ") ");
              } else if (names[1].toLowerCase().equals("author")) {
                StringBuilder authorBuilder = new StringBuilder(alias + "." + names[1]);
                VersioningUtils.setQueryParameters(index, authorBuilder, predicate, parametersMap);
                whereClauseList.add(authorBuilder.toString());
              } else {
                throw new ModelDBException(
                    "Given predicate not supported yet : " + predicate, Code.UNIMPLEMENTED);
              }
              break;
            case ModelDBConstants.ATTRIBUTES:
              Map<String, Object> attrQueryParametersMap = new HashMap<>();
              StringBuilder attrQueryBuilder =
                  new StringBuilder(
                          "SELECT attr.entity_hash From "
                              + AttributeEntity.class.getSimpleName()
                              + " attr where attr.")
                      .append(ModelDBConstants.KEY);
              VersioningUtils.setValueWithOperatorInQuery(
                  index,
                  attrQueryBuilder,
                  OperatorEnum.Operator.EQ,
                  names[1],
                  attrQueryParametersMap);
              attrQueryBuilder.append("AND attr.value ");
              VersioningUtils.setValueWithOperatorInQuery(
                  index,
                  attrQueryBuilder,
                  predicate.getOperator(),
                  ModelDBUtils.getStringFromProtoObject(predicate.getValue()),
                  attrQueryParametersMap);
              attrQueryBuilder.append("AND attr.field_type ");
              VersioningUtils.setValueWithOperatorInQuery(
                  index,
                  attrQueryBuilder,
                  OperatorEnum.Operator.EQ,
                  ModelDBConstants.ATTRIBUTES,
                  attrQueryParametersMap);
              attrQueryBuilder.append("AND attr.entity_name ");
              VersioningUtils.setValueWithOperatorInQuery(
                  index,
                  attrQueryBuilder,
                  OperatorEnum.Operator.EQ,
                  ModelDBConstants.BLOB,
                  attrQueryParametersMap);

              Query attrQuery = session.createQuery(attrQueryBuilder.toString());
              attrQueryParametersMap.forEach(attrQuery::setParameter);
              List<String> attrEntityHashes = attrQuery.list();
              Set<String> attrCommitHashes = new HashSet<>();
              attrEntityHashes.forEach(
                  blobHash -> {
                    String[] compositeIdArr =
                        VersioningUtils.getDatasetVersionBlobCompositeIdString(blobHash);
                    attrCommitHashes.add(compositeIdArr[1]);
                  });
              if (!attrCommitHashes.isEmpty()) {
                whereClauseList.add(alias + ".commit_hash IN (:attr_" + index + "_CommitHashes)");
                parametersMap.put("attr_" + index + "_CommitHashes", attrCommitHashes);
              }
              break;
            case ModelDBConstants.TAGS:
            case ModelDBConstants.BLOB:
              LOGGER.debug("switch case : Blob");
              StringBuilder subQueryBuilder =
                  new StringBuilder("SELECT lb.id.entity_hash FROM ")
                      .append(LabelsMappingEntity.class.getSimpleName())
                      .append(" lb WHERE ")
                      .append(" lb.id.entity_type = :entityType")
                      .append(" AND lb.id.label ");
              Map<String, Object> innerQueryParametersMap = new HashMap<>();
              VersioningUtils.setValueWithOperatorInQuery(
                  index,
                  subQueryBuilder,
                  predicate.getOperator(),
                  predicate.getValue().getStringValue(),
                  innerQueryParametersMap);
              Query labelQuery = session.createQuery(subQueryBuilder.toString());
              labelQuery.setParameter(
                  "entityType", IDTypeEnum.IDType.VERSIONING_REPO_COMMIT_BLOB_VALUE);
              innerQueryParametersMap.forEach(labelQuery::setParameter);
              List<String> blobHashes = labelQuery.list();
              Set<String> commitHashes = new HashSet<>();
              blobHashes.forEach(
                  blobHash -> {
                    String[] compositeIdArr =
                        VersioningUtils.getDatasetVersionBlobCompositeIdString(blobHash);
                    commitHashes.add(compositeIdArr[1]);
                  });
              if (!commitHashes.isEmpty()) {
                whereClauseList.add(alias + ".commit_hash IN (:label_" + index + "_CommitHashes)");
                parametersMap.put("label_" + index + "_CommitHashes", commitHashes);
              }
              break;
            default:
              throw new ModelDBException(
                  "Invalid predicate found : " + predicate, Code.INVALID_ARGUMENT);
          }
        }
      }

      if (workspaceDTO != null
          && workspaceDTO.getWorkspaceId() != null
          && !workspaceDTO.getWorkspaceId().isEmpty()) {
        whereClauseList.add(
            repoAlias
                + "."
                + ModelDBConstants.WORKSPACE_ID
                + " = :"
                + ModelDBConstants.WORKSPACE_ID);
        parametersMap.put(ModelDBConstants.WORKSPACE_ID, workspaceDTO.getWorkspaceId());
        whereClauseList.add(
            repoAlias
                + "."
                + ModelDBConstants.WORKSPACE_TYPE
                + " = :"
                + ModelDBConstants.WORKSPACE_TYPE);
        parametersMap.put(
            ModelDBConstants.WORKSPACE_TYPE, workspaceDTO.getWorkspaceType().getNumber());
      }

      if (!accessibleResourceIds.isEmpty()) {
        whereClauseList.add(repoAlias + ".id IN (:repoIds) ");
        parametersMap.put(
            "repoIds",
            accessibleResourceIds.stream().map(Long::valueOf).collect(Collectors.toList()));
      } else if (roleService.IsImplemented()) {
        String errorMessage =
            "Access is denied. User is unauthorized for given resource IDs : "
                + accessibleResourceIds;
        ModelDBUtils.logAndThrowError(
            errorMessage,
            com.google.rpc.Code.PERMISSION_DENIED_VALUE,
            Any.pack(FindRepositoriesBlobs.getDefaultInstance()));
      }

      if (!commitHashList.isEmpty()) {
        whereClauseList.add(alias + ".commit_hash IN (:commitHashList)");
        parametersMap.put("commitHashList", commitHashList);
      }

      StringBuilder whereClause = new StringBuilder();
      whereClause.append(
          VersioningUtils.setPredicatesWithQueryOperator(
              " AND ", whereClauseList.toArray(new String[0])));

      // Order by clause
      StringBuilder orderClause =
          new StringBuilder(" ORDER BY ")
              .append(alias)
              .append(".")
              .append(ModelDBConstants.DATE_UPDATED)
              .append(" DESC");

      StringBuilder finalQueryBuilder = new StringBuilder();
      if (idsOnly) {
        finalQueryBuilder.append("SELECT ").append(alias).append(".commit_hash ");
      } else if (rootSHAOnly) {
        finalQueryBuilder.append("SELECT ").append(alias).append(".rootSha ");
      } else {
        finalQueryBuilder.append("SELECT ").append(alias).append(" ");
      }
      finalQueryBuilder.append(rootQueryStringBuilder);
      finalQueryBuilder.append(joinClause);
      if (!whereClause.toString().isEmpty()) {
        finalQueryBuilder.append(" WHERE ").append(whereClause);
      }
      finalQueryBuilder.append(orderClause);

      // Build count query
      StringBuilder countQueryBuilder = new StringBuilder();
      if (!joinClause.toString().isEmpty()) {
        countQueryBuilder.append("SELECT COUNT(").append(alias).append(") ");
      } else {
        countQueryBuilder.append("SELECT COUNT(*) ");
      }
      countQueryBuilder.append(rootQueryStringBuilder);
      countQueryBuilder.append(joinClause);
      if (!whereClause.toString().isEmpty()) {
        countQueryBuilder.append(" WHERE ").append(whereClause);
      }

      LOGGER.debug("Find Repository blob final query : {}", finalQueryBuilder.toString());
      Query query = session.createQuery(finalQueryBuilder.toString());
      LOGGER.debug("Find Repository blob final query : {}", query.getQueryString());
      Query countQuery = session.createQuery(countQueryBuilder.toString());
      if (!parametersMap.isEmpty()) {
        parametersMap.forEach(
            (key, value) -> {
              if (value instanceof List) {
                List<Object> objectList = (List<Object>) value;
                query.setParameterList(key, objectList);
                countQuery.setParameterList(key, objectList);
              } else {
                query.setParameter(key, value);
                countQuery.setParameter(key, value);
              }
            });
      }

      LOGGER.debug("Final find commit root_sha query : {}", query.getQueryString());
      if (request.getPageNumber() != 0 && request.getPageLimit() != 0) {
        // Calculate number of documents to skip
        int skips = request.getPageLimit() * (request.getPageNumber() - 1);
        query.setFirstResult(skips);
        query.setMaxResults(request.getPageLimit());
      }

      List<CommitEntity> commitEntities;
      if (idsOnly || rootSHAOnly) {
        List<String> resultSet = query.list();
        commitEntities =
            resultSet.stream()
                .map(
                    selectedField -> {
                      CommitEntity commitEntity = new CommitEntity();
                      if (idsOnly) {
                        commitEntity.setCommit_hash(selectedField);
                      } else if (rootSHAOnly) {
                        commitEntity.setRootSha(selectedField);
                      }
                      return commitEntity;
                    })
                .collect(Collectors.toList());
      } else {
        commitEntities = query.list();
      }

      CommitPaginationDTO commitPaginationDTO = new CommitPaginationDTO();
      commitPaginationDTO.setCommitEntities(commitEntities);
      commitPaginationDTO.setTotalRecords((Long) countQuery.uniqueResult());
      return commitPaginationDTO;
    } catch (InvalidProtocolBufferException e) {
      throw new ModelDBException(e);
    }
  }

  /**
   * Check commit exists in the commit table by commitHash irrespective to repository
   *
   * @param session : session
   * @param commitHash : commit.commit_hash
   * @return {@link Boolean} : exists status
   */
  @Override
  public boolean isCommitExists(Session session, String commitHash) {
    String checkDatasetVersionExistsByIdHql =
        new StringBuilder("Select count(cm.commit_hash) From CommitEntity cm where ")
            .append(" cm.commit_hash = :commitHash ")
            .toString();
    Query query = session.createQuery(checkDatasetVersionExistsByIdHql);
    query.setParameter("commitHash", commitHash);
    Long count = (Long) query.uniqueResult();
    return count > 0;
  }
}<|MERGE_RESOLUTION|>--- conflicted
+++ resolved
@@ -37,11 +37,8 @@
 import io.grpc.Status;
 import io.grpc.Status.Code;
 import java.security.NoSuchAlgorithmException;
-<<<<<<< HEAD
 import java.util.ArrayList;
 import java.util.Collections;
-=======
->>>>>>> 5041c1de
 import java.util.Date;
 import java.util.HashMap;
 import java.util.HashSet;
@@ -470,8 +467,7 @@
         query.setParameter("branch", ModelDBConstants.MASTER_BRANCH);
         BranchEntity branchEntity = (BranchEntity) query.uniqueResult();
 
-        CommitEntity parentDatasetVersion =
-            new ArrayList<>(commitEntity.getParent_commits()).get(0);
+        CommitEntity parentDatasetVersion = commitEntity.getParent_commits().get(0);
 
         if (branchEntity != null
             && branchEntity.getCommit_hash().equals(commitEntity.getCommit_hash())) {
