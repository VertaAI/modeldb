--- conflicted
+++ resolved
@@ -112,12 +112,8 @@
       BlobFunction.BlobFunctionAttribute setBlobsAttributes,
       RepositoryFunction getRepository)
       throws ModelDBException, NoSuchAlgorithmException {
-<<<<<<< HEAD
-    try (Session session = modelDBHibernateUtil.getSessionFactory().openSession()) {
-=======
-    try (Session session = ModelDBHibernateUtil.getSessionFactory().openSession();
+    try (Session session = modelDBHibernateUtil.getSessionFactory().openSession();
         AutoCloseable ignored = acquireWriteLock(commit.getCommitSha())) {
->>>>>>> e58f3182
       session.beginTransaction();
       final String rootSha = setBlobs.apply(session);
       RepositoryEntity repositoryEntity = getRepository.apply(session);
