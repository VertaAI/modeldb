--- conflicted
+++ resolved
@@ -299,9 +299,6 @@
         throw new ModelDBException("Commit is associated with Label", Code.FAILED_PRECONDITION);
       }
 
-<<<<<<< HEAD
-      session.beginTransaction();
-=======
       String getTagsHql =
           new StringBuilder("From TagsEntity te where te.id.")
               .append(ModelDBConstants.REPOSITORY_ID)
@@ -322,7 +319,7 @@
             Code.FAILED_PRECONDITION);
       }
 
->>>>>>> 7fae4dc1
+      session.beginTransaction();
       // delete associated branch
       repositoryDAO.deleteBranchByCommit(session, repositoryEntity.getId(), request.getCommitSha());
 
