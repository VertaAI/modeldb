package ai.verta.modeldb.versioning;

import ai.verta.modeldb.App;
import ai.verta.modeldb.DatasetPartInfo;
import ai.verta.modeldb.DatasetVersion;
import ai.verta.modeldb.ModelDBConstants;
import ai.verta.modeldb.ModelDBException;
import ai.verta.modeldb.PathDatasetVersionInfo;
import ai.verta.modeldb.PathLocationTypeEnum.PathLocationType;
import ai.verta.modeldb.dto.CommitPaginationDTO;
import ai.verta.modeldb.entities.metadata.LabelsMappingEntity;
import ai.verta.modeldb.entities.versioning.BranchEntity;
import ai.verta.modeldb.entities.versioning.CommitEntity;
import ai.verta.modeldb.entities.versioning.RepositoryEntity;
import ai.verta.modeldb.entities.versioning.TagsEntity;
import ai.verta.modeldb.metadata.IDTypeEnum;
import ai.verta.modeldb.metadata.IdentificationType;
import ai.verta.modeldb.metadata.MetadataDAO;
import ai.verta.modeldb.metadata.VersioningCompositeIdentifier;
import ai.verta.modeldb.utils.ModelDBHibernateUtil;
import ai.verta.modeldb.utils.ModelDBUtils;
import ai.verta.modeldb.versioning.blob.container.BlobContainer;
import com.google.protobuf.ProtocolStringList;
import io.grpc.Status;
import io.grpc.Status.Code;
import java.security.NoSuchAlgorithmException;
import java.util.*;
import java.util.stream.Collectors;
import java.util.stream.Stream;
import org.hibernate.Session;
import org.hibernate.query.Query;

public class CommitDAORdbImpl implements CommitDAO {

  /**
   * commit : details of the commit and the blobs to be added setBlobs : recursively creates trees
   * and blobs in top down fashion and generates SHAs in bottom up fashion getRepository : fetches
   * the repository the commit is made on
   */
<<<<<<< HEAD
  public Response setCommit(
      String author,
      Commit commit,
      BlobFunction setBlobs,
      BlobFunction.BlobFunctionAttribute setBlobsAttributes,
      RepositoryFunction getRepository)
=======
  public CreateCommitRequest.Response setCommit(
      String author, Commit commit, BlobFunction setBlobs, RepositoryFunction getRepository)
>>>>>>> 0dd7265a
      throws ModelDBException, NoSuchAlgorithmException {
    try (Session session = ModelDBHibernateUtil.getSessionFactory().openSession()) {
      session.beginTransaction();
      final String rootSha = setBlobs.apply(session);
      RepositoryEntity repositoryEntity = getRepository.apply(session);

      CommitEntity commitEntity =
<<<<<<< HEAD
          saveCommitEntity(session, commit, rootSha, author, repositoryEntity);
      setBlobsAttributes.apply(session, repositoryEntity.getId(), commitEntity.getCommit_hash());
=======
          saveCommitEntity(session, commit, rootSha, author, repositoryEntity, null);
>>>>>>> 0dd7265a
      session.getTransaction().commit();
      return CreateCommitRequest.Response.newBuilder()
          .setCommit(commitEntity.toCommitProto())
          .build();
    } catch (Exception ex) {
      if (ModelDBUtils.needToRetry(ex)) {
        return setCommit(author, commit, setBlobs, setBlobsAttributes, getRepository);
      } else {
        throw ex;
      }
    }
  }

  @Override
  public CreateCommitRequest.Response setCommitFromDatasetVersion(
      DatasetVersion datasetVersion,
      BlobDAO blobDAO,
      MetadataDAO metadataDAO,
      RepositoryFunction repositoryFunction)
      throws ModelDBException, NoSuchAlgorithmException {
    try (Session session = ModelDBHibernateUtil.getSessionFactory().openSession()) {
      DatasetBlob.Builder datasetBlobBuilder = DatasetBlob.newBuilder();
      Blob.Builder blobBuilder = Blob.newBuilder();
      blobBuilder.addAllAttributes(datasetVersion.getAttributesList());
      switch (datasetVersion.getDatasetVersionInfoCase()) {
        case RAW_DATASET_VERSION_INFO:
        case QUERY_DATASET_VERSION_INFO:
          throw new ModelDBException("Not supported", Code.UNIMPLEMENTED);
        case PATH_DATASET_VERSION_INFO:
          PathDatasetVersionInfo pathDatasetVersionInfo =
              datasetVersion.getPathDatasetVersionInfo();
          List<DatasetPartInfo> partInfos = pathDatasetVersionInfo.getDatasetPartInfosList();
          Stream<PathDatasetComponentBlob> result = partInfos.stream().map(this::componentFromPart);
          if (pathDatasetVersionInfo.getLocationType() == PathLocationType.S3_FILE_SYSTEM) {
            datasetBlobBuilder.setS3(
                S3DatasetBlob.newBuilder()
                    .addAllComponents(
                        result
                            .map(path -> S3DatasetComponentBlob.newBuilder().setPath(path).build())
                            .collect(Collectors.toList())));
          } else {
            datasetBlobBuilder.setPath(
                PathDatasetBlob.newBuilder().addAllComponents(result.collect(Collectors.toList())));
          }
          break;
        case DATASETVERSIONINFO_NOT_SET:
          throw new ModelDBException("Wrong dataset version type", Code.INVALID_ARGUMENT);
      }
      List<String> location =
          Collections.singletonList(ModelDBConstants.DEFAULT_VERSIONING_BLOB_LOCATION);
      List<BlobContainer> blobList =
          Collections.singletonList(
              BlobContainer.create(
                  BlobExpanded.newBuilder()
                      .addAllLocation(location)
                      .setBlob(blobBuilder.setDataset(datasetBlobBuilder))
                      .build()));

      session.beginTransaction();
      final String rootSha = blobDAO.setBlobs(session, blobList, new FileHasher());

      Commit.Builder builder = Commit.newBuilder();
      if (!datasetVersion.getParentId().isEmpty()) {
        builder.addParentShas(datasetVersion.getParentId());
      }
      builder.setDateCreated(datasetVersion.getTimeLogged());
      Commit commit = builder.build();

      RepositoryEntity repositoryEntity = repositoryFunction.apply(session);
      if (!repositoryEntity.isDataset()) {
        throw new ModelDBException(
            "Repository should be created from Dataset to add Dataset Version to it",
            Status.Code.INVALID_ARGUMENT);
      }

      CommitEntity commitEntity =
          saveCommitEntity(
              session,
              commit,
              rootSha,
              datasetVersion.getOwner(),
              repositoryEntity,
              datasetVersion.getId());
      VersioningCompositeIdentifier.Builder versioningIdentifier =
          VersioningCompositeIdentifier.newBuilder()
              .setRepoId(repositoryEntity.getId())
              .setCommitHash(commitEntity.getCommit_hash())
              .addAllLocation(location);
      metadataDAO.addProperty(
          session,
          IdentificationType.newBuilder().setCompositeId(versioningIdentifier).build(),
          "description",
          datasetVersion.getDescription());
      metadataDAO.addLabels(
          session,
          IdentificationType.newBuilder()
              .setCompositeId(versioningIdentifier)
              .setIdType(IDTypeEnum.IDType.VERSIONING_REPO_COMMIT_BLOB)
              .build(),
          datasetVersion.getTagsList());
      session.getTransaction().commit();
      return CreateCommitRequest.Response.newBuilder()
          .setCommit(commitEntity.toCommitProto())
          .build();
    } catch (Exception ex) {
      if (ModelDBUtils.needToRetry(ex)) {
        return setCommitFromDatasetVersion(
            datasetVersion, blobDAO, metadataDAO, repositoryFunction);
      } else {
        throw ex;
      }
    }
  }

  private PathDatasetComponentBlob componentFromPart(DatasetPartInfo part) {
    return PathDatasetComponentBlob.newBuilder()
        .setPath(part.getPath())
        .setSize(part.getSize())
        .setLastModifiedAtSource(part.getLastModifiedAtSource())
        .setMd5(part.getChecksum())
        .build();
  }

  @Override
  public CommitEntity saveCommitEntity(
      Session session,
      Commit commit,
      String rootSha,
      String author,
      RepositoryEntity repositoryEntity,
      String commitSha)
      throws ModelDBException, NoSuchAlgorithmException {
    long timeCreated = new Date().getTime();
    if (App.getInstance().getStoreClientCreationTimestamp() && commit.getDateCreated() != 0L) {
      timeCreated = commit.getDateCreated();
    }
    if (commitSha == null) {
      commitSha = generateCommitSHA(rootSha, commit, timeCreated);
    }

    Map<String, CommitEntity> parentCommitEntities = new HashMap<>();
    if (!commit.getParentShasList().isEmpty()) {
      parentCommitEntities =
          getCommits(session, repositoryEntity.getId(), commit.getParentShasList());
      if (parentCommitEntities.size() != commit.getParentShasCount()) {
        for (String parentSHA : commit.getParentShasList()) {
          if (!parentCommitEntities.containsKey(parentSHA)) {
            throw new ModelDBException(
                "Parent commit '" + parentSHA + "' not found in DB", Code.INVALID_ARGUMENT);
          }
        }
      }
    }

    Commit internalCommit =
        Commit.newBuilder()
            .setDateCreated(timeCreated)
            .setAuthor(author)
            .setMessage(commit.getMessage())
            .setCommitSha(commitSha)
            .build();
    CommitEntity commitEntity =
        new CommitEntity(
            repositoryEntity,
            new ArrayList<>(parentCommitEntities.values()),
            internalCommit,
            rootSha);
    session.saveOrUpdate(commitEntity);
    return commitEntity;
  }

  @Override
  public CommitPaginationDTO getRepositoryCommitEntityList(ListCommitsRequest request, Long repoId)
      throws ModelDBException {
    try (Session session = ModelDBHibernateUtil.getSessionFactory().openSession()) {
      return fetchCommitEntityList(session, request, repoId);
    } catch (Exception ex) {
      if (ModelDBUtils.needToRetry(ex)) {
        return getRepositoryCommitEntityList(request, repoId);
      } else {
        throw ex;
      }
    }
  }

  public CommitPaginationDTO fetchCommitEntityList(
      Session session, ListCommitsRequest request, Long repoId) throws ModelDBException {
    StringBuilder commitQueryBuilder =
        new StringBuilder(
            "SELECT cm FROM "
                + CommitEntity.class.getSimpleName()
                + " cm LEFT JOIN cm.repository repo WHERE repo.id = :repoId ");
    if (!request.getCommitBase().isEmpty()) {
      CommitEntity baseCommitEntity =
          Optional.ofNullable(session.get(CommitEntity.class, request.getCommitBase()))
              .orElseThrow(
                  () ->
                      new ModelDBException(
                          "Couldn't find base commit by sha : " + request.getCommitBase(),
                          Code.NOT_FOUND));
      Long baseTime = baseCommitEntity.getDate_created();
      commitQueryBuilder.append(" AND cm.date_created >= " + baseTime);
    }

    if (!request.getCommitHead().isEmpty()) {
      CommitEntity headCommitEntity =
          Optional.ofNullable(session.get(CommitEntity.class, request.getCommitHead()))
              .orElseThrow(
                  () ->
                      new ModelDBException(
                          "Couldn't find head commit by sha : " + request.getCommitHead(),
                          Code.NOT_FOUND));
      Long headTime = headCommitEntity.getDate_created();
      commitQueryBuilder.append(" AND cm.date_created <= " + headTime);
    }

    Query<CommitEntity> commitEntityQuery =
        session.createQuery(commitQueryBuilder.append(" ORDER BY cm.date_created DESC").toString());
    commitEntityQuery.setParameter("repoId", repoId);
    if (request.hasPagination()) {
      int pageLimit = request.getPagination().getPageLimit();
      final int startPosition = (request.getPagination().getPageNumber() - 1) * pageLimit;
      commitEntityQuery.setFirstResult(startPosition);
      commitEntityQuery.setMaxResults(pageLimit);
    }

    Query countQuery = session.createQuery(commitQueryBuilder.toString());
    countQuery.setParameter("repoId", repoId);
    // TODO: improve query into count query
    Long totalRecords = (long) countQuery.list().size();

    CommitPaginationDTO commitPaginationDTO = new CommitPaginationDTO();
    commitPaginationDTO.setCommitEntities(commitEntityQuery.list());
    commitPaginationDTO.setTotalRecords(totalRecords);
    return commitPaginationDTO;
  }

  @Override
  public ListCommitsRequest.Response listCommits(
      ListCommitsRequest request, RepositoryFunction getRepository) throws ModelDBException {
    try (Session session = ModelDBHibernateUtil.getSessionFactory().openSession()) {
      RepositoryEntity repository = getRepository.apply(session);

      CommitPaginationDTO commitPaginationDTO =
          fetchCommitEntityList(session, request, repository.getId());
      List<Commit> commits =
          commitPaginationDTO.getCommitEntities().stream()
              .map(CommitEntity::toCommitProto)
              .collect(Collectors.toList());
      return ListCommitsRequest.Response.newBuilder()
          .addAllCommits(commits)
          .setTotalRecords(commitPaginationDTO.getTotalRecords())
          .build();
    } catch (Exception ex) {
      if (ModelDBUtils.needToRetry(ex)) {
        return listCommits(request, getRepository);
      } else {
        throw ex;
      }
    }
  }

  private String generateCommitSHA(String blobSHA, Commit commit, long timeCreated)
      throws NoSuchAlgorithmException {
    return VersioningUtils.generateCommitSHA(
        commit.getParentShasList(), commit.getMessage(), timeCreated, commit.getAuthor(), blobSHA);
  }
  /**
   * @param session session
   * @param parentShaList : a list of sha for which the function returns commits
   * @return {@link Map<String, CommitEntity>}
   */
  private Map<String, CommitEntity> getCommits(
      Session session, Long repoId, ProtocolStringList parentShaList) {
    StringBuilder commitQueryBuilder =
        new StringBuilder(
            "SELECT cm FROM "
                + CommitEntity.class.getSimpleName()
                + " cm LEFT JOIN cm.repository repo WHERE repo.id = :repoId AND cm.commit_hash IN (:commitHashes)");

    Query<CommitEntity> commitEntityQuery =
        session.createQuery(commitQueryBuilder.append(" ORDER BY cm.date_created DESC").toString());
    commitEntityQuery.setParameter("repoId", repoId);
    commitEntityQuery.setParameter("commitHashes", parentShaList);
    return commitEntityQuery.list().stream()
        .collect(Collectors.toMap(CommitEntity::getCommit_hash, commitEntity -> commitEntity));
  }

  @Override
  public Commit getCommit(String commitHash, RepositoryFunction getRepository)
      throws ModelDBException {
    try (Session session = ModelDBHibernateUtil.getSessionFactory().openSession()) {
      CommitEntity commitEntity = getCommitEntity(session, commitHash, getRepository);

      return commitEntity.toCommitProto();
    } catch (Exception ex) {
      if (ModelDBUtils.needToRetry(ex)) {
        return getCommit(commitHash, getRepository);
      } else {
        throw ex;
      }
    }
  }

  @Override
  public CommitEntity getCommitEntity(
      Session session, String commitHash, RepositoryFunction getRepositoryFunction)
      throws ModelDBException {
    RepositoryEntity repositoryEntity = getRepositoryFunction.apply(session);
    boolean exists =
        VersioningUtils.commitRepositoryMappingExists(
            session, commitHash, repositoryEntity.getId());
    if (!exists) {
      throw new ModelDBException("Commit_hash and repository_id mapping not found", Code.NOT_FOUND);
    }

    return session.load(CommitEntity.class, commitHash);
  }

  @Override
  public boolean deleteCommits(
      RepositoryIdentification repositoryIdentification,
      List<String> commitShas,
      RepositoryDAO repositoryDAO)
      throws ModelDBException {
    try (Session session = ModelDBHibernateUtil.getSessionFactory().openSession()) {
      RepositoryEntity repositoryEntity =
          repositoryDAO.getRepositoryById(session, repositoryIdentification, true);

      Query<CommitEntity> getCommitQuery =
          session.createQuery(
              "From "
                  + CommitEntity.class.getSimpleName()
                  + " c WHERE c.commit_hash IN (:commitHashes)",
              CommitEntity.class);
      getCommitQuery.setParameter("commitHashes", commitShas);
      List<CommitEntity> commitEntities = getCommitQuery.getResultList();

      for (CommitEntity commitEntity : commitEntities) {
        if (!commitEntity.getChild_commits().isEmpty()) {
          throw new ModelDBException(
              "Commit has the child, please delete child commit first", Code.FAILED_PRECONDITION);
        }
      }

      String getBranchByCommitHQLBuilder =
          "FROM "
              + BranchEntity.class.getSimpleName()
              + " br where br.id.repository_id = :repositoryId "
              + " AND br.commit_hash IN (:commitHashes) ";
      Query<BranchEntity> getBranchByCommitQuery =
          session.createQuery(getBranchByCommitHQLBuilder, BranchEntity.class);
      getBranchByCommitQuery.setParameter("repositoryId", repositoryEntity.getId());
      getBranchByCommitQuery.setParameter("commitHashes", commitShas);
      List<BranchEntity> branchEntities = getBranchByCommitQuery.list();
      if (branchEntities != null && !branchEntities.isEmpty()) {
        StringBuilder errorMessage =
            new StringBuilder("Commits are associated with branch name : ");
        int count = 0;
        for (BranchEntity branchEntity : branchEntities) {
          errorMessage.append(branchEntity.getId().getBranch());
          if (count < branchEntities.size() - 1) {
            errorMessage.append(", ");
          }
          count++;
        }
        throw new ModelDBException(errorMessage.toString(), Code.FAILED_PRECONDITION);
      }

      String getTagsHql =
          "From TagsEntity te where te.id."
              + ModelDBConstants.REPOSITORY_ID
              + " = :repoId "
              + " AND te.commit_hash"
              + " IN (:commitHashes)";
      Query<TagsEntity> getTagsQuery = session.createQuery(getTagsHql, TagsEntity.class);
      getTagsQuery.setParameter("repoId", repositoryEntity.getId());
      getTagsQuery.setParameter("commitHash", commitShas);
      List<TagsEntity> tagsEntities = getTagsQuery.list();
      if (tagsEntities.size() > 0) {
        throw new ModelDBException(
            "Commit is associated with Tags : "
                + tagsEntities.stream()
                    .map(tagsEntity -> tagsEntity.getId().getTag())
                    .collect(Collectors.joining(",")),
            Code.FAILED_PRECONDITION);
      }

      session.beginTransaction();
      String getLabelsHql =
          "From LabelsMappingEntity lm where lm.id."
              + ModelDBConstants.ENTITY_HASH
              + " IN (:entityHashes) "
              + " AND lm.id."
              + ModelDBConstants.ENTITY_TYPE
              + " = :entityType";
      Query<LabelsMappingEntity> query =
          session.createQuery(getLabelsHql, LabelsMappingEntity.class);
      query.setParameter("entityHashes", commitShas);
      query.setParameter("entityType", IDTypeEnum.IDType.VERSIONING_COMMIT_VALUE);
      List<LabelsMappingEntity> labelsMappingEntities = query.list();
      for (LabelsMappingEntity labelsMappingEntity : labelsMappingEntities) {
        session.delete(labelsMappingEntity);
      }

      commitEntities.forEach(
          (commitEntity) -> {
            if (commitEntity.getRepository().size() == 1) {
              session.delete(commitEntity);
            } else {
              commitEntity.getRepository().remove(repositoryEntity);
              session.update(commitEntity);
            }
          });
      session.getTransaction().commit();
      return true;
    } catch (Exception ex) {
      if (ModelDBUtils.needToRetry(ex)) {
        return deleteCommits(repositoryIdentification, commitShas, repositoryDAO);
      } else {
        throw ex;
      }
    }
  }

  @Override
  public DeleteCommitRequest.Response deleteCommit(
      DeleteCommitRequest request, RepositoryDAO repositoryDAO) throws ModelDBException {
    try (Session session = ModelDBHibernateUtil.getSessionFactory().openSession()) {
      RepositoryEntity repositoryEntity =
          repositoryDAO.getRepositoryById(session, request.getRepositoryId(), true);
      boolean exists =
          VersioningUtils.commitRepositoryMappingExists(
              session, request.getCommitSha(), repositoryEntity.getId());
      if (!exists) {
        throw new ModelDBException(
            "Commit_hash and repository_id mapping not found", Code.NOT_FOUND);
      }

      Query getCommitQuery =
          session.createQuery(
              "From "
                  + CommitEntity.class.getSimpleName()
                  + " c WHERE c.commit_hash = :commitHash");
      getCommitQuery.setParameter("commitHash", request.getCommitSha());
      CommitEntity commitEntity = (CommitEntity) getCommitQuery.uniqueResult();

      if (!commitEntity.getChild_commits().isEmpty()) {
        throw new ModelDBException(
            "Commit has the child, please delete child commit first", Code.FAILED_PRECONDITION);
      }

      StringBuilder getBranchByCommitHQLBuilder =
          new StringBuilder("FROM ")
              .append(BranchEntity.class.getSimpleName())
              .append(" br where br.id.repository_id = :repositoryId ")
              .append(" AND br.commit_hash = :commitHash ");
      Query getBranchByCommitQuery = session.createQuery(getBranchByCommitHQLBuilder.toString());
      getBranchByCommitQuery.setParameter("repositoryId", repositoryEntity.getId());
      getBranchByCommitQuery.setParameter("commitHash", commitEntity.getCommit_hash());
      List<BranchEntity> branchEntities = getBranchByCommitQuery.list();
      if (branchEntities != null && !branchEntities.isEmpty()) {
        StringBuilder errorMessage = new StringBuilder("Commit is associated with branch name : ");
        int count = 0;
        for (BranchEntity branchEntity : branchEntities) {
          errorMessage.append(branchEntity.getId().getBranch());
          if (count < branchEntities.size() - 1) {
            errorMessage.append(", ");
          }
          count++;
        }
        throw new ModelDBException(errorMessage.toString(), Code.FAILED_PRECONDITION);
      }

      String getTagsHql =
          new StringBuilder("From TagsEntity te where te.id.")
              .append(ModelDBConstants.REPOSITORY_ID)
              .append(" = :repoId ")
              .append(" AND te.commit_hash")
              .append(" = :commitHash")
              .toString();
      Query getTagsQuery = session.createQuery(getTagsHql);
      getTagsQuery.setParameter("repoId", repositoryEntity.getId());
      getTagsQuery.setParameter("commitHash", commitEntity.getCommit_hash());
      List<TagsEntity> tagsEntities = getTagsQuery.list();
      if (tagsEntities.size() > 0) {
        throw new ModelDBException(
            "Commit is associated with Tags : "
                + tagsEntities.stream()
                    .map(tagsEntity -> tagsEntity.getId().getTag())
                    .collect(Collectors.joining(",")),
            Code.FAILED_PRECONDITION);
      }

      session.beginTransaction();

      String getLabelsHql =
          new StringBuilder("From LabelsMappingEntity lm where lm.id.")
              .append(ModelDBConstants.ENTITY_HASH)
              .append(" = :entityHash ")
              .append(" AND lm.id.")
              .append(ModelDBConstants.ENTITY_TYPE)
              .append(" = :entityType")
              .toString();
      Query<LabelsMappingEntity> query =
          session.createQuery(getLabelsHql, LabelsMappingEntity.class);
      query.setParameter("entityHash", commitEntity.getCommit_hash());
      query.setParameter("entityType", IDTypeEnum.IDType.VERSIONING_COMMIT_VALUE);
      List<LabelsMappingEntity> labelsMappingEntities = query.list();
      for (LabelsMappingEntity labelsMappingEntity : labelsMappingEntities) {
        session.delete(labelsMappingEntity);
      }

      if (commitEntity.getRepository().size() == 1) {
        session.delete(commitEntity);
      } else {
        commitEntity.getRepository().remove(repositoryEntity);
        session.update(commitEntity);
      }
      session.getTransaction().commit();
      return DeleteCommitRequest.Response.newBuilder().build();
    } catch (Exception ex) {
      if (ModelDBUtils.needToRetry(ex)) {
        return deleteCommit(request, repositoryDAO);
      } else {
        throw ex;
      }
    }
  }
}<|MERGE_RESOLUTION|>--- conflicted
+++ resolved
@@ -37,17 +37,12 @@
    * and blobs in top down fashion and generates SHAs in bottom up fashion getRepository : fetches
    * the repository the commit is made on
    */
-<<<<<<< HEAD
-  public Response setCommit(
+  public CreateCommitRequest.Response setCommit(
       String author,
       Commit commit,
       BlobFunction setBlobs,
       BlobFunction.BlobFunctionAttribute setBlobsAttributes,
       RepositoryFunction getRepository)
-=======
-  public CreateCommitRequest.Response setCommit(
-      String author, Commit commit, BlobFunction setBlobs, RepositoryFunction getRepository)
->>>>>>> 0dd7265a
       throws ModelDBException, NoSuchAlgorithmException {
     try (Session session = ModelDBHibernateUtil.getSessionFactory().openSession()) {
       session.beginTransaction();
@@ -55,12 +50,8 @@
       RepositoryEntity repositoryEntity = getRepository.apply(session);
 
       CommitEntity commitEntity =
-<<<<<<< HEAD
-          saveCommitEntity(session, commit, rootSha, author, repositoryEntity);
+          saveCommitEntity(session, commit, rootSha, author, repositoryEntity, null);
       setBlobsAttributes.apply(session, repositoryEntity.getId(), commitEntity.getCommit_hash());
-=======
-          saveCommitEntity(session, commit, rootSha, author, repositoryEntity, null);
->>>>>>> 0dd7265a
       session.getTransaction().commit();
       return CreateCommitRequest.Response.newBuilder()
           .setCommit(commitEntity.toCommitProto())
