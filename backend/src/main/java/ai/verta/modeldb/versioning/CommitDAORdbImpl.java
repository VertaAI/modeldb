--- conflicted
+++ resolved
@@ -61,15 +61,10 @@
               .setMessage(commit.getMessage())
               .setCommitSha(commitSha)
               .build();
-      RepositoryEntity repositoryEntity = getRepository.apply(session);
       CommitEntity commitEntity =
           new CommitEntity(
               repositoryEntity,
-<<<<<<< HEAD
-              getCommits(session, commit.getParentShasList()),
-=======
               new ArrayList<>(parentCommitEntities.values()),
->>>>>>> 05c414f9
               internalCommit,
               rootSha);
       session.saveOrUpdate(commitEntity);
