package ai.verta.modeldb.versioning;

import ai.verta.common.KeyValueQuery;
import ai.verta.common.ModelDBResourceEnum;
import ai.verta.common.OperatorEnum;
import ai.verta.modeldb.App;
import ai.verta.modeldb.DatasetPartInfo;
import ai.verta.modeldb.DatasetVersion;
import ai.verta.modeldb.ModelDBConstants;
import ai.verta.modeldb.ModelDBException;
import ai.verta.modeldb.PathDatasetVersionInfo;
import ai.verta.modeldb.PathLocationTypeEnum.PathLocationType;
import ai.verta.modeldb.authservice.AuthService;
import ai.verta.modeldb.authservice.RoleService;
import ai.verta.modeldb.collaborator.CollaboratorUser;
import ai.verta.modeldb.cron_jobs.DeleteEntitiesCron;
import ai.verta.modeldb.dto.CommitPaginationDTO;
import ai.verta.modeldb.dto.WorkspaceDTO;
import ai.verta.modeldb.entities.AttributeEntity;
import ai.verta.modeldb.entities.metadata.LabelsMappingEntity;
import ai.verta.modeldb.entities.versioning.BranchEntity;
import ai.verta.modeldb.entities.versioning.CommitEntity;
import ai.verta.modeldb.entities.versioning.InternalFolderElementEntity;
import ai.verta.modeldb.entities.versioning.RepositoryEntity;
import ai.verta.modeldb.entities.versioning.TagsEntity;
import ai.verta.modeldb.metadata.IDTypeEnum;
import ai.verta.modeldb.metadata.IdentificationType;
import ai.verta.modeldb.metadata.MetadataDAO;
import ai.verta.modeldb.utils.ModelDBHibernateUtil;
import ai.verta.modeldb.utils.ModelDBUtils;
import ai.verta.modeldb.utils.RdbmsUtils;
import ai.verta.modeldb.versioning.blob.container.BlobContainer;
import ai.verta.uac.ModelDBActionEnum;
import ai.verta.uac.UserInfo;
import com.google.protobuf.InvalidProtocolBufferException;
import com.google.protobuf.ProtocolStringList;
import com.google.protobuf.Value;
import io.grpc.Status;
import io.grpc.Status.Code;
import java.security.NoSuchAlgorithmException;
import java.util.ArrayList;
import java.util.Collections;
import java.util.Date;
import java.util.HashMap;
import java.util.HashSet;
import java.util.List;
import java.util.Map;
import java.util.Optional;
import java.util.Set;
import java.util.stream.Collectors;
import java.util.stream.Stream;
import org.apache.logging.log4j.LogManager;
import org.apache.logging.log4j.Logger;
import org.hibernate.Session;
import org.hibernate.query.Query;

public class CommitDAORdbImpl implements CommitDAO {

  private static final Logger LOGGER = LogManager.getLogger(CommitDAORdbImpl.class);
  private final AuthService authService;
  private final RoleService roleService;

  public CommitDAORdbImpl(AuthService authService, RoleService roleService) {
    this.authService = authService;
    this.roleService = roleService;
  }

  /**
   * commit : details of the commit and the blobs to be added setBlobs : recursively creates trees
   * and blobs in top down fashion and generates SHAs in bottom up fashion getRepository : fetches
   * the repository the commit is made on
   */
  public CreateCommitRequest.Response setCommit(
      String author,
      Commit commit,
      BlobFunction setBlobs,
      BlobFunction.BlobFunctionAttribute setBlobsAttributes,
      RepositoryFunction getRepository)
      throws ModelDBException, NoSuchAlgorithmException {
    try (Session session = ModelDBHibernateUtil.getSessionFactory().openSession()) {
      session.beginTransaction();
      final String rootSha = setBlobs.apply(session);
      RepositoryEntity repositoryEntity = getRepository.apply(session);

      CommitEntity commitEntity =
          saveCommitEntity(session, commit, rootSha, author, repositoryEntity);
      setBlobsAttributes.apply(session, repositoryEntity.getId(), commitEntity.getCommit_hash());
      session.getTransaction().commit();
      return CreateCommitRequest.Response.newBuilder()
          .setCommit(commitEntity.toCommitProto())
          .build();
    } catch (Exception ex) {
      if (ModelDBUtils.needToRetry(ex)) {
        return setCommit(author, commit, setBlobs, setBlobsAttributes, getRepository);
      } else {
        throw ex;
      }
    }
  }

  @Override
  public CreateCommitRequest.Response setCommitFromDatasetVersion(
      DatasetVersion datasetVersion,
      RepositoryDAO repositoryDAO,
      BlobDAO blobDAO,
      MetadataDAO metadataDAO,
      RepositoryEntity repositoryEntity)
      throws ModelDBException, NoSuchAlgorithmException {
    RepositoryIdentification repositoryIdentification =
        RepositoryIdentification.newBuilder().setRepoId(repositoryEntity.getId()).build();
    // Set parent datasetVersion
    GetBranchRequest.Response getBranchResponse =
        repositoryDAO.getBranch(
            GetBranchRequest.newBuilder()
                .setRepositoryId(repositoryIdentification)
                .setBranch(ModelDBConstants.MASTER_BRANCH)
                .build());
    datasetVersion =
        datasetVersion
            .toBuilder()
            .setParentId(getBranchResponse.getCommit().getCommitSha())
            .build();

    try (Session session = ModelDBHibernateUtil.getSessionFactory().openSession()) {
      Blob.Builder blobBuilder = Blob.newBuilder();
<<<<<<< HEAD
      blobBuilder.addAllAttributes(datasetVersion.getAttributesList());
      switch (datasetVersion.getDatasetVersionInfoCase()) {
        case PATH_DATASET_VERSION_INFO:
          PathDatasetVersionInfo pathDatasetVersionInfo =
              datasetVersion.getPathDatasetVersionInfo();
          List<DatasetPartInfo> partInfos = pathDatasetVersionInfo.getDatasetPartInfosList();
          Stream<PathDatasetComponentBlob> result = partInfos.stream().map(this::componentFromPart);
          if (pathDatasetVersionInfo.getLocationType() == PathLocationType.S3_FILE_SYSTEM) {
            datasetBlobBuilder.setS3(
                S3DatasetBlob.newBuilder()
                    .addAllComponents(
                        result
                            .map(path -> S3DatasetComponentBlob.newBuilder().setPath(path).build())
                            .collect(Collectors.toList())));
          } else {
            datasetBlobBuilder.setPath(
                PathDatasetBlob.newBuilder().addAllComponents(result.collect(Collectors.toList())));
          }
          break;
        case DATASETVERSIONINFO_NOT_SET:
        default:
          throw new ModelDBException("Wrong dataset version type", Code.INVALID_ARGUMENT);
=======
      if (datasetVersion.hasDatasetBlob()) {
        blobBuilder.setDataset(datasetVersion.getDatasetBlob());
      } else {
        DatasetBlob.Builder datasetBlobBuilder = DatasetBlob.newBuilder();
        switch (datasetVersion.getDatasetVersionInfoCase()) {
          case PATH_DATASET_VERSION_INFO:
            PathDatasetVersionInfo pathDatasetVersionInfo =
                datasetVersion.getPathDatasetVersionInfo();
            List<DatasetPartInfo> partInfos = pathDatasetVersionInfo.getDatasetPartInfosList();
            Stream<PathDatasetComponentBlob> result =
                partInfos.stream().map(this::componentFromPart);
            if (pathDatasetVersionInfo.getLocationType() == PathLocationType.S3_FILE_SYSTEM) {
              datasetBlobBuilder.setS3(
                  S3DatasetBlob.newBuilder()
                      .addAllComponents(
                          result
                              .map(
                                  path -> S3DatasetComponentBlob.newBuilder().setPath(path).build())
                              .collect(Collectors.toList())));
            } else {
              datasetBlobBuilder.setPath(
                  PathDatasetBlob.newBuilder()
                      .addAllComponents(result.collect(Collectors.toList())));
            }
            break;
          case DATASETVERSIONINFO_NOT_SET:
          default:
            throw new ModelDBException("Wrong dataset version type", Code.INVALID_ARGUMENT);
        }
        blobBuilder.setDataset(datasetBlobBuilder);
>>>>>>> 2a7424f1
      }
      List<String> location =
          Collections.singletonList(ModelDBConstants.DEFAULT_VERSIONING_BLOB_LOCATION);
      List<BlobContainer> blobList =
          Collections.singletonList(
              BlobContainer.create(
                  BlobExpanded.newBuilder()
                      .addAllLocation(location)
                      .setBlob(blobBuilder.build())
                      .addAllAttributes(datasetVersion.getAttributesList())
                      .build()));

      session.beginTransaction();
      final String rootSha = blobDAO.setBlobs(session, blobList, new FileHasher());

      Commit.Builder builder = Commit.newBuilder();
      if (!datasetVersion.getParentId().isEmpty()) {
        builder.addParentShas(datasetVersion.getParentId());
      }
      builder.setDateCreated(datasetVersion.getTimeLogged());
      builder.setDateUpdated(datasetVersion.getTimeUpdated());
      Commit commit = builder.build();

      if (!repositoryEntity.isDataset()) {
        throw new ModelDBException(
            "Repository should be created from Dataset to add Dataset Version to it",
            Status.Code.INVALID_ARGUMENT);
      }

      CommitEntity commitEntity =
          saveCommitEntity(session, commit, rootSha, datasetVersion.getOwner(), repositoryEntity);
      blobDAO.setBlobsAttributes(
          session, repositoryEntity.getId(), commitEntity.getCommit_hash(), blobList, true);
      String compositeId =
          VersioningUtils.getVersioningCompositeId(
              repositoryEntity.getId(), commitEntity.getCommit_hash(), location);
      metadataDAO.addProperty(
          session,
          IdentificationType.newBuilder()
              .setIdType(IDTypeEnum.IDType.VERSIONING_REPO_COMMIT_BLOB)
              .setStringId(compositeId)
              .build(),
          "description",
          datasetVersion.getDescription());
      metadataDAO.addLabels(
          session,
          IdentificationType.newBuilder()
              .setStringId(compositeId)
              .setIdType(IDTypeEnum.IDType.VERSIONING_REPO_COMMIT_BLOB)
              .build(),
          datasetVersion.getTagsList());
      session.getTransaction().commit();

      repositoryDAO.setBranch(
          SetBranchRequest.newBuilder()
              .setRepositoryId(
                  RepositoryIdentification.newBuilder().setRepoId(repositoryEntity.getId()).build())
              .setBranch(ModelDBConstants.MASTER_BRANCH)
              .setCommitSha(commitEntity.getCommit_hash())
              .build());

      return CreateCommitRequest.Response.newBuilder()
          .setCommit(commitEntity.toCommitProto())
          .build();
    } catch (Exception ex) {
      if (ModelDBUtils.needToRetry(ex)) {
        return setCommitFromDatasetVersion(
            datasetVersion, repositoryDAO, blobDAO, metadataDAO, repositoryEntity);
      } else {
        throw ex;
      }
    }
  }

  private PathDatasetComponentBlob componentFromPart(DatasetPartInfo part) {
    return PathDatasetComponentBlob.newBuilder()
        .setPath(part.getPath())
        .setSize(part.getSize())
        .setLastModifiedAtSource(part.getLastModifiedAtSource())
        .setMd5(part.getChecksum())
        .build();
  }

  @Override
  public CommitEntity saveCommitEntity(
      Session session,
      Commit commit,
      String rootSha,
      String author,
      RepositoryEntity repositoryEntity)
      throws ModelDBException, NoSuchAlgorithmException {
    long timeCreated = new Date().getTime();
    if (App.getInstance().getStoreClientCreationTimestamp() && commit.getDateCreated() != 0L) {
      timeCreated = commit.getDateCreated();
    }

    Map<String, CommitEntity> parentCommitEntities = new HashMap<>();
    if (!commit.getParentShasList().isEmpty()) {
      parentCommitEntities =
          getCommits(session, repositoryEntity.getId(), commit.getParentShasList());
      if (parentCommitEntities.size() != commit.getParentShasCount()) {
        for (String parentSHA : commit.getParentShasList()) {
          if (!parentCommitEntities.containsKey(parentSHA)) {
            throw new ModelDBException(
                "Parent commit '" + parentSHA + "' not found in DB", Code.INVALID_ARGUMENT);
          }
        }
      }
    }
    Map<Integer, CommitEntity> parentOrderMap = new HashMap<>();
    for (int index = 0; index < commit.getParentShasCount(); index++) {
      parentOrderMap.put(index, parentCommitEntities.get(commit.getParentShas(index)));
    }

    Commit internalCommit =
        Commit.newBuilder()
            .setDateCreated(timeCreated)
            .setDateUpdated(timeCreated)
            .setAuthor(author)
            .setMessage(commit.getMessage())
            .setCommitSha(generateCommitSHA(rootSha, commit, timeCreated))
            .build();
    CommitEntity commitEntity =
        new CommitEntity(repositoryEntity, parentOrderMap, internalCommit, rootSha);
    session.saveOrUpdate(commitEntity);
    return commitEntity;
  }

  public CommitPaginationDTO fetchCommitEntityList(
      Session session, ListCommitsRequest request, Long repoId) throws ModelDBException {
    StringBuilder commitQueryBuilder =
        new StringBuilder(
            " FROM "
                + CommitEntity.class.getSimpleName()
                + " cm INNER JOIN cm.repository repo WHERE repo.id = :repoId ");
    if (!request.getCommitBase().isEmpty()) {
      CommitEntity baseCommitEntity =
          Optional.ofNullable(session.get(CommitEntity.class, request.getCommitBase()))
              .orElseThrow(
                  () ->
                      new ModelDBException(
                          "Couldn't find base commit by sha : " + request.getCommitBase(),
                          Code.NOT_FOUND));
      Long baseTime = baseCommitEntity.getDate_created();
      commitQueryBuilder.append(" AND cm.date_created >= " + baseTime);
    }

    if (!request.getCommitHead().isEmpty()) {
      CommitEntity headCommitEntity =
          Optional.ofNullable(session.get(CommitEntity.class, request.getCommitHead()))
              .orElseThrow(
                  () ->
                      new ModelDBException(
                          "Couldn't find head commit by sha : " + request.getCommitHead(),
                          Code.NOT_FOUND));
      Long headTime = headCommitEntity.getDate_created();
      commitQueryBuilder.append(" AND cm.date_created <= " + headTime);
    }

    Query<CommitEntity> commitEntityQuery =
        session.createQuery(
            "SELECT cm " + commitQueryBuilder.toString() + " ORDER BY cm.date_updated DESC");
    commitEntityQuery.setParameter("repoId", repoId);
    if (request.hasPagination()) {
      int pageLimit = request.getPagination().getPageLimit();
      final int startPosition = (request.getPagination().getPageNumber() - 1) * pageLimit;
      commitEntityQuery.setFirstResult(startPosition);
      commitEntityQuery.setMaxResults(pageLimit);
    }
    List<CommitEntity> commitEntities = commitEntityQuery.list();

    Query countQuery = session.createQuery("SELECT count(cm) " + commitQueryBuilder.toString());
    countQuery.setParameter("repoId", repoId);
    Long totalRecords = (long) countQuery.uniqueResult();

    CommitPaginationDTO commitPaginationDTO = new CommitPaginationDTO();
    commitPaginationDTO.setCommitEntities(commitEntities);
    commitPaginationDTO.setTotalRecords(totalRecords);
    return commitPaginationDTO;
  }

  @Override
  public ListCommitsRequest.Response listCommits(
      ListCommitsRequest request, RepositoryFunction getRepository) throws ModelDBException {
    try (Session session = ModelDBHibernateUtil.getSessionFactory().openSession()) {
      RepositoryEntity repository = getRepository.apply(session);

      CommitPaginationDTO commitPaginationDTO =
          fetchCommitEntityList(session, request, repository.getId());
      List<Commit> commits =
          commitPaginationDTO.getCommitEntities().stream()
              .map(CommitEntity::toCommitProto)
              .collect(Collectors.toList());
      return ListCommitsRequest.Response.newBuilder()
          .addAllCommits(commits)
          .setTotalRecords(commitPaginationDTO.getTotalRecords())
          .build();
    } catch (Exception ex) {
      if (ModelDBUtils.needToRetry(ex)) {
        return listCommits(request, getRepository);
      } else {
        throw ex;
      }
    }
  }

  private String generateCommitSHA(String blobSHA, Commit commit, long timeCreated)
      throws NoSuchAlgorithmException {
    return VersioningUtils.generateCommitSHA(
        commit.getParentShasList(), commit.getMessage(), timeCreated, commit.getAuthor(), blobSHA);
  }
  /**
   * @param session session
   * @param parentShaList : a list of sha for which the function returns commits
   * @return {@link Map<String, CommitEntity>}
   */
  private Map<String, CommitEntity> getCommits(
      Session session, Long repoId, ProtocolStringList parentShaList) {
    StringBuilder commitQueryBuilder =
        new StringBuilder(
            "SELECT cm FROM "
                + CommitEntity.class.getSimpleName()
                + " cm LEFT JOIN cm.repository repo WHERE repo.id = :repoId AND cm.commit_hash IN (:commitHashes)");

    Query<CommitEntity> commitEntityQuery =
        session.createQuery(commitQueryBuilder.append(" ORDER BY cm.date_created DESC").toString());
    commitEntityQuery.setParameter("repoId", repoId);
    commitEntityQuery.setParameter("commitHashes", parentShaList);
    return commitEntityQuery.list().stream()
        .collect(Collectors.toMap(CommitEntity::getCommit_hash, commitEntity -> commitEntity));
  }

  @Override
  public Commit getCommit(String commitHash, RepositoryFunction getRepository)
      throws ModelDBException {
    try (Session session = ModelDBHibernateUtil.getSessionFactory().openSession()) {
      CommitEntity commitEntity = getCommitEntity(session, commitHash, getRepository);

      return commitEntity.toCommitProto();
    } catch (Exception ex) {
      if (ModelDBUtils.needToRetry(ex)) {
        return getCommit(commitHash, getRepository);
      } else {
        throw ex;
      }
    }
  }

  @Override
  public CommitEntity getCommitEntity(
      Session session, String commitHash, RepositoryFunction getRepositoryFunction)
      throws ModelDBException {
    RepositoryEntity repositoryEntity = getRepositoryFunction.apply(session);
    boolean exists =
        VersioningUtils.commitRepositoryMappingExists(
            session, commitHash, repositoryEntity.getId());
    if (!exists) {
      throw new ModelDBException("Commit_hash and repository_id mapping not found", Code.NOT_FOUND);
    }

    return session.load(CommitEntity.class, commitHash);
  }

  /**
   * Deleting dataversiosn stored as commits
   *
   * <p>1. get Repo
   *
   * <p>2. Iterate through each dataset version 2.1 get Commit
   *
   * <p>2.2 commit since representing datasetversion verify commit belongs to a single repo and
   * match with repo id from 1.
   *
   * <p>2.3 get parent commit , since it is dataset assume just single commit
   *
   * <p>2.4 if commit to be deleted is pointed to by a branch , move branch to parent.
   *
   * <p>2.5 if commit has children move them to parent 2.5 delete label , tag , attributes for the
   * commit
   */
  @Override
  public void deleteDatasetVersions(
      RepositoryIdentification repositoryIdentification,
      List<String> datasetVersionIds,
      RepositoryDAO repositoryDAO)
      throws ModelDBException {
    try (Session session = ModelDBHibernateUtil.getSessionFactory().openSession()) {
      RepositoryEntity repositoryEntity = null;
      if (repositoryIdentification != null) {
        repositoryEntity =
            repositoryDAO.getRepositoryById(session, repositoryIdentification, true, false);
      }

      for (String datasetVersionId : datasetVersionIds) {
        Query<CommitEntity> getCommitQuery =
            session.createQuery(
                "From "
                    + CommitEntity.class.getSimpleName()
                    + " c WHERE c.commit_hash = :commitHash",
                CommitEntity.class);
        getCommitQuery.setParameter("commitHash", datasetVersionId);
        CommitEntity commitEntity = getCommitQuery.uniqueResult();
        if (commitEntity == null || commitEntity.getParent_commits().isEmpty()) {
          LOGGER.warn(
              "skipping deleting commit corresponding to dataset version {}", datasetVersionId);
          continue;
        }

        if (commitEntity.getRepository() != null && commitEntity.getRepository().size() > 1) {
          throw new ModelDBException(
              "DatasetVersion '"
                  + commitEntity.getCommit_hash()
                  + "' associated with multiple datasets",
              Code.INTERNAL);
        } else if (commitEntity.getRepository() == null) {
          throw new ModelDBException("DatasetVersion not associated with datasets", Code.INTERNAL);
        }
        Long newRepoId = new ArrayList<>(commitEntity.getRepository()).get(0).getId();
        if (repositoryIdentification == null) {
          repositoryIdentification =
              RepositoryIdentification.newBuilder().setRepoId(newRepoId).build();
        } else {
          if (repositoryIdentification.getRepoId() != newRepoId) {
            throw new ModelDBException(
<<<<<<< HEAD
                "Commit '"
                    + commitEntity.getCommit_hash()
                    + "' has the child, please delete child commit first",
                Code.FAILED_PRECONDITION);
=======
                "DatasetVersion '"
                    + commitEntity.getCommit_hash()
                    + "' associated with multiple datasets",
                Code.INTERNAL);
>>>>>>> 2a7424f1
          }
        }

        if (repositoryEntity == null) {
          repositoryEntity =
              repositoryDAO.getRepositoryById(session, repositoryIdentification, true, false);
        }

<<<<<<< HEAD
        String getTagsHql =
            "From TagsEntity te where te.id."
                + ModelDBConstants.REPOSITORY_ID
                + " = :repoId "
                + " AND te.commit_hash"
                + " IN (:commitHashes)";
        Query<TagsEntity> getTagsQuery = session.createQuery(getTagsHql, TagsEntity.class);
        getTagsQuery.setParameter("repoId", repositoryEntity.getId());
        getTagsQuery.setParameter("commitHashes", commitShas);
        List<TagsEntity> tagsEntities = getTagsQuery.list();
        if (tagsEntities.size() > 0) {
          throw new ModelDBException(
              "Commit is associated with Tags : "
                  + tagsEntities.stream()
                      .map(tagsEntity -> tagsEntity.getId().getTag())
                      .collect(Collectors.joining(",")),
              Code.FAILED_PRECONDITION);
=======
        Query query = session.createQuery(RepositoryDAORdbImpl.CHECK_BRANCH_IN_REPOSITORY_HQL);
        query.setParameter("repositoryId", repositoryEntity.getId());
        query.setParameter("branch", ModelDBConstants.MASTER_BRANCH);
        BranchEntity branchEntity = (BranchEntity) query.uniqueResult();

        CommitEntity parentDatasetVersion = commitEntity.getParent_commits().get(0);

        if (branchEntity != null
            && branchEntity.getCommit_hash().equals(commitEntity.getCommit_hash())) {
          repositoryDAO.setBranch(
              SetBranchRequest.newBuilder()
                  .setRepositoryId(repositoryIdentification)
                  .setBranch(ModelDBConstants.MASTER_BRANCH)
                  .setCommitSha(parentDatasetVersion.getCommit_hash())
                  .build(),
              false);
>>>>>>> 2a7424f1
        }

        session.beginTransaction();
        if (!commitEntity.getChild_commits().isEmpty()) {
          CommitEntity childCommit = new ArrayList<>(commitEntity.getChild_commits()).get(0);
          String updateChildEntity =
              "UPDATE commit_parent cp SET cp.parent_hash = :parentHash WHERE cp.child_hash = :childHash";
          Query updateChildQuery = session.createSQLQuery(updateChildEntity);
          updateChildQuery.setParameter("parentHash", parentDatasetVersion.getCommit_hash());
          updateChildQuery.setParameter("childHash", childCommit.getCommit_hash());
          updateChildQuery.executeUpdate();
        }

<<<<<<< HEAD
      commitEntities.forEach(
          (commitEntity) -> {
            if (commitEntity.getRepository().size() == 1) {
              String compositeId =
                  VersioningUtils.getVersioningCompositeId(
                      repositoryEntity.getId(),
                      commitEntity.getCommit_hash(),
                      Collections.singletonList(ModelDBConstants.DEFAULT_VERSIONING_BLOB_LOCATION));
              DeleteEntitiesCron.deleteLabels(
                  session, compositeId, IDTypeEnum.IDType.VERSIONING_REPO_COMMIT_BLOB);
              DeleteEntitiesCron.deleteAttribute(session, compositeId);
              session.delete(commitEntity);
            } else {
              commitEntity.getRepository().remove(repositoryEntity);
              session.update(commitEntity);
            }
          });
      session.getTransaction().commit();
      return true;
=======
        String compositeId =
            VersioningUtils.getVersioningCompositeId(
                repositoryEntity.getId(),
                commitEntity.getCommit_hash(),
                Collections.singletonList(ModelDBConstants.DEFAULT_VERSIONING_BLOB_LOCATION));
        DeleteEntitiesCron.deleteLabels(
            session, compositeId, IDTypeEnum.IDType.VERSIONING_REPO_COMMIT_BLOB);
        DeleteEntitiesCron.deleteAttribute(session, compositeId);
        session.delete(commitEntity);
        session.getTransaction().commit();
      }
>>>>>>> 2a7424f1
    } catch (Exception ex) {
      if (ModelDBUtils.needToRetry(ex)) {
        deleteDatasetVersions(repositoryIdentification, datasetVersionIds, repositoryDAO);
      } else {
        throw ex;
      }
    }
  }

  @Override
<<<<<<< HEAD
  public void addDeleteDatasetVersionTags(
=======
  public boolean deleteCommits(
      RepositoryIdentification repositoryIdentification,
      List<String> commitShas,
      RepositoryDAO repositoryDAO)
      throws ModelDBException {
    try (Session session = ModelDBHibernateUtil.getSessionFactory().openSession()) {
      Query<CommitEntity> getCommitQuery =
          session.createQuery(
              "From "
                  + CommitEntity.class.getSimpleName()
                  + " c WHERE c.commit_hash IN (:commitHashes)",
              CommitEntity.class);
      getCommitQuery.setParameter("commitHashes", commitShas);
      List<CommitEntity> commitEntities = getCommitQuery.getResultList();
      if (commitEntities.isEmpty()) {
        throw new ModelDBException("Commits not found for the ids: " + commitShas, Code.NOT_FOUND);
      }

      for (CommitEntity commitEntity : commitEntities) {
        if (!commitEntity.getChild_commits().isEmpty()) {
          throw new ModelDBException(
              "Commit '"
                  + commitEntity.getCommit_hash()
                  + "' has the child, please delete child commit first",
              Code.FAILED_PRECONDITION);
        }
      }

      RepositoryEntity repositoryEntity =
          repositoryDAO.getRepositoryById(session, repositoryIdentification, true, true);

      String getBranchByCommitHQLBuilder =
          "FROM "
              + BranchEntity.class.getSimpleName()
              + " br where br.id.repository_id = :repositoryId "
              + " AND br.commit_hash IN (:commitHashes) ";
      Query<BranchEntity> getBranchByCommitQuery =
          session.createQuery(getBranchByCommitHQLBuilder, BranchEntity.class);
      getBranchByCommitQuery.setParameter("repositoryId", repositoryEntity.getId());
      getBranchByCommitQuery.setParameter("commitHashes", commitShas);
      List<BranchEntity> branchEntities = getBranchByCommitQuery.list();

      if (branchEntities != null && !branchEntities.isEmpty()) {
        StringBuilder errorMessage =
            new StringBuilder("Commits are associated with branch name : ");
        int count = 0;
        for (BranchEntity branchEntity : branchEntities) {
          errorMessage.append(branchEntity.getId().getBranch());
          if (count < branchEntities.size() - 1) {
            errorMessage.append(", ");
          }
          count++;
        }
        throw new ModelDBException(errorMessage.toString(), Code.FAILED_PRECONDITION);
      }

      String getTagsHql =
          "From TagsEntity te where te.id."
              + ModelDBConstants.REPOSITORY_ID
              + " = :repoId "
              + " AND te.commit_hash"
              + " IN (:commitHashes)";
      Query<TagsEntity> getTagsQuery = session.createQuery(getTagsHql, TagsEntity.class);
      getTagsQuery.setParameter("repoId", repositoryEntity.getId());
      getTagsQuery.setParameter("commitHashes", commitShas);
      List<TagsEntity> tagsEntities = getTagsQuery.list();
      if (tagsEntities.size() > 0) {
        throw new ModelDBException(
            "Commit is associated with Tags : "
                + tagsEntities.stream()
                    .map(tagsEntity -> tagsEntity.getId().getTag())
                    .collect(Collectors.joining(",")),
            Code.FAILED_PRECONDITION);
      }

      session.beginTransaction();
      String getLabelsHql =
          "From LabelsMappingEntity lm where lm.id."
              + ModelDBConstants.ENTITY_HASH
              + " IN (:entityHashes) "
              + " AND lm.id."
              + ModelDBConstants.ENTITY_TYPE
              + " = :entityType";
      Query<LabelsMappingEntity> query =
          session.createQuery(getLabelsHql, LabelsMappingEntity.class);
      query.setParameter("entityHashes", commitShas);
      query.setParameter("entityType", IDTypeEnum.IDType.VERSIONING_REPO_COMMIT_VALUE);
      List<LabelsMappingEntity> labelsMappingEntities = query.list();
      for (LabelsMappingEntity labelsMappingEntity : labelsMappingEntities) {
        session.delete(labelsMappingEntity);
      }

      commitEntities.forEach(
          (commitEntity) -> {
            if (commitEntity.getRepository().size() == 1) {
              String compositeId =
                  VersioningUtils.getVersioningCompositeId(
                      repositoryEntity.getId(),
                      commitEntity.getCommit_hash(),
                      Collections.singletonList(ModelDBConstants.DEFAULT_VERSIONING_BLOB_LOCATION));
              DeleteEntitiesCron.deleteLabels(
                  session, compositeId, IDTypeEnum.IDType.VERSIONING_REPO_COMMIT_BLOB);
              DeleteEntitiesCron.deleteAttribute(session, compositeId);
              session.delete(commitEntity);
            } else {
              commitEntity.getRepository().remove(repositoryEntity);
              session.update(commitEntity);
            }
          });
      session.getTransaction().commit();
      return true;
    } catch (Exception ex) {
      if (ModelDBUtils.needToRetry(ex)) {
        return deleteCommits(repositoryIdentification, commitShas, repositoryDAO);
      } else {
        throw ex;
      }
    }
  }

  /**
   * This add deletes a label on a commit. the commit being a datasetversion allows us to assume
   * that it will belong to a single repo.
   */
  @Override
  public DatasetVersion addDeleteDatasetVersionTags(
      RepositoryDAO repositoryDAO,
      BlobDAO blobDAO,
>>>>>>> 2a7424f1
      MetadataDAO metadataDAO,
      boolean addTags,
      String datasetId,
      String datasetVersionId,
      List<String> tagsList,
      boolean deleteAll)
      throws ModelDBException {
    try (Session session = ModelDBHibernateUtil.getSessionFactory().openSession()) {
      RepositoryEntity repositoryEntity =
          VersioningUtils.getDatasetRepositoryEntity(
              session, repositoryDAO, datasetId, datasetVersionId);
      addDeleteCommitLabels(
          repositoryEntity, datasetVersionId, metadataDAO, addTags, tagsList, deleteAll);
      return blobDAO.convertToDatasetVersion(metadataDAO, repositoryEntity, datasetVersionId);
    } catch (Exception ex) {
      if (ModelDBUtils.needToRetry(ex)) {
        return addDeleteDatasetVersionTags(
            repositoryDAO,
            blobDAO,
            metadataDAO,
            addTags,
            datasetId,
            datasetVersionId,
            tagsList,
            deleteAll);
      } else {
        throw ex;
      }
    }
  }

  @Override
  public void addDeleteCommitLabels(
      RepositoryEntity repositoryEntity,
      String commitHash,
      MetadataDAO metadataDAO,
      boolean addLabels,
      List<String> labelsList,
      boolean deleteAll)
      throws ModelDBException {
    try (Session session = ModelDBHibernateUtil.getSessionFactory().openSession()) {
      String compositeId =
          VersioningUtils.getVersioningCompositeId(
              repositoryEntity.getId(),
              commitHash,
              Collections.singletonList(ModelDBConstants.DEFAULT_VERSIONING_BLOB_LOCATION));

      session.beginTransaction();
      IdentificationType identificationType =
          IdentificationType.newBuilder()
              .setIdType(IDTypeEnum.IDType.VERSIONING_REPO_COMMIT_BLOB)
              .setStringId(compositeId)
              .build();
      if (addLabels) {
        metadataDAO.addLabels(identificationType, ModelDBUtils.checkEntityTagsLength(labelsList));
      } else {
        metadataDAO.deleteLabels(
            identificationType, ModelDBUtils.checkEntityTagsLength(labelsList), deleteAll);
      }
      CommitEntity commitEntity =
          getCommitEntity(session, commitHash, (session1 -> repositoryEntity));
      commitEntity.setDate_updated(new Date().getTime());
      session.update(commitEntity);
      session.getTransaction().commit();
    } catch (Exception ex) {
      if (ModelDBUtils.needToRetry(ex)) {
        addDeleteCommitLabels(
            repositoryEntity, commitHash, metadataDAO, addLabels, labelsList, deleteAll);
      } else {
        throw ex;
      }
    }
  }

  @Override
  public CommitPaginationDTO findCommits(
      FindRepositoriesBlobs request,
      UserInfo currentLoginUserInfo,
      boolean idsOnly,
      boolean rootSHAOnly)
      throws ModelDBException {
    try (Session session = ModelDBHibernateUtil.getSessionFactory().openSession()) {
      CommitPaginationDTO commitPaginationDTO =
          findCommits(session, request, currentLoginUserInfo, idsOnly, rootSHAOnly);
      commitPaginationDTO.setCommits(
          commitPaginationDTO.getCommitEntities().stream()
              .map(CommitEntity::toCommitProto)
              .collect(Collectors.toList()));
      return commitPaginationDTO;
    } catch (Exception ex) {
      if (ModelDBUtils.needToRetry(ex)) {
        return findCommits(request, currentLoginUserInfo, idsOnly, rootSHAOnly);
      } else {
        throw ex;
      }
    }
  }

  /**
   * This method find the blobs supported based on the following conditions
   *
   * <p>commit.author, commit.label, tags, repoIds, commitHashList
   *
   * @param session :hibernate session
   * @param request : FindRepositoriesBlobs request
   * @param currentLoginUserInfo : current login userInfo
   * @return {@link CommitPaginationDTO} : "result", "count" as a key
   */
  @Override
  public CommitPaginationDTO findCommits(
      Session session,
      FindRepositoriesBlobs request,
      UserInfo currentLoginUserInfo,
      boolean idsOnly,
      boolean rootSHAOnly)
      throws ModelDBException {
    try {
      List<KeyValueQuery> predicates = new ArrayList<>(request.getPredicatesList());
      for (KeyValueQuery predicate : predicates) {
        Value.KindCase predicateCase = predicate.getValue().getKindCase();
        if (predicate.getKey().equals(ModelDBConstants.ID)) {
          throw new ModelDBException(
              "predicates with ids not supported", Status.Code.INVALID_ARGUMENT);
        }
        if (predicate.getKey().isEmpty()) {
          throw new ModelDBException(
              "predicates with empty key not supported", Status.Code.INVALID_ARGUMENT);
        }
        if (predicateCase.equals(Value.KindCase.STRING_VALUE)
            && predicate.getValue().getStringValue().isEmpty()) {
          throw new ModelDBException(
              "Predicate does not contain string value in request", Status.Code.INVALID_ARGUMENT);
        }
        if (!predicateCase.equals(Value.KindCase.STRING_VALUE)
            && !predicateCase.equals(Value.KindCase.NUMBER_VALUE)
            && !predicateCase.equals(Value.KindCase.BOOL_VALUE)) {
          throw new ModelDBException(
              "Unknown 'Value' type recognized, valid 'Value' type are NUMBER_VALUE, STRING_VALUE, BOOL_VALUE",
              Status.Code.UNIMPLEMENTED);
        }

        if (predicate.getKey().equalsIgnoreCase(ModelDBConstants.WORKSPACE)
            || predicate.getKey().equalsIgnoreCase(ModelDBConstants.WORKSPACE_ID)
            || predicate.getKey().equalsIgnoreCase(ModelDBConstants.WORKSPACE_NAME)
            || predicate.getKey().equalsIgnoreCase(ModelDBConstants.WORKSPACE_TYPE)) {
          throw new ModelDBException(
              "Workspace name OR type not supported as predicate", Status.Code.INVALID_ARGUMENT);
        }
      }

      Set<String> commitHashList = new HashSet<>(request.getCommitsList());

      Map<String, Object> parametersMap = new HashMap<>();

      String alias = "cm";
      StringBuilder rootQueryStringBuilder =
          new StringBuilder(" FROM ")
              .append(CommitEntity.class.getSimpleName())
              .append(" ")
              .append(alias)
              .append(" ");

      StringBuilder joinClause = new StringBuilder();
      String repoAlias = "repo";
      joinClause.append(" INNER JOIN ").append(alias).append(".repository ").append(repoAlias);
      joinClause
          .append(" INNER JOIN ")
          .append(InternalFolderElementEntity.class.getSimpleName())
          .append(" folderElm ")
          .append(" ON ");
      joinClause.append("folderElm.folder_hash = ").append(alias).append(".rootSha ");

      List<String> whereClauseList = new ArrayList<>();

      List<String> accessibleResourceIds =
          roleService.getAccessibleResourceIds(
              null,
              new CollaboratorUser(authService, currentLoginUserInfo),
              RepositoryVisibilityEnum.RepositoryVisibility.PRIVATE,
              ModelDBResourceEnum.ModelDBServiceResourceTypes.REPOSITORY,
              request.getRepoIdsList().stream().map(String::valueOf).collect(Collectors.toList()));

      String workspaceName = request.getWorkspaceName();
      LOGGER.debug("Workspace {}", workspaceName);
      if (workspaceName != null
          && !workspaceName.isEmpty()
          && workspaceName.equals(authService.getUsernameFromUserInfo(currentLoginUserInfo))) {
        LOGGER.debug("Workspace match with username of the login user");
        accessibleResourceIds =
            roleService.getSelfDirectlyAllowedResources(
                ModelDBResourceEnum.ModelDBServiceResourceTypes.REPOSITORY,
                ModelDBActionEnum.ModelDBServiceActions.READ);
        if (request.getRepoIdsList() != null && !request.getRepoIdsList().isEmpty()) {
          accessibleResourceIds.retainAll(
              request.getRepoIdsList().stream().map(String::valueOf).collect(Collectors.toList()));
        }
        // user is in his workspace and has no repositories, return empty
        if (accessibleResourceIds.isEmpty()) {
          CommitPaginationDTO commitPaginationDTO = new CommitPaginationDTO();
          commitPaginationDTO.setCommitEntities(Collections.emptyList());
          commitPaginationDTO.setTotalRecords(0L);
          return commitPaginationDTO;
        }
      } else {
        WorkspaceDTO workspaceDTO =
            roleService.getWorkspaceDTOByWorkspaceName(
                currentLoginUserInfo, request.getWorkspaceName());
        if (workspaceDTO != null
            && workspaceDTO.getWorkspaceId() != null
            && !workspaceDTO.getWorkspaceId().isEmpty()) {
          whereClauseList.add(
              repoAlias
                  + "."
                  + ModelDBConstants.WORKSPACE_ID
                  + " = :"
                  + ModelDBConstants.WORKSPACE_ID);
          parametersMap.put(ModelDBConstants.WORKSPACE_ID, workspaceDTO.getWorkspaceId());
          whereClauseList.add(
              repoAlias
                  + "."
                  + ModelDBConstants.WORKSPACE_TYPE
                  + " = :"
                  + ModelDBConstants.WORKSPACE_TYPE);
          parametersMap.put(
              ModelDBConstants.WORKSPACE_TYPE, workspaceDTO.getWorkspaceType().getNumber());
        }
      }

      if (!accessibleResourceIds.isEmpty()) {
        whereClauseList.add(repoAlias + ".id IN (:repoIds) ");
        parametersMap.put(
            "repoIds",
            accessibleResourceIds.stream().map(Long::valueOf).collect(Collectors.toList()));
      } else if (roleService.IsImplemented()) {
        CommitPaginationDTO commitPaginationDTO = new CommitPaginationDTO();
        commitPaginationDTO.setCommitEntities(Collections.emptyList());
        commitPaginationDTO.setTotalRecords(0L);
        return commitPaginationDTO;
      }

      if (!predicates.isEmpty()) {
        for (int index = 0; index < predicates.size(); index++) {
          KeyValueQuery predicate = predicates.get(index);
          String[] names = predicate.getKey().split("\\.");
          switch (names[0].toLowerCase()) {
            case ModelDBConstants.COMMIT:
              LOGGER.debug("switch case : commit");
              if (names[1].contains(ModelDBConstants.LABEL)) {
                StringBuilder subQueryBuilder =
                    new StringBuilder("SELECT lb.id.entity_hash FROM ")
                        .append(LabelsMappingEntity.class.getSimpleName())
                        .append(" lb WHERE ")
                        .append(" lb.id.entity_type ");
                VersioningUtils.setValueWithOperatorInQuery(
                    index,
                    subQueryBuilder,
                    OperatorEnum.Operator.EQ,
                    IDTypeEnum.IDType.VERSIONING_REPO_COMMIT_VALUE,
                    parametersMap);
                subQueryBuilder.append(" AND lb.id.label ");
                VersioningUtils.setValueWithOperatorInQuery(
                    index,
                    subQueryBuilder,
                    OperatorEnum.Operator.EQ,
                    predicate.getValue().getStringValue(),
                    parametersMap);
                whereClauseList.add(
                    alias + ".commit_hash IN (" + subQueryBuilder.toString() + ") ");
              } else if (names[1].toLowerCase().equals("author")) {
                StringBuilder authorBuilder = new StringBuilder(alias + "." + names[1]);
                OperatorEnum.Operator operator = predicate.getOperator();
                if ((operator.equals(OperatorEnum.Operator.CONTAIN)
                    || operator.equals(OperatorEnum.Operator.NOT_CONTAIN))) {
                  List<UserInfo> userInfoList =
                      RdbmsUtils.getFuzzyUserInfos(authService, predicate);
                  if (userInfoList != null && !userInfoList.isEmpty()) {
                    List<String> vertaIds =
                        userInfoList.stream()
                            .map(authService::getVertaIdFromUserInfo)
                            .collect(Collectors.toList());
                    String key = "fuzzy_owners_" + index;
                    if (operator.equals(OperatorEnum.Operator.NOT_CONTAIN)) {
                      authorBuilder.append(" NOT IN (:").append(key).append(") ");
                    } else {
                      authorBuilder.append(" IN (:").append(key).append(") ");
                    }
                    parametersMap.put(key, vertaIds);
                    whereClauseList.add(authorBuilder.toString());
                  } else {
                    CommitPaginationDTO commitPaginationDTO = new CommitPaginationDTO();
                    commitPaginationDTO.setCommitEntities(Collections.emptyList());
                    commitPaginationDTO.setTotalRecords(0L);
                    return commitPaginationDTO;
                  }
                } else {
                  VersioningUtils.setQueryParameters(
                      index, authorBuilder, predicate, parametersMap);
                  whereClauseList.add(authorBuilder.toString());
                }
              } else {
                throw new ModelDBException(
                    "Given predicate not supported yet : " + predicate, Code.UNIMPLEMENTED);
              }
              break;
            case ModelDBConstants.ATTRIBUTES:
              Map<String, Object> attrQueryParametersMap = new HashMap<>();
              StringBuilder attrQueryBuilder =
                  new StringBuilder(
                          "SELECT attr.entity_hash From "
                              + AttributeEntity.class.getSimpleName()
                              + " attr where attr.")
                      .append(ModelDBConstants.KEY);
              VersioningUtils.setValueWithOperatorInQuery(
                  index,
                  attrQueryBuilder,
                  OperatorEnum.Operator.EQ,
                  names[1],
                  attrQueryParametersMap);
              attrQueryBuilder.append("AND attr.value ");
              VersioningUtils.setValueWithOperatorInQuery(
                  index,
                  attrQueryBuilder,
                  predicate.getOperator(),
                  ModelDBUtils.getStringFromProtoObject(predicate.getValue()),
                  attrQueryParametersMap);
              attrQueryBuilder.append("AND attr.field_type ");
              VersioningUtils.setValueWithOperatorInQuery(
                  index,
                  attrQueryBuilder,
                  OperatorEnum.Operator.EQ,
                  ModelDBConstants.ATTRIBUTES,
                  attrQueryParametersMap);
              attrQueryBuilder.append("AND attr.entity_name ");
              VersioningUtils.setValueWithOperatorInQuery(
                  index,
                  attrQueryBuilder,
                  OperatorEnum.Operator.EQ,
                  ModelDBConstants.BLOB,
                  attrQueryParametersMap);

              Query attrQuery = session.createQuery(attrQueryBuilder.toString());
              attrQueryParametersMap.forEach(attrQuery::setParameter);
              LOGGER.debug(
                  "Find attributes in datasetVersion final query : {}", attrQuery.getQueryString());
              List<String> attrEntityHashes = attrQuery.list();
              LOGGER.debug("Attributes in datasetVersion count: {}", attrEntityHashes.size());
              Set<String> attrCommitHashes = new HashSet<>();
              attrEntityHashes.forEach(
                  blobHash -> {
                    String[] compositeIdArr =
                        VersioningUtils.getDatasetVersionBlobCompositeIdString(blobHash);
                    attrCommitHashes.add(compositeIdArr[1]);
                  });
              if (!attrCommitHashes.isEmpty()) {
                whereClauseList.add(alias + ".commit_hash IN (:attr_" + index + "_CommitHashes)");
                parametersMap.put("attr_" + index + "_CommitHashes", attrCommitHashes);
              } else {
                CommitPaginationDTO commitPaginationDTO = new CommitPaginationDTO();
                commitPaginationDTO.setCommitEntities(Collections.emptyList());
                commitPaginationDTO.setTotalRecords(0L);
                return commitPaginationDTO;
              }
              break;
            case ModelDBConstants.TAGS:
            case ModelDBConstants.BLOB:
              LOGGER.debug("switch case : Blob");
              StringBuilder subQueryBuilder =
                  new StringBuilder("SELECT lb.id.entity_hash FROM ")
                      .append(LabelsMappingEntity.class.getSimpleName())
                      .append(" lb WHERE ")
                      .append(" lb.id.entity_type = :entityType");
              subQueryBuilder.append(" AND lower(lb.id.label) ");

              Map<String, Object> innerQueryParametersMap = new HashMap<>();
              if (predicate.getOperator().equals(OperatorEnum.Operator.NE)
                  || predicate.getOperator().equals(OperatorEnum.Operator.NOT_CONTAIN)) {
                VersioningUtils.setValueWithOperatorInQuery(
                    index,
                    subQueryBuilder,
                    predicate.getOperator().equals(OperatorEnum.Operator.NOT_CONTAIN)
                        ? OperatorEnum.Operator.CONTAIN
                        : OperatorEnum.Operator.EQ,
                    predicate.getValue().getStringValue().toLowerCase(),
                    innerQueryParametersMap);
              } else {
                VersioningUtils.setValueWithOperatorInQuery(
                    index,
                    subQueryBuilder,
                    predicate.getOperator(),
                    predicate.getValue().getStringValue().toLowerCase(),
                    innerQueryParametersMap);
              }
              subQueryBuilder.append(" GROUP BY lb.id.entity_hash");
              Query labelQuery = session.createQuery(subQueryBuilder.toString());
              labelQuery.setParameter(
                  "entityType", IDTypeEnum.IDType.VERSIONING_REPO_COMMIT_BLOB_VALUE);
              innerQueryParametersMap.forEach(labelQuery::setParameter);
              LOGGER.debug("Find tags OR blob final query : {}", labelQuery.getQueryString());
              List<String> blobHashes = labelQuery.list();
              LOGGER.debug("tags OR blob count : {}", blobHashes.size());
              Set<String> commitHashes = new HashSet<>();
              blobHashes.forEach(
                  blobHash -> {
                    String[] compositeIdArr =
                        VersioningUtils.getDatasetVersionBlobCompositeIdString(blobHash);
                    commitHashes.add(compositeIdArr[1]);
                  });
              LOGGER.debug(
                  "tags OR blob in commit count : {}, commitHashes : {}",
                  commitHashes.size(),
                  commitHashes);
              if (!commitHashes.isEmpty()) {
                if (predicate.getOperator().equals(OperatorEnum.Operator.NE)
                    || predicate.getOperator().equals(OperatorEnum.Operator.NOT_CONTAIN)) {
                  whereClauseList.add(
                      alias + ".commit_hash NOT IN (:label_" + index + "_CommitHashes)");
                } else {
                  whereClauseList.add(
                      alias + ".commit_hash IN (:label_" + index + "_CommitHashes)");
                }
                parametersMap.put("label_" + index + "_CommitHashes", commitHashes);
              } else {
                CommitPaginationDTO commitPaginationDTO = new CommitPaginationDTO();
                commitPaginationDTO.setCommitEntities(Collections.emptyList());
                commitPaginationDTO.setTotalRecords(0L);
                return commitPaginationDTO;
              }
              break;
            default:
              throw new ModelDBException(
                  "Invalid predicate found : " + predicate, Code.INVALID_ARGUMENT);
          }
        }
      }

      if (!commitHashList.isEmpty()) {
        whereClauseList.add(alias + ".commit_hash IN (:commitHashList)");
        parametersMap.put("commitHashList", commitHashList);
      }

      StringBuilder whereClause = new StringBuilder();
      whereClause.append(
          VersioningUtils.setPredicatesWithQueryOperator(
              " AND ", whereClauseList.toArray(new String[0])));

      // Order by clause
      StringBuilder orderClause =
          new StringBuilder(" ORDER BY ")
              .append(alias)
              .append(".")
              .append(ModelDBConstants.DATE_UPDATED)
              .append(" DESC");

      StringBuilder finalQueryBuilder = new StringBuilder();
      if (idsOnly) {
        finalQueryBuilder.append("SELECT ").append(alias).append(".commit_hash ");
      } else if (rootSHAOnly) {
        finalQueryBuilder.append("SELECT ").append(alias).append(".rootSha ");
      } else {
        finalQueryBuilder.append("SELECT ").append(alias).append(" ");
      }
      finalQueryBuilder.append(rootQueryStringBuilder);
      finalQueryBuilder.append(joinClause);
      if (!whereClause.toString().isEmpty()) {
        finalQueryBuilder.append(" WHERE ").append(whereClause);
      }
      finalQueryBuilder.append(orderClause);

      // Build count query
      StringBuilder countQueryBuilder = new StringBuilder();
      if (!joinClause.toString().isEmpty()) {
        countQueryBuilder.append("SELECT COUNT(").append(alias).append(") ");
      } else {
        countQueryBuilder.append("SELECT COUNT(*) ");
      }
      countQueryBuilder.append(rootQueryStringBuilder);
      countQueryBuilder.append(joinClause);
      if (!whereClause.toString().isEmpty()) {
        countQueryBuilder.append(" WHERE ").append(whereClause);
      }

      Query query = session.createQuery(finalQueryBuilder.toString());
      LOGGER.debug("Find commits final query : {}", query.getQueryString());
      Query countQuery = session.createQuery(countQueryBuilder.toString());
      if (!parametersMap.isEmpty()) {
        parametersMap.forEach(
            (key, value) -> {
              if (value instanceof List) {
                List<Object> objectList = (List<Object>) value;
                query.setParameterList(key, objectList);
                countQuery.setParameterList(key, objectList);
              } else {
                query.setParameter(key, value);
                countQuery.setParameter(key, value);
              }
            });
      }

      if (request.getPageNumber() != 0 && request.getPageLimit() != 0) {
        // Calculate number of documents to skip
        int skips = request.getPageLimit() * (request.getPageNumber() - 1);
        query.setFirstResult(skips);
        query.setMaxResults(request.getPageLimit());
      }

      List<CommitEntity> commitEntities;
      if (idsOnly || rootSHAOnly) {
        List<String> resultSet = query.list();
        commitEntities =
            resultSet.stream()
                .map(
                    selectedField -> {
                      CommitEntity commitEntity = new CommitEntity();
                      if (idsOnly) {
                        commitEntity.setCommit_hash(selectedField);
                      } else if (rootSHAOnly) {
                        commitEntity.setRootSha(selectedField);
                      }
                      return commitEntity;
                    })
                .collect(Collectors.toList());
      } else {
        commitEntities = query.list();
      }
      LOGGER.debug("Final find commit count: {}", commitEntities.size());

      Long totalCount = (Long) countQuery.uniqueResult();
      LOGGER.debug("Find commit totalCount: {}", totalCount);
      CommitPaginationDTO commitPaginationDTO = new CommitPaginationDTO();
      commitPaginationDTO.setCommitEntities(commitEntities);
      commitPaginationDTO.setTotalRecords(totalCount);
      return commitPaginationDTO;
    } catch (InvalidProtocolBufferException e) {
      throw new ModelDBException(e);
    }
  }

  /**
   * Check commit exists in the commit table by commitHash irrespective to repository
   *
   * @param session : session
   * @param commitHash : commit.commit_hash
   * @return {@link Boolean} : exists status
   */
  @Override
  public boolean isCommitExists(Session session, String commitHash) {
    String checkDatasetVersionExistsByIdHql =
        new StringBuilder("Select count(cm.commit_hash) From CommitEntity cm where ")
            .append(" cm.commit_hash = :commitHash ")
            .toString();
    Query query = session.createQuery(checkDatasetVersionExistsByIdHql);
    query.setParameter("commitHash", commitHash);
    Long count = (Long) query.uniqueResult();
    return count > 0;
  }

  @Override
  public DatasetVersion updateDatasetVersionDescription(
      RepositoryDAO repositoryDAO,
      BlobDAO blobDAO,
      MetadataDAO metadataDAO,
      String datasetId,
      String datasetVersionId,
      String description)
      throws ModelDBException {
    try (Session session = ModelDBHibernateUtil.getSessionFactory().openSession()) {
      RepositoryEntity repositoryEntity;
      CommitEntity commitEntity = null;

      RepositoryIdentification.Builder repositoryIdentification =
          RepositoryIdentification.newBuilder();
      if (datasetId == null || datasetId.isEmpty()) {
        commitEntity = session.get(CommitEntity.class, datasetVersionId);

        if (commitEntity == null) {
          throw new ModelDBException("DatasetVersion not found", Code.NOT_FOUND);
        }

        if (commitEntity.getRepository() != null && commitEntity.getRepository().size() > 1) {
          throw new ModelDBException(
              "DatasetVersion '"
                  + commitEntity.getCommit_hash()
                  + "' associated with multiple datasets",
              Code.INTERNAL);
        }
        Long newRepoId = new ArrayList<>(commitEntity.getRepository()).get(0).getId();
        repositoryIdentification.setRepoId(newRepoId);
      } else {
        repositoryIdentification.setRepoId(Long.parseLong(datasetId));
      }
      repositoryEntity =
          repositoryDAO.getProtectedRepositoryById(repositoryIdentification.build(), true);

      if (commitEntity == null) {
        commitEntity = getCommitEntity(session, datasetVersionId, (session1 -> repositoryEntity));
      }
      String compositeId =
          VersioningUtils.getVersioningCompositeId(
              repositoryEntity.getId(),
              commitEntity.getCommit_hash(),
              Collections.singletonList(ModelDBConstants.DEFAULT_VERSIONING_BLOB_LOCATION));

      session.beginTransaction();
      metadataDAO.addProperty(
          session,
          IdentificationType.newBuilder()
              .setIdType(IDTypeEnum.IDType.VERSIONING_REPO_COMMIT_BLOB)
              .setStringId(compositeId)
              .build(),
          "description",
          description);
      commitEntity.setDate_updated(new Date().getTime());
      session.update(commitEntity);
      session.getTransaction().commit();
      return blobDAO.convertToDatasetVersion(metadataDAO, repositoryEntity, datasetVersionId);
    } catch (Exception ex) {
      if (ModelDBUtils.needToRetry(ex)) {
        return updateDatasetVersionDescription(
            repositoryDAO, blobDAO, metadataDAO, datasetId, datasetVersionId, description);
      } else {
        throw ex;
      }
    }
  }
}<|MERGE_RESOLUTION|>--- conflicted
+++ resolved
@@ -114,7 +114,8 @@
             GetBranchRequest.newBuilder()
                 .setRepositoryId(repositoryIdentification)
                 .setBranch(ModelDBConstants.MASTER_BRANCH)
-                .build());
+                .build(),
+            false);
     datasetVersion =
         datasetVersion
             .toBuilder()
@@ -123,30 +124,6 @@
 
     try (Session session = ModelDBHibernateUtil.getSessionFactory().openSession()) {
       Blob.Builder blobBuilder = Blob.newBuilder();
-<<<<<<< HEAD
-      blobBuilder.addAllAttributes(datasetVersion.getAttributesList());
-      switch (datasetVersion.getDatasetVersionInfoCase()) {
-        case PATH_DATASET_VERSION_INFO:
-          PathDatasetVersionInfo pathDatasetVersionInfo =
-              datasetVersion.getPathDatasetVersionInfo();
-          List<DatasetPartInfo> partInfos = pathDatasetVersionInfo.getDatasetPartInfosList();
-          Stream<PathDatasetComponentBlob> result = partInfos.stream().map(this::componentFromPart);
-          if (pathDatasetVersionInfo.getLocationType() == PathLocationType.S3_FILE_SYSTEM) {
-            datasetBlobBuilder.setS3(
-                S3DatasetBlob.newBuilder()
-                    .addAllComponents(
-                        result
-                            .map(path -> S3DatasetComponentBlob.newBuilder().setPath(path).build())
-                            .collect(Collectors.toList())));
-          } else {
-            datasetBlobBuilder.setPath(
-                PathDatasetBlob.newBuilder().addAllComponents(result.collect(Collectors.toList())));
-          }
-          break;
-        case DATASETVERSIONINFO_NOT_SET:
-        default:
-          throw new ModelDBException("Wrong dataset version type", Code.INVALID_ARGUMENT);
-=======
       if (datasetVersion.hasDatasetBlob()) {
         blobBuilder.setDataset(datasetVersion.getDatasetBlob());
       } else {
@@ -177,7 +154,6 @@
             throw new ModelDBException("Wrong dataset version type", Code.INVALID_ARGUMENT);
         }
         blobBuilder.setDataset(datasetBlobBuilder);
->>>>>>> 2a7424f1
       }
       List<String> location =
           Collections.singletonList(ModelDBConstants.DEFAULT_VERSIONING_BLOB_LOCATION);
@@ -237,7 +213,8 @@
                   RepositoryIdentification.newBuilder().setRepoId(repositoryEntity.getId()).build())
               .setBranch(ModelDBConstants.MASTER_BRANCH)
               .setCommitSha(commitEntity.getCommit_hash())
-              .build());
+              .build(),
+          false);
 
       return CreateCommitRequest.Response.newBuilder()
           .setCommit(commitEntity.toCommitProto())
@@ -502,17 +479,10 @@
         } else {
           if (repositoryIdentification.getRepoId() != newRepoId) {
             throw new ModelDBException(
-<<<<<<< HEAD
-                "Commit '"
-                    + commitEntity.getCommit_hash()
-                    + "' has the child, please delete child commit first",
-                Code.FAILED_PRECONDITION);
-=======
                 "DatasetVersion '"
                     + commitEntity.getCommit_hash()
                     + "' associated with multiple datasets",
                 Code.INTERNAL);
->>>>>>> 2a7424f1
           }
         }
 
@@ -521,25 +491,6 @@
               repositoryDAO.getRepositoryById(session, repositoryIdentification, true, false);
         }
 
-<<<<<<< HEAD
-        String getTagsHql =
-            "From TagsEntity te where te.id."
-                + ModelDBConstants.REPOSITORY_ID
-                + " = :repoId "
-                + " AND te.commit_hash"
-                + " IN (:commitHashes)";
-        Query<TagsEntity> getTagsQuery = session.createQuery(getTagsHql, TagsEntity.class);
-        getTagsQuery.setParameter("repoId", repositoryEntity.getId());
-        getTagsQuery.setParameter("commitHashes", commitShas);
-        List<TagsEntity> tagsEntities = getTagsQuery.list();
-        if (tagsEntities.size() > 0) {
-          throw new ModelDBException(
-              "Commit is associated with Tags : "
-                  + tagsEntities.stream()
-                      .map(tagsEntity -> tagsEntity.getId().getTag())
-                      .collect(Collectors.joining(",")),
-              Code.FAILED_PRECONDITION);
-=======
         Query query = session.createQuery(RepositoryDAORdbImpl.CHECK_BRANCH_IN_REPOSITORY_HQL);
         query.setParameter("repositoryId", repositoryEntity.getId());
         query.setParameter("branch", ModelDBConstants.MASTER_BRANCH);
@@ -556,7 +507,6 @@
                   .setCommitSha(parentDatasetVersion.getCommit_hash())
                   .build(),
               false);
->>>>>>> 2a7424f1
         }
 
         session.beginTransaction();
@@ -570,27 +520,6 @@
           updateChildQuery.executeUpdate();
         }
 
-<<<<<<< HEAD
-      commitEntities.forEach(
-          (commitEntity) -> {
-            if (commitEntity.getRepository().size() == 1) {
-              String compositeId =
-                  VersioningUtils.getVersioningCompositeId(
-                      repositoryEntity.getId(),
-                      commitEntity.getCommit_hash(),
-                      Collections.singletonList(ModelDBConstants.DEFAULT_VERSIONING_BLOB_LOCATION));
-              DeleteEntitiesCron.deleteLabels(
-                  session, compositeId, IDTypeEnum.IDType.VERSIONING_REPO_COMMIT_BLOB);
-              DeleteEntitiesCron.deleteAttribute(session, compositeId);
-              session.delete(commitEntity);
-            } else {
-              commitEntity.getRepository().remove(repositoryEntity);
-              session.update(commitEntity);
-            }
-          });
-      session.getTransaction().commit();
-      return true;
-=======
         String compositeId =
             VersioningUtils.getVersioningCompositeId(
                 repositoryEntity.getId(),
@@ -602,7 +531,6 @@
         session.delete(commitEntity);
         session.getTransaction().commit();
       }
->>>>>>> 2a7424f1
     } catch (Exception ex) {
       if (ModelDBUtils.needToRetry(ex)) {
         deleteDatasetVersions(repositoryIdentification, datasetVersionIds, repositoryDAO);
@@ -613,9 +541,6 @@
   }
 
   @Override
-<<<<<<< HEAD
-  public void addDeleteDatasetVersionTags(
-=======
   public boolean deleteCommits(
       RepositoryIdentification repositoryIdentification,
       List<String> commitShas,
@@ -744,7 +669,6 @@
   public DatasetVersion addDeleteDatasetVersionTags(
       RepositoryDAO repositoryDAO,
       BlobDAO blobDAO,
->>>>>>> 2a7424f1
       MetadataDAO metadataDAO,
       boolean addTags,
       String datasetId,
