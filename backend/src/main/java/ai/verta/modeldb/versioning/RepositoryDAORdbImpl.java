--- conflicted
+++ resolved
@@ -1,12 +1,9 @@
 package ai.verta.modeldb.versioning;
 
-<<<<<<< HEAD
-=======
 import ai.verta.common.ModelDBResourceEnum.ModelDBServiceResourceTypes;
 import ai.verta.common.WorkspaceTypeEnum.WorkspaceType;
 import ai.verta.modeldb.CreateJob;
 import ai.verta.modeldb.Dataset;
->>>>>>> b5af1ba2
 import ai.verta.modeldb.KeyValueQuery;
 import ai.verta.modeldb.ModelDBConstants;
 import ai.verta.modeldb.ModelDBException;
@@ -307,12 +304,6 @@
       CommitDAO commitDAO, SetRepository request, UserInfo userInfo, boolean create)
       throws ModelDBException, InvalidProtocolBufferException, NoSuchAlgorithmException {
     try (Session session = ModelDBHibernateUtil.getSessionFactory().openSession()) {
-<<<<<<< HEAD
-      RepositoryEntity repositoryEntity;
-      final Repository repository = request.getRepository();
-      if (create) {
-        WorkspaceDTO workspaceDTO = verifyAndGetWorkspaceDTO(request.getId(), false, true);
-=======
       RepositoryEntity repository = setRepository(session, commitDAO, request, userInfo, create);
       return SetRepository.Response.newBuilder().setRepository(repository.toProto()).build();
     } catch (Exception ex) {
@@ -351,7 +342,6 @@
       repositoryEntity = getRepositoryById(session, request.getId(), true);
       if (!repository.getName().isEmpty()
           && !repositoryEntity.getName().equals(repository.getName())) {
->>>>>>> b5af1ba2
         ModelDBHibernateUtil.checkIfEntityAlreadyExists(
             session,
             SHORT_NAME,
@@ -371,7 +361,6 @@
             && !repositoryEntity.getName().equals(repository.getName())) {
           ModelDBHibernateUtil.checkIfEntityAlreadyExists(
               session,
-<<<<<<< HEAD
               SHORT_NAME,
               GET_REPOSITORY_COUNT_BY_NAME_PREFIX_HQL,
               RepositoryEntity.class.getSimpleName(),
@@ -406,37 +395,17 @@
       }
       session.getTransaction().commit();
       if (create) {
-        createRoleBindingsForRepository(request, userInfo, repositoryEntity);
-=======
-              initCommit,
-              FileHasher.getSha(new String()),
-              authService.getVertaIdFromUserInfo(userInfo),
-              repositoryEntity);
-
-      saveBranch(
-          session, commitEntity.getCommit_hash(), ModelDBConstants.MASTER_BRANCH, repositoryEntity);
-    }
-    session.getTransaction().commit();
-    if (create) {
-      try {
-        createRoleBindingsForRepository(request, userInfo, repositoryEntity);
-      } catch (Exception e) {
-        LOGGER.info("Exception from UAC during Repo role binding creation : {}", e.getMessage());
-        LOGGER.info("Deleting the created repository {}", repository.getId());
-        // delete the repo created
-        session.beginTransaction();
-        session.delete(repository);
-        session.getTransaction().commit();
-        throw e;
-      }
-    }
->>>>>>> b5af1ba2
-
-        // Update repository deleted status to false after roleBindings created successfully
-        session.beginTransaction();
-        repositoryEntity.setDeleted(false);
-        session.update(repositoryEntity);
-        session.getTransaction().commit();
+        try {
+          createRoleBindingsForRepository(request, userInfo, repositoryEntity);
+        } catch (Exception e) {
+          LOGGER.info("Exception from UAC during Repo role binding creation : {}", e.getMessage());
+          LOGGER.info("Deleting the created repository {}", repository.getId());
+          // delete the repo created
+          session.beginTransaction();
+          session.delete(repository);
+          session.getTransaction().commit();
+          throw e;
+        }
       }
       return SetRepository.Response.newBuilder().setRepository(repositoryEntity.toProto()).build();
     } catch (Exception ex) {
