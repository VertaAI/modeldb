package ai.verta.modeldb.versioning;

import static ai.verta.modeldb.metadata.IDTypeEnum.IDType.VERSIONING_REPOSITORY;

import ai.verta.common.ModelDBResourceEnum.ModelDBServiceResourceTypes;
import ai.verta.common.WorkspaceTypeEnum.WorkspaceType;
import ai.verta.modeldb.AddDatasetTags;
import ai.verta.modeldb.Dataset;
import ai.verta.modeldb.DatasetVisibilityEnum.DatasetVisibility;
import ai.verta.modeldb.FindDatasets;
import ai.verta.modeldb.GetDatasetById;
import ai.verta.modeldb.KeyValueQuery;
import ai.verta.modeldb.ModelDBConstants;
import ai.verta.modeldb.ModelDBException;
import ai.verta.modeldb.authservice.AuthService;
import ai.verta.modeldb.authservice.RoleService;
import ai.verta.modeldb.collaborator.CollaboratorUser;
import ai.verta.modeldb.dto.DatasetPaginationDTO;
import ai.verta.modeldb.dto.WorkspaceDTO;
import ai.verta.modeldb.entities.AttributeEntity;
import ai.verta.modeldb.entities.versioning.BranchEntity;
import ai.verta.modeldb.entities.versioning.CommitEntity;
import ai.verta.modeldb.entities.versioning.RepositoryEntity;
import ai.verta.modeldb.entities.versioning.TagsEntity;
import ai.verta.modeldb.experimentRun.ExperimentRunDAO;
import ai.verta.modeldb.metadata.IdentificationType;
import ai.verta.modeldb.metadata.MetadataDAO;
import ai.verta.modeldb.utils.ModelDBHibernateUtil;
import ai.verta.modeldb.utils.ModelDBUtils;
import ai.verta.modeldb.utils.RdbmsUtils;
import ai.verta.modeldb.versioning.RepositoryVisibilityEnum.RepositoryVisibility;
import ai.verta.uac.ModelDBActionEnum;
import ai.verta.uac.ModelDBActionEnum.ModelDBServiceActions;
import ai.verta.uac.Organization;
import ai.verta.uac.Role;
import ai.verta.uac.UserInfo;
import com.google.protobuf.Any;
import com.google.protobuf.InvalidProtocolBufferException;
import com.google.rpc.Status;
import io.grpc.Status.Code;
import io.grpc.StatusRuntimeException;
import io.grpc.protobuf.StatusProto;
import java.security.NoSuchAlgorithmException;
import java.util.AbstractMap.SimpleEntry;
import java.util.ArrayList;
import java.util.Collections;
import java.util.HashSet;
import java.util.LinkedHashMap;
import java.util.LinkedList;
import java.util.List;
import java.util.Map;
import java.util.Optional;
import java.util.Set;
import java.util.stream.Collectors;
import javax.persistence.criteria.CriteriaBuilder;
import javax.persistence.criteria.CriteriaQuery;
import javax.persistence.criteria.Expression;
import javax.persistence.criteria.Order;
import javax.persistence.criteria.Predicate;
import javax.persistence.criteria.Root;
import org.apache.logging.log4j.LogManager;
import org.apache.logging.log4j.Logger;
import org.hibernate.Session;
import org.hibernate.Transaction;
import org.hibernate.query.Query;

public class RepositoryDAORdbImpl implements RepositoryDAO {

  private static final Logger LOGGER = LogManager.getLogger(RepositoryDAORdbImpl.class);
  private static final String GLOBAL_SHARING = "_REPO_GLOBAL_SHARING";
  public static final String UNEXPECTED_ERROR_ON_REPOSITORY_ENTITY_CONVERSION_TO_PROTO =
      "Unexpected error on repository entity conversion to proto";
  private final AuthService authService;
  private final RoleService roleService;

  private static final String SHORT_NAME = "repo";

  private static final String GET_REPOSITORY_COUNT_BY_NAME_PREFIX_HQL =
      new StringBuilder("Select count(*) From ")
          .append(RepositoryEntity.class.getSimpleName())
          .append(" ")
          .append(SHORT_NAME)
          .append(" where ")
          .append(" ")
          .append(SHORT_NAME)
          .append(".")
          .append(ModelDBConstants.NAME)
          .append(" = :repositoryName ")
          .toString();

  private static final String GET_REPOSITORY_BY_NAME_PREFIX_HQL =
      new StringBuilder("From ")
          .append(RepositoryEntity.class.getSimpleName())
          .append(" ")
          .append(SHORT_NAME)
          .append(" where ")
          .append(" ")
          .append(SHORT_NAME)
          .append(".")
          .append(ModelDBConstants.NAME)
          .append(" = :repositoryName ")
          .toString();

  private static final String GET_TAG_HQL =
      new StringBuilder("From ")
          .append(TagsEntity.class.getSimpleName())
          .append(" t ")
          .append(" where ")
          .append(" t.id.")
          .append(ModelDBConstants.REPOSITORY_ID)
          .append(" = :repositoryId ")
          .append(" AND t.id.")
          .append(ModelDBConstants.TAG)
          .append(" = :tag ")
          .toString();
  private static final String GET_TAGS_HQL =
      new StringBuilder("From TagsEntity te where te.id.")
          .append(ModelDBConstants.REPOSITORY_ID)
          .append(" = :repoId ")
          .toString();
  private static final String CHECK_BRANCH_IN_REPOSITORY_HQL =
      new StringBuilder("From ")
          .append(BranchEntity.class.getSimpleName())
          .append(" br ")
          .append(" where ")
          .append(" br.id.")
          .append(ModelDBConstants.REPOSITORY_ID)
          .append(" = :repositoryId ")
          .append(" AND br.id.")
          .append(ModelDBConstants.BRANCH)
          .append(" = :branch ")
          .toString();
  private static final String GET_REPOSITORY_BRANCHES_HQL =
      new StringBuilder("From ")
          .append(BranchEntity.class.getSimpleName())
          .append(" br where br.id.")
          .append(ModelDBConstants.REPOSITORY_ID)
          .append(" = :repoId ")
          .toString();
  private static final String DELETED_STATUS_REPOSITORY_QUERY_STRING =
      new StringBuilder("UPDATE ")
          .append(RepositoryEntity.class.getSimpleName())
          .append(" rp ")
          .append("SET rp.")
          .append(ModelDBConstants.DELETED)
          .append(" = :deleted ")
          .append(" WHERE rp.")
          .append(ModelDBConstants.ID)
          .append(" IN (:repoIds)")
          .toString();
  private static final String GET_REPOSITORY_BY_ID_HQL =
      new StringBuilder("From ")
          .append(RepositoryEntity.class.getSimpleName())
          .append(" ")
          .append(SHORT_NAME)
          .append(" where ")
          .append(" ")
          .append(SHORT_NAME)
          .append(".")
          .append(ModelDBConstants.ID)
          .append(" = :repoId ")
          .append(" AND ")
          .append(SHORT_NAME)
          .append(".")
          .append(ModelDBConstants.DELETED)
          .append(" = false ")
          .toString();
  private static final String GET_REPOSITORY_ATTRIBUTES_QUERY =
      new StringBuilder("From " + AttributeEntity.class.getSimpleName() + " attr where attr.")
          .append(ModelDBConstants.KEY)
          .append(" in (:keys) AND attr.repositoryEntity.")
          .append(ModelDBConstants.ID)
          .append(" = :repoId AND attr.field_type = :fieldType")
          .toString();

  public RepositoryDAORdbImpl(AuthService authService, RoleService roleService) {
    this.authService = authService;
    this.roleService = roleService;
  }

  @Override
  public GetRepositoryRequest.Response getRepository(GetRepositoryRequest request)
      throws Exception {
    try (Session session = ModelDBHibernateUtil.getSessionFactory().openSession()) {
      RepositoryEntity repository = getRepositoryById(session, request.getId());
      return GetRepositoryRequest.Response.newBuilder().setRepository(repository.toProto()).build();
    } catch (Exception ex) {
      if (ModelDBUtils.needToRetry(ex)) {
        return getRepository(request);
      } else {
        throw ex;
      }
    }
  }

  private WorkspaceDTO verifyAndGetWorkspaceDTO(
      RepositoryIdentification id, boolean shouldCheckNamed, boolean create)
      throws ModelDBException {
    WorkspaceDTO workspaceDTO = null;
    String message = null;
    if (id.hasNamedId()) {
      UserInfo userInfo;
      try {
        userInfo = authService.getCurrentLoginUserInfo();
      } catch (StatusRuntimeException e) {
        throw new ModelDBException("Authorization error", e.getStatus().getCode());
      }
      RepositoryNamedIdentification named = id.getNamedId();
      try {
        workspaceDTO =
            roleService.getWorkspaceDTOByWorkspaceName(userInfo, named.getWorkspaceName());
        if (create) {
          ModelDBUtils.checkPersonalWorkspace(
              userInfo,
              workspaceDTO.getWorkspaceType(),
              workspaceDTO.getWorkspaceId(),
              "repository");
        }
      } catch (StatusRuntimeException e) {
        LOGGER.warn(e);
        throw new ModelDBException(
            "Error getting workspace: " + e.getStatus().getDescription(), e.getStatus().getCode());
      }
      if (named.getName().isEmpty() && shouldCheckNamed) {
        message = "Repository name should not be empty";
      }
    }

    if (message != null) {
      throw new ModelDBException(message, Code.INVALID_ARGUMENT);
    }
    return workspaceDTO;
  }

  private WorkspaceDTO verifyAndGetWorkspaceDTO(
      RepositoryIdentification id, boolean shouldCheckNamed) throws ModelDBException {
    return verifyAndGetWorkspaceDTO(id, shouldCheckNamed, false);
  }

  @Override
  public RepositoryEntity getRepositoryById(
      Session session, RepositoryIdentification id, boolean checkWrite) throws ModelDBException {
    return getRepositoryById(session, id, checkWrite, true);
  }

  @Override
  public RepositoryEntity getRepositoryById(
      Session session, RepositoryIdentification id, boolean checkWrite, boolean checkProtected)
      throws ModelDBException {
    RepositoryEntity repository;
    if (id.hasNamedId()) {
      WorkspaceDTO workspaceDTO = verifyAndGetWorkspaceDTO(id, true);
      repository =
          getRepositoryByName(session, id.getNamedId().getName(), workspaceDTO)
              .orElseThrow(
                  () ->
                      new ModelDBException(
                          "Couldn't find repository by name " + id.getNamedId().getName(),
                          Code.NOT_FOUND));
    } else {
      repository =
          getRepositoryById(session, id.getRepoId())
              .orElseThrow(
                  () ->
                      new ModelDBException(
                          "Couldn't find repository by id " + id.getRepoId(), Code.NOT_FOUND));
    }
    try {
      if (checkProtected && repository.isProtected()) {
        throw new ModelDBException(
            "Can't access repository because it's protected", Code.PERMISSION_DENIED);
      }
      if (checkWrite) {
        roleService.validateEntityUserWithUserInfo(
            ModelDBServiceResourceTypes.REPOSITORY,
            repository.getId().toString(),
            ModelDBServiceActions.UPDATE);
      } else {
        roleService.validateEntityUserWithUserInfo(
            ModelDBServiceResourceTypes.REPOSITORY,
            repository.getId().toString(),
            ModelDBServiceActions.READ);
      }
    } catch (InvalidProtocolBufferException e) {
      LOGGER.error(e);
      throw new ModelDBException("Unexpected error", e);
    }
    return repository;
  }

  @Override
  public RepositoryEntity getRepositoryById(Session session, RepositoryIdentification id)
      throws ModelDBException {
    return getRepositoryById(session, id, false);
  }

  @Override
  public RepositoryEntity getRepositoryById(RepositoryIdentification id, boolean checkWrite)
      throws ModelDBException {
    try (Session session = ModelDBHibernateUtil.getSessionFactory().openSession()) {
      return getRepositoryById(session, id, checkWrite);
    }
  }

  private Optional<RepositoryEntity> getRepositoryById(Session session, long id) {
    Query query = session.createQuery(GET_REPOSITORY_BY_ID_HQL);
    query.setParameter("repoId", id);
    return Optional.ofNullable((RepositoryEntity) query.uniqueResult());
  }

  private Optional<RepositoryEntity> getRepositoryByName(
      Session session, String name, WorkspaceDTO workspaceDTO) {
    Query query =
        ModelDBHibernateUtil.getWorkspaceEntityQuery(
            session,
            SHORT_NAME,
            GET_REPOSITORY_BY_NAME_PREFIX_HQL,
            "repositoryName",
            name,
            ModelDBConstants.WORKSPACE_ID,
            workspaceDTO.getWorkspaceId(),
            workspaceDTO.getWorkspaceType(),
            true,
            null);
    return Optional.ofNullable((RepositoryEntity) query.uniqueResult());
  }

  @Override
  public SetRepository.Response setRepository(
      CommitDAO commitDAO, SetRepository request, UserInfo userInfo, boolean create)
      throws ModelDBException, InvalidProtocolBufferException, NoSuchAlgorithmException {
    try (Session session = ModelDBHibernateUtil.getSessionFactory().openSession()) {
      RepositoryEntity repository =
          setRepository(
              session,
              commitDAO,
              null,
              request.getRepository(),
              request.getId(),
              null,
              userInfo,
              null,
              create,
              false);
      return SetRepository.Response.newBuilder().setRepository(repository.toProto()).build();
    } catch (Exception ex) {
      if (ModelDBUtils.needToRetry(ex)) {
        return setRepository(commitDAO, request, userInfo, create);
      } else {
        throw ex;
      }
    }
  }

  public RepositoryEntity setRepository(
      Session session,
      CommitDAO commitDAO,
      MetadataDAO metadataDAO,
      Repository repository,
      RepositoryIdentification repoId,
      List<String> tagList,
      UserInfo userInfo,
      WorkspaceDTO workspaceDTO,
      boolean create,
      boolean isDatasetRepository)
      throws ModelDBException, NoSuchAlgorithmException, InvalidProtocolBufferException {
    RepositoryEntity repositoryEntity;
    if (create) {
      if (workspaceDTO == null) {
        workspaceDTO = verifyAndGetWorkspaceDTO(repoId, false, true);
      }
      ModelDBHibernateUtil.checkIfEntityAlreadyExists(
          session,
          SHORT_NAME,
          GET_REPOSITORY_COUNT_BY_NAME_PREFIX_HQL,
          RepositoryEntity.class.getSimpleName(),
          "repositoryName",
          repository.getName(),
          ModelDBConstants.WORKSPACE_ID,
          workspaceDTO.getWorkspaceId(),
          workspaceDTO.getWorkspaceType(),
          LOGGER);
      repositoryEntity = new RepositoryEntity(repository, workspaceDTO, isDatasetRepository);
    } else {
      repositoryEntity = getRepositoryById(session, repoId, true);
      if (!repository.getName().isEmpty()
          && !repositoryEntity.getName().equals(repository.getName())) {
        ModelDBHibernateUtil.checkIfEntityAlreadyExists(
            session,
            SHORT_NAME,
            GET_REPOSITORY_COUNT_BY_NAME_PREFIX_HQL,
            RepositoryEntity.class.getSimpleName(),
            "repositoryName",
            repository.getName(),
            ModelDBConstants.WORKSPACE_ID,
            repositoryEntity.getWorkspace_id(),
            WorkspaceType.forNumber(repositoryEntity.getWorkspace_type()),
            LOGGER);
      }
      repositoryEntity.update(repository);
    }
    session.beginTransaction();
    session.saveOrUpdate(repositoryEntity);
    if (create) {
      Commit initCommit =
          Commit.newBuilder().setMessage(ModelDBConstants.INITIAL_COMMIT_MESSAGE).build();
      CommitEntity commitEntity =
          commitDAO.saveCommitEntity(
              session,
              initCommit,
              FileHasher.getSha(new String()),
              authService.getVertaIdFromUserInfo(userInfo),
              repositoryEntity);

      saveBranch(
          session, commitEntity.getCommit_hash(), ModelDBConstants.MASTER_BRANCH, repositoryEntity);

      repositoryEntity.setAttributeMapping(
          repository.getAttributesList().stream()
              .map(
                  attribute -> {
                    try {
                      return RdbmsUtils.generateAttributeEntity(
                          repositoryEntity, ModelDBConstants.ATTRIBUTES, attribute);
                    } catch (InvalidProtocolBufferException e) {
                      LOGGER.error("Unexpected error occured {}", e.getMessage());
                      Status status =
                          Status.newBuilder()
                              .setCode(com.google.rpc.Code.INVALID_ARGUMENT_VALUE)
                              .setMessage(e.getMessage())
                              .addDetails(Any.pack(SetRepository.Response.getDefaultInstance()))
                              .build();
                      throw StatusProto.toStatusRuntimeException(status);
                    }
                  })
              .collect(Collectors.toList()));

      if (tagList != null && !tagList.isEmpty()) {
        metadataDAO.addLabels(
            session,
            IdentificationType.newBuilder()
                .setIdType(VERSIONING_REPOSITORY)
                .setIntId(repositoryEntity.getId())
                .build(),
            tagList);
      }
    }
    session.getTransaction().commit();
    if (create) {
      try {
        createRoleBindingsForRepository(repository, userInfo, repositoryEntity);
      } catch (Exception e) {
        LOGGER.info("Exception from UAC during Repo role binding creation : {}", e.getMessage());
        LOGGER.info("Deleting the created repository {}", repository.getId());
        // delete the repo created
        session.beginTransaction();
        session.delete(repositoryEntity);
        session.getTransaction().commit();
        throw e;
      }
    }

    return repositoryEntity;
  }

  private void createRoleBindingsForRepository(
      Repository newRepository, UserInfo userInfo, RepositoryEntity repository) {
    Role ownerRole = roleService.getRoleByName(ModelDBConstants.ROLE_REPOSITORY_OWNER, null);
    roleService.createRoleBinding(
        ownerRole,
        new CollaboratorUser(authService, userInfo),
        String.valueOf(repository.getId()),
        ModelDBServiceResourceTypes.REPOSITORY);
    roleService.createWorkspaceRoleBinding(
        repository.getWorkspace_id(),
        WorkspaceType.forNumber(repository.getWorkspace_type()),
        String.valueOf(repository.getId()),
        ModelDBConstants.ROLE_REPOSITORY_ADMIN,
        ModelDBServiceResourceTypes.REPOSITORY,
        newRepository.getRepositoryVisibility() != null
            && newRepository
                .getRepositoryVisibility()
                .equals(RepositoryVisibility.ORG_SCOPED_PUBLIC),
        GLOBAL_SHARING);
  }

  @Override
  public DeleteRepositoryRequest.Response deleteRepository(
      DeleteRepositoryRequest request, CommitDAO commitDAO, ExperimentRunDAO experimentRunDAO)
      throws ModelDBException {
    try (Session session = ModelDBHibernateUtil.getSessionFactory().openSession()) {
      RepositoryEntity repository = getRepositoryById(session, request.getRepositoryId());
      // Get self allowed resources id where user has delete permission
      List<String> allowedRepositoryIds =
          roleService.getAccessibleResourceIdsByActions(
              ModelDBServiceResourceTypes.REPOSITORY,
              ModelDBServiceActions.DELETE,
              Collections.singletonList(String.valueOf(repository.getId())));
      if (allowedRepositoryIds.isEmpty()) {
        throw new ModelDBException(
            "Delete Access Denied for given repository Id : " + request.getRepositoryId(),
            Code.PERMISSION_DENIED);
      }

      deleteRepositories(session, experimentRunDAO, allowedRepositoryIds);
      return DeleteRepositoryRequest.Response.newBuilder().setStatus(true).build();
    } catch (Exception ex) {
      if (ModelDBUtils.needToRetry(ex)) {
        return deleteRepository(request, commitDAO, experimentRunDAO);
      } else {
        throw ex;
      }
    }
  }

  public void deleteRepositories(
      Session session, ExperimentRunDAO experimentRunDAO, List<String> allowedRepositoryIds) {
    Query deletedRepositoriesQuery = session.createQuery(DELETED_STATUS_REPOSITORY_QUERY_STRING);
    deletedRepositoriesQuery.setParameter("deleted", true);
    final List<Long> repositoriesIdsLong =
        allowedRepositoryIds.stream().map(Long::valueOf).collect(Collectors.toList());
    deletedRepositoriesQuery.setParameter("repoIds", repositoriesIdsLong);
    Transaction transaction = session.beginTransaction();
    int updatedCount = deletedRepositoriesQuery.executeUpdate();
    LOGGER.debug(
        "Mark Repositories as deleted : {}, count : {}", allowedRepositoryIds, updatedCount);
    // Delete all VersionedInputs for repository ID
    experimentRunDAO.deleteLogVersionedInputs(session, repositoriesIdsLong);
    transaction.commit();
  }

  @Override
  public Boolean deleteRepositories(List<String> repositoryIds, ExperimentRunDAO experimentRunDAO)
      throws ModelDBException {
    List<String> allowedRepositoryIds =
        roleService.getAccessibleResourceIdsByActions(
            ModelDBServiceResourceTypes.REPOSITORY,
            ModelDBServiceActions.DELETE,
            Collections.singletonList(String.valueOf(repositoryIds)));
    if (allowedRepositoryIds.isEmpty()) {
      throw new ModelDBException(
          "Delete Access Denied for given repository Ids : " + repositoryIds,
          Code.PERMISSION_DENIED);
    }
    try (Session session = ModelDBHibernateUtil.getSessionFactory().openSession()) {
      deleteRepositories(session, experimentRunDAO, allowedRepositoryIds);
    }
    return true;
  }

  @Override
  public Repository createRepository(
      CommitDAO commitDAO, MetadataDAO metadataDAO, Dataset dataset, UserInfo userInfo)
      throws ModelDBException, NoSuchAlgorithmException, InvalidProtocolBufferException {
    try (Session session = ModelDBHibernateUtil.getSessionFactory().openSession()) {
      return createRepository(session, commitDAO, metadataDAO, dataset, userInfo);
    } catch (Exception ex) {
      if (ModelDBUtils.needToRetry(ex)) {
        return createRepository(commitDAO, metadataDAO, dataset, userInfo);
      } else {
        throw ex;
      }
    }
  }

  private Repository createRepository(
      Session session,
      CommitDAO commitDAO,
      MetadataDAO metadataDAO,
      Dataset dataset,
      UserInfo userInfo)
      throws NoSuchAlgorithmException, ModelDBException, InvalidProtocolBufferException {
    WorkspaceDTO workspaceDTO = new WorkspaceDTO();
    workspaceDTO.setWorkspaceId(dataset.getWorkspaceId());
    workspaceDTO.setWorkspaceType(dataset.getWorkspaceType());
    RepositoryIdentification repositoryId =
        RepositoryIdentification.newBuilder()
            .setNamedId(
                RepositoryNamedIdentification.newBuilder()
                    .setName(dataset.getName())
                    .setWorkspaceName(dataset.getWorkspaceId())
                    .build())
            .build();
    RepositoryEntity repositoryEntity =
        setRepository(
            session,
            commitDAO,
            metadataDAO,
            Repository.newBuilder()
                .setRepositoryVisibilityValue(dataset.getDatasetVisibilityValue())
                .setWorkspaceType(dataset.getWorkspaceType())
                .setWorkspaceId(dataset.getWorkspaceId())
                .setDateCreated(dataset.getTimeCreated())
                .setDateUpdated(dataset.getTimeUpdated())
                .setName(dataset.getName())
                .setOwner(dataset.getOwner())
                .addAllAttributes(dataset.getAttributesList())
                .build(),
            repositoryId,
            dataset.getTagsList(),
            userInfo,
            workspaceDTO,
            true,
            true);
    return repositoryEntity.toProto();
  }

  Dataset convertToDataset(
      Session session, MetadataDAO metadataDAO, RepositoryEntity repositoryEntity)
      throws ModelDBException {
    Dataset.Builder dataset = Dataset.newBuilder();
    dataset.setId(String.valueOf(repositoryEntity.getId()));

<<<<<<< HEAD
    if (!idsOnly) {
      dataset
          .setDatasetVisibilityValue(repositoryEntity.getRepository_visibility())
          .setWorkspaceTypeValue(repositoryEntity.getWorkspace_type())
          .setWorkspaceId(repositoryEntity.getWorkspace_id())
          .setTimeCreated(repositoryEntity.getDate_created())
          .setTimeUpdated(repositoryEntity.getDate_updated())
          .setName(repositoryEntity.getName())
          .setOwner(repositoryEntity.getOwner());
      dataset.addAllAttributes(
          repositoryEntity.getAttributeMapping().stream()
              .map(
                  attributeEntity -> {
                    try {
                      return attributeEntity.getProtoObj();
                    } catch (InvalidProtocolBufferException e) {
                      LOGGER.error("Unexpected error occured {}", e.getMessage());
                      Status status =
                          Status.newBuilder()
                              .setCode(com.google.rpc.Code.INVALID_ARGUMENT_VALUE)
                              .setMessage(e.getMessage())
                              .build();
                      throw StatusProto.toStatusRuntimeException(status);
                    }
                  })
              .collect(Collectors.toList()));
      List<String> tags =
          metadataDAO.getLabels(
              session,
              IdentificationType.newBuilder()
                  .setIdType(VERSIONING_REPOSITORY)
                  .setIntId(repositoryEntity.getId())
                  .build());
      dataset.addAllTags(tags);
    }
=======
    dataset
        .setDatasetVisibilityValue(repositoryEntity.getRepository_visibility())
        .setWorkspaceTypeValue(repositoryEntity.getWorkspace_type())
        .setWorkspaceId(repositoryEntity.getWorkspace_id())
        .setTimeCreated(repositoryEntity.getDate_created())
        .setTimeUpdated(repositoryEntity.getDate_updated())
        .setName(repositoryEntity.getName())
        .setOwner(repositoryEntity.getOwner());
    dataset.addAllAttributes(
        repositoryEntity.getAttributeMapping().stream()
            .map(
                attributeEntity -> {
                  try {
                    return attributeEntity.getProtoObj();
                  } catch (InvalidProtocolBufferException e) {
                    LOGGER.error("Unexpected error occured {}", e.getMessage());
                    Status status =
                        Status.newBuilder()
                            .setCode(com.google.rpc.Code.INVALID_ARGUMENT_VALUE)
                            .setMessage(e.getMessage())
                            .addDetails(Any.pack(CreateJob.Response.getDefaultInstance()))
                            .build();
                    throw StatusProto.toStatusRuntimeException(status);
                  }
                })
            .collect(Collectors.toList()));
    List<String> tags =
        metadataDAO.getLabels(
            session,
            IdentificationType.newBuilder()
                .setIdType(VERSIONING_REPOSITORY)
                .setIntId(repositoryEntity.getId())
                .build());
    dataset.addAllTags(tags);
>>>>>>> 500ba106
    return dataset.build();
  }

  @Override
  public ListRepositoriesRequest.Response listRepositories(
      ListRepositoriesRequest request, UserInfo currentLoginUserInfo)
      throws ModelDBException, InvalidProtocolBufferException {
    try (Session session = ModelDBHibernateUtil.getSessionFactory().openSession()) {
      List<String> accessibleResourceIds =
          roleService.getAccessibleResourceIds(
              null,
              new CollaboratorUser(authService, currentLoginUserInfo),
              RepositoryVisibility.PRIVATE,
              ModelDBServiceResourceTypes.REPOSITORY,
              Collections.emptyList());

      if (accessibleResourceIds.isEmpty() && roleService.IsImplemented()) {
        LOGGER.debug("Accessible Repository Ids not found, size 0");
        return ListRepositoriesRequest.Response.newBuilder().setTotalRecords(0).build();
      }

      CriteriaBuilder criteriaBuilder = session.getCriteriaBuilder();
      // Using FROM and JOIN
      CriteriaQuery<RepositoryEntity> criteriaQuery =
          criteriaBuilder.createQuery(RepositoryEntity.class);
      Root<RepositoryEntity> repositoryEntityRoot = criteriaQuery.from(RepositoryEntity.class);
      repositoryEntityRoot.alias(SHORT_NAME);
      List<Predicate> finalPredicatesList = new ArrayList<>();

      if (!request.getWorkspaceName().isEmpty()) {
        WorkspaceDTO workspaceDTO =
            verifyAndGetWorkspaceDTO(
                RepositoryIdentification.newBuilder()
                    .setNamedId(
                        RepositoryNamedIdentification.newBuilder()
                            .setWorkspaceName(request.getWorkspaceName()))
                    .build(),
                false);
        List<KeyValueQuery> workspacePredicates =
            ModelDBUtils.getKeyValueQueriesByWorkspaceDTO(workspaceDTO);
        if (workspacePredicates.size() > 0) {
          Predicate privateWorkspacePredicate =
              criteriaBuilder.equal(
                  repositoryEntityRoot.get(ModelDBConstants.WORKSPACE_ID),
                  workspacePredicates.get(0).getValue().getStringValue());
          Predicate privateWorkspaceTypePredicate =
              criteriaBuilder.equal(
                  repositoryEntityRoot.get(ModelDBConstants.WORKSPACE_TYPE),
                  workspacePredicates.get(1).getValue().getNumberValue());
          Predicate privatePredicate =
              criteriaBuilder.and(privateWorkspacePredicate, privateWorkspaceTypePredicate);

          finalPredicatesList.add(privatePredicate);
        }
      }

      if (!accessibleResourceIds.isEmpty()) {
        Expression<String> exp = repositoryEntityRoot.get(ModelDBConstants.ID);
        Predicate predicate2 = exp.in(accessibleResourceIds);
        finalPredicatesList.add(predicate2);
      }

      finalPredicatesList.add(
          criteriaBuilder.equal(repositoryEntityRoot.get(ModelDBConstants.DELETED), false));

      Order orderBy = criteriaBuilder.desc(repositoryEntityRoot.get(ModelDBConstants.DATE_UPDATED));

      Predicate[] predicateArr = new Predicate[finalPredicatesList.size()];
      for (int index = 0; index < finalPredicatesList.size(); index++) {
        predicateArr[index] = finalPredicatesList.get(index);
      }

      Predicate predicateWhereCause = criteriaBuilder.and(predicateArr);
      criteriaQuery.select(repositoryEntityRoot);
      criteriaQuery.where(predicateWhereCause);
      criteriaQuery.orderBy(orderBy);

      Query query = session.createQuery(criteriaQuery);
      LOGGER.debug("Repository final query : {}", query.getQueryString());

      if (request.hasPagination()) {
        // Calculate number of documents to skip
        int pageLimit = request.getPagination().getPageLimit();
        query.setFirstResult((request.getPagination().getPageNumber() - 1) * pageLimit);
        query.setMaxResults(pageLimit);
      }

      List<RepositoryEntity> repositoryEntities = query.list();
      ListRepositoriesRequest.Response.Builder builder =
          ListRepositoriesRequest.Response.newBuilder();

      for (RepositoryEntity repositoryEntity : repositoryEntities) {
        builder.addRepositories(repositoryEntity.toProto());
      }

      long totalRecords = RdbmsUtils.count(session, repositoryEntityRoot, criteriaQuery);
      builder.setTotalRecords(totalRecords);
      return builder.build();
    } catch (Exception ex) {
      if (ModelDBUtils.needToRetry(ex)) {
        return listRepositories(request, currentLoginUserInfo);
      } else {
        throw ex;
      }
    }
  }

  @Override
  public SetTagRequest.Response setTag(SetTagRequest request) throws ModelDBException {
    try (Session session = ModelDBHibernateUtil.getSessionFactory().openSession()) {
      RepositoryEntity repository = getRepositoryById(session, request.getRepositoryId(), true);

      boolean exists =
          VersioningUtils.commitRepositoryMappingExists(
              session, request.getCommitSha(), repository.getId());
      if (!exists) {
        throw new ModelDBException(
            "Commit_hash and repository_id mapping not found for repository "
                + repository.getId()
                + " commit "
                + " request.getCommitSha()",
            Code.NOT_FOUND);
      }

      Query query = session.createQuery(GET_TAG_HQL);
      query.setParameter("repositoryId", repository.getId());
      query.setParameter("tag", request.getTag());
      TagsEntity tagsEntity = (TagsEntity) query.uniqueResult();
      if (tagsEntity != null) {
        throw new ModelDBException("Tag '" + request.getTag() + "' already exists", Code.NOT_FOUND);
      }

      tagsEntity = new TagsEntity(repository.getId(), request.getCommitSha(), request.getTag());
      session.beginTransaction();
      session.save(tagsEntity);
      session.getTransaction().commit();
      return SetTagRequest.Response.newBuilder().build();
    } catch (Exception ex) {
      if (ModelDBUtils.needToRetry(ex)) {
        return setTag(request);
      } else {
        throw ex;
      }
    }
  }

  @Override
  public GetTagRequest.Response getTag(GetTagRequest request) throws ModelDBException {
    try (Session session = ModelDBHibernateUtil.getSessionFactory().openSession()) {
      RepositoryEntity repository = getRepositoryById(session, request.getRepositoryId());

      Query query = session.createQuery(GET_TAG_HQL);
      query.setParameter("repositoryId", repository.getId());
      query.setParameter("tag", request.getTag());
      TagsEntity tagsEntity = (TagsEntity) query.uniqueResult();
      if (tagsEntity == null) {
        throw new ModelDBException("Tag not found " + request.getTag(), Code.NOT_FOUND);
      }

      CommitEntity commitEntity = session.get(CommitEntity.class, tagsEntity.getCommit_hash());
      return GetTagRequest.Response.newBuilder().setCommit(commitEntity.toCommitProto()).build();
    } catch (Exception ex) {
      if (ModelDBUtils.needToRetry(ex)) {
        return getTag(request);
      } else {
        throw ex;
      }
    }
  }

  @Override
  public DeleteTagRequest.Response deleteTag(DeleteTagRequest request) throws ModelDBException {
    try (Session session = ModelDBHibernateUtil.getSessionFactory().openSession()) {
      RepositoryEntity repository = getRepositoryById(session, request.getRepositoryId(), true);
      TagsEntity tagsEntity =
          session.get(TagsEntity.class, new TagsEntity.TagId(request.getTag(), repository.getId()));
      if (tagsEntity == null) {
        throw new ModelDBException("Tag not found " + request.getTag(), Code.NOT_FOUND);
      }
      session.beginTransaction();
      session.delete(tagsEntity);
      session.getTransaction().commit();
      return DeleteTagRequest.Response.newBuilder().build();
    } catch (Exception ex) {
      if (ModelDBUtils.needToRetry(ex)) {
        return deleteTag(request);
      } else {
        throw ex;
      }
    }
  }

  @Override
  public ListTagsRequest.Response listTags(ListTagsRequest request) throws ModelDBException {
    try (Session session = ModelDBHibernateUtil.getSessionFactory().openSession()) {
      session.beginTransaction();
      RepositoryEntity repository = getRepositoryById(session, request.getRepositoryId());

      Query query = session.createQuery(GET_TAGS_HQL);
      query.setParameter("repoId", repository.getId());
      List<TagsEntity> tagsEntities = query.list();

      if (tagsEntities == null || tagsEntities.isEmpty()) {
        return ListTagsRequest.Response.newBuilder().setTotalRecords(0).build();
      }

      session.getTransaction().commit();
      List<String> tags =
          tagsEntities.stream()
              .map(tagsEntity -> tagsEntity.getId().getTag())
              .collect(Collectors.toList());
      return ListTagsRequest.Response.newBuilder()
          .addAllTags(tags)
          .setTotalRecords(tags.size())
          .build();
    } catch (Exception ex) {
      if (ModelDBUtils.needToRetry(ex)) {
        return listTags(request);
      } else {
        throw ex;
      }
    }
  }

  @Override
  public SetBranchRequest.Response setBranch(SetBranchRequest request) throws ModelDBException {
    try (Session session = ModelDBHibernateUtil.getSessionFactory().openSession()) {
      RepositoryEntity repository = getRepositoryById(session, request.getRepositoryId(), true);

      session.beginTransaction();
      saveBranch(session, request.getCommitSha(), request.getBranch(), repository);
      session.getTransaction().commit();
      return SetBranchRequest.Response.newBuilder().build();
    } catch (Exception ex) {
      if (ModelDBUtils.needToRetry(ex)) {
        return setBranch(request);
      } else {
        throw ex;
      }
    }
  }

  private void saveBranch(
      Session session, String commitSHA, String branch, RepositoryEntity repository)
      throws ModelDBException {
    boolean exists =
        VersioningUtils.commitRepositoryMappingExists(session, commitSHA, repository.getId());
    if (!exists) {
      throw new ModelDBException(
          "Commit_hash and repository_id mapping not found for repository "
              + repository.getId()
              + " and commit "
              + commitSHA,
          Code.NOT_FOUND);
    }

    Query query = session.createQuery(CHECK_BRANCH_IN_REPOSITORY_HQL);
    query.setParameter("repositoryId", repository.getId());
    query.setParameter("branch", branch);
    BranchEntity branchEntity = (BranchEntity) query.uniqueResult();
    if (branchEntity != null) {
      if (branchEntity.getCommit_hash().equals(commitSHA)) return;
      session.delete(branchEntity);
    }

    branchEntity = new BranchEntity(repository.getId(), commitSHA, branch);
    session.save(branchEntity);
  }

  @Override
  public BranchEntity getBranchEntity(Session session, Long repoId, String branchName)
      throws ModelDBException {
    Query query = session.createQuery(CHECK_BRANCH_IN_REPOSITORY_HQL);
    query.setParameter("repositoryId", repoId);
    query.setParameter("branch", branchName);
    BranchEntity branchEntity = (BranchEntity) query.uniqueResult();
    if (branchEntity == null) {
      throw new ModelDBException(ModelDBConstants.BRANCH_NOT_FOUND, Code.NOT_FOUND);
    }
    return branchEntity;
  }

  @Override
  public GetBranchRequest.Response getBranch(GetBranchRequest request) throws ModelDBException {
    try (Session session = ModelDBHibernateUtil.getSessionFactory().openSession()) {
      RepositoryEntity repository = getRepositoryById(session, request.getRepositoryId());

      BranchEntity branchEntity = getBranchEntity(session, repository.getId(), request.getBranch());
      CommitEntity commitEntity = session.get(CommitEntity.class, branchEntity.getCommit_hash());
      return GetBranchRequest.Response.newBuilder().setCommit(commitEntity.toCommitProto()).build();
    } catch (Exception ex) {
      if (ModelDBUtils.needToRetry(ex)) {
        return getBranch(request);
      } else {
        throw ex;
      }
    }
  }

  @Override
  public DeleteBranchRequest.Response deleteBranch(DeleteBranchRequest request)
      throws ModelDBException {
    try (Session session = ModelDBHibernateUtil.getSessionFactory().openSession()) {
      RepositoryEntity repository = getRepositoryById(session, request.getRepositoryId(), true);
      BranchEntity branchEntity =
          session.get(
              BranchEntity.class,
              new BranchEntity.BranchId(request.getBranch(), repository.getId()));
      if (branchEntity == null) {
        throw new ModelDBException(
            ModelDBConstants.BRANCH_NOT_FOUND + request.getBranch(), Code.NOT_FOUND);
      }
      session.beginTransaction();
      session.delete(branchEntity);
      session.getTransaction().commit();
      return DeleteBranchRequest.Response.newBuilder().build();
    } catch (Exception ex) {
      if (ModelDBUtils.needToRetry(ex)) {
        return deleteBranch(request);
      } else {
        throw ex;
      }
    }
  }

  public void deleteBranchByCommit(Session session, Long repoId, String commitHash) {
    StringBuilder deleteBranchesHQLBuilder =
        new StringBuilder("DELETE FROM ")
            .append(BranchEntity.class.getSimpleName())
            .append(" br where br.id.repository_id = :repositoryId ")
            .append(" AND br.commit_hash = :commitHash ");
    Query deleteBranchQuery = session.createQuery(deleteBranchesHQLBuilder.toString());
    deleteBranchQuery.setParameter("repositoryId", repoId);
    deleteBranchQuery.setParameter("commitHash", commitHash);
    deleteBranchQuery.executeUpdate();
  }

  @Override
  public ListBranchesRequest.Response listBranches(ListBranchesRequest request)
      throws ModelDBException {
    try (Session session = ModelDBHibernateUtil.getSessionFactory().openSession()) {
      RepositoryEntity repository = getRepositoryById(session, request.getRepositoryId());

      Query query = session.createQuery(GET_REPOSITORY_BRANCHES_HQL);
      query.setParameter("repoId", repository.getId());
      List<BranchEntity> branchEntities = query.list();

      if (branchEntities == null || branchEntities.isEmpty()) {
        return ListBranchesRequest.Response.newBuilder().setTotalRecords(0).build();
      }

      List<String> branches =
          branchEntities.stream()
              .map(branchEntity -> branchEntity.getId().getBranch())
              .collect(Collectors.toList());
      return ListBranchesRequest.Response.newBuilder()
          .addAllBranches(branches)
          .setTotalRecords(branches.size())
          .build();
    } catch (Exception ex) {
      if (ModelDBUtils.needToRetry(ex)) {
        return listBranches(request);
      } else {
        throw ex;
      }
    }
  }

  @Override
  public ListCommitsLogRequest.Response listCommitsLog(ListCommitsLogRequest request)
      throws ModelDBException {
    try (Session session = ModelDBHibernateUtil.getSessionFactory().openSession()) {
      RepositoryEntity repository = getRepositoryById(session, request.getRepositoryId());

      String referenceCommit;

      if (!request.getBranch().isEmpty()) {
        Query query = session.createQuery(CHECK_BRANCH_IN_REPOSITORY_HQL);
        query.setParameter("repositoryId", repository.getId());
        query.setParameter("branch", request.getBranch());
        BranchEntity branchEntity = (BranchEntity) query.uniqueResult();
        if (branchEntity == null) {
          throw new ModelDBException(
              ModelDBConstants.BRANCH_NOT_FOUND + request.getBranch(), Code.NOT_FOUND);
        }
        referenceCommit = branchEntity.getCommit_hash();
      } else {
        CommitEntity commit = session.get(CommitEntity.class, request.getCommitSha());
        if (commit == null) {
          throw new ModelDBException(
              ModelDBConstants.COMMIT_NOT_FOUND + request.getCommitSha(), Code.NOT_FOUND);
        }
        referenceCommit = commit.getCommit_hash();
      }
      // list of commits to be used in the in clause in the final query
      Set<String> commitSHAs = new HashSet<>();
      // List of commits to be traversed
      List<String> childCommitSHAs = new LinkedList<>();
      childCommitSHAs.add(referenceCommit);
      String getParentCommitsQuery = "SELECT parent_hash FROM commit_parent WHERE child_hash = \'";

      while (!childCommitSHAs.isEmpty()) {
        String childCommit = childCommitSHAs.remove(0);
        commitSHAs.add(childCommit);
        Query sqlQuery = session.createSQLQuery(getParentCommitsQuery + childCommit + "\'");
        List<String> parentCommitSHAs = sqlQuery.list();
        childCommitSHAs.addAll(parentCommitSHAs);
      }

      String getChildCommits =
          "FROM "
              + CommitEntity.class.getSimpleName()
              + " c WHERE c.commit_hash IN (:childCommitSHAs)  ORDER BY c.date_created DESC";
      Query query = session.createQuery(getChildCommits);
      query.setParameterList("childCommitSHAs", commitSHAs);
      List<CommitEntity> commits = query.list();

      return ListCommitsLogRequest.Response.newBuilder()
          .addAllCommits(
              commits.stream().map(CommitEntity::toCommitProto).collect(Collectors.toList()))
          .setTotalRecords(commits.size())
          .build();
    } catch (Exception ex) {
      if (ModelDBUtils.needToRetry(ex)) {
        return listCommitsLog(request);
      } else {
        throw ex;
      }
    }
  }

  @Override
  public FindRepositories.Response findRepositories(FindRepositories request)
      throws ModelDBException, InvalidProtocolBufferException {
    try (Session session = ModelDBHibernateUtil.getSessionFactory().openSession()) {
      UserInfo currentLoginUserInfo = authService.getCurrentLoginUserInfo();
      WorkspaceDTO workspaceDTO =
          roleService.getWorkspaceDTOByWorkspaceName(
              currentLoginUserInfo, request.getWorkspaceName());
      try {
        List<String> accessibleResourceIds =
            roleService.getAccessibleResourceIds(
                null,
                new CollaboratorUser(authService, currentLoginUserInfo),
                RepositoryVisibility.PRIVATE,
                ModelDBServiceResourceTypes.REPOSITORY,
                request.getRepoIdsList().stream()
                    .map(String::valueOf)
                    .collect(Collectors.toList()));

        if (accessibleResourceIds.isEmpty() && roleService.IsImplemented()) {
          LOGGER.debug("Accessible Repository Ids not found, size 0");
          return FindRepositories.Response.newBuilder()
              .addAllRepositories(Collections.emptyList())
              .setTotalRecords(0L)
              .build();
        }

        for (KeyValueQuery predicate : request.getPredicatesList()) {
          // Validate if current user has access to the entity or not where predicate key has an id
          RdbmsUtils.validatePredicates(
              ModelDBConstants.REPOSITORY, accessibleResourceIds, predicate, roleService);
        }

        FindRepositoriesQuery findRepositoriesQuery =
            new FindRepositoriesQuery.FindRepositoriesHQLQueryBuilder(
                    session, authService, workspaceDTO)
                .setRepoIds(
                    accessibleResourceIds.stream().map(Long::valueOf).collect(Collectors.toList()))
                .setPredicates(request.getPredicatesList())
                .setPageLimit(request.getPageLimit())
                .setPageNumber(request.getPageNumber())
                .build();
        List<RepositoryEntity> repositoryEntities =
            findRepositoriesQuery.getFindRepositoriesHQLQuery().list();
        Long totalRecords =
            (Long) findRepositoriesQuery.getFindRepositoriesCountHQLQuery().uniqueResult();

        List<Repository> repositories = new ArrayList<>();
        for (RepositoryEntity repositoryEntity : repositoryEntities) {
          repositories.add(repositoryEntity.toProto());
        }

        return FindRepositories.Response.newBuilder()
            .addAllRepositories(repositories)
            .setTotalRecords(totalRecords)
            .build();
      } catch (ModelDBException ex) {
        if (ex.getCode().ordinal() == com.google.rpc.Code.FAILED_PRECONDITION_VALUE
            && ModelDBConstants.INTERNAL_MSG_USERS_NOT_FOUND.equals(ex.getMessage())) {
          LOGGER.warn(ex.getMessage());
          return FindRepositories.Response.newBuilder()
              .addAllRepositories(Collections.emptyList())
              .setTotalRecords(0L)
              .build();
        }
        throw ex;
      }
    } catch (Exception ex) {
      if (ModelDBUtils.needToRetry(ex)) {
        return findRepositories(request);
      } else {
        throw ex;
      }
    }
  }

  @Override
  public AddDatasetTags.Response addDatasetTags(
      MetadataDAO metadataDAO, String id, List<String> tags) throws ModelDBException {
    try (Session session = ModelDBHibernateUtil.getSessionFactory().openSession()) {
      RepositoryIdentification repositoryIdentification =
          RepositoryIdentification.newBuilder().setRepoId(Long.parseLong(id)).build();
      RepositoryEntity repositoryEntity =
          getRepositoryById(session, repositoryIdentification, true);
      repositoryEntity.update();
      List<String> tagsOld =
          metadataDAO.getLabels(
              session,
              IdentificationType.newBuilder()
                  .setIdType(VERSIONING_REPOSITORY)
                  .setIntId(repositoryIdentification.getRepoId())
                  .build());
      List<String> uniqueTags = new ArrayList<>(tags);
      uniqueTags.removeAll(tagsOld);
      metadataDAO.addLabels(
          session,
          IdentificationType.newBuilder()
              .setIdType(VERSIONING_REPOSITORY)
              .setIntId(repositoryIdentification.getRepoId())
              .build(),
          uniqueTags);

      return AddDatasetTags.Response.newBuilder()
          .setDataset(convertToDataset(session, metadataDAO, repositoryEntity, false))
          .build();
    } catch (Exception ex) {
      if (ModelDBUtils.needToRetry(ex)) {
        return addDatasetTags(metadataDAO, id, tags);
      } else {
        throw ex;
      }
    }
  }

  public DatasetPaginationDTO findDatasets(
      MetadataDAO metadataDAO,
      FindDatasets queryParameters,
      UserInfo currentLoginUserInfo,
      DatasetVisibility datasetVisibility)
      throws InvalidProtocolBufferException {
    try (Session session = ModelDBHibernateUtil.getSessionFactory().openSession()) {

      DatasetPaginationDTO emptyPaginationDTO = new DatasetPaginationDTO();
      emptyPaginationDTO.setDatasets(Collections.emptyList());
      emptyPaginationDTO.setRepositories(Collections.emptyList());
      emptyPaginationDTO.setTotalRecords(0L);
      List<String> accessibleDatasetIds =
          roleService.getAccessibleResourceIds(
              null,
              new CollaboratorUser(authService, currentLoginUserInfo),
              datasetVisibility,
              ModelDBServiceResourceTypes.REPOSITORY,
              queryParameters.getDatasetIdsList());

      if (accessibleDatasetIds.isEmpty() && roleService.IsImplemented()) {
        LOGGER.debug("Accessible Dataset Ids not found, size 0");
        return emptyPaginationDTO;
      }

      CriteriaBuilder builder = session.getCriteriaBuilder();
      // Using FROM and JOIN
      CriteriaQuery<RepositoryEntity> criteriaQuery = builder.createQuery(RepositoryEntity.class);
      Root<RepositoryEntity> repositoryRoot = criteriaQuery.from(RepositoryEntity.class);
      repositoryRoot.alias("ds");
      List<Predicate> finalPredicatesList = new ArrayList<>();

      List<KeyValueQuery> predicates = new ArrayList<>(queryParameters.getPredicatesList());
      for (KeyValueQuery predicate : predicates) {
        // Validate if current user has access to the entity or not where predicate key has an id
        RdbmsUtils.validatePredicates(
            ModelDBConstants.DATASETS, accessibleDatasetIds, predicate, roleService);
      }

      String workspaceName = queryParameters.getWorkspaceName();

      if (workspaceName != null
          && !workspaceName.isEmpty()
          && workspaceName.equals(authService.getUsernameFromUserInfo(currentLoginUserInfo))) {
        accessibleDatasetIds =
            roleService.getSelfDirectlyAllowedResources(
                ModelDBServiceResourceTypes.REPOSITORY,
                ModelDBActionEnum.ModelDBServiceActions.READ);
        if (queryParameters.getDatasetIdsList() != null
            && !queryParameters.getDatasetIdsList().isEmpty()) {
          accessibleDatasetIds.retainAll(queryParameters.getDatasetIdsList());
        }
        // user is in his workspace and has no repositorys, return empty
        if (accessibleDatasetIds.isEmpty()) {
          return emptyPaginationDTO;
        }

        List<String> orgIds =
            roleService.listMyOrganizations().stream()
                .map(Organization::getId)
                .collect(Collectors.toList());
        if (!orgIds.isEmpty()) {
          finalPredicatesList.add(
              builder.not(
                  builder.and(
                      repositoryRoot.get(ModelDBConstants.WORKSPACE_ID).in(orgIds),
                      builder.equal(
                          repositoryRoot.get(ModelDBConstants.WORKSPACE_TYPE),
                          WorkspaceType.ORGANIZATION_VALUE))));
        }
      } else {
        if (datasetVisibility.equals(DatasetVisibility.PRIVATE)) {
          List<KeyValueQuery> workspacePredicates =
              ModelDBUtils.getKeyValueQueriesByWorkspace(
                  roleService, currentLoginUserInfo, workspaceName);
          if (workspacePredicates.size() > 0) {
            Predicate privateWorkspacePredicate =
                builder.equal(
                    repositoryRoot.get(ModelDBConstants.WORKSPACE_ID),
                    workspacePredicates.get(0).getValue().getStringValue());
            Predicate privateWorkspaceTypePredicate =
                builder.equal(
                    repositoryRoot.get(ModelDBConstants.WORKSPACE_TYPE),
                    workspacePredicates.get(1).getValue().getNumberValue());
            Predicate privatePredicate =
                builder.and(privateWorkspacePredicate, privateWorkspaceTypePredicate);

            finalPredicatesList.add(privatePredicate);
          }
        }
      }

      if (!accessibleDatasetIds.isEmpty()) {
        Expression<String> exp = repositoryRoot.get(ModelDBConstants.ID);
        Predicate predicate2 = exp.in(accessibleDatasetIds);
        finalPredicatesList.add(predicate2);
      }

      String entityName = ModelDBConstants.REPOSITORY_ENTITY;
      try {
        List<Predicate> queryPredicatesList =
            RdbmsUtils.getQueryPredicatesFromPredicateList(
                entityName, predicates, builder, criteriaQuery, repositoryRoot, authService);
        if (!queryPredicatesList.isEmpty()) {
          finalPredicatesList.addAll(queryPredicatesList);
        }
      } catch (ModelDBException ex) {
        if (ex.getCode().ordinal() == com.google.rpc.Code.FAILED_PRECONDITION_VALUE
            && ModelDBConstants.INTERNAL_MSG_USERS_NOT_FOUND.equals(ex.getMessage())) {
          LOGGER.info(ex.getMessage());
          return emptyPaginationDTO;
        }
      }

      finalPredicatesList.add(builder.equal(repositoryRoot.get(ModelDBConstants.DELETED), false));

      String sortBy = queryParameters.getSortKey();
      if (sortBy == null || sortBy.isEmpty()) {
        sortBy = ModelDBConstants.DATE_UPDATED;
      }

      Order orderBy =
          RdbmsUtils.getOrderBasedOnSortKey(
              sortBy, queryParameters.getAscending(), builder, repositoryRoot, entityName);

      Predicate[] predicateArr = new Predicate[finalPredicatesList.size()];
      for (int index = 0; index < finalPredicatesList.size(); index++) {
        predicateArr[index] = finalPredicatesList.get(index);
      }

      Predicate predicateWhereCause = builder.and(predicateArr);
      criteriaQuery.select(repositoryRoot);
      criteriaQuery.where(predicateWhereCause);
      criteriaQuery.orderBy(orderBy);

      Query<RepositoryEntity> query = session.createQuery(criteriaQuery);
      LOGGER.debug("Repositories final query : {}", query.getQueryString());
      if (queryParameters.getPageNumber() != 0 && queryParameters.getPageLimit() != 0) {
        // Calculate number of documents to skip
        int skips = queryParameters.getPageLimit() * (queryParameters.getPageNumber() - 1);
        query.setFirstResult(skips);
        query.setMaxResults(queryParameters.getPageLimit());
      }

      List<RepositoryEntity> repositoryEntities = query.list();
      LOGGER.debug("Repositorys result count : {}", repositoryEntities.size());
      Map<Long, SimpleEntry<Dataset, Repository>> repositoriesAndDatasetsMap;
      repositoriesAndDatasetsMap =
          convertRepositoriesFromRepositoryEntityList(
              session, metadataDAO, repositoryEntities, queryParameters.getIdsOnly());

      LinkedHashMap<Dataset, Repository> repositoriesAndDatasets =
          repositoriesAndDatasetsMap.values().stream()
              .collect(
                  Collectors.toMap(
                      SimpleEntry::getKey, SimpleEntry::getValue, (a, b) -> a, LinkedHashMap::new));

      long totalRecords = RdbmsUtils.count(session, repositoryRoot, criteriaQuery);
      LOGGER.debug("Repositorys total records count : {}", totalRecords);

      DatasetPaginationDTO repositoryDatasetPaginationDTO = new DatasetPaginationDTO();
      repositoryDatasetPaginationDTO.setDatasets(
          new LinkedList<>(repositoriesAndDatasets.keySet()));
      repositoryDatasetPaginationDTO.setRepositories(
          new LinkedList<>(repositoriesAndDatasets.values()));
      repositoryDatasetPaginationDTO.setTotalRecords(totalRecords);
      return repositoryDatasetPaginationDTO;
    } catch (Exception ex) {
      if (ModelDBUtils.needToRetry(ex)) {
        return findDatasets(metadataDAO, queryParameters, currentLoginUserInfo, datasetVisibility);
      } else {
        throw ex;
      }
    }
  }

  @Override
  public Dataset deleteDatasetTags(
      MetadataDAO metadataDAO, String id, List<String> tagsList, boolean deleteAll)
      throws ModelDBException {
    try (Session session = ModelDBHibernateUtil.getSessionFactory().openSession()) {
      RepositoryIdentification repositoryIdentification =
          RepositoryIdentification.newBuilder().setRepoId(Long.parseLong(id)).build();
      RepositoryEntity repositoryEntity =
          getRepositoryById(session, repositoryIdentification, true);
      repositoryEntity.update();
      session.beginTransaction();
      metadataDAO.deleteLabels(
          IdentificationType.newBuilder()
              .setIdType(VERSIONING_REPOSITORY)
              .setIntId(repositoryIdentification.getRepoId())
              .build(),
          tagsList,
          deleteAll);
      session.update(repositoryEntity);
      session.getTransaction().commit();

      return convertToDataset(session, metadataDAO, repositoryEntity, false);
    } catch (Exception ex) {
      if (ModelDBUtils.needToRetry(ex)) {
        return deleteDatasetTags(metadataDAO, id, tagsList, deleteAll);
      } else {
        throw ex;
      }
    }
  }

<<<<<<< HEAD
  @Override
=======
>>>>>>> 500ba106
  public GetDatasetById.Response getDatasetById(MetadataDAO metadataDAO, String id)
      throws ModelDBException, InvalidProtocolBufferException {
    try (Session session = ModelDBHibernateUtil.getSessionFactory().openSession()) {
      RepositoryEntity repositoryEntity =
          getRepositoryById(
              session, RepositoryIdentification.newBuilder().setRepoId(Long.parseLong(id)).build());
      return GetDatasetById.Response.newBuilder()
          .setDataset(convertToDataset(session, metadataDAO, repositoryEntity))
          .build();
    } catch (NumberFormatException e) {
      String message = "Can't find repository, wrong id format: " + id;
      throw new ModelDBException(message, Code.INVALID_ARGUMENT);
    } catch (Exception ex) {
      if (ModelDBUtils.needToRetry(ex)) {
        return getDatasetById(metadataDAO, id);
      } else {
        throw ex;
      }
    }
  }

  private Map<Long, SimpleEntry<Dataset, Repository>> convertRepositoriesFromRepositoryEntityList(
      Session session,
      MetadataDAO metadataDAO,
      List<RepositoryEntity> repositoryEntityList,
      boolean idsOnly) {
    return repositoryEntityList.stream()
        .collect(
            Collectors.toMap(
                RepositoryEntity::getId,
                repositoryEntity ->
                    getDatasetRepositorySimpleEntry(
                        session, metadataDAO, idsOnly, repositoryEntity),
                (a, b) -> a,
                LinkedHashMap::new));
  }

  private SimpleEntry<Dataset, Repository> getDatasetRepositorySimpleEntry(
      Session session,
      MetadataDAO metadataDAO,
      boolean idsOnly,
      RepositoryEntity repositoryEntity) {
    try {
      return new SimpleEntry<>(
          convertToDataset(session, metadataDAO, repositoryEntity), repositoryEntity.toProto());
    } catch (InvalidProtocolBufferException | ModelDBException e) {
      LOGGER.error(UNEXPECTED_ERROR_ON_REPOSITORY_ENTITY_CONVERSION_TO_PROTO);
      Status status =
          Status.newBuilder()
              .setCode(com.google.rpc.Code.INTERNAL_VALUE)
              .setMessage(UNEXPECTED_ERROR_ON_REPOSITORY_ENTITY_CONVERSION_TO_PROTO)
              .addDetails(Any.pack(FindDatasets.Response.getDefaultInstance()))
              .build();
      throw StatusProto.toStatusRuntimeException(status);
    }
  }
}<|MERGE_RESOLUTION|>--- conflicted
+++ resolved
@@ -611,43 +611,6 @@
     Dataset.Builder dataset = Dataset.newBuilder();
     dataset.setId(String.valueOf(repositoryEntity.getId()));
 
-<<<<<<< HEAD
-    if (!idsOnly) {
-      dataset
-          .setDatasetVisibilityValue(repositoryEntity.getRepository_visibility())
-          .setWorkspaceTypeValue(repositoryEntity.getWorkspace_type())
-          .setWorkspaceId(repositoryEntity.getWorkspace_id())
-          .setTimeCreated(repositoryEntity.getDate_created())
-          .setTimeUpdated(repositoryEntity.getDate_updated())
-          .setName(repositoryEntity.getName())
-          .setOwner(repositoryEntity.getOwner());
-      dataset.addAllAttributes(
-          repositoryEntity.getAttributeMapping().stream()
-              .map(
-                  attributeEntity -> {
-                    try {
-                      return attributeEntity.getProtoObj();
-                    } catch (InvalidProtocolBufferException e) {
-                      LOGGER.error("Unexpected error occured {}", e.getMessage());
-                      Status status =
-                          Status.newBuilder()
-                              .setCode(com.google.rpc.Code.INVALID_ARGUMENT_VALUE)
-                              .setMessage(e.getMessage())
-                              .build();
-                      throw StatusProto.toStatusRuntimeException(status);
-                    }
-                  })
-              .collect(Collectors.toList()));
-      List<String> tags =
-          metadataDAO.getLabels(
-              session,
-              IdentificationType.newBuilder()
-                  .setIdType(VERSIONING_REPOSITORY)
-                  .setIntId(repositoryEntity.getId())
-                  .build());
-      dataset.addAllTags(tags);
-    }
-=======
     dataset
         .setDatasetVisibilityValue(repositoryEntity.getRepository_visibility())
         .setWorkspaceTypeValue(repositoryEntity.getWorkspace_type())
@@ -668,7 +631,6 @@
                         Status.newBuilder()
                             .setCode(com.google.rpc.Code.INVALID_ARGUMENT_VALUE)
                             .setMessage(e.getMessage())
-                            .addDetails(Any.pack(CreateJob.Response.getDefaultInstance()))
                             .build();
                     throw StatusProto.toStatusRuntimeException(status);
                   }
@@ -682,7 +644,6 @@
                 .setIntId(repositoryEntity.getId())
                 .build());
     dataset.addAllTags(tags);
->>>>>>> 500ba106
     return dataset.build();
   }
 
@@ -1217,7 +1178,7 @@
           uniqueTags);
 
       return AddDatasetTags.Response.newBuilder()
-          .setDataset(convertToDataset(session, metadataDAO, repositoryEntity, false))
+          .setDataset(convertToDataset(session, metadataDAO, repositoryEntity))
           .build();
     } catch (Exception ex) {
       if (ModelDBUtils.needToRetry(ex)) {
@@ -1425,7 +1386,7 @@
       session.update(repositoryEntity);
       session.getTransaction().commit();
 
-      return convertToDataset(session, metadataDAO, repositoryEntity, false);
+      return convertToDataset(session, metadataDAO, repositoryEntity);
     } catch (Exception ex) {
       if (ModelDBUtils.needToRetry(ex)) {
         return deleteDatasetTags(metadataDAO, id, tagsList, deleteAll);
@@ -1435,10 +1396,7 @@
     }
   }
 
-<<<<<<< HEAD
-  @Override
-=======
->>>>>>> 500ba106
+  @Override
   public GetDatasetById.Response getDatasetById(MetadataDAO metadataDAO, String id)
       throws ModelDBException, InvalidProtocolBufferException {
     try (Session session = ModelDBHibernateUtil.getSessionFactory().openSession()) {
