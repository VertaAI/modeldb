package ai.verta.modeldb.versioning;

import ai.verta.modeldb.ModelDBConstants;
import ai.verta.modeldb.ModelDBException;
import ai.verta.modeldb.WorkspaceTypeEnum.WorkspaceType;
import ai.verta.modeldb.authservice.AuthService;
import ai.verta.modeldb.authservice.RoleService;
import ai.verta.modeldb.collaborator.CollaboratorUser;
import ai.verta.modeldb.dto.CommitPaginationDTO;
import ai.verta.modeldb.dto.WorkspaceDTO;
import ai.verta.modeldb.entities.versioning.BranchEntity;
import ai.verta.modeldb.entities.versioning.CommitEntity;
import ai.verta.modeldb.entities.versioning.RepositoryEntity;
import ai.verta.modeldb.entities.versioning.TagsEntity;
import ai.verta.modeldb.experimentRun.ExperimentRunDAO;
import ai.verta.modeldb.utils.ModelDBHibernateUtil;
import ai.verta.modeldb.utils.ModelDBUtils;
import ai.verta.modeldb.versioning.GetRepositoryRequest.Response;
<<<<<<< HEAD
import ai.verta.uac.ModelDBActionEnum.ModelDBServiceActions;
=======
>>>>>>> c53a8009
import ai.verta.uac.ModelResourceEnum.ModelDBServiceResourceTypes;
import ai.verta.uac.Role;
import ai.verta.uac.UserInfo;
import io.grpc.Status.Code;
import io.grpc.StatusRuntimeException;
import java.util.Collections;
import java.util.HashSet;
import java.util.LinkedList;
import java.util.List;
import java.util.Optional;
import java.util.Set;
import java.util.stream.Collectors;
import org.apache.logging.log4j.LogManager;
import org.apache.logging.log4j.Logger;
import org.hibernate.Session;
import org.hibernate.query.Query;

public class RepositoryDAORdbImpl implements RepositoryDAO {

  private static final Logger LOGGER = LogManager.getLogger(RepositoryDAORdbImpl.class);
  private final AuthService authService;
  private final RoleService roleService;

  private static final String SHORT_NAME = "repo";

  private static final String GET_REPOSITORY_COUNT_BY_NAME_PREFIX_HQL =
      new StringBuilder("Select count(*) From ")
          .append(RepositoryEntity.class.getSimpleName())
          .append(" ")
          .append(SHORT_NAME)
          .append(" where ")
          .append(" ")
          .append(SHORT_NAME)
          .append(".")
          .append(ModelDBConstants.NAME)
          .append(" = :repositoryName ")
          .toString();

  private static final String GET_REPOSITORY_BY_NAME_PREFIX_HQL =
      new StringBuilder("From ")
          .append(RepositoryEntity.class.getSimpleName())
          .append(" ")
          .append(SHORT_NAME)
          .append(" where ")
          .append(" ")
          .append(SHORT_NAME)
          .append(".")
          .append(ModelDBConstants.NAME)
          .append(" = :repositoryName ")
          .toString();

  private static final String GET_REPOSITORY_COUNT_PREFIX_HQL =
      new StringBuilder("Select count(*) From ")
          .append(RepositoryEntity.class.getSimpleName())
          .append(" ")
          .append(SHORT_NAME)
          .append(" where ")
          .toString();
  private static final String GET_REPOSITORY_COUNT_PREFIX_HQL_OSS =
      new StringBuilder("Select count(*) From ")
          .append(RepositoryEntity.class.getSimpleName())
          .append(" ")
          .append(SHORT_NAME)
          .toString();

  private static final String GET_REPOSITORY_PREFIX_HQL =
      new StringBuilder("From ")
          .append(RepositoryEntity.class.getSimpleName())
          .append(" ")
          .append(SHORT_NAME)
          .append(" where ")
          .toString();

  private static final String GET_REPOSITORY_PREFIX_HQL_OSS =
      new StringBuilder("From ")
          .append(RepositoryEntity.class.getSimpleName())
          .append(" ")
          .append(SHORT_NAME)
          .toString();
  private static final String GET_TAG_HQL =
      new StringBuilder("From ")
          .append(TagsEntity.class.getSimpleName())
          .append(" t ")
          .append(" where ")
          .append(" t.id.")
          .append(ModelDBConstants.REPOSITORY_ID)
          .append(" = :repositoryId ")
          .append(" AND t.id.")
          .append(ModelDBConstants.TAG)
          .append(" = :tag ")
          .toString();
  private static final String GET_TAGS_HQL =
      new StringBuilder("From TagsEntity te where te.id.")
          .append(ModelDBConstants.REPOSITORY_ID)
          .append(" = :repoId ")
          .toString();
  private static final String CHECK_BRANCH_IN_REPOSITORY_HQL =
      new StringBuilder("From ")
          .append(BranchEntity.class.getSimpleName())
          .append(" br ")
          .append(" where ")
          .append(" br.id.")
          .append(ModelDBConstants.REPOSITORY_ID)
          .append(" = :repositoryId ")
          .append(" AND br.id.")
          .append(ModelDBConstants.BRANCH)
          .append(" = :branch ")
          .toString();
  private static final String CHECK_COMMIT_IN_REPOSITORY_HQL =
      new StringBuilder("From ")
          .append(CommitEntity.class.getSimpleName())
          .append(" br ")
          .append(" where ")
          .append(" br.id.")
          .append(ModelDBConstants.REPOSITORY_ID)
          .append(" = :repositoryId ")
          .append(" AND br.id.")
          .append(ModelDBConstants.COMMIT)
          .append(" = :commit ")
          .toString();
  private static final String GET_REPOSITORY_BRANCHES_HQL =
      new StringBuilder("From ")
          .append(BranchEntity.class.getSimpleName())
          .append(" br where br.id.")
          .append(ModelDBConstants.REPOSITORY_ID)
          .append(" = :repoId ")
          .toString();

  public RepositoryDAORdbImpl(AuthService authService, RoleService roleService) {
    this.authService = authService;
    this.roleService = roleService;
  }

  @Override
  public Response getRepository(GetRepositoryRequest request) throws Exception {
    try (Session session = ModelDBHibernateUtil.getSessionFactory().openSession()) {
      session.beginTransaction();
      RepositoryEntity repository = getRepositoryById(session, request.getId());
      session.getTransaction().commit();
      return Response.newBuilder().setRepository(repository.toProto()).build();
    }
  }

  private WorkspaceDTO verifyAndGetWorkspaceDTO(
      RepositoryIdentification id, boolean shouldCheckNamed, boolean create)
      throws ModelDBException {
    WorkspaceDTO workspaceDTO = null;
    String message = null;
    if (id.hasNamedId()) {
      UserInfo userInfo;
      try {
        userInfo = authService.getCurrentLoginUserInfo();
      } catch (StatusRuntimeException e) {
        throw new ModelDBException("Authorization error", e.getStatus().getCode());
      }
      RepositoryNamedIdentification named = id.getNamedId();
      try {
        workspaceDTO =
            roleService.getWorkspaceDTOByWorkspaceName(userInfo, named.getWorkspaceName());
        if (create) {
          ModelDBUtils.checkPersonalWorkspace(
              userInfo,
              workspaceDTO.getWorkspaceType(),
              workspaceDTO.getWorkspaceId(),
              "repository");
        }
      } catch (StatusRuntimeException e) {
        LOGGER.warn(e);
        throw new ModelDBException(
            "Error getting workspace: " + e.getStatus().getDescription(), e.getStatus().getCode());
      }
      if (named.getName().isEmpty() && shouldCheckNamed) {
        message = "Repository name should not be empty";
      }
    }

    if (message != null) {
      throw new ModelDBException(message, Code.INVALID_ARGUMENT);
    }
    return workspaceDTO;
  }

  private WorkspaceDTO verifyAndGetWorkspaceDTO(
      RepositoryIdentification id, boolean shouldCheckNamed) throws ModelDBException {
    return verifyAndGetWorkspaceDTO(id, shouldCheckNamed, false);
  }

  @Override
  public RepositoryEntity getRepositoryById(Session session, RepositoryIdentification id)
      throws ModelDBException {
    RepositoryEntity repository;
    if (id.hasNamedId()) {
      WorkspaceDTO workspaceDTO = verifyAndGetWorkspaceDTO(id, true);
      repository =
          getRepositoryByName(session, id.getNamedId().getName(), workspaceDTO)
              .orElseThrow(
                  () ->
                      new ModelDBException(
                          "Couldn't find repository by name " + id.getNamedId().getName(),
                          Code.NOT_FOUND));
    } else {
      repository =
          getRepositoryById(session, id.getRepoId())
              .orElseThrow(
                  () ->
                      new ModelDBException(
                          "Couldn't find repository by id " + id.getRepoId(), Code.NOT_FOUND));
    }
    return repository;
  }

  private Optional<RepositoryEntity> getRepositoryById(Session session, long id) {
    return Optional.ofNullable(session.get(RepositoryEntity.class, id));
  }

  private Optional<RepositoryEntity> getRepositoryByName(
      Session session, String name, WorkspaceDTO workspaceDTO) {
    Query query =
        ModelDBHibernateUtil.getWorkspaceEntityQuery(
            session,
            SHORT_NAME,
            GET_REPOSITORY_BY_NAME_PREFIX_HQL,
            "repositoryName",
            name,
            ModelDBConstants.WORKSPACE_ID,
            workspaceDTO.getWorkspaceId(),
            workspaceDTO.getWorkspaceType(),
            true,
            null);
    return Optional.ofNullable((RepositoryEntity) query.uniqueResult());
  }

  @Override
<<<<<<< HEAD
  public SetRepository.Response setRepository(SetRepository request, UserInfo userInfo,
      boolean create)
      throws ModelDBException {
=======
  public SetRepository.Response setRepository(
      SetRepository request, UserInfo userInfo, boolean create) throws ModelDBException {
>>>>>>> c53a8009
    try (Session session = ModelDBHibernateUtil.getSessionFactory().openSession()) {
      RepositoryEntity repository;
      session.beginTransaction();
      if (create) {
        WorkspaceDTO workspaceDTO = verifyAndGetWorkspaceDTO(request.getId(), false, true);
        ModelDBHibernateUtil.checkIfEntityAlreadyExists(
            session,
            SHORT_NAME,
            GET_REPOSITORY_COUNT_BY_NAME_PREFIX_HQL,
            "Repository",
            "repositoryName",
            request.getRepository().getName(),
            ModelDBConstants.WORKSPACE_ID,
            workspaceDTO.getWorkspaceId(),
            workspaceDTO.getWorkspaceType(),
            LOGGER);
        repository =
            new RepositoryEntity(
                request.getRepository().getName(),
                workspaceDTO,
                request.getRepository().getOwner());
      } else {
        repository = getRepositoryById(session, request.getId());
        ModelDBHibernateUtil.checkIfEntityAlreadyExists(
            session,
            SHORT_NAME,
            GET_REPOSITORY_COUNT_BY_NAME_PREFIX_HQL,
            "Repository",
            "repositoryName",
            request.getRepository().getName(),
            ModelDBConstants.WORKSPACE_ID,
            repository.getWorkspace_id(),
            WorkspaceType.forNumber(repository.getWorkspace_type()),
            LOGGER);
        repository.update(request);
      }
      session.saveOrUpdate(repository);
      Role ownerRole = roleService.getRoleByName(ModelDBConstants.ROLE_REPOSITORY_OWNER, null);
      roleService.createRoleBinding(
          ownerRole,
          new CollaboratorUser(authService, userInfo),
          String.valueOf(repository.getId()),
          ModelDBServiceResourceTypes.REPOSITORY);
      session.getTransaction().commit();
      return SetRepository.Response.newBuilder().setRepository(repository.toProto()).build();
    }
  }

  @Override
  public DeleteRepositoryRequest.Response deleteRepository(
      DeleteRepositoryRequest request, CommitDAO commitDAO, ExperimentRunDAO experimentRunDAO)
      throws ModelDBException {
    try (Session session = ModelDBHibernateUtil.getSessionFactory().openSession()) {
      session.beginTransaction();
      RepositoryEntity repository = getRepositoryById(session, request.getRepositoryId());
      // Get self allowed resources id where user has delete permission
      List<String> allowedRepositoryIds =
          roleService.getAccessibleResourceIdsByActions(
              ModelDBServiceResourceTypes.REPOSITORY, ModelDBServiceActions.DELETE,
              Collections.singletonList(String.valueOf(repository.getId())));
      if (allowedRepositoryIds.isEmpty()) {
        throw new ModelDBException("Delete Access Denied for given repository Id : " + request.getRepositoryId(), Code.PERMISSION_DENIED);
      }

      ListBranchesRequest.Response listBranchesResponse =
          listBranches(
              ListBranchesRequest.newBuilder().setRepositoryId(request.getRepositoryId()).build());
      if (!listBranchesResponse.getBranchesList().isEmpty()) {
        String deleteBranchesHQL =
            "DELETE FROM "
                + BranchEntity.class.getSimpleName()
                + " br where br.id.repository_id = :repositoryId AND br.id.branch IN (:branches)";
        Query deleteBranchQuery = session.createQuery(deleteBranchesHQL);
        deleteBranchQuery.setParameter("repositoryId", repository.getId());
        deleteBranchQuery.setParameterList("branches", listBranchesResponse.getBranchesList());
        deleteBranchQuery.executeUpdate();
      }

      CommitPaginationDTO commitPaginationDTO =
          commitDAO.fetchCommitEntityList(
              session, ListCommitsRequest.newBuilder().build(), repository.getId());
      commitPaginationDTO
          .getCommitEntities()
          .forEach(
              commitEntity -> {
                if (commitEntity.getRepository().contains(repository)) {
                  commitEntity.getRepository().remove(repository);
                  if (commitEntity.getRepository().isEmpty()) {
                    session.delete(commitEntity);
                  } else {
                    session.update(commitEntity);
                  }
                }
              });
      // Delete all VersionedInputs for repository ID
      experimentRunDAO.deleteLogVersionedInputs(session, repository.getId(), null);

      session.delete(repository);
      session.getTransaction().commit();
      return DeleteRepositoryRequest.Response.newBuilder().setStatus(true).build();
    }
  }

  @Override
  public ListRepositoriesRequest.Response listRepositories(ListRepositoriesRequest request)
      throws ModelDBException {
    try (Session session = ModelDBHibernateUtil.getSessionFactory().openSession()) {
      WorkspaceDTO workspaceDTO =
          verifyAndGetWorkspaceDTO(
              RepositoryIdentification.newBuilder()
                  .setNamedId(
                      RepositoryNamedIdentification.newBuilder()
                          .setWorkspaceName(request.getWorkspaceName()))
                  .build(),
              false);
      String query_prefix =
          workspaceDTO.getWorkspaceId() == null
              ? GET_REPOSITORY_PREFIX_HQL_OSS
              : GET_REPOSITORY_PREFIX_HQL;
      Query query =
          ModelDBHibernateUtil.getWorkspaceEntityQuery(
              session,
              SHORT_NAME,
              query_prefix,
              "repositoryName",
              null,
              ModelDBConstants.WORKSPACE_ID,
              workspaceDTO.getWorkspaceId(),
              workspaceDTO.getWorkspaceType(),
              false,
              Collections.singletonList(
                  ModelDBConstants.DATE_UPDATED + " " + ModelDBConstants.ORDER_DESC));
      int pageLimit = request.getPagination().getPageLimit();
      if (request.hasPagination()) {
        query.setFirstResult((request.getPagination().getPageNumber() - 1) * pageLimit);
        query.setMaxResults(pageLimit);
      }
      List list = query.list();
      ListRepositoriesRequest.Response.Builder builder =
          ListRepositoriesRequest.Response.newBuilder();
      query_prefix =
          workspaceDTO.getWorkspaceId() == null
              ? GET_REPOSITORY_COUNT_PREFIX_HQL_OSS
              : GET_REPOSITORY_COUNT_PREFIX_HQL;
      query =
          ModelDBHibernateUtil.getWorkspaceEntityQuery(
              session,
              SHORT_NAME,
              query_prefix,
              "repositoryName",
              null,
              ModelDBConstants.WORKSPACE_ID,
              workspaceDTO.getWorkspaceId(),
              workspaceDTO.getWorkspaceType(),
              false,
              null);
      list.forEach((o) -> builder.addRepositories(((RepositoryEntity) o).toProto()));
      final Long value = (Long) query.uniqueResult();
      builder.setTotalRecords(value);
      return builder.build();
    } catch (ModelDBException e) {
      LOGGER.warn(e.getMessage(), e);
      throw e;
    }
  }

  @Override
  public SetTagRequest.Response setTag(SetTagRequest request) throws ModelDBException {
    try (Session session = ModelDBHibernateUtil.getSessionFactory().openSession()) {
      session.beginTransaction();
      RepositoryEntity repository = getRepositoryById(session, request.getRepositoryId());

      boolean exists =
          VersioningUtils.commitRepositoryMappingExists(
              session, request.getCommitSha(), repository.getId());
      if (!exists) {
        throw new ModelDBException(
            "Commit_hash and repository_id mapping not found for repository "
                + repository.getId()
                + " commit "
                + " request.getCommitSha()",
            Code.NOT_FOUND);
      }

      Query query = session.createQuery(GET_TAG_HQL);
      query.setParameter("repositoryId", repository.getId());
      query.setParameter("tag", request.getTag());
      TagsEntity tagsEntity = (TagsEntity) query.uniqueResult();
      if (tagsEntity != null) {
        throw new ModelDBException("Tag '" + request.getTag() + "' already exists", Code.NOT_FOUND);
      }

      tagsEntity = new TagsEntity(repository.getId(), request.getCommitSha(), request.getTag());
      session.save(tagsEntity);
      session.getTransaction().commit();
      return SetTagRequest.Response.newBuilder().build();
    }
  }

  @Override
  public GetTagRequest.Response getTag(GetTagRequest request) throws ModelDBException {
    try (Session session = ModelDBHibernateUtil.getSessionFactory().openSession()) {
      session.beginTransaction();
      RepositoryEntity repository = getRepositoryById(session, request.getRepositoryId());

      Query query = session.createQuery(GET_TAG_HQL);
      query.setParameter("repositoryId", repository.getId());
      query.setParameter("tag", request.getTag());
      TagsEntity tagsEntity = (TagsEntity) query.uniqueResult();
      if (tagsEntity == null) {
        throw new ModelDBException("Tag not found " + request.getTag(), Code.NOT_FOUND);
      }

      CommitEntity commitEntity = session.get(CommitEntity.class, tagsEntity.getCommit_hash());
      session.getTransaction().commit();
      return GetTagRequest.Response.newBuilder().setCommit(commitEntity.toCommitProto()).build();
    }
  }

  @Override
  public DeleteTagRequest.Response deleteTag(DeleteTagRequest request) throws ModelDBException {
    try (Session session = ModelDBHibernateUtil.getSessionFactory().openSession()) {
      session.beginTransaction();
      RepositoryEntity repository = getRepositoryById(session, request.getRepositoryId());
      TagsEntity tagsEntity =
          session.get(TagsEntity.class, new TagsEntity.TagId(request.getTag(), repository.getId()));
      if (tagsEntity == null) {
        throw new ModelDBException("Tag not found " + request.getTag(), Code.NOT_FOUND);
      }
      session.delete(tagsEntity);
      session.getTransaction().commit();
      return DeleteTagRequest.Response.newBuilder().build();
    }
  }

  @Override
  public ListTagsRequest.Response listTags(ListTagsRequest request) throws ModelDBException {
    try (Session session = ModelDBHibernateUtil.getSessionFactory().openSession()) {
      session.beginTransaction();
      RepositoryEntity repository = getRepositoryById(session, request.getRepositoryId());

      Query query = session.createQuery(GET_TAGS_HQL);
      query.setParameter("repoId", repository.getId());
      List<TagsEntity> tagsEntities = query.list();

      if (tagsEntities == null || tagsEntities.isEmpty()) {
        return ListTagsRequest.Response.newBuilder().setTotalRecords(0).build();
      }

      session.getTransaction().commit();
      List<String> tags =
          tagsEntities.stream()
              .map(tagsEntity -> tagsEntity.getId().getTag())
              .collect(Collectors.toList());
      return ListTagsRequest.Response.newBuilder()
          .addAllTags(tags)
          .setTotalRecords(tags.size())
          .build();
    }
  }

  @Override
  public SetBranchRequest.Response setBranch(SetBranchRequest request) throws ModelDBException {
    try (Session session = ModelDBHibernateUtil.getSessionFactory().openSession()) {
      session.beginTransaction();
      RepositoryEntity repository = getRepositoryById(session, request.getRepositoryId());

      boolean exists =
          VersioningUtils.commitRepositoryMappingExists(
              session, request.getCommitSha(), repository.getId());
      if (!exists) {
        throw new ModelDBException(
            "Commit_hash and repository_id mapping not found for repository "
                + repository.getId()
                + " and commit "
                + request.getCommitSha(),
            Code.NOT_FOUND);
      }

      Query query = session.createQuery(CHECK_BRANCH_IN_REPOSITORY_HQL);
      query.setParameter("repositoryId", repository.getId());
      query.setParameter("branch", request.getBranch());
      BranchEntity branchEntity = (BranchEntity) query.uniqueResult();
      if (branchEntity != null) {
        if (branchEntity.getCommit_hash().equals(request.getCommitSha()))
          return SetBranchRequest.Response.newBuilder().build();
        session.delete(branchEntity);
      }

      branchEntity =
          new BranchEntity(repository.getId(), request.getCommitSha(), request.getBranch());
      session.save(branchEntity);
      session.getTransaction().commit();
      return SetBranchRequest.Response.newBuilder().build();
    }
  }

  @Override
  public GetBranchRequest.Response getBranch(GetBranchRequest request) throws ModelDBException {
    try (Session session = ModelDBHibernateUtil.getSessionFactory().openSession()) {
      session.beginTransaction();
      RepositoryEntity repository = getRepositoryById(session, request.getRepositoryId());

      Query query = session.createQuery(CHECK_BRANCH_IN_REPOSITORY_HQL);
      query.setParameter("repositoryId", repository.getId());
      query.setParameter("branch", request.getBranch());
      BranchEntity branchEntity = (BranchEntity) query.uniqueResult();
      if (branchEntity == null) {
        throw new ModelDBException(
            ModelDBConstants.BRANCH_NOT_FOUND + request.getBranch(), Code.NOT_FOUND);
      }

      CommitEntity commitEntity = session.get(CommitEntity.class, branchEntity.getCommit_hash());
      session.getTransaction().commit();
      return GetBranchRequest.Response.newBuilder().setCommit(commitEntity.toCommitProto()).build();
    }
  }

  @Override
  public DeleteBranchRequest.Response deleteBranch(DeleteBranchRequest request)
      throws ModelDBException {
    try (Session session = ModelDBHibernateUtil.getSessionFactory().openSession()) {
      session.beginTransaction();
      RepositoryEntity repository = getRepositoryById(session, request.getRepositoryId());
      BranchEntity branchEntity =
          session.get(
              BranchEntity.class,
              new BranchEntity.BranchId(request.getBranch(), repository.getId()));
      if (branchEntity == null) {
        throw new ModelDBException(
            ModelDBConstants.BRANCH_NOT_FOUND + request.getBranch(), Code.NOT_FOUND);
      }
      session.delete(branchEntity);
      session.getTransaction().commit();
      return DeleteBranchRequest.Response.newBuilder().build();
    }
  }

  @Override
  public void deleteBranchByCommit(Long repoId, String commitHash) {
    try (Session session = ModelDBHibernateUtil.getSessionFactory().openSession()) {
      session.beginTransaction();

      StringBuilder deleteBranchesHQLBuilder =
          new StringBuilder("DELETE FROM ")
              .append(BranchEntity.class.getSimpleName())
              .append(" br where br.id.repository_id = :repositoryId ")
              .append(" AND br.commit_hash = :commitHash ");
      Query deleteBranchQuery = session.createQuery(deleteBranchesHQLBuilder.toString());
      deleteBranchQuery.setParameter("repositoryId", repoId);
      deleteBranchQuery.setParameter("commitHash", commitHash);
      deleteBranchQuery.executeUpdate();
      session.getTransaction().commit();
    }
  }

  @Override
  public ListBranchesRequest.Response listBranches(ListBranchesRequest request)
      throws ModelDBException {
    try (Session session = ModelDBHibernateUtil.getSessionFactory().openSession()) {
      session.beginTransaction();
      RepositoryEntity repository = getRepositoryById(session, request.getRepositoryId());

      Query query = session.createQuery(GET_REPOSITORY_BRANCHES_HQL);
      query.setParameter("repoId", repository.getId());
      List<BranchEntity> branchEntities = query.list();

      if (branchEntities == null || branchEntities.isEmpty()) {
        return ListBranchesRequest.Response.newBuilder().setTotalRecords(0).build();
      }

      session.getTransaction().commit();
      List<String> branches =
          branchEntities.stream()
              .map(branchEntity -> branchEntity.getId().getBranch())
              .collect(Collectors.toList());
      return ListBranchesRequest.Response.newBuilder()
          .addAllBranches(branches)
          .setTotalRecords(branches.size())
          .build();
    }
  }

  @Override
  public ListCommitsLogRequest.Response listCommitsLog(ListCommitsLogRequest request)
      throws ModelDBException {
    try (Session session = ModelDBHibernateUtil.getSessionFactory().openSession()) {
      session.beginTransaction();
      RepositoryEntity repository = getRepositoryById(session, request.getRepositoryId());

      String referenceCommit;

      if (!request.getBranch().isEmpty()) {
        Query query = session.createQuery(CHECK_BRANCH_IN_REPOSITORY_HQL);
        query.setParameter("repositoryId", repository.getId());
        query.setParameter("branch", request.getBranch());
        BranchEntity branchEntity = (BranchEntity) query.uniqueResult();
        if (branchEntity == null) {
          throw new ModelDBException(
              ModelDBConstants.BRANCH_NOT_FOUND + request.getBranch(), Code.NOT_FOUND);
        }
        referenceCommit = branchEntity.getCommit_hash();
      } else {
        CommitEntity commit = session.get(CommitEntity.class, request.getCommitSha());
        if (commit == null) {
          throw new ModelDBException(
              ModelDBConstants.COMMIT_NOT_FOUND + request.getCommitSha(), Code.NOT_FOUND);
        }
        referenceCommit = commit.getCommit_hash();
      }
      // list of commits to be used in the in clause in the final query
      Set<String> commitSHAs = new HashSet<>();
      // List of commits to be traversed
      List<String> childCommitSHAs = new LinkedList<>();
      childCommitSHAs.add(referenceCommit);
      String getParentCommitsQuery = "SELECT parent_hash FROM commit_parent WHERE child_hash = \'";

      while (!childCommitSHAs.isEmpty()) {
        String childCommit = childCommitSHAs.remove(0);
        commitSHAs.add(childCommit);
        Query sqlQuery = session.createSQLQuery(getParentCommitsQuery + childCommit + "\'");
        List<String> parentCommitSHAs = sqlQuery.list();
        childCommitSHAs.addAll(parentCommitSHAs);
      }

      String getChildCommits =
          "FROM "
              + CommitEntity.class.getSimpleName()
              + " c WHERE c.commit_hash IN (:childCommitSHAs)  ORDER BY c.date_created DESC";
      Query query = session.createQuery(getChildCommits);
      query.setParameterList("childCommitSHAs", commitSHAs);
      List<CommitEntity> commits = query.list();

      return ListCommitsLogRequest.Response.newBuilder()
          .addAllCommits(
              commits.stream().map(CommitEntity::toCommitProto).collect(Collectors.toList()))
          .setTotalRecords(commits.size())
          .build();
    }
  }
}<|MERGE_RESOLUTION|>--- conflicted
+++ resolved
@@ -16,10 +16,7 @@
 import ai.verta.modeldb.utils.ModelDBHibernateUtil;
 import ai.verta.modeldb.utils.ModelDBUtils;
 import ai.verta.modeldb.versioning.GetRepositoryRequest.Response;
-<<<<<<< HEAD
 import ai.verta.uac.ModelDBActionEnum.ModelDBServiceActions;
-=======
->>>>>>> c53a8009
 import ai.verta.uac.ModelResourceEnum.ModelDBServiceResourceTypes;
 import ai.verta.uac.Role;
 import ai.verta.uac.UserInfo;
@@ -253,14 +250,9 @@
   }
 
   @Override
-<<<<<<< HEAD
   public SetRepository.Response setRepository(SetRepository request, UserInfo userInfo,
       boolean create)
       throws ModelDBException {
-=======
-  public SetRepository.Response setRepository(
-      SetRepository request, UserInfo userInfo, boolean create) throws ModelDBException {
->>>>>>> c53a8009
     try (Session session = ModelDBHibernateUtil.getSessionFactory().openSession()) {
       RepositoryEntity repository;
       session.beginTransaction();
