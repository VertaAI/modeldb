package ai.verta.modeldb.versioning;

import static ai.verta.modeldb.metadata.IDTypeEnum.IDType.VERSIONING_REPOSITORY;

import ai.verta.common.KeyValueQuery;
import ai.verta.common.ModelDBResourceEnum.ModelDBServiceResourceTypes;
import ai.verta.modeldb.*;
import ai.verta.modeldb.Dataset;
import ai.verta.modeldb.authservice.MDBRoleService;
import ai.verta.modeldb.common.authservice.AuthService;
import ai.verta.modeldb.common.collaborator.CollaboratorUser;
import ai.verta.modeldb.common.exceptions.InternalErrorException;
import ai.verta.modeldb.common.exceptions.ModelDBException;
import ai.verta.modeldb.dto.DatasetPaginationDTO;
import ai.verta.modeldb.entities.versioning.*;
import ai.verta.modeldb.entities.versioning.RepositoryEnums.RepositoryTypeEnum;
import ai.verta.modeldb.experimentRun.ExperimentRunDAO;
import ai.verta.modeldb.metadata.IdentificationType;
import ai.verta.modeldb.metadata.MetadataDAO;
import ai.verta.modeldb.utils.ModelDBHibernateUtil;
import ai.verta.modeldb.utils.ModelDBUtils;
import ai.verta.modeldb.utils.RdbmsUtils;
import ai.verta.uac.*;
import ai.verta.uac.ModelDBActionEnum.ModelDBServiceActions;
import io.grpc.Status.Code;
import java.security.NoSuchAlgorithmException;
import java.util.*;
import java.util.AbstractMap.SimpleEntry;
import java.util.stream.Collectors;
import javax.persistence.criteria.*;
import org.apache.logging.log4j.LogManager;
import org.apache.logging.log4j.Logger;
import org.hibernate.LockMode;
import org.hibernate.LockOptions;
import org.hibernate.Session;
import org.hibernate.query.Query;

public class RepositoryDAORdbImpl implements RepositoryDAO {

  private static final Logger LOGGER = LogManager.getLogger(RepositoryDAORdbImpl.class);
  private static final ModelDBHibernateUtil modelDBHibernateUtil =
      ModelDBHibernateUtil.getInstance();
  private static final String UNEXPECTED_ERROR_ON_REPOSITORY_ENTITY_CONVERSION_TO_PROTO =
      "Unexpected error on repository entity conversion to proto";
  private static final String REPOSITORY_ID_QUERY_PARAM = "repositoryId";
  private static final String BRANCH_QUERY_PARAM = "branch";
  private final AuthService authService;
  private final MDBRoleService mdbRoleService;
  private final CommitDAO commitDAO;
  private final MetadataDAO metadataDAO;

  private static final String SHORT_NAME = "repo";

  private static final String GET_REPOSITORY_IDS_BY_NAME_HQL =
      "SELECT repo.id FROM RepositoryEntity repo where repo.name = :repositoryName AND repo.deleted = false AND repo.created = true";

  private static final String GET_TAG_HQL =
      "From TagsEntity t where t.id.repository_id = :repositoryId AND t.id.tag = :tag";
  private static final String GET_TAGS_HQL =
      "From TagsEntity te where te.id.repository_id = :repoId ";
  public static final String CHECK_BRANCH_IN_REPOSITORY_HQL =
      "From BranchEntity br where br.id.repository_id = :repositoryId AND br.id.branch = :branch ";
  private static final String GET_REPOSITORY_BRANCHES_HQL =
      "From BranchEntity br where br.id.repository_id = :repoId ";
  private static final String DELETED_STATUS_REPOSITORY_QUERY_STRING =
      "UPDATE RepositoryEntity rp SET rp.deleted = :deleted WHERE rp.id IN (:repoIds)";
  private static final String GET_REPOSITORY_BY_ID_HQL =
      "From RepositoryEntity repo where repo.id = :repoId AND repo.deleted = false AND repo.created = true ";
  private static final String DELETE_ALL_REPOSITORY_ATTRIBUTES_HQL =
      "delete from AttributeEntity attr WHERE attr.repositoryEntity.id = :repoId";
  private static final String DELETE_SELECTED_REPOSITORY_ATTRIBUTES_HQL =
      "delete from AttributeEntity attr WHERE attr.key in (:keys) AND attr.repositoryEntity.id = :repoId ";
  private static final String GET_DELETED_REPOSITORY_IDS_BY_NAME_HQL =
      "SELECT repo.id FROM RepositoryEntity repo where repo.name = :name AND repo.deleted = true ";

  public RepositoryDAORdbImpl(
      AuthService authService,
      MDBRoleService mdbRoleService,
      CommitDAO commitDAO,
      MetadataDAO metadataDAO) {
    this.authService = authService;
    this.mdbRoleService = mdbRoleService;
    this.commitDAO = commitDAO;
    this.metadataDAO = metadataDAO;
  }

  private void checkIfEntityAlreadyExists(
      Session session, Workspace workspace, String name, RepositoryTypeEnum repositoryType) {
    List<Long> repositoryEntityIds = getRepositoryEntityIdsByName(session, name, repositoryType);
    var modelDBServiceResourceTypes = ModelDBServiceResourceTypes.REPOSITORY;
    if (repositoryType.equals(RepositoryTypeEnum.DATASET)) {
      modelDBServiceResourceTypes = ModelDBServiceResourceTypes.DATASET;
    }

    if (repositoryEntityIds != null && !repositoryEntityIds.isEmpty()) {
      ModelDBUtils.checkIfEntityAlreadyExists(
          mdbRoleService,
          workspace,
          name,
          repositoryEntityIds.stream().map(String::valueOf).collect(Collectors.toList()),
          modelDBServiceResourceTypes);
    }
  }

  private List<Long> getRepositoryEntityIdsByName(
      Session session, String name, RepositoryTypeEnum repositoryType) {
    var getRepoCountByNamePrefixHQL = new StringBuilder(GET_REPOSITORY_IDS_BY_NAME_HQL);
    setRepositoryTypeInQueryBuilder(repositoryType, getRepoCountByNamePrefixHQL);
    var query = session.createQuery(getRepoCountByNamePrefixHQL.toString());
    query.setParameter("repositoryName", name);
    List<Long> repositoryEntityIds = query.list();
    return repositoryEntityIds;
  }

  @Override
  public GetRepositoryRequest.Response getRepository(GetRepositoryRequest request)
      throws Exception {
    try (var session = modelDBHibernateUtil.getSessionFactory().openSession()) {
      RepositoryEntity repository = getRepositoryById(session, request.getId());
      return GetRepositoryRequest.Response.newBuilder()
          .setRepository(
              repository.toProto(mdbRoleService, authService, new HashMap<>(), new HashMap<>()))
          .build();
    } catch (Exception ex) {
      if (ModelDBUtils.needToRetry(ex)) {
        return getRepository(request);
      } else {
        throw ex;
      }
    }
  }

  @Override
  public RepositoryEntity getRepositoryById(
      Session session, RepositoryIdentification id, boolean checkWrite) throws ModelDBException {
    return getRepositoryById(session, id, checkWrite, true, RepositoryTypeEnum.REGULAR);
  }

  /**
   * canNotOperateOnProtected if true forces the repo to be protected, throws not_found otherwise.
   */
  @Override
  public RepositoryEntity getRepositoryById(
      Session session,
      RepositoryIdentification id,
      boolean checkWrite,
      boolean canNotOperateOnProtected,
      RepositoryTypeEnum repositoryType)
      throws ModelDBException {
    return getRepositoryEntity(
        session, null, id, checkWrite, canNotOperateOnProtected, repositoryType);
  }

  private RepositoryEntity getRepositoryEntity(
      Session session,
      Workspace workspace,
      RepositoryIdentification id,
      boolean checkWrite,
      boolean canNotOperateOnProtected,
      RepositoryTypeEnum repositoryType)
      throws ModelDBException {
    RepositoryEntity repository;
    if (id.hasNamedId()) {
      if (workspace == null) {
        workspace =
            mdbRoleService.getWorkspaceByWorkspaceName(
                authService.getCurrentLoginUserInfo(), id.getNamedId().getWorkspaceName());
      }
      repository =
          getRepositoryByName(session, id.getNamedId().getName(), workspace, repositoryType)
              .orElseThrow(
                  () ->
                      new ModelDBException(
                          "Couldn't find repository by name " + id.getNamedId().getName(),
                          Code.NOT_FOUND));
    } else {
      repository =
          getRepositoryById(session, id.getRepoId())
              .orElseThrow(
                  () ->
                      new ModelDBException(
                          "Couldn't find repository by id " + id.getRepoId(), Code.NOT_FOUND));
    }
    if (canNotOperateOnProtected && repository.isProtected()) {
      throw new ModelDBException(
          "Can't access repository because it's protected", Code.PERMISSION_DENIED);
    }

    var modelDBServiceResourceTypes =
        ModelDBUtils.getModelDBServiceResourceTypesFromRepository(repository);
    if (checkWrite) {
      mdbRoleService.validateEntityUserWithUserInfo(
          modelDBServiceResourceTypes, repository.getId().toString(), ModelDBServiceActions.UPDATE);
    } else {
      mdbRoleService.validateEntityUserWithUserInfo(
          modelDBServiceResourceTypes, repository.getId().toString(), ModelDBServiceActions.READ);
    }
    return repository;
  }

  @Override
  public RepositoryEntity getRepositoryById(Session session, RepositoryIdentification id)
      throws ModelDBException {
    return getRepositoryById(session, id, false);
  }

  @Override
  public RepositoryEntity getProtectedRepositoryById(
      RepositoryIdentification id, boolean checkWrite) throws ModelDBException {
    try (var session = modelDBHibernateUtil.getSessionFactory().openSession()) {
      return getRepositoryById(session, id, checkWrite, false, RepositoryTypeEnum.DATASET);
    }
  }

  private Optional<RepositoryEntity> getRepositoryById(Session session, long id) {
    var query = session.createQuery(GET_REPOSITORY_BY_ID_HQL);
    query.setParameter("repoId", id);
    return Optional.ofNullable((RepositoryEntity) query.uniqueResult());
  }

  private Optional<RepositoryEntity> getRepositoryByName(
      Session session, String name, Workspace workspace, RepositoryTypeEnum repositoryType) {
    List<Long> repositoryIds = getRepositoryEntityIdsByName(session, name, repositoryType);
    // TODO: replace with the helper function
    var modelDBServiceResourceTypes = ModelDBServiceResourceTypes.REPOSITORY;
    if (repositoryType.equals(RepositoryTypeEnum.DATASET)) {
      modelDBServiceResourceTypes = ModelDBServiceResourceTypes.DATASET;
    }
    List<GetResourcesResponseItem> accessibleAllWorkspaceItems =
        mdbRoleService.getResourceItems(
            workspace,
            !repositoryIds.isEmpty()
                ? repositoryIds.stream().map(String::valueOf).collect(Collectors.toSet())
                : Collections.emptySet(),
            modelDBServiceResourceTypes,
            false);
    Set<Long> repoIds =
        accessibleAllWorkspaceItems.stream()
            .filter(
                getResourcesResponseItem -> getResourcesResponseItem.getResourceName().equals(name))
            .map(
                getResourcesResponseItem ->
                    Long.parseLong(getResourcesResponseItem.getResourceId()))
            .collect(Collectors.toSet());
    if (!repoIds.isEmpty()) {
      if (repoIds.size() > 1) {
        throw new InternalErrorException(
            "Multiple "
                + modelDBServiceResourceTypes
                + " found for the name '"
                + name
                + "' in the workspace");
      }
      return getRepositoryById(session, new ArrayList<>(repoIds).get(0));
    } else {
      return Optional.empty();
    }
  }

  @Override
  public SetRepository.Response setRepository(
      SetRepository request, UserInfo userInfo, boolean create)
      throws ModelDBException, NoSuchAlgorithmException {
    try (var session = modelDBHibernateUtil.getSessionFactory().openSession()) {
      RepositoryEntity repository =
          setRepository(
              session,
              null,
              request.getRepository(),
              request.getId(),
              null,
              userInfo,
              create,
              RepositoryTypeEnum.REGULAR);
      return SetRepository.Response.newBuilder()
          .setRepository(
              repository.toProto(mdbRoleService, authService, new HashMap<>(), new HashMap<>()))
          .build();
    } catch (Exception ex) {
      if (ModelDBUtils.needToRetry(ex)) {
        return setRepository(request, userInfo, create);
      } else {
        throw ex;
      }
    }
  }

  private RepositoryEntity setRepository(
      Session session,
      String workspaceName,
      Repository repository,
      RepositoryIdentification repoId,
      List<String> tagList,
      UserInfo userInfo,
      boolean create,
      RepositoryTypeEnum repositoryType)
      throws ModelDBException, NoSuchAlgorithmException {

    if (workspaceName == null && repoId.hasNamedId()) {
      workspaceName = repoId.getNamedId().getWorkspaceName();
    }

    RepositoryEntity repositoryEntity;
    var nameChanged = false;
    var workspace = mdbRoleService.getWorkspaceByWorkspaceName(userInfo, workspaceName);
    if (create) {
      String name = repository.getName();
      if (name.isEmpty()) {
        throw new ModelDBException("Repository name should not be empty", Code.INVALID_ARGUMENT);
      }

      var deletedQueryStringBuilder = new StringBuilder(GET_DELETED_REPOSITORY_IDS_BY_NAME_HQL);
      setRepositoryTypeInQueryBuilder(repositoryType, deletedQueryStringBuilder);
      var deletedEntitiesQuery = session.createQuery(deletedQueryStringBuilder.toString());
      deletedEntitiesQuery.setParameter("name", name);
      List<Long> deletedEntityIds = deletedEntitiesQuery.list();
      if (!deletedEntityIds.isEmpty()) {
        mdbRoleService.deleteEntityResourcesWithServiceUser(
            deletedEntityIds.stream().map(String::valueOf).collect(Collectors.toList()),
            repositoryType.equals(RepositoryTypeEnum.DATASET)
                ? ModelDBServiceResourceTypes.DATASET
                : ModelDBServiceResourceTypes.REPOSITORY);
      }

      repositoryEntity = new RepositoryEntity(repository, repositoryType);
    } else {
      repositoryEntity =
          getRepositoryEntity(session, workspace, repoId, true, false, repositoryType);
      session.lock(repositoryEntity, LockMode.PESSIMISTIC_WRITE);
      if (!repository.getName().isEmpty()
          && !repositoryEntity.getName().equals(repository.getName())) {
        // TODO: Remove this after UAC support update entity name using SetResource
        checkIfEntityAlreadyExists(session, workspace, repository.getName(), repositoryType);
        nameChanged = true;
      }
      repositoryEntity.update(repository);
    }
    session.beginTransaction();
    session.saveOrUpdate(repositoryEntity);
    if (create) {
      var initCommit =
          Commit.newBuilder().setMessage(ModelDBConstants.INITIAL_COMMIT_MESSAGE).build();
      var commitEntity =
          commitDAO.saveCommitEntity(
              session,
              initCommit,
              FileHasher.getSha(new String()),
              authService.getVertaIdFromUserInfo(userInfo),
              repositoryEntity);

      saveBranch(
          session, commitEntity.getCommit_hash(), ModelDBConstants.MASTER_BRANCH, repositoryEntity);

      if (tagList != null && !tagList.isEmpty()) {
        metadataDAO.addLabels(
            session,
            IdentificationType.newBuilder()
                .setIdType(VERSIONING_REPOSITORY)
                .setIntId(repositoryEntity.getId())
                .build(),
            tagList);
      }
    }
    session.getTransaction().commit();
    if (create || nameChanged) {
      try {
        var resourceVisibility = repository.getVisibility();
        if (repository.getVisibility().equals(ResourceVisibility.UNKNOWN)) {
          resourceVisibility =
              ModelDBUtils.getResourceVisibility(
                  Optional.of(workspace), repository.getRepositoryVisibility());
        }
        var modelDBServiceResourceTypes =
            ModelDBUtils.getModelDBServiceResourceTypesFromRepository(repositoryEntity);
        mdbRoleService.createWorkspacePermissions(
            Optional.of(workspace.getId()),
            Optional.empty(),
            String.valueOf(repositoryEntity.getId()),
            repositoryEntity.getName(),
            Optional.empty(),
            modelDBServiceResourceTypes,
            repository.getCustomPermission(),
            resourceVisibility,
            false);
        LOGGER.debug("Repository role bindings created successfully");
        var transaction = session.beginTransaction();
        repositoryEntity.setCreated(true);
        repositoryEntity.setVisibility_migration(true);
        transaction.commit();
      } catch (Exception e) {
        LOGGER.info("Exception from UAC during Repo role binding creation : {}", e.getMessage());
        LOGGER.info("Deleting the created repository {}", repository.getId());
        // delete the repo created
        session.beginTransaction();
        repositoryEntity.setDeleted(true);
        session.update(repositoryEntity);
        session.getTransaction().commit();
        throw e;
      }
    }

    return repositoryEntity;
  }

  private void setRepositoryTypeInQueryBuilder(
      RepositoryTypeEnum repositoryType, StringBuilder getRepoCountByNamePrefixHQL) {
    getRepoCountByNamePrefixHQL.append(" AND ").append(SHORT_NAME).append(".");
    if (repositoryType.equals(RepositoryTypeEnum.DATASET)) {
      getRepoCountByNamePrefixHQL.append("datasetRepositoryMappingEntity IS NOT EMPTY ");
    } else {
      getRepoCountByNamePrefixHQL.append("datasetRepositoryMappingEntity IS EMPTY ");
    }
  }

  @Override
  public DeleteRepositoryRequest.Response deleteRepository(
      DeleteRepositoryRequest request,
      CommitDAO commitDAO,
      ExperimentRunDAO experimentRunDAO,
      boolean canNotOperateOnProtected,
      RepositoryEnums.RepositoryTypeEnum repositoryType)
      throws ModelDBException {
    try (var session = modelDBHibernateUtil.getSessionFactory().openSession()) {
      RepositoryEntity repository =
          getRepositoryById(
              session, request.getRepositoryId(), true, canNotOperateOnProtected, repositoryType);
      // Get self allowed resources id where user has delete permission
      var modelDBServiceResourceTypes =
          ModelDBUtils.getModelDBServiceResourceTypesFromRepository(repository);
      List<String> allowedRepositoryIds =
          mdbRoleService.getAccessibleResourceIdsByActions(
              modelDBServiceResourceTypes,
              ModelDBServiceActions.DELETE,
              Collections.singletonList(String.valueOf(repository.getId())));
      if (allowedRepositoryIds.isEmpty()) {
        throw new ModelDBException(
            "Delete Access Denied for given repository Id : " + request.getRepositoryId(),
            Code.PERMISSION_DENIED);
      }

      deleteRepositories(session, experimentRunDAO, allowedRepositoryIds);
      return DeleteRepositoryRequest.Response.newBuilder().setStatus(true).build();
    } catch (Exception ex) {
      if (ModelDBUtils.needToRetry(ex)) {
        return deleteRepository(
            request, commitDAO, experimentRunDAO, canNotOperateOnProtected, repositoryType);
      } else {
        throw ex;
      }
    }
  }

  @Override
  public void deleteRepositories(
      Session session, ExperimentRunDAO experimentRunDAO, List<String> allowedRepositoryIds) {
    var deletedRepositoriesQuery =
        session
            .createQuery(DELETED_STATUS_REPOSITORY_QUERY_STRING)
            .setLockOptions(new LockOptions().setLockMode(LockMode.PESSIMISTIC_WRITE));
    deletedRepositoriesQuery.setParameter("deleted", true);
    final List<Long> repositoriesIdsLong =
        allowedRepositoryIds.stream().map(Long::valueOf).collect(Collectors.toList());
    deletedRepositoriesQuery.setParameter("repoIds", repositoriesIdsLong);
    var transaction = session.beginTransaction();
    int updatedCount = deletedRepositoriesQuery.executeUpdate();
    LOGGER.debug(
        "Mark Repositories as deleted : {}, count : {}", allowedRepositoryIds, updatedCount);
    // Delete all VersionedInputs for repository ID
    experimentRunDAO.deleteLogVersionedInputs(session, repositoriesIdsLong);
    transaction.commit();
  }

  @Override
  public Boolean deleteRepositories(List<String> repositoryIds, ExperimentRunDAO experimentRunDAO)
      throws ModelDBException {
    List<String> allowedRepositoryIds =
        mdbRoleService.getAccessibleResourceIdsByActions(
            ModelDBServiceResourceTypes.REPOSITORY,
            ModelDBServiceActions.DELETE,
            Collections.singletonList(String.valueOf(repositoryIds)));
    if (allowedRepositoryIds.isEmpty()) {
      throw new ModelDBException(
          "Delete Access Denied for given repository Ids : " + repositoryIds,
          Code.PERMISSION_DENIED);
    }
    try (var session = modelDBHibernateUtil.getSessionFactory().openSession()) {
      deleteRepositories(session, experimentRunDAO, allowedRepositoryIds);
    }
    return true;
  }

  @Override
  public Dataset createOrUpdateDataset(
      Dataset dataset, String workspaceName, boolean create, UserInfo userInfo)
      throws ModelDBException, NoSuchAlgorithmException {
    try (var session = modelDBHibernateUtil.getSessionFactory().openSession()) {
      var repositoryIdBuilder = RepositoryIdentification.newBuilder();
      if (dataset.getId().isEmpty()) {
        repositoryIdBuilder.setNamedId(
            RepositoryNamedIdentification.newBuilder()
                .setName(dataset.getName())
                .setWorkspaceName(workspaceName)
                .build());
      } else {
        repositoryIdBuilder.setRepoId(Long.parseLong(dataset.getId()));
      }
      var repository =
          createDatasetRepository(
              session, dataset, repositoryIdBuilder.build(), workspaceName, create, userInfo);
      return repositoryToDataset(session, metadataDAO, repository);
    } catch (Exception ex) {
      if (ModelDBUtils.needToRetry(ex)) {
        return createOrUpdateDataset(dataset, workspaceName, create, userInfo);
      } else {
        throw ex;
      }
    }
  }

  private Repository createDatasetRepository(
      Session session,
      Dataset dataset,
      RepositoryIdentification repositoryId,
      String workspaceName,
      boolean create,
      UserInfo userInfo)
      throws NoSuchAlgorithmException, ModelDBException {
    var datasetRepositoryBuilder =
        Repository.newBuilder()
            .setRepositoryVisibility(
                RepositoryVisibilityEnum.RepositoryVisibility.forNumber(
                    dataset.getDatasetVisibilityValue()))
            .setVisibility(dataset.getVisibility())
            .setDateCreated(dataset.getTimeCreated())
            .setDateUpdated(dataset.getTimeUpdated())
            .setName(dataset.getName())
            .setDescription(dataset.getDescription())
            .setOwner(dataset.getOwner())
            .addAllAttributes(dataset.getAttributesList())
            .setCustomPermission(dataset.getCustomPermission())
            .setVersionNumber(dataset.getVersionNumber());

    if (!dataset.getId().isEmpty()) {
      datasetRepositoryBuilder.setId(Long.parseLong(dataset.getId()));
    }

    var repositoryEntity =
        setRepository(
            session,
            workspaceName,
            datasetRepositoryBuilder.build(),
            repositoryId,
            dataset.getTagsList(),
            userInfo,
            create,
            RepositoryTypeEnum.DATASET);

    return repositoryEntity.toProto(mdbRoleService, authService, new HashMap<>(), new HashMap<>());
  }

  Dataset convertToDataset(
      Session session,
      MetadataDAO metadataDAO,
      RepositoryEntity repositoryEntity,
      Map<Long, Workspace> cacheWorkspaceMap,
      Map<String, GetResourcesResponseItem> getResourcesMap)
      throws ModelDBException {

    var repository =
        repositoryEntity.toProto(mdbRoleService, authService, cacheWorkspaceMap, getResourcesMap);
    return repositoryToDataset(session, metadataDAO, repository);
  }

  private Dataset repositoryToDataset(
      Session session, MetadataDAO metadataDAO, Repository repository) throws ModelDBException {
    var dataset = Dataset.newBuilder();
    dataset.setId(String.valueOf(repository.getId()));

    dataset
        .setVisibility(repository.getVisibility())
        .setWorkspaceType(repository.getWorkspaceType())
        .setWorkspaceId(repository.getWorkspaceId())
        .setWorkspaceServiceId(repository.getWorkspaceServiceId())
        .setTimeCreated(repository.getDateCreated())
        .setTimeUpdated(repository.getDateUpdated())
        .setName(repository.getName())
        .setDescription(repository.getDescription())
        .setOwner(repository.getOwner())
        .setCustomPermission(repository.getCustomPermission())
        .setDatasetVisibility(
            DatasetVisibilityEnum.DatasetVisibility.forNumber(
                repository.getRepositoryVisibilityValue()))
        .setVersionNumber(repository.getVersionNumber());
    dataset.addAllAttributes(repository.getAttributesList());
    try (var session1 = modelDBHibernateUtil.getSessionFactory().openSession()) {
      List<String> tags =
          metadataDAO.getLabels(
              session1,
              IdentificationType.newBuilder()
                  .setIdType(VERSIONING_REPOSITORY)
                  .setIntId(repository.getId())
                  .build());
      dataset.addAllTags(tags);
      return dataset.build();
    }
  }

  @Override
  public ListRepositoriesRequest.Response listRepositories(
      ListRepositoriesRequest request, UserInfo currentLoginUserInfo) throws ModelDBException {
    try (var session = modelDBHibernateUtil.getSessionFactory().openSession()) {
      var criteriaBuilder = session.getCriteriaBuilder();
      // Using FROM and JOIN
      CriteriaQuery<RepositoryEntity> criteriaQuery =
          criteriaBuilder.createQuery(RepositoryEntity.class);
      Root<RepositoryEntity> repositoryEntityRoot = criteriaQuery.from(RepositoryEntity.class);
      repositoryEntityRoot.alias(SHORT_NAME);
      List<Predicate> finalPredicatesList = new ArrayList<>();

      Set<String> accessibleResourceIds;
      Map<String, GetResourcesResponseItem> getResourcesMap = new HashMap<>();
      String workspaceName = request.getWorkspaceName();
      if (!workspaceName.isEmpty()
          && workspaceName.equals(authService.getUsernameFromUserInfo(currentLoginUserInfo))) {
        List<GetResourcesResponseItem> accessibleAllWorkspaceItems =
            mdbRoleService.getResourceItems(
<<<<<<< HEAD
                null, Collections.emptySet(), ModelDBServiceResourceTypes.REPOSITORY);
=======
                null, Collections.emptySet(), ModelDBServiceResourceTypes.REPOSITORY, false);
>>>>>>> 437f5ecf
        accessibleResourceIds =
            accessibleAllWorkspaceItems.stream()
                .peek(
                    responseItem -> getResourcesMap.put(responseItem.getResourceId(), responseItem))
                .map(GetResourcesResponseItem::getResourceId)
                .collect(Collectors.toSet());

        List<String> orgWorkspaceIds =
            mdbRoleService.listMyOrganizations().stream()
                .map(Organization::getWorkspaceId)
                .collect(Collectors.toList());
        for (GetResourcesResponseItem item : accessibleAllWorkspaceItems) {
          if (orgWorkspaceIds.contains(String.valueOf(item.getWorkspaceId()))) {
            accessibleResourceIds.remove(item.getResourceId());
          }
        }
      } else {
        var workspace =
            mdbRoleService.getWorkspaceByWorkspaceName(currentLoginUserInfo, workspaceName);
        List<GetResourcesResponseItem> accessibleAllWorkspaceItems =
            mdbRoleService.getResourceItems(
<<<<<<< HEAD
                workspace, Collections.emptySet(), ModelDBServiceResourceTypes.REPOSITORY);
=======
                workspace, Collections.emptySet(), ModelDBServiceResourceTypes.REPOSITORY, false);
>>>>>>> 437f5ecf
        accessibleResourceIds =
            accessibleAllWorkspaceItems.stream()
                .peek(
                    responseItem -> getResourcesMap.put(responseItem.getResourceId(), responseItem))
                .map(GetResourcesResponseItem::getResourceId)
                .collect(Collectors.toSet());
      }

      if (accessibleResourceIds.isEmpty() && mdbRoleService.IsImplemented()) {
        LOGGER.debug("Accessible Repository Ids not found, size 0");
        return ListRepositoriesRequest.Response.newBuilder().setTotalRecords(0).build();
      }

      if (!accessibleResourceIds.isEmpty()) {
        Expression<String> exp = repositoryEntityRoot.get(ModelDBConstants.ID);
        var predicate2 = exp.in(accessibleResourceIds);
        finalPredicatesList.add(predicate2);
      }

      finalPredicatesList.add(
          criteriaBuilder.equal(repositoryEntityRoot.get(ModelDBConstants.DELETED), false));
      finalPredicatesList.add(
          criteriaBuilder.equal(
              repositoryEntityRoot.get(ModelDBConstants.REPOSITORY_ACCESS_MODIFIER),
              RepositoryEnums.RepositoryModifierEnum.REGULAR.ordinal()));

      var orderBy = criteriaBuilder.desc(repositoryEntityRoot.get(ModelDBConstants.DATE_UPDATED));

      var predicateArr = new Predicate[finalPredicatesList.size()];
      for (var index = 0; index < finalPredicatesList.size(); index++) {
        predicateArr[index] = finalPredicatesList.get(index);
      }

      var predicateWhereCause = criteriaBuilder.and(predicateArr);
      criteriaQuery.select(repositoryEntityRoot);
      criteriaQuery.where(predicateWhereCause);
      criteriaQuery.orderBy(orderBy);

      var query = session.createQuery(criteriaQuery);
      LOGGER.debug("Repository final query : {}", query.getQueryString());

      if (request.hasPagination()) {
        // Calculate number of documents to skip
        int pageLimit = request.getPagination().getPageLimit();
        query.setFirstResult((request.getPagination().getPageNumber() - 1) * pageLimit);
        query.setMaxResults(pageLimit);
      }

      List<RepositoryEntity> repositoryEntities = query.list();
      var builder = ListRepositoriesRequest.Response.newBuilder();

      List<Repository> repositories = new ArrayList<>(repositoryEntities.size());
      Map<Long, Workspace> cacheWorkspaceMap = new HashMap<>();
      for (RepositoryEntity repositoryEntity : repositoryEntities) {
        repositories.add(
            repositoryEntity.toProto(
                mdbRoleService, authService, cacheWorkspaceMap, getResourcesMap));
      }
      builder.addAllRepositories(repositories);

      long totalRecords = RdbmsUtils.count(session, repositoryEntityRoot, criteriaQuery);
      builder.setTotalRecords(totalRecords);
      return builder.build();
    } catch (Exception ex) {
      if (ModelDBUtils.needToRetry(ex)) {
        return listRepositories(request, currentLoginUserInfo);
      } else {
        throw ex;
      }
    }
  }

  @Override
  public SetTagRequest.Response setTag(SetTagRequest request) throws ModelDBException {
    try (var session = modelDBHibernateUtil.getSessionFactory().openSession()) {
      RepositoryEntity repository = getRepositoryById(session, request.getRepositoryId(), true);
      session.lock(repository, LockMode.PESSIMISTIC_WRITE);

      boolean exists =
          VersioningUtils.commitRepositoryMappingExists(
              session, request.getCommitSha(), repository.getId());
      if (!exists) {
        throw new ModelDBException(
            "Commit_hash and repository_id mapping not found for repository "
                + repository.getId()
                + " commit "
                + " request.getCommitSha()",
            Code.NOT_FOUND);
      }

      var query = session.createQuery(GET_TAG_HQL);
      query.setParameter(REPOSITORY_ID_QUERY_PARAM, repository.getId());
      query.setParameter("tag", request.getTag());
      var tagsEntity = (TagsEntity) query.uniqueResult();
      if (tagsEntity != null) {
        throw new ModelDBException("Tag '" + request.getTag() + "' already exists", Code.NOT_FOUND);
      }

      tagsEntity = new TagsEntity(repository.getId(), request.getCommitSha(), request.getTag());
      session.beginTransaction();
      session.save(tagsEntity);
      session.getTransaction().commit();
      return SetTagRequest.Response.newBuilder().build();
    } catch (Exception ex) {
      if (ModelDBUtils.needToRetry(ex)) {
        return setTag(request);
      } else {
        throw ex;
      }
    }
  }

  @Override
  public GetTagRequest.Response getTag(GetTagRequest request) throws ModelDBException {
    try (var session = modelDBHibernateUtil.getSessionFactory().openSession()) {
      RepositoryEntity repository = getRepositoryById(session, request.getRepositoryId());

      var query = session.createQuery(GET_TAG_HQL);
      query.setParameter(REPOSITORY_ID_QUERY_PARAM, repository.getId());
      query.setParameter("tag", request.getTag());
      var tagsEntity = (TagsEntity) query.uniqueResult();
      if (tagsEntity == null) {
        throw new ModelDBException("Tag not found " + request.getTag(), Code.NOT_FOUND);
      }

      var commitEntity = session.get(CommitEntity.class, tagsEntity.getCommit_hash());
      return GetTagRequest.Response.newBuilder().setCommit(commitEntity.toCommitProto()).build();
    } catch (Exception ex) {
      if (ModelDBUtils.needToRetry(ex)) {
        return getTag(request);
      } else {
        throw ex;
      }
    }
  }

  @Override
  public DeleteTagRequest.Response deleteTag(DeleteTagRequest request) throws ModelDBException {
    try (var session = modelDBHibernateUtil.getSessionFactory().openSession()) {
      RepositoryEntity repository = getRepositoryById(session, request.getRepositoryId(), true);
      var tagsEntity =
          session.get(
              TagsEntity.class,
              new TagsEntity.TagId(request.getTag(), repository.getId()),
              LockMode.PESSIMISTIC_WRITE);
      if (tagsEntity == null) {
        throw new ModelDBException("Tag not found " + request.getTag(), Code.NOT_FOUND);
      }
      session.beginTransaction();
      session.delete(tagsEntity);
      session.getTransaction().commit();
      return DeleteTagRequest.Response.newBuilder().build();
    } catch (Exception ex) {
      if (ModelDBUtils.needToRetry(ex)) {
        return deleteTag(request);
      } else {
        throw ex;
      }
    }
  }

  @Override
  public ListTagsRequest.Response listTags(ListTagsRequest request) throws ModelDBException {
    try (var session = modelDBHibernateUtil.getSessionFactory().openSession()) {
      session.beginTransaction();
      RepositoryEntity repository = getRepositoryById(session, request.getRepositoryId());

      var query = session.createQuery(GET_TAGS_HQL);
      query.setParameter("repoId", repository.getId());
      List<TagsEntity> tagsEntities = query.list();

      if (tagsEntities == null || tagsEntities.isEmpty()) {
        return ListTagsRequest.Response.newBuilder().setTotalRecords(0).build();
      }

      session.getTransaction().commit();
      List<String> tags =
          tagsEntities.stream()
              .map(tagsEntity -> tagsEntity.getId().getTag())
              .collect(Collectors.toList());
      return ListTagsRequest.Response.newBuilder()
          .addAllTags(tags)
          .setTotalRecords(tags.size())
          .build();
    } catch (Exception ex) {
      if (ModelDBUtils.needToRetry(ex)) {
        return listTags(request);
      } else {
        throw ex;
      }
    }
  }

  @Override
  public SetBranchRequest.Response setBranch(
      SetBranchRequest request,
      boolean canNotOperateOnProtected,
      RepositoryEnums.RepositoryTypeEnum repositoryType)
      throws ModelDBException {
    try (var session = modelDBHibernateUtil.getSessionFactory().openSession()) {
      RepositoryEntity repository =
          getRepositoryById(
              session, request.getRepositoryId(), true, canNotOperateOnProtected, repositoryType);

      session.beginTransaction();
      session.lock(repository, LockMode.PESSIMISTIC_READ);
      saveBranch(session, request.getCommitSha(), request.getBranch(), repository);
      session.getTransaction().commit();
      return SetBranchRequest.Response.newBuilder().build();
    } catch (Exception ex) {
      if (ModelDBUtils.needToRetry(ex)) {
        return setBranch(request, canNotOperateOnProtected, repositoryType);
      } else {
        throw ex;
      }
    }
  }

  private void saveBranch(
      Session session, String commitSHA, String branch, RepositoryEntity repository)
      throws ModelDBException {
    ModelDBUtils.validateEntityNameWithColonAndSlash(branch);
    boolean exists =
        VersioningUtils.commitRepositoryMappingExists(session, commitSHA, repository.getId());
    if (!exists) {
      throw new ModelDBException(
          "Commit_hash and repository_id mapping not found for repository "
              + repository.getId()
              + " and commit "
              + commitSHA,
          Code.NOT_FOUND);
    }

    var query =
        session
            .createQuery(CHECK_BRANCH_IN_REPOSITORY_HQL)
            .setLockOptions(new LockOptions().setLockMode(LockMode.PESSIMISTIC_WRITE));
    query.setParameter(REPOSITORY_ID_QUERY_PARAM, repository.getId());
    query.setParameter(BRANCH_QUERY_PARAM, branch);
    var branchEntity = (BranchEntity) query.uniqueResult();
    if (branchEntity != null) {
      if (branchEntity.getCommit_hash().equals(commitSHA)) return;
      session.delete(branchEntity);
    }

    branchEntity = new BranchEntity(repository.getId(), commitSHA, branch);
    session.save(branchEntity);
  }

  @Override
  public BranchEntity getBranchEntity(Session session, Long repoId, String branchName)
      throws ModelDBException {
    var query = session.createQuery(CHECK_BRANCH_IN_REPOSITORY_HQL);
    query.setParameter(REPOSITORY_ID_QUERY_PARAM, repoId);
    query.setParameter(BRANCH_QUERY_PARAM, branchName);
    var branchEntity = (BranchEntity) query.uniqueResult();
    if (branchEntity == null) {
      throw new ModelDBException(ModelDBConstants.BRANCH_NOT_FOUND, Code.NOT_FOUND);
    }
    return branchEntity;
  }

  @Override
  public GetBranchRequest.Response getBranch(
      GetBranchRequest request,
      boolean canNotOperateOnProtected,
      RepositoryEnums.RepositoryTypeEnum repositoryType)
      throws ModelDBException {
    try (var session = modelDBHibernateUtil.getSessionFactory().openSession()) {
      RepositoryEntity repository =
          getRepositoryById(
              session, request.getRepositoryId(), false, canNotOperateOnProtected, repositoryType);

      var branchEntity = getBranchEntity(session, repository.getId(), request.getBranch());
      var commitEntity = session.get(CommitEntity.class, branchEntity.getCommit_hash());
      return GetBranchRequest.Response.newBuilder().setCommit(commitEntity.toCommitProto()).build();
    } catch (Exception ex) {
      if (ModelDBUtils.needToRetry(ex)) {
        return getBranch(request, canNotOperateOnProtected, repositoryType);
      } else {
        throw ex;
      }
    }
  }

  @Override
  public DeleteBranchRequest.Response deleteBranch(DeleteBranchRequest request)
      throws ModelDBException {
    try (var session = modelDBHibernateUtil.getSessionFactory().openSession()) {
      RepositoryEntity repository = getRepositoryById(session, request.getRepositoryId(), true);
      var branchEntity =
          session.get(
              BranchEntity.class,
              new BranchEntity.BranchId(request.getBranch(), repository.getId()),
              LockMode.PESSIMISTIC_WRITE);
      if (branchEntity == null) {
        throw new ModelDBException(
            ModelDBConstants.BRANCH_NOT_FOUND + request.getBranch(), Code.NOT_FOUND);
      }
      session.beginTransaction();
      session.delete(branchEntity);
      session.getTransaction().commit();
      return DeleteBranchRequest.Response.newBuilder().build();
    } catch (Exception ex) {
      if (ModelDBUtils.needToRetry(ex)) {
        return deleteBranch(request);
      } else {
        throw ex;
      }
    }
  }

  public void deleteBranchByCommit(Session session, Long repoId, String commitHash) {
    StringBuilder deleteBranchesHQLBuilder =
        new StringBuilder("DELETE FROM ")
            .append(BranchEntity.class.getSimpleName())
            .append(" br where br.id.repository_id = :repositoryId ")
            .append(" AND br.commit_hash = :commitHash ");
    var deleteBranchQuery =
        session
            .createQuery(deleteBranchesHQLBuilder.toString())
            .setLockOptions(new LockOptions().setLockMode(LockMode.PESSIMISTIC_WRITE));
    deleteBranchQuery.setParameter(REPOSITORY_ID_QUERY_PARAM, repoId);
    deleteBranchQuery.setParameter("commitHash", commitHash);
    deleteBranchQuery.executeUpdate();
  }

  @Override
  public ListBranchesRequest.Response listBranches(ListBranchesRequest request)
      throws ModelDBException {
    try (var session = modelDBHibernateUtil.getSessionFactory().openSession()) {
      RepositoryEntity repository = getRepositoryById(session, request.getRepositoryId());

      var query = session.createQuery(GET_REPOSITORY_BRANCHES_HQL);
      query.setParameter("repoId", repository.getId());
      List<BranchEntity> branchEntities = query.list();

      if (branchEntities == null || branchEntities.isEmpty()) {
        return ListBranchesRequest.Response.newBuilder().setTotalRecords(0).build();
      }

      List<String> branches =
          branchEntities.stream()
              .map(branchEntity -> branchEntity.getId().getBranch())
              .collect(Collectors.toList());
      return ListBranchesRequest.Response.newBuilder()
          .addAllBranches(branches)
          .setTotalRecords(branches.size())
          .build();
    } catch (Exception ex) {
      if (ModelDBUtils.needToRetry(ex)) {
        return listBranches(request);
      } else {
        throw ex;
      }
    }
  }

  @Override
  public ListCommitsLogRequest.Response listCommitsLog(ListCommitsLogRequest request)
      throws ModelDBException {
    try (var session = modelDBHibernateUtil.getSessionFactory().openSession()) {
      RepositoryEntity repository = getRepositoryById(session, request.getRepositoryId());

      String referenceCommit;

      if (!request.getBranch().isEmpty()) {
        var query = session.createQuery(CHECK_BRANCH_IN_REPOSITORY_HQL);
        query.setParameter(REPOSITORY_ID_QUERY_PARAM, repository.getId());
        query.setParameter(BRANCH_QUERY_PARAM, request.getBranch());
        var branchEntity = (BranchEntity) query.uniqueResult();
        if (branchEntity == null) {
          throw new ModelDBException(
              ModelDBConstants.BRANCH_NOT_FOUND + request.getBranch(), Code.NOT_FOUND);
        }
        referenceCommit = branchEntity.getCommit_hash();
      } else {
        CommitEntity commit = session.get(CommitEntity.class, request.getCommitSha());
        if (commit == null) {
          throw new ModelDBException(
              ModelDBConstants.COMMIT_NOT_FOUND + request.getCommitSha(), Code.NOT_FOUND);
        }
        referenceCommit = commit.getCommit_hash();
      }
      // list of commits to be used in the in clause in the final query
      Set<String> commitSHAs = new HashSet<>();
      // List of commits to be traversed
      List<String> childCommitSHAs = new LinkedList<>();
      childCommitSHAs.add(referenceCommit);
      var getParentCommitsQuery = "SELECT parent_hash FROM commit_parent WHERE child_hash = \'";

      while (!childCommitSHAs.isEmpty()) {
        String childCommit = childCommitSHAs.remove(0);
        commitSHAs.add(childCommit);
        var childQuery = new StringBuilder(getParentCommitsQuery);
        childQuery.append(childCommit + "\'");
        Query sqlQuery = session.createSQLQuery(childQuery.toString());
        List<String> parentCommitSHAs = sqlQuery.list();
        childCommitSHAs.addAll(parentCommitSHAs);
      }

      var getChildCommits =
          "FROM CommitEntity c WHERE c.commit_hash IN (:childCommitSHAs)  ORDER BY c.date_created DESC";
      var query = session.createQuery(getChildCommits);
      query.setParameterList("childCommitSHAs", commitSHAs);
      List<CommitEntity> commits = query.list();

      return ListCommitsLogRequest.Response.newBuilder()
          .addAllCommits(
              commits.stream().map(CommitEntity::toCommitProto).collect(Collectors.toList()))
          .setTotalRecords(commits.size())
          .build();
    } catch (Exception ex) {
      if (ModelDBUtils.needToRetry(ex)) {
        return listCommitsLog(request);
      } else {
        throw ex;
      }
    }
  }

  @Override
  public FindRepositories.Response findRepositories(FindRepositories request)
      throws ModelDBException {
    try (var session = modelDBHibernateUtil.getSessionFactory().openSession()) {
      var currentLoginUserInfo = authService.getCurrentLoginUserInfo();
      try {
        Set<String> accessibleResourceIdsWithCollaborator =
            new HashSet<>(
                mdbRoleService.getAccessibleResourceIds(
                    null,
                    new CollaboratorUser(authService, currentLoginUserInfo),
                    ModelDBServiceResourceTypes.REPOSITORY,
                    request.getRepoIdsList().stream()
                        .map(String::valueOf)
                        .collect(Collectors.toList())));

        Map<String, GetResourcesResponseItem> getResourcesMap = new HashMap<>();
        String workspaceName = request.getWorkspaceName();
        if (!workspaceName.isEmpty()
            && workspaceName.equals(authService.getUsernameFromUserInfo(currentLoginUserInfo))) {
          List<GetResourcesResponseItem> accessibleAllWorkspaceItems =
              mdbRoleService.getResourceItems(
                  null,
                  accessibleResourceIdsWithCollaborator,
                  ModelDBServiceResourceTypes.REPOSITORY,
                  false);
          accessibleResourceIdsWithCollaborator =
              accessibleAllWorkspaceItems.stream()
                  .peek(
                      responseItem ->
                          getResourcesMap.put(responseItem.getResourceId(), responseItem))
                  .map(GetResourcesResponseItem::getResourceId)
                  .collect(Collectors.toSet());

          List<String> orgWorkspaceIds =
              mdbRoleService.listMyOrganizations().stream()
                  .map(Organization::getWorkspaceId)
                  .collect(Collectors.toList());
          for (GetResourcesResponseItem item : accessibleAllWorkspaceItems) {
            if (orgWorkspaceIds.contains(String.valueOf(item.getWorkspaceId()))) {
              accessibleResourceIdsWithCollaborator.remove(item.getResourceId());
            }
          }
        } else {
          var workspace =
              mdbRoleService.getWorkspaceByWorkspaceName(currentLoginUserInfo, workspaceName);
          List<GetResourcesResponseItem> accessibleAllWorkspaceItems =
              mdbRoleService.getResourceItems(
                  workspace,
                  accessibleResourceIdsWithCollaborator,
                  ModelDBServiceResourceTypes.REPOSITORY,
                  false);
          accessibleResourceIdsWithCollaborator =
              accessibleAllWorkspaceItems.stream()
                  .peek(
                      responseItem ->
                          getResourcesMap.put(responseItem.getResourceId(), responseItem))
                  .map(GetResourcesResponseItem::getResourceId)
                  .collect(Collectors.toSet());
        }

        if (accessibleResourceIdsWithCollaborator.isEmpty() && mdbRoleService.IsImplemented()) {
          LOGGER.debug("Accessible Repository Ids not found, size 0");
          return FindRepositories.Response.newBuilder()
              .addAllRepositories(Collections.emptyList())
              .setTotalRecords(0L)
              .build();
        }

        for (KeyValueQuery predicate : request.getPredicatesList()) {
          // Validate if current user has access to the entity or not where predicate key has an id
          RdbmsUtils.validatePredicates(
              ModelDBConstants.REPOSITORY,
              new ArrayList<>(accessibleResourceIdsWithCollaborator),
              predicate,
              mdbRoleService);
        }

        var findRepositoriesQuery =
            new FindRepositoriesQuery.FindRepositoriesHQLQueryBuilder(
                    session, authService, mdbRoleService)
                .setRepoIds(
                    accessibleResourceIdsWithCollaborator.stream()
                        .map(Long::valueOf)
                        .collect(Collectors.toList()))
                .setPredicates(request.getPredicatesList())
                .setPageLimit(request.getPageLimit())
                .setPageNumber(request.getPageNumber())
                .build();
        List<RepositoryEntity> repositoryEntities =
            findRepositoriesQuery.getFindRepositoriesHQLQuery().list();
        Long totalRecords =
            (Long) findRepositoriesQuery.getFindRepositoriesCountHQLQuery().uniqueResult();
        LOGGER.debug("Final return Repositories, size {}", repositoryEntities.size());
        LOGGER.debug("Final return Total Records: {}", totalRecords);

        List<Repository> repositories = new ArrayList<>();
        Map<Long, Workspace> cacheWorkspaceMap = new HashMap<>();
        for (RepositoryEntity repositoryEntity : repositoryEntities) {
          repositories.add(
              repositoryEntity.toProto(
                  mdbRoleService, authService, cacheWorkspaceMap, getResourcesMap));
        }

        return FindRepositories.Response.newBuilder()
            .addAllRepositories(repositories)
            .setTotalRecords(totalRecords)
            .build();
      } catch (ModelDBException ex) {
        if (ex.getCode().ordinal() == com.google.rpc.Code.FAILED_PRECONDITION_VALUE
            && ModelDBConstants.INTERNAL_MSG_USERS_NOT_FOUND.equals(ex.getMessage())) {
          LOGGER.info(ex.getMessage());
          return FindRepositories.Response.newBuilder()
              .addAllRepositories(Collections.emptyList())
              .setTotalRecords(0L)
              .build();
        }
        throw ex;
      }
    } catch (IllegalArgumentException ex) {
      throw ModelDBUtils.getInvalidFieldException(ex);
    } catch (Exception ex) {
      if (ModelDBUtils.needToRetry(ex)) {
        return findRepositories(request);
      } else {
        throw ex;
      }
    }
  }

  @Override
  public AddDatasetTags.Response addDatasetTags(
      MetadataDAO metadataDAO, String id, List<String> tags) throws ModelDBException {
    try (var session = modelDBHibernateUtil.getSessionFactory().openSession()) {
      var repositoryIdentification =
          RepositoryIdentification.newBuilder().setRepoId(Long.parseLong(id)).build();
      addRepositoryTags(
          metadataDAO, repositoryIdentification, tags, false, RepositoryTypeEnum.DATASET);
      return AddDatasetTags.Response.newBuilder()
          .setDataset(
              convertToDataset(
                  session,
                  metadataDAO,
                  getRepositoryById(
                      session, repositoryIdentification, true, false, RepositoryTypeEnum.DATASET),
                  new HashMap<>(),
                  new HashMap<>()))
          .build();
    } catch (Exception ex) {
      if (ModelDBUtils.needToRetry(ex)) {
        return addDatasetTags(metadataDAO, id, tags);
      } else {
        throw ex;
      }
    }
  }

  @Override
  public void addRepositoryTags(
      MetadataDAO metadataDAO,
      RepositoryIdentification repositoryIdentification,
      List<String> tags,
      boolean canNotOperateOnProtected,
      RepositoryEnums.RepositoryTypeEnum repositoryType)
      throws ModelDBException {
    try (var session = modelDBHibernateUtil.getSessionFactory().openSession()) {
      var transaction = session.beginTransaction();
      var repositoryEntity =
          getRepositoryById(
              session, repositoryIdentification, true, canNotOperateOnProtected, repositoryType);
      session.lock(repositoryEntity, LockMode.PESSIMISTIC_WRITE);
      repositoryEntity.update();
      List<String> tagsOld =
          metadataDAO.getLabels(
              session,
              IdentificationType.newBuilder()
                  .setIdType(VERSIONING_REPOSITORY)
                  .setIntId(repositoryIdentification.getRepoId())
                  .build());
      List<String> uniqueTags = new ArrayList<>(tags);
      uniqueTags.removeAll(tagsOld);
      metadataDAO.addLabels(
          session,
          IdentificationType.newBuilder()
              .setIdType(VERSIONING_REPOSITORY)
              .setIntId(repositoryIdentification.getRepoId())
              .build(),
          uniqueTags);
      transaction.commit();
    } catch (Exception ex) {
      if (ModelDBUtils.needToRetry(ex)) {
        addRepositoryTags(
            metadataDAO, repositoryIdentification, tags, canNotOperateOnProtected, repositoryType);
      } else {
        throw ex;
      }
    }
  }

  public DatasetPaginationDTO findDatasets(
      MetadataDAO metadataDAO,
      FindDatasets queryParameters,
      UserInfo currentLoginUserInfo,
      ResourceVisibility resourceVisibility) {
    try (var session = modelDBHibernateUtil.getSessionFactory().openSession()) {
      var builder = session.getCriteriaBuilder();
      // Using FROM and JOIN
      CriteriaQuery<RepositoryEntity> criteriaQuery = builder.createQuery(RepositoryEntity.class);
      Root<RepositoryEntity> repositoryRoot = criteriaQuery.from(RepositoryEntity.class);
      repositoryRoot.alias("ds");

      Set<String> accessibleDatasetIds;
      String workspaceName = queryParameters.getWorkspaceName();
      Map<String, GetResourcesResponseItem> getResourcesMap = new HashMap<>();
      if (!workspaceName.isEmpty()
          && workspaceName.equals(authService.getUsernameFromUserInfo(currentLoginUserInfo))) {
        List<GetResourcesResponseItem> accessibleAllWorkspaceItems =
            mdbRoleService.getResourceItems(
                null,
                !queryParameters.getDatasetIdsList().isEmpty()
                    ? new HashSet<>(queryParameters.getDatasetIdsList())
                    : Collections.emptySet(),
                ModelDBServiceResourceTypes.DATASET,
                false);
        accessibleDatasetIds =
            accessibleAllWorkspaceItems.stream()
                .peek(
                    responseItem -> getResourcesMap.put(responseItem.getResourceId(), responseItem))
                .map(GetResourcesResponseItem::getResourceId)
                .collect(Collectors.toSet());

        List<String> orgWorkspaceIds =
            mdbRoleService.listMyOrganizations().stream()
                .map(Organization::getWorkspaceId)
                .collect(Collectors.toList());
        /*TODO: Remove organization resource filtering after UAC provide the endpoint which just
        returns the accessible ids with collaborators entities not include the organization
        entities*/
        for (GetResourcesResponseItem item : accessibleAllWorkspaceItems) {
          if (orgWorkspaceIds.contains(String.valueOf(item.getWorkspaceId()))) {
            accessibleDatasetIds.remove(item.getResourceId());
          }
        }
      } else {
        var workspace =
            mdbRoleService.getWorkspaceByWorkspaceName(currentLoginUserInfo, workspaceName);
        List<GetResourcesResponseItem> accessibleAllWorkspaceItems =
            mdbRoleService.getResourceItems(
                workspace,
                !queryParameters.getDatasetIdsList().isEmpty()
                    ? new HashSet<>(queryParameters.getDatasetIdsList())
                    : Collections.emptySet(),
                ModelDBServiceResourceTypes.DATASET,
                false);
        accessibleDatasetIds =
            accessibleAllWorkspaceItems.stream()
                .peek(
                    responseItem -> getResourcesMap.put(responseItem.getResourceId(), responseItem))
                .map(GetResourcesResponseItem::getResourceId)
                .collect(Collectors.toSet());
      }

      if (accessibleDatasetIds.isEmpty() && mdbRoleService.IsImplemented()) {
        LOGGER.debug("Accessible Dataset Ids not found, size 0");
        return getEmptyDatasetPaginationDTO();
      }

      List<Predicate> finalPredicatesList = new ArrayList<>();

      List<KeyValueQuery> predicates = new ArrayList<>(queryParameters.getPredicatesList());
      for (KeyValueQuery predicate : predicates) {
        // Validate if current user has access to the entity or not where predicate key has an id
        RdbmsUtils.validatePredicates(
            ModelDBConstants.DATASETS,
            new ArrayList<>(accessibleDatasetIds),
            predicate,
            mdbRoleService);
      }

      if (!accessibleDatasetIds.isEmpty()) {
        Expression<String> exp = repositoryRoot.get(ModelDBConstants.ID);
        var predicate2 =
            exp.in(accessibleDatasetIds.stream().map(Long::parseLong).collect(Collectors.toList()));
        finalPredicatesList.add(predicate2);
      }

      String entityName = ModelDBConstants.REPOSITORY_ENTITY;
      try {
        List<Predicate> queryPredicatesList =
            RdbmsUtils.getQueryPredicatesFromPredicateList(
                entityName,
                predicates,
                builder,
                criteriaQuery,
                repositoryRoot,
                authService,
                mdbRoleService,
                ModelDBServiceResourceTypes.DATASET);
        if (!queryPredicatesList.isEmpty()) {
          finalPredicatesList.addAll(queryPredicatesList);
        }
      } catch (ModelDBException ex) {
        if (ex.getCode().ordinal() == com.google.rpc.Code.FAILED_PRECONDITION_VALUE
            && ModelDBConstants.INTERNAL_MSG_USERS_NOT_FOUND.equals(ex.getMessage())) {
          LOGGER.info(ex.getMessage());
          return getEmptyDatasetPaginationDTO();
        }
        throw ex;
      }

      finalPredicatesList.add(builder.equal(repositoryRoot.get(ModelDBConstants.DELETED), false));
      finalPredicatesList.add(builder.equal(repositoryRoot.get(ModelDBConstants.CREATED), true));
      finalPredicatesList.add(
          builder.equal(
              repositoryRoot.get(ModelDBConstants.REPOSITORY_ACCESS_MODIFIER),
              RepositoryEnums.RepositoryModifierEnum.PROTECTED.ordinal()));

      String sortBy = queryParameters.getSortKey();
      if (sortBy.isEmpty()) {
        sortBy = ModelDBConstants.DATE_UPDATED;
      } else if (sortBy.equals(ModelDBConstants.TIME_CREATED)) {
        sortBy = ModelDBConstants.DATE_CREATED;
      }

      var orderBy =
          RdbmsUtils.getOrderBasedOnSortKey(
              sortBy, queryParameters.getAscending(), builder, repositoryRoot, entityName);

      var predicateArr = new Predicate[finalPredicatesList.size()];
      for (var index = 0; index < finalPredicatesList.size(); index++) {
        predicateArr[index] = finalPredicatesList.get(index);
      }

      var predicateWhereCause = builder.and(predicateArr);
      criteriaQuery.select(repositoryRoot);
      criteriaQuery.where(predicateWhereCause);
      criteriaQuery.orderBy(orderBy);

      Query<RepositoryEntity> query = session.createQuery(criteriaQuery);
      LOGGER.debug("Repositories final query : {}", query.getQueryString());
      if (queryParameters.getPageNumber() != 0 && queryParameters.getPageLimit() != 0) {
        // Calculate number of documents to skip
        int skips = queryParameters.getPageLimit() * (queryParameters.getPageNumber() - 1);
        query.setFirstResult(skips);
        query.setMaxResults(queryParameters.getPageLimit());
      }

      List<RepositoryEntity> repositoryEntities = query.list();
      LOGGER.debug("Repositorys result count : {}", repositoryEntities.size());

      Map<Long, Workspace> cacheWorkspaceMap = new HashMap<>();
      Map<Long, SimpleEntry<Dataset, Repository>> repositoriesAndDatasetsMap =
          convertRepositoriesFromRepositoryEntityList(
              session,
              metadataDAO,
              repositoryEntities,
              queryParameters.getIdsOnly(),
              cacheWorkspaceMap,
              getResourcesMap);

      LinkedHashMap<Dataset, Repository> repositoriesAndDatasets =
          repositoriesAndDatasetsMap.values().stream()
              .collect(
                  Collectors.toMap(
                      SimpleEntry::getKey, SimpleEntry::getValue, (a, b) -> a, LinkedHashMap::new));

      long totalRecords = RdbmsUtils.count(session, repositoryRoot, criteriaQuery);
      LOGGER.debug("Repositorys total records count : {}", totalRecords);

      var repositoryDatasetPaginationDTO = new DatasetPaginationDTO();
      repositoryDatasetPaginationDTO.setDatasets(new ArrayList<>(repositoriesAndDatasets.keySet()));
      repositoryDatasetPaginationDTO.setRepositories(
          new ArrayList<>(repositoriesAndDatasets.values()));
      repositoryDatasetPaginationDTO.setTotalRecords(totalRecords);
      return repositoryDatasetPaginationDTO;
    } catch (Exception ex) {
      if (ModelDBUtils.needToRetry(ex)) {
        return findDatasets(metadataDAO, queryParameters, currentLoginUserInfo, resourceVisibility);
      } else {
        throw ex;
      }
    }
  }

  private DatasetPaginationDTO getEmptyDatasetPaginationDTO() {
    var emptyPaginationDTO = new DatasetPaginationDTO();
    emptyPaginationDTO.setDatasets(Collections.emptyList());
    emptyPaginationDTO.setRepositories(Collections.emptyList());
    emptyPaginationDTO.setTotalRecords(0L);
    return emptyPaginationDTO;
  }

  @Override
  public Dataset deleteDatasetTags(
      MetadataDAO metadataDAO, String id, List<String> tagsList, boolean deleteAll)
      throws ModelDBException {
    try (var session = modelDBHibernateUtil.getSessionFactory().openSession()) {
      var repositoryIdentification =
          RepositoryIdentification.newBuilder().setRepoId(Long.parseLong(id)).build();
      deleteRepositoryTags(
          metadataDAO,
          repositoryIdentification,
          tagsList,
          deleteAll,
          false,
          RepositoryTypeEnum.DATASET);
      return convertToDataset(
          session,
          metadataDAO,
          getRepositoryById(
              session, repositoryIdentification, true, false, RepositoryTypeEnum.DATASET),
          new HashMap<>(),
          new HashMap<>());
    } catch (Exception ex) {
      if (ModelDBUtils.needToRetry(ex)) {
        return deleteDatasetTags(metadataDAO, id, tagsList, deleteAll);
      } else {
        throw ex;
      }
    }
  }

  @Override
  public void deleteRepositoryTags(
      MetadataDAO metadataDAO,
      RepositoryIdentification repositoryIdentification,
      List<String> tagsList,
      boolean deleteAll,
      boolean canNotOperateOnProtected,
      RepositoryEnums.RepositoryTypeEnum repositoryType)
      throws ModelDBException {
    try (var session = modelDBHibernateUtil.getSessionFactory().openSession()) {
      session.beginTransaction();
      var repositoryEntity =
          getRepositoryById(
              session, repositoryIdentification, true, canNotOperateOnProtected, repositoryType);
      session.lock(repositoryEntity, LockMode.PESSIMISTIC_WRITE);
      repositoryEntity.update();
      metadataDAO.deleteLabels(
          IdentificationType.newBuilder()
              .setIdType(VERSIONING_REPOSITORY)
              .setIntId(repositoryIdentification.getRepoId())
              .build(),
          tagsList,
          deleteAll);
      session.update(repositoryEntity);
      session.getTransaction().commit();
    } catch (Exception ex) {
      if (ModelDBUtils.needToRetry(ex)) {
        deleteRepositoryTags(
            metadataDAO,
            repositoryIdentification,
            tagsList,
            deleteAll,
            canNotOperateOnProtected,
            repositoryType);
      } else {
        throw ex;
      }
    }
  }

  @Override
  public GetDatasetById.Response getDatasetById(MetadataDAO metadataDAO, String id)
      throws ModelDBException {
    try (var session = modelDBHibernateUtil.getSessionFactory().openSession()) {
      var repositoryEntity =
          getRepositoryById(
              session,
              RepositoryIdentification.newBuilder().setRepoId(Long.parseLong(id)).build(),
              false,
              false,
              RepositoryTypeEnum.DATASET);
      return GetDatasetById.Response.newBuilder()
          .setDataset(
              convertToDataset(
                  session, metadataDAO, repositoryEntity, new HashMap<>(), new HashMap<>()))
          .build();
    } catch (NumberFormatException e) {
      String message = "Can't find repository, wrong id format: " + id;
      throw new ModelDBException(message, Code.INVALID_ARGUMENT);
    } catch (Exception ex) {
      if (ModelDBUtils.needToRetry(ex)) {
        return getDatasetById(metadataDAO, id);
      } else {
        throw ex;
      }
    }
  }

  private Map<Long, SimpleEntry<Dataset, Repository>> convertRepositoriesFromRepositoryEntityList(
      Session session,
      MetadataDAO metadataDAO,
      List<RepositoryEntity> repositoryEntityList,
      boolean idsOnly,
      Map<Long, Workspace> cacheWorkspaceMap,
      Map<String, GetResourcesResponseItem> getResourcesMap) {
    return repositoryEntityList.stream()
        .collect(
            Collectors.toMap(
                RepositoryEntity::getId,
                repositoryEntity ->
                    getDatasetRepositorySimpleEntry(
                        session,
                        metadataDAO,
                        idsOnly,
                        repositoryEntity,
                        cacheWorkspaceMap,
                        getResourcesMap),
                (a, b) -> a,
                LinkedHashMap::new));
  }

  private SimpleEntry<Dataset, Repository> getDatasetRepositorySimpleEntry(
      Session session,
      MetadataDAO metadataDAO,
      boolean idsOnly,
      RepositoryEntity repositoryEntity,
      Map<Long, Workspace> cacheWorkspaceMap,
      Map<String, GetResourcesResponseItem> getResourcesMap) {
    try {
      return new SimpleEntry<>(
          convertToDataset(
              session, metadataDAO, repositoryEntity, cacheWorkspaceMap, getResourcesMap),
          repositoryEntity.toProto(
              mdbRoleService, authService, cacheWorkspaceMap, getResourcesMap));
    } catch (ModelDBException e) {
      LOGGER.warn(UNEXPECTED_ERROR_ON_REPOSITORY_ENTITY_CONVERSION_TO_PROTO);
      throw new InternalErrorException(UNEXPECTED_ERROR_ON_REPOSITORY_ENTITY_CONVERSION_TO_PROTO);
    }
  }

  @Override
  public void deleteRepositoryAttributes(
      Long repositoryId,
      List<String> attributesKeys,
      boolean deleteAll,
      boolean canNotOperateOnProtected,
      RepositoryEnums.RepositoryTypeEnum repositoryType)
      throws ModelDBException {
    try (var session = modelDBHibernateUtil.getSessionFactory().openSession()) {
      session.beginTransaction();
      var repositoryEntity =
          getRepositoryById(
              session,
              RepositoryIdentification.newBuilder().setRepoId(repositoryId).build(),
              true,
              canNotOperateOnProtected,
              repositoryType);
      session.lock(repositoryEntity, LockMode.PESSIMISTIC_WRITE);
      if (deleteAll) {
        var query =
            session
                .createQuery(DELETE_ALL_REPOSITORY_ATTRIBUTES_HQL)
                .setLockOptions(new LockOptions().setLockMode(LockMode.PESSIMISTIC_WRITE));
        query.setParameter("repoId", repositoryEntity.getId());
        query.executeUpdate();
      } else {
        var query =
            session
                .createQuery(DELETE_SELECTED_REPOSITORY_ATTRIBUTES_HQL)
                .setLockOptions(new LockOptions().setLockMode(LockMode.PESSIMISTIC_WRITE));
        query.setParameter("keys", attributesKeys);
        query.setParameter("repoId", repositoryEntity.getId());
        query.executeUpdate();
      }

      var updateRepoTimeQuery =
          new StringBuilder(
              "UPDATE RepositoryEntity rp SET rp.date_updated = :updatedTime, version_number=(version_number + 1)  where rp.id = :repoId ");
      var updateRepoQuery = session.createQuery(updateRepoTimeQuery.toString());
      updateRepoQuery.setParameter("updatedTime", new Date().getTime());
      updateRepoQuery.setParameter("repoId", repositoryId);
      updateRepoQuery.executeUpdate();
      session.getTransaction().commit();
    } catch (Exception ex) {
      if (ModelDBUtils.needToRetry(ex)) {
        deleteRepositoryAttributes(
            repositoryId, attributesKeys, deleteAll, canNotOperateOnProtected, repositoryType);
      } else {
        throw ex;
      }
    }
  }
}<|MERGE_RESOLUTION|>--- conflicted
+++ resolved
@@ -624,11 +624,7 @@
           && workspaceName.equals(authService.getUsernameFromUserInfo(currentLoginUserInfo))) {
         List<GetResourcesResponseItem> accessibleAllWorkspaceItems =
             mdbRoleService.getResourceItems(
-<<<<<<< HEAD
-                null, Collections.emptySet(), ModelDBServiceResourceTypes.REPOSITORY);
-=======
                 null, Collections.emptySet(), ModelDBServiceResourceTypes.REPOSITORY, false);
->>>>>>> 437f5ecf
         accessibleResourceIds =
             accessibleAllWorkspaceItems.stream()
                 .peek(
@@ -650,11 +646,7 @@
             mdbRoleService.getWorkspaceByWorkspaceName(currentLoginUserInfo, workspaceName);
         List<GetResourcesResponseItem> accessibleAllWorkspaceItems =
             mdbRoleService.getResourceItems(
-<<<<<<< HEAD
-                workspace, Collections.emptySet(), ModelDBServiceResourceTypes.REPOSITORY);
-=======
                 workspace, Collections.emptySet(), ModelDBServiceResourceTypes.REPOSITORY, false);
->>>>>>> 437f5ecf
         accessibleResourceIds =
             accessibleAllWorkspaceItems.stream()
                 .peek(
