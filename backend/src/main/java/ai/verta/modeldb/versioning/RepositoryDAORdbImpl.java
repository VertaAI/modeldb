--- conflicted
+++ resolved
@@ -1,10 +1,5 @@
 package ai.verta.modeldb.versioning;
 
-<<<<<<< HEAD
-import static ai.verta.modeldb.metadata.IDTypeEnum.IDType.VERSIONING_REPOSITORY;
-
-=======
->>>>>>> 9a2fc008
 import ai.verta.modeldb.CreateJob;
 import ai.verta.modeldb.Dataset;
 import ai.verta.modeldb.KeyValueQuery;
@@ -315,12 +310,7 @@
       CommitDAO commitDAO, SetRepository request, UserInfo userInfo, boolean create)
       throws ModelDBException, InvalidProtocolBufferException, NoSuchAlgorithmException {
     try (Session session = ModelDBHibernateUtil.getSessionFactory().openSession()) {
-<<<<<<< HEAD
-      RepositoryEntity repository =
-          setRepository(session, commitDAO, request, userInfo, create);
-=======
       RepositoryEntity repository = setRepository(session, commitDAO, request, userInfo, create);
->>>>>>> 9a2fc008
       return SetRepository.Response.newBuilder().setRepository(repository.toProto()).build();
     } catch (Exception ex) {
       if (ModelDBUtils.needToRetry(ex)) {
