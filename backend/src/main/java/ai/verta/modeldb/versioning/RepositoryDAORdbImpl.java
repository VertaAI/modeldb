package ai.verta.modeldb.versioning;

import static ai.verta.modeldb.versioning.SetRepository.Response.newBuilder;

import ai.verta.modeldb.Dataset;
import ai.verta.modeldb.KeyValueQuery;
import ai.verta.modeldb.ModelDBConstants;
import ai.verta.modeldb.ModelDBException;
import ai.verta.modeldb.WorkspaceTypeEnum.WorkspaceType;
import ai.verta.modeldb.authservice.AuthService;
import ai.verta.modeldb.authservice.RoleService;
import ai.verta.modeldb.collaborator.CollaboratorUser;
import ai.verta.modeldb.dto.WorkspaceDTO;
import ai.verta.modeldb.entities.versioning.BranchEntity;
import ai.verta.modeldb.entities.versioning.CommitEntity;
import ai.verta.modeldb.entities.versioning.RepositoryEntity;
import ai.verta.modeldb.entities.versioning.TagsEntity;
import ai.verta.modeldb.experimentRun.ExperimentRunDAO;
import ai.verta.modeldb.utils.ModelDBHibernateUtil;
import ai.verta.modeldb.utils.ModelDBUtils;
import ai.verta.modeldb.utils.RdbmsUtils;
import ai.verta.modeldb.versioning.GetRepositoryRequest.Response;
import ai.verta.modeldb.versioning.RepositoryVisibilityEnum.RepositoryVisibility;
import ai.verta.uac.ModelDBActionEnum.ModelDBServiceActions;
import ai.verta.uac.ModelResourceEnum.ModelDBServiceResourceTypes;
import ai.verta.uac.Role;
import ai.verta.uac.UserInfo;
import com.google.protobuf.InvalidProtocolBufferException;
import com.google.protobuf.ProtocolStringList;
import io.grpc.Status.Code;
import io.grpc.StatusRuntimeException;
import java.security.NoSuchAlgorithmException;
import java.util.ArrayList;
import java.util.Collections;
import java.util.HashSet;
import java.util.LinkedList;
import java.util.List;
import java.util.Optional;
import java.util.Set;
import java.util.stream.Collectors;
import javax.persistence.criteria.CriteriaBuilder;
import javax.persistence.criteria.CriteriaQuery;
import javax.persistence.criteria.Expression;
import javax.persistence.criteria.Order;
import javax.persistence.criteria.Predicate;
import javax.persistence.criteria.Root;
import org.apache.logging.log4j.LogManager;
import org.apache.logging.log4j.Logger;
import org.hibernate.Session;
import org.hibernate.Transaction;
import org.hibernate.query.Query;

public class RepositoryDAORdbImpl implements RepositoryDAO {

  private static final Logger LOGGER = LogManager.getLogger(RepositoryDAORdbImpl.class);
  private static final String GLOBAL_SHARING = "_REPO_GLOBAL_SHARING";
  private final AuthService authService;
  private final RoleService roleService;

  private static final String SHORT_NAME = "repo";

  private static final String GET_REPOSITORY_COUNT_BY_NAME_PREFIX_HQL =
      new StringBuilder("Select count(*) From ")
          .append(RepositoryEntity.class.getSimpleName())
          .append(" ")
          .append(SHORT_NAME)
          .append(" where ")
          .append(" ")
          .append(SHORT_NAME)
          .append(".")
          .append(ModelDBConstants.NAME)
          .append(" = :repositoryName ")
          .toString();

  private static final String GET_REPOSITORY_BY_NAME_PREFIX_HQL =
      new StringBuilder("From ")
          .append(RepositoryEntity.class.getSimpleName())
          .append(" ")
          .append(SHORT_NAME)
          .append(" where ")
          .append(" ")
          .append(SHORT_NAME)
          .append(".")
          .append(ModelDBConstants.NAME)
          .append(" = :repositoryName ")
          .toString();

  private static final String GET_TAG_HQL =
      new StringBuilder("From ")
          .append(TagsEntity.class.getSimpleName())
          .append(" t ")
          .append(" where ")
          .append(" t.id.")
          .append(ModelDBConstants.REPOSITORY_ID)
          .append(" = :repositoryId ")
          .append(" AND t.id.")
          .append(ModelDBConstants.TAG)
          .append(" = :tag ")
          .toString();
  private static final String GET_TAGS_HQL =
      new StringBuilder("From TagsEntity te where te.id.")
          .append(ModelDBConstants.REPOSITORY_ID)
          .append(" = :repoId ")
          .toString();
  private static final String CHECK_BRANCH_IN_REPOSITORY_HQL =
      new StringBuilder("From ")
          .append(BranchEntity.class.getSimpleName())
          .append(" br ")
          .append(" where ")
          .append(" br.id.")
          .append(ModelDBConstants.REPOSITORY_ID)
          .append(" = :repositoryId ")
          .append(" AND br.id.")
          .append(ModelDBConstants.BRANCH)
          .append(" = :branch ")
          .toString();
  private static final String GET_REPOSITORY_BRANCHES_HQL =
      new StringBuilder("From ")
          .append(BranchEntity.class.getSimpleName())
          .append(" br where br.id.")
          .append(ModelDBConstants.REPOSITORY_ID)
          .append(" = :repoId ")
          .toString();
  private static final String DELETED_STATUS_REPOSITORY_QUERY_STRING =
      new StringBuilder("UPDATE ")
          .append(RepositoryEntity.class.getSimpleName())
          .append(" rp ")
          .append("SET rp.")
          .append(ModelDBConstants.DELETED)
          .append(" = :deleted ")
          .append(" WHERE rp.")
          .append(ModelDBConstants.ID)
          .append(" IN (:repoIds)")
          .toString();
  private static final String GET_REPOSITORY_BY_ID_HQL =
      new StringBuilder("From ")
          .append(RepositoryEntity.class.getSimpleName())
          .append(" ")
          .append(SHORT_NAME)
          .append(" where ")
          .append(" ")
          .append(SHORT_NAME)
          .append(".")
          .append(ModelDBConstants.ID)
          .append(" = :repoId ")
          .append(" AND ")
          .append(SHORT_NAME)
          .append(".")
          .append(ModelDBConstants.DELETED)
          .append(" = false ")
          .toString();

  public RepositoryDAORdbImpl(AuthService authService, RoleService roleService) {
    this.authService = authService;
    this.roleService = roleService;
  }

  @Override
  public Response getRepository(GetRepositoryRequest request) throws Exception {
    try (Session session = ModelDBHibernateUtil.getSessionFactory().openSession()) {
      RepositoryEntity repository = getRepositoryById(session, request.getId());
      return Response.newBuilder().setRepository(repository.toProto()).build();
    } catch (Exception ex) {
      if (ModelDBUtils.needToRetry(ex)) {
        return getRepository(request);
      } else {
        throw ex;
      }
    }
  }

  private WorkspaceDTO verifyAndGetWorkspaceDTO(
      RepositoryIdentification id, boolean shouldCheckNamed, boolean create)
      throws ModelDBException {
    WorkspaceDTO workspaceDTO = null;
    String message = null;
    if (id.hasNamedId()) {
      UserInfo userInfo;
      try {
        userInfo = authService.getCurrentLoginUserInfo();
      } catch (StatusRuntimeException e) {
        throw new ModelDBException("Authorization error", e.getStatus().getCode());
      }
      RepositoryNamedIdentification named = id.getNamedId();
      try {
        workspaceDTO =
            roleService.getWorkspaceDTOByWorkspaceName(userInfo, named.getWorkspaceName());
        if (create) {
          ModelDBUtils.checkPersonalWorkspace(
              userInfo,
              workspaceDTO.getWorkspaceType(),
              workspaceDTO.getWorkspaceId(),
              "repository");
        }
      } catch (StatusRuntimeException e) {
        LOGGER.warn(e);
        throw new ModelDBException(
            "Error getting workspace: " + e.getStatus().getDescription(), e.getStatus().getCode());
      }
      if (named.getName().isEmpty() && shouldCheckNamed) {
        message = "Repository name should not be empty";
      }
    }

    if (message != null) {
      throw new ModelDBException(message, Code.INVALID_ARGUMENT);
    }
    return workspaceDTO;
  }

  private WorkspaceDTO verifyAndGetWorkspaceDTO(
      RepositoryIdentification id, boolean shouldCheckNamed) throws ModelDBException {
    return verifyAndGetWorkspaceDTO(id, shouldCheckNamed, false);
  }

  @Override
  public RepositoryEntity getRepositoryById(
      Session session, RepositoryIdentification id, boolean checkWrite) throws ModelDBException {
    RepositoryEntity repository;
    if (id.hasNamedId()) {
      WorkspaceDTO workspaceDTO = verifyAndGetWorkspaceDTO(id, true);
      repository =
          getRepositoryByName(session, id.getNamedId().getName(), workspaceDTO)
              .orElseThrow(
                  () ->
                      new ModelDBException(
                          "Couldn't find repository by name " + id.getNamedId().getName(),
                          Code.NOT_FOUND));
    } else {
      repository =
          getRepositoryById(session, id.getRepoId())
              .orElseThrow(
                  () ->
                      new ModelDBException(
                          "Couldn't find repository by id " + id.getRepoId(), Code.NOT_FOUND));
    }
    try {
      if (checkWrite) {
        roleService.validateEntityUserWithUserInfo(
            ModelDBServiceResourceTypes.REPOSITORY,
            repository.getId().toString(),
            ModelDBServiceActions.UPDATE);
      } else {
        roleService.validateEntityUserWithUserInfo(
            ModelDBServiceResourceTypes.REPOSITORY,
            repository.getId().toString(),
            ModelDBServiceActions.READ);
      }
    } catch (InvalidProtocolBufferException e) {
      LOGGER.error(e);
      throw new ModelDBException("Unexpected error", e);
    }
    return repository;
  }

  @Override
  public RepositoryEntity getRepositoryById(Session session, RepositoryIdentification id)
      throws ModelDBException {
    return getRepositoryById(session, id, false);
  }

  private Optional<RepositoryEntity> getRepositoryById(Session session, long id) {
    Query query = session.createQuery(GET_REPOSITORY_BY_ID_HQL);
    query.setParameter("repoId", id);
    return Optional.ofNullable((RepositoryEntity) query.uniqueResult());
  }

  private Optional<RepositoryEntity> getRepositoryByName(
      Session session, String name, WorkspaceDTO workspaceDTO) {
    Query query =
        ModelDBHibernateUtil.getWorkspaceEntityQuery(
            session,
            SHORT_NAME,
            GET_REPOSITORY_BY_NAME_PREFIX_HQL,
            "repositoryName",
            name,
            ModelDBConstants.WORKSPACE_ID,
            workspaceDTO.getWorkspaceId(),
            workspaceDTO.getWorkspaceType(),
            true,
            null);
    return Optional.ofNullable((RepositoryEntity) query.uniqueResult());
  }

  @Override
  public SetRepository.Response setRepository(
      CommitDAO commitDAO, SetRepository request, UserInfo userInfo, boolean create)
      throws ModelDBException, NoSuchAlgorithmException {
    try (Session session = ModelDBHibernateUtil.getSessionFactory().openSession()) {
<<<<<<< HEAD
      RepositoryEntity repository = setRepository(session, commitDAO, request, userInfo, create);
      return newBuilder().setRepository(repository.toProto()).build();
    }
  }

  public RepositoryEntity setRepository(
      Session session,
      CommitDAO commitDAO,
      SetRepository request,
      UserInfo userInfo,
      boolean create)
      throws ModelDBException, NoSuchAlgorithmException {
    RepositoryEntity repository;
    if (create) {
      WorkspaceDTO workspaceDTO = verifyAndGetWorkspaceDTO(request.getId(), false, true);
      ModelDBHibernateUtil.checkIfEntityAlreadyExists(
          session,
          SHORT_NAME,
          GET_REPOSITORY_COUNT_BY_NAME_PREFIX_HQL,
          "Repository",
          "repositoryName",
          request.getRepository().getName(),
          ModelDBConstants.WORKSPACE_ID,
          workspaceDTO.getWorkspaceId(),
          workspaceDTO.getWorkspaceType(),
          LOGGER);
      repository =
          new RepositoryEntity(
              request.getRepository().getName(),
              workspaceDTO,
              request.getRepository().getOwner(),
              request.getRepository().getRepositoryVisibility());
      repository.setDeleted(true);
    } else {
      repository = getRepositoryById(session, request.getId(), true);
      ModelDBHibernateUtil.checkIfEntityAlreadyExists(
          session,
          SHORT_NAME,
          GET_REPOSITORY_COUNT_BY_NAME_PREFIX_HQL,
          "Repository",
          "repositoryName",
          request.getRepository().getName(),
          ModelDBConstants.WORKSPACE_ID,
          repository.getWorkspace_id(),
          WorkspaceType.forNumber(repository.getWorkspace_type()),
          LOGGER);
      repository.update(request);
    }
    session.beginTransaction();
    session.saveOrUpdate(repository);
    if (create) {
      Commit initCommit =
          Commit.newBuilder().setMessage(ModelDBConstants.INITIAL_COMMIT_MESSAGE).build();
      CommitEntity commitEntity =
          commitDAO.saveCommitEntity(
              session,
              initCommit,
              FileHasher.getSha(new String()),
              authService.getVertaIdFromUserInfo(userInfo),
              repository);

      saveBranch(
          session, commitEntity.getCommit_hash(), ModelDBConstants.MASTER_BRANCH, repository);
    }
    session.getTransaction().commit();
    if (create) {
      createRoleBindingsForRepository(request, userInfo, repository);

      // Update repository deleted status to false after roleBindings created successfully
      session.beginTransaction();
      repository.setDeleted(false);
      session.update(repository);
      session.getTransaction().commit();
=======
      RepositoryEntity repositoryEntity;
      final Repository repository = request.getRepository();
      if (create) {
        WorkspaceDTO workspaceDTO = verifyAndGetWorkspaceDTO(request.getId(), false, true);
        ModelDBHibernateUtil.checkIfEntityAlreadyExists(
            session,
            SHORT_NAME,
            GET_REPOSITORY_COUNT_BY_NAME_PREFIX_HQL,
            "Repository",
            "repositoryName",
            repository.getName(),
            ModelDBConstants.WORKSPACE_ID,
            workspaceDTO.getWorkspaceId(),
            workspaceDTO.getWorkspaceType(),
            LOGGER);
        repositoryEntity =
            new RepositoryEntity(
                repository.getName(),
                workspaceDTO,
                repository.getOwner(),
                repository.getRepositoryVisibility(),
                repository.getRepositoryAccessModifier());
        repositoryEntity.setDeleted(true);
      } else {
        repositoryEntity = getRepositoryById(session, request.getId(), true);
        ModelDBHibernateUtil.checkIfEntityAlreadyExists(
            session,
            SHORT_NAME,
            GET_REPOSITORY_COUNT_BY_NAME_PREFIX_HQL,
            "Repository",
            "repositoryName",
            repository.getName(),
            ModelDBConstants.WORKSPACE_ID,
            repositoryEntity.getWorkspace_id(),
            WorkspaceType.forNumber(repositoryEntity.getWorkspace_type()),
            LOGGER);
        repositoryEntity.update(request);
      }
      session.beginTransaction();
      session.saveOrUpdate(repositoryEntity);
      if (create) {
        Commit initCommit =
            Commit.newBuilder().setMessage(ModelDBConstants.INITIAL_COMMIT_MESSAGE).build();
        CommitEntity commitEntity =
            commitDAO.saveCommitEntity(
                session,
                initCommit,
                FileHasher.getSha(new String()),
                authService.getVertaIdFromUserInfo(userInfo),
                repositoryEntity);

        saveBranch(
            session,
            commitEntity.getCommit_hash(),
            ModelDBConstants.MASTER_BRANCH,
            repositoryEntity);
      }
      session.getTransaction().commit();
      if (create) {
        createRoleBindingsForRepository(request, userInfo, repositoryEntity);

        // Update repository deleted status to false after roleBindings created successfully
        session.beginTransaction();
        repositoryEntity.setDeleted(false);
        session.update(repositoryEntity);
        session.getTransaction().commit();
      }
      return SetRepository.Response.newBuilder().setRepository(repositoryEntity.toProto()).build();
    } catch (Exception ex) {
      if (ModelDBUtils.needToRetry(ex)) {
        return setRepository(commitDAO, request, userInfo, create);
      } else {
        throw ex;
      }
>>>>>>> 80658cde
    }

    return repository;
  }

  private void createRoleBindingsForRepository(
      SetRepository request, UserInfo userInfo, RepositoryEntity repository) {
    Role ownerRole = roleService.getRoleByName(ModelDBConstants.ROLE_REPOSITORY_OWNER, null);
    roleService.createRoleBinding(
        ownerRole,
        new CollaboratorUser(authService, userInfo),
        String.valueOf(repository.getId()),
        ModelDBServiceResourceTypes.REPOSITORY);
    roleService.createWorkspaceRoleBinding(
        repository.getWorkspace_id(),
        WorkspaceType.forNumber(repository.getWorkspace_type()),
        String.valueOf(repository.getId()),
        ModelDBConstants.ROLE_REPOSITORY_ADMIN,
        ModelDBServiceResourceTypes.REPOSITORY,
        request.getRepository().getRepositoryVisibility() != null
            && request
                .getRepository()
                .getRepositoryVisibility()
                .equals(RepositoryVisibility.ORG_SCOPED_PUBLIC),
        GLOBAL_SHARING);
  }

  @Override
  public DeleteRepositoryRequest.Response deleteRepository(
      DeleteRepositoryRequest request, CommitDAO commitDAO, ExperimentRunDAO experimentRunDAO)
      throws ModelDBException {
    try (Session session = ModelDBHibernateUtil.getSessionFactory().openSession()) {
      RepositoryEntity repository = getRepositoryById(session, request.getRepositoryId());
      // Get self allowed resources id where user has delete permission
      List<String> allowedRepositoryIds =
          roleService.getAccessibleResourceIdsByActions(
              ModelDBServiceResourceTypes.REPOSITORY,
              ModelDBServiceActions.DELETE,
              Collections.singletonList(String.valueOf(repository.getId())));
      if (allowedRepositoryIds.isEmpty()) {
        throw new ModelDBException(
            "Delete Access Denied for given repository Id : " + request.getRepositoryId(),
            Code.PERMISSION_DENIED);
      }

      Query deletedRepositoriesQuery = session.createQuery(DELETED_STATUS_REPOSITORY_QUERY_STRING);
      deletedRepositoriesQuery.setParameter("deleted", true);
      deletedRepositoriesQuery.setParameter(
          "repoIds", allowedRepositoryIds.stream().map(Long::valueOf).collect(Collectors.toList()));
      Transaction transaction = session.beginTransaction();
      int updatedCount = deletedRepositoriesQuery.executeUpdate();
      LOGGER.debug(
          "Mark Repositories as deleted : {}, count : {}", allowedRepositoryIds, updatedCount);
      // Delete all VersionedInputs for repository ID
      experimentRunDAO.deleteLogVersionedInputs(session, repository.getId(), null);
      transaction.commit();
      return DeleteRepositoryRequest.Response.newBuilder().setStatus(true).build();
    } catch (Exception ex) {
      if (ModelDBUtils.needToRetry(ex)) {
        return deleteRepository(request, commitDAO, experimentRunDAO);
      } else {
        throw ex;
      }
    }
  }

  Repository createRepository(
      Session session, CommitDAO commitDAO, Dataset dataset, UserInfo userInfo)
      throws NoSuchAlgorithmException, ModelDBException {
    RepositoryEntity repositoryEntity =
        setRepository(
            session,
            commitDAO,
            SetRepository.newBuilder()
                .setRepository(
                    Repository.newBuilder()
                        .setRepositoryVisibilityValue(dataset.getDatasetVisibilityValue())
                        .setWorkspaceType(dataset.getWorkspaceType())
                        .setWorkspaceId(dataset.getWorkspaceId())
                        .setDateCreated(dataset.getTimeCreated())
                        .setDateUpdated(dataset.getTimeUpdated())
                        .setName(dataset.getName())
                        .setOwner(dataset.getOwner()))
                .build(),
            userInfo,
            true);

    // TODO: add attribute support

    ProtocolStringList tags = dataset.getTagsList();
    for (String tag : tags) {
      setTag(session, repositoryEntity, SetTagRequest.newBuilder().setTag(tag).build());
    }

    return repositoryEntity.toProto();
  }

  Dataset convertToDataset(Session session, RepositoryEntity repositoryEntity) {
    Dataset.Builder dataset = Dataset.newBuilder();
    dataset
        .setDatasetVisibilityValue(repositoryEntity.getRepository_visibility())
        .setWorkspaceTypeValue(repositoryEntity.getWorkspace_type())
        .setWorkspaceId(repositoryEntity.getWorkspace_id())
        .setTimeCreated(repositoryEntity.getDate_created())
        .setTimeUpdated(repositoryEntity.getDate_updated())
        .setName(repositoryEntity.getName())
        .setOwner(repositoryEntity.getOwner());
    ListTagsRequest.Response tags = listTags(session, repositoryEntity);
    // TODO: add attribute support
    dataset.addAllTags(tags.getTagsList());
    return dataset.build();
  }

  @Override
  public ListRepositoriesRequest.Response listRepositories(
      ListRepositoriesRequest request, UserInfo currentLoginUserInfo) throws ModelDBException {
    try (Session session = ModelDBHibernateUtil.getSessionFactory().openSession()) {
      List<String> accessibleResourceIds =
          roleService.getAccessibleResourceIds(
              null,
              new CollaboratorUser(authService, currentLoginUserInfo),
              RepositoryVisibility.PRIVATE,
              ModelDBServiceResourceTypes.REPOSITORY,
              Collections.emptyList());

      if (accessibleResourceIds.isEmpty() && roleService.IsImplemented()) {
        LOGGER.debug("Accessible Repository Ids not found, size 0");
        return ListRepositoriesRequest.Response.newBuilder().setTotalRecords(0).build();
      }

      CriteriaBuilder criteriaBuilder = session.getCriteriaBuilder();
      // Using FROM and JOIN
      CriteriaQuery<RepositoryEntity> criteriaQuery =
          criteriaBuilder.createQuery(RepositoryEntity.class);
      Root<RepositoryEntity> repositoryEntityRoot = criteriaQuery.from(RepositoryEntity.class);
      repositoryEntityRoot.alias(SHORT_NAME);
      List<Predicate> finalPredicatesList = new ArrayList<>();

      if (!request.getWorkspaceName().isEmpty()) {
        WorkspaceDTO workspaceDTO =
            verifyAndGetWorkspaceDTO(
                RepositoryIdentification.newBuilder()
                    .setNamedId(
                        RepositoryNamedIdentification.newBuilder()
                            .setWorkspaceName(request.getWorkspaceName()))
                    .build(),
                false);
        List<KeyValueQuery> workspacePredicates =
            ModelDBUtils.getKeyValueQueriesByWorkspaceDTO(workspaceDTO);
        if (workspacePredicates.size() > 0) {
          Predicate privateWorkspacePredicate =
              criteriaBuilder.equal(
                  repositoryEntityRoot.get(ModelDBConstants.WORKSPACE_ID),
                  workspacePredicates.get(0).getValue().getStringValue());
          Predicate privateWorkspaceTypePredicate =
              criteriaBuilder.equal(
                  repositoryEntityRoot.get(ModelDBConstants.WORKSPACE_TYPE),
                  workspacePredicates.get(1).getValue().getNumberValue());
          Predicate privatePredicate =
              criteriaBuilder.and(privateWorkspacePredicate, privateWorkspaceTypePredicate);

          finalPredicatesList.add(privatePredicate);
        }
      }

      if (!accessibleResourceIds.isEmpty()) {
        Expression<String> exp = repositoryEntityRoot.get(ModelDBConstants.ID);
        Predicate predicate2 = exp.in(accessibleResourceIds);
        finalPredicatesList.add(predicate2);
      }

      finalPredicatesList.add(
          criteriaBuilder.equal(repositoryEntityRoot.get(ModelDBConstants.DELETED), false));

      Order orderBy = criteriaBuilder.desc(repositoryEntityRoot.get(ModelDBConstants.DATE_UPDATED));

      Predicate[] predicateArr = new Predicate[finalPredicatesList.size()];
      for (int index = 0; index < finalPredicatesList.size(); index++) {
        predicateArr[index] = finalPredicatesList.get(index);
      }

      Predicate predicateWhereCause = criteriaBuilder.and(predicateArr);
      criteriaQuery.select(repositoryEntityRoot);
      criteriaQuery.where(predicateWhereCause);
      criteriaQuery.orderBy(orderBy);

      Query query = session.createQuery(criteriaQuery);
      LOGGER.debug("Repository final query : {}", query.getQueryString());

      if (request.hasPagination()) {
        // Calculate number of documents to skip
        int pageLimit = request.getPagination().getPageLimit();
        query.setFirstResult((request.getPagination().getPageNumber() - 1) * pageLimit);
        query.setMaxResults(pageLimit);
      }

      List<RepositoryEntity> repositoryEntities = query.list();
      ListRepositoriesRequest.Response.Builder builder =
          ListRepositoriesRequest.Response.newBuilder();

      repositoryEntities.forEach(
          repositoryEntity -> builder.addRepositories(repositoryEntity.toProto()));

      long totalRecords = RdbmsUtils.count(session, repositoryEntityRoot, criteriaQuery);
      builder.setTotalRecords(totalRecords);
      return builder.build();
    } catch (Exception ex) {
      if (ModelDBUtils.needToRetry(ex)) {
        return listRepositories(request, currentLoginUserInfo);
      } else {
        throw ex;
      }
    }
  }

  @Override
  public SetTagRequest.Response setTag(SetTagRequest request) throws ModelDBException {
    try (Session session = ModelDBHibernateUtil.getSessionFactory().openSession()) {
      RepositoryEntity repository = getRepositoryById(session, request.getRepositoryId(), true);
      return setTag(session, repository, request);
    }
  }

  public SetTagRequest.Response setTag(
      Session session, RepositoryEntity repository, SetTagRequest request) throws ModelDBException {
    session.beginTransaction();

    boolean exists =
        VersioningUtils.commitRepositoryMappingExists(
            session, request.getCommitSha(), repository.getId());
    if (!exists) {
      throw new ModelDBException(
          "Commit_hash and repository_id mapping not found for repository "
              + repository.getId()
              + " commit "
              + " request.getCommitSha()",
          Code.NOT_FOUND);
    }

<<<<<<< HEAD
    Query query = session.createQuery(GET_TAG_HQL);
    query.setParameter("repositoryId", repository.getId());
    query.setParameter("tag", request.getTag());
    TagsEntity tagsEntity = (TagsEntity) query.uniqueResult();
    if (tagsEntity != null) {
      throw new ModelDBException("Tag '" + request.getTag() + "' already exists", Code.NOT_FOUND);
=======
      tagsEntity = new TagsEntity(repository.getId(), request.getCommitSha(), request.getTag());
      session.beginTransaction();
      session.save(tagsEntity);
      session.getTransaction().commit();
      return SetTagRequest.Response.newBuilder().build();
    } catch (Exception ex) {
      if (ModelDBUtils.needToRetry(ex)) {
        return setTag(request);
      } else {
        throw ex;
      }
>>>>>>> 80658cde
    }

    tagsEntity = new TagsEntity(repository.getId(), request.getCommitSha(), request.getTag());
    session.save(tagsEntity);
    session.getTransaction().commit();
    return SetTagRequest.Response.newBuilder().build();
  }

  @Override
  public GetTagRequest.Response getTag(GetTagRequest request) throws ModelDBException {
    try (Session session = ModelDBHibernateUtil.getSessionFactory().openSession()) {
      RepositoryEntity repository = getRepositoryById(session, request.getRepositoryId());

      Query query = session.createQuery(GET_TAG_HQL);
      query.setParameter("repositoryId", repository.getId());
      query.setParameter("tag", request.getTag());
      TagsEntity tagsEntity = (TagsEntity) query.uniqueResult();
      if (tagsEntity == null) {
        throw new ModelDBException("Tag not found " + request.getTag(), Code.NOT_FOUND);
      }

      CommitEntity commitEntity = session.get(CommitEntity.class, tagsEntity.getCommit_hash());
      return GetTagRequest.Response.newBuilder().setCommit(commitEntity.toCommitProto()).build();
    } catch (Exception ex) {
      if (ModelDBUtils.needToRetry(ex)) {
        return getTag(request);
      } else {
        throw ex;
      }
    }
  }

  @Override
  public DeleteTagRequest.Response deleteTag(DeleteTagRequest request) throws ModelDBException {
    try (Session session = ModelDBHibernateUtil.getSessionFactory().openSession()) {
      RepositoryEntity repository = getRepositoryById(session, request.getRepositoryId(), true);
      TagsEntity tagsEntity =
          session.get(TagsEntity.class, new TagsEntity.TagId(request.getTag(), repository.getId()));
      if (tagsEntity == null) {
        throw new ModelDBException("Tag not found " + request.getTag(), Code.NOT_FOUND);
      }
      session.beginTransaction();
      session.delete(tagsEntity);
      session.getTransaction().commit();
      return DeleteTagRequest.Response.newBuilder().build();
    } catch (Exception ex) {
      if (ModelDBUtils.needToRetry(ex)) {
        return deleteTag(request);
      } else {
        throw ex;
      }
    }
  }

  @Override
  public ListTagsRequest.Response listTags(ListTagsRequest request) throws ModelDBException {
    try (Session session = ModelDBHibernateUtil.getSessionFactory().openSession()) {
      RepositoryEntity repository = getRepositoryById(session, request.getRepositoryId());

      return listTags(session, repository);
    }
  }

  public ListTagsRequest.Response listTags(Session session, RepositoryEntity repository) {
    session.beginTransaction();
    Query query = session.createQuery(GET_TAGS_HQL);
    query.setParameter("repoId", repository.getId());
    List<TagsEntity> tagsEntities = query.list();

<<<<<<< HEAD
    if (tagsEntities == null || tagsEntities.isEmpty()) {
      return ListTagsRequest.Response.newBuilder().setTotalRecords(0).build();
=======
      session.getTransaction().commit();
      List<String> tags =
          tagsEntities.stream()
              .map(tagsEntity -> tagsEntity.getId().getTag())
              .collect(Collectors.toList());
      return ListTagsRequest.Response.newBuilder()
          .addAllTags(tags)
          .setTotalRecords(tags.size())
          .build();
    } catch (Exception ex) {
      if (ModelDBUtils.needToRetry(ex)) {
        return listTags(request);
      } else {
        throw ex;
      }
>>>>>>> 80658cde
    }

    session.getTransaction().commit();
    List<String> tags =
        tagsEntities.stream()
            .map(tagsEntity -> tagsEntity.getId().getTag())
            .collect(Collectors.toList());
    return ListTagsRequest.Response.newBuilder()
        .addAllTags(tags)
        .setTotalRecords(tags.size())
        .build();
  }

  @Override
  public SetBranchRequest.Response setBranch(SetBranchRequest request) throws ModelDBException {
    try (Session session = ModelDBHibernateUtil.getSessionFactory().openSession()) {
      RepositoryEntity repository = getRepositoryById(session, request.getRepositoryId(), true);

      session.beginTransaction();
      saveBranch(session, request.getCommitSha(), request.getBranch(), repository);
      session.getTransaction().commit();
      return SetBranchRequest.Response.newBuilder().build();
    } catch (Exception ex) {
      if (ModelDBUtils.needToRetry(ex)) {
        return setBranch(request);
      } else {
        throw ex;
      }
    }
  }

  private void saveBranch(
      Session session, String commitSHA, String branch, RepositoryEntity repository)
      throws ModelDBException {
    boolean exists =
        VersioningUtils.commitRepositoryMappingExists(session, commitSHA, repository.getId());
    if (!exists) {
      throw new ModelDBException(
          "Commit_hash and repository_id mapping not found for repository "
              + repository.getId()
              + " and commit "
              + commitSHA,
          Code.NOT_FOUND);
    }

    Query query = session.createQuery(CHECK_BRANCH_IN_REPOSITORY_HQL);
    query.setParameter("repositoryId", repository.getId());
    query.setParameter("branch", branch);
    BranchEntity branchEntity = (BranchEntity) query.uniqueResult();
    if (branchEntity != null) {
      if (branchEntity.getCommit_hash().equals(commitSHA)) return;
      session.delete(branchEntity);
    }

    branchEntity = new BranchEntity(repository.getId(), commitSHA, branch);
    session.save(branchEntity);
  }

  @Override
  public BranchEntity getBranchEntity(Session session, Long repoId, String branchName)
      throws ModelDBException {
    Query query = session.createQuery(CHECK_BRANCH_IN_REPOSITORY_HQL);
    query.setParameter("repositoryId", repoId);
    query.setParameter("branch", branchName);
    BranchEntity branchEntity = (BranchEntity) query.uniqueResult();
    if (branchEntity == null) {
      throw new ModelDBException(ModelDBConstants.BRANCH_NOT_FOUND, Code.NOT_FOUND);
    }
    return branchEntity;
  }

  @Override
  public GetBranchRequest.Response getBranch(GetBranchRequest request) throws ModelDBException {
    try (Session session = ModelDBHibernateUtil.getSessionFactory().openSession()) {
      RepositoryEntity repository = getRepositoryById(session, request.getRepositoryId());

      BranchEntity branchEntity = getBranchEntity(session, repository.getId(), request.getBranch());
      CommitEntity commitEntity = session.get(CommitEntity.class, branchEntity.getCommit_hash());
      return GetBranchRequest.Response.newBuilder().setCommit(commitEntity.toCommitProto()).build();
    } catch (Exception ex) {
      if (ModelDBUtils.needToRetry(ex)) {
        return getBranch(request);
      } else {
        throw ex;
      }
    }
  }

  @Override
  public DeleteBranchRequest.Response deleteBranch(DeleteBranchRequest request)
      throws ModelDBException {
    try (Session session = ModelDBHibernateUtil.getSessionFactory().openSession()) {
      RepositoryEntity repository = getRepositoryById(session, request.getRepositoryId(), true);
      BranchEntity branchEntity =
          session.get(
              BranchEntity.class,
              new BranchEntity.BranchId(request.getBranch(), repository.getId()));
      if (branchEntity == null) {
        throw new ModelDBException(
            ModelDBConstants.BRANCH_NOT_FOUND + request.getBranch(), Code.NOT_FOUND);
      }
      session.beginTransaction();
      session.delete(branchEntity);
      session.getTransaction().commit();
      return DeleteBranchRequest.Response.newBuilder().build();
    } catch (Exception ex) {
      if (ModelDBUtils.needToRetry(ex)) {
        return deleteBranch(request);
      } else {
        throw ex;
      }
    }
  }

  public void deleteBranchByCommit(Session session, Long repoId, String commitHash) {
    StringBuilder deleteBranchesHQLBuilder =
        new StringBuilder("DELETE FROM ")
            .append(BranchEntity.class.getSimpleName())
            .append(" br where br.id.repository_id = :repositoryId ")
            .append(" AND br.commit_hash = :commitHash ");
    Query deleteBranchQuery = session.createQuery(deleteBranchesHQLBuilder.toString());
    deleteBranchQuery.setParameter("repositoryId", repoId);
    deleteBranchQuery.setParameter("commitHash", commitHash);
    deleteBranchQuery.executeUpdate();
  }

  @Override
  public ListBranchesRequest.Response listBranches(ListBranchesRequest request)
      throws ModelDBException {
    try (Session session = ModelDBHibernateUtil.getSessionFactory().openSession()) {
      RepositoryEntity repository = getRepositoryById(session, request.getRepositoryId());

      Query query = session.createQuery(GET_REPOSITORY_BRANCHES_HQL);
      query.setParameter("repoId", repository.getId());
      List<BranchEntity> branchEntities = query.list();

      if (branchEntities == null || branchEntities.isEmpty()) {
        return ListBranchesRequest.Response.newBuilder().setTotalRecords(0).build();
      }

      List<String> branches =
          branchEntities.stream()
              .map(branchEntity -> branchEntity.getId().getBranch())
              .collect(Collectors.toList());
      return ListBranchesRequest.Response.newBuilder()
          .addAllBranches(branches)
          .setTotalRecords(branches.size())
          .build();
    } catch (Exception ex) {
      if (ModelDBUtils.needToRetry(ex)) {
        return listBranches(request);
      } else {
        throw ex;
      }
    }
  }

  @Override
  public ListCommitsLogRequest.Response listCommitsLog(ListCommitsLogRequest request)
      throws ModelDBException {
    try (Session session = ModelDBHibernateUtil.getSessionFactory().openSession()) {
      RepositoryEntity repository = getRepositoryById(session, request.getRepositoryId());

      String referenceCommit;

      if (!request.getBranch().isEmpty()) {
        Query query = session.createQuery(CHECK_BRANCH_IN_REPOSITORY_HQL);
        query.setParameter("repositoryId", repository.getId());
        query.setParameter("branch", request.getBranch());
        BranchEntity branchEntity = (BranchEntity) query.uniqueResult();
        if (branchEntity == null) {
          throw new ModelDBException(
              ModelDBConstants.BRANCH_NOT_FOUND + request.getBranch(), Code.NOT_FOUND);
        }
        referenceCommit = branchEntity.getCommit_hash();
      } else {
        CommitEntity commit = session.get(CommitEntity.class, request.getCommitSha());
        if (commit == null) {
          throw new ModelDBException(
              ModelDBConstants.COMMIT_NOT_FOUND + request.getCommitSha(), Code.NOT_FOUND);
        }
        referenceCommit = commit.getCommit_hash();
      }
      // list of commits to be used in the in clause in the final query
      Set<String> commitSHAs = new HashSet<>();
      // List of commits to be traversed
      List<String> childCommitSHAs = new LinkedList<>();
      childCommitSHAs.add(referenceCommit);
      String getParentCommitsQuery = "SELECT parent_hash FROM commit_parent WHERE child_hash = \'";

      while (!childCommitSHAs.isEmpty()) {
        String childCommit = childCommitSHAs.remove(0);
        commitSHAs.add(childCommit);
        Query sqlQuery = session.createSQLQuery(getParentCommitsQuery + childCommit + "\'");
        List<String> parentCommitSHAs = sqlQuery.list();
        childCommitSHAs.addAll(parentCommitSHAs);
      }

      String getChildCommits =
          "FROM "
              + CommitEntity.class.getSimpleName()
              + " c WHERE c.commit_hash IN (:childCommitSHAs)  ORDER BY c.date_created DESC";
      Query query = session.createQuery(getChildCommits);
      query.setParameterList("childCommitSHAs", commitSHAs);
      List<CommitEntity> commits = query.list();

      return ListCommitsLogRequest.Response.newBuilder()
          .addAllCommits(
              commits.stream().map(CommitEntity::toCommitProto).collect(Collectors.toList()))
          .setTotalRecords(commits.size())
          .build();
    } catch (Exception ex) {
      if (ModelDBUtils.needToRetry(ex)) {
        return listCommitsLog(request);
      } else {
        throw ex;
      }
    }
  }

  @Override
  public FindRepositories.Response findRepositories(FindRepositories request)
      throws ModelDBException {
    try (Session session = ModelDBHibernateUtil.getSessionFactory().openSession()) {
      UserInfo currentLoginUserInfo = authService.getCurrentLoginUserInfo();
      WorkspaceDTO workspaceDTO =
          roleService.getWorkspaceDTOByWorkspaceName(
              currentLoginUserInfo, request.getWorkspaceName());
      try {
        List<String> accessibleResourceIds =
            roleService.getAccessibleResourceIds(
                null,
                new CollaboratorUser(authService, currentLoginUserInfo),
                RepositoryVisibility.PRIVATE,
                ModelDBServiceResourceTypes.REPOSITORY,
                request.getRepoIdsList().stream()
                    .map(String::valueOf)
                    .collect(Collectors.toList()));

        if (accessibleResourceIds.isEmpty() && roleService.IsImplemented()) {
          LOGGER.debug("Accessible Repository Ids not found, size 0");
          return FindRepositories.Response.newBuilder()
              .addAllRepositories(Collections.emptyList())
              .setTotalRecords(0L)
              .build();
        }

        for (KeyValueQuery predicate : request.getPredicatesList()) {
          // Validate if current user has access to the entity or not where predicate key has an id
          RdbmsUtils.validatePredicates(
              ModelDBConstants.REPOSITORY, accessibleResourceIds, predicate, roleService);
        }

        FindRepositoriesQuery findRepositoriesQuery =
            new FindRepositoriesQuery.FindRepositoriesHQLQueryBuilder(
                    session, authService, workspaceDTO)
                .setRepoIds(
                    accessibleResourceIds.stream().map(Long::valueOf).collect(Collectors.toList()))
                .setPredicates(request.getPredicatesList())
                .setPageLimit(request.getPageLimit())
                .setPageNumber(request.getPageNumber())
                .build();
        List<RepositoryEntity> repositoryEntities =
            findRepositoriesQuery.getFindRepositoriesHQLQuery().list();
        Long totalRecords =
            (Long) findRepositoriesQuery.getFindRepositoriesCountHQLQuery().uniqueResult();

        return FindRepositories.Response.newBuilder()
            .addAllRepositories(
                repositoryEntities.stream()
                    .map(RepositoryEntity::toProto)
                    .collect(Collectors.toList()))
            .setTotalRecords(totalRecords)
            .build();
      } catch (ModelDBException ex) {
        if (ex.getCode().ordinal() == com.google.rpc.Code.FAILED_PRECONDITION_VALUE
            && ModelDBConstants.INTERNAL_MSG_USERS_NOT_FOUND.equals(ex.getMessage())) {
          LOGGER.warn(ex.getMessage());
          return FindRepositories.Response.newBuilder()
              .addAllRepositories(Collections.emptyList())
              .setTotalRecords(0L)
              .build();
        }
        throw ex;
      }
    } catch (Exception ex) {
      if (ModelDBUtils.needToRetry(ex)) {
        return findRepositories(request);
      } else {
        throw ex;
      }
    }
  }
}<|MERGE_RESOLUTION|>--- conflicted
+++ resolved
@@ -287,9 +287,14 @@
       CommitDAO commitDAO, SetRepository request, UserInfo userInfo, boolean create)
       throws ModelDBException, NoSuchAlgorithmException {
     try (Session session = ModelDBHibernateUtil.getSessionFactory().openSession()) {
-<<<<<<< HEAD
       RepositoryEntity repository = setRepository(session, commitDAO, request, userInfo, create);
       return newBuilder().setRepository(repository.toProto()).build();
+    } catch (Exception ex) {
+      if (ModelDBUtils.needToRetry(ex)) {
+        return setRepository(commitDAO, request, userInfo, create);
+      } else {
+        throw ex;
+      }
     }
   }
 
@@ -361,82 +366,6 @@
       repository.setDeleted(false);
       session.update(repository);
       session.getTransaction().commit();
-=======
-      RepositoryEntity repositoryEntity;
-      final Repository repository = request.getRepository();
-      if (create) {
-        WorkspaceDTO workspaceDTO = verifyAndGetWorkspaceDTO(request.getId(), false, true);
-        ModelDBHibernateUtil.checkIfEntityAlreadyExists(
-            session,
-            SHORT_NAME,
-            GET_REPOSITORY_COUNT_BY_NAME_PREFIX_HQL,
-            "Repository",
-            "repositoryName",
-            repository.getName(),
-            ModelDBConstants.WORKSPACE_ID,
-            workspaceDTO.getWorkspaceId(),
-            workspaceDTO.getWorkspaceType(),
-            LOGGER);
-        repositoryEntity =
-            new RepositoryEntity(
-                repository.getName(),
-                workspaceDTO,
-                repository.getOwner(),
-                repository.getRepositoryVisibility(),
-                repository.getRepositoryAccessModifier());
-        repositoryEntity.setDeleted(true);
-      } else {
-        repositoryEntity = getRepositoryById(session, request.getId(), true);
-        ModelDBHibernateUtil.checkIfEntityAlreadyExists(
-            session,
-            SHORT_NAME,
-            GET_REPOSITORY_COUNT_BY_NAME_PREFIX_HQL,
-            "Repository",
-            "repositoryName",
-            repository.getName(),
-            ModelDBConstants.WORKSPACE_ID,
-            repositoryEntity.getWorkspace_id(),
-            WorkspaceType.forNumber(repositoryEntity.getWorkspace_type()),
-            LOGGER);
-        repositoryEntity.update(request);
-      }
-      session.beginTransaction();
-      session.saveOrUpdate(repositoryEntity);
-      if (create) {
-        Commit initCommit =
-            Commit.newBuilder().setMessage(ModelDBConstants.INITIAL_COMMIT_MESSAGE).build();
-        CommitEntity commitEntity =
-            commitDAO.saveCommitEntity(
-                session,
-                initCommit,
-                FileHasher.getSha(new String()),
-                authService.getVertaIdFromUserInfo(userInfo),
-                repositoryEntity);
-
-        saveBranch(
-            session,
-            commitEntity.getCommit_hash(),
-            ModelDBConstants.MASTER_BRANCH,
-            repositoryEntity);
-      }
-      session.getTransaction().commit();
-      if (create) {
-        createRoleBindingsForRepository(request, userInfo, repositoryEntity);
-
-        // Update repository deleted status to false after roleBindings created successfully
-        session.beginTransaction();
-        repositoryEntity.setDeleted(false);
-        session.update(repositoryEntity);
-        session.getTransaction().commit();
-      }
-      return SetRepository.Response.newBuilder().setRepository(repositoryEntity.toProto()).build();
-    } catch (Exception ex) {
-      if (ModelDBUtils.needToRetry(ex)) {
-        return setRepository(commitDAO, request, userInfo, create);
-      } else {
-        throw ex;
-      }
->>>>>>> 80658cde
     }
 
     return repository;
@@ -657,6 +586,12 @@
     try (Session session = ModelDBHibernateUtil.getSessionFactory().openSession()) {
       RepositoryEntity repository = getRepositoryById(session, request.getRepositoryId(), true);
       return setTag(session, repository, request);
+    } catch (Exception ex) {
+      if (ModelDBUtils.needToRetry(ex)) {
+        return setTag(request);
+      } else {
+        throw ex;
+      }
     }
   }
 
@@ -676,26 +611,12 @@
           Code.NOT_FOUND);
     }
 
-<<<<<<< HEAD
     Query query = session.createQuery(GET_TAG_HQL);
     query.setParameter("repositoryId", repository.getId());
     query.setParameter("tag", request.getTag());
     TagsEntity tagsEntity = (TagsEntity) query.uniqueResult();
     if (tagsEntity != null) {
       throw new ModelDBException("Tag '" + request.getTag() + "' already exists", Code.NOT_FOUND);
-=======
-      tagsEntity = new TagsEntity(repository.getId(), request.getCommitSha(), request.getTag());
-      session.beginTransaction();
-      session.save(tagsEntity);
-      session.getTransaction().commit();
-      return SetTagRequest.Response.newBuilder().build();
-    } catch (Exception ex) {
-      if (ModelDBUtils.needToRetry(ex)) {
-        return setTag(request);
-      } else {
-        throw ex;
-      }
->>>>>>> 80658cde
     }
 
     tagsEntity = new TagsEntity(repository.getId(), request.getCommitSha(), request.getTag());
@@ -756,6 +677,12 @@
       RepositoryEntity repository = getRepositoryById(session, request.getRepositoryId());
 
       return listTags(session, repository);
+    } catch (Exception ex) {
+      if (ModelDBUtils.needToRetry(ex)) {
+        return listTags(request);
+      } else {
+        throw ex;
+      }
     }
   }
 
@@ -765,26 +692,8 @@
     query.setParameter("repoId", repository.getId());
     List<TagsEntity> tagsEntities = query.list();
 
-<<<<<<< HEAD
     if (tagsEntities == null || tagsEntities.isEmpty()) {
       return ListTagsRequest.Response.newBuilder().setTotalRecords(0).build();
-=======
-      session.getTransaction().commit();
-      List<String> tags =
-          tagsEntities.stream()
-              .map(tagsEntity -> tagsEntity.getId().getTag())
-              .collect(Collectors.toList());
-      return ListTagsRequest.Response.newBuilder()
-          .addAllTags(tags)
-          .setTotalRecords(tags.size())
-          .build();
-    } catch (Exception ex) {
-      if (ModelDBUtils.needToRetry(ex)) {
-        return listTags(request);
-      } else {
-        throw ex;
-      }
->>>>>>> 80658cde
     }
 
     session.getTransaction().commit();
