--- conflicted
+++ resolved
@@ -752,11 +752,7 @@
           && workspaceName.equals(authService.getUsernameFromUserInfo(currentLoginUserInfo))) {
         List<GetResourcesResponseItem> accessibleAllWorkspaceItems =
             mdbRoleService.getResourceItems(
-<<<<<<< HEAD
-                null, Collections.emptySet(), ModelDBServiceResourceTypes.REPOSITORY);
-=======
                 null, Collections.emptySet(), ModelDBServiceResourceTypes.REPOSITORY, false);
->>>>>>> bb73a0dd
         accessibleResourceIds =
             accessibleAllWorkspaceItems.stream()
                 .peek(
@@ -778,11 +774,7 @@
             mdbRoleService.getWorkspaceByWorkspaceName(currentLoginUserInfo, workspaceName);
         List<GetResourcesResponseItem> accessibleAllWorkspaceItems =
             mdbRoleService.getResourceItems(
-<<<<<<< HEAD
-                workspace, Collections.emptySet(), ModelDBServiceResourceTypes.REPOSITORY);
-=======
                 workspace, Collections.emptySet(), ModelDBServiceResourceTypes.REPOSITORY, false);
->>>>>>> bb73a0dd
         accessibleResourceIds =
             accessibleAllWorkspaceItems.stream()
                 .peek(
