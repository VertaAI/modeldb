--- conflicted
+++ resolved
@@ -384,54 +384,6 @@
             Code.PERMISSION_DENIED);
       }
 
-<<<<<<< HEAD
-      ListBranchesRequest.Response listBranchesResponse =
-          listBranches(
-              ListBranchesRequest.newBuilder().setRepositoryId(request.getRepositoryId()).build());
-      if (!listBranchesResponse.getBranchesList().isEmpty()) {
-        String deleteBranchesHQL =
-            "DELETE FROM "
-                + BranchEntity.class.getSimpleName()
-                + " br where br.id.repository_id = :repositoryId AND br.id.branch IN (:branches)";
-        Query deleteBranchQuery = session.createQuery(deleteBranchesHQL);
-        deleteBranchQuery.setParameter("repositoryId", repository.getId());
-        deleteBranchQuery.setParameterList("branches", listBranchesResponse.getBranchesList());
-        deleteBranchQuery.executeUpdate();
-      }
-
-      String deleteTagsHql =
-          new StringBuilder("DELETE " + TagsEntity.class.getSimpleName() + " te where te.id.")
-              .append(ModelDBConstants.REPOSITORY_ID)
-              .append(" = :repoId ")
-              .toString();
-      Query deleteTagsQuery = session.createQuery(deleteTagsHql);
-      deleteTagsQuery.setParameter("repoId", repository.getId());
-      deleteTagsQuery.executeUpdate();
-
-      deleteLabels(
-          session, String.valueOf(repository.getId()), IDTypeEnum.IDType.VERSIONING_REPOSITORY);
-
-      CommitPaginationDTO commitPaginationDTO =
-          commitDAO.fetchCommitEntityList(
-              session, ListCommitsRequest.newBuilder().build(), repository.getId());
-      commitPaginationDTO
-          .getCommitEntities()
-          .forEach(
-              commitEntity -> {
-                if (commitEntity.getRepository().contains(repository)) {
-                  commitEntity.getRepository().remove(repository);
-                  if (commitEntity.getRepository().isEmpty()) {
-                    deleteLabels(
-                        session,
-                        commitEntity.getCommit_hash(),
-                        IDTypeEnum.IDType.VERSIONING_COMMIT);
-                    session.delete(commitEntity);
-                  } else {
-                    session.update(commitEntity);
-                  }
-                }
-              });
-=======
       Query deletedRepositoriesQuery = session.createQuery(DELETED_STATUS_REPOSITORY_QUERY_STRING);
       deletedRepositoriesQuery.setParameter("deleted", true);
       deletedRepositoriesQuery.setParameter(
@@ -440,27 +392,11 @@
       int updatedCount = deletedRepositoriesQuery.executeUpdate();
       LOGGER.debug(
           "Mark Repositories as deleted : {}, count : {}", allowedRepositoryIds, updatedCount);
->>>>>>> d6c1bbbf
       // Delete all VersionedInputs for repository ID
       experimentRunDAO.deleteLogVersionedInputs(session, repository.getId(), null);
       transaction.commit();
       return DeleteRepositoryRequest.Response.newBuilder().setStatus(true).build();
     }
-  }
-
-  public void deleteLabels(Session session, Object entityHash, IDTypeEnum.IDType idType) {
-    String deleteLabelsQueryString =
-        new StringBuilder("DELETE LabelsMappingEntity lm where lm.id.")
-            .append(ModelDBConstants.ENTITY_HASH)
-            .append(" = :entityHash ")
-            .append(" AND lm.id.")
-            .append(ModelDBConstants.ENTITY_TYPE)
-            .append(" = :entityType")
-            .toString();
-    Query deleteLabelsQuery = session.createQuery(deleteLabelsQueryString);
-    deleteLabelsQuery.setParameter("entityHash", entityHash);
-    deleteLabelsQuery.setParameter("entityType", idType.getNumber());
-    deleteLabelsQuery.executeUpdate();
   }
 
   @Override
