--- conflicted
+++ resolved
@@ -210,7 +210,6 @@
     this.roleService = roleService;
     this.commitDAO = commitDAO;
     this.metadataDAO = metadataDAO;
-<<<<<<< HEAD
   }
 
   private void checkIfEntityAlreadyExists(
@@ -234,8 +233,6 @@
     query.setParameter("repositoryName", name);
     List<Long> repositoryEntityIds = query.list();
     return repositoryEntityIds;
-=======
->>>>>>> b76c642d
   }
 
   @Override
@@ -418,28 +415,10 @@
     RepositoryEntity repositoryEntity;
     Workspace workspace = roleService.getWorkspaceByWorkspaceName(userInfo, workspaceName);
     if (create) {
-<<<<<<< HEAD
       if (repoId.getNamedId().getName().isEmpty()) {
         throw new ModelDBException("Repository name should not be empty", Code.INVALID_ARGUMENT);
       }
       checkIfEntityAlreadyExists(session, workspace, repoId.getNamedId().getName(), repositoryType);
-=======
-      WorkspaceDTO workspaceDTO = verifyAndGetWorkspaceDTO(repoId, false, true);
-      StringBuilder getRepoCountByNamePrefixHQL =
-          new StringBuilder(GET_REPOSITORY_COUNT_BY_NAME_PREFIX_HQL);
-      setRepositoryTypeInQueryBuilder(repositoryType, getRepoCountByNamePrefixHQL);
-      ModelDBHibernateUtil.checkIfEntityAlreadyExists(
-          session,
-          SHORT_NAME,
-          getRepoCountByNamePrefixHQL.toString(),
-          RepositoryEntity.class.getSimpleName(),
-          "repositoryName",
-          repository.getName(),
-          ModelDBConstants.WORKSPACE_ID,
-          workspaceDTO.getWorkspaceId(),
-          workspaceDTO.getWorkspaceType(),
-          LOGGER);
->>>>>>> b76c642d
       repositoryEntity = new RepositoryEntity(repository, repositoryType);
     } else {
       repositoryEntity =
@@ -447,24 +426,7 @@
       session.lock(repositoryEntity, LockMode.PESSIMISTIC_WRITE);
       if (!repository.getName().isEmpty()
           && !repositoryEntity.getName().equals(repository.getName())) {
-<<<<<<< HEAD
         checkIfEntityAlreadyExists(session, workspace, repository.getName(), repositoryType);
-=======
-        StringBuilder getRepoCountByNamePrefixHQL =
-            new StringBuilder(GET_REPOSITORY_COUNT_BY_NAME_PREFIX_HQL);
-        setRepositoryTypeInQueryBuilder(repositoryType, getRepoCountByNamePrefixHQL);
-        ModelDBHibernateUtil.checkIfEntityAlreadyExists(
-            session,
-            SHORT_NAME,
-            getRepoCountByNamePrefixHQL.toString(),
-            RepositoryEntity.class.getSimpleName(),
-            "repositoryName",
-            repository.getName(),
-            ModelDBConstants.WORKSPACE_ID,
-            null,
-            null,
-            LOGGER);
->>>>>>> b76c642d
       }
       repositoryEntity.update(repository);
     }
@@ -500,12 +462,8 @@
         ResourceVisibility resourceVisibility = repository.getVisibility();
         if (repository.getVisibility().equals(ResourceVisibility.UNKNOWN)) {
           resourceVisibility =
-<<<<<<< HEAD
-              ModelDBUtils.getResourceVisibility(workspace, repository.getRepositoryVisibility());
-=======
               ModelDBUtils.getResourceVisibility(
                   Optional.of(workspace), repository.getRepositoryVisibility());
->>>>>>> b76c642d
         }
         roleService.createWorkspacePermissions(
             workspace.getId(),
