package ai.verta.modeldb.versioning;

import ai.verta.modeldb.KeyValueQuery;
import ai.verta.modeldb.ModelDBConstants;
import ai.verta.modeldb.ModelDBException;
import ai.verta.modeldb.WorkspaceTypeEnum.WorkspaceType;
import ai.verta.modeldb.authservice.AuthService;
import ai.verta.modeldb.authservice.RoleService;
import ai.verta.modeldb.collaborator.CollaboratorUser;
import ai.verta.modeldb.dto.WorkspaceDTO;
import ai.verta.modeldb.entities.versioning.BranchEntity;
import ai.verta.modeldb.entities.versioning.CommitEntity;
import ai.verta.modeldb.entities.versioning.RepositoryEntity;
import ai.verta.modeldb.entities.versioning.TagsEntity;
import ai.verta.modeldb.experimentRun.ExperimentRunDAO;
import ai.verta.modeldb.utils.ModelDBHibernateUtil;
import ai.verta.modeldb.utils.ModelDBUtils;
import ai.verta.modeldb.utils.RdbmsUtils;
import ai.verta.modeldb.versioning.GetRepositoryRequest.Response;
import ai.verta.modeldb.versioning.RepositoryVisibilityEnum.RepositoryVisibility;
import ai.verta.uac.ModelDBActionEnum.ModelDBServiceActions;
import ai.verta.uac.ModelResourceEnum.ModelDBServiceResourceTypes;
import ai.verta.uac.Role;
import ai.verta.uac.UserInfo;
import com.google.protobuf.InvalidProtocolBufferException;
import io.grpc.Status.Code;
import io.grpc.StatusRuntimeException;
import java.security.NoSuchAlgorithmException;
import java.util.ArrayList;
import java.util.Collections;
import java.util.HashSet;
import java.util.LinkedList;
import java.util.List;
import java.util.Optional;
import java.util.Set;
import java.util.stream.Collectors;
import javax.persistence.criteria.CriteriaBuilder;
import javax.persistence.criteria.CriteriaQuery;
import javax.persistence.criteria.Expression;
import javax.persistence.criteria.Order;
import javax.persistence.criteria.Predicate;
import javax.persistence.criteria.Root;
import org.apache.logging.log4j.LogManager;
import org.apache.logging.log4j.Logger;
import org.hibernate.Session;
import org.hibernate.Transaction;
import org.hibernate.query.Query;

public class RepositoryDAORdbImpl implements RepositoryDAO {

  private static final Logger LOGGER = LogManager.getLogger(RepositoryDAORdbImpl.class);
  private static final String GLOBAL_SHARING = "_REPO_GLOBAL_SHARING";
  private final AuthService authService;
  private final RoleService roleService;

  private static final String SHORT_NAME = "repo";

  private static final String GET_REPOSITORY_COUNT_BY_NAME_PREFIX_HQL =
      new StringBuilder("Select count(*) From ")
          .append(RepositoryEntity.class.getSimpleName())
          .append(" ")
          .append(SHORT_NAME)
          .append(" where ")
          .append(" ")
          .append(SHORT_NAME)
          .append(".")
          .append(ModelDBConstants.NAME)
          .append(" = :repositoryName ")
          .toString();

  private static final String GET_REPOSITORY_BY_NAME_PREFIX_HQL =
      new StringBuilder("From ")
          .append(RepositoryEntity.class.getSimpleName())
          .append(" ")
          .append(SHORT_NAME)
          .append(" where ")
          .append(" ")
          .append(SHORT_NAME)
          .append(".")
          .append(ModelDBConstants.NAME)
          .append(" = :repositoryName ")
          .toString();

  private static final String GET_TAG_HQL =
      new StringBuilder("From ")
          .append(TagsEntity.class.getSimpleName())
          .append(" t ")
          .append(" where ")
          .append(" t.id.")
          .append(ModelDBConstants.REPOSITORY_ID)
          .append(" = :repositoryId ")
          .append(" AND t.id.")
          .append(ModelDBConstants.TAG)
          .append(" = :tag ")
          .toString();
  private static final String GET_TAGS_HQL =
      new StringBuilder("From TagsEntity te where te.id.")
          .append(ModelDBConstants.REPOSITORY_ID)
          .append(" = :repoId ")
          .toString();
  private static final String CHECK_BRANCH_IN_REPOSITORY_HQL =
      new StringBuilder("From ")
          .append(BranchEntity.class.getSimpleName())
          .append(" br ")
          .append(" where ")
          .append(" br.id.")
          .append(ModelDBConstants.REPOSITORY_ID)
          .append(" = :repositoryId ")
          .append(" AND br.id.")
          .append(ModelDBConstants.BRANCH)
          .append(" = :branch ")
          .toString();
  private static final String GET_REPOSITORY_BRANCHES_HQL =
      new StringBuilder("From ")
          .append(BranchEntity.class.getSimpleName())
          .append(" br where br.id.")
          .append(ModelDBConstants.REPOSITORY_ID)
          .append(" = :repoId ")
          .toString();
  private static final String DELETED_STATUS_REPOSITORY_QUERY_STRING =
      new StringBuilder("UPDATE ")
          .append(RepositoryEntity.class.getSimpleName())
          .append(" rp ")
          .append("SET rp.")
          .append(ModelDBConstants.DELETED)
          .append(" = :deleted ")
          .append(" WHERE rp.")
          .append(ModelDBConstants.ID)
          .append(" IN (:repoIds)")
          .toString();
  private static final String GET_REPOSITORY_BY_ID_HQL =
      new StringBuilder("From ")
          .append(RepositoryEntity.class.getSimpleName())
          .append(" ")
          .append(SHORT_NAME)
          .append(" where ")
          .append(" ")
          .append(SHORT_NAME)
          .append(".")
          .append(ModelDBConstants.ID)
          .append(" = :repoId ")
          .append(" AND ")
          .append(SHORT_NAME)
          .append(".")
          .append(ModelDBConstants.DELETED)
          .append(" = false ")
          .toString();

  public RepositoryDAORdbImpl(AuthService authService, RoleService roleService) {
    this.authService = authService;
    this.roleService = roleService;
  }

  @Override
  public Response getRepository(GetRepositoryRequest request) throws Exception {
    try (Session session = ModelDBHibernateUtil.getSessionFactory().openSession()) {
      RepositoryEntity repository = getRepositoryById(session, request.getId());
      return Response.newBuilder().setRepository(repository.toProto()).build();
    }
  }

  private WorkspaceDTO verifyAndGetWorkspaceDTO(
      RepositoryIdentification id, boolean shouldCheckNamed, boolean create)
      throws ModelDBException {
    WorkspaceDTO workspaceDTO = null;
    String message = null;
    if (id.hasNamedId()) {
      UserInfo userInfo;
      try {
        userInfo = authService.getCurrentLoginUserInfo();
      } catch (StatusRuntimeException e) {
        throw new ModelDBException("Authorization error", e.getStatus().getCode());
      }
      RepositoryNamedIdentification named = id.getNamedId();
      try {
        workspaceDTO =
            roleService.getWorkspaceDTOByWorkspaceName(userInfo, named.getWorkspaceName());
        if (create) {
          ModelDBUtils.checkPersonalWorkspace(
              userInfo,
              workspaceDTO.getWorkspaceType(),
              workspaceDTO.getWorkspaceId(),
              "repository");
        }
      } catch (StatusRuntimeException e) {
        LOGGER.warn(e);
        throw new ModelDBException(
            "Error getting workspace: " + e.getStatus().getDescription(), e.getStatus().getCode());
      }
      if (named.getName().isEmpty() && shouldCheckNamed) {
        message = "Repository name should not be empty";
      }
    }

    if (message != null) {
      throw new ModelDBException(message, Code.INVALID_ARGUMENT);
    }
    return workspaceDTO;
  }

  private WorkspaceDTO verifyAndGetWorkspaceDTO(
      RepositoryIdentification id, boolean shouldCheckNamed) throws ModelDBException {
    return verifyAndGetWorkspaceDTO(id, shouldCheckNamed, false);
  }

  @Override
  public RepositoryEntity getRepositoryById(
      Session session, RepositoryIdentification id, boolean checkWrite) throws ModelDBException {
    RepositoryEntity repository;
    if (id.hasNamedId()) {
      WorkspaceDTO workspaceDTO = verifyAndGetWorkspaceDTO(id, true);
      repository =
          getRepositoryByName(session, id.getNamedId().getName(), workspaceDTO)
              .orElseThrow(
                  () ->
                      new ModelDBException(
                          "Couldn't find repository by name " + id.getNamedId().getName(),
                          Code.NOT_FOUND));
    } else {
      repository =
          getRepositoryById(session, id.getRepoId())
              .orElseThrow(
                  () ->
                      new ModelDBException(
                          "Couldn't find repository by id " + id.getRepoId(), Code.NOT_FOUND));
    }
    try {
      if (checkWrite) {
        roleService.validateEntityUserWithUserInfo(
            ModelDBServiceResourceTypes.REPOSITORY,
            repository.getId().toString(),
            ModelDBServiceActions.UPDATE);
      }
      roleService.validateEntityUserWithUserInfo(
          ModelDBServiceResourceTypes.REPOSITORY,
          repository.getId().toString(),
          ModelDBServiceActions.READ);
    } catch (InvalidProtocolBufferException e) {
      LOGGER.error(e);
      throw new ModelDBException("Unexpected error", e);
    }
    try {
      if (checkWrite) {
        roleService.validateEntityUserWithUserInfo(
            ModelDBServiceResourceTypes.REPOSITORY,
            repository.getId().toString(),
            ModelDBServiceActions.UPDATE);
      }
      roleService.validateEntityUserWithUserInfo(
          ModelDBServiceResourceTypes.REPOSITORY,
          repository.getId().toString(),
          ModelDBServiceActions.READ);
    } catch (InvalidProtocolBufferException e) {
      LOGGER.error(e);
      throw new ModelDBException("Unexpected error", e);
    }
    return repository;
  }

  @Override
  public RepositoryEntity getRepositoryById(Session session, RepositoryIdentification id)
      throws ModelDBException {
    return getRepositoryById(session, id, false);
  }

  private Optional<RepositoryEntity> getRepositoryById(Session session, long id) {
    Query query = session.createQuery(GET_REPOSITORY_BY_ID_HQL);
    query.setParameter("repoId", id);
    return Optional.ofNullable((RepositoryEntity) query.uniqueResult());
  }

  private Optional<RepositoryEntity> getRepositoryByName(
      Session session, String name, WorkspaceDTO workspaceDTO) {
    Query query =
        ModelDBHibernateUtil.getWorkspaceEntityQuery(
            session,
            SHORT_NAME,
            GET_REPOSITORY_BY_NAME_PREFIX_HQL,
            "repositoryName",
            name,
            ModelDBConstants.WORKSPACE_ID,
            workspaceDTO.getWorkspaceId(),
            workspaceDTO.getWorkspaceType(),
            true,
            null);
    return Optional.ofNullable((RepositoryEntity) query.uniqueResult());
  }

  @Override
  public SetRepository.Response setRepository(
      CommitDAO commitDAO, SetRepository request, UserInfo userInfo, boolean create)
      throws ModelDBException, InvalidProtocolBufferException, NoSuchAlgorithmException {
    try (Session session = ModelDBHibernateUtil.getSessionFactory().openSession()) {
      RepositoryEntity repository;
      session.beginTransaction();
      if (create) {
        WorkspaceDTO workspaceDTO = verifyAndGetWorkspaceDTO(request.getId(), false, true);
        ModelDBHibernateUtil.checkIfEntityAlreadyExists(
            session,
            SHORT_NAME,
            GET_REPOSITORY_COUNT_BY_NAME_PREFIX_HQL,
            "Repository",
            "repositoryName",
            request.getRepository().getName(),
            ModelDBConstants.WORKSPACE_ID,
            workspaceDTO.getWorkspaceId(),
            workspaceDTO.getWorkspaceType(),
            LOGGER);
        repository =
            new RepositoryEntity(
                request.getRepository().getName(),
                workspaceDTO,
                request.getRepository().getOwner(),
                request.getRepository().getRepositoryVisibility());
      } else {
        repository = getRepositoryById(session, request.getId(), true);
        ModelDBHibernateUtil.checkIfEntityAlreadyExists(
            session,
            SHORT_NAME,
            GET_REPOSITORY_COUNT_BY_NAME_PREFIX_HQL,
            "Repository",
            "repositoryName",
            request.getRepository().getName(),
            ModelDBConstants.WORKSPACE_ID,
            repository.getWorkspace_id(),
            WorkspaceType.forNumber(repository.getWorkspace_type()),
            LOGGER);
        repository.update(request);
      }
      session.saveOrUpdate(repository);
      if (create) {
        Commit initCommit =
            Commit.newBuilder().setMessage(ModelDBConstants.INITIAL_COMMIT_MESSAGE).build();
        CommitEntity commitEntity =
            commitDAO.saveCommitEntity(
                session,
                initCommit,
                FileHasher.getSha(new String()),
                authService.getVertaIdFromUserInfo(userInfo),
                repository);

        saveBranch(
            session, commitEntity.getCommit_hash(), ModelDBConstants.MASTER_BRANCH, repository);
      }
      session.getTransaction().commit();
      if (create) {
        createRoleBindingsForRepository(request, userInfo, repository);
      }
      return SetRepository.Response.newBuilder().setRepository(repository.toProto()).build();
    }
  }

<<<<<<< HEAD
=======
  private void createRoleBindingsForRepository(
      SetRepository request, UserInfo userInfo, RepositoryEntity repository) {
    Role ownerRole = roleService.getRoleByName(ModelDBConstants.ROLE_REPOSITORY_OWNER, null);
    roleService.createRoleBinding(
        ownerRole,
        new CollaboratorUser(authService, userInfo),
        String.valueOf(repository.getId()),
        ModelDBServiceResourceTypes.REPOSITORY);
    roleService.createWorkspaceRoleBinding(
        repository.getWorkspace_id(),
        WorkspaceType.forNumber(repository.getWorkspace_type()),
        String.valueOf(repository.getId()),
        ModelDBConstants.ROLE_REPOSITORY_ADMIN,
        ModelDBServiceResourceTypes.REPOSITORY,
        request.getRepository().getRepositoryVisibility() != null
            && request
                .getRepository()
                .getRepositoryVisibility()
                .equals(RepositoryVisibility.ORG_SCOPED_PUBLIC),
        GLOBAL_SHARING);
  }

  private void deleteRoleBindingsOfAccessibleResources(List<RepositoryEntity> allowedResources) {
    final List<String> roleBindingNames = Collections.synchronizedList(new ArrayList<>());
    for (RepositoryEntity repositoryEntity : allowedResources) {

      // Delete workspace based roleBindings
      List<String> repoOrgWorkspaceRoleBindings =
          roleService.getWorkspaceRoleBindings(
              repositoryEntity.getWorkspace_id(),
              WorkspaceType.forNumber(repositoryEntity.getWorkspace_type()),
              String.valueOf(repositoryEntity.getId()),
              ModelDBConstants.ROLE_REPOSITORY_ADMIN,
              ModelDBServiceResourceTypes.REPOSITORY,
              repositoryEntity
                  .getRepository_visibility()
                  .equals(RepositoryVisibility.ORG_SCOPED_PUBLIC_VALUE),
              GLOBAL_SHARING);
      if (!repoOrgWorkspaceRoleBindings.isEmpty()) {
        roleBindingNames.addAll(repoOrgWorkspaceRoleBindings);
      }
    }
    // Remove all repositoryEntity collaborators
    roleService.deleteAllResources(
        allowedResources.stream()
            .map(repositoryEntity -> String.valueOf(repositoryEntity.getId()))
            .collect(Collectors.toList()),
        ModelDBServiceResourceTypes.REPOSITORY);

    // Remove all role bindings
    roleService.deleteRoleBindings(roleBindingNames);
  }

>>>>>>> a31d0064
  @Override
  public DeleteRepositoryRequest.Response deleteRepository(
      DeleteRepositoryRequest request, CommitDAO commitDAO, ExperimentRunDAO experimentRunDAO)
      throws ModelDBException {
    try (Session session = ModelDBHibernateUtil.getSessionFactory().openSession()) {
      RepositoryEntity repository = getRepositoryById(session, request.getRepositoryId());
      // Get self allowed resources id where user has delete permission
      List<String> allowedRepositoryIds =
          roleService.getAccessibleResourceIdsByActions(
              ModelDBServiceResourceTypes.REPOSITORY,
              ModelDBServiceActions.DELETE,
              Collections.singletonList(String.valueOf(repository.getId())));
      if (allowedRepositoryIds.isEmpty()) {
        throw new ModelDBException(
            "Delete Access Denied for given repository Id : " + request.getRepositoryId(),
            Code.PERMISSION_DENIED);
      }

      Query deletedRepositoriesQuery = session.createQuery(DELETED_STATUS_REPOSITORY_QUERY_STRING);
      deletedRepositoriesQuery.setParameter("deleted", true);
      deletedRepositoriesQuery.setParameter(
          "repoIds", allowedRepositoryIds.stream().map(Long::valueOf).collect(Collectors.toList()));
      Transaction transaction = session.beginTransaction();
      int updatedCount = deletedRepositoriesQuery.executeUpdate();
      LOGGER.debug(
          "Mark Repositories as deleted : {}, count : {}", allowedRepositoryIds, updatedCount);
      // Delete all VersionedInputs for repository ID
      experimentRunDAO.deleteLogVersionedInputs(session, repository.getId(), null);
      transaction.commit();
      return DeleteRepositoryRequest.Response.newBuilder().setStatus(true).build();
    }
  }

  @Override
  public ListRepositoriesRequest.Response listRepositories(
      ListRepositoriesRequest request, UserInfo currentLoginUserInfo) throws ModelDBException {
    try (Session session = ModelDBHibernateUtil.getSessionFactory().openSession()) {
      List<String> accessibleResourceIds =
          roleService.getAccessibleResourceIds(
              null,
              new CollaboratorUser(authService, currentLoginUserInfo),
              RepositoryVisibility.PRIVATE,
              ModelDBServiceResourceTypes.REPOSITORY,
              Collections.emptyList());

      if (accessibleResourceIds.isEmpty() && roleService.IsImplemented()) {
        LOGGER.debug("Accessible Repository Ids not found, size 0");
        return ListRepositoriesRequest.Response.newBuilder().setTotalRecords(0).build();
      }

      CriteriaBuilder criteriaBuilder = session.getCriteriaBuilder();
      // Using FROM and JOIN
      CriteriaQuery<RepositoryEntity> criteriaQuery =
          criteriaBuilder.createQuery(RepositoryEntity.class);
      Root<RepositoryEntity> repositoryEntityRoot = criteriaQuery.from(RepositoryEntity.class);
      repositoryEntityRoot.alias(SHORT_NAME);
      List<Predicate> finalPredicatesList = new ArrayList<>();

      if (!request.getWorkspaceName().isEmpty()) {
        WorkspaceDTO workspaceDTO =
            verifyAndGetWorkspaceDTO(
                RepositoryIdentification.newBuilder()
                    .setNamedId(
                        RepositoryNamedIdentification.newBuilder()
                            .setWorkspaceName(request.getWorkspaceName()))
                    .build(),
                false);
        List<KeyValueQuery> workspacePredicates =
            ModelDBUtils.getKeyValueQueriesByWorkspaceDTO(workspaceDTO);
        if (workspacePredicates.size() > 0) {
          Predicate privateWorkspacePredicate =
              criteriaBuilder.equal(
                  repositoryEntityRoot.get(ModelDBConstants.WORKSPACE_ID),
                  workspacePredicates.get(0).getValue().getStringValue());
          Predicate privateWorkspaceTypePredicate =
              criteriaBuilder.equal(
                  repositoryEntityRoot.get(ModelDBConstants.WORKSPACE_TYPE),
                  workspacePredicates.get(1).getValue().getNumberValue());
          Predicate privatePredicate =
              criteriaBuilder.and(privateWorkspacePredicate, privateWorkspaceTypePredicate);

          finalPredicatesList.add(privatePredicate);
        }
      }

      if (!accessibleResourceIds.isEmpty()) {
        Expression<String> exp = repositoryEntityRoot.get(ModelDBConstants.ID);
        Predicate predicate2 = exp.in(accessibleResourceIds);
        finalPredicatesList.add(predicate2);
      }

      finalPredicatesList.add(
          criteriaBuilder.equal(repositoryEntityRoot.get(ModelDBConstants.DELETED), false));

      Order orderBy = criteriaBuilder.desc(repositoryEntityRoot.get(ModelDBConstants.DATE_UPDATED));

      Predicate[] predicateArr = new Predicate[finalPredicatesList.size()];
      for (int index = 0; index < finalPredicatesList.size(); index++) {
        predicateArr[index] = finalPredicatesList.get(index);
      }

      Predicate predicateWhereCause = criteriaBuilder.and(predicateArr);
      criteriaQuery.select(repositoryEntityRoot);
      criteriaQuery.where(predicateWhereCause);
      criteriaQuery.orderBy(orderBy);

      Query query = session.createQuery(criteriaQuery);
      LOGGER.debug("Repository final query : {}", query.getQueryString());

      if (request.hasPagination()) {
        // Calculate number of documents to skip
        int pageLimit = request.getPagination().getPageLimit();
        query.setFirstResult((request.getPagination().getPageNumber() - 1) * pageLimit);
        query.setMaxResults(pageLimit);
      }

      List<RepositoryEntity> repositoryEntities = query.list();
      ListRepositoriesRequest.Response.Builder builder =
          ListRepositoriesRequest.Response.newBuilder();

      repositoryEntities.forEach(
          repositoryEntity -> builder.addRepositories(repositoryEntity.toProto()));

      long totalRecords = RdbmsUtils.count(session, repositoryEntityRoot, criteriaQuery);
      builder.setTotalRecords(totalRecords);
      return builder.build();
    } catch (ModelDBException e) {
      LOGGER.warn(e.getMessage(), e);
      throw e;
    }
  }

  @Override
  public SetTagRequest.Response setTag(SetTagRequest request) throws ModelDBException {
    try (Session session = ModelDBHibernateUtil.getSessionFactory().openSession()) {
      session.beginTransaction();
      RepositoryEntity repository = getRepositoryById(session, request.getRepositoryId(), true);

      boolean exists =
          VersioningUtils.commitRepositoryMappingExists(
              session, request.getCommitSha(), repository.getId());
      if (!exists) {
        throw new ModelDBException(
            "Commit_hash and repository_id mapping not found for repository "
                + repository.getId()
                + " commit "
                + " request.getCommitSha()",
            Code.NOT_FOUND);
      }

      Query query = session.createQuery(GET_TAG_HQL);
      query.setParameter("repositoryId", repository.getId());
      query.setParameter("tag", request.getTag());
      TagsEntity tagsEntity = (TagsEntity) query.uniqueResult();
      if (tagsEntity != null) {
        throw new ModelDBException("Tag '" + request.getTag() + "' already exists", Code.NOT_FOUND);
      }

      tagsEntity = new TagsEntity(repository.getId(), request.getCommitSha(), request.getTag());
      session.save(tagsEntity);
      session.getTransaction().commit();
      return SetTagRequest.Response.newBuilder().build();
    }
  }

  @Override
  public GetTagRequest.Response getTag(GetTagRequest request) throws ModelDBException {
    try (Session session = ModelDBHibernateUtil.getSessionFactory().openSession()) {
      RepositoryEntity repository = getRepositoryById(session, request.getRepositoryId());

      Query query = session.createQuery(GET_TAG_HQL);
      query.setParameter("repositoryId", repository.getId());
      query.setParameter("tag", request.getTag());
      TagsEntity tagsEntity = (TagsEntity) query.uniqueResult();
      if (tagsEntity == null) {
        throw new ModelDBException("Tag not found " + request.getTag(), Code.NOT_FOUND);
      }

      CommitEntity commitEntity = session.get(CommitEntity.class, tagsEntity.getCommit_hash());
      return GetTagRequest.Response.newBuilder().setCommit(commitEntity.toCommitProto()).build();
    }
  }

  @Override
  public DeleteTagRequest.Response deleteTag(DeleteTagRequest request) throws ModelDBException {
    try (Session session = ModelDBHibernateUtil.getSessionFactory().openSession()) {
      session.beginTransaction();
      RepositoryEntity repository = getRepositoryById(session, request.getRepositoryId(), true);
      TagsEntity tagsEntity =
          session.get(TagsEntity.class, new TagsEntity.TagId(request.getTag(), repository.getId()));
      if (tagsEntity == null) {
        throw new ModelDBException("Tag not found " + request.getTag(), Code.NOT_FOUND);
      }
      session.delete(tagsEntity);
      session.getTransaction().commit();
      return DeleteTagRequest.Response.newBuilder().build();
    }
  }

  @Override
  public ListTagsRequest.Response listTags(ListTagsRequest request) throws ModelDBException {
    try (Session session = ModelDBHibernateUtil.getSessionFactory().openSession()) {
      session.beginTransaction();
      RepositoryEntity repository = getRepositoryById(session, request.getRepositoryId());

      Query query = session.createQuery(GET_TAGS_HQL);
      query.setParameter("repoId", repository.getId());
      List<TagsEntity> tagsEntities = query.list();

      if (tagsEntities == null || tagsEntities.isEmpty()) {
        return ListTagsRequest.Response.newBuilder().setTotalRecords(0).build();
      }

      session.getTransaction().commit();
      List<String> tags =
          tagsEntities.stream()
              .map(tagsEntity -> tagsEntity.getId().getTag())
              .collect(Collectors.toList());
      return ListTagsRequest.Response.newBuilder()
          .addAllTags(tags)
          .setTotalRecords(tags.size())
          .build();
    }
  }

  @Override
  public SetBranchRequest.Response setBranch(SetBranchRequest request) throws ModelDBException {
    try (Session session = ModelDBHibernateUtil.getSessionFactory().openSession()) {
      session.beginTransaction();
      RepositoryEntity repository = getRepositoryById(session, request.getRepositoryId(), true);

      if (saveBranch(session, request.getCommitSha(), request.getBranch(), repository))
        return SetBranchRequest.Response.newBuilder().build();
      session.getTransaction().commit();
      return SetBranchRequest.Response.newBuilder().build();
    }
  }

  private boolean saveBranch(
      Session session, String commitSHA, String branch, RepositoryEntity repository)
      throws ModelDBException {
    boolean exists =
        VersioningUtils.commitRepositoryMappingExists(session, commitSHA, repository.getId());
    if (!exists) {
      throw new ModelDBException(
          "Commit_hash and repository_id mapping not found for repository "
              + repository.getId()
              + " and commit "
              + commitSHA,
          Code.NOT_FOUND);
    }

    Query query = session.createQuery(CHECK_BRANCH_IN_REPOSITORY_HQL);
    query.setParameter("repositoryId", repository.getId());
    query.setParameter("branch", branch);
    BranchEntity branchEntity = (BranchEntity) query.uniqueResult();
    if (branchEntity != null) {
      if (branchEntity.getCommit_hash().equals(commitSHA)) return true;
      session.delete(branchEntity);
    }

    branchEntity = new BranchEntity(repository.getId(), commitSHA, branch);
    session.save(branchEntity);
    return false;
  }

  @Override
  public BranchEntity getBranchEntity(Session session, Long repoId, String branchName)
      throws ModelDBException {
    Query query = session.createQuery(CHECK_BRANCH_IN_REPOSITORY_HQL);
    query.setParameter("repositoryId", repoId);
    query.setParameter("branch", branchName);
    BranchEntity branchEntity = (BranchEntity) query.uniqueResult();
    if (branchEntity == null) {
      throw new ModelDBException(ModelDBConstants.BRANCH_NOT_FOUND, Code.NOT_FOUND);
    }
    return branchEntity;
  }

  @Override
  public GetBranchRequest.Response getBranch(GetBranchRequest request) throws ModelDBException {
    try (Session session = ModelDBHibernateUtil.getSessionFactory().openSession()) {
      RepositoryEntity repository = getRepositoryById(session, request.getRepositoryId());

      BranchEntity branchEntity = getBranchEntity(session, repository.getId(), request.getBranch());
      CommitEntity commitEntity = session.get(CommitEntity.class, branchEntity.getCommit_hash());
      return GetBranchRequest.Response.newBuilder().setCommit(commitEntity.toCommitProto()).build();
    }
  }

  @Override
  public DeleteBranchRequest.Response deleteBranch(DeleteBranchRequest request)
      throws ModelDBException {
    try (Session session = ModelDBHibernateUtil.getSessionFactory().openSession()) {
      session.beginTransaction();
      RepositoryEntity repository = getRepositoryById(session, request.getRepositoryId(), true);
      BranchEntity branchEntity =
          session.get(
              BranchEntity.class,
              new BranchEntity.BranchId(request.getBranch(), repository.getId()));
      if (branchEntity == null) {
        throw new ModelDBException(
            ModelDBConstants.BRANCH_NOT_FOUND + request.getBranch(), Code.NOT_FOUND);
      }
      session.delete(branchEntity);
      session.getTransaction().commit();
      return DeleteBranchRequest.Response.newBuilder().build();
    }
  }

  public void deleteBranchByCommit(Session session, Long repoId, String commitHash) {
    StringBuilder deleteBranchesHQLBuilder =
        new StringBuilder("DELETE FROM ")
            .append(BranchEntity.class.getSimpleName())
            .append(" br where br.id.repository_id = :repositoryId ")
            .append(" AND br.commit_hash = :commitHash ");
    Query deleteBranchQuery = session.createQuery(deleteBranchesHQLBuilder.toString());
    deleteBranchQuery.setParameter("repositoryId", repoId);
    deleteBranchQuery.setParameter("commitHash", commitHash);
    deleteBranchQuery.executeUpdate();
  }

  @Override
  public ListBranchesRequest.Response listBranches(ListBranchesRequest request)
      throws ModelDBException {
    try (Session session = ModelDBHibernateUtil.getSessionFactory().openSession()) {
      RepositoryEntity repository = getRepositoryById(session, request.getRepositoryId());

      Query query = session.createQuery(GET_REPOSITORY_BRANCHES_HQL);
      query.setParameter("repoId", repository.getId());
      List<BranchEntity> branchEntities = query.list();

      if (branchEntities == null || branchEntities.isEmpty()) {
        return ListBranchesRequest.Response.newBuilder().setTotalRecords(0).build();
      }

      List<String> branches =
          branchEntities.stream()
              .map(branchEntity -> branchEntity.getId().getBranch())
              .collect(Collectors.toList());
      return ListBranchesRequest.Response.newBuilder()
          .addAllBranches(branches)
          .setTotalRecords(branches.size())
          .build();
    }
  }

  @Override
  public ListCommitsLogRequest.Response listCommitsLog(ListCommitsLogRequest request)
      throws ModelDBException {
    try (Session session = ModelDBHibernateUtil.getSessionFactory().openSession()) {
      RepositoryEntity repository = getRepositoryById(session, request.getRepositoryId());

      String referenceCommit;

      if (!request.getBranch().isEmpty()) {
        Query query = session.createQuery(CHECK_BRANCH_IN_REPOSITORY_HQL);
        query.setParameter("repositoryId", repository.getId());
        query.setParameter("branch", request.getBranch());
        BranchEntity branchEntity = (BranchEntity) query.uniqueResult();
        if (branchEntity == null) {
          throw new ModelDBException(
              ModelDBConstants.BRANCH_NOT_FOUND + request.getBranch(), Code.NOT_FOUND);
        }
        referenceCommit = branchEntity.getCommit_hash();
      } else {
        CommitEntity commit = session.get(CommitEntity.class, request.getCommitSha());
        if (commit == null) {
          throw new ModelDBException(
              ModelDBConstants.COMMIT_NOT_FOUND + request.getCommitSha(), Code.NOT_FOUND);
        }
        referenceCommit = commit.getCommit_hash();
      }
      // list of commits to be used in the in clause in the final query
      Set<String> commitSHAs = new HashSet<>();
      // List of commits to be traversed
      List<String> childCommitSHAs = new LinkedList<>();
      childCommitSHAs.add(referenceCommit);
      String getParentCommitsQuery = "SELECT parent_hash FROM commit_parent WHERE child_hash = \'";

      while (!childCommitSHAs.isEmpty()) {
        String childCommit = childCommitSHAs.remove(0);
        commitSHAs.add(childCommit);
        Query sqlQuery = session.createSQLQuery(getParentCommitsQuery + childCommit + "\'");
        List<String> parentCommitSHAs = sqlQuery.list();
        childCommitSHAs.addAll(parentCommitSHAs);
      }

      String getChildCommits =
          "FROM "
              + CommitEntity.class.getSimpleName()
              + " c WHERE c.commit_hash IN (:childCommitSHAs)  ORDER BY c.date_created DESC";
      Query query = session.createQuery(getChildCommits);
      query.setParameterList("childCommitSHAs", commitSHAs);
      List<CommitEntity> commits = query.list();

      return ListCommitsLogRequest.Response.newBuilder()
          .addAllCommits(
              commits.stream().map(CommitEntity::toCommitProto).collect(Collectors.toList()))
          .setTotalRecords(commits.size())
          .build();
    }
  }

  @Override
  public FindRepositories.Response findRepositories(FindRepositories request)
      throws ModelDBException {
    try (Session session = ModelDBHibernateUtil.getSessionFactory().openSession()) {
      UserInfo currentLoginUserInfo = authService.getCurrentLoginUserInfo();
      WorkspaceDTO workspaceDTO =
          roleService.getWorkspaceDTOByWorkspaceName(
              currentLoginUserInfo, request.getWorkspaceName());
      try {
        List<String> accessibleResourceIds =
            roleService.getAccessibleResourceIds(
                null,
                new CollaboratorUser(authService, currentLoginUserInfo),
                RepositoryVisibility.PRIVATE,
                ModelDBServiceResourceTypes.REPOSITORY,
                request.getRepoIdsList().stream()
                    .map(String::valueOf)
                    .collect(Collectors.toList()));

        if (accessibleResourceIds.isEmpty() && roleService.IsImplemented()) {
          LOGGER.debug("Accessible Repository Ids not found, size 0");
          return FindRepositories.Response.newBuilder()
              .addAllRepositories(Collections.emptyList())
              .setTotalRecords(0L)
              .build();
        }

        for (KeyValueQuery predicate : request.getPredicatesList()) {
          // Validate if current user has access to the entity or not where predicate key has an id
          RdbmsUtils.validatePredicates(
              ModelDBConstants.REPOSITORY, accessibleResourceIds, predicate, roleService);
        }

        FindRepositoriesQuery findRepositoriesQuery =
            new FindRepositoriesQuery.FindRepositoriesHQLQueryBuilder(
                    session, authService, workspaceDTO)
                .setRepoIds(
                    accessibleResourceIds.stream().map(Long::valueOf).collect(Collectors.toList()))
                .setPredicates(request.getPredicatesList())
                .setPageLimit(request.getPageLimit())
                .setPageNumber(request.getPageNumber())
                .build();
        List<RepositoryEntity> repositoryEntities =
            findRepositoriesQuery.getFindRepositoriesHQLQuery().list();
        Long totalRecords =
            (Long) findRepositoriesQuery.getFindRepositoriesCountHQLQuery().uniqueResult();

        return FindRepositories.Response.newBuilder()
            .addAllRepositories(
                repositoryEntities.stream()
                    .map(RepositoryEntity::toProto)
                    .collect(Collectors.toList()))
            .setTotalRecords(totalRecords)
            .build();
      } catch (ModelDBException ex) {
        if (ex.getCode().ordinal() == com.google.rpc.Code.FAILED_PRECONDITION_VALUE
            && ModelDBConstants.INTERNAL_MSG_USERS_NOT_FOUND.equals(ex.getMessage())) {
          LOGGER.warn(ex.getMessage());
          return FindRepositories.Response.newBuilder()
              .addAllRepositories(Collections.emptyList())
              .setTotalRecords(0L)
              .build();
        }
        throw ex;
      }
    }
  }
}<|MERGE_RESOLUTION|>--- conflicted
+++ resolved
@@ -350,8 +350,6 @@
     }
   }
 
-<<<<<<< HEAD
-=======
   private void createRoleBindingsForRepository(
       SetRepository request, UserInfo userInfo, RepositoryEntity repository) {
     Role ownerRole = roleService.getRoleByName(ModelDBConstants.ROLE_REPOSITORY_OWNER, null);
@@ -374,38 +372,6 @@
         GLOBAL_SHARING);
   }
 
-  private void deleteRoleBindingsOfAccessibleResources(List<RepositoryEntity> allowedResources) {
-    final List<String> roleBindingNames = Collections.synchronizedList(new ArrayList<>());
-    for (RepositoryEntity repositoryEntity : allowedResources) {
-
-      // Delete workspace based roleBindings
-      List<String> repoOrgWorkspaceRoleBindings =
-          roleService.getWorkspaceRoleBindings(
-              repositoryEntity.getWorkspace_id(),
-              WorkspaceType.forNumber(repositoryEntity.getWorkspace_type()),
-              String.valueOf(repositoryEntity.getId()),
-              ModelDBConstants.ROLE_REPOSITORY_ADMIN,
-              ModelDBServiceResourceTypes.REPOSITORY,
-              repositoryEntity
-                  .getRepository_visibility()
-                  .equals(RepositoryVisibility.ORG_SCOPED_PUBLIC_VALUE),
-              GLOBAL_SHARING);
-      if (!repoOrgWorkspaceRoleBindings.isEmpty()) {
-        roleBindingNames.addAll(repoOrgWorkspaceRoleBindings);
-      }
-    }
-    // Remove all repositoryEntity collaborators
-    roleService.deleteAllResources(
-        allowedResources.stream()
-            .map(repositoryEntity -> String.valueOf(repositoryEntity.getId()))
-            .collect(Collectors.toList()),
-        ModelDBServiceResourceTypes.REPOSITORY);
-
-    // Remove all role bindings
-    roleService.deleteRoleBindings(roleBindingNames);
-  }
-
->>>>>>> a31d0064
   @Override
   public DeleteRepositoryRequest.Response deleteRepository(
       DeleteRepositoryRequest request, CommitDAO commitDAO, ExperimentRunDAO experimentRunDAO)
