--- conflicted
+++ resolved
@@ -624,11 +624,7 @@
           && workspaceName.equals(authService.getUsernameFromUserInfo(currentLoginUserInfo))) {
         List<GetResourcesResponseItem> accessibleAllWorkspaceItems =
             mdbRoleService.getResourceItems(
-<<<<<<< HEAD
-                null, Collections.emptySet(), ModelDBServiceResourceTypes.REPOSITORY);
-=======
                 null, Collections.emptySet(), ModelDBServiceResourceTypes.REPOSITORY, false);
->>>>>>> 029d3a39
         accessibleResourceIds =
             accessibleAllWorkspaceItems.stream()
                 .peek(
@@ -650,11 +646,7 @@
             mdbRoleService.getWorkspaceByWorkspaceName(currentLoginUserInfo, workspaceName);
         List<GetResourcesResponseItem> accessibleAllWorkspaceItems =
             mdbRoleService.getResourceItems(
-<<<<<<< HEAD
-                workspace, Collections.emptySet(), ModelDBServiceResourceTypes.REPOSITORY);
-=======
                 workspace, Collections.emptySet(), ModelDBServiceResourceTypes.REPOSITORY, false);
->>>>>>> 029d3a39
         accessibleResourceIds =
             accessibleAllWorkspaceItems.stream()
                 .peek(
@@ -746,11 +738,7 @@
       }
 
       var query = session.createQuery(GET_TAG_HQL);
-<<<<<<< HEAD
       query.setParameter(REPOSITORY_ID_QUERY_PARAM, repository.getId());
-=======
-      query.setParameter("repositoryId", repository.getId());
->>>>>>> 029d3a39
       query.setParameter("tag", request.getTag());
       var tagsEntity = (TagsEntity) query.uniqueResult();
       if (tagsEntity != null) {
@@ -777,11 +765,7 @@
       RepositoryEntity repository = getRepositoryById(session, request.getRepositoryId());
 
       var query = session.createQuery(GET_TAG_HQL);
-<<<<<<< HEAD
       query.setParameter(REPOSITORY_ID_QUERY_PARAM, repository.getId());
-=======
-      query.setParameter("repositoryId", repository.getId());
->>>>>>> 029d3a39
       query.setParameter("tag", request.getTag());
       var tagsEntity = (TagsEntity) query.uniqueResult();
       if (tagsEntity == null) {
@@ -900,13 +884,8 @@
         session
             .createQuery(CHECK_BRANCH_IN_REPOSITORY_HQL)
             .setLockOptions(new LockOptions().setLockMode(LockMode.PESSIMISTIC_WRITE));
-<<<<<<< HEAD
     query.setParameter(REPOSITORY_ID_QUERY_PARAM, repository.getId());
     query.setParameter(BRANCH_QUERY_PARAM, branch);
-=======
-    query.setParameter("repositoryId", repository.getId());
-    query.setParameter("branch", branch);
->>>>>>> 029d3a39
     var branchEntity = (BranchEntity) query.uniqueResult();
     if (branchEntity != null) {
       if (branchEntity.getCommit_hash().equals(commitSHA)) return;
@@ -921,13 +900,8 @@
   public BranchEntity getBranchEntity(Session session, Long repoId, String branchName)
       throws ModelDBException {
     var query = session.createQuery(CHECK_BRANCH_IN_REPOSITORY_HQL);
-<<<<<<< HEAD
     query.setParameter(REPOSITORY_ID_QUERY_PARAM, repoId);
     query.setParameter(BRANCH_QUERY_PARAM, branchName);
-=======
-    query.setParameter("repositoryId", repoId);
-    query.setParameter("branch", branchName);
->>>>>>> 029d3a39
     var branchEntity = (BranchEntity) query.uniqueResult();
     if (branchEntity == null) {
       throw new ModelDBException(ModelDBConstants.BRANCH_NOT_FOUND, Code.NOT_FOUND);
@@ -1041,13 +1015,8 @@
 
       if (!request.getBranch().isEmpty()) {
         var query = session.createQuery(CHECK_BRANCH_IN_REPOSITORY_HQL);
-<<<<<<< HEAD
         query.setParameter(REPOSITORY_ID_QUERY_PARAM, repository.getId());
         query.setParameter(BRANCH_QUERY_PARAM, request.getBranch());
-=======
-        query.setParameter("repositoryId", repository.getId());
-        query.setParameter("branch", request.getBranch());
->>>>>>> 029d3a39
         var branchEntity = (BranchEntity) query.uniqueResult();
         if (branchEntity == null) {
           throw new ModelDBException(
