--- conflicted
+++ resolved
@@ -377,11 +377,8 @@
 
   private Optional<RepositoryEntity> getRepositoryByName(
       Session session, String name, Workspace workspace, RepositoryTypeEnum repositoryType) {
-<<<<<<< HEAD
-=======
     List<Long> repositoryIds = getRepositoryEntityIdsByName(session, name, repositoryType);
     // TODO: replace with the helper function
->>>>>>> 3fb2d847
     ModelDBServiceResourceTypes modelDBServiceResourceTypes =
         ModelDBServiceResourceTypes.REPOSITORY;
     if (repositoryType.equals(RepositoryTypeEnum.DATASET)) {
@@ -389,17 +386,12 @@
     }
     List<GetResourcesResponseItem> accessibleAllWorkspaceItems =
         roleService.getResourceItems(
-<<<<<<< HEAD
-            workspace, Collections.emptySet(), modelDBServiceResourceTypes);
-    Set<Long> repoIds =
-=======
             workspace,
             !repositoryIds.isEmpty()
                 ? repositoryIds.stream().map(String::valueOf).collect(Collectors.toSet())
                 : Collections.emptySet(),
             modelDBServiceResourceTypes);
-    Optional<Long> repoId =
->>>>>>> 3fb2d847
+    Set<Long> repoIds =
         accessibleAllWorkspaceItems.stream()
             .filter(
                 getResourcesResponseItem -> getResourcesResponseItem.getResourceName().equals(name))
