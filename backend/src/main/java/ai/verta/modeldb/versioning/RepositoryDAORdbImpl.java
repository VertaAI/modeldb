--- conflicted
+++ resolved
@@ -350,17 +350,13 @@
         session.update(repositoryEntity);
         session.getTransaction().commit();
       }
-<<<<<<< HEAD
       return SetRepository.Response.newBuilder().setRepository(repositoryEntity.toProto()).build();
-=======
-      return SetRepository.Response.newBuilder().setRepository(repository.toProto()).build();
     } catch (Exception ex) {
       if (ModelDBUtils.needToRetry(ex)) {
         return setRepository(commitDAO, request, userInfo, create);
       } else {
         throw ex;
       }
->>>>>>> be9b21aa
     }
   }
 
