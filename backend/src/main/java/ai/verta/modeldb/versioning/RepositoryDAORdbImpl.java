--- conflicted
+++ resolved
@@ -230,20 +230,12 @@
             ModelDBServiceResourceTypes.REPOSITORY,
             repository.getId().toString(),
             ModelDBServiceActions.UPDATE);
-<<<<<<< HEAD
-      }
-      roleService.validateEntityUserWithUserInfo(
-          ModelDBServiceResourceTypes.REPOSITORY,
-          repository.getId().toString(),
-          ModelDBServiceActions.READ);
-=======
       } else {
         roleService.validateEntityUserWithUserInfo(
             ModelDBServiceResourceTypes.REPOSITORY,
             repository.getId().toString(),
             ModelDBServiceActions.READ);
       }
->>>>>>> 2f067554
     } catch (InvalidProtocolBufferException e) {
       LOGGER.error(e);
       throw new ModelDBException("Unexpected error", e);
