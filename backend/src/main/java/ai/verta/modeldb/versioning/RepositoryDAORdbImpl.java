--- conflicted
+++ resolved
@@ -4,11 +4,7 @@
 
 import ai.verta.common.ModelDBResourceEnum.ModelDBServiceResourceTypes;
 import ai.verta.common.WorkspaceTypeEnum.WorkspaceType;
-<<<<<<< HEAD
-=======
 import ai.verta.modeldb.AddDatasetTags;
-import ai.verta.modeldb.CreateJob;
->>>>>>> de463ffe
 import ai.verta.modeldb.Dataset;
 import ai.verta.modeldb.DatasetVisibilityEnum.DatasetVisibility;
 import ai.verta.modeldb.FindDatasets;
@@ -22,7 +18,6 @@
 import ai.verta.modeldb.dto.DatasetPaginationDTO;
 import ai.verta.modeldb.dto.WorkspaceDTO;
 import ai.verta.modeldb.entities.AttributeEntity;
-import ai.verta.modeldb.entities.metadata.LabelsMappingEntity;
 import ai.verta.modeldb.entities.versioning.BranchEntity;
 import ai.verta.modeldb.entities.versioning.CommitEntity;
 import ai.verta.modeldb.entities.versioning.RepositoryEntity;
@@ -33,8 +28,6 @@
 import ai.verta.modeldb.utils.ModelDBHibernateUtil;
 import ai.verta.modeldb.utils.ModelDBUtils;
 import ai.verta.modeldb.utils.RdbmsUtils;
-import ai.verta.modeldb.versioning.GetRepositoryRequest.Response;
-import ai.verta.modeldb.versioning.RepositoryIdentification.Builder;
 import ai.verta.modeldb.versioning.RepositoryVisibilityEnum.RepositoryVisibility;
 import ai.verta.uac.ModelDBActionEnum;
 import ai.verta.uac.ModelDBActionEnum.ModelDBServiceActions;
@@ -186,10 +179,11 @@
   }
 
   @Override
-  public Response getRepository(GetRepositoryRequest request) throws Exception {
+  public GetRepositoryRequest.Response getRepository(GetRepositoryRequest request)
+      throws Exception {
     try (Session session = ModelDBHibernateUtil.getSessionFactory().openSession()) {
       RepositoryEntity repository = getRepositoryById(session, request.getId());
-      return Response.newBuilder().setRepository(repository.toProto()).build();
+      return GetRepositoryRequest.Response.newBuilder().setRepository(repository.toProto()).build();
     } catch (Exception ex) {
       if (ModelDBUtils.needToRetry(ex)) {
         return getRepository(request);
@@ -611,45 +605,6 @@
   }
 
   Dataset convertToDataset(
-<<<<<<< HEAD
-      Session session, MetadataDAO metadataDAO, RepositoryEntity repositoryEntity)
-      throws ModelDBException {
-    Dataset.Builder dataset = Dataset.newBuilder();
-    dataset
-        .setId(String.valueOf(repositoryEntity.getId()))
-        .setDatasetVisibilityValue(repositoryEntity.getRepository_visibility())
-        .setWorkspaceTypeValue(repositoryEntity.getWorkspace_type())
-        .setWorkspaceId(repositoryEntity.getWorkspace_id())
-        .setTimeCreated(repositoryEntity.getDate_created())
-        .setTimeUpdated(repositoryEntity.getDate_updated())
-        .setName(repositoryEntity.getName())
-        .setOwner(repositoryEntity.getOwner());
-    dataset.addAllAttributes(
-        repositoryEntity.getAttributeMapping().stream()
-            .map(
-                attributeEntity -> {
-                  try {
-                    return attributeEntity.getProtoObj();
-                  } catch (InvalidProtocolBufferException e) {
-                    LOGGER.error("Unexpected error occured {}", e.getMessage());
-                    Status status =
-                        com.google.rpc.Status.newBuilder()
-                            .setCode(com.google.rpc.Code.INVALID_ARGUMENT_VALUE)
-                            .setMessage(e.getMessage())
-                            .build();
-                    throw StatusProto.toStatusRuntimeException(status);
-                  }
-                })
-            .collect(Collectors.toList()));
-    List<String> tags =
-        metadataDAO.getLabels(
-            session,
-            IdentificationType.newBuilder()
-                .setIdType(VERSIONING_REPOSITORY)
-                .setIntId(repositoryEntity.getId())
-                .build());
-    dataset.addAllTags(tags);
-=======
       Session session, MetadataDAO metadataDAO, RepositoryEntity repositoryEntity, boolean idsOnly)
       throws ModelDBException {
     Dataset.Builder dataset = Dataset.newBuilder();
@@ -676,7 +631,6 @@
                           Status.newBuilder()
                               .setCode(com.google.rpc.Code.INVALID_ARGUMENT_VALUE)
                               .setMessage(e.getMessage())
-                              .addDetails(Any.pack(CreateJob.Response.getDefaultInstance()))
                               .build();
                       throw StatusProto.toStatusRuntimeException(status);
                     }
@@ -691,7 +645,6 @@
                   .build());
       dataset.addAllTags(tags);
     }
->>>>>>> de463ffe
     return dataset.build();
   }
 
@@ -1203,24 +1156,17 @@
   public AddDatasetTags.Response addDatasetTags(
       MetadataDAO metadataDAO, String id, List<String> tags) throws ModelDBException {
     try (Session session = ModelDBHibernateUtil.getSessionFactory().openSession()) {
-      long idValue;
-      try {
-        idValue = Long.parseLong(id);
-      } catch (NumberFormatException e) {
-        LOGGER.info("Wrong id format: {}", e.getMessage());
-        throw new ModelDBException(
-            "Wrong id format, expecting integer: " + id, Code.INVALID_ARGUMENT);
-      }
-      Builder idBuilder = RepositoryIdentification.newBuilder().setRepoId(idValue);
-      idBuilder.setRepoId(idValue);
-      RepositoryEntity repositoryEntity = getRepositoryById(session, idBuilder.build(), true);
+      RepositoryIdentification repositoryIdentification =
+          RepositoryIdentification.newBuilder().setRepoId(Long.parseLong(id)).build();
+      RepositoryEntity repositoryEntity =
+          getRepositoryById(session, repositoryIdentification, true);
       repositoryEntity.update();
       List<String> tagsOld =
           metadataDAO.getLabels(
               session,
               IdentificationType.newBuilder()
                   .setIdType(VERSIONING_REPOSITORY)
-                  .setIntId(idValue)
+                  .setIntId(repositoryIdentification.getRepoId())
                   .build());
       List<String> uniqueTags = new ArrayList<>(tags);
       uniqueTags.removeAll(tagsOld);
@@ -1228,12 +1174,12 @@
           session,
           IdentificationType.newBuilder()
               .setIdType(VERSIONING_REPOSITORY)
-              .setIntId(idValue)
+              .setIntId(repositoryIdentification.getRepoId())
               .build(),
           uniqueTags);
 
       return AddDatasetTags.Response.newBuilder()
-          .setDataset(convertToDataset(session, metadataDAO, repositoryEntity))
+          .setDataset(convertToDataset(session, metadataDAO, repositoryEntity, false))
           .build();
     } catch (Exception ex) {
       if (ModelDBUtils.needToRetry(ex)) {
@@ -1422,52 +1368,26 @@
 
   @Override
   public Dataset deleteDatasetTags(
-      MetadataDAO metadataDAO, String id, ProtocolStringList tagsList, boolean deleteAll)
+      MetadataDAO metadataDAO, String id, List<String> tagsList, boolean deleteAll)
       throws ModelDBException {
     try (Session session = ModelDBHibernateUtil.getSessionFactory().openSession()) {
-      long idValue;
-      try {
-        idValue = Long.parseLong(id);
-      } catch (NumberFormatException e) {
-        LOGGER.info("Wrong id format: {}", e.getMessage());
-        throw new ModelDBException(
-            "Wrong id format, expecting integer: " + id, Code.INVALID_ARGUMENT);
-      }
-      Builder idBuilder = RepositoryIdentification.newBuilder().setRepoId(idValue);
-      idBuilder.setRepoId(idValue);
-      RepositoryEntity repositoryEntity = getRepositoryById(session, idBuilder.build(), true);
+      RepositoryIdentification repositoryIdentification =
+          RepositoryIdentification.newBuilder().setRepoId(Long.parseLong(id)).build();
+      RepositoryEntity repositoryEntity =
+          getRepositoryById(session, repositoryIdentification, true);
       repositoryEntity.update();
-      if (deleteAll) {
-        StringBuilder stringQueryBuilder =
-            new StringBuilder("delete from ")
-                .append(LabelsMappingEntity.class.getSimpleName())
-                .append(" lm WHERE ");
-        stringQueryBuilder
-            .append(" lm.")
-            .append(ModelDBConstants.ID)
-            .append(".")
-            .append(ModelDBConstants.ENTITY_HASH)
-            .append(" = :entityHash AND lm.id.")
-            .append(ModelDBConstants.ENTITY_TYPE)
-            .append(" = :entityType");
-        Query<LabelsMappingEntity> query =
-            session.createQuery(stringQueryBuilder.toString(), LabelsMappingEntity.class);
-        query.setParameter(ModelDBConstants.ENTITY_HASH, id);
-        query.setParameter(
-            ModelDBConstants.ENTITY_TYPE, IdentificationType.IdCase.INT_ID.getNumber());
-        query.executeUpdate();
-
-      } else {
-        metadataDAO.deleteLabels(
-            session,
-            IdentificationType.newBuilder()
-                .setIdType(VERSIONING_REPOSITORY)
-                .setIntId(idValue)
-                .build(),
-            tagsList);
-      }
-
-      return convertToDataset(session, metadataDAO, repositoryEntity);
+      session.beginTransaction();
+      metadataDAO.deleteLabels(
+          IdentificationType.newBuilder()
+              .setIdType(VERSIONING_REPOSITORY)
+              .setIntId(repositoryIdentification.getRepoId())
+              .build(),
+          tagsList,
+          deleteAll);
+      session.update(repositoryEntity);
+      session.getTransaction().commit();
+
+      return convertToDataset(session, metadataDAO, repositoryEntity, false);
     } catch (Exception ex) {
       if (ModelDBUtils.needToRetry(ex)) {
         return deleteDatasetTags(metadataDAO, id, tagsList, deleteAll);
@@ -1476,7 +1396,8 @@
       }
     }
   }
-    
+
+  @Override
   public GetDatasetById.Response getDatasetById(MetadataDAO metadataDAO, String id)
       throws ModelDBException, InvalidProtocolBufferException {
     try (Session session = ModelDBHibernateUtil.getSessionFactory().openSession()) {
