--- conflicted
+++ resolved
@@ -395,45 +395,6 @@
             Code.PERMISSION_DENIED);
       }
 
-<<<<<<< HEAD
-      ListBranchesRequest.Response listBranchesResponse =
-          listBranches(
-              ListBranchesRequest.newBuilder().setRepositoryId(request.getRepositoryId()).build());
-      session.beginTransaction();
-      if (!listBranchesResponse.getBranchesList().isEmpty()) {
-        String deleteBranchesHQL =
-            "DELETE FROM "
-                + BranchEntity.class.getSimpleName()
-                + " br where br.id.repository_id = :repositoryId AND br.id.branch IN (:branches)";
-        Query deleteBranchQuery = session.createQuery(deleteBranchesHQL);
-        deleteBranchQuery.setParameter("repositoryId", repository.getId());
-        deleteBranchQuery.setParameterList("branches", listBranchesResponse.getBranchesList());
-        deleteBranchQuery.executeUpdate();
-      }
-
-      CommitPaginationDTO commitPaginationDTO =
-          commitDAO.fetchCommitEntityList(
-              session, ListCommitsRequest.newBuilder().build(), repository.getId());
-      commitPaginationDTO
-          .getCommitEntities()
-          .forEach(
-              commitEntity -> {
-                if (commitEntity.getRepository().contains(repository)) {
-                  commitEntity.getRepository().remove(repository);
-                  if (commitEntity.getRepository().isEmpty()) {
-                    session.delete(commitEntity);
-                  } else {
-                    session.update(commitEntity);
-                  }
-                }
-              });
-      // Delete all VersionedInputs for repository ID
-      experimentRunDAO.deleteLogVersionedInputs(session, repository.getId(), null);
-
-      session.delete(repository);
-      session.getTransaction().commit();
-      deleteRoleBindingsOfAccessibleResources(Collections.singletonList(repository));
-=======
       Query deletedRepositoriesQuery = session.createQuery(DELETED_STATUS_REPOSITORY_QUERY_STRING);
       deletedRepositoriesQuery.setParameter("deleted", true);
       deletedRepositoriesQuery.setParameter(
@@ -445,10 +406,8 @@
       // Delete all VersionedInputs for repository ID
       experimentRunDAO.deleteLogVersionedInputs(session, repository.getId(), null);
       transaction.commit();
->>>>>>> 7fae4dc1
       return DeleteRepositoryRequest.Response.newBuilder().setStatus(true).build();
     } catch (Exception ex) {
-      ex.printStackTrace();
       if (ModelDBUtils.needToRetry(ex)) {
         return deleteRepository(request, commitDAO, experimentRunDAO);
       } else {
