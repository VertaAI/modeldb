package ai.verta.modeldb.versioning;

import ai.verta.common.KeyValue;
import ai.verta.modeldb.KeyValueQuery;
import ai.verta.modeldb.ModelDBConstants;
import ai.verta.modeldb.ModelDBException;
import ai.verta.modeldb.WorkspaceTypeEnum.WorkspaceType;
import ai.verta.modeldb.authservice.AuthService;
import ai.verta.modeldb.authservice.RoleService;
import ai.verta.modeldb.collaborator.CollaboratorUser;
import ai.verta.modeldb.dto.WorkspaceDTO;
import ai.verta.modeldb.entities.AttributeEntity;
import ai.verta.modeldb.entities.versioning.BranchEntity;
import ai.verta.modeldb.entities.versioning.CommitEntity;
import ai.verta.modeldb.entities.versioning.RepositoryEntity;
import ai.verta.modeldb.entities.versioning.TagsEntity;
import ai.verta.modeldb.experimentRun.ExperimentRunDAO;
import ai.verta.modeldb.utils.ModelDBHibernateUtil;
import ai.verta.modeldb.utils.ModelDBUtils;
import ai.verta.modeldb.utils.RdbmsUtils;
import ai.verta.modeldb.versioning.GetRepositoryRequest.Response;
import ai.verta.modeldb.versioning.RepositoryVisibilityEnum.RepositoryVisibility;
import ai.verta.uac.ModelDBActionEnum.ModelDBServiceActions;
import ai.verta.uac.ModelResourceEnum.ModelDBServiceResourceTypes;
import ai.verta.uac.Role;
import ai.verta.uac.UserInfo;
import com.google.protobuf.InvalidProtocolBufferException;
import io.grpc.Status.Code;
import io.grpc.StatusRuntimeException;
import java.security.NoSuchAlgorithmException;
import java.util.ArrayList;
import java.util.Calendar;
import java.util.Collections;
import java.util.HashSet;
import java.util.LinkedList;
import java.util.List;
import java.util.Optional;
import java.util.Set;
import java.util.stream.Collectors;
import javax.persistence.criteria.CriteriaBuilder;
import javax.persistence.criteria.CriteriaQuery;
import javax.persistence.criteria.Expression;
import javax.persistence.criteria.Order;
import javax.persistence.criteria.Predicate;
import javax.persistence.criteria.Root;
import org.apache.logging.log4j.LogManager;
import org.apache.logging.log4j.Logger;
import org.hibernate.Session;
import org.hibernate.Transaction;
import org.hibernate.query.Query;

public class RepositoryDAORdbImpl implements RepositoryDAO {

  private static final Logger LOGGER = LogManager.getLogger(RepositoryDAORdbImpl.class);
  private static final String GLOBAL_SHARING = "_REPO_GLOBAL_SHARING";
  private final AuthService authService;
  private final RoleService roleService;

  private static final String SHORT_NAME = "repo";

  private static final String GET_REPOSITORY_COUNT_BY_NAME_PREFIX_HQL =
      new StringBuilder("Select count(*) From ")
          .append(RepositoryEntity.class.getSimpleName())
          .append(" ")
          .append(SHORT_NAME)
          .append(" where ")
          .append(" ")
          .append(SHORT_NAME)
          .append(".")
          .append(ModelDBConstants.NAME)
          .append(" = :repositoryName ")
          .toString();

  private static final String GET_REPOSITORY_BY_NAME_PREFIX_HQL =
      new StringBuilder("From ")
          .append(RepositoryEntity.class.getSimpleName())
          .append(" ")
          .append(SHORT_NAME)
          .append(" where ")
          .append(" ")
          .append(SHORT_NAME)
          .append(".")
          .append(ModelDBConstants.NAME)
          .append(" = :repositoryName ")
          .toString();

  private static final String GET_TAG_HQL =
      new StringBuilder("From ")
          .append(TagsEntity.class.getSimpleName())
          .append(" t ")
          .append(" where ")
          .append(" t.id.")
          .append(ModelDBConstants.REPOSITORY_ID)
          .append(" = :repositoryId ")
          .append(" AND t.id.")
          .append(ModelDBConstants.TAG)
          .append(" = :tag ")
          .toString();
  private static final String GET_TAGS_HQL =
      new StringBuilder("From TagsEntity te where te.id.")
          .append(ModelDBConstants.REPOSITORY_ID)
          .append(" = :repoId ")
          .toString();
  private static final String CHECK_BRANCH_IN_REPOSITORY_HQL =
      new StringBuilder("From ")
          .append(BranchEntity.class.getSimpleName())
          .append(" br ")
          .append(" where ")
          .append(" br.id.")
          .append(ModelDBConstants.REPOSITORY_ID)
          .append(" = :repositoryId ")
          .append(" AND br.id.")
          .append(ModelDBConstants.BRANCH)
          .append(" = :branch ")
          .toString();
  private static final String GET_REPOSITORY_BRANCHES_HQL =
      new StringBuilder("From ")
          .append(BranchEntity.class.getSimpleName())
          .append(" br where br.id.")
          .append(ModelDBConstants.REPOSITORY_ID)
          .append(" = :repoId ")
          .toString();
  private static final String DELETED_STATUS_REPOSITORY_QUERY_STRING =
      new StringBuilder("UPDATE ")
          .append(RepositoryEntity.class.getSimpleName())
          .append(" rp ")
          .append("SET rp.")
          .append(ModelDBConstants.DELETED)
          .append(" = :deleted ")
          .append(" WHERE rp.")
          .append(ModelDBConstants.ID)
          .append(" IN (:repoIds)")
          .toString();
  private static final String GET_REPOSITORY_BY_ID_HQL =
      new StringBuilder("From ")
          .append(RepositoryEntity.class.getSimpleName())
          .append(" ")
          .append(SHORT_NAME)
          .append(" where ")
          .append(" ")
          .append(SHORT_NAME)
          .append(".")
          .append(ModelDBConstants.ID)
          .append(" = :repoId ")
          .append(" AND ")
          .append(SHORT_NAME)
          .append(".")
          .append(ModelDBConstants.DELETED)
          .append(" = false ")
          .toString();
  private static final String GET_REPOSITORY_ATTRIBUTES_QUERY =
      new StringBuilder("From " + AttributeEntity.class.getSimpleName() + " attr where attr.")
          .append(ModelDBConstants.KEY)
          .append(" in (:keys) AND attr.repositoryEntity.")
          .append(ModelDBConstants.ID)
          .append(" = :repoId AND attr.field_type = :fieldType")
          .toString();

  public RepositoryDAORdbImpl(AuthService authService, RoleService roleService) {
    this.authService = authService;
    this.roleService = roleService;
  }

  @Override
  public Response getRepository(GetRepositoryRequest request) throws Exception {
    try (Session session = ModelDBHibernateUtil.getSessionFactory().openSession()) {
      RepositoryEntity repository = getRepositoryById(session, request.getId());
      return Response.newBuilder().setRepository(repository.toProto()).build();
    } catch (Exception ex) {
      if (ModelDBUtils.needToRetry(ex)) {
        return getRepository(request);
      } else {
        throw ex;
      }
    }
  }

  private WorkspaceDTO verifyAndGetWorkspaceDTO(
      RepositoryIdentification id, boolean shouldCheckNamed, boolean create)
      throws ModelDBException {
    WorkspaceDTO workspaceDTO = null;
    String message = null;
    if (id.hasNamedId()) {
      UserInfo userInfo;
      try {
        userInfo = authService.getCurrentLoginUserInfo();
      } catch (StatusRuntimeException e) {
        throw new ModelDBException("Authorization error", e.getStatus().getCode());
      }
      RepositoryNamedIdentification named = id.getNamedId();
      try {
        workspaceDTO =
            roleService.getWorkspaceDTOByWorkspaceName(userInfo, named.getWorkspaceName());
        if (create) {
          ModelDBUtils.checkPersonalWorkspace(
              userInfo,
              workspaceDTO.getWorkspaceType(),
              workspaceDTO.getWorkspaceId(),
              "repository");
        }
      } catch (StatusRuntimeException e) {
        LOGGER.warn(e);
        throw new ModelDBException(
            "Error getting workspace: " + e.getStatus().getDescription(), e.getStatus().getCode());
      }
      if (named.getName().isEmpty() && shouldCheckNamed) {
        message = "Repository name should not be empty";
      }
    }

    if (message != null) {
      throw new ModelDBException(message, Code.INVALID_ARGUMENT);
    }
    return workspaceDTO;
  }

  private WorkspaceDTO verifyAndGetWorkspaceDTO(
      RepositoryIdentification id, boolean shouldCheckNamed) throws ModelDBException {
    return verifyAndGetWorkspaceDTO(id, shouldCheckNamed, false);
  }

  @Override
  public RepositoryEntity getRepositoryById(
      Session session, RepositoryIdentification id, boolean checkWrite) throws ModelDBException {
    return getRepositoryById(session, id, checkWrite, true);
  }

  @Override
  public RepositoryEntity getRepositoryById(
      Session session, RepositoryIdentification id, boolean checkWrite, boolean checkProtected)
      throws ModelDBException {
    RepositoryEntity repository;
    if (id.hasNamedId()) {
      WorkspaceDTO workspaceDTO = verifyAndGetWorkspaceDTO(id, true);
      repository =
          getRepositoryByName(session, id.getNamedId().getName(), workspaceDTO)
              .orElseThrow(
                  () ->
                      new ModelDBException(
                          "Couldn't find repository by name " + id.getNamedId().getName(),
                          Code.NOT_FOUND));
    } else {
      repository =
          getRepositoryById(session, id.getRepoId())
              .orElseThrow(
                  () ->
                      new ModelDBException(
                          "Couldn't find repository by id " + id.getRepoId(), Code.NOT_FOUND));
    }
    try {
      if (checkProtected && repository.isProtected()) {
        throw new ModelDBException(
            "Can't access repository because it's protected", Code.PERMISSION_DENIED);
      }
      if (checkWrite) {
        roleService.validateEntityUserWithUserInfo(
            ModelDBServiceResourceTypes.REPOSITORY,
            repository.getId().toString(),
            ModelDBServiceActions.UPDATE);
      } else {
        roleService.validateEntityUserWithUserInfo(
            ModelDBServiceResourceTypes.REPOSITORY,
            repository.getId().toString(),
            ModelDBServiceActions.READ);
      }
    } catch (InvalidProtocolBufferException e) {
      LOGGER.error(e);
      throw new ModelDBException("Unexpected error", e);
    }
    return repository;
  }

  @Override
  public RepositoryEntity getRepositoryById(Session session, RepositoryIdentification id)
      throws ModelDBException {
    return getRepositoryById(session, id, false);
  }

  private Optional<RepositoryEntity> getRepositoryById(Session session, long id) {
    Query query = session.createQuery(GET_REPOSITORY_BY_ID_HQL);
    query.setParameter("repoId", id);
    return Optional.ofNullable((RepositoryEntity) query.uniqueResult());
  }

  private Optional<RepositoryEntity> getRepositoryByName(
      Session session, String name, WorkspaceDTO workspaceDTO) {
    Query query =
        ModelDBHibernateUtil.getWorkspaceEntityQuery(
            session,
            SHORT_NAME,
            GET_REPOSITORY_BY_NAME_PREFIX_HQL,
            "repositoryName",
            name,
            ModelDBConstants.WORKSPACE_ID,
            workspaceDTO.getWorkspaceId(),
            workspaceDTO.getWorkspaceType(),
            true,
            null);
    return Optional.ofNullable((RepositoryEntity) query.uniqueResult());
  }

  @Override
  public SetRepository.Response setRepository(
      CommitDAO commitDAO, SetRepository request, UserInfo userInfo, boolean create)
      throws ModelDBException, InvalidProtocolBufferException, NoSuchAlgorithmException {
    try (Session session = ModelDBHibernateUtil.getSessionFactory().openSession()) {
      RepositoryEntity repositoryEntity;
      final Repository repository = request.getRepository();
      if (create) {
        WorkspaceDTO workspaceDTO = verifyAndGetWorkspaceDTO(request.getId(), false, true);
        ModelDBHibernateUtil.checkIfEntityAlreadyExists(
            session,
            SHORT_NAME,
            GET_REPOSITORY_COUNT_BY_NAME_PREFIX_HQL,
            RepositoryEntity.class.getSimpleName(),
            "repositoryName",
            repository.getName(),
            ModelDBConstants.WORKSPACE_ID,
            workspaceDTO.getWorkspaceId(),
            workspaceDTO.getWorkspaceType(),
            LOGGER);
<<<<<<< HEAD
        repositoryEntity = new RepositoryEntity(repository, workspaceDTO);
=======
        repositoryEntity = new RepositoryEntity(request.getRepository(), workspaceDTO);
>>>>>>> 7d10159b
        repositoryEntity.setDeleted(true);
      } else {
        repositoryEntity = getRepositoryById(session, request.getId(), true);
        if (!repository.getName().isEmpty()
            && !repositoryEntity.getName().equals(repository.getName())) {
          ModelDBHibernateUtil.checkIfEntityAlreadyExists(
              session,
              SHORT_NAME,
              GET_REPOSITORY_COUNT_BY_NAME_PREFIX_HQL,
              RepositoryEntity.class.getSimpleName(),
              "repositoryName",
              repository.getName(),
              ModelDBConstants.WORKSPACE_ID,
              repositoryEntity.getWorkspace_id(),
              WorkspaceType.forNumber(repositoryEntity.getWorkspace_type()),
              LOGGER);
        }
        repositoryEntity.update(request);
      }
      session.beginTransaction();
      session.saveOrUpdate(repositoryEntity);
      if (create) {
        Commit initCommit =
            Commit.newBuilder().setMessage(ModelDBConstants.INITIAL_COMMIT_MESSAGE).build();
        CommitEntity commitEntity =
            commitDAO.saveCommitEntity(
                session,
                initCommit,
                FileHasher.getSha(new String()),
                authService.getVertaIdFromUserInfo(userInfo),
                repositoryEntity);

        saveBranch(
            session,
            commitEntity.getCommit_hash(),
            ModelDBConstants.MASTER_BRANCH,
            repositoryEntity);
      }
      session.getTransaction().commit();
      if (create) {
        createRoleBindingsForRepository(request, userInfo, repositoryEntity);

        // Update repository deleted status to false after roleBindings created successfully
        session.beginTransaction();
        repositoryEntity.setDeleted(false);
        session.update(repositoryEntity);
        session.getTransaction().commit();
      }
      return SetRepository.Response.newBuilder().setRepository(repositoryEntity.toProto()).build();
    } catch (Exception ex) {
      if (ModelDBUtils.needToRetry(ex)) {
        return setRepository(commitDAO, request, userInfo, create);
      } else {
        throw ex;
      }
    }
  }

  private void createRoleBindingsForRepository(
      SetRepository request, UserInfo userInfo, RepositoryEntity repository) {
    Role ownerRole = roleService.getRoleByName(ModelDBConstants.ROLE_REPOSITORY_OWNER, null);
    roleService.createRoleBinding(
        ownerRole,
        new CollaboratorUser(authService, userInfo),
        String.valueOf(repository.getId()),
        ModelDBServiceResourceTypes.REPOSITORY);
    roleService.createWorkspaceRoleBinding(
        repository.getWorkspace_id(),
        WorkspaceType.forNumber(repository.getWorkspace_type()),
        String.valueOf(repository.getId()),
        ModelDBConstants.ROLE_REPOSITORY_ADMIN,
        ModelDBServiceResourceTypes.REPOSITORY,
        request.getRepository().getRepositoryVisibility() != null
            && request
                .getRepository()
                .getRepositoryVisibility()
                .equals(RepositoryVisibility.ORG_SCOPED_PUBLIC),
        GLOBAL_SHARING);
  }

  @Override
  public DeleteRepositoryRequest.Response deleteRepository(
      DeleteRepositoryRequest request, CommitDAO commitDAO, ExperimentRunDAO experimentRunDAO)
      throws ModelDBException {
    try (Session session = ModelDBHibernateUtil.getSessionFactory().openSession()) {
      RepositoryEntity repository = getRepositoryById(session, request.getRepositoryId());
      // Get self allowed resources id where user has delete permission
      List<String> allowedRepositoryIds =
          roleService.getAccessibleResourceIdsByActions(
              ModelDBServiceResourceTypes.REPOSITORY,
              ModelDBServiceActions.DELETE,
              Collections.singletonList(String.valueOf(repository.getId())));
      if (allowedRepositoryIds.isEmpty()) {
        throw new ModelDBException(
            "Delete Access Denied for given repository Id : " + request.getRepositoryId(),
            Code.PERMISSION_DENIED);
      }

      deleteRepositories(session, experimentRunDAO, allowedRepositoryIds);
      return DeleteRepositoryRequest.Response.newBuilder().setStatus(true).build();
    } catch (Exception ex) {
      if (ModelDBUtils.needToRetry(ex)) {
        return deleteRepository(request, commitDAO, experimentRunDAO);
      } else {
        throw ex;
      }
    }
  }

  public void deleteRepositories(
      Session session, ExperimentRunDAO experimentRunDAO, List<String> allowedRepositoryIds) {
    Query deletedRepositoriesQuery = session.createQuery(DELETED_STATUS_REPOSITORY_QUERY_STRING);
    deletedRepositoriesQuery.setParameter("deleted", true);
    final List<Long> repositoriesIdsLong =
        allowedRepositoryIds.stream().map(Long::valueOf).collect(Collectors.toList());
    deletedRepositoriesQuery.setParameter("repoIds", repositoriesIdsLong);
    Transaction transaction = session.beginTransaction();
    int updatedCount = deletedRepositoriesQuery.executeUpdate();
    LOGGER.debug(
        "Mark Repositories as deleted : {}, count : {}", allowedRepositoryIds, updatedCount);
    // Delete all VersionedInputs for repository ID
    experimentRunDAO.deleteLogVersionedInputs(session, repositoriesIdsLong);
    transaction.commit();
  }

  @Override
  public Boolean deleteRepositories(List<String> repositoryIds, ExperimentRunDAO experimentRunDAO)
      throws ModelDBException {
    List<String> allowedRepositoryIds =
        roleService.getAccessibleResourceIdsByActions(
            ModelDBServiceResourceTypes.REPOSITORY,
            ModelDBServiceActions.DELETE,
            Collections.singletonList(String.valueOf(repositoryIds)));
    if (allowedRepositoryIds.isEmpty()) {
      throw new ModelDBException(
          "Delete Access Denied for given repository Ids : " + repositoryIds,
          Code.PERMISSION_DENIED);
    }
    try (Session session = ModelDBHibernateUtil.getSessionFactory().openSession()) {
      deleteRepositories(session, experimentRunDAO, allowedRepositoryIds);
    }
    return true;
  }

  @Override
  public ListRepositoriesRequest.Response listRepositories(
      ListRepositoriesRequest request, UserInfo currentLoginUserInfo)
      throws ModelDBException, InvalidProtocolBufferException {
    try (Session session = ModelDBHibernateUtil.getSessionFactory().openSession()) {
      List<String> accessibleResourceIds =
          roleService.getAccessibleResourceIds(
              null,
              new CollaboratorUser(authService, currentLoginUserInfo),
              RepositoryVisibility.PRIVATE,
              ModelDBServiceResourceTypes.REPOSITORY,
              Collections.emptyList());

      if (accessibleResourceIds.isEmpty() && roleService.IsImplemented()) {
        LOGGER.debug("Accessible Repository Ids not found, size 0");
        return ListRepositoriesRequest.Response.newBuilder().setTotalRecords(0).build();
      }

      CriteriaBuilder criteriaBuilder = session.getCriteriaBuilder();
      // Using FROM and JOIN
      CriteriaQuery<RepositoryEntity> criteriaQuery =
          criteriaBuilder.createQuery(RepositoryEntity.class);
      Root<RepositoryEntity> repositoryEntityRoot = criteriaQuery.from(RepositoryEntity.class);
      repositoryEntityRoot.alias(SHORT_NAME);
      List<Predicate> finalPredicatesList = new ArrayList<>();

      if (!request.getWorkspaceName().isEmpty()) {
        WorkspaceDTO workspaceDTO =
            verifyAndGetWorkspaceDTO(
                RepositoryIdentification.newBuilder()
                    .setNamedId(
                        RepositoryNamedIdentification.newBuilder()
                            .setWorkspaceName(request.getWorkspaceName()))
                    .build(),
                false);
        List<KeyValueQuery> workspacePredicates =
            ModelDBUtils.getKeyValueQueriesByWorkspaceDTO(workspaceDTO);
        if (workspacePredicates.size() > 0) {
          Predicate privateWorkspacePredicate =
              criteriaBuilder.equal(
                  repositoryEntityRoot.get(ModelDBConstants.WORKSPACE_ID),
                  workspacePredicates.get(0).getValue().getStringValue());
          Predicate privateWorkspaceTypePredicate =
              criteriaBuilder.equal(
                  repositoryEntityRoot.get(ModelDBConstants.WORKSPACE_TYPE),
                  workspacePredicates.get(1).getValue().getNumberValue());
          Predicate privatePredicate =
              criteriaBuilder.and(privateWorkspacePredicate, privateWorkspaceTypePredicate);

          finalPredicatesList.add(privatePredicate);
        }
      }

      if (!accessibleResourceIds.isEmpty()) {
        Expression<String> exp = repositoryEntityRoot.get(ModelDBConstants.ID);
        Predicate predicate2 = exp.in(accessibleResourceIds);
        finalPredicatesList.add(predicate2);
      }

      finalPredicatesList.add(
          criteriaBuilder.equal(repositoryEntityRoot.get(ModelDBConstants.DELETED), false));

      Order orderBy = criteriaBuilder.desc(repositoryEntityRoot.get(ModelDBConstants.DATE_UPDATED));

      Predicate[] predicateArr = new Predicate[finalPredicatesList.size()];
      for (int index = 0; index < finalPredicatesList.size(); index++) {
        predicateArr[index] = finalPredicatesList.get(index);
      }

      Predicate predicateWhereCause = criteriaBuilder.and(predicateArr);
      criteriaQuery.select(repositoryEntityRoot);
      criteriaQuery.where(predicateWhereCause);
      criteriaQuery.orderBy(orderBy);

      Query query = session.createQuery(criteriaQuery);
      LOGGER.debug("Repository final query : {}", query.getQueryString());

      if (request.hasPagination()) {
        // Calculate number of documents to skip
        int pageLimit = request.getPagination().getPageLimit();
        query.setFirstResult((request.getPagination().getPageNumber() - 1) * pageLimit);
        query.setMaxResults(pageLimit);
      }

      List<RepositoryEntity> repositoryEntities = query.list();
      ListRepositoriesRequest.Response.Builder builder =
          ListRepositoriesRequest.Response.newBuilder();

      for (RepositoryEntity repositoryEntity : repositoryEntities) {
        builder.addRepositories(repositoryEntity.toProto());
      }

      long totalRecords = RdbmsUtils.count(session, repositoryEntityRoot, criteriaQuery);
      builder.setTotalRecords(totalRecords);
      return builder.build();
    } catch (Exception ex) {
      if (ModelDBUtils.needToRetry(ex)) {
        return listRepositories(request, currentLoginUserInfo);
      } else {
        throw ex;
      }
    }
  }

  @Override
  public SetTagRequest.Response setTag(SetTagRequest request) throws ModelDBException {
    try (Session session = ModelDBHibernateUtil.getSessionFactory().openSession()) {
      RepositoryEntity repository = getRepositoryById(session, request.getRepositoryId(), true);

      boolean exists =
          VersioningUtils.commitRepositoryMappingExists(
              session, request.getCommitSha(), repository.getId());
      if (!exists) {
        throw new ModelDBException(
            "Commit_hash and repository_id mapping not found for repository "
                + repository.getId()
                + " commit "
                + " request.getCommitSha()",
            Code.NOT_FOUND);
      }

      Query query = session.createQuery(GET_TAG_HQL);
      query.setParameter("repositoryId", repository.getId());
      query.setParameter("tag", request.getTag());
      TagsEntity tagsEntity = (TagsEntity) query.uniqueResult();
      if (tagsEntity != null) {
        throw new ModelDBException("Tag '" + request.getTag() + "' already exists", Code.NOT_FOUND);
      }

      tagsEntity = new TagsEntity(repository.getId(), request.getCommitSha(), request.getTag());
      session.beginTransaction();
      session.save(tagsEntity);
      session.getTransaction().commit();
      return SetTagRequest.Response.newBuilder().build();
    } catch (Exception ex) {
      if (ModelDBUtils.needToRetry(ex)) {
        return setTag(request);
      } else {
        throw ex;
      }
    }
  }

  @Override
  public GetTagRequest.Response getTag(GetTagRequest request) throws ModelDBException {
    try (Session session = ModelDBHibernateUtil.getSessionFactory().openSession()) {
      RepositoryEntity repository = getRepositoryById(session, request.getRepositoryId());

      Query query = session.createQuery(GET_TAG_HQL);
      query.setParameter("repositoryId", repository.getId());
      query.setParameter("tag", request.getTag());
      TagsEntity tagsEntity = (TagsEntity) query.uniqueResult();
      if (tagsEntity == null) {
        throw new ModelDBException("Tag not found " + request.getTag(), Code.NOT_FOUND);
      }

      CommitEntity commitEntity = session.get(CommitEntity.class, tagsEntity.getCommit_hash());
      return GetTagRequest.Response.newBuilder().setCommit(commitEntity.toCommitProto()).build();
    } catch (Exception ex) {
      if (ModelDBUtils.needToRetry(ex)) {
        return getTag(request);
      } else {
        throw ex;
      }
    }
  }

  @Override
  public DeleteTagRequest.Response deleteTag(DeleteTagRequest request) throws ModelDBException {
    try (Session session = ModelDBHibernateUtil.getSessionFactory().openSession()) {
      RepositoryEntity repository = getRepositoryById(session, request.getRepositoryId(), true);
      TagsEntity tagsEntity =
          session.get(TagsEntity.class, new TagsEntity.TagId(request.getTag(), repository.getId()));
      if (tagsEntity == null) {
        throw new ModelDBException("Tag not found " + request.getTag(), Code.NOT_FOUND);
      }
      session.beginTransaction();
      session.delete(tagsEntity);
      session.getTransaction().commit();
      return DeleteTagRequest.Response.newBuilder().build();
    } catch (Exception ex) {
      if (ModelDBUtils.needToRetry(ex)) {
        return deleteTag(request);
      } else {
        throw ex;
      }
    }
  }

  @Override
  public ListTagsRequest.Response listTags(ListTagsRequest request) throws ModelDBException {
    try (Session session = ModelDBHibernateUtil.getSessionFactory().openSession()) {
      session.beginTransaction();
      RepositoryEntity repository = getRepositoryById(session, request.getRepositoryId());

      Query query = session.createQuery(GET_TAGS_HQL);
      query.setParameter("repoId", repository.getId());
      List<TagsEntity> tagsEntities = query.list();

      if (tagsEntities == null || tagsEntities.isEmpty()) {
        return ListTagsRequest.Response.newBuilder().setTotalRecords(0).build();
      }

      session.getTransaction().commit();
      List<String> tags =
          tagsEntities.stream()
              .map(tagsEntity -> tagsEntity.getId().getTag())
              .collect(Collectors.toList());
      return ListTagsRequest.Response.newBuilder()
          .addAllTags(tags)
          .setTotalRecords(tags.size())
          .build();
    } catch (Exception ex) {
      if (ModelDBUtils.needToRetry(ex)) {
        return listTags(request);
      } else {
        throw ex;
      }
    }
  }

  @Override
  public SetBranchRequest.Response setBranch(SetBranchRequest request) throws ModelDBException {
    try (Session session = ModelDBHibernateUtil.getSessionFactory().openSession()) {
      RepositoryEntity repository = getRepositoryById(session, request.getRepositoryId(), true);

      session.beginTransaction();
      saveBranch(session, request.getCommitSha(), request.getBranch(), repository);
      session.getTransaction().commit();
      return SetBranchRequest.Response.newBuilder().build();
    } catch (Exception ex) {
      if (ModelDBUtils.needToRetry(ex)) {
        return setBranch(request);
      } else {
        throw ex;
      }
    }
  }

  private void saveBranch(
      Session session, String commitSHA, String branch, RepositoryEntity repository)
      throws ModelDBException {
    boolean exists =
        VersioningUtils.commitRepositoryMappingExists(session, commitSHA, repository.getId());
    if (!exists) {
      throw new ModelDBException(
          "Commit_hash and repository_id mapping not found for repository "
              + repository.getId()
              + " and commit "
              + commitSHA,
          Code.NOT_FOUND);
    }

    Query query = session.createQuery(CHECK_BRANCH_IN_REPOSITORY_HQL);
    query.setParameter("repositoryId", repository.getId());
    query.setParameter("branch", branch);
    BranchEntity branchEntity = (BranchEntity) query.uniqueResult();
    if (branchEntity != null) {
      if (branchEntity.getCommit_hash().equals(commitSHA)) return;
      session.delete(branchEntity);
    }

    branchEntity = new BranchEntity(repository.getId(), commitSHA, branch);
    session.save(branchEntity);
  }

  @Override
  public BranchEntity getBranchEntity(Session session, Long repoId, String branchName)
      throws ModelDBException {
    Query query = session.createQuery(CHECK_BRANCH_IN_REPOSITORY_HQL);
    query.setParameter("repositoryId", repoId);
    query.setParameter("branch", branchName);
    BranchEntity branchEntity = (BranchEntity) query.uniqueResult();
    if (branchEntity == null) {
      throw new ModelDBException(ModelDBConstants.BRANCH_NOT_FOUND, Code.NOT_FOUND);
    }
    return branchEntity;
  }

  @Override
  public GetBranchRequest.Response getBranch(GetBranchRequest request) throws ModelDBException {
    try (Session session = ModelDBHibernateUtil.getSessionFactory().openSession()) {
      RepositoryEntity repository = getRepositoryById(session, request.getRepositoryId());

      BranchEntity branchEntity = getBranchEntity(session, repository.getId(), request.getBranch());
      CommitEntity commitEntity = session.get(CommitEntity.class, branchEntity.getCommit_hash());
      return GetBranchRequest.Response.newBuilder().setCommit(commitEntity.toCommitProto()).build();
    } catch (Exception ex) {
      if (ModelDBUtils.needToRetry(ex)) {
        return getBranch(request);
      } else {
        throw ex;
      }
    }
  }

  @Override
  public DeleteBranchRequest.Response deleteBranch(DeleteBranchRequest request)
      throws ModelDBException {
    try (Session session = ModelDBHibernateUtil.getSessionFactory().openSession()) {
      RepositoryEntity repository = getRepositoryById(session, request.getRepositoryId(), true);
      BranchEntity branchEntity =
          session.get(
              BranchEntity.class,
              new BranchEntity.BranchId(request.getBranch(), repository.getId()));
      if (branchEntity == null) {
        throw new ModelDBException(
            ModelDBConstants.BRANCH_NOT_FOUND + request.getBranch(), Code.NOT_FOUND);
      }
      session.beginTransaction();
      session.delete(branchEntity);
      session.getTransaction().commit();
      return DeleteBranchRequest.Response.newBuilder().build();
    } catch (Exception ex) {
      if (ModelDBUtils.needToRetry(ex)) {
        return deleteBranch(request);
      } else {
        throw ex;
      }
    }
  }

  public void deleteBranchByCommit(Session session, Long repoId, String commitHash) {
    StringBuilder deleteBranchesHQLBuilder =
        new StringBuilder("DELETE FROM ")
            .append(BranchEntity.class.getSimpleName())
            .append(" br where br.id.repository_id = :repositoryId ")
            .append(" AND br.commit_hash = :commitHash ");
    Query deleteBranchQuery = session.createQuery(deleteBranchesHQLBuilder.toString());
    deleteBranchQuery.setParameter("repositoryId", repoId);
    deleteBranchQuery.setParameter("commitHash", commitHash);
    deleteBranchQuery.executeUpdate();
  }

  @Override
  public ListBranchesRequest.Response listBranches(ListBranchesRequest request)
      throws ModelDBException {
    try (Session session = ModelDBHibernateUtil.getSessionFactory().openSession()) {
      RepositoryEntity repository = getRepositoryById(session, request.getRepositoryId());

      Query query = session.createQuery(GET_REPOSITORY_BRANCHES_HQL);
      query.setParameter("repoId", repository.getId());
      List<BranchEntity> branchEntities = query.list();

      if (branchEntities == null || branchEntities.isEmpty()) {
        return ListBranchesRequest.Response.newBuilder().setTotalRecords(0).build();
      }

      List<String> branches =
          branchEntities.stream()
              .map(branchEntity -> branchEntity.getId().getBranch())
              .collect(Collectors.toList());
      return ListBranchesRequest.Response.newBuilder()
          .addAllBranches(branches)
          .setTotalRecords(branches.size())
          .build();
    } catch (Exception ex) {
      if (ModelDBUtils.needToRetry(ex)) {
        return listBranches(request);
      } else {
        throw ex;
      }
    }
  }

  @Override
  public ListCommitsLogRequest.Response listCommitsLog(ListCommitsLogRequest request)
      throws ModelDBException {
    try (Session session = ModelDBHibernateUtil.getSessionFactory().openSession()) {
      RepositoryEntity repository = getRepositoryById(session, request.getRepositoryId());

      String referenceCommit;

      if (!request.getBranch().isEmpty()) {
        Query query = session.createQuery(CHECK_BRANCH_IN_REPOSITORY_HQL);
        query.setParameter("repositoryId", repository.getId());
        query.setParameter("branch", request.getBranch());
        BranchEntity branchEntity = (BranchEntity) query.uniqueResult();
        if (branchEntity == null) {
          throw new ModelDBException(
              ModelDBConstants.BRANCH_NOT_FOUND + request.getBranch(), Code.NOT_FOUND);
        }
        referenceCommit = branchEntity.getCommit_hash();
      } else {
        CommitEntity commit = session.get(CommitEntity.class, request.getCommitSha());
        if (commit == null) {
          throw new ModelDBException(
              ModelDBConstants.COMMIT_NOT_FOUND + request.getCommitSha(), Code.NOT_FOUND);
        }
        referenceCommit = commit.getCommit_hash();
      }
      // list of commits to be used in the in clause in the final query
      Set<String> commitSHAs = new HashSet<>();
      // List of commits to be traversed
      List<String> childCommitSHAs = new LinkedList<>();
      childCommitSHAs.add(referenceCommit);
      String getParentCommitsQuery = "SELECT parent_hash FROM commit_parent WHERE child_hash = \'";

      while (!childCommitSHAs.isEmpty()) {
        String childCommit = childCommitSHAs.remove(0);
        commitSHAs.add(childCommit);
        Query sqlQuery = session.createSQLQuery(getParentCommitsQuery + childCommit + "\'");
        List<String> parentCommitSHAs = sqlQuery.list();
        childCommitSHAs.addAll(parentCommitSHAs);
      }

      String getChildCommits =
          "FROM "
              + CommitEntity.class.getSimpleName()
              + " c WHERE c.commit_hash IN (:childCommitSHAs)  ORDER BY c.date_created DESC";
      Query query = session.createQuery(getChildCommits);
      query.setParameterList("childCommitSHAs", commitSHAs);
      List<CommitEntity> commits = query.list();

      return ListCommitsLogRequest.Response.newBuilder()
          .addAllCommits(
              commits.stream().map(CommitEntity::toCommitProto).collect(Collectors.toList()))
          .setTotalRecords(commits.size())
          .build();
    } catch (Exception ex) {
      if (ModelDBUtils.needToRetry(ex)) {
        return listCommitsLog(request);
      } else {
        throw ex;
      }
    }
  }

  @Override
  public FindRepositories.Response findRepositories(FindRepositories request)
      throws ModelDBException, InvalidProtocolBufferException {
    try (Session session = ModelDBHibernateUtil.getSessionFactory().openSession()) {
      UserInfo currentLoginUserInfo = authService.getCurrentLoginUserInfo();
      WorkspaceDTO workspaceDTO =
          roleService.getWorkspaceDTOByWorkspaceName(
              currentLoginUserInfo, request.getWorkspaceName());
      try {
        List<String> accessibleResourceIds =
            roleService.getAccessibleResourceIds(
                null,
                new CollaboratorUser(authService, currentLoginUserInfo),
                RepositoryVisibility.PRIVATE,
                ModelDBServiceResourceTypes.REPOSITORY,
                request.getRepoIdsList().stream()
                    .map(String::valueOf)
                    .collect(Collectors.toList()));

        if (accessibleResourceIds.isEmpty() && roleService.IsImplemented()) {
          LOGGER.debug("Accessible Repository Ids not found, size 0");
          return FindRepositories.Response.newBuilder()
              .addAllRepositories(Collections.emptyList())
              .setTotalRecords(0L)
              .build();
        }

        for (KeyValueQuery predicate : request.getPredicatesList()) {
          // Validate if current user has access to the entity or not where predicate key has an id
          RdbmsUtils.validatePredicates(
              ModelDBConstants.REPOSITORY, accessibleResourceIds, predicate, roleService);
        }

        FindRepositoriesQuery findRepositoriesQuery =
            new FindRepositoriesQuery.FindRepositoriesHQLQueryBuilder(
                    session, authService, workspaceDTO)
                .setRepoIds(
                    accessibleResourceIds.stream().map(Long::valueOf).collect(Collectors.toList()))
                .setPredicates(request.getPredicatesList())
                .setPageLimit(request.getPageLimit())
                .setPageNumber(request.getPageNumber())
                .build();
        List<RepositoryEntity> repositoryEntities =
            findRepositoriesQuery.getFindRepositoriesHQLQuery().list();
        Long totalRecords =
            (Long) findRepositoriesQuery.getFindRepositoriesCountHQLQuery().uniqueResult();

        List<Repository> repositories = new ArrayList<>();
        for (RepositoryEntity repositoryEntity : repositoryEntities) {
          repositories.add(repositoryEntity.toProto());
        }

        return FindRepositories.Response.newBuilder()
            .addAllRepositories(repositories)
            .setTotalRecords(totalRecords)
            .build();
      } catch (ModelDBException ex) {
        if (ex.getCode().ordinal() == com.google.rpc.Code.FAILED_PRECONDITION_VALUE
            && ModelDBConstants.INTERNAL_MSG_USERS_NOT_FOUND.equals(ex.getMessage())) {
          LOGGER.warn(ex.getMessage());
          return FindRepositories.Response.newBuilder()
              .addAllRepositories(Collections.emptyList())
              .setTotalRecords(0L)
              .build();
        }
        throw ex;
      }
    } catch (Exception ex) {
      if (ModelDBUtils.needToRetry(ex)) {
        return findRepositories(request);
      } else {
        throw ex;
      }
    }
  }

  @Override
  public void addRepositoryAttributes(
      RepositoryIdentification repositoryId, List<KeyValue> attributesList)
      throws InvalidProtocolBufferException, ModelDBException {
    try (Session session = ModelDBHibernateUtil.getSessionFactory().openSession()) {
      RepositoryEntity repositoryEntity = getRepositoryById(session, repositoryId, true);
      repositoryEntity.setAttributeMapping(
          RdbmsUtils.convertAttributesFromAttributeEntityList(
              repositoryEntity, ModelDBConstants.ATTRIBUTES, attributesList));
      repositoryEntity.setDate_updated(Calendar.getInstance().getTimeInMillis());
      Transaction transaction = session.beginTransaction();
      session.saveOrUpdate(repositoryEntity);
      transaction.commit();
      LOGGER.debug("Repository attributes added successfully");
    } catch (Exception ex) {
      if (ModelDBUtils.needToRetry(ex)) {
        addRepositoryAttributes(repositoryId, attributesList);
      } else {
        throw ex;
      }
    }
  }

  @Override
  public void updateRepositoryAttribute(RepositoryIdentification repositoryId, KeyValue attribute)
      throws InvalidProtocolBufferException, ModelDBException {
    try (Session session = ModelDBHibernateUtil.getSessionFactory().openSession()) {
      RepositoryEntity repositoryEntity = getRepositoryById(session, repositoryId, true);
      AttributeEntity updatedAttributeObj =
          RdbmsUtils.generateAttributeEntity(
              repositoryEntity, ModelDBConstants.ATTRIBUTES, attribute);

      List<AttributeEntity> existingAttributes = repositoryEntity.getAttributeMapping();
      if (!existingAttributes.isEmpty()) {
        boolean doesExist = false;
        for (AttributeEntity existingAttribute : existingAttributes) {
          if (existingAttribute.getKey().equals(attribute.getKey())) {
            existingAttribute.setKey(updatedAttributeObj.getKey());
            existingAttribute.setValue(updatedAttributeObj.getValue());
            existingAttribute.setValue_type(updatedAttributeObj.getValue_type());
            doesExist = true;
            break;
          }
        }
        if (!doesExist) {
          repositoryEntity.setAttributeMapping(Collections.singletonList(updatedAttributeObj));
        }
      } else {
        repositoryEntity.setAttributeMapping(Collections.singletonList(updatedAttributeObj));
      }
      repositoryEntity.setDate_updated(Calendar.getInstance().getTimeInMillis());
      Transaction transaction = session.beginTransaction();
      session.saveOrUpdate(repositoryEntity);
      transaction.commit();
    } catch (Exception ex) {
      if (ModelDBUtils.needToRetry(ex)) {
        updateRepositoryAttribute(repositoryId, attribute);
      } else {
        throw ex;
      }
    }
  }

  @Override
  public List<KeyValue> getRepositoryAttributes(
      RepositoryIdentification repositoryId, List<String> attributeKeysList, boolean getAll)
      throws InvalidProtocolBufferException, ModelDBException {
    try (Session session = ModelDBHibernateUtil.getSessionFactory().openSession()) {
      RepositoryEntity repositoryEntity = getRepositoryById(session, repositoryId, false);
      if (getAll) {
        return repositoryEntity.toProto().getAttributesList();
      } else {
        Query query = session.createQuery(GET_REPOSITORY_ATTRIBUTES_QUERY);
        query.setParameterList("keys", attributeKeysList);
        query.setParameter("repoId", repositoryEntity.getId());
        query.setParameter("fieldType", ModelDBConstants.ATTRIBUTES);

        @SuppressWarnings("unchecked")
        List<AttributeEntity> attributeEntities = query.list();
        return RdbmsUtils.convertAttributeEntityListFromAttributes(attributeEntities);
      }
    } catch (Exception ex) {
      if (ModelDBUtils.needToRetry(ex)) {
        return getRepositoryAttributes(repositoryId, attributeKeysList, getAll);
      } else {
        throw ex;
      }
    }
  }

  @Override
  public void deleteRepositoryAttributes(
      RepositoryIdentification repositoryId, List<String> attributeKeysList, boolean deleteAll)
      throws ModelDBException {
    try (Session session = ModelDBHibernateUtil.getSessionFactory().openSession()) {
      RepositoryEntity repositoryEntity = getRepositoryById(session, repositoryId, true);

      Transaction transaction = session.beginTransaction();
      StringBuilder stringQueryBuilder =
          new StringBuilder(
              "delete from " + AttributeEntity.class.getSimpleName() + " attr WHERE ");
      if (deleteAll) {
        stringQueryBuilder.append(
            " attr.repositoryEntity." + ModelDBConstants.ID + " = :repositoryId");
        Query query = session.createQuery(stringQueryBuilder.toString());
        query.setParameter("repositoryId", repositoryEntity.getId());
        query.executeUpdate();
      } else {
        stringQueryBuilder.append(" attr." + ModelDBConstants.KEY + " in (:keys)");
        stringQueryBuilder.append(
            " AND attr.repositoryEntity." + ModelDBConstants.ID + " = :repositoryId");
        Query query = session.createQuery(stringQueryBuilder.toString());
        query.setParameter("keys", attributeKeysList);
        query.setParameter("repositoryId", repositoryEntity.getId());
        query.executeUpdate();
      }
      repositoryEntity.setDate_updated(Calendar.getInstance().getTimeInMillis());
      session.update(repositoryEntity);
      transaction.commit();
    } catch (Exception ex) {
      if (ModelDBUtils.needToRetry(ex)) {
        deleteRepositoryAttributes(repositoryId, attributeKeysList, deleteAll);
      } else {
        throw ex;
      }
    }
  }
}<|MERGE_RESOLUTION|>--- conflicted
+++ resolved
@@ -319,11 +319,7 @@
             workspaceDTO.getWorkspaceId(),
             workspaceDTO.getWorkspaceType(),
             LOGGER);
-<<<<<<< HEAD
         repositoryEntity = new RepositoryEntity(repository, workspaceDTO);
-=======
-        repositoryEntity = new RepositoryEntity(request.getRepository(), workspaceDTO);
->>>>>>> 7d10159b
         repositoryEntity.setDeleted(true);
       } else {
         repositoryEntity = getRepositoryById(session, request.getId(), true);
