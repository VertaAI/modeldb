package ai.verta.modeldb.versioning;

import static ai.verta.modeldb.metadata.IDTypeEnum.IDType.VERSIONING_REPOSITORY;

import ai.verta.common.KeyValueQuery;
import ai.verta.common.ModelDBResourceEnum.ModelDBServiceResourceTypes;
import ai.verta.modeldb.*;
import ai.verta.modeldb.Dataset;
import ai.verta.modeldb.authservice.MDBRoleService;
import ai.verta.modeldb.common.authservice.AuthService;
import ai.verta.modeldb.common.collaborator.CollaboratorUser;
import ai.verta.modeldb.common.exceptions.InternalErrorException;
import ai.verta.modeldb.common.exceptions.ModelDBException;
import ai.verta.modeldb.dto.DatasetPaginationDTO;
import ai.verta.modeldb.entities.AttributeEntity;
import ai.verta.modeldb.entities.versioning.*;
import ai.verta.modeldb.entities.versioning.RepositoryEnums.RepositoryTypeEnum;
import ai.verta.modeldb.experimentRun.ExperimentRunDAO;
import ai.verta.modeldb.metadata.IdentificationType;
import ai.verta.modeldb.metadata.MetadataDAO;
import ai.verta.modeldb.utils.ModelDBHibernateUtil;
import ai.verta.modeldb.utils.ModelDBUtils;
import ai.verta.modeldb.utils.RdbmsUtils;
import ai.verta.uac.*;
import ai.verta.uac.ModelDBActionEnum.ModelDBServiceActions;
import io.grpc.Status.Code;
import java.security.NoSuchAlgorithmException;
import java.util.*;
import java.util.AbstractMap.SimpleEntry;
import java.util.stream.Collectors;
import javax.persistence.criteria.*;
import org.apache.logging.log4j.LogManager;
import org.apache.logging.log4j.Logger;
import org.hibernate.LockMode;
import org.hibernate.LockOptions;
import org.hibernate.Session;
import org.hibernate.query.Query;

public class RepositoryDAORdbImpl implements RepositoryDAO {

  private static final Logger LOGGER = LogManager.getLogger(RepositoryDAORdbImpl.class);
  private static final ModelDBHibernateUtil modelDBHibernateUtil =
      ModelDBHibernateUtil.getInstance();
  private static final String GLOBAL_SHARING = "_REPO_GLOBAL_SHARING";
  public static final String UNEXPECTED_ERROR_ON_REPOSITORY_ENTITY_CONVERSION_TO_PROTO =
      "Unexpected error on repository entity conversion to proto";
  private final AuthService authService;
  private final MDBRoleService mdbRoleService;
  private final CommitDAO commitDAO;
  private final MetadataDAO metadataDAO;

  private static final String SHORT_NAME = "repo";

  private static final String GET_REPOSITORY_COUNT_BY_NAME_PREFIX_HQL =
      new StringBuilder("Select count(*) From ")
          .append(RepositoryEntity.class.getSimpleName())
          .append(" ")
          .append(SHORT_NAME)
          .append(" where ")
          .append(" ")
          .append(SHORT_NAME)
          .append(".")
          .append(ModelDBConstants.NAME)
          .append(" = :repositoryName ")
          .toString();

  private static final String GET_REPOSITORY_IDS_BY_NAME_HQL =
      new StringBuilder("SELECT ")
          .append(SHORT_NAME)
          .append(".")
          .append(ModelDBConstants.ID)
          .append(" FROM ")
          .append(RepositoryEntity.class.getSimpleName())
          .append(" ")
          .append(SHORT_NAME)
          .append(" where ")
          .append(" ")
          .append(SHORT_NAME)
          .append(".")
          .append(ModelDBConstants.NAME)
          .append(" = :repositoryName ")
          .append(" AND ")
          .append(SHORT_NAME)
          .append(".")
          .append(ModelDBConstants.DELETED)
          .append(" = false ")
          .append(" AND ")
          .append(SHORT_NAME)
          .append(".")
          .append(ModelDBConstants.CREATED)
          .append(" = true")
          .toString();

  private static final String GET_TAG_HQL =
      new StringBuilder("From ")
          .append(TagsEntity.class.getSimpleName())
          .append(" t ")
          .append(" where ")
          .append(" t.id.")
          .append(ModelDBConstants.REPOSITORY_ID)
          .append(" = :repositoryId ")
          .append(" AND t.id.")
          .append(ModelDBConstants.TAG)
          .append(" = :tag ")
          .toString();
  private static final String GET_TAGS_HQL =
      new StringBuilder("From TagsEntity te where te.id.")
          .append(ModelDBConstants.REPOSITORY_ID)
          .append(" = :repoId ")
          .toString();
  public static final String CHECK_BRANCH_IN_REPOSITORY_HQL =
      new StringBuilder("From ")
          .append(BranchEntity.class.getSimpleName())
          .append(" br ")
          .append(" where ")
          .append(" br.id.")
          .append(ModelDBConstants.REPOSITORY_ID)
          .append(" = :repositoryId ")
          .append(" AND br.id.")
          .append(ModelDBConstants.BRANCH)
          .append(" = :branch ")
          .toString();
  private static final String GET_REPOSITORY_BRANCHES_HQL =
      new StringBuilder("From ")
          .append(BranchEntity.class.getSimpleName())
          .append(" br where br.id.")
          .append(ModelDBConstants.REPOSITORY_ID)
          .append(" = :repoId ")
          .toString();
  private static final String DELETED_STATUS_REPOSITORY_QUERY_STRING =
      new StringBuilder("UPDATE ")
          .append(RepositoryEntity.class.getSimpleName())
          .append(" rp ")
          .append("SET rp.")
          .append(ModelDBConstants.DELETED)
          .append(" = :deleted ")
          .append(" WHERE rp.")
          .append(ModelDBConstants.ID)
          .append(" IN (:repoIds)")
          .toString();
  private static final String GET_REPOSITORY_BY_ID_HQL =
      new StringBuilder("From ")
          .append(RepositoryEntity.class.getSimpleName())
          .append(" ")
          .append(SHORT_NAME)
          .append(" where ")
          .append(" ")
          .append(SHORT_NAME)
          .append(".")
          .append(ModelDBConstants.ID)
          .append(" = :repoId ")
          .append(" AND ")
          .append(SHORT_NAME)
          .append(".")
          .append(ModelDBConstants.DELETED)
          .append(" = false ")
          .append(" AND ")
          .append(SHORT_NAME)
          .append(".")
          .append(ModelDBConstants.CREATED)
          .append(" = true ")
          .toString();
  private static final String GET_REPOSITORY_ATTRIBUTES_QUERY =
      new StringBuilder("From " + AttributeEntity.class.getSimpleName() + " attr where attr.")
          .append(ModelDBConstants.KEY)
          .append(" in (:keys) AND attr.repositoryEntity.")
          .append(ModelDBConstants.ID)
          .append(" = :repoId AND attr.field_type = :fieldType")
          .toString();
  private static final String DELETE_ALL_REPOSITORY_ATTRIBUTES_HQL =
      new StringBuilder("delete from AttributeEntity attr WHERE attr.repositoryEntity.")
          .append(ModelDBConstants.ID)
          .append(" = :repoId")
          .toString();
  private static final String DELETE_SELECTED_REPOSITORY_ATTRIBUTES_HQL =
      new StringBuilder("delete from AttributeEntity attr WHERE attr.")
          .append(ModelDBConstants.KEY)
          .append(" in (:keys) AND attr.repositoryEntity.")
          .append(ModelDBConstants.ID)
          .append(" = :repoId")
          .toString();
  private static final String GET_DELETED_REPOSITORY_IDS_BY_NAME_HQL =
      new StringBuilder("SELECT ")
          .append(SHORT_NAME)
          .append(".")
          .append(ModelDBConstants.ID)
          .append(" FROM ")
          .append(RepositoryEntity.class.getSimpleName())
          .append(" ")
          .append(SHORT_NAME)
          .append(" where ")
          .append(" ")
          .append(SHORT_NAME)
          .append(".")
          .append(ModelDBConstants.NAME)
          .append(" = :name ")
          .append(" AND ")
          .append(SHORT_NAME)
          .append(".")
          .append(ModelDBConstants.DELETED)
          .append(" = true ")
          .toString();

  public RepositoryDAORdbImpl(
      AuthService authService,
      MDBRoleService mdbRoleService,
      CommitDAO commitDAO,
      MetadataDAO metadataDAO) {
    this.authService = authService;
    this.mdbRoleService = mdbRoleService;
    this.commitDAO = commitDAO;
    this.metadataDAO = metadataDAO;
  }

  private void checkIfEntityAlreadyExists(
      Session session, Workspace workspace, String name, RepositoryTypeEnum repositoryType) {
    List<Long> repositoryEntityIds = getRepositoryEntityIdsByName(session, name, repositoryType);
    var modelDBServiceResourceTypes = ModelDBServiceResourceTypes.REPOSITORY;
    if (repositoryType.equals(RepositoryTypeEnum.DATASET)) {
      modelDBServiceResourceTypes = ModelDBServiceResourceTypes.DATASET;
    }

    if (repositoryEntityIds != null && !repositoryEntityIds.isEmpty()) {
      ModelDBUtils.checkIfEntityAlreadyExists(
          mdbRoleService,
          workspace,
          name,
          repositoryEntityIds.stream().map(String::valueOf).collect(Collectors.toList()),
          modelDBServiceResourceTypes);
    }
  }

  private List<Long> getRepositoryEntityIdsByName(
      Session session, String name, RepositoryTypeEnum repositoryType) {
    var getRepoCountByNamePrefixHQL = new StringBuilder(GET_REPOSITORY_IDS_BY_NAME_HQL);
    setRepositoryTypeInQueryBuilder(repositoryType, getRepoCountByNamePrefixHQL);
    var query = session.createQuery(getRepoCountByNamePrefixHQL.toString());
    query.setParameter("repositoryName", name);
    List<Long> repositoryEntityIds = query.list();
    return repositoryEntityIds;
  }

  @Override
  public GetRepositoryRequest.Response getRepository(GetRepositoryRequest request)
      throws Exception {
    try (var session = modelDBHibernateUtil.getSessionFactory().openSession()) {
      RepositoryEntity repository = getRepositoryById(session, request.getId());
      return GetRepositoryRequest.Response.newBuilder()
          .setRepository(
              repository.toProto(mdbRoleService, authService, new HashMap<>(), new HashMap<>()))
          .build();
    } catch (Exception ex) {
      if (ModelDBUtils.needToRetry(ex)) {
        return getRepository(request);
      } else {
        throw ex;
      }
    }
  }

  @Override
  public RepositoryEntity getRepositoryById(
      Session session, RepositoryIdentification id, boolean checkWrite) throws ModelDBException {
    return getRepositoryById(session, id, checkWrite, true, RepositoryTypeEnum.REGULAR);
  }

  /**
   * canNotOperateOnProtected if true forces the repo to be protected, throws not_found otherwise.
   */
  @Override
  public RepositoryEntity getRepositoryById(
      Session session,
      RepositoryIdentification id,
      boolean checkWrite,
      boolean canNotOperateOnProtected,
      RepositoryTypeEnum repositoryType)
      throws ModelDBException {
    return getRepositoryEntity(
        session, null, id, checkWrite, canNotOperateOnProtected, repositoryType);
  }

  private RepositoryEntity getRepositoryEntity(
      Session session,
      Workspace workspace,
      RepositoryIdentification id,
      boolean checkWrite,
      boolean canNotOperateOnProtected,
      RepositoryTypeEnum repositoryType)
      throws ModelDBException {
    RepositoryEntity repository;
    if (id.hasNamedId()) {
      if (workspace == null) {
        workspace =
            mdbRoleService.getWorkspaceByWorkspaceName(
                authService.getCurrentLoginUserInfo(), id.getNamedId().getWorkspaceName());
      }
      repository =
          getRepositoryByName(session, id.getNamedId().getName(), workspace, repositoryType)
              .orElseThrow(
                  () ->
                      new ModelDBException(
                          "Couldn't find repository by name " + id.getNamedId().getName(),
                          Code.NOT_FOUND));
    } else {
      repository =
          getRepositoryById(session, id.getRepoId())
              .orElseThrow(
                  () ->
                      new ModelDBException(
                          "Couldn't find repository by id " + id.getRepoId(), Code.NOT_FOUND));
    }
    if (canNotOperateOnProtected && repository.isProtected()) {
      throw new ModelDBException(
          "Can't access repository because it's protected", Code.PERMISSION_DENIED);
    }

    var modelDBServiceResourceTypes =
        ModelDBUtils.getModelDBServiceResourceTypesFromRepository(repository);
    if (checkWrite) {
<<<<<<< HEAD
      mdbRoleService.validateEntityUserWithUserInfo(
          modelDBServiceResourceTypes, repository.getId().toString(), ModelDBServiceActions.UPDATE);
    } else {
      mdbRoleService.validateEntityUserWithUserInfo(
=======
      roleService.validateEntityUserWithUserInfo(
          modelDBServiceResourceTypes, repository.getId().toString(), ModelDBServiceActions.UPDATE);
    } else {
      roleService.validateEntityUserWithUserInfo(
>>>>>>> 37b02763
          modelDBServiceResourceTypes, repository.getId().toString(), ModelDBServiceActions.READ);
    }
    return repository;
  }

  @Override
  public RepositoryEntity getRepositoryById(Session session, RepositoryIdentification id)
      throws ModelDBException {
    return getRepositoryById(session, id, false);
  }

  @Override
  public RepositoryEntity getProtectedRepositoryById(
      RepositoryIdentification id, boolean checkWrite) throws ModelDBException {
    try (var session = modelDBHibernateUtil.getSessionFactory().openSession()) {
      return getRepositoryById(session, id, checkWrite, false, RepositoryTypeEnum.DATASET);
    }
  }

  private Optional<RepositoryEntity> getRepositoryById(Session session, long id) {
    var query = session.createQuery(GET_REPOSITORY_BY_ID_HQL);
    query.setParameter("repoId", id);
    return Optional.ofNullable((RepositoryEntity) query.uniqueResult());
  }

  private Optional<RepositoryEntity> getRepositoryByName(
      Session session, String name, Workspace workspace, RepositoryTypeEnum repositoryType) {
    List<Long> repositoryIds = getRepositoryEntityIdsByName(session, name, repositoryType);
    // TODO: replace with the helper function
    var modelDBServiceResourceTypes = ModelDBServiceResourceTypes.REPOSITORY;
    if (repositoryType.equals(RepositoryTypeEnum.DATASET)) {
      modelDBServiceResourceTypes = ModelDBServiceResourceTypes.DATASET;
    }
    List<GetResourcesResponseItem> accessibleAllWorkspaceItems =
        mdbRoleService.getResourceItems(
            workspace,
            !repositoryIds.isEmpty()
                ? repositoryIds.stream().map(String::valueOf).collect(Collectors.toSet())
                : Collections.emptySet(),
            modelDBServiceResourceTypes,
            false);
    Set<Long> repoIds =
        accessibleAllWorkspaceItems.stream()
            .filter(
                getResourcesResponseItem -> getResourcesResponseItem.getResourceName().equals(name))
            .map(
                getResourcesResponseItem ->
                    Long.parseLong(getResourcesResponseItem.getResourceId()))
            .collect(Collectors.toSet());
    if (!repoIds.isEmpty()) {
      if (repoIds.size() > 1) {
        throw new InternalErrorException(
            "Multiple "
                + modelDBServiceResourceTypes
                + " found for the name '"
                + name
                + "' in the workspace");
      }
      return getRepositoryById(session, new ArrayList<>(repoIds).get(0));
    } else {
      return Optional.empty();
    }
  }

  @Override
  public SetRepository.Response setRepository(
      SetRepository request, UserInfo userInfo, boolean create)
      throws ModelDBException, NoSuchAlgorithmException {
    try (var session = modelDBHibernateUtil.getSessionFactory().openSession()) {
      RepositoryEntity repository =
          setRepository(
              session,
              null,
              request.getRepository(),
              request.getId(),
              null,
              userInfo,
              create,
              RepositoryTypeEnum.REGULAR);
      return SetRepository.Response.newBuilder()
          .setRepository(
              repository.toProto(mdbRoleService, authService, new HashMap<>(), new HashMap<>()))
          .build();
    } catch (Exception ex) {
      if (ModelDBUtils.needToRetry(ex)) {
        return setRepository(request, userInfo, create);
      } else {
        throw ex;
      }
    }
  }

  private RepositoryEntity setRepository(
      Session session,
      String workspaceName,
      Repository repository,
      RepositoryIdentification repoId,
      List<String> tagList,
      UserInfo userInfo,
      boolean create,
      RepositoryTypeEnum repositoryType)
      throws ModelDBException, NoSuchAlgorithmException {

    if (workspaceName == null && repoId.hasNamedId()) {
      workspaceName = repoId.getNamedId().getWorkspaceName();
    }

    RepositoryEntity repositoryEntity;
    var nameChanged = false;
<<<<<<< HEAD
    var workspace = mdbRoleService.getWorkspaceByWorkspaceName(userInfo, workspaceName);
=======
    var workspace = roleService.getWorkspaceByWorkspaceName(userInfo, workspaceName);
>>>>>>> 37b02763
    if (create) {
      String name = repository.getName();
      if (name.isEmpty()) {
        throw new ModelDBException("Repository name should not be empty", Code.INVALID_ARGUMENT);
      }

      var deletedQueryStringBuilder = new StringBuilder(GET_DELETED_REPOSITORY_IDS_BY_NAME_HQL);
      setRepositoryTypeInQueryBuilder(repositoryType, deletedQueryStringBuilder);
      var deletedEntitiesQuery = session.createQuery(deletedQueryStringBuilder.toString());
      deletedEntitiesQuery.setParameter("name", name);
      List<Long> deletedEntityIds = deletedEntitiesQuery.list();
      if (!deletedEntityIds.isEmpty()) {
        mdbRoleService.deleteEntityResourcesWithServiceUser(
            deletedEntityIds.stream().map(String::valueOf).collect(Collectors.toList()),
            repositoryType.equals(RepositoryTypeEnum.DATASET)
                ? ModelDBServiceResourceTypes.DATASET
                : ModelDBServiceResourceTypes.REPOSITORY);
      }

      repositoryEntity = new RepositoryEntity(repository, repositoryType);
    } else {
      repositoryEntity =
          getRepositoryEntity(session, workspace, repoId, true, false, repositoryType);
      session.lock(repositoryEntity, LockMode.PESSIMISTIC_WRITE);
      if (!repository.getName().isEmpty()
          && !repositoryEntity.getName().equals(repository.getName())) {
        // TODO: Remove this after UAC support update entity name using SetResource
        checkIfEntityAlreadyExists(session, workspace, repository.getName(), repositoryType);
        nameChanged = true;
      }
      repositoryEntity.update(repository);
    }
    session.beginTransaction();
    session.saveOrUpdate(repositoryEntity);
    if (create) {
      var initCommit =
          Commit.newBuilder().setMessage(ModelDBConstants.INITIAL_COMMIT_MESSAGE).build();
      var commitEntity =
          commitDAO.saveCommitEntity(
              session,
              initCommit,
              FileHasher.getSha(new String()),
              authService.getVertaIdFromUserInfo(userInfo),
              repositoryEntity);

      saveBranch(
          session, commitEntity.getCommit_hash(), ModelDBConstants.MASTER_BRANCH, repositoryEntity);

      if (tagList != null && !tagList.isEmpty()) {
        metadataDAO.addLabels(
            session,
            IdentificationType.newBuilder()
                .setIdType(VERSIONING_REPOSITORY)
                .setIntId(repositoryEntity.getId())
                .build(),
            tagList);
      }
    }
    session.getTransaction().commit();
    if (create || nameChanged) {
      try {
        var resourceVisibility = repository.getVisibility();
        if (repository.getVisibility().equals(ResourceVisibility.UNKNOWN)) {
          resourceVisibility =
              ModelDBUtils.getResourceVisibility(
                  Optional.of(workspace), repository.getRepositoryVisibility());
        }
        var modelDBServiceResourceTypes =
            ModelDBUtils.getModelDBServiceResourceTypesFromRepository(repositoryEntity);
        mdbRoleService.createWorkspacePermissions(
            Optional.of(workspace.getId()),
            Optional.empty(),
            String.valueOf(repositoryEntity.getId()),
            repositoryEntity.getName(),
            Optional.empty(),
            modelDBServiceResourceTypes,
            repository.getCustomPermission(),
            resourceVisibility,
            false);
        LOGGER.debug("Repository role bindings created successfully");
        var transaction = session.beginTransaction();
        repositoryEntity.setCreated(true);
        repositoryEntity.setVisibility_migration(true);
        transaction.commit();
      } catch (Exception e) {
        LOGGER.info("Exception from UAC during Repo role binding creation : {}", e.getMessage());
        LOGGER.info("Deleting the created repository {}", repository.getId());
        // delete the repo created
        session.beginTransaction();
        repositoryEntity.setDeleted(true);
        session.update(repositoryEntity);
        session.getTransaction().commit();
        throw e;
      }
    }

    return repositoryEntity;
  }

  private void setRepositoryTypeInQueryBuilder(
      RepositoryTypeEnum repositoryType, StringBuilder getRepoCountByNamePrefixHQL) {
    getRepoCountByNamePrefixHQL.append(" AND ").append(SHORT_NAME).append(".");
    if (repositoryType.equals(RepositoryTypeEnum.DATASET)) {
      getRepoCountByNamePrefixHQL.append("datasetRepositoryMappingEntity IS NOT EMPTY ");
    } else {
      getRepoCountByNamePrefixHQL.append("datasetRepositoryMappingEntity IS EMPTY ");
    }
  }

  @Override
  public DeleteRepositoryRequest.Response deleteRepository(
      DeleteRepositoryRequest request,
      CommitDAO commitDAO,
      ExperimentRunDAO experimentRunDAO,
      boolean canNotOperateOnProtected,
      RepositoryEnums.RepositoryTypeEnum repositoryType)
      throws ModelDBException {
    try (var session = modelDBHibernateUtil.getSessionFactory().openSession()) {
      RepositoryEntity repository =
          getRepositoryById(
              session, request.getRepositoryId(), true, canNotOperateOnProtected, repositoryType);
      // Get self allowed resources id where user has delete permission
      var modelDBServiceResourceTypes =
          ModelDBUtils.getModelDBServiceResourceTypesFromRepository(repository);
      List<String> allowedRepositoryIds =
          mdbRoleService.getAccessibleResourceIdsByActions(
              modelDBServiceResourceTypes,
              ModelDBServiceActions.DELETE,
              Collections.singletonList(String.valueOf(repository.getId())));
      if (allowedRepositoryIds.isEmpty()) {
        throw new ModelDBException(
            "Delete Access Denied for given repository Id : " + request.getRepositoryId(),
            Code.PERMISSION_DENIED);
      }

      deleteRepositories(session, experimentRunDAO, allowedRepositoryIds);
      return DeleteRepositoryRequest.Response.newBuilder().setStatus(true).build();
    } catch (Exception ex) {
      if (ModelDBUtils.needToRetry(ex)) {
        return deleteRepository(
            request, commitDAO, experimentRunDAO, canNotOperateOnProtected, repositoryType);
      } else {
        throw ex;
      }
    }
  }

  @Override
  public void deleteRepositories(
      Session session, ExperimentRunDAO experimentRunDAO, List<String> allowedRepositoryIds) {
    var deletedRepositoriesQuery =
        session
            .createQuery(DELETED_STATUS_REPOSITORY_QUERY_STRING)
            .setLockOptions(new LockOptions().setLockMode(LockMode.PESSIMISTIC_WRITE));
    deletedRepositoriesQuery.setParameter("deleted", true);
    final List<Long> repositoriesIdsLong =
        allowedRepositoryIds.stream().map(Long::valueOf).collect(Collectors.toList());
    deletedRepositoriesQuery.setParameter("repoIds", repositoriesIdsLong);
    var transaction = session.beginTransaction();
    int updatedCount = deletedRepositoriesQuery.executeUpdate();
    LOGGER.debug(
        "Mark Repositories as deleted : {}, count : {}", allowedRepositoryIds, updatedCount);
    // Delete all VersionedInputs for repository ID
    experimentRunDAO.deleteLogVersionedInputs(session, repositoriesIdsLong);
    transaction.commit();
  }

  @Override
  public Boolean deleteRepositories(List<String> repositoryIds, ExperimentRunDAO experimentRunDAO)
      throws ModelDBException {
    List<String> allowedRepositoryIds =
        mdbRoleService.getAccessibleResourceIdsByActions(
            ModelDBServiceResourceTypes.REPOSITORY,
            ModelDBServiceActions.DELETE,
            Collections.singletonList(String.valueOf(repositoryIds)));
    if (allowedRepositoryIds.isEmpty()) {
      throw new ModelDBException(
          "Delete Access Denied for given repository Ids : " + repositoryIds,
          Code.PERMISSION_DENIED);
    }
    try (var session = modelDBHibernateUtil.getSessionFactory().openSession()) {
      deleteRepositories(session, experimentRunDAO, allowedRepositoryIds);
    }
    return true;
  }

  @Override
  public Dataset createOrUpdateDataset(
      Dataset dataset, String workspaceName, boolean create, UserInfo userInfo)
      throws ModelDBException, NoSuchAlgorithmException {
    try (var session = modelDBHibernateUtil.getSessionFactory().openSession()) {
      var repositoryIdBuilder = RepositoryIdentification.newBuilder();
      if (dataset.getId().isEmpty()) {
        repositoryIdBuilder.setNamedId(
            RepositoryNamedIdentification.newBuilder()
                .setName(dataset.getName())
                .setWorkspaceName(workspaceName)
                .build());
      } else {
        repositoryIdBuilder.setRepoId(Long.parseLong(dataset.getId()));
      }
      var repository =
          createDatasetRepository(
              session, dataset, repositoryIdBuilder.build(), workspaceName, create, userInfo);
      return repositoryToDataset(session, metadataDAO, repository);
    } catch (Exception ex) {
      if (ModelDBUtils.needToRetry(ex)) {
        return createOrUpdateDataset(dataset, workspaceName, create, userInfo);
      } else {
        throw ex;
      }
    }
  }

  private Repository createDatasetRepository(
      Session session,
      Dataset dataset,
      RepositoryIdentification repositoryId,
      String workspaceName,
      boolean create,
      UserInfo userInfo)
      throws NoSuchAlgorithmException, ModelDBException {
    var datasetRepositoryBuilder =
        Repository.newBuilder()
            .setRepositoryVisibility(
                RepositoryVisibilityEnum.RepositoryVisibility.forNumber(
                    dataset.getDatasetVisibilityValue()))
            .setVisibility(dataset.getVisibility())
            .setDateCreated(dataset.getTimeCreated())
            .setDateUpdated(dataset.getTimeUpdated())
            .setName(dataset.getName())
            .setDescription(dataset.getDescription())
            .setOwner(dataset.getOwner())
            .addAllAttributes(dataset.getAttributesList())
            .setCustomPermission(dataset.getCustomPermission())
            .setVersionNumber(dataset.getVersionNumber());

    if (!dataset.getId().isEmpty()) {
      datasetRepositoryBuilder.setId(Long.parseLong(dataset.getId()));
    }

    var repositoryEntity =
        setRepository(
            session,
            workspaceName,
            datasetRepositoryBuilder.build(),
            repositoryId,
            dataset.getTagsList(),
            userInfo,
            create,
            RepositoryTypeEnum.DATASET);

    return repositoryEntity.toProto(mdbRoleService, authService, new HashMap<>(), new HashMap<>());
  }

  Dataset convertToDataset(
      Session session,
      MetadataDAO metadataDAO,
      RepositoryEntity repositoryEntity,
      Map<Long, Workspace> cacheWorkspaceMap,
      Map<String, GetResourcesResponseItem> getResourcesMap)
      throws ModelDBException {

    var repository =
<<<<<<< HEAD
        repositoryEntity.toProto(mdbRoleService, authService, cacheWorkspaceMap, getResourcesMap);
=======
        repositoryEntity.toProto(roleService, authService, cacheWorkspaceMap, getResourcesMap);
>>>>>>> 37b02763
    return repositoryToDataset(session, metadataDAO, repository);
  }

  private Dataset repositoryToDataset(
      Session session, MetadataDAO metadataDAO, Repository repository) throws ModelDBException {
    var dataset = Dataset.newBuilder();
    dataset.setId(String.valueOf(repository.getId()));

    dataset
        .setVisibility(repository.getVisibility())
        .setWorkspaceType(repository.getWorkspaceType())
        .setWorkspaceId(repository.getWorkspaceId())
        .setWorkspaceServiceId(repository.getWorkspaceServiceId())
        .setTimeCreated(repository.getDateCreated())
        .setTimeUpdated(repository.getDateUpdated())
        .setName(repository.getName())
        .setDescription(repository.getDescription())
        .setOwner(repository.getOwner())
        .setCustomPermission(repository.getCustomPermission())
        .setDatasetVisibility(
            DatasetVisibilityEnum.DatasetVisibility.forNumber(
                repository.getRepositoryVisibilityValue()))
        .setVersionNumber(repository.getVersionNumber());
    dataset.addAllAttributes(repository.getAttributesList());
    try (var session1 = modelDBHibernateUtil.getSessionFactory().openSession()) {
      List<String> tags =
          metadataDAO.getLabels(
              session1,
              IdentificationType.newBuilder()
                  .setIdType(VERSIONING_REPOSITORY)
                  .setIntId(repository.getId())
                  .build());
      dataset.addAllTags(tags);
      return dataset.build();
    }
  }

  @Override
  public ListRepositoriesRequest.Response listRepositories(
      ListRepositoriesRequest request, UserInfo currentLoginUserInfo) throws ModelDBException {
    try (var session = modelDBHibernateUtil.getSessionFactory().openSession()) {
      var criteriaBuilder = session.getCriteriaBuilder();
      // Using FROM and JOIN
      CriteriaQuery<RepositoryEntity> criteriaQuery =
          criteriaBuilder.createQuery(RepositoryEntity.class);
      Root<RepositoryEntity> repositoryEntityRoot = criteriaQuery.from(RepositoryEntity.class);
      repositoryEntityRoot.alias(SHORT_NAME);
      List<Predicate> finalPredicatesList = new ArrayList<>();

      Set<String> accessibleResourceIds;
      Map<String, GetResourcesResponseItem> getResourcesMap = new HashMap<>();
      String workspaceName = request.getWorkspaceName();
      if (!workspaceName.isEmpty()
          && workspaceName.equals(authService.getUsernameFromUserInfo(currentLoginUserInfo))) {
        List<GetResourcesResponseItem> accessibleAllWorkspaceItems =
<<<<<<< HEAD
            mdbRoleService.getResourceItems(
                null, Collections.emptySet(), ModelDBServiceResourceTypes.REPOSITORY);
=======
            roleService.getResourceItems(
                null, Collections.emptySet(), ModelDBServiceResourceTypes.REPOSITORY, false);
>>>>>>> 37b02763
        accessibleResourceIds =
            accessibleAllWorkspaceItems.stream()
                .peek(
                    responseItem -> getResourcesMap.put(responseItem.getResourceId(), responseItem))
                .map(GetResourcesResponseItem::getResourceId)
                .collect(Collectors.toSet());

        List<String> orgWorkspaceIds =
            mdbRoleService.listMyOrganizations().stream()
                .map(Organization::getWorkspaceId)
                .collect(Collectors.toList());
        for (GetResourcesResponseItem item : accessibleAllWorkspaceItems) {
          if (orgWorkspaceIds.contains(String.valueOf(item.getWorkspaceId()))) {
            accessibleResourceIds.remove(item.getResourceId());
          }
        }
      } else {
        var workspace =
<<<<<<< HEAD
            mdbRoleService.getWorkspaceByWorkspaceName(currentLoginUserInfo, workspaceName);
        List<GetResourcesResponseItem> accessibleAllWorkspaceItems =
            mdbRoleService.getResourceItems(
                workspace, Collections.emptySet(), ModelDBServiceResourceTypes.REPOSITORY);
=======
            roleService.getWorkspaceByWorkspaceName(currentLoginUserInfo, workspaceName);
        List<GetResourcesResponseItem> accessibleAllWorkspaceItems =
            roleService.getResourceItems(
                workspace, Collections.emptySet(), ModelDBServiceResourceTypes.REPOSITORY, false);
>>>>>>> 37b02763
        accessibleResourceIds =
            accessibleAllWorkspaceItems.stream()
                .peek(
                    responseItem -> getResourcesMap.put(responseItem.getResourceId(), responseItem))
                .map(GetResourcesResponseItem::getResourceId)
                .collect(Collectors.toSet());
      }

      if (accessibleResourceIds.isEmpty() && mdbRoleService.IsImplemented()) {
        LOGGER.debug("Accessible Repository Ids not found, size 0");
        return ListRepositoriesRequest.Response.newBuilder().setTotalRecords(0).build();
      }

      if (!accessibleResourceIds.isEmpty()) {
        Expression<String> exp = repositoryEntityRoot.get(ModelDBConstants.ID);
        var predicate2 = exp.in(accessibleResourceIds);
        finalPredicatesList.add(predicate2);
      }

      finalPredicatesList.add(
          criteriaBuilder.equal(repositoryEntityRoot.get(ModelDBConstants.DELETED), false));
      finalPredicatesList.add(
          criteriaBuilder.equal(
              repositoryEntityRoot.get(ModelDBConstants.REPOSITORY_ACCESS_MODIFIER),
              RepositoryEnums.RepositoryModifierEnum.REGULAR.ordinal()));

      var orderBy = criteriaBuilder.desc(repositoryEntityRoot.get(ModelDBConstants.DATE_UPDATED));

      var predicateArr = new Predicate[finalPredicatesList.size()];
      for (var index = 0; index < finalPredicatesList.size(); index++) {
        predicateArr[index] = finalPredicatesList.get(index);
      }

      var predicateWhereCause = criteriaBuilder.and(predicateArr);
      criteriaQuery.select(repositoryEntityRoot);
      criteriaQuery.where(predicateWhereCause);
      criteriaQuery.orderBy(orderBy);

      var query = session.createQuery(criteriaQuery);
      LOGGER.debug("Repository final query : {}", query.getQueryString());

      if (request.hasPagination()) {
        // Calculate number of documents to skip
        int pageLimit = request.getPagination().getPageLimit();
        query.setFirstResult((request.getPagination().getPageNumber() - 1) * pageLimit);
        query.setMaxResults(pageLimit);
      }

      List<RepositoryEntity> repositoryEntities = query.list();
      var builder = ListRepositoriesRequest.Response.newBuilder();

      List<Repository> repositories = new ArrayList<>(repositoryEntities.size());
      Map<Long, Workspace> cacheWorkspaceMap = new HashMap<>();
      for (RepositoryEntity repositoryEntity : repositoryEntities) {
        repositories.add(
            repositoryEntity.toProto(
                mdbRoleService, authService, cacheWorkspaceMap, getResourcesMap));
      }
      builder.addAllRepositories(repositories);

      long totalRecords = RdbmsUtils.count(session, repositoryEntityRoot, criteriaQuery);
      builder.setTotalRecords(totalRecords);
      return builder.build();
    } catch (Exception ex) {
      if (ModelDBUtils.needToRetry(ex)) {
        return listRepositories(request, currentLoginUserInfo);
      } else {
        throw ex;
      }
    }
  }

  @Override
  public SetTagRequest.Response setTag(SetTagRequest request) throws ModelDBException {
    try (var session = modelDBHibernateUtil.getSessionFactory().openSession()) {
      RepositoryEntity repository = getRepositoryById(session, request.getRepositoryId(), true);
      session.lock(repository, LockMode.PESSIMISTIC_WRITE);

      boolean exists =
          VersioningUtils.commitRepositoryMappingExists(
              session, request.getCommitSha(), repository.getId());
      if (!exists) {
        throw new ModelDBException(
            "Commit_hash and repository_id mapping not found for repository "
                + repository.getId()
                + " commit "
                + " request.getCommitSha()",
            Code.NOT_FOUND);
      }

      var query = session.createQuery(GET_TAG_HQL);
      query.setParameter("repositoryId", repository.getId());
      query.setParameter("tag", request.getTag());
      var tagsEntity = (TagsEntity) query.uniqueResult();
      if (tagsEntity != null) {
        throw new ModelDBException("Tag '" + request.getTag() + "' already exists", Code.NOT_FOUND);
      }

      tagsEntity = new TagsEntity(repository.getId(), request.getCommitSha(), request.getTag());
      session.beginTransaction();
      session.save(tagsEntity);
      session.getTransaction().commit();
      return SetTagRequest.Response.newBuilder().build();
    } catch (Exception ex) {
      if (ModelDBUtils.needToRetry(ex)) {
        return setTag(request);
      } else {
        throw ex;
      }
    }
  }

  @Override
  public GetTagRequest.Response getTag(GetTagRequest request) throws ModelDBException {
    try (var session = modelDBHibernateUtil.getSessionFactory().openSession()) {
      RepositoryEntity repository = getRepositoryById(session, request.getRepositoryId());

      var query = session.createQuery(GET_TAG_HQL);
      query.setParameter("repositoryId", repository.getId());
      query.setParameter("tag", request.getTag());
      var tagsEntity = (TagsEntity) query.uniqueResult();
      if (tagsEntity == null) {
        throw new ModelDBException("Tag not found " + request.getTag(), Code.NOT_FOUND);
      }

      var commitEntity = session.get(CommitEntity.class, tagsEntity.getCommit_hash());
      return GetTagRequest.Response.newBuilder().setCommit(commitEntity.toCommitProto()).build();
    } catch (Exception ex) {
      if (ModelDBUtils.needToRetry(ex)) {
        return getTag(request);
      } else {
        throw ex;
      }
    }
  }

  @Override
  public DeleteTagRequest.Response deleteTag(DeleteTagRequest request) throws ModelDBException {
    try (var session = modelDBHibernateUtil.getSessionFactory().openSession()) {
      RepositoryEntity repository = getRepositoryById(session, request.getRepositoryId(), true);
      var tagsEntity =
          session.get(
              TagsEntity.class,
              new TagsEntity.TagId(request.getTag(), repository.getId()),
              LockMode.PESSIMISTIC_WRITE);
      if (tagsEntity == null) {
        throw new ModelDBException("Tag not found " + request.getTag(), Code.NOT_FOUND);
      }
      session.beginTransaction();
      session.delete(tagsEntity);
      session.getTransaction().commit();
      return DeleteTagRequest.Response.newBuilder().build();
    } catch (Exception ex) {
      if (ModelDBUtils.needToRetry(ex)) {
        return deleteTag(request);
      } else {
        throw ex;
      }
    }
  }

  @Override
  public ListTagsRequest.Response listTags(ListTagsRequest request) throws ModelDBException {
    try (var session = modelDBHibernateUtil.getSessionFactory().openSession()) {
      session.beginTransaction();
      RepositoryEntity repository = getRepositoryById(session, request.getRepositoryId());

      var query = session.createQuery(GET_TAGS_HQL);
      query.setParameter("repoId", repository.getId());
      List<TagsEntity> tagsEntities = query.list();

      if (tagsEntities == null || tagsEntities.isEmpty()) {
        return ListTagsRequest.Response.newBuilder().setTotalRecords(0).build();
      }

      session.getTransaction().commit();
      List<String> tags =
          tagsEntities.stream()
              .map(tagsEntity -> tagsEntity.getId().getTag())
              .collect(Collectors.toList());
      return ListTagsRequest.Response.newBuilder()
          .addAllTags(tags)
          .setTotalRecords(tags.size())
          .build();
    } catch (Exception ex) {
      if (ModelDBUtils.needToRetry(ex)) {
        return listTags(request);
      } else {
        throw ex;
      }
    }
  }

  @Override
  public SetBranchRequest.Response setBranch(
      SetBranchRequest request,
      boolean canNotOperateOnProtected,
      RepositoryEnums.RepositoryTypeEnum repositoryType)
      throws ModelDBException {
    try (var session = modelDBHibernateUtil.getSessionFactory().openSession()) {
      RepositoryEntity repository =
          getRepositoryById(
              session, request.getRepositoryId(), true, canNotOperateOnProtected, repositoryType);

      session.beginTransaction();
      session.lock(repository, LockMode.PESSIMISTIC_READ);
      saveBranch(session, request.getCommitSha(), request.getBranch(), repository);
      session.getTransaction().commit();
      return SetBranchRequest.Response.newBuilder().build();
    } catch (Exception ex) {
      if (ModelDBUtils.needToRetry(ex)) {
        return setBranch(request, canNotOperateOnProtected, repositoryType);
      } else {
        throw ex;
      }
    }
  }

  private void saveBranch(
      Session session, String commitSHA, String branch, RepositoryEntity repository)
      throws ModelDBException {
    ModelDBUtils.validateEntityNameWithColonAndSlash(branch);
    boolean exists =
        VersioningUtils.commitRepositoryMappingExists(session, commitSHA, repository.getId());
    if (!exists) {
      throw new ModelDBException(
          "Commit_hash and repository_id mapping not found for repository "
              + repository.getId()
              + " and commit "
              + commitSHA,
          Code.NOT_FOUND);
    }

    var query =
        session
            .createQuery(CHECK_BRANCH_IN_REPOSITORY_HQL)
            .setLockOptions(new LockOptions().setLockMode(LockMode.PESSIMISTIC_WRITE));
    query.setParameter("repositoryId", repository.getId());
    query.setParameter("branch", branch);
    var branchEntity = (BranchEntity) query.uniqueResult();
    if (branchEntity != null) {
      if (branchEntity.getCommit_hash().equals(commitSHA)) return;
      session.delete(branchEntity);
    }

    branchEntity = new BranchEntity(repository.getId(), commitSHA, branch);
    session.save(branchEntity);
  }

  @Override
  public BranchEntity getBranchEntity(Session session, Long repoId, String branchName)
      throws ModelDBException {
    var query = session.createQuery(CHECK_BRANCH_IN_REPOSITORY_HQL);
    query.setParameter("repositoryId", repoId);
    query.setParameter("branch", branchName);
    var branchEntity = (BranchEntity) query.uniqueResult();
    if (branchEntity == null) {
      throw new ModelDBException(ModelDBConstants.BRANCH_NOT_FOUND, Code.NOT_FOUND);
    }
    return branchEntity;
  }

  @Override
  public GetBranchRequest.Response getBranch(
      GetBranchRequest request,
      boolean canNotOperateOnProtected,
      RepositoryEnums.RepositoryTypeEnum repositoryType)
      throws ModelDBException {
    try (var session = modelDBHibernateUtil.getSessionFactory().openSession()) {
      RepositoryEntity repository =
          getRepositoryById(
              session, request.getRepositoryId(), false, canNotOperateOnProtected, repositoryType);

      var branchEntity = getBranchEntity(session, repository.getId(), request.getBranch());
      var commitEntity = session.get(CommitEntity.class, branchEntity.getCommit_hash());
      return GetBranchRequest.Response.newBuilder().setCommit(commitEntity.toCommitProto()).build();
    } catch (Exception ex) {
      if (ModelDBUtils.needToRetry(ex)) {
        return getBranch(request, canNotOperateOnProtected, repositoryType);
      } else {
        throw ex;
      }
    }
  }

  @Override
  public DeleteBranchRequest.Response deleteBranch(DeleteBranchRequest request)
      throws ModelDBException {
    try (var session = modelDBHibernateUtil.getSessionFactory().openSession()) {
      RepositoryEntity repository = getRepositoryById(session, request.getRepositoryId(), true);
      var branchEntity =
          session.get(
              BranchEntity.class,
              new BranchEntity.BranchId(request.getBranch(), repository.getId()),
              LockMode.PESSIMISTIC_WRITE);
      if (branchEntity == null) {
        throw new ModelDBException(
            ModelDBConstants.BRANCH_NOT_FOUND + request.getBranch(), Code.NOT_FOUND);
      }
      session.beginTransaction();
      session.delete(branchEntity);
      session.getTransaction().commit();
      return DeleteBranchRequest.Response.newBuilder().build();
    } catch (Exception ex) {
      if (ModelDBUtils.needToRetry(ex)) {
        return deleteBranch(request);
      } else {
        throw ex;
      }
    }
  }

  public void deleteBranchByCommit(Session session, Long repoId, String commitHash) {
    StringBuilder deleteBranchesHQLBuilder =
        new StringBuilder("DELETE FROM ")
            .append(BranchEntity.class.getSimpleName())
            .append(" br where br.id.repository_id = :repositoryId ")
            .append(" AND br.commit_hash = :commitHash ");
    var deleteBranchQuery =
        session
            .createQuery(deleteBranchesHQLBuilder.toString())
            .setLockOptions(new LockOptions().setLockMode(LockMode.PESSIMISTIC_WRITE));
    deleteBranchQuery.setParameter("repositoryId", repoId);
    deleteBranchQuery.setParameter("commitHash", commitHash);
    deleteBranchQuery.executeUpdate();
  }

  @Override
  public ListBranchesRequest.Response listBranches(ListBranchesRequest request)
      throws ModelDBException {
    try (var session = modelDBHibernateUtil.getSessionFactory().openSession()) {
      RepositoryEntity repository = getRepositoryById(session, request.getRepositoryId());

      var query = session.createQuery(GET_REPOSITORY_BRANCHES_HQL);
      query.setParameter("repoId", repository.getId());
      List<BranchEntity> branchEntities = query.list();

      if (branchEntities == null || branchEntities.isEmpty()) {
        return ListBranchesRequest.Response.newBuilder().setTotalRecords(0).build();
      }

      List<String> branches =
          branchEntities.stream()
              .map(branchEntity -> branchEntity.getId().getBranch())
              .collect(Collectors.toList());
      return ListBranchesRequest.Response.newBuilder()
          .addAllBranches(branches)
          .setTotalRecords(branches.size())
          .build();
    } catch (Exception ex) {
      if (ModelDBUtils.needToRetry(ex)) {
        return listBranches(request);
      } else {
        throw ex;
      }
    }
  }

  @Override
  public ListCommitsLogRequest.Response listCommitsLog(ListCommitsLogRequest request)
      throws ModelDBException {
    try (var session = modelDBHibernateUtil.getSessionFactory().openSession()) {
      RepositoryEntity repository = getRepositoryById(session, request.getRepositoryId());

      String referenceCommit;

      if (!request.getBranch().isEmpty()) {
        var query = session.createQuery(CHECK_BRANCH_IN_REPOSITORY_HQL);
        query.setParameter("repositoryId", repository.getId());
        query.setParameter("branch", request.getBranch());
        var branchEntity = (BranchEntity) query.uniqueResult();
        if (branchEntity == null) {
          throw new ModelDBException(
              ModelDBConstants.BRANCH_NOT_FOUND + request.getBranch(), Code.NOT_FOUND);
        }
        referenceCommit = branchEntity.getCommit_hash();
      } else {
        CommitEntity commit = session.get(CommitEntity.class, request.getCommitSha());
        if (commit == null) {
          throw new ModelDBException(
              ModelDBConstants.COMMIT_NOT_FOUND + request.getCommitSha(), Code.NOT_FOUND);
        }
        referenceCommit = commit.getCommit_hash();
      }
      // list of commits to be used in the in clause in the final query
      Set<String> commitSHAs = new HashSet<>();
      // List of commits to be traversed
      List<String> childCommitSHAs = new LinkedList<>();
      childCommitSHAs.add(referenceCommit);
      var getParentCommitsQuery = "SELECT parent_hash FROM commit_parent WHERE child_hash = \'";

      while (!childCommitSHAs.isEmpty()) {
        String childCommit = childCommitSHAs.remove(0);
        commitSHAs.add(childCommit);
        var childQuery = new StringBuilder(getParentCommitsQuery);
        childQuery.append(childCommit + "\'");
        Query sqlQuery = session.createSQLQuery(childQuery.toString());
        List<String> parentCommitSHAs = sqlQuery.list();
        childCommitSHAs.addAll(parentCommitSHAs);
      }

      var getChildCommits =
          "FROM CommitEntity c WHERE c.commit_hash IN (:childCommitSHAs)  ORDER BY c.date_created DESC";
      var query = session.createQuery(getChildCommits);
      query.setParameterList("childCommitSHAs", commitSHAs);
      List<CommitEntity> commits = query.list();

      return ListCommitsLogRequest.Response.newBuilder()
          .addAllCommits(
              commits.stream().map(CommitEntity::toCommitProto).collect(Collectors.toList()))
          .setTotalRecords(commits.size())
          .build();
    } catch (Exception ex) {
      if (ModelDBUtils.needToRetry(ex)) {
        return listCommitsLog(request);
      } else {
        throw ex;
      }
    }
  }

  @Override
  public FindRepositories.Response findRepositories(FindRepositories request)
      throws ModelDBException {
    try (var session = modelDBHibernateUtil.getSessionFactory().openSession()) {
      var currentLoginUserInfo = authService.getCurrentLoginUserInfo();
      try {
        Set<String> accessibleResourceIdsWithCollaborator =
            new HashSet<>(
                mdbRoleService.getAccessibleResourceIds(
                    null,
                    new CollaboratorUser(authService, currentLoginUserInfo),
                    ModelDBServiceResourceTypes.REPOSITORY,
                    request.getRepoIdsList().stream()
                        .map(String::valueOf)
                        .collect(Collectors.toList())));

        Map<String, GetResourcesResponseItem> getResourcesMap = new HashMap<>();
        String workspaceName = request.getWorkspaceName();
        if (!workspaceName.isEmpty()
            && workspaceName.equals(authService.getUsernameFromUserInfo(currentLoginUserInfo))) {
          List<GetResourcesResponseItem> accessibleAllWorkspaceItems =
              mdbRoleService.getResourceItems(
                  null,
                  accessibleResourceIdsWithCollaborator,
                  ModelDBServiceResourceTypes.REPOSITORY,
                  false);
          accessibleResourceIdsWithCollaborator =
              accessibleAllWorkspaceItems.stream()
                  .peek(
                      responseItem ->
                          getResourcesMap.put(responseItem.getResourceId(), responseItem))
                  .map(GetResourcesResponseItem::getResourceId)
                  .collect(Collectors.toSet());

          List<String> orgWorkspaceIds =
              mdbRoleService.listMyOrganizations().stream()
                  .map(Organization::getWorkspaceId)
                  .collect(Collectors.toList());
          for (GetResourcesResponseItem item : accessibleAllWorkspaceItems) {
            if (orgWorkspaceIds.contains(String.valueOf(item.getWorkspaceId()))) {
              accessibleResourceIdsWithCollaborator.remove(item.getResourceId());
            }
          }
        } else {
          var workspace =
<<<<<<< HEAD
              mdbRoleService.getWorkspaceByWorkspaceName(currentLoginUserInfo, workspaceName);
=======
              roleService.getWorkspaceByWorkspaceName(currentLoginUserInfo, workspaceName);
>>>>>>> 37b02763
          List<GetResourcesResponseItem> accessibleAllWorkspaceItems =
              mdbRoleService.getResourceItems(
                  workspace,
                  accessibleResourceIdsWithCollaborator,
                  ModelDBServiceResourceTypes.REPOSITORY,
                  false);
          accessibleResourceIdsWithCollaborator =
              accessibleAllWorkspaceItems.stream()
                  .peek(
                      responseItem ->
                          getResourcesMap.put(responseItem.getResourceId(), responseItem))
                  .map(GetResourcesResponseItem::getResourceId)
                  .collect(Collectors.toSet());
        }

        if (accessibleResourceIdsWithCollaborator.isEmpty() && mdbRoleService.IsImplemented()) {
          LOGGER.debug("Accessible Repository Ids not found, size 0");
          return FindRepositories.Response.newBuilder()
              .addAllRepositories(Collections.emptyList())
              .setTotalRecords(0L)
              .build();
        }

        for (KeyValueQuery predicate : request.getPredicatesList()) {
          // Validate if current user has access to the entity or not where predicate key has an id
          RdbmsUtils.validatePredicates(
              ModelDBConstants.REPOSITORY,
              new ArrayList<>(accessibleResourceIdsWithCollaborator),
              predicate,
              mdbRoleService);
        }

        var findRepositoriesQuery =
            new FindRepositoriesQuery.FindRepositoriesHQLQueryBuilder(
                    session, authService, mdbRoleService)
                .setRepoIds(
                    accessibleResourceIdsWithCollaborator.stream()
                        .map(Long::valueOf)
                        .collect(Collectors.toList()))
                .setPredicates(request.getPredicatesList())
                .setPageLimit(request.getPageLimit())
                .setPageNumber(request.getPageNumber())
                .build();
        List<RepositoryEntity> repositoryEntities =
            findRepositoriesQuery.getFindRepositoriesHQLQuery().list();
        Long totalRecords =
            (Long) findRepositoriesQuery.getFindRepositoriesCountHQLQuery().uniqueResult();
        LOGGER.debug("Final return Repositories, size {}", repositoryEntities.size());
        LOGGER.debug("Final return Total Records: {}", totalRecords);

        List<Repository> repositories = new ArrayList<>();
        Map<Long, Workspace> cacheWorkspaceMap = new HashMap<>();
        for (RepositoryEntity repositoryEntity : repositoryEntities) {
          repositories.add(
              repositoryEntity.toProto(
                  mdbRoleService, authService, cacheWorkspaceMap, getResourcesMap));
        }

        return FindRepositories.Response.newBuilder()
            .addAllRepositories(repositories)
            .setTotalRecords(totalRecords)
            .build();
      } catch (ModelDBException ex) {
        if (ex.getCode().ordinal() == com.google.rpc.Code.FAILED_PRECONDITION_VALUE
            && ModelDBConstants.INTERNAL_MSG_USERS_NOT_FOUND.equals(ex.getMessage())) {
          LOGGER.info(ex.getMessage());
          return FindRepositories.Response.newBuilder()
              .addAllRepositories(Collections.emptyList())
              .setTotalRecords(0L)
              .build();
        }
        throw ex;
      }
    } catch (IllegalArgumentException ex) {
      throw ModelDBUtils.getInvalidFieldException(ex);
    } catch (Exception ex) {
      if (ModelDBUtils.needToRetry(ex)) {
        return findRepositories(request);
      } else {
        throw ex;
      }
    }
  }

  @Override
  public AddDatasetTags.Response addDatasetTags(
      MetadataDAO metadataDAO, String id, List<String> tags) throws ModelDBException {
    try (var session = modelDBHibernateUtil.getSessionFactory().openSession()) {
      var repositoryIdentification =
          RepositoryIdentification.newBuilder().setRepoId(Long.parseLong(id)).build();
      addRepositoryTags(
          metadataDAO, repositoryIdentification, tags, false, RepositoryTypeEnum.DATASET);
      return AddDatasetTags.Response.newBuilder()
          .setDataset(
              convertToDataset(
                  session,
                  metadataDAO,
                  getRepositoryById(
                      session, repositoryIdentification, true, false, RepositoryTypeEnum.DATASET),
                  new HashMap<>(),
                  new HashMap<>()))
          .build();
    } catch (Exception ex) {
      if (ModelDBUtils.needToRetry(ex)) {
        return addDatasetTags(metadataDAO, id, tags);
      } else {
        throw ex;
      }
    }
  }

  @Override
  public void addRepositoryTags(
      MetadataDAO metadataDAO,
      RepositoryIdentification repositoryIdentification,
      List<String> tags,
      boolean canNotOperateOnProtected,
      RepositoryEnums.RepositoryTypeEnum repositoryType)
      throws ModelDBException {
    try (var session = modelDBHibernateUtil.getSessionFactory().openSession()) {
      var transaction = session.beginTransaction();
      var repositoryEntity =
          getRepositoryById(
              session, repositoryIdentification, true, canNotOperateOnProtected, repositoryType);
      session.lock(repositoryEntity, LockMode.PESSIMISTIC_WRITE);
      repositoryEntity.update();
      List<String> tagsOld =
          metadataDAO.getLabels(
              session,
              IdentificationType.newBuilder()
                  .setIdType(VERSIONING_REPOSITORY)
                  .setIntId(repositoryIdentification.getRepoId())
                  .build());
      List<String> uniqueTags = new ArrayList<>(tags);
      uniqueTags.removeAll(tagsOld);
      metadataDAO.addLabels(
          session,
          IdentificationType.newBuilder()
              .setIdType(VERSIONING_REPOSITORY)
              .setIntId(repositoryIdentification.getRepoId())
              .build(),
          uniqueTags);
      transaction.commit();
    } catch (Exception ex) {
      if (ModelDBUtils.needToRetry(ex)) {
        addRepositoryTags(
            metadataDAO, repositoryIdentification, tags, canNotOperateOnProtected, repositoryType);
      } else {
        throw ex;
      }
    }
  }

  public DatasetPaginationDTO findDatasets(
      MetadataDAO metadataDAO,
      FindDatasets queryParameters,
      UserInfo currentLoginUserInfo,
      ResourceVisibility resourceVisibility) {
    try (var session = modelDBHibernateUtil.getSessionFactory().openSession()) {
      var builder = session.getCriteriaBuilder();
      // Using FROM and JOIN
      CriteriaQuery<RepositoryEntity> criteriaQuery = builder.createQuery(RepositoryEntity.class);
      Root<RepositoryEntity> repositoryRoot = criteriaQuery.from(RepositoryEntity.class);
      repositoryRoot.alias("ds");

      Set<String> accessibleDatasetIds;
      String workspaceName = queryParameters.getWorkspaceName();
      Map<String, GetResourcesResponseItem> getResourcesMap = new HashMap<>();
      if (!workspaceName.isEmpty()
          && workspaceName.equals(authService.getUsernameFromUserInfo(currentLoginUserInfo))) {
        List<GetResourcesResponseItem> accessibleAllWorkspaceItems =
            mdbRoleService.getResourceItems(
                null,
                !queryParameters.getDatasetIdsList().isEmpty()
                    ? new HashSet<>(queryParameters.getDatasetIdsList())
                    : Collections.emptySet(),
                ModelDBServiceResourceTypes.DATASET,
                false);
        accessibleDatasetIds =
            accessibleAllWorkspaceItems.stream()
                .peek(
                    responseItem -> getResourcesMap.put(responseItem.getResourceId(), responseItem))
                .map(GetResourcesResponseItem::getResourceId)
                .collect(Collectors.toSet());

        List<String> orgWorkspaceIds =
            mdbRoleService.listMyOrganizations().stream()
                .map(Organization::getWorkspaceId)
                .collect(Collectors.toList());
        /*TODO: Remove organization resource filtering after UAC provide the endpoint which just
        returns the accessible ids with collaborators entities not include the organization
        entities*/
        for (GetResourcesResponseItem item : accessibleAllWorkspaceItems) {
          if (orgWorkspaceIds.contains(String.valueOf(item.getWorkspaceId()))) {
            accessibleDatasetIds.remove(item.getResourceId());
          }
        }
      } else {
        var workspace =
<<<<<<< HEAD
            mdbRoleService.getWorkspaceByWorkspaceName(currentLoginUserInfo, workspaceName);
=======
            roleService.getWorkspaceByWorkspaceName(currentLoginUserInfo, workspaceName);
>>>>>>> 37b02763
        List<GetResourcesResponseItem> accessibleAllWorkspaceItems =
            mdbRoleService.getResourceItems(
                workspace,
                !queryParameters.getDatasetIdsList().isEmpty()
                    ? new HashSet<>(queryParameters.getDatasetIdsList())
                    : Collections.emptySet(),
                ModelDBServiceResourceTypes.DATASET,
                false);
        accessibleDatasetIds =
            accessibleAllWorkspaceItems.stream()
                .peek(
                    responseItem -> getResourcesMap.put(responseItem.getResourceId(), responseItem))
                .map(GetResourcesResponseItem::getResourceId)
                .collect(Collectors.toSet());
      }

      if (accessibleDatasetIds.isEmpty() && mdbRoleService.IsImplemented()) {
        LOGGER.debug("Accessible Dataset Ids not found, size 0");
        return getEmptyDatasetPaginationDTO();
      }

      List<Predicate> finalPredicatesList = new ArrayList<>();

      List<KeyValueQuery> predicates = new ArrayList<>(queryParameters.getPredicatesList());
      for (KeyValueQuery predicate : predicates) {
        // Validate if current user has access to the entity or not where predicate key has an id
        RdbmsUtils.validatePredicates(
            ModelDBConstants.DATASETS,
            new ArrayList<>(accessibleDatasetIds),
            predicate,
            mdbRoleService);
      }

      if (!accessibleDatasetIds.isEmpty()) {
        Expression<String> exp = repositoryRoot.get(ModelDBConstants.ID);
        var predicate2 =
            exp.in(accessibleDatasetIds.stream().map(Long::parseLong).collect(Collectors.toList()));
        finalPredicatesList.add(predicate2);
      }

      String entityName = ModelDBConstants.REPOSITORY_ENTITY;
      try {
        List<Predicate> queryPredicatesList =
            RdbmsUtils.getQueryPredicatesFromPredicateList(
                entityName,
                predicates,
                builder,
                criteriaQuery,
                repositoryRoot,
                authService,
                mdbRoleService,
                ModelDBServiceResourceTypes.DATASET);
        if (!queryPredicatesList.isEmpty()) {
          finalPredicatesList.addAll(queryPredicatesList);
        }
      } catch (ModelDBException ex) {
        if (ex.getCode().ordinal() == com.google.rpc.Code.FAILED_PRECONDITION_VALUE
            && ModelDBConstants.INTERNAL_MSG_USERS_NOT_FOUND.equals(ex.getMessage())) {
          LOGGER.info(ex.getMessage());
          return getEmptyDatasetPaginationDTO();
        }
        throw ex;
      }

      finalPredicatesList.add(builder.equal(repositoryRoot.get(ModelDBConstants.DELETED), false));
      finalPredicatesList.add(builder.equal(repositoryRoot.get(ModelDBConstants.CREATED), true));
      finalPredicatesList.add(
          builder.equal(
              repositoryRoot.get(ModelDBConstants.REPOSITORY_ACCESS_MODIFIER),
              RepositoryEnums.RepositoryModifierEnum.PROTECTED.ordinal()));

      String sortBy = queryParameters.getSortKey();
      if (sortBy.isEmpty()) {
        sortBy = ModelDBConstants.DATE_UPDATED;
      } else if (sortBy.equals(ModelDBConstants.TIME_CREATED)) {
        sortBy = ModelDBConstants.DATE_CREATED;
      }

      var orderBy =
          RdbmsUtils.getOrderBasedOnSortKey(
              sortBy, queryParameters.getAscending(), builder, repositoryRoot, entityName);

      var predicateArr = new Predicate[finalPredicatesList.size()];
      for (var index = 0; index < finalPredicatesList.size(); index++) {
        predicateArr[index] = finalPredicatesList.get(index);
      }

      var predicateWhereCause = builder.and(predicateArr);
      criteriaQuery.select(repositoryRoot);
      criteriaQuery.where(predicateWhereCause);
      criteriaQuery.orderBy(orderBy);

      Query<RepositoryEntity> query = session.createQuery(criteriaQuery);
      LOGGER.debug("Repositories final query : {}", query.getQueryString());
      if (queryParameters.getPageNumber() != 0 && queryParameters.getPageLimit() != 0) {
        // Calculate number of documents to skip
        int skips = queryParameters.getPageLimit() * (queryParameters.getPageNumber() - 1);
        query.setFirstResult(skips);
        query.setMaxResults(queryParameters.getPageLimit());
      }

      List<RepositoryEntity> repositoryEntities = query.list();
      LOGGER.debug("Repositorys result count : {}", repositoryEntities.size());

      Map<Long, Workspace> cacheWorkspaceMap = new HashMap<>();
      Map<Long, SimpleEntry<Dataset, Repository>> repositoriesAndDatasetsMap =
          convertRepositoriesFromRepositoryEntityList(
              session,
              metadataDAO,
              repositoryEntities,
              queryParameters.getIdsOnly(),
              cacheWorkspaceMap,
              getResourcesMap);

      LinkedHashMap<Dataset, Repository> repositoriesAndDatasets =
          repositoriesAndDatasetsMap.values().stream()
              .collect(
                  Collectors.toMap(
                      SimpleEntry::getKey, SimpleEntry::getValue, (a, b) -> a, LinkedHashMap::new));

      long totalRecords = RdbmsUtils.count(session, repositoryRoot, criteriaQuery);
      LOGGER.debug("Repositorys total records count : {}", totalRecords);

      var repositoryDatasetPaginationDTO = new DatasetPaginationDTO();
      repositoryDatasetPaginationDTO.setDatasets(new ArrayList<>(repositoriesAndDatasets.keySet()));
      repositoryDatasetPaginationDTO.setRepositories(
          new ArrayList<>(repositoriesAndDatasets.values()));
      repositoryDatasetPaginationDTO.setTotalRecords(totalRecords);
      return repositoryDatasetPaginationDTO;
    } catch (Exception ex) {
      if (ModelDBUtils.needToRetry(ex)) {
        return findDatasets(metadataDAO, queryParameters, currentLoginUserInfo, resourceVisibility);
      } else {
        throw ex;
      }
    }
  }

  private DatasetPaginationDTO getEmptyDatasetPaginationDTO() {
    var emptyPaginationDTO = new DatasetPaginationDTO();
    emptyPaginationDTO.setDatasets(Collections.emptyList());
    emptyPaginationDTO.setRepositories(Collections.emptyList());
    emptyPaginationDTO.setTotalRecords(0L);
    return emptyPaginationDTO;
  }

  @Override
  public Dataset deleteDatasetTags(
      MetadataDAO metadataDAO, String id, List<String> tagsList, boolean deleteAll)
      throws ModelDBException {
    try (var session = modelDBHibernateUtil.getSessionFactory().openSession()) {
      var repositoryIdentification =
          RepositoryIdentification.newBuilder().setRepoId(Long.parseLong(id)).build();
      deleteRepositoryTags(
          metadataDAO,
          repositoryIdentification,
          tagsList,
          deleteAll,
          false,
          RepositoryTypeEnum.DATASET);
      return convertToDataset(
          session,
          metadataDAO,
          getRepositoryById(
              session, repositoryIdentification, true, false, RepositoryTypeEnum.DATASET),
          new HashMap<>(),
          new HashMap<>());
    } catch (Exception ex) {
      if (ModelDBUtils.needToRetry(ex)) {
        return deleteDatasetTags(metadataDAO, id, tagsList, deleteAll);
      } else {
        throw ex;
      }
    }
  }

  @Override
  public void deleteRepositoryTags(
      MetadataDAO metadataDAO,
      RepositoryIdentification repositoryIdentification,
      List<String> tagsList,
      boolean deleteAll,
      boolean canNotOperateOnProtected,
      RepositoryEnums.RepositoryTypeEnum repositoryType)
      throws ModelDBException {
    try (var session = modelDBHibernateUtil.getSessionFactory().openSession()) {
      session.beginTransaction();
      var repositoryEntity =
          getRepositoryById(
              session, repositoryIdentification, true, canNotOperateOnProtected, repositoryType);
      session.lock(repositoryEntity, LockMode.PESSIMISTIC_WRITE);
      repositoryEntity.update();
      metadataDAO.deleteLabels(
          IdentificationType.newBuilder()
              .setIdType(VERSIONING_REPOSITORY)
              .setIntId(repositoryIdentification.getRepoId())
              .build(),
          tagsList,
          deleteAll);
      session.update(repositoryEntity);
      session.getTransaction().commit();
    } catch (Exception ex) {
      if (ModelDBUtils.needToRetry(ex)) {
        deleteRepositoryTags(
            metadataDAO,
            repositoryIdentification,
            tagsList,
            deleteAll,
            canNotOperateOnProtected,
            repositoryType);
      } else {
        throw ex;
      }
    }
  }

  @Override
  public GetDatasetById.Response getDatasetById(MetadataDAO metadataDAO, String id)
      throws ModelDBException {
    try (var session = modelDBHibernateUtil.getSessionFactory().openSession()) {
      var repositoryEntity =
          getRepositoryById(
              session,
              RepositoryIdentification.newBuilder().setRepoId(Long.parseLong(id)).build(),
              false,
              false,
              RepositoryTypeEnum.DATASET);
      return GetDatasetById.Response.newBuilder()
          .setDataset(
              convertToDataset(
                  session, metadataDAO, repositoryEntity, new HashMap<>(), new HashMap<>()))
          .build();
    } catch (NumberFormatException e) {
      String message = "Can't find repository, wrong id format: " + id;
      throw new ModelDBException(message, Code.INVALID_ARGUMENT);
    } catch (Exception ex) {
      if (ModelDBUtils.needToRetry(ex)) {
        return getDatasetById(metadataDAO, id);
      } else {
        throw ex;
      }
    }
  }

  private Map<Long, SimpleEntry<Dataset, Repository>> convertRepositoriesFromRepositoryEntityList(
      Session session,
      MetadataDAO metadataDAO,
      List<RepositoryEntity> repositoryEntityList,
      boolean idsOnly,
      Map<Long, Workspace> cacheWorkspaceMap,
      Map<String, GetResourcesResponseItem> getResourcesMap) {
    return repositoryEntityList.stream()
        .collect(
            Collectors.toMap(
                RepositoryEntity::getId,
                repositoryEntity ->
                    getDatasetRepositorySimpleEntry(
                        session,
                        metadataDAO,
                        idsOnly,
                        repositoryEntity,
                        cacheWorkspaceMap,
                        getResourcesMap),
                (a, b) -> a,
                LinkedHashMap::new));
  }

  private SimpleEntry<Dataset, Repository> getDatasetRepositorySimpleEntry(
      Session session,
      MetadataDAO metadataDAO,
      boolean idsOnly,
      RepositoryEntity repositoryEntity,
      Map<Long, Workspace> cacheWorkspaceMap,
      Map<String, GetResourcesResponseItem> getResourcesMap) {
    try {
      return new SimpleEntry<>(
          convertToDataset(
              session, metadataDAO, repositoryEntity, cacheWorkspaceMap, getResourcesMap),
<<<<<<< HEAD
          repositoryEntity.toProto(
              mdbRoleService, authService, cacheWorkspaceMap, getResourcesMap));
=======
          repositoryEntity.toProto(roleService, authService, cacheWorkspaceMap, getResourcesMap));
>>>>>>> 37b02763
    } catch (ModelDBException e) {
      LOGGER.warn(UNEXPECTED_ERROR_ON_REPOSITORY_ENTITY_CONVERSION_TO_PROTO);
      throw new InternalErrorException(UNEXPECTED_ERROR_ON_REPOSITORY_ENTITY_CONVERSION_TO_PROTO);
    }
  }

  @Override
  public void deleteRepositoryAttributes(
      Long repositoryId,
      List<String> attributesKeys,
      boolean deleteAll,
      boolean canNotOperateOnProtected,
      RepositoryEnums.RepositoryTypeEnum repositoryType)
      throws ModelDBException {
    try (var session = modelDBHibernateUtil.getSessionFactory().openSession()) {
      session.beginTransaction();
      var repositoryEntity =
          getRepositoryById(
              session,
              RepositoryIdentification.newBuilder().setRepoId(repositoryId).build(),
              true,
              canNotOperateOnProtected,
              repositoryType);
      session.lock(repositoryEntity, LockMode.PESSIMISTIC_WRITE);
      if (deleteAll) {
        var query =
            session
                .createQuery(DELETE_ALL_REPOSITORY_ATTRIBUTES_HQL)
                .setLockOptions(new LockOptions().setLockMode(LockMode.PESSIMISTIC_WRITE));
        query.setParameter("repoId", repositoryEntity.getId());
        query.executeUpdate();
      } else {
        var query =
            session
                .createQuery(DELETE_SELECTED_REPOSITORY_ATTRIBUTES_HQL)
                .setLockOptions(new LockOptions().setLockMode(LockMode.PESSIMISTIC_WRITE));
        query.setParameter("keys", attributesKeys);
        query.setParameter("repoId", repositoryEntity.getId());
        query.executeUpdate();
      }

      var updateRepoTimeQuery =
          new StringBuilder(
              "UPDATE RepositoryEntity rp SET rp.date_updated = :updatedTime, version_number=(version_number + 1)  where rp.id = :repoId ");
      var updateRepoQuery = session.createQuery(updateRepoTimeQuery.toString());
      updateRepoQuery.setParameter("updatedTime", new Date().getTime());
      updateRepoQuery.setParameter("repoId", repositoryId);
      updateRepoQuery.executeUpdate();
      session.getTransaction().commit();
    } catch (Exception ex) {
      if (ModelDBUtils.needToRetry(ex)) {
        deleteRepositoryAttributes(
            repositoryId, attributesKeys, deleteAll, canNotOperateOnProtected, repositoryType);
      } else {
        throw ex;
      }
    }
  }
}<|MERGE_RESOLUTION|>--- conflicted
+++ resolved
@@ -317,17 +317,10 @@
     var modelDBServiceResourceTypes =
         ModelDBUtils.getModelDBServiceResourceTypesFromRepository(repository);
     if (checkWrite) {
-<<<<<<< HEAD
       mdbRoleService.validateEntityUserWithUserInfo(
           modelDBServiceResourceTypes, repository.getId().toString(), ModelDBServiceActions.UPDATE);
     } else {
       mdbRoleService.validateEntityUserWithUserInfo(
-=======
-      roleService.validateEntityUserWithUserInfo(
-          modelDBServiceResourceTypes, repository.getId().toString(), ModelDBServiceActions.UPDATE);
-    } else {
-      roleService.validateEntityUserWithUserInfo(
->>>>>>> 37b02763
           modelDBServiceResourceTypes, repository.getId().toString(), ModelDBServiceActions.READ);
     }
     return repository;
@@ -437,11 +430,7 @@
 
     RepositoryEntity repositoryEntity;
     var nameChanged = false;
-<<<<<<< HEAD
     var workspace = mdbRoleService.getWorkspaceByWorkspaceName(userInfo, workspaceName);
-=======
-    var workspace = roleService.getWorkspaceByWorkspaceName(userInfo, workspaceName);
->>>>>>> 37b02763
     if (create) {
       String name = repository.getName();
       if (name.isEmpty()) {
@@ -706,11 +695,7 @@
       throws ModelDBException {
 
     var repository =
-<<<<<<< HEAD
         repositoryEntity.toProto(mdbRoleService, authService, cacheWorkspaceMap, getResourcesMap);
-=======
-        repositoryEntity.toProto(roleService, authService, cacheWorkspaceMap, getResourcesMap);
->>>>>>> 37b02763
     return repositoryToDataset(session, metadataDAO, repository);
   }
 
@@ -766,13 +751,8 @@
       if (!workspaceName.isEmpty()
           && workspaceName.equals(authService.getUsernameFromUserInfo(currentLoginUserInfo))) {
         List<GetResourcesResponseItem> accessibleAllWorkspaceItems =
-<<<<<<< HEAD
             mdbRoleService.getResourceItems(
-                null, Collections.emptySet(), ModelDBServiceResourceTypes.REPOSITORY);
-=======
-            roleService.getResourceItems(
                 null, Collections.emptySet(), ModelDBServiceResourceTypes.REPOSITORY, false);
->>>>>>> 37b02763
         accessibleResourceIds =
             accessibleAllWorkspaceItems.stream()
                 .peek(
@@ -791,17 +771,10 @@
         }
       } else {
         var workspace =
-<<<<<<< HEAD
             mdbRoleService.getWorkspaceByWorkspaceName(currentLoginUserInfo, workspaceName);
         List<GetResourcesResponseItem> accessibleAllWorkspaceItems =
             mdbRoleService.getResourceItems(
-                workspace, Collections.emptySet(), ModelDBServiceResourceTypes.REPOSITORY);
-=======
-            roleService.getWorkspaceByWorkspaceName(currentLoginUserInfo, workspaceName);
-        List<GetResourcesResponseItem> accessibleAllWorkspaceItems =
-            roleService.getResourceItems(
                 workspace, Collections.emptySet(), ModelDBServiceResourceTypes.REPOSITORY, false);
->>>>>>> 37b02763
         accessibleResourceIds =
             accessibleAllWorkspaceItems.stream()
                 .peek(
@@ -1268,11 +1241,7 @@
           }
         } else {
           var workspace =
-<<<<<<< HEAD
               mdbRoleService.getWorkspaceByWorkspaceName(currentLoginUserInfo, workspaceName);
-=======
-              roleService.getWorkspaceByWorkspaceName(currentLoginUserInfo, workspaceName);
->>>>>>> 37b02763
           List<GetResourcesResponseItem> accessibleAllWorkspaceItems =
               mdbRoleService.getResourceItems(
                   workspace,
@@ -1472,11 +1441,7 @@
         }
       } else {
         var workspace =
-<<<<<<< HEAD
             mdbRoleService.getWorkspaceByWorkspaceName(currentLoginUserInfo, workspaceName);
-=======
-            roleService.getWorkspaceByWorkspaceName(currentLoginUserInfo, workspaceName);
->>>>>>> 37b02763
         List<GetResourcesResponseItem> accessibleAllWorkspaceItems =
             mdbRoleService.getResourceItems(
                 workspace,
@@ -1755,12 +1720,8 @@
       return new SimpleEntry<>(
           convertToDataset(
               session, metadataDAO, repositoryEntity, cacheWorkspaceMap, getResourcesMap),
-<<<<<<< HEAD
           repositoryEntity.toProto(
               mdbRoleService, authService, cacheWorkspaceMap, getResourcesMap));
-=======
-          repositoryEntity.toProto(roleService, authService, cacheWorkspaceMap, getResourcesMap));
->>>>>>> 37b02763
     } catch (ModelDBException e) {
       LOGGER.warn(UNEXPECTED_ERROR_ON_REPOSITORY_ENTITY_CONVERSION_TO_PROTO);
       throw new InternalErrorException(UNEXPECTED_ERROR_ON_REPOSITORY_ENTITY_CONVERSION_TO_PROTO);
