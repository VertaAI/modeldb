package ai.verta.modeldb.versioning;

import ai.verta.modeldb.ModelDBConstants;
import ai.verta.modeldb.ModelDBException;
import ai.verta.modeldb.ProjectVisibility;
import ai.verta.modeldb.WorkspaceTypeEnum.WorkspaceType;
import ai.verta.modeldb.authservice.AuthService;
import ai.verta.modeldb.authservice.RoleService;
import ai.verta.modeldb.collaborator.CollaboratorUser;
import ai.verta.modeldb.dto.CommitPaginationDTO;
import ai.verta.modeldb.dto.WorkspaceDTO;
import ai.verta.modeldb.entities.versioning.BranchEntity;
import ai.verta.modeldb.entities.versioning.CommitEntity;
import ai.verta.modeldb.entities.versioning.RepositoryEntity;
import ai.verta.modeldb.entities.versioning.TagsEntity;
import ai.verta.modeldb.experimentRun.ExperimentRunDAO;
import ai.verta.modeldb.utils.ModelDBHibernateUtil;
import ai.verta.modeldb.utils.ModelDBUtils;
import ai.verta.modeldb.versioning.GetRepositoryRequest.Response;
import ai.verta.uac.ModelDBActionEnum.ModelDBServiceActions;
import ai.verta.uac.ModelResourceEnum.ModelDBServiceResourceTypes;
import ai.verta.uac.Organization;
import ai.verta.uac.RoleBinding;
import ai.verta.uac.Role;
import ai.verta.uac.RoleBinding;
import ai.verta.uac.UserInfo;
import com.google.protobuf.InvalidProtocolBufferException;
import io.grpc.Status.Code;
import io.grpc.StatusRuntimeException;
import java.util.ArrayList;
import java.util.Collections;
import java.util.HashSet;
import java.util.LinkedHashMap;
import java.util.LinkedList;
import java.util.List;
import java.util.Map;
import java.util.Optional;
import java.util.Set;
import java.util.stream.Collectors;
import org.apache.logging.log4j.LogManager;
import org.apache.logging.log4j.Logger;
import org.hibernate.Session;
import org.hibernate.query.Query;

public class RepositoryDAORdbImpl implements RepositoryDAO {

  private static final String GET_REPOSITORY_BY_IDS_QUERY =
      "From RepositoryEntity ent where ent.id IN (:ids)";
  private static final Logger LOGGER = LogManager.getLogger(RepositoryDAORdbImpl.class);
  private final AuthService authService;
  private final RoleService roleService;

  private static final String SHORT_NAME = "repo";

  private static final String GET_REPOSITORY_COUNT_BY_NAME_PREFIX_HQL =
      new StringBuilder("Select count(*) From ")
          .append(RepositoryEntity.class.getSimpleName())
          .append(" ")
          .append(SHORT_NAME)
          .append(" where ")
          .append(" ")
          .append(SHORT_NAME)
          .append(".")
          .append(ModelDBConstants.NAME)
          .append(" = :repositoryName ")
          .toString();

  private static final String GET_REPOSITORY_BY_NAME_PREFIX_HQL =
      new StringBuilder("From ")
          .append(RepositoryEntity.class.getSimpleName())
          .append(" ")
          .append(SHORT_NAME)
          .append(" where ")
          .append(" ")
          .append(SHORT_NAME)
          .append(".")
          .append(ModelDBConstants.NAME)
          .append(" = :repositoryName ")
          .toString();

  private static final String GET_REPOSITORY_COUNT_PREFIX_HQL =
      new StringBuilder("Select count(*) From ")
          .append(RepositoryEntity.class.getSimpleName())
          .append(" ")
          .append(SHORT_NAME)
          .append(" where ")
          .toString();
  private static final String GET_REPOSITORY_COUNT_PREFIX_HQL_OSS =
      new StringBuilder("Select count(*) From ")
          .append(RepositoryEntity.class.getSimpleName())
          .append(" ")
          .append(SHORT_NAME)
          .toString();

  private static final String GET_REPOSITORY_PREFIX_HQL =
      new StringBuilder("From ")
          .append(RepositoryEntity.class.getSimpleName())
          .append(" ")
          .append(SHORT_NAME)
          .append(" where ")
          .toString();

  private static final String GET_REPOSITORY_PREFIX_HQL_OSS =
      new StringBuilder("From ")
          .append(RepositoryEntity.class.getSimpleName())
          .append(" ")
          .append(SHORT_NAME)
          .toString();
  private static final String GET_TAG_HQL =
      new StringBuilder("From ")
          .append(TagsEntity.class.getSimpleName())
          .append(" t ")
          .append(" where ")
          .append(" t.id.")
          .append(ModelDBConstants.REPOSITORY_ID)
          .append(" = :repositoryId ")
          .append(" AND t.id.")
          .append(ModelDBConstants.TAG)
          .append(" = :tag ")
          .toString();
  private static final String GET_TAGS_HQL =
      new StringBuilder("From TagsEntity te where te.id.")
          .append(ModelDBConstants.REPOSITORY_ID)
          .append(" = :repoId ")
          .toString();
  private static final String CHECK_BRANCH_IN_REPOSITORY_HQL =
      new StringBuilder("From ")
          .append(BranchEntity.class.getSimpleName())
          .append(" br ")
          .append(" where ")
          .append(" br.id.")
          .append(ModelDBConstants.REPOSITORY_ID)
          .append(" = :repositoryId ")
          .append(" AND br.id.")
          .append(ModelDBConstants.BRANCH)
          .append(" = :branch ")
          .toString();
  private static final String CHECK_COMMIT_IN_REPOSITORY_HQL =
      new StringBuilder("From ")
          .append(CommitEntity.class.getSimpleName())
          .append(" br ")
          .append(" where ")
          .append(" br.id.")
          .append(ModelDBConstants.REPOSITORY_ID)
          .append(" = :repositoryId ")
          .append(" AND br.id.")
          .append(ModelDBConstants.COMMIT)
          .append(" = :commit ")
          .toString();
  private static final String GET_REPOSITORY_BRANCHES_HQL =
      new StringBuilder("From ")
          .append(BranchEntity.class.getSimpleName())
          .append(" br where br.id.")
          .append(ModelDBConstants.REPOSITORY_ID)
          .append(" = :repoId ")
          .toString();

  public RepositoryDAORdbImpl(AuthService authService, RoleService roleService) {
    this.authService = authService;
    this.roleService = roleService;
  }

  @Override
  public Response getRepository(GetRepositoryRequest request) throws Exception {
    try (Session session = ModelDBHibernateUtil.getSessionFactory().openSession()) {
      session.beginTransaction();
      RepositoryEntity repository = getRepositoryById(session, request.getId());
      session.getTransaction().commit();
      return Response.newBuilder().setRepository(repository.toProto()).build();
    }
  }

  private WorkspaceDTO verifyAndGetWorkspaceDTO(
      RepositoryIdentification id, boolean shouldCheckNamed, boolean create)
      throws ModelDBException {
    WorkspaceDTO workspaceDTO = null;
    String message = null;
    if (id.hasNamedId()) {
      UserInfo userInfo;
      try {
        userInfo = authService.getCurrentLoginUserInfo();
      } catch (StatusRuntimeException e) {
        throw new ModelDBException("Authorization error", e.getStatus().getCode());
      }
      RepositoryNamedIdentification named = id.getNamedId();
      try {
        workspaceDTO =
            roleService.getWorkspaceDTOByWorkspaceName(userInfo, named.getWorkspaceName());
        if (create) {
          ModelDBUtils.checkPersonalWorkspace(
              userInfo,
              workspaceDTO.getWorkspaceType(),
              workspaceDTO.getWorkspaceId(),
              "repository");
        }
      } catch (StatusRuntimeException e) {
        LOGGER.warn(e);
        throw new ModelDBException(
            "Error getting workspace: " + e.getStatus().getDescription(), e.getStatus().getCode());
      }
      if (named.getName().isEmpty() && shouldCheckNamed) {
        message = "Repository name should not be empty";
      }
    }

    if (message != null) {
      throw new ModelDBException(message, Code.INVALID_ARGUMENT);
    }
    return workspaceDTO;
  }

  private WorkspaceDTO verifyAndGetWorkspaceDTO(
      RepositoryIdentification id, boolean shouldCheckNamed) throws ModelDBException {
    return verifyAndGetWorkspaceDTO(id, shouldCheckNamed, false);
  }

  @Override
  public RepositoryEntity getRepositoryById(
      Session session, RepositoryIdentification id, boolean checkWrite) throws ModelDBException {
    RepositoryEntity repository;
    if (id.hasNamedId()) {
      WorkspaceDTO workspaceDTO = verifyAndGetWorkspaceDTO(id, true);
      repository =
          getRepositoryByName(session, id.getNamedId().getName(), workspaceDTO)
              .orElseThrow(
                  () ->
                      new ModelDBException(
                          "Couldn't find repository by name " + id.getNamedId().getName(),
                          Code.NOT_FOUND));
    } else {
      repository =
          getRepositoryById(session, id.getRepoId())
              .orElseThrow(
                  () ->
                      new ModelDBException(
                          "Couldn't find repository by id " + id.getRepoId(), Code.NOT_FOUND));
    }
    try {
      if (checkWrite) {
        roleService.validateEntityUserWithUserInfo(
            ModelDBServiceResourceTypes.REPOSITORY,
            repository.getId().toString(),
            ModelDBServiceActions.UPDATE);
      }
      roleService.validateEntityUserWithUserInfo(
          ModelDBServiceResourceTypes.REPOSITORY,
          repository.getId().toString(),
          ModelDBServiceActions.READ);
    } catch (InvalidProtocolBufferException e) {
      LOGGER.error(e);
      throw new ModelDBException("Unexpected error", e);
    }
    try {
      if (checkWrite) {
        roleService.validateEntityUserWithUserInfo(
            ModelDBServiceResourceTypes.REPOSITORY,
            repository.getId().toString(),
            ModelDBServiceActions.UPDATE);
      }
      roleService.validateEntityUserWithUserInfo(
          ModelDBServiceResourceTypes.REPOSITORY,
          repository.getId().toString(),
          ModelDBServiceActions.READ);
    } catch (InvalidProtocolBufferException e) {
      LOGGER.error(e);
      throw new ModelDBException("Unexpected error", e);
    }
    return repository;
  }

  @Override
  public RepositoryEntity getRepositoryById(Session session, RepositoryIdentification id)
      throws ModelDBException {
    return getRepositoryById(session, id, false);
  }

  private Optional<RepositoryEntity> getRepositoryById(Session session, long id) {
    return Optional.ofNullable(session.get(RepositoryEntity.class, id));
  }

  private Optional<RepositoryEntity> getRepositoryByName(
      Session session, String name, WorkspaceDTO workspaceDTO) {
    Query query =
        ModelDBHibernateUtil.getWorkspaceEntityQuery(
            session,
            SHORT_NAME,
            GET_REPOSITORY_BY_NAME_PREFIX_HQL,
            "repositoryName",
            name,
            ModelDBConstants.WORKSPACE_ID,
            workspaceDTO.getWorkspaceId(),
            workspaceDTO.getWorkspaceType(),
            true,
            null);
    return Optional.ofNullable((RepositoryEntity) query.uniqueResult());
  }

  @Override
  public SetRepository.Response setRepository(
      SetRepository request, UserInfo userInfo, boolean create)
      throws ModelDBException, InvalidProtocolBufferException {
    try (Session session = ModelDBHibernateUtil.getSessionFactory().openSession()) {
      RepositoryEntity repository;
      session.beginTransaction();
      if (create) {
        WorkspaceDTO workspaceDTO = verifyAndGetWorkspaceDTO(request.getId(), false, true);
        ModelDBHibernateUtil.checkIfEntityAlreadyExists(
            session,
            SHORT_NAME,
            GET_REPOSITORY_COUNT_BY_NAME_PREFIX_HQL,
            "Repository",
            "repositoryName",
            request.getRepository().getName(),
            ModelDBConstants.WORKSPACE_ID,
            workspaceDTO.getWorkspaceId(),
            workspaceDTO.getWorkspaceType(),
            LOGGER);
        repository =
            new RepositoryEntity(
                request.getRepository().getName(),
                workspaceDTO,
                request.getRepository().getOwner());
      } else {
        repository = getRepositoryById(session, request.getId(), true);
        ModelDBHibernateUtil.checkIfEntityAlreadyExists(
            session,
            SHORT_NAME,
            GET_REPOSITORY_COUNT_BY_NAME_PREFIX_HQL,
            "Repository",
            "repositoryName",
            request.getRepository().getName(),
            ModelDBConstants.WORKSPACE_ID,
            repository.getWorkspace_id(),
            WorkspaceType.forNumber(repository.getWorkspace_type()),
            LOGGER);
        repository.update(request);
      }
      session.saveOrUpdate(repository);
      if (create) {
        Role ownerRole = roleService.getRoleByName(ModelDBConstants.ROLE_REPOSITORY_OWNER, null);
        roleService.createRoleBinding(
            ownerRole,
            new CollaboratorUser(authService, userInfo),
            String.valueOf(repository.getId()),
            ModelDBServiceResourceTypes.REPOSITORY);
<<<<<<< HEAD
        roleService.createWorkspaceRoleBinding(
            repository.getWorkspace_id(),
            WorkspaceType.forNumber(repository.getWorkspace_type()),
            String.valueOf(repository.getId()), ModelDBConstants.ROLE_REPOSITORY_ADMIN,
            ModelDBServiceResourceTypes.REPOSITORY);
=======
>>>>>>> aba013aa
      }
      session.getTransaction().commit();
      return SetRepository.Response.newBuilder().setRepository(repository.toProto()).build();
    }
  }

  private void deleteRoleBindingsOfAccessibleResources(List<RepositoryEntity> allowedResources) {
    for (RepositoryEntity repositoryEntity : allowedResources) {
      String repositoryId = String.valueOf(repositoryEntity.getId());
      String ownerRoleBindingName =
          roleService.buildRoleBindingName(
              ModelDBConstants.ROLE_REPOSITORY_OWNER,
              repositoryId,
              repositoryEntity.getOwner(),
              ModelDBServiceResourceTypes.REPOSITORY.name());
      RoleBinding roleBinding = roleService.getRoleBindingByName(ownerRoleBindingName);
      if (roleBinding != null && !roleBinding.getId().isEmpty()) {
        roleService.deleteRoleBinding(roleBinding.getId());
      }

      // Remove all repositoryEntity collaborators
      roleService.removeResourceRoleBindings(
          repositoryId, repositoryEntity.getOwner(), ModelDBServiceResourceTypes.REPOSITORY);

      // Delete workspace based roleBindings
      roleService.deleteWorkspaceRoleBindings(
          repositoryEntity.getWorkspace_id(),
          WorkspaceType.forNumber(repositoryEntity.getWorkspace_type()),
          String.valueOf(repositoryEntity.getId()), ModelDBConstants.ROLE_REPOSITORY_ADMIN,
          ModelDBServiceResourceTypes.REPOSITORY);
    }
  }

  @Override
  public DeleteRepositoryRequest.Response deleteRepository(
      DeleteRepositoryRequest request, CommitDAO commitDAO, ExperimentRunDAO experimentRunDAO)
      throws ModelDBException {
    try (Session session = ModelDBHibernateUtil.getSessionFactory().openSession()) {
      session.beginTransaction();
      RepositoryEntity repository = getRepositoryById(session, request.getRepositoryId());
      // Get self allowed resources id where user has delete permission
      List<String> allowedRepositoryIds =
          roleService.getAccessibleResourceIdsByActions(
              ModelDBServiceResourceTypes.REPOSITORY,
              ModelDBServiceActions.DELETE,
              Collections.singletonList(String.valueOf(repository.getId())));
      if (allowedRepositoryIds.isEmpty()) {
        throw new ModelDBException(
            "Delete Access Denied for given repository Id : " + request.getRepositoryId(),
            Code.PERMISSION_DENIED);
      }

      ListBranchesRequest.Response listBranchesResponse =
          listBranches(
              ListBranchesRequest.newBuilder().setRepositoryId(request.getRepositoryId()).build());
      if (!listBranchesResponse.getBranchesList().isEmpty()) {
        String deleteBranchesHQL =
            "DELETE FROM "
                + BranchEntity.class.getSimpleName()
                + " br where br.id.repository_id = :repositoryId AND br.id.branch IN (:branches)";
        Query deleteBranchQuery = session.createQuery(deleteBranchesHQL);
        deleteBranchQuery.setParameter("repositoryId", repository.getId());
        deleteBranchQuery.setParameterList("branches", listBranchesResponse.getBranchesList());
        deleteBranchQuery.executeUpdate();
      }

      CommitPaginationDTO commitPaginationDTO =
          commitDAO.fetchCommitEntityList(
              session, ListCommitsRequest.newBuilder().build(), repository.getId());
      commitPaginationDTO
          .getCommitEntities()
          .forEach(
              commitEntity -> {
                if (commitEntity.getRepository().contains(repository)) {
                  commitEntity.getRepository().remove(repository);
                  if (commitEntity.getRepository().isEmpty()) {
                    session.delete(commitEntity);
                  } else {
                    session.update(commitEntity);
                  }
                }
              });
      // Delete all VersionedInputs for repository ID
      experimentRunDAO.deleteLogVersionedInputs(session, repository.getId(), null);

      deleteRoleBindingsOfAccessibleResources(Collections.singletonList(repository));
      session.delete(repository);
      session.getTransaction().commit();
      return DeleteRepositoryRequest.Response.newBuilder().setStatus(true).build();
    }
  }

  @Override
  public ListRepositoriesRequest.Response listRepositories(
      ListRepositoriesRequest request, UserInfo currentLoginUserInfo) throws ModelDBException {
    try (Session session = ModelDBHibernateUtil.getSessionFactory().openSession()) {
      WorkspaceDTO workspaceDTO =
          verifyAndGetWorkspaceDTO(
              RepositoryIdentification.newBuilder()
                  .setNamedId(
                      RepositoryNamedIdentification.newBuilder()
                          .setWorkspaceName(request.getWorkspaceName()))
                  .build(),
              false);
      String query_prefix =
          workspaceDTO.getWorkspaceId() == null
              ? GET_REPOSITORY_PREFIX_HQL_OSS
              : GET_REPOSITORY_PREFIX_HQL;
      Query query =
          ModelDBHibernateUtil.getWorkspaceEntityQuery(
              session,
              SHORT_NAME,
              query_prefix,
              "repositoryName",
              null,
              ModelDBConstants.WORKSPACE_ID,
              workspaceDTO.getWorkspaceId(),
              workspaceDTO.getWorkspaceType(),
              false,
              Collections.singletonList(
                  ModelDBConstants.DATE_UPDATED + " " + ModelDBConstants.ORDER_DESC));
      int pageLimit = request.getPagination().getPageLimit();
      if (request.hasPagination()) {
        query.setFirstResult((request.getPagination().getPageNumber() - 1) * pageLimit);
        query.setMaxResults(pageLimit);
      }
      List repoList = query.list();
      ListRepositoriesRequest.Response.Builder builder =
          ListRepositoriesRequest.Response.newBuilder();
      query_prefix =
          workspaceDTO.getWorkspaceId() == null
              ? GET_REPOSITORY_COUNT_PREFIX_HQL_OSS
              : GET_REPOSITORY_COUNT_PREFIX_HQL;
      query =
          ModelDBHibernateUtil.getWorkspaceEntityQuery(
              session,
              SHORT_NAME,
              query_prefix,
              "repositoryName",
              null,
              ModelDBConstants.WORKSPACE_ID,
              workspaceDTO.getWorkspaceId(),
              workspaceDTO.getWorkspaceType(),
              false,
              null);
      Map<String, RepositoryEntity> result = new LinkedHashMap<>();
<<<<<<< HEAD
      for (Object o : list) {
        RepositoryEntity repositoryEntity = (RepositoryEntity) o;
=======
      for (Object repoObj : repoList) {
        RepositoryEntity repositoryEntity = (RepositoryEntity) repoObj;
>>>>>>> aba013aa
        result.put(repositoryEntity.getId().toString(), repositoryEntity);
      }
      List<String> accessibleResourceIds =
          roleService.getAccessibleResourceIds(
              null,
              new CollaboratorUser(authService, currentLoginUserInfo),
              ProjectVisibility.PRIVATE,
              ModelDBServiceResourceTypes.REPOSITORY,
              new ArrayList<>(result.keySet()));
      result.keySet().retainAll(accessibleResourceIds);
      result
          .values()
          .forEach(repositoryEntity -> builder.addRepositories(repositoryEntity.toProto()));
      final Long value = (Long) query.uniqueResult();
      builder.setTotalRecords(value);
      return builder.build();
    } catch (ModelDBException e) {
      LOGGER.warn(e.getMessage(), e);
      throw e;
    }
  }

  @Override
  public SetTagRequest.Response setTag(SetTagRequest request) throws ModelDBException {
    try (Session session = ModelDBHibernateUtil.getSessionFactory().openSession()) {
      session.beginTransaction();
      RepositoryEntity repository = getRepositoryById(session, request.getRepositoryId(), true);

      boolean exists =
          VersioningUtils.commitRepositoryMappingExists(
              session, request.getCommitSha(), repository.getId());
      if (!exists) {
        throw new ModelDBException(
            "Commit_hash and repository_id mapping not found for repository "
                + repository.getId()
                + " commit "
                + " request.getCommitSha()",
            Code.NOT_FOUND);
      }

      Query query = session.createQuery(GET_TAG_HQL);
      query.setParameter("repositoryId", repository.getId());
      query.setParameter("tag", request.getTag());
      TagsEntity tagsEntity = (TagsEntity) query.uniqueResult();
      if (tagsEntity != null) {
        throw new ModelDBException("Tag '" + request.getTag() + "' already exists", Code.NOT_FOUND);
      }

      tagsEntity = new TagsEntity(repository.getId(), request.getCommitSha(), request.getTag());
      session.save(tagsEntity);
      session.getTransaction().commit();
      return SetTagRequest.Response.newBuilder().build();
    }
  }

  @Override
  public GetTagRequest.Response getTag(GetTagRequest request) throws ModelDBException {
    try (Session session = ModelDBHibernateUtil.getSessionFactory().openSession()) {
      session.beginTransaction();
      RepositoryEntity repository = getRepositoryById(session, request.getRepositoryId());

      Query query = session.createQuery(GET_TAG_HQL);
      query.setParameter("repositoryId", repository.getId());
      query.setParameter("tag", request.getTag());
      TagsEntity tagsEntity = (TagsEntity) query.uniqueResult();
      if (tagsEntity == null) {
        throw new ModelDBException("Tag not found " + request.getTag(), Code.NOT_FOUND);
      }

      CommitEntity commitEntity = session.get(CommitEntity.class, tagsEntity.getCommit_hash());
      session.getTransaction().commit();
      return GetTagRequest.Response.newBuilder().setCommit(commitEntity.toCommitProto()).build();
    }
  }

  @Override
  public DeleteTagRequest.Response deleteTag(DeleteTagRequest request) throws ModelDBException {
    try (Session session = ModelDBHibernateUtil.getSessionFactory().openSession()) {
      session.beginTransaction();
      RepositoryEntity repository = getRepositoryById(session, request.getRepositoryId(), true);
      TagsEntity tagsEntity =
          session.get(TagsEntity.class, new TagsEntity.TagId(request.getTag(), repository.getId()));
      if (tagsEntity == null) {
        throw new ModelDBException("Tag not found " + request.getTag(), Code.NOT_FOUND);
      }
      session.delete(tagsEntity);
      session.getTransaction().commit();
      return DeleteTagRequest.Response.newBuilder().build();
    }
  }

  @Override
  public ListTagsRequest.Response listTags(ListTagsRequest request) throws ModelDBException {
    try (Session session = ModelDBHibernateUtil.getSessionFactory().openSession()) {
      session.beginTransaction();
      RepositoryEntity repository = getRepositoryById(session, request.getRepositoryId());

      Query query = session.createQuery(GET_TAGS_HQL);
      query.setParameter("repoId", repository.getId());
      List<TagsEntity> tagsEntities = query.list();

      if (tagsEntities == null || tagsEntities.isEmpty()) {
        return ListTagsRequest.Response.newBuilder().setTotalRecords(0).build();
      }

      session.getTransaction().commit();
      List<String> tags =
          tagsEntities.stream()
              .map(tagsEntity -> tagsEntity.getId().getTag())
              .collect(Collectors.toList());
      return ListTagsRequest.Response.newBuilder()
          .addAllTags(tags)
          .setTotalRecords(tags.size())
          .build();
    }
  }

  @Override
  public SetBranchRequest.Response setBranch(SetBranchRequest request) throws ModelDBException {
    try (Session session = ModelDBHibernateUtil.getSessionFactory().openSession()) {
      session.beginTransaction();
      RepositoryEntity repository = getRepositoryById(session, request.getRepositoryId(), true);

      boolean exists =
          VersioningUtils.commitRepositoryMappingExists(
              session, request.getCommitSha(), repository.getId());
      if (!exists) {
        throw new ModelDBException(
            "Commit_hash and repository_id mapping not found for repository "
                + repository.getId()
                + " and commit "
                + request.getCommitSha(),
            Code.NOT_FOUND);
      }

      Query query = session.createQuery(CHECK_BRANCH_IN_REPOSITORY_HQL);
      query.setParameter("repositoryId", repository.getId());
      query.setParameter("branch", request.getBranch());
      BranchEntity branchEntity = (BranchEntity) query.uniqueResult();
      if (branchEntity != null) {
        if (branchEntity.getCommit_hash().equals(request.getCommitSha()))
          return SetBranchRequest.Response.newBuilder().build();
        session.delete(branchEntity);
      }

      branchEntity =
          new BranchEntity(repository.getId(), request.getCommitSha(), request.getBranch());
      session.save(branchEntity);
      session.getTransaction().commit();
      return SetBranchRequest.Response.newBuilder().build();
    }
  }

  @Override
  public GetBranchRequest.Response getBranch(GetBranchRequest request) throws ModelDBException {
    try (Session session = ModelDBHibernateUtil.getSessionFactory().openSession()) {
      session.beginTransaction();
      RepositoryEntity repository = getRepositoryById(session, request.getRepositoryId());

      Query query = session.createQuery(CHECK_BRANCH_IN_REPOSITORY_HQL);
      query.setParameter("repositoryId", repository.getId());
      query.setParameter("branch", request.getBranch());
      BranchEntity branchEntity = (BranchEntity) query.uniqueResult();
      if (branchEntity == null) {
        throw new ModelDBException(
            ModelDBConstants.BRANCH_NOT_FOUND + request.getBranch(), Code.NOT_FOUND);
      }

      CommitEntity commitEntity = session.get(CommitEntity.class, branchEntity.getCommit_hash());
      session.getTransaction().commit();
      return GetBranchRequest.Response.newBuilder().setCommit(commitEntity.toCommitProto()).build();
    }
  }

  @Override
  public DeleteBranchRequest.Response deleteBranch(DeleteBranchRequest request)
      throws ModelDBException {
    try (Session session = ModelDBHibernateUtil.getSessionFactory().openSession()) {
      session.beginTransaction();
      RepositoryEntity repository = getRepositoryById(session, request.getRepositoryId(), true);
      BranchEntity branchEntity =
          session.get(
              BranchEntity.class,
              new BranchEntity.BranchId(request.getBranch(), repository.getId()));
      if (branchEntity == null) {
        throw new ModelDBException(
            ModelDBConstants.BRANCH_NOT_FOUND + request.getBranch(), Code.NOT_FOUND);
      }
      session.delete(branchEntity);
      session.getTransaction().commit();
      return DeleteBranchRequest.Response.newBuilder().build();
    }
  }

  @Override
  public void deleteBranchByCommit(Long repoId, String commitHash) {
    try (Session session = ModelDBHibernateUtil.getSessionFactory().openSession()) {
      session.beginTransaction();

      StringBuilder deleteBranchesHQLBuilder =
          new StringBuilder("DELETE FROM ")
              .append(BranchEntity.class.getSimpleName())
              .append(" br where br.id.repository_id = :repositoryId ")
              .append(" AND br.commit_hash = :commitHash ");
      Query deleteBranchQuery = session.createQuery(deleteBranchesHQLBuilder.toString());
      deleteBranchQuery.setParameter("repositoryId", repoId);
      deleteBranchQuery.setParameter("commitHash", commitHash);
      deleteBranchQuery.executeUpdate();
      session.getTransaction().commit();
    }
  }

  @Override
  public ListBranchesRequest.Response listBranches(ListBranchesRequest request)
      throws ModelDBException {
    try (Session session = ModelDBHibernateUtil.getSessionFactory().openSession()) {
      session.beginTransaction();
      RepositoryEntity repository = getRepositoryById(session, request.getRepositoryId());

      Query query = session.createQuery(GET_REPOSITORY_BRANCHES_HQL);
      query.setParameter("repoId", repository.getId());
      List<BranchEntity> branchEntities = query.list();

      if (branchEntities == null || branchEntities.isEmpty()) {
        return ListBranchesRequest.Response.newBuilder().setTotalRecords(0).build();
      }

      session.getTransaction().commit();
      List<String> branches =
          branchEntities.stream()
              .map(branchEntity -> branchEntity.getId().getBranch())
              .collect(Collectors.toList());
      return ListBranchesRequest.Response.newBuilder()
          .addAllBranches(branches)
          .setTotalRecords(branches.size())
          .build();
    }
  }

  @Override
  public ListCommitsLogRequest.Response listCommitsLog(ListCommitsLogRequest request)
      throws ModelDBException {
    try (Session session = ModelDBHibernateUtil.getSessionFactory().openSession()) {
      session.beginTransaction();
      RepositoryEntity repository = getRepositoryById(session, request.getRepositoryId());

      String referenceCommit;

      if (!request.getBranch().isEmpty()) {
        Query query = session.createQuery(CHECK_BRANCH_IN_REPOSITORY_HQL);
        query.setParameter("repositoryId", repository.getId());
        query.setParameter("branch", request.getBranch());
        BranchEntity branchEntity = (BranchEntity) query.uniqueResult();
        if (branchEntity == null) {
          throw new ModelDBException(
              ModelDBConstants.BRANCH_NOT_FOUND + request.getBranch(), Code.NOT_FOUND);
        }
        referenceCommit = branchEntity.getCommit_hash();
      } else {
        CommitEntity commit = session.get(CommitEntity.class, request.getCommitSha());
        if (commit == null) {
          throw new ModelDBException(
              ModelDBConstants.COMMIT_NOT_FOUND + request.getCommitSha(), Code.NOT_FOUND);
        }
        referenceCommit = commit.getCommit_hash();
      }
      // list of commits to be used in the in clause in the final query
      Set<String> commitSHAs = new HashSet<>();
      // List of commits to be traversed
      List<String> childCommitSHAs = new LinkedList<>();
      childCommitSHAs.add(referenceCommit);
      String getParentCommitsQuery = "SELECT parent_hash FROM commit_parent WHERE child_hash = \'";

      while (!childCommitSHAs.isEmpty()) {
        String childCommit = childCommitSHAs.remove(0);
        commitSHAs.add(childCommit);
        Query sqlQuery = session.createSQLQuery(getParentCommitsQuery + childCommit + "\'");
        List<String> parentCommitSHAs = sqlQuery.list();
        childCommitSHAs.addAll(parentCommitSHAs);
      }

      String getChildCommits =
          "FROM "
              + CommitEntity.class.getSimpleName()
              + " c WHERE c.commit_hash IN (:childCommitSHAs)  ORDER BY c.date_created DESC";
      Query query = session.createQuery(getChildCommits);
      query.setParameterList("childCommitSHAs", commitSHAs);
      List<CommitEntity> commits = query.list();

      return ListCommitsLogRequest.Response.newBuilder()
          .addAllCommits(
              commits.stream().map(CommitEntity::toCommitProto).collect(Collectors.toList()))
          .setTotalRecords(commits.size())
          .build();
    }
  }
}<|MERGE_RESOLUTION|>--- conflicted
+++ resolved
@@ -343,14 +343,11 @@
             new CollaboratorUser(authService, userInfo),
             String.valueOf(repository.getId()),
             ModelDBServiceResourceTypes.REPOSITORY);
-<<<<<<< HEAD
         roleService.createWorkspaceRoleBinding(
             repository.getWorkspace_id(),
             WorkspaceType.forNumber(repository.getWorkspace_type()),
             String.valueOf(repository.getId()), ModelDBConstants.ROLE_REPOSITORY_ADMIN,
             ModelDBServiceResourceTypes.REPOSITORY);
-=======
->>>>>>> aba013aa
       }
       session.getTransaction().commit();
       return SetRepository.Response.newBuilder().setRepository(repository.toProto()).build();
@@ -497,13 +494,8 @@
               false,
               null);
       Map<String, RepositoryEntity> result = new LinkedHashMap<>();
-<<<<<<< HEAD
-      for (Object o : list) {
-        RepositoryEntity repositoryEntity = (RepositoryEntity) o;
-=======
       for (Object repoObj : repoList) {
         RepositoryEntity repositoryEntity = (RepositoryEntity) repoObj;
->>>>>>> aba013aa
         result.put(repositoryEntity.getId().toString(), repositoryEntity);
       }
       List<String> accessibleResourceIds =
