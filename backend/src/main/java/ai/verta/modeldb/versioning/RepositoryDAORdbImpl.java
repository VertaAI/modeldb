package ai.verta.modeldb.versioning;

import static ai.verta.modeldb.metadata.IDTypeEnum.IDType.VERSIONING_REPOSITORY;

import ai.verta.common.KeyValueQuery;
import ai.verta.common.ModelDBResourceEnum.ModelDBServiceResourceTypes;
import ai.verta.modeldb.*;
import ai.verta.modeldb.Dataset;
import ai.verta.modeldb.authservice.RoleService;
import ai.verta.modeldb.common.authservice.AuthService;
import ai.verta.modeldb.common.collaborator.CollaboratorUser;
import ai.verta.modeldb.common.exceptions.InternalErrorException;
import ai.verta.modeldb.common.exceptions.ModelDBException;
import ai.verta.modeldb.dto.DatasetPaginationDTO;
import ai.verta.modeldb.entities.AttributeEntity;
import ai.verta.modeldb.entities.versioning.*;
import ai.verta.modeldb.entities.versioning.RepositoryEnums.RepositoryTypeEnum;
import ai.verta.modeldb.experimentRun.ExperimentRunDAO;
import ai.verta.modeldb.metadata.IdentificationType;
import ai.verta.modeldb.metadata.MetadataDAO;
import ai.verta.modeldb.utils.ModelDBHibernateUtil;
import ai.verta.modeldb.utils.ModelDBUtils;
import ai.verta.modeldb.utils.RdbmsUtils;
import ai.verta.uac.*;
import ai.verta.uac.ModelDBActionEnum.ModelDBServiceActions;
import io.grpc.Status.Code;
import java.security.NoSuchAlgorithmException;
import java.util.*;
import java.util.AbstractMap.SimpleEntry;
import java.util.stream.Collectors;
import javax.persistence.criteria.*;
import org.apache.logging.log4j.LogManager;
import org.apache.logging.log4j.Logger;
import org.hibernate.LockMode;
import org.hibernate.LockOptions;
import org.hibernate.Session;
import org.hibernate.Transaction;
import org.hibernate.query.Query;

public class RepositoryDAORdbImpl implements RepositoryDAO {

  private static final Logger LOGGER = LogManager.getLogger(RepositoryDAORdbImpl.class);
  private static final ModelDBHibernateUtil modelDBHibernateUtil =
      ModelDBHibernateUtil.getInstance();
  private static final String GLOBAL_SHARING = "_REPO_GLOBAL_SHARING";
  public static final String UNEXPECTED_ERROR_ON_REPOSITORY_ENTITY_CONVERSION_TO_PROTO =
      "Unexpected error on repository entity conversion to proto";
  private final AuthService authService;
  private final RoleService roleService;
  private final CommitDAO commitDAO;
  private final MetadataDAO metadataDAO;

  private static final String SHORT_NAME = "repo";

  private static final String GET_REPOSITORY_COUNT_BY_NAME_PREFIX_HQL =
      new StringBuilder("Select count(*) From ")
          .append(RepositoryEntity.class.getSimpleName())
          .append(" ")
          .append(SHORT_NAME)
          .append(" where ")
          .append(" ")
          .append(SHORT_NAME)
          .append(".")
          .append(ModelDBConstants.NAME)
          .append(" = :repositoryName ")
          .toString();

  private static final String GET_REPOSITORY_IDS_BY_NAME_HQL =
      new StringBuilder("SELECT ")
          .append(SHORT_NAME)
          .append(".")
          .append(ModelDBConstants.ID)
          .append(" FROM ")
          .append(RepositoryEntity.class.getSimpleName())
          .append(" ")
          .append(SHORT_NAME)
          .append(" where ")
          .append(" ")
          .append(SHORT_NAME)
          .append(".")
          .append(ModelDBConstants.NAME)
          .append(" = :repositoryName ")
          .append(" AND ")
          .append(SHORT_NAME)
          .append(".")
          .append(ModelDBConstants.DELETED)
          .append(" = false ")
          .append(" AND ")
          .append(SHORT_NAME)
          .append(".")
          .append(ModelDBConstants.CREATED)
          .append(" = true")
          .toString();

  private static final String GET_TAG_HQL =
      new StringBuilder("From ")
          .append(TagsEntity.class.getSimpleName())
          .append(" t ")
          .append(" where ")
          .append(" t.id.")
          .append(ModelDBConstants.REPOSITORY_ID)
          .append(" = :repositoryId ")
          .append(" AND t.id.")
          .append(ModelDBConstants.TAG)
          .append(" = :tag ")
          .toString();
  private static final String GET_TAGS_HQL =
      new StringBuilder("From TagsEntity te where te.id.")
          .append(ModelDBConstants.REPOSITORY_ID)
          .append(" = :repoId ")
          .toString();
  public static final String CHECK_BRANCH_IN_REPOSITORY_HQL =
      new StringBuilder("From ")
          .append(BranchEntity.class.getSimpleName())
          .append(" br ")
          .append(" where ")
          .append(" br.id.")
          .append(ModelDBConstants.REPOSITORY_ID)
          .append(" = :repositoryId ")
          .append(" AND br.id.")
          .append(ModelDBConstants.BRANCH)
          .append(" = :branch ")
          .toString();
  private static final String GET_REPOSITORY_BRANCHES_HQL =
      new StringBuilder("From ")
          .append(BranchEntity.class.getSimpleName())
          .append(" br where br.id.")
          .append(ModelDBConstants.REPOSITORY_ID)
          .append(" = :repoId ")
          .toString();
  private static final String DELETED_STATUS_REPOSITORY_QUERY_STRING =
      new StringBuilder("UPDATE ")
          .append(RepositoryEntity.class.getSimpleName())
          .append(" rp ")
          .append("SET rp.")
          .append(ModelDBConstants.DELETED)
          .append(" = :deleted ")
          .append(" WHERE rp.")
          .append(ModelDBConstants.ID)
          .append(" IN (:repoIds)")
          .toString();
  private static final String GET_REPOSITORY_BY_ID_HQL =
      new StringBuilder("From ")
          .append(RepositoryEntity.class.getSimpleName())
          .append(" ")
          .append(SHORT_NAME)
          .append(" where ")
          .append(" ")
          .append(SHORT_NAME)
          .append(".")
          .append(ModelDBConstants.ID)
          .append(" = :repoId ")
          .append(" AND ")
          .append(SHORT_NAME)
          .append(".")
          .append(ModelDBConstants.DELETED)
          .append(" = false ")
          .append(" AND ")
          .append(SHORT_NAME)
          .append(".")
          .append(ModelDBConstants.CREATED)
          .append(" = true ")
          .toString();
  private static final String GET_REPOSITORY_ATTRIBUTES_QUERY =
      new StringBuilder("From " + AttributeEntity.class.getSimpleName() + " attr where attr.")
          .append(ModelDBConstants.KEY)
          .append(" in (:keys) AND attr.repositoryEntity.")
          .append(ModelDBConstants.ID)
          .append(" = :repoId AND attr.field_type = :fieldType")
          .toString();
  private static final String DELETE_ALL_REPOSITORY_ATTRIBUTES_HQL =
      new StringBuilder("delete from AttributeEntity attr WHERE attr.repositoryEntity.")
          .append(ModelDBConstants.ID)
          .append(" = :repoId")
          .toString();
  private static final String DELETE_SELECTED_REPOSITORY_ATTRIBUTES_HQL =
      new StringBuilder("delete from AttributeEntity attr WHERE attr.")
          .append(ModelDBConstants.KEY)
          .append(" in (:keys) AND attr.repositoryEntity.")
          .append(ModelDBConstants.ID)
          .append(" = :repoId")
          .toString();
  private static final String GET_DELETED_REPOSITORY_IDS_BY_NAME_HQL =
      new StringBuilder("SELECT ")
          .append(SHORT_NAME)
          .append(".")
          .append(ModelDBConstants.ID)
          .append(" FROM ")
          .append(RepositoryEntity.class.getSimpleName())
          .append(" ")
          .append(SHORT_NAME)
          .append(" where ")
          .append(" ")
          .append(SHORT_NAME)
          .append(".")
          .append(ModelDBConstants.NAME)
          .append(" = :name ")
          .append(" AND ")
          .append(SHORT_NAME)
          .append(".")
          .append(ModelDBConstants.DELETED)
          .append(" = true ")
          .toString();

  public RepositoryDAORdbImpl(
      AuthService authService,
      RoleService roleService,
      CommitDAO commitDAO,
      MetadataDAO metadataDAO) {
    this.authService = authService;
    this.roleService = roleService;
    this.commitDAO = commitDAO;
    this.metadataDAO = metadataDAO;
  }

  private void checkIfEntityAlreadyExists(
      Session session, Workspace workspace, String name, RepositoryTypeEnum repositoryType) {
    List<Long> repositoryEntityIds = getRepositoryEntityIdsByName(session, name, repositoryType);
    ModelDBServiceResourceTypes modelDBServiceResourceTypes =
        ModelDBServiceResourceTypes.REPOSITORY;
    if (repositoryType.equals(RepositoryTypeEnum.DATASET)) {
      modelDBServiceResourceTypes = ModelDBServiceResourceTypes.DATASET;
    }

    if (repositoryEntityIds != null && !repositoryEntityIds.isEmpty()) {
      ModelDBUtils.checkIfEntityAlreadyExists(
          roleService,
          workspace,
          name,
          repositoryEntityIds.stream().map(String::valueOf).collect(Collectors.toList()),
          modelDBServiceResourceTypes);
    }
  }

  private List<Long> getRepositoryEntityIdsByName(
      Session session, String name, RepositoryTypeEnum repositoryType) {
    StringBuilder getRepoCountByNamePrefixHQL = new StringBuilder(GET_REPOSITORY_IDS_BY_NAME_HQL);
    setRepositoryTypeInQueryBuilder(repositoryType, getRepoCountByNamePrefixHQL);
    Query query = session.createQuery(getRepoCountByNamePrefixHQL.toString());
    query.setParameter("repositoryName", name);
    List<Long> repositoryEntityIds = query.list();
    return repositoryEntityIds;
  }

  @Override
  public GetRepositoryRequest.Response getRepository(GetRepositoryRequest request)
      throws Exception {
    try (Session session = modelDBHibernateUtil.getSessionFactory().openSession()) {
      RepositoryEntity repository = getRepositoryById(session, request.getId());
      return GetRepositoryRequest.Response.newBuilder()
          .setRepository(
              repository.toProto(roleService, authService, new HashMap<>(), new HashMap<>()))
          .build();
    } catch (Exception ex) {
      if (ModelDBUtils.needToRetry(ex)) {
        return getRepository(request);
      } else {
        throw ex;
      }
    }
  }

  @Override
  public RepositoryEntity getRepositoryById(
      Session session, RepositoryIdentification id, boolean checkWrite) throws ModelDBException {
    return getRepositoryById(session, id, checkWrite, true, RepositoryTypeEnum.REGULAR);
  }

  /**
   * canNotOperateOnProtected if true forces the repo to be protected, throws not_found otherwise.
   */
  @Override
  public RepositoryEntity getRepositoryById(
      Session session,
      RepositoryIdentification id,
      boolean checkWrite,
      boolean canNotOperateOnProtected,
      RepositoryTypeEnum repositoryType)
      throws ModelDBException {
    return getRepositoryEntity(
        session, null, id, checkWrite, canNotOperateOnProtected, repositoryType);
  }

  private RepositoryEntity getRepositoryEntity(
      Session session,
      Workspace workspace,
      RepositoryIdentification id,
      boolean checkWrite,
      boolean canNotOperateOnProtected,
      RepositoryTypeEnum repositoryType)
      throws ModelDBException {
    RepositoryEntity repository;
    if (id.hasNamedId()) {
      if (workspace == null) {
        workspace =
            roleService.getWorkspaceByWorkspaceName(
                authService.getCurrentLoginUserInfo(), id.getNamedId().getWorkspaceName());
      }
      repository =
          getRepositoryByName(session, id.getNamedId().getName(), workspace, repositoryType)
              .orElseThrow(
                  () ->
                      new ModelDBException(
                          "Couldn't find repository by name " + id.getNamedId().getName(),
                          Code.NOT_FOUND));
    } else {
      repository =
          getRepositoryById(session, id.getRepoId())
              .orElseThrow(
                  () ->
                      new ModelDBException(
                          "Couldn't find repository by id " + id.getRepoId(), Code.NOT_FOUND));
    }
    if (canNotOperateOnProtected && repository.isProtected()) {
      throw new ModelDBException(
          "Can't access repository because it's protected", Code.PERMISSION_DENIED);
    }

    ModelDBServiceResourceTypes modelDBServiceResourceTypes =
        ModelDBUtils.getModelDBServiceResourceTypesFromRepository(repository);
    if (checkWrite) {
      roleService.validateEntityUserWithUserInfo(
          modelDBServiceResourceTypes, repository.getId().toString(), ModelDBServiceActions.UPDATE);
    } else {
      roleService.validateEntityUserWithUserInfo(
          modelDBServiceResourceTypes, repository.getId().toString(), ModelDBServiceActions.READ);
    }
    return repository;
  }

  @Override
  public RepositoryEntity getRepositoryById(Session session, RepositoryIdentification id)
      throws ModelDBException {
    return getRepositoryById(session, id, false);
  }

  @Override
  public RepositoryEntity getProtectedRepositoryById(
      RepositoryIdentification id, boolean checkWrite) throws ModelDBException {
    try (Session session = modelDBHibernateUtil.getSessionFactory().openSession()) {
      return getRepositoryById(session, id, checkWrite, false, RepositoryTypeEnum.DATASET);
    }
  }

  private Optional<RepositoryEntity> getRepositoryById(Session session, long id) {
    Query query = session.createQuery(GET_REPOSITORY_BY_ID_HQL);
    query.setParameter("repoId", id);
    return Optional.ofNullable((RepositoryEntity) query.uniqueResult());
  }

  private Optional<RepositoryEntity> getRepositoryByName(
      Session session, String name, Workspace workspace, RepositoryTypeEnum repositoryType) {
    List<Long> repositoryIds = getRepositoryEntityIdsByName(session, name, repositoryType);
    // TODO: replace with the helper function
    ModelDBServiceResourceTypes modelDBServiceResourceTypes =
        ModelDBServiceResourceTypes.REPOSITORY;
    if (repositoryType.equals(RepositoryTypeEnum.DATASET)) {
      modelDBServiceResourceTypes = ModelDBServiceResourceTypes.DATASET;
    }
    List<GetResourcesResponseItem> accessibleAllWorkspaceItems =
        roleService.getResourceItems(
            workspace,
            !repositoryIds.isEmpty()
                ? repositoryIds.stream().map(String::valueOf).collect(Collectors.toSet())
                : Collections.emptySet(),
            modelDBServiceResourceTypes);
    Set<Long> repoIds =
        accessibleAllWorkspaceItems.stream()
            .filter(
                getResourcesResponseItem -> getResourcesResponseItem.getResourceName().equals(name))
            .map(
                getResourcesResponseItem ->
                    Long.parseLong(getResourcesResponseItem.getResourceId()))
            .collect(Collectors.toSet());
    if (!repoIds.isEmpty()) {
      if (repoIds.size() > 1) {
        throw new InternalErrorException(
            "Multiple "
                + modelDBServiceResourceTypes
                + " found for the name '"
                + name
                + "' in the workspace");
      }
      return getRepositoryById(session, new ArrayList<>(repoIds).get(0));
    } else {
      return Optional.empty();
    }
  }

  @Override
  public SetRepository.Response setRepository(
      SetRepository request, UserInfo userInfo, boolean create)
<<<<<<< HEAD
      throws ModelDBException, NoSuchAlgorithmException {
=======
      throws ModelDBException, InvalidProtocolBufferException, NoSuchAlgorithmException {
>>>>>>> 716f9213
    try (Session session = modelDBHibernateUtil.getSessionFactory().openSession()) {
      RepositoryEntity repository =
          setRepository(
              session,
              null,
              request.getRepository(),
              request.getId(),
              null,
              userInfo,
              create,
              RepositoryTypeEnum.REGULAR);
      return SetRepository.Response.newBuilder()
          .setRepository(
              repository.toProto(roleService, authService, new HashMap<>(), new HashMap<>()))
          .build();
    } catch (Exception ex) {
      if (ModelDBUtils.needToRetry(ex)) {
        return setRepository(request, userInfo, create);
      } else {
        throw ex;
      }
    }
  }

  private RepositoryEntity setRepository(
      Session session,
      String workspaceName,
      Repository repository,
      RepositoryIdentification repoId,
      List<String> tagList,
      UserInfo userInfo,
      boolean create,
      RepositoryTypeEnum repositoryType)
<<<<<<< HEAD
      throws ModelDBException, NoSuchAlgorithmException {
=======
      throws ModelDBException, NoSuchAlgorithmException, InvalidProtocolBufferException {
>>>>>>> 716f9213

    if (workspaceName == null && repoId.hasNamedId()) {
      workspaceName = repoId.getNamedId().getWorkspaceName();
    }

    RepositoryEntity repositoryEntity;
    boolean nameChanged = false;
    Workspace workspace = roleService.getWorkspaceByWorkspaceName(userInfo, workspaceName);
    if (create) {
      String name = repository.getName();
      if (name.isEmpty()) {
        throw new ModelDBException("Repository name should not be empty", Code.INVALID_ARGUMENT);
      }

      StringBuilder deletedQueryStringBuilder =
          new StringBuilder(GET_DELETED_REPOSITORY_IDS_BY_NAME_HQL);
      setRepositoryTypeInQueryBuilder(repositoryType, deletedQueryStringBuilder);
      Query deletedEntitiesQuery = session.createQuery(deletedQueryStringBuilder.toString());
      deletedEntitiesQuery.setParameter("name", name);
      List<Long> deletedEntityIds = deletedEntitiesQuery.list();
      if (!deletedEntityIds.isEmpty()) {
        roleService.deleteEntityResourcesWithServiceUser(
            deletedEntityIds.stream().map(String::valueOf).collect(Collectors.toList()),
            repositoryType.equals(RepositoryTypeEnum.DATASET)
                ? ModelDBServiceResourceTypes.DATASET
                : ModelDBServiceResourceTypes.REPOSITORY);
      }

      repositoryEntity = new RepositoryEntity(repository, repositoryType);
    } else {
      repositoryEntity =
          getRepositoryEntity(session, workspace, repoId, true, false, repositoryType);
      session.lock(repositoryEntity, LockMode.PESSIMISTIC_WRITE);
      if (!repository.getName().isEmpty()
          && !repositoryEntity.getName().equals(repository.getName())) {
        // TODO: Remove this after UAC support update entity name using SetResource
        checkIfEntityAlreadyExists(session, workspace, repository.getName(), repositoryType);
        nameChanged = true;
      }
      repositoryEntity.update(repository);
    }
    session.beginTransaction();
    session.saveOrUpdate(repositoryEntity);
    if (create) {
      Commit initCommit =
          Commit.newBuilder().setMessage(ModelDBConstants.INITIAL_COMMIT_MESSAGE).build();
      CommitEntity commitEntity =
          commitDAO.saveCommitEntity(
              session,
              initCommit,
              FileHasher.getSha(new String()),
              authService.getVertaIdFromUserInfo(userInfo),
              repositoryEntity);

      saveBranch(
          session, commitEntity.getCommit_hash(), ModelDBConstants.MASTER_BRANCH, repositoryEntity);

      if (tagList != null && !tagList.isEmpty()) {
        metadataDAO.addLabels(
            session,
            IdentificationType.newBuilder()
                .setIdType(VERSIONING_REPOSITORY)
                .setIntId(repositoryEntity.getId())
                .build(),
            tagList);
      }
    }
    session.getTransaction().commit();
    if (create || nameChanged) {
      try {
        ResourceVisibility resourceVisibility = repository.getVisibility();
        if (repository.getVisibility().equals(ResourceVisibility.UNKNOWN)) {
          resourceVisibility =
              ModelDBUtils.getResourceVisibility(
                  Optional.of(workspace), repository.getRepositoryVisibility());
        }
        ModelDBServiceResourceTypes modelDBServiceResourceTypes =
            ModelDBUtils.getModelDBServiceResourceTypesFromRepository(repositoryEntity);
        roleService.createWorkspacePermissions(
            Optional.of(workspace.getId()),
            Optional.empty(),
            String.valueOf(repositoryEntity.getId()),
            repositoryEntity.getName(),
            Optional.empty(),
            modelDBServiceResourceTypes,
            repository.getCustomPermission(),
            resourceVisibility,
            false);
        LOGGER.debug("Repository role bindings created successfully");
        Transaction transaction = session.beginTransaction();
        repositoryEntity.setCreated(true);
        repositoryEntity.setVisibility_migration(true);
        transaction.commit();
      } catch (Exception e) {
        LOGGER.info("Exception from UAC during Repo role binding creation : {}", e.getMessage());
        LOGGER.info("Deleting the created repository {}", repository.getId());
        // delete the repo created
        session.beginTransaction();
        repositoryEntity.setDeleted(true);
        session.update(repositoryEntity);
        session.getTransaction().commit();
        throw e;
      }
    }

    return repositoryEntity;
  }

  private void setRepositoryTypeInQueryBuilder(
      RepositoryTypeEnum repositoryType, StringBuilder getRepoCountByNamePrefixHQL) {
    getRepoCountByNamePrefixHQL.append(" AND ").append(SHORT_NAME).append(".");
    if (repositoryType.equals(RepositoryTypeEnum.DATASET)) {
      getRepoCountByNamePrefixHQL.append("datasetRepositoryMappingEntity IS NOT EMPTY ");
    } else {
      getRepoCountByNamePrefixHQL.append("datasetRepositoryMappingEntity IS EMPTY ");
    }
  }

  @Override
  public DeleteRepositoryRequest.Response deleteRepository(
      DeleteRepositoryRequest request,
      CommitDAO commitDAO,
      ExperimentRunDAO experimentRunDAO,
      boolean canNotOperateOnProtected,
      RepositoryEnums.RepositoryTypeEnum repositoryType)
      throws ModelDBException {
    try (Session session = modelDBHibernateUtil.getSessionFactory().openSession()) {
      RepositoryEntity repository =
          getRepositoryById(
              session, request.getRepositoryId(), true, canNotOperateOnProtected, repositoryType);
      // Get self allowed resources id where user has delete permission
      ModelDBServiceResourceTypes modelDBServiceResourceTypes =
          ModelDBUtils.getModelDBServiceResourceTypesFromRepository(repository);
      List<String> allowedRepositoryIds =
          roleService.getAccessibleResourceIdsByActions(
              modelDBServiceResourceTypes,
              ModelDBServiceActions.DELETE,
              Collections.singletonList(String.valueOf(repository.getId())));
      if (allowedRepositoryIds.isEmpty()) {
        throw new ModelDBException(
            "Delete Access Denied for given repository Id : " + request.getRepositoryId(),
            Code.PERMISSION_DENIED);
      }

      deleteRepositories(session, experimentRunDAO, allowedRepositoryIds);
      return DeleteRepositoryRequest.Response.newBuilder().setStatus(true).build();
    } catch (Exception ex) {
      if (ModelDBUtils.needToRetry(ex)) {
        return deleteRepository(
            request, commitDAO, experimentRunDAO, canNotOperateOnProtected, repositoryType);
      } else {
        throw ex;
      }
    }
  }

  @Override
  public void deleteRepositories(
      Session session, ExperimentRunDAO experimentRunDAO, List<String> allowedRepositoryIds) {
    Query deletedRepositoriesQuery =
        session
            .createQuery(DELETED_STATUS_REPOSITORY_QUERY_STRING)
            .setLockOptions(new LockOptions().setLockMode(LockMode.PESSIMISTIC_WRITE));
    deletedRepositoriesQuery.setParameter("deleted", true);
    final List<Long> repositoriesIdsLong =
        allowedRepositoryIds.stream().map(Long::valueOf).collect(Collectors.toList());
    deletedRepositoriesQuery.setParameter("repoIds", repositoriesIdsLong);
    Transaction transaction = session.beginTransaction();
    int updatedCount = deletedRepositoriesQuery.executeUpdate();
    LOGGER.debug(
        "Mark Repositories as deleted : {}, count : {}", allowedRepositoryIds, updatedCount);
    // Delete all VersionedInputs for repository ID
    experimentRunDAO.deleteLogVersionedInputs(session, repositoriesIdsLong);
    transaction.commit();
  }

  @Override
  public Boolean deleteRepositories(List<String> repositoryIds, ExperimentRunDAO experimentRunDAO)
      throws ModelDBException {
    List<String> allowedRepositoryIds =
        roleService.getAccessibleResourceIdsByActions(
            ModelDBServiceResourceTypes.REPOSITORY,
            ModelDBServiceActions.DELETE,
            Collections.singletonList(String.valueOf(repositoryIds)));
    if (allowedRepositoryIds.isEmpty()) {
      throw new ModelDBException(
          "Delete Access Denied for given repository Ids : " + repositoryIds,
          Code.PERMISSION_DENIED);
    }
    try (Session session = modelDBHibernateUtil.getSessionFactory().openSession()) {
      deleteRepositories(session, experimentRunDAO, allowedRepositoryIds);
    }
    return true;
  }

  @Override
  public Dataset createOrUpdateDataset(
      Dataset dataset, String workspaceName, boolean create, UserInfo userInfo)
<<<<<<< HEAD
      throws ModelDBException, NoSuchAlgorithmException {
=======
      throws ModelDBException, NoSuchAlgorithmException, InvalidProtocolBufferException {
>>>>>>> 716f9213
    try (Session session = modelDBHibernateUtil.getSessionFactory().openSession()) {
      RepositoryIdentification.Builder repositoryIdBuilder = RepositoryIdentification.newBuilder();
      if (dataset.getId().isEmpty()) {
        repositoryIdBuilder.setNamedId(
            RepositoryNamedIdentification.newBuilder()
                .setName(dataset.getName())
                .setWorkspaceName(workspaceName)
                .build());
      } else {
        repositoryIdBuilder.setRepoId(Long.parseLong(dataset.getId()));
      }
      Repository repository =
          createDatasetRepository(
              session, dataset, repositoryIdBuilder.build(), workspaceName, create, userInfo);
      return repositoryToDataset(session, metadataDAO, repository);
    } catch (Exception ex) {
      if (ModelDBUtils.needToRetry(ex)) {
        return createOrUpdateDataset(dataset, workspaceName, create, userInfo);
      } else {
        throw ex;
      }
    }
  }

  private Repository createDatasetRepository(
      Session session,
      Dataset dataset,
      RepositoryIdentification repositoryId,
      String workspaceName,
      boolean create,
      UserInfo userInfo)
<<<<<<< HEAD
      throws NoSuchAlgorithmException, ModelDBException {
=======
      throws NoSuchAlgorithmException, ModelDBException, InvalidProtocolBufferException {
>>>>>>> 716f9213
    Repository.Builder datasetRepositoryBuilder =
        Repository.newBuilder()
            .setRepositoryVisibility(
                RepositoryVisibilityEnum.RepositoryVisibility.forNumber(
                    dataset.getDatasetVisibilityValue()))
            .setVisibility(dataset.getVisibility())
            .setDateCreated(dataset.getTimeCreated())
            .setDateUpdated(dataset.getTimeUpdated())
            .setName(dataset.getName())
            .setDescription(dataset.getDescription())
            .setOwner(dataset.getOwner())
            .addAllAttributes(dataset.getAttributesList())
            .setCustomPermission(dataset.getCustomPermission())
            .setVersionNumber(dataset.getVersionNumber());

    if (!dataset.getId().isEmpty()) {
      datasetRepositoryBuilder.setId(Long.parseLong(dataset.getId()));
    }

    RepositoryEntity repositoryEntity =
        setRepository(
            session,
            workspaceName,
            datasetRepositoryBuilder.build(),
            repositoryId,
            dataset.getTagsList(),
            userInfo,
            create,
            RepositoryTypeEnum.DATASET);

    return repositoryEntity.toProto(roleService, authService, new HashMap<>(), new HashMap<>());
  }

  Dataset convertToDataset(
      Session session,
      MetadataDAO metadataDAO,
      RepositoryEntity repositoryEntity,
      Map<Long, Workspace> cacheWorkspaceMap,
      Map<String, GetResourcesResponseItem> getResourcesMap)
      throws ModelDBException {

    Repository repository =
        repositoryEntity.toProto(roleService, authService, cacheWorkspaceMap, getResourcesMap);
    return repositoryToDataset(session, metadataDAO, repository);
  }

  private Dataset repositoryToDataset(
      Session session, MetadataDAO metadataDAO, Repository repository) throws ModelDBException {
    Dataset.Builder dataset = Dataset.newBuilder();
    dataset.setId(String.valueOf(repository.getId()));

    dataset
        .setVisibility(repository.getVisibility())
        .setWorkspaceType(repository.getWorkspaceType())
        .setWorkspaceId(repository.getWorkspaceId())
        .setWorkspaceServiceId(repository.getWorkspaceServiceId())
        .setTimeCreated(repository.getDateCreated())
        .setTimeUpdated(repository.getDateUpdated())
        .setName(repository.getName())
        .setDescription(repository.getDescription())
        .setOwner(repository.getOwner())
        .setCustomPermission(repository.getCustomPermission())
        .setDatasetVisibility(
            DatasetVisibilityEnum.DatasetVisibility.forNumber(
                repository.getRepositoryVisibilityValue()))
        .setVersionNumber(repository.getVersionNumber());
    dataset.addAllAttributes(repository.getAttributesList());
    try (Session session1 = modelDBHibernateUtil.getSessionFactory().openSession()) {
      List<String> tags =
          metadataDAO.getLabels(
              session1,
              IdentificationType.newBuilder()
                  .setIdType(VERSIONING_REPOSITORY)
                  .setIntId(repository.getId())
                  .build());
      dataset.addAllTags(tags);
      return dataset.build();
    }
  }

  @Override
  public ListRepositoriesRequest.Response listRepositories(
<<<<<<< HEAD
      ListRepositoriesRequest request, UserInfo currentLoginUserInfo) throws ModelDBException {
=======
      ListRepositoriesRequest request, UserInfo currentLoginUserInfo)
      throws ModelDBException, InvalidProtocolBufferException {
>>>>>>> 716f9213
    try (Session session = modelDBHibernateUtil.getSessionFactory().openSession()) {
      CriteriaBuilder criteriaBuilder = session.getCriteriaBuilder();
      // Using FROM and JOIN
      CriteriaQuery<RepositoryEntity> criteriaQuery =
          criteriaBuilder.createQuery(RepositoryEntity.class);
      Root<RepositoryEntity> repositoryEntityRoot = criteriaQuery.from(RepositoryEntity.class);
      repositoryEntityRoot.alias(SHORT_NAME);
      List<Predicate> finalPredicatesList = new ArrayList<>();

      Set<String> accessibleResourceIds;
      Map<String, GetResourcesResponseItem> getResourcesMap = new HashMap<>();
      String workspaceName = request.getWorkspaceName();
      if (!workspaceName.isEmpty()
          && workspaceName.equals(authService.getUsernameFromUserInfo(currentLoginUserInfo))) {
        List<GetResourcesResponseItem> accessibleAllWorkspaceItems =
            roleService.getResourceItems(
                null, Collections.emptySet(), ModelDBServiceResourceTypes.REPOSITORY);
        accessibleResourceIds =
            accessibleAllWorkspaceItems.stream()
                .peek(
                    responseItem -> getResourcesMap.put(responseItem.getResourceId(), responseItem))
                .map(GetResourcesResponseItem::getResourceId)
                .collect(Collectors.toSet());

        List<String> orgWorkspaceIds =
            roleService.listMyOrganizations().stream()
                .map(Organization::getWorkspaceId)
                .collect(Collectors.toList());
        for (GetResourcesResponseItem item : accessibleAllWorkspaceItems) {
          if (orgWorkspaceIds.contains(String.valueOf(item.getWorkspaceId()))) {
            accessibleResourceIds.remove(item.getResourceId());
          }
        }
      } else {
        Workspace workspace =
            roleService.getWorkspaceByWorkspaceName(currentLoginUserInfo, workspaceName);
        List<GetResourcesResponseItem> accessibleAllWorkspaceItems =
            roleService.getResourceItems(
                workspace, Collections.emptySet(), ModelDBServiceResourceTypes.REPOSITORY);
        accessibleResourceIds =
            accessibleAllWorkspaceItems.stream()
                .peek(
                    responseItem -> getResourcesMap.put(responseItem.getResourceId(), responseItem))
                .map(GetResourcesResponseItem::getResourceId)
                .collect(Collectors.toSet());
      }

      if (accessibleResourceIds.isEmpty() && roleService.IsImplemented()) {
        LOGGER.debug("Accessible Repository Ids not found, size 0");
        return ListRepositoriesRequest.Response.newBuilder().setTotalRecords(0).build();
      }

      if (!accessibleResourceIds.isEmpty()) {
        Expression<String> exp = repositoryEntityRoot.get(ModelDBConstants.ID);
        Predicate predicate2 = exp.in(accessibleResourceIds);
        finalPredicatesList.add(predicate2);
      }

      finalPredicatesList.add(
          criteriaBuilder.equal(repositoryEntityRoot.get(ModelDBConstants.DELETED), false));
      finalPredicatesList.add(
          criteriaBuilder.equal(
              repositoryEntityRoot.get(ModelDBConstants.REPOSITORY_ACCESS_MODIFIER),
              RepositoryEnums.RepositoryModifierEnum.REGULAR.ordinal()));

      Order orderBy = criteriaBuilder.desc(repositoryEntityRoot.get(ModelDBConstants.DATE_UPDATED));

      Predicate[] predicateArr = new Predicate[finalPredicatesList.size()];
      for (int index = 0; index < finalPredicatesList.size(); index++) {
        predicateArr[index] = finalPredicatesList.get(index);
      }

      Predicate predicateWhereCause = criteriaBuilder.and(predicateArr);
      criteriaQuery.select(repositoryEntityRoot);
      criteriaQuery.where(predicateWhereCause);
      criteriaQuery.orderBy(orderBy);

      Query query = session.createQuery(criteriaQuery);
      LOGGER.debug("Repository final query : {}", query.getQueryString());

      if (request.hasPagination()) {
        // Calculate number of documents to skip
        int pageLimit = request.getPagination().getPageLimit();
        query.setFirstResult((request.getPagination().getPageNumber() - 1) * pageLimit);
        query.setMaxResults(pageLimit);
      }

      List<RepositoryEntity> repositoryEntities = query.list();
      ListRepositoriesRequest.Response.Builder builder =
          ListRepositoriesRequest.Response.newBuilder();

      List<Repository> repositories = new ArrayList<>(repositoryEntities.size());
      Map<Long, Workspace> cacheWorkspaceMap = new HashMap<>();
      for (RepositoryEntity repositoryEntity : repositoryEntities) {
        repositories.add(
            repositoryEntity.toProto(roleService, authService, cacheWorkspaceMap, getResourcesMap));
      }
      builder.addAllRepositories(repositories);

      long totalRecords = RdbmsUtils.count(session, repositoryEntityRoot, criteriaQuery);
      builder.setTotalRecords(totalRecords);
      return builder.build();
    } catch (Exception ex) {
      if (ModelDBUtils.needToRetry(ex)) {
        return listRepositories(request, currentLoginUserInfo);
      } else {
        throw ex;
      }
    }
  }

  @Override
  public SetTagRequest.Response setTag(SetTagRequest request) throws ModelDBException {
    try (Session session = modelDBHibernateUtil.getSessionFactory().openSession()) {
      RepositoryEntity repository = getRepositoryById(session, request.getRepositoryId(), true);
      session.lock(repository, LockMode.PESSIMISTIC_WRITE);

      boolean exists =
          VersioningUtils.commitRepositoryMappingExists(
              session, request.getCommitSha(), repository.getId());
      if (!exists) {
        throw new ModelDBException(
            "Commit_hash and repository_id mapping not found for repository "
                + repository.getId()
                + " commit "
                + " request.getCommitSha()",
            Code.NOT_FOUND);
      }

      Query query = session.createQuery(GET_TAG_HQL);
      query.setParameter("repositoryId", repository.getId());
      query.setParameter("tag", request.getTag());
      TagsEntity tagsEntity = (TagsEntity) query.uniqueResult();
      if (tagsEntity != null) {
        throw new ModelDBException("Tag '" + request.getTag() + "' already exists", Code.NOT_FOUND);
      }

      tagsEntity = new TagsEntity(repository.getId(), request.getCommitSha(), request.getTag());
      session.beginTransaction();
      session.save(tagsEntity);
      session.getTransaction().commit();
      return SetTagRequest.Response.newBuilder().build();
    } catch (Exception ex) {
      if (ModelDBUtils.needToRetry(ex)) {
        return setTag(request);
      } else {
        throw ex;
      }
    }
  }

  @Override
  public GetTagRequest.Response getTag(GetTagRequest request) throws ModelDBException {
    try (Session session = modelDBHibernateUtil.getSessionFactory().openSession()) {
      RepositoryEntity repository = getRepositoryById(session, request.getRepositoryId());

      Query query = session.createQuery(GET_TAG_HQL);
      query.setParameter("repositoryId", repository.getId());
      query.setParameter("tag", request.getTag());
      TagsEntity tagsEntity = (TagsEntity) query.uniqueResult();
      if (tagsEntity == null) {
        throw new ModelDBException("Tag not found " + request.getTag(), Code.NOT_FOUND);
      }

      CommitEntity commitEntity = session.get(CommitEntity.class, tagsEntity.getCommit_hash());
      return GetTagRequest.Response.newBuilder().setCommit(commitEntity.toCommitProto()).build();
    } catch (Exception ex) {
      if (ModelDBUtils.needToRetry(ex)) {
        return getTag(request);
      } else {
        throw ex;
      }
    }
  }

  @Override
  public DeleteTagRequest.Response deleteTag(DeleteTagRequest request) throws ModelDBException {
    try (Session session = modelDBHibernateUtil.getSessionFactory().openSession()) {
      RepositoryEntity repository = getRepositoryById(session, request.getRepositoryId(), true);
      TagsEntity tagsEntity =
          session.get(
              TagsEntity.class,
              new TagsEntity.TagId(request.getTag(), repository.getId()),
              LockMode.PESSIMISTIC_WRITE);
      if (tagsEntity == null) {
        throw new ModelDBException("Tag not found " + request.getTag(), Code.NOT_FOUND);
      }
      session.beginTransaction();
      session.delete(tagsEntity);
      session.getTransaction().commit();
      return DeleteTagRequest.Response.newBuilder().build();
    } catch (Exception ex) {
      if (ModelDBUtils.needToRetry(ex)) {
        return deleteTag(request);
      } else {
        throw ex;
      }
    }
  }

  @Override
  public ListTagsRequest.Response listTags(ListTagsRequest request) throws ModelDBException {
    try (Session session = modelDBHibernateUtil.getSessionFactory().openSession()) {
      session.beginTransaction();
      RepositoryEntity repository = getRepositoryById(session, request.getRepositoryId());

      Query query = session.createQuery(GET_TAGS_HQL);
      query.setParameter("repoId", repository.getId());
      List<TagsEntity> tagsEntities = query.list();

      if (tagsEntities == null || tagsEntities.isEmpty()) {
        return ListTagsRequest.Response.newBuilder().setTotalRecords(0).build();
      }

      session.getTransaction().commit();
      List<String> tags =
          tagsEntities.stream()
              .map(tagsEntity -> tagsEntity.getId().getTag())
              .collect(Collectors.toList());
      return ListTagsRequest.Response.newBuilder()
          .addAllTags(tags)
          .setTotalRecords(tags.size())
          .build();
    } catch (Exception ex) {
      if (ModelDBUtils.needToRetry(ex)) {
        return listTags(request);
      } else {
        throw ex;
      }
    }
  }

  @Override
  public SetBranchRequest.Response setBranch(
      SetBranchRequest request,
      boolean canNotOperateOnProtected,
      RepositoryEnums.RepositoryTypeEnum repositoryType)
      throws ModelDBException {
    try (Session session = modelDBHibernateUtil.getSessionFactory().openSession()) {
      RepositoryEntity repository =
          getRepositoryById(
              session, request.getRepositoryId(), true, canNotOperateOnProtected, repositoryType);

      session.beginTransaction();
      session.lock(repository, LockMode.PESSIMISTIC_READ);
      saveBranch(session, request.getCommitSha(), request.getBranch(), repository);
      session.getTransaction().commit();
      return SetBranchRequest.Response.newBuilder().build();
    } catch (Exception ex) {
      if (ModelDBUtils.needToRetry(ex)) {
        return setBranch(request, canNotOperateOnProtected, repositoryType);
      } else {
        throw ex;
      }
    }
  }

  private void saveBranch(
      Session session, String commitSHA, String branch, RepositoryEntity repository)
      throws ModelDBException {
    ModelDBUtils.validateEntityNameWithColonAndSlash(branch);
    boolean exists =
        VersioningUtils.commitRepositoryMappingExists(session, commitSHA, repository.getId());
    if (!exists) {
      throw new ModelDBException(
          "Commit_hash and repository_id mapping not found for repository "
              + repository.getId()
              + " and commit "
              + commitSHA,
          Code.NOT_FOUND);
    }

    Query query =
        session
            .createQuery(CHECK_BRANCH_IN_REPOSITORY_HQL)
            .setLockOptions(new LockOptions().setLockMode(LockMode.PESSIMISTIC_WRITE));
    query.setParameter("repositoryId", repository.getId());
    query.setParameter("branch", branch);
    BranchEntity branchEntity = (BranchEntity) query.uniqueResult();
    if (branchEntity != null) {
      if (branchEntity.getCommit_hash().equals(commitSHA)) return;
      session.delete(branchEntity);
    }

    branchEntity = new BranchEntity(repository.getId(), commitSHA, branch);
    session.save(branchEntity);
  }

  @Override
  public BranchEntity getBranchEntity(Session session, Long repoId, String branchName)
      throws ModelDBException {
    Query query = session.createQuery(CHECK_BRANCH_IN_REPOSITORY_HQL);
    query.setParameter("repositoryId", repoId);
    query.setParameter("branch", branchName);
    BranchEntity branchEntity = (BranchEntity) query.uniqueResult();
    if (branchEntity == null) {
      throw new ModelDBException(ModelDBConstants.BRANCH_NOT_FOUND, Code.NOT_FOUND);
    }
    return branchEntity;
  }

  @Override
  public GetBranchRequest.Response getBranch(
      GetBranchRequest request,
      boolean canNotOperateOnProtected,
      RepositoryEnums.RepositoryTypeEnum repositoryType)
      throws ModelDBException {
    try (Session session = modelDBHibernateUtil.getSessionFactory().openSession()) {
      RepositoryEntity repository =
          getRepositoryById(
              session, request.getRepositoryId(), false, canNotOperateOnProtected, repositoryType);

      BranchEntity branchEntity = getBranchEntity(session, repository.getId(), request.getBranch());
      CommitEntity commitEntity = session.get(CommitEntity.class, branchEntity.getCommit_hash());
      return GetBranchRequest.Response.newBuilder().setCommit(commitEntity.toCommitProto()).build();
    } catch (Exception ex) {
      if (ModelDBUtils.needToRetry(ex)) {
        return getBranch(request, canNotOperateOnProtected, repositoryType);
      } else {
        throw ex;
      }
    }
  }

  @Override
  public DeleteBranchRequest.Response deleteBranch(DeleteBranchRequest request)
      throws ModelDBException {
    try (Session session = modelDBHibernateUtil.getSessionFactory().openSession()) {
      RepositoryEntity repository = getRepositoryById(session, request.getRepositoryId(), true);
      BranchEntity branchEntity =
          session.get(
              BranchEntity.class,
              new BranchEntity.BranchId(request.getBranch(), repository.getId()),
              LockMode.PESSIMISTIC_WRITE);
      if (branchEntity == null) {
        throw new ModelDBException(
            ModelDBConstants.BRANCH_NOT_FOUND + request.getBranch(), Code.NOT_FOUND);
      }
      session.beginTransaction();
      session.delete(branchEntity);
      session.getTransaction().commit();
      return DeleteBranchRequest.Response.newBuilder().build();
    } catch (Exception ex) {
      if (ModelDBUtils.needToRetry(ex)) {
        return deleteBranch(request);
      } else {
        throw ex;
      }
    }
  }

  public void deleteBranchByCommit(Session session, Long repoId, String commitHash) {
    StringBuilder deleteBranchesHQLBuilder =
        new StringBuilder("DELETE FROM ")
            .append(BranchEntity.class.getSimpleName())
            .append(" br where br.id.repository_id = :repositoryId ")
            .append(" AND br.commit_hash = :commitHash ");
    Query deleteBranchQuery =
        session
            .createQuery(deleteBranchesHQLBuilder.toString())
            .setLockOptions(new LockOptions().setLockMode(LockMode.PESSIMISTIC_WRITE));
    deleteBranchQuery.setParameter("repositoryId", repoId);
    deleteBranchQuery.setParameter("commitHash", commitHash);
    deleteBranchQuery.executeUpdate();
  }

  @Override
  public ListBranchesRequest.Response listBranches(ListBranchesRequest request)
      throws ModelDBException {
    try (Session session = modelDBHibernateUtil.getSessionFactory().openSession()) {
      RepositoryEntity repository = getRepositoryById(session, request.getRepositoryId());

      Query query = session.createQuery(GET_REPOSITORY_BRANCHES_HQL);
      query.setParameter("repoId", repository.getId());
      List<BranchEntity> branchEntities = query.list();

      if (branchEntities == null || branchEntities.isEmpty()) {
        return ListBranchesRequest.Response.newBuilder().setTotalRecords(0).build();
      }

      List<String> branches =
          branchEntities.stream()
              .map(branchEntity -> branchEntity.getId().getBranch())
              .collect(Collectors.toList());
      return ListBranchesRequest.Response.newBuilder()
          .addAllBranches(branches)
          .setTotalRecords(branches.size())
          .build();
    } catch (Exception ex) {
      if (ModelDBUtils.needToRetry(ex)) {
        return listBranches(request);
      } else {
        throw ex;
      }
    }
  }

  @Override
  public ListCommitsLogRequest.Response listCommitsLog(ListCommitsLogRequest request)
      throws ModelDBException {
    try (Session session = modelDBHibernateUtil.getSessionFactory().openSession()) {
      RepositoryEntity repository = getRepositoryById(session, request.getRepositoryId());

      String referenceCommit;

      if (!request.getBranch().isEmpty()) {
        Query query = session.createQuery(CHECK_BRANCH_IN_REPOSITORY_HQL);
        query.setParameter("repositoryId", repository.getId());
        query.setParameter("branch", request.getBranch());
        BranchEntity branchEntity = (BranchEntity) query.uniqueResult();
        if (branchEntity == null) {
          throw new ModelDBException(
              ModelDBConstants.BRANCH_NOT_FOUND + request.getBranch(), Code.NOT_FOUND);
        }
        referenceCommit = branchEntity.getCommit_hash();
      } else {
        CommitEntity commit = session.get(CommitEntity.class, request.getCommitSha());
        if (commit == null) {
          throw new ModelDBException(
              ModelDBConstants.COMMIT_NOT_FOUND + request.getCommitSha(), Code.NOT_FOUND);
        }
        referenceCommit = commit.getCommit_hash();
      }
      // list of commits to be used in the in clause in the final query
      Set<String> commitSHAs = new HashSet<>();
      // List of commits to be traversed
      List<String> childCommitSHAs = new LinkedList<>();
      childCommitSHAs.add(referenceCommit);
      String getParentCommitsQuery = "SELECT parent_hash FROM commit_parent WHERE child_hash = \'";

      while (!childCommitSHAs.isEmpty()) {
        String childCommit = childCommitSHAs.remove(0);
        commitSHAs.add(childCommit);
        StringBuilder childQuery = new StringBuilder(getParentCommitsQuery);
        childQuery.append(childCommit + "\'");
        Query sqlQuery = session.createSQLQuery(childQuery.toString());
        List<String> parentCommitSHAs = sqlQuery.list();
        childCommitSHAs.addAll(parentCommitSHAs);
      }

      String getChildCommits =
          "FROM CommitEntity c WHERE c.commit_hash IN (:childCommitSHAs)  ORDER BY c.date_created DESC";
      Query query = session.createQuery(getChildCommits);
      query.setParameterList("childCommitSHAs", commitSHAs);
      List<CommitEntity> commits = query.list();

      return ListCommitsLogRequest.Response.newBuilder()
          .addAllCommits(
              commits.stream().map(CommitEntity::toCommitProto).collect(Collectors.toList()))
          .setTotalRecords(commits.size())
          .build();
    } catch (Exception ex) {
      if (ModelDBUtils.needToRetry(ex)) {
        return listCommitsLog(request);
      } else {
        throw ex;
      }
    }
  }

  @Override
  public FindRepositories.Response findRepositories(FindRepositories request)
<<<<<<< HEAD
      throws ModelDBException {
=======
      throws ModelDBException, InvalidProtocolBufferException {
>>>>>>> 716f9213
    try (Session session = modelDBHibernateUtil.getSessionFactory().openSession()) {
      UserInfo currentLoginUserInfo = authService.getCurrentLoginUserInfo();
      try {
        Set<String> accessibleResourceIdsWithCollaborator =
            new HashSet<>(
                roleService.getAccessibleResourceIds(
                    null,
                    new CollaboratorUser(authService, currentLoginUserInfo),
                    ModelDBServiceResourceTypes.REPOSITORY,
                    request.getRepoIdsList().stream()
                        .map(String::valueOf)
                        .collect(Collectors.toList())));

        Map<String, GetResourcesResponseItem> getResourcesMap = new HashMap<>();
        String workspaceName = request.getWorkspaceName();
        if (!workspaceName.isEmpty()
            && workspaceName.equals(authService.getUsernameFromUserInfo(currentLoginUserInfo))) {
          List<GetResourcesResponseItem> accessibleAllWorkspaceItems =
              roleService.getResourceItems(
                  null,
                  accessibleResourceIdsWithCollaborator,
                  ModelDBServiceResourceTypes.REPOSITORY);
          accessibleResourceIdsWithCollaborator =
              accessibleAllWorkspaceItems.stream()
                  .peek(
                      responseItem ->
                          getResourcesMap.put(responseItem.getResourceId(), responseItem))
                  .map(GetResourcesResponseItem::getResourceId)
                  .collect(Collectors.toSet());

          List<String> orgWorkspaceIds =
              roleService.listMyOrganizations().stream()
                  .map(Organization::getWorkspaceId)
                  .collect(Collectors.toList());
          for (GetResourcesResponseItem item : accessibleAllWorkspaceItems) {
            if (orgWorkspaceIds.contains(String.valueOf(item.getWorkspaceId()))) {
              accessibleResourceIdsWithCollaborator.remove(item.getResourceId());
            }
          }
        } else {
          Workspace workspace =
              roleService.getWorkspaceByWorkspaceName(currentLoginUserInfo, workspaceName);
          List<GetResourcesResponseItem> accessibleAllWorkspaceItems =
              roleService.getResourceItems(
                  workspace,
                  accessibleResourceIdsWithCollaborator,
                  ModelDBServiceResourceTypes.REPOSITORY);
          accessibleResourceIdsWithCollaborator =
              accessibleAllWorkspaceItems.stream()
                  .peek(
                      responseItem ->
                          getResourcesMap.put(responseItem.getResourceId(), responseItem))
                  .map(GetResourcesResponseItem::getResourceId)
                  .collect(Collectors.toSet());
        }

        if (accessibleResourceIdsWithCollaborator.isEmpty() && roleService.IsImplemented()) {
          LOGGER.debug("Accessible Repository Ids not found, size 0");
          return FindRepositories.Response.newBuilder()
              .addAllRepositories(Collections.emptyList())
              .setTotalRecords(0L)
              .build();
        }

        for (KeyValueQuery predicate : request.getPredicatesList()) {
          // Validate if current user has access to the entity or not where predicate key has an id
          RdbmsUtils.validatePredicates(
              ModelDBConstants.REPOSITORY,
              new ArrayList<>(accessibleResourceIdsWithCollaborator),
              predicate,
              roleService);
        }

        FindRepositoriesQuery findRepositoriesQuery =
            new FindRepositoriesQuery.FindRepositoriesHQLQueryBuilder(
                    session, authService, roleService)
                .setRepoIds(
                    accessibleResourceIdsWithCollaborator.stream()
                        .map(Long::valueOf)
                        .collect(Collectors.toList()))
                .setPredicates(request.getPredicatesList())
                .setPageLimit(request.getPageLimit())
                .setPageNumber(request.getPageNumber())
                .build();
        List<RepositoryEntity> repositoryEntities =
            findRepositoriesQuery.getFindRepositoriesHQLQuery().list();
        Long totalRecords =
            (Long) findRepositoriesQuery.getFindRepositoriesCountHQLQuery().uniqueResult();
        LOGGER.debug("Final return Repositories, size {}", repositoryEntities.size());
        LOGGER.debug("Final return Total Records: {}", totalRecords);

        List<Repository> repositories = new ArrayList<>();
        Map<Long, Workspace> cacheWorkspaceMap = new HashMap<>();
        for (RepositoryEntity repositoryEntity : repositoryEntities) {
          repositories.add(
              repositoryEntity.toProto(
                  roleService, authService, cacheWorkspaceMap, getResourcesMap));
        }

        return FindRepositories.Response.newBuilder()
            .addAllRepositories(repositories)
            .setTotalRecords(totalRecords)
            .build();
      } catch (ModelDBException ex) {
        if (ex.getCode().ordinal() == com.google.rpc.Code.FAILED_PRECONDITION_VALUE
            && ModelDBConstants.INTERNAL_MSG_USERS_NOT_FOUND.equals(ex.getMessage())) {
          LOGGER.info(ex.getMessage());
          return FindRepositories.Response.newBuilder()
              .addAllRepositories(Collections.emptyList())
              .setTotalRecords(0L)
              .build();
        }
        throw ex;
      }
    } catch (IllegalArgumentException ex) {
      throw ModelDBUtils.getInvalidFieldException(ex);
    } catch (Exception ex) {
      if (ModelDBUtils.needToRetry(ex)) {
        return findRepositories(request);
      } else {
        throw ex;
      }
    }
  }

  @Override
  public AddDatasetTags.Response addDatasetTags(
<<<<<<< HEAD
      MetadataDAO metadataDAO, String id, List<String> tags) throws ModelDBException {
=======
      MetadataDAO metadataDAO, String id, List<String> tags)
      throws ModelDBException, InvalidProtocolBufferException {
>>>>>>> 716f9213
    try (Session session = modelDBHibernateUtil.getSessionFactory().openSession()) {
      RepositoryIdentification repositoryIdentification =
          RepositoryIdentification.newBuilder().setRepoId(Long.parseLong(id)).build();
      addRepositoryTags(
          metadataDAO, repositoryIdentification, tags, false, RepositoryTypeEnum.DATASET);
      return AddDatasetTags.Response.newBuilder()
          .setDataset(
              convertToDataset(
                  session,
                  metadataDAO,
                  getRepositoryById(
                      session, repositoryIdentification, true, false, RepositoryTypeEnum.DATASET),
                  new HashMap<>(),
                  new HashMap<>()))
          .build();
    } catch (Exception ex) {
      if (ModelDBUtils.needToRetry(ex)) {
        return addDatasetTags(metadataDAO, id, tags);
      } else {
        throw ex;
      }
    }
  }

  @Override
  public void addRepositoryTags(
      MetadataDAO metadataDAO,
      RepositoryIdentification repositoryIdentification,
      List<String> tags,
      boolean canNotOperateOnProtected,
      RepositoryEnums.RepositoryTypeEnum repositoryType)
      throws ModelDBException {
    try (Session session = modelDBHibernateUtil.getSessionFactory().openSession()) {
      Transaction transaction = session.beginTransaction();
      RepositoryEntity repositoryEntity =
          getRepositoryById(
              session, repositoryIdentification, true, canNotOperateOnProtected, repositoryType);
      session.lock(repositoryEntity, LockMode.PESSIMISTIC_WRITE);
      repositoryEntity.update();
      List<String> tagsOld =
          metadataDAO.getLabels(
              session,
              IdentificationType.newBuilder()
                  .setIdType(VERSIONING_REPOSITORY)
                  .setIntId(repositoryIdentification.getRepoId())
                  .build());
      List<String> uniqueTags = new ArrayList<>(tags);
      uniqueTags.removeAll(tagsOld);
      metadataDAO.addLabels(
          session,
          IdentificationType.newBuilder()
              .setIdType(VERSIONING_REPOSITORY)
              .setIntId(repositoryIdentification.getRepoId())
              .build(),
          uniqueTags);
      transaction.commit();
    } catch (Exception ex) {
      if (ModelDBUtils.needToRetry(ex)) {
        addRepositoryTags(
            metadataDAO, repositoryIdentification, tags, canNotOperateOnProtected, repositoryType);
      } else {
        throw ex;
      }
    }
  }

  public DatasetPaginationDTO findDatasets(
      MetadataDAO metadataDAO,
      FindDatasets queryParameters,
      UserInfo currentLoginUserInfo,
<<<<<<< HEAD
      ResourceVisibility resourceVisibility) {
=======
      ResourceVisibility resourceVisibility)
      throws InvalidProtocolBufferException {
>>>>>>> 716f9213
    try (Session session = modelDBHibernateUtil.getSessionFactory().openSession()) {
      CriteriaBuilder builder = session.getCriteriaBuilder();
      // Using FROM and JOIN
      CriteriaQuery<RepositoryEntity> criteriaQuery = builder.createQuery(RepositoryEntity.class);
      Root<RepositoryEntity> repositoryRoot = criteriaQuery.from(RepositoryEntity.class);
      repositoryRoot.alias("ds");

      Set<String> accessibleDatasetIds;
      String workspaceName = queryParameters.getWorkspaceName();
      Map<String, GetResourcesResponseItem> getResourcesMap = new HashMap<>();
      if (!workspaceName.isEmpty()
          && workspaceName.equals(authService.getUsernameFromUserInfo(currentLoginUserInfo))) {
        List<GetResourcesResponseItem> accessibleAllWorkspaceItems =
            roleService.getResourceItems(
                null,
                !queryParameters.getDatasetIdsList().isEmpty()
                    ? new HashSet<>(queryParameters.getDatasetIdsList())
                    : Collections.emptySet(),
                ModelDBServiceResourceTypes.DATASET);
        accessibleDatasetIds =
            accessibleAllWorkspaceItems.stream()
                .peek(
                    responseItem -> getResourcesMap.put(responseItem.getResourceId(), responseItem))
                .map(GetResourcesResponseItem::getResourceId)
                .collect(Collectors.toSet());

        List<String> orgWorkspaceIds =
            roleService.listMyOrganizations().stream()
                .map(Organization::getWorkspaceId)
                .collect(Collectors.toList());
        /*TODO: Remove organization resource filtering after UAC provide the endpoint which just
        returns the accessible ids with collaborators entities not include the organization
        entities*/
        for (GetResourcesResponseItem item : accessibleAllWorkspaceItems) {
          if (orgWorkspaceIds.contains(String.valueOf(item.getWorkspaceId()))) {
            accessibleDatasetIds.remove(item.getResourceId());
          }
        }
      } else {
        Workspace workspace =
            roleService.getWorkspaceByWorkspaceName(currentLoginUserInfo, workspaceName);
        List<GetResourcesResponseItem> accessibleAllWorkspaceItems =
            roleService.getResourceItems(
                workspace,
                !queryParameters.getDatasetIdsList().isEmpty()
                    ? new HashSet<>(queryParameters.getDatasetIdsList())
                    : Collections.emptySet(),
                ModelDBServiceResourceTypes.DATASET);
        accessibleDatasetIds =
            accessibleAllWorkspaceItems.stream()
                .peek(
                    responseItem -> getResourcesMap.put(responseItem.getResourceId(), responseItem))
                .map(GetResourcesResponseItem::getResourceId)
                .collect(Collectors.toSet());
      }

      if (accessibleDatasetIds.isEmpty() && roleService.IsImplemented()) {
        LOGGER.debug("Accessible Dataset Ids not found, size 0");
        return getEmptyDatasetPaginationDTO();
      }

      List<Predicate> finalPredicatesList = new ArrayList<>();

      List<KeyValueQuery> predicates = new ArrayList<>(queryParameters.getPredicatesList());
      for (KeyValueQuery predicate : predicates) {
        // Validate if current user has access to the entity or not where predicate key has an id
        RdbmsUtils.validatePredicates(
            ModelDBConstants.DATASETS,
            new ArrayList<>(accessibleDatasetIds),
            predicate,
            roleService);
      }

      if (!accessibleDatasetIds.isEmpty()) {
        Expression<String> exp = repositoryRoot.get(ModelDBConstants.ID);
        Predicate predicate2 =
            exp.in(accessibleDatasetIds.stream().map(Long::parseLong).collect(Collectors.toList()));
        finalPredicatesList.add(predicate2);
      }

      String entityName = ModelDBConstants.REPOSITORY_ENTITY;
      try {
        List<Predicate> queryPredicatesList =
            RdbmsUtils.getQueryPredicatesFromPredicateList(
                entityName,
                predicates,
                builder,
                criteriaQuery,
                repositoryRoot,
                authService,
                roleService,
                ModelDBServiceResourceTypes.DATASET);
        if (!queryPredicatesList.isEmpty()) {
          finalPredicatesList.addAll(queryPredicatesList);
        }
      } catch (ModelDBException ex) {
        if (ex.getCode().ordinal() == com.google.rpc.Code.FAILED_PRECONDITION_VALUE
            && ModelDBConstants.INTERNAL_MSG_USERS_NOT_FOUND.equals(ex.getMessage())) {
          LOGGER.info(ex.getMessage());
          return getEmptyDatasetPaginationDTO();
        }
        throw ex;
      }

      finalPredicatesList.add(builder.equal(repositoryRoot.get(ModelDBConstants.DELETED), false));
      finalPredicatesList.add(builder.equal(repositoryRoot.get(ModelDBConstants.CREATED), true));
      finalPredicatesList.add(
          builder.equal(
              repositoryRoot.get(ModelDBConstants.REPOSITORY_ACCESS_MODIFIER),
              RepositoryEnums.RepositoryModifierEnum.PROTECTED.ordinal()));

      String sortBy = queryParameters.getSortKey();
      if (sortBy.isEmpty()) {
        sortBy = ModelDBConstants.DATE_UPDATED;
      } else if (sortBy.equals(ModelDBConstants.TIME_CREATED)) {
        sortBy = ModelDBConstants.DATE_CREATED;
      }

      Order orderBy =
          RdbmsUtils.getOrderBasedOnSortKey(
              sortBy, queryParameters.getAscending(), builder, repositoryRoot, entityName);

      Predicate[] predicateArr = new Predicate[finalPredicatesList.size()];
      for (int index = 0; index < finalPredicatesList.size(); index++) {
        predicateArr[index] = finalPredicatesList.get(index);
      }

      Predicate predicateWhereCause = builder.and(predicateArr);
      criteriaQuery.select(repositoryRoot);
      criteriaQuery.where(predicateWhereCause);
      criteriaQuery.orderBy(orderBy);

      Query<RepositoryEntity> query = session.createQuery(criteriaQuery);
      LOGGER.debug("Repositories final query : {}", query.getQueryString());
      if (queryParameters.getPageNumber() != 0 && queryParameters.getPageLimit() != 0) {
        // Calculate number of documents to skip
        int skips = queryParameters.getPageLimit() * (queryParameters.getPageNumber() - 1);
        query.setFirstResult(skips);
        query.setMaxResults(queryParameters.getPageLimit());
      }

      List<RepositoryEntity> repositoryEntities = query.list();
      LOGGER.debug("Repositorys result count : {}", repositoryEntities.size());

      Map<Long, Workspace> cacheWorkspaceMap = new HashMap<>();
      Map<Long, SimpleEntry<Dataset, Repository>> repositoriesAndDatasetsMap =
          convertRepositoriesFromRepositoryEntityList(
              session,
              metadataDAO,
              repositoryEntities,
              queryParameters.getIdsOnly(),
              cacheWorkspaceMap,
              getResourcesMap);

      LinkedHashMap<Dataset, Repository> repositoriesAndDatasets =
          repositoriesAndDatasetsMap.values().stream()
              .collect(
                  Collectors.toMap(
                      SimpleEntry::getKey, SimpleEntry::getValue, (a, b) -> a, LinkedHashMap::new));

      long totalRecords = RdbmsUtils.count(session, repositoryRoot, criteriaQuery);
      LOGGER.debug("Repositorys total records count : {}", totalRecords);

      DatasetPaginationDTO repositoryDatasetPaginationDTO = new DatasetPaginationDTO();
      repositoryDatasetPaginationDTO.setDatasets(new ArrayList<>(repositoriesAndDatasets.keySet()));
      repositoryDatasetPaginationDTO.setRepositories(
          new ArrayList<>(repositoriesAndDatasets.values()));
      repositoryDatasetPaginationDTO.setTotalRecords(totalRecords);
      return repositoryDatasetPaginationDTO;
    } catch (Exception ex) {
      if (ModelDBUtils.needToRetry(ex)) {
        return findDatasets(metadataDAO, queryParameters, currentLoginUserInfo, resourceVisibility);
      } else {
        throw ex;
      }
    }
  }

  private DatasetPaginationDTO getEmptyDatasetPaginationDTO() {
    DatasetPaginationDTO emptyPaginationDTO = new DatasetPaginationDTO();
    emptyPaginationDTO.setDatasets(Collections.emptyList());
    emptyPaginationDTO.setRepositories(Collections.emptyList());
    emptyPaginationDTO.setTotalRecords(0L);
    return emptyPaginationDTO;
  }

  @Override
  public Dataset deleteDatasetTags(
      MetadataDAO metadataDAO, String id, List<String> tagsList, boolean deleteAll)
<<<<<<< HEAD
      throws ModelDBException {
=======
      throws ModelDBException, InvalidProtocolBufferException {
>>>>>>> 716f9213
    try (Session session = modelDBHibernateUtil.getSessionFactory().openSession()) {
      RepositoryIdentification repositoryIdentification =
          RepositoryIdentification.newBuilder().setRepoId(Long.parseLong(id)).build();
      deleteRepositoryTags(
          metadataDAO,
          repositoryIdentification,
          tagsList,
          deleteAll,
          false,
          RepositoryTypeEnum.DATASET);
      return convertToDataset(
          session,
          metadataDAO,
          getRepositoryById(
              session, repositoryIdentification, true, false, RepositoryTypeEnum.DATASET),
          new HashMap<>(),
          new HashMap<>());
    } catch (Exception ex) {
      if (ModelDBUtils.needToRetry(ex)) {
        return deleteDatasetTags(metadataDAO, id, tagsList, deleteAll);
      } else {
        throw ex;
      }
    }
  }

  @Override
  public void deleteRepositoryTags(
      MetadataDAO metadataDAO,
      RepositoryIdentification repositoryIdentification,
      List<String> tagsList,
      boolean deleteAll,
      boolean canNotOperateOnProtected,
      RepositoryEnums.RepositoryTypeEnum repositoryType)
      throws ModelDBException {
    try (Session session = modelDBHibernateUtil.getSessionFactory().openSession()) {
      session.beginTransaction();
      RepositoryEntity repositoryEntity =
          getRepositoryById(
              session, repositoryIdentification, true, canNotOperateOnProtected, repositoryType);
      session.lock(repositoryEntity, LockMode.PESSIMISTIC_WRITE);
      repositoryEntity.update();
      metadataDAO.deleteLabels(
          IdentificationType.newBuilder()
              .setIdType(VERSIONING_REPOSITORY)
              .setIntId(repositoryIdentification.getRepoId())
              .build(),
          tagsList,
          deleteAll);
      session.update(repositoryEntity);
      session.getTransaction().commit();
    } catch (Exception ex) {
      if (ModelDBUtils.needToRetry(ex)) {
        deleteRepositoryTags(
            metadataDAO,
            repositoryIdentification,
            tagsList,
            deleteAll,
            canNotOperateOnProtected,
            repositoryType);
      } else {
        throw ex;
      }
    }
  }

  @Override
  public GetDatasetById.Response getDatasetById(MetadataDAO metadataDAO, String id)
<<<<<<< HEAD
      throws ModelDBException {
=======
      throws ModelDBException, InvalidProtocolBufferException {
>>>>>>> 716f9213
    try (Session session = modelDBHibernateUtil.getSessionFactory().openSession()) {
      RepositoryEntity repositoryEntity =
          getRepositoryById(
              session,
              RepositoryIdentification.newBuilder().setRepoId(Long.parseLong(id)).build(),
              false,
              false,
              RepositoryTypeEnum.DATASET);
      return GetDatasetById.Response.newBuilder()
          .setDataset(
              convertToDataset(
                  session, metadataDAO, repositoryEntity, new HashMap<>(), new HashMap<>()))
          .build();
    } catch (NumberFormatException e) {
      String message = "Can't find repository, wrong id format: " + id;
      throw new ModelDBException(message, Code.INVALID_ARGUMENT);
    } catch (Exception ex) {
      if (ModelDBUtils.needToRetry(ex)) {
        return getDatasetById(metadataDAO, id);
      } else {
        throw ex;
      }
    }
  }

  private Map<Long, SimpleEntry<Dataset, Repository>> convertRepositoriesFromRepositoryEntityList(
      Session session,
      MetadataDAO metadataDAO,
      List<RepositoryEntity> repositoryEntityList,
      boolean idsOnly,
      Map<Long, Workspace> cacheWorkspaceMap,
      Map<String, GetResourcesResponseItem> getResourcesMap) {
    return repositoryEntityList.stream()
        .collect(
            Collectors.toMap(
                RepositoryEntity::getId,
                repositoryEntity ->
                    getDatasetRepositorySimpleEntry(
                        session,
                        metadataDAO,
                        idsOnly,
                        repositoryEntity,
                        cacheWorkspaceMap,
                        getResourcesMap),
                (a, b) -> a,
                LinkedHashMap::new));
  }

  private SimpleEntry<Dataset, Repository> getDatasetRepositorySimpleEntry(
      Session session,
      MetadataDAO metadataDAO,
      boolean idsOnly,
      RepositoryEntity repositoryEntity,
      Map<Long, Workspace> cacheWorkspaceMap,
      Map<String, GetResourcesResponseItem> getResourcesMap) {
    try {
      return new SimpleEntry<>(
          convertToDataset(
              session, metadataDAO, repositoryEntity, cacheWorkspaceMap, getResourcesMap),
          repositoryEntity.toProto(roleService, authService, cacheWorkspaceMap, getResourcesMap));
    } catch (ModelDBException e) {
      LOGGER.warn(UNEXPECTED_ERROR_ON_REPOSITORY_ENTITY_CONVERSION_TO_PROTO);
      throw new InternalErrorException(UNEXPECTED_ERROR_ON_REPOSITORY_ENTITY_CONVERSION_TO_PROTO);
    }
  }

  @Override
  public void deleteRepositoryAttributes(
      Long repositoryId,
      List<String> attributesKeys,
      boolean deleteAll,
      boolean canNotOperateOnProtected,
      RepositoryEnums.RepositoryTypeEnum repositoryType)
      throws ModelDBException {
    try (Session session = modelDBHibernateUtil.getSessionFactory().openSession()) {
      session.beginTransaction();
      RepositoryEntity repositoryEntity =
          getRepositoryById(
              session,
              RepositoryIdentification.newBuilder().setRepoId(repositoryId).build(),
              true,
              canNotOperateOnProtected,
              repositoryType);
      session.lock(repositoryEntity, LockMode.PESSIMISTIC_WRITE);
      if (deleteAll) {
        Query query =
            session
                .createQuery(DELETE_ALL_REPOSITORY_ATTRIBUTES_HQL)
                .setLockOptions(new LockOptions().setLockMode(LockMode.PESSIMISTIC_WRITE));
        query.setParameter("repoId", repositoryEntity.getId());
        query.executeUpdate();
      } else {
        Query query =
            session
                .createQuery(DELETE_SELECTED_REPOSITORY_ATTRIBUTES_HQL)
                .setLockOptions(new LockOptions().setLockMode(LockMode.PESSIMISTIC_WRITE));
        query.setParameter("keys", attributesKeys);
        query.setParameter("repoId", repositoryEntity.getId());
        query.executeUpdate();
      }

      StringBuilder updateRepoTimeQuery =
          new StringBuilder(
              "UPDATE RepositoryEntity rp SET rp.date_updated = :updatedTime, version_number=(version_number + 1)  where rp.id = :repoId ");
      Query updateRepoQuery = session.createQuery(updateRepoTimeQuery.toString());
      updateRepoQuery.setParameter("updatedTime", new Date().getTime());
      updateRepoQuery.setParameter("repoId", repositoryId);
      updateRepoQuery.executeUpdate();
      session.getTransaction().commit();
    } catch (Exception ex) {
      if (ModelDBUtils.needToRetry(ex)) {
        deleteRepositoryAttributes(
            repositoryId, attributesKeys, deleteAll, canNotOperateOnProtected, repositoryType);
      } else {
        throw ex;
      }
    }
  }
}<|MERGE_RESOLUTION|>--- conflicted
+++ resolved
@@ -390,11 +390,7 @@
   @Override
   public SetRepository.Response setRepository(
       SetRepository request, UserInfo userInfo, boolean create)
-<<<<<<< HEAD
       throws ModelDBException, NoSuchAlgorithmException {
-=======
-      throws ModelDBException, InvalidProtocolBufferException, NoSuchAlgorithmException {
->>>>>>> 716f9213
     try (Session session = modelDBHibernateUtil.getSessionFactory().openSession()) {
       RepositoryEntity repository =
           setRepository(
@@ -428,11 +424,7 @@
       UserInfo userInfo,
       boolean create,
       RepositoryTypeEnum repositoryType)
-<<<<<<< HEAD
       throws ModelDBException, NoSuchAlgorithmException {
-=======
-      throws ModelDBException, NoSuchAlgorithmException, InvalidProtocolBufferException {
->>>>>>> 716f9213
 
     if (workspaceName == null && repoId.hasNamedId()) {
       workspaceName = repoId.getNamedId().getWorkspaceName();
@@ -631,11 +623,7 @@
   @Override
   public Dataset createOrUpdateDataset(
       Dataset dataset, String workspaceName, boolean create, UserInfo userInfo)
-<<<<<<< HEAD
       throws ModelDBException, NoSuchAlgorithmException {
-=======
-      throws ModelDBException, NoSuchAlgorithmException, InvalidProtocolBufferException {
->>>>>>> 716f9213
     try (Session session = modelDBHibernateUtil.getSessionFactory().openSession()) {
       RepositoryIdentification.Builder repositoryIdBuilder = RepositoryIdentification.newBuilder();
       if (dataset.getId().isEmpty()) {
@@ -667,11 +655,7 @@
       String workspaceName,
       boolean create,
       UserInfo userInfo)
-<<<<<<< HEAD
       throws NoSuchAlgorithmException, ModelDBException {
-=======
-      throws NoSuchAlgorithmException, ModelDBException, InvalidProtocolBufferException {
->>>>>>> 716f9213
     Repository.Builder datasetRepositoryBuilder =
         Repository.newBuilder()
             .setRepositoryVisibility(
@@ -754,12 +738,7 @@
 
   @Override
   public ListRepositoriesRequest.Response listRepositories(
-<<<<<<< HEAD
       ListRepositoriesRequest request, UserInfo currentLoginUserInfo) throws ModelDBException {
-=======
-      ListRepositoriesRequest request, UserInfo currentLoginUserInfo)
-      throws ModelDBException, InvalidProtocolBufferException {
->>>>>>> 716f9213
     try (Session session = modelDBHibernateUtil.getSessionFactory().openSession()) {
       CriteriaBuilder criteriaBuilder = session.getCriteriaBuilder();
       // Using FROM and JOIN
@@ -1222,11 +1201,7 @@
 
   @Override
   public FindRepositories.Response findRepositories(FindRepositories request)
-<<<<<<< HEAD
-      throws ModelDBException {
-=======
-      throws ModelDBException, InvalidProtocolBufferException {
->>>>>>> 716f9213
+      throws ModelDBException {
     try (Session session = modelDBHibernateUtil.getSessionFactory().openSession()) {
       UserInfo currentLoginUserInfo = authService.getCurrentLoginUserInfo();
       try {
@@ -1354,12 +1329,7 @@
 
   @Override
   public AddDatasetTags.Response addDatasetTags(
-<<<<<<< HEAD
       MetadataDAO metadataDAO, String id, List<String> tags) throws ModelDBException {
-=======
-      MetadataDAO metadataDAO, String id, List<String> tags)
-      throws ModelDBException, InvalidProtocolBufferException {
->>>>>>> 716f9213
     try (Session session = modelDBHibernateUtil.getSessionFactory().openSession()) {
       RepositoryIdentification repositoryIdentification =
           RepositoryIdentification.newBuilder().setRepoId(Long.parseLong(id)).build();
@@ -1430,12 +1400,7 @@
       MetadataDAO metadataDAO,
       FindDatasets queryParameters,
       UserInfo currentLoginUserInfo,
-<<<<<<< HEAD
       ResourceVisibility resourceVisibility) {
-=======
-      ResourceVisibility resourceVisibility)
-      throws InvalidProtocolBufferException {
->>>>>>> 716f9213
     try (Session session = modelDBHibernateUtil.getSessionFactory().openSession()) {
       CriteriaBuilder builder = session.getCriteriaBuilder();
       // Using FROM and JOIN
@@ -1625,11 +1590,7 @@
   @Override
   public Dataset deleteDatasetTags(
       MetadataDAO metadataDAO, String id, List<String> tagsList, boolean deleteAll)
-<<<<<<< HEAD
-      throws ModelDBException {
-=======
-      throws ModelDBException, InvalidProtocolBufferException {
->>>>>>> 716f9213
+      throws ModelDBException {
     try (Session session = modelDBHibernateUtil.getSessionFactory().openSession()) {
       RepositoryIdentification repositoryIdentification =
           RepositoryIdentification.newBuilder().setRepoId(Long.parseLong(id)).build();
@@ -1698,11 +1659,7 @@
 
   @Override
   public GetDatasetById.Response getDatasetById(MetadataDAO metadataDAO, String id)
-<<<<<<< HEAD
-      throws ModelDBException {
-=======
-      throws ModelDBException, InvalidProtocolBufferException {
->>>>>>> 716f9213
+      throws ModelDBException {
     try (Session session = modelDBHibernateUtil.getSessionFactory().openSession()) {
       RepositoryEntity repositoryEntity =
           getRepositoryById(
