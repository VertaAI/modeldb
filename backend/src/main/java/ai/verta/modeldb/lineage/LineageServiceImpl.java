package ai.verta.modeldb.lineage;

import ai.verta.modeldb.AddLineage;
import ai.verta.modeldb.DeleteLineage;
import ai.verta.modeldb.FindAllInputs;
import ai.verta.modeldb.FindAllInputsOutputs;
import ai.verta.modeldb.FindAllInputsOutputs.Response;
import ai.verta.modeldb.FindAllInputsOutputs.Response.Builder;
import ai.verta.modeldb.FindAllOutputs;
import ai.verta.modeldb.LineageEntry;
import ai.verta.modeldb.LineageEntry.DescriptionCase;
import ai.verta.modeldb.LineageEntryBatchResponse;
import ai.verta.modeldb.LineageEntryBatchResponseSingle;
import ai.verta.modeldb.LineageServiceGrpc.LineageServiceImplBase;
import ai.verta.modeldb.ModelDBAuthInterceptor;
import ai.verta.modeldb.ModelDBException;
import ai.verta.modeldb.VersioningLineageEntry;
import ai.verta.modeldb.authservice.RoleService;
import ai.verta.modeldb.entities.ExperimentRunEntity;
import ai.verta.modeldb.entities.versioning.RepositoryEntity;
import ai.verta.modeldb.experimentRun.ExperimentRunDAO;
import ai.verta.modeldb.monitoring.QPSCountResource;
import ai.verta.modeldb.monitoring.RequestLatencyResource;
import ai.verta.modeldb.utils.ModelDBUtils;
import ai.verta.modeldb.versioning.BlobDAO;
import ai.verta.modeldb.versioning.CommitDAO;
import ai.verta.modeldb.versioning.RepositoryDAO;
import ai.verta.modeldb.versioning.RepositoryIdentification;
import ai.verta.uac.ModelDBActionEnum.ModelDBServiceActions;
import ai.verta.uac.ModelResourceEnum.ModelDBServiceResourceTypes;
import com.google.protobuf.Any;
import com.google.protobuf.InvalidProtocolBufferException;
import com.google.rpc.Status;
import io.grpc.Status.Code;
import io.grpc.StatusRuntimeException;
import io.grpc.protobuf.StatusProto;
import io.grpc.stub.StreamObserver;
import java.security.NoSuchAlgorithmException;
import java.util.AbstractMap;
import java.util.HashMap;
import java.util.HashSet;
import java.util.LinkedList;
import java.util.List;
import java.util.Map;
import java.util.Set;
import java.util.stream.Collectors;
import java.util.stream.Stream;
import org.apache.logging.log4j.LogManager;
import org.apache.logging.log4j.Logger;
import org.hibernate.Session;

public class LineageServiceImpl extends LineageServiceImplBase {

  private static final Logger LOGGER = LogManager.getLogger(LineageServiceImpl.class);
  private static final String EXPERIMENT_RUN_NOT_FOUND = "Experiment run not found";
  private final ExperimentRunDAO experimentRunDAO;
  private final RepositoryDAO repositoryDAO;
  private final CommitDAO commitDAO;
  private final LineageDAO lineageDAO;
  private final BlobDAO blobDAO;
  private final RoleService roleService;

  public LineageServiceImpl(
      LineageDAO lineageDAO,
      ExperimentRunDAO experimentRunDAO,
      RepositoryDAO repositoryDAO,
      CommitDAO commitDAO,
      BlobDAO blobDAO,
      RoleService roleService) {
    this.lineageDAO = lineageDAO;
    this.experimentRunDAO = experimentRunDAO;
    this.repositoryDAO = repositoryDAO;
    this.commitDAO = commitDAO;
    this.blobDAO = blobDAO;
    this.roleService = roleService;
  }

  @Override
  public void addLineage(AddLineage request, StreamObserver<AddLineage.Response> responseObserver) {
    QPSCountResource.inc();
    try {
      if (request.getInputCount() == 0 && request.getOutputCount() == 0) {
        throw new ModelDBException("Input and output not specified", Code.INVALID_ARGUMENT);
      }
      try (RequestLatencyResource latencyResource =
          new RequestLatencyResource(ModelDBAuthInterceptor.METHOD_NAME.get())) {
        AddLineage.Response response =
            lineageDAO.addLineage(request, this::checkResourcesExistsAndAccessible);
        responseObserver.onNext(response);
        responseObserver.onCompleted();
      }
    } catch (Exception e) {
      ModelDBUtils.observeError(responseObserver, e, AddLineage.Response.getDefaultInstance());
    }
  }

  @Override
  public void deleteLineage(
      DeleteLineage request, StreamObserver<DeleteLineage.Response> responseObserver) {
    QPSCountResource.inc();
    try {
      try (RequestLatencyResource latencyResource =
          new RequestLatencyResource(ModelDBAuthInterceptor.METHOD_NAME.get())) {
        DeleteLineage.Response response =
            lineageDAO.deleteLineage(request, this::checkResourcesExistsAndAccessible);
        responseObserver.onNext(response);
        responseObserver.onCompleted();
      }
    } catch (Exception e) {
      ModelDBUtils.observeError(responseObserver, e, DeleteLineage.Response.getDefaultInstance());
    }
  }

  @Override
  public void findAllInputs(
      FindAllInputs request, StreamObserver<FindAllInputs.Response> responseObserver) {
    QPSCountResource.inc();
    try {
      if (request.getItemsCount() == 0) {
        throw new ModelDBException("Items not specified", Code.INVALID_ARGUMENT);
      }
      try (RequestLatencyResource latencyResource =
          new RequestLatencyResource(ModelDBAuthInterceptor.METHOD_NAME.get())) {
        FindAllInputs.Response response =
            lineageDAO.findAllInputs(
                request, this::checkResourcesExistsAndAccessible, this::filterInput);
        responseObserver.onNext(response);
        responseObserver.onCompleted();
      }
    } catch (Exception e) {
      ModelDBUtils.observeError(responseObserver, e, FindAllInputs.Response.getDefaultInstance());
    }
  }

  @Override
  public void findAllOutputs(
      FindAllOutputs request, StreamObserver<FindAllOutputs.Response> responseObserver) {
    QPSCountResource.inc();
    try {
      if (request.getItemsCount() == 0) {
        throw new ModelDBException("Items not specified", Code.INVALID_ARGUMENT);
      }
      try (RequestLatencyResource latencyResource =
          new RequestLatencyResource(ModelDBAuthInterceptor.METHOD_NAME.get())) {
        FindAllOutputs.Response response =
            lineageDAO.findAllOutputs(
                request, this::checkResourcesExistsAndAccessible, this::filterOutput);
        responseObserver.onNext(response);
        responseObserver.onCompleted();
      }
    } catch (Exception e) {
      ModelDBUtils.observeError(responseObserver, e, FindAllOutputs.Response.getDefaultInstance());
    }
  }

  @Override
  public void findAllInputsOutputs(
      FindAllInputsOutputs request,
      StreamObserver<FindAllInputsOutputs.Response> responseObserver) {
    QPSCountResource.inc();
    try {
      if (request.getItemsCount() == 0) {
        throw new ModelDBException("Items not specified", Code.INVALID_ARGUMENT);
      }
      try (RequestLatencyResource latencyResource =
          new RequestLatencyResource(ModelDBAuthInterceptor.METHOD_NAME.get())) {
        FindAllInputsOutputs.Response response =
            lineageDAO.findAllInputsOutputs(
                request, this::checkResourcesExistsAndAccessible, this::filterInputOutput);
        responseObserver.onNext(response);
        responseObserver.onCompleted();
      }
    } catch (Exception e) {
      ModelDBUtils.observeError(
          responseObserver, e, FindAllInputsOutputs.Response.getDefaultInstance());
    }
  }

  private static class CommitSet {
    Set<String> commits = new HashSet<>();

    public boolean containsKey(String commitSha) {
      return commits.contains(commitSha);
    }

    public void add(String commitSha) {
      commits.add(commitSha);
    }
  }

  private static class RepositoryContainer {
    Map.Entry<RepositoryEntity, CommitSet> repository;

    RepositoryContainer(RepositoryEntity repo) {
      repository = new AbstractMap.SimpleEntry<>(repo, new CommitSet());
    }

    public CommitSet getValue() {
      return repository.getValue();
    }

    public RepositoryEntity getKey() {
      return repository.getKey();
    }
  }

  private FindAllInputs.Response filterInput(Session session, FindAllInputs.Response response) {
    FindAllInputs.Response.Builder builder = FindAllInputs.Response.newBuilder();
    builder.addAllInputs(filter(session, response.getInputsList()));
    return builder.build();
  }

  private FindAllOutputs.Response filterOutput(Session session, FindAllOutputs.Response response) {
    FindAllOutputs.Response.Builder builder = FindAllOutputs.Response.newBuilder();
    builder.addAllOutputs(filter(session, response.getOutputsList()));
    return builder.build();
  }

  private Response filterInputOutput(Session session, Response response) {
    Builder builder = Response.newBuilder();
    builder.addAllInputs(filter(session, response.getInputsList()));
    builder.addAllOutputs(filter(session, response.getOutputsList()));
    return builder.build();
  }

  private Iterable<LineageEntryBatchResponse> filter(
      Session session, List<LineageEntryBatchResponse> lineageEntryBatchResponses) {
<<<<<<< HEAD
    final Set<String> unfilteredExperimentRunIds = new HashSet<>();
    for (LineageEntryBatchResponse lineageEntryBatchResponse : lineageEntryBatchResponses) {
      List<LineageEntryBatchResponseSingle> lineageEntryBatchResponseItemsList =
          lineageEntryBatchResponse.getItemsList();
      for (LineageEntryBatchResponseSingle lineageEntryBatchResponseSingle :
          lineageEntryBatchResponseItemsList) {
        List<LineageEntry> itemList = lineageEntryBatchResponseSingle.getItemsList();
        for (LineageEntry lineageEntry : itemList) {
          if (lineageEntry.getDescriptionCase() == DescriptionCase.EXPERIMENT_RUN) {
            unfilteredExperimentRunIds.add(lineageEntry.getExperimentRun());
          }
        }
      }
    }
    final Set<String> filteredExperimentRunIds;
    if (unfilteredExperimentRunIds.size() == 0) {
      filteredExperimentRunIds = unfilteredExperimentRunIds;
    } else {
      filteredExperimentRunIds = filter(session, unfilteredExperimentRunIds);
    }
    final Map<Long, RepositoryContainer> blobs = new HashMap<>();
    List<LineageEntryBatchResponse> result =
        lineageEntryBatchResponses.stream()
            .map(
                lineageEntryBatchResponse -> {
                  List<LineageEntryBatchResponseSingle> lineageEntryBatchResponseItemsList =
                      lineageEntryBatchResponse.getItemsList();
                  List<LineageEntryBatchResponseSingle> lineageEntryBatchResponseSingles =
                      lineageEntryBatchResponseItemsList.stream()
                          .flatMap(
                              lineageEntryBatchResponseSingle -> {
                                List<LineageEntryBatchResponseSingle>
                                    newLineageEntryBatchResponseSingleList = new LinkedList<>();
                                List<LineageEntry> itemList =
                                    lineageEntryBatchResponseSingle.getItemsList();
                                List<LineageEntry> filterResult =
                                    itemList.stream()
                                        .filter(
                                            lineageEntry -> {
                                              try {
                                                return validate(
                                                    session,
                                                    unfilteredExperimentRunIds,
                                                    blobs,
                                                    lineageEntry,
                                                    filteredExperimentRunIds);
                                              } catch (StatusRuntimeException
                                                  | ModelDBException e) {
                                                LOGGER.warn(
                                                    "Can't access entity {}", e.getMessage());
                                                return false;
                                              } catch (NoSuchAlgorithmException
                                                  | InvalidProtocolBufferException e) {
                                                LOGGER.error("Unexpected error {}", e.getMessage());
                                                Status status =
                                                    Status.newBuilder()
                                                        .setCode(com.google.rpc.Code.INTERNAL_VALUE)
                                                        .setMessage(e.getMessage())
                                                        .addDetails(
                                                            Any.pack(
                                                                LineageEntryBatchResponse
                                                                    .getDefaultInstance()))
                                                        .build();
                                                throw StatusProto.toStatusRuntimeException(status);
                                              }
                                            })
                                        .collect(Collectors.toList());
                                if (filterResult.size() != 0) {
                                  newLineageEntryBatchResponseSingleList.add(
                                      LineageEntryBatchResponseSingle.newBuilder()
                                          .setId(lineageEntryBatchResponseSingle.getId())
                                          .addAllItems(filterResult)
                                          .build());
                                }
                                return newLineageEntryBatchResponseSingleList.stream();
                              })
                          .collect(Collectors.toList());
                  return LineageEntryBatchResponse.newBuilder()
                      .addAllItems(lineageEntryBatchResponseSingles)
                      .build();
                })
            .collect(Collectors.toList());
    return result;
=======
    final Set<String> experimentRuns = new HashSet<>();
    final Map<Long, RepositoryContainer> repositories = new HashMap<>();
    return lineageEntryBatchResponses.stream()
        .map(
            lineageEntryBatchResponse ->
                filterLineageEntryBatchResponse(
                    session, experimentRuns, repositories, lineageEntryBatchResponse))
        .collect(Collectors.toList());
>>>>>>> 618277d3
  }

  private LineageEntryBatchResponse filterLineageEntryBatchResponse(
      Session session,
      Set<String> experimentRuns,
      Map<Long, RepositoryContainer> repositories,
      LineageEntryBatchResponse lineageEntryBatchResponse) {
    List<LineageEntryBatchResponseSingle> lineageEntryBatchResponseItemsList =
        lineageEntryBatchResponse.getItemsList();
    List<LineageEntryBatchResponseSingle> result =
        lineageEntryBatchResponseItemsList.stream()
            .flatMap(
                lineageEntryBatchResponseSingle ->
                    filterLineageEntryBatchResponseSingle(
                        session, experimentRuns, repositories, lineageEntryBatchResponseSingle))
            .collect(Collectors.toList());
    return LineageEntryBatchResponse.newBuilder().addAllItems(result).build();
  }

  private Stream<? extends LineageEntryBatchResponseSingle> filterLineageEntryBatchResponseSingle(
      Session session,
      Set<String> experimentRuns,
      Map<Long, RepositoryContainer> blobs,
      LineageEntryBatchResponseSingle lineageEntryBatchResponseSingle) {
    List<LineageEntryBatchResponseSingle> newLineageEntryBatchResponseSingleList =
        new LinkedList<>();
    List<LineageEntry> itemList = lineageEntryBatchResponseSingle.getItemsList();
    List<LineageEntry> filterResult =
        itemList.stream()
            .filter(
                lineageEntry -> filterLineageEntry(session, experimentRuns, blobs, lineageEntry))
            .collect(Collectors.toList());
    if (filterResult.size() != 0) {
      newLineageEntryBatchResponseSingleList.add(
          LineageEntryBatchResponseSingle.newBuilder()
              .setId(lineageEntryBatchResponseSingle.getId())
              .addAllItems(filterResult)
              .build());
    }
    return newLineageEntryBatchResponseSingleList.stream();
  }

  private boolean filterLineageEntry(
      Session session,
      Set<String> experimentRuns,
      Map<Long, RepositoryContainer> blobs,
      LineageEntry lineageEntry) {
    try {
      validate(session, experimentRuns, blobs, lineageEntry);
      return true;
    } catch (StatusRuntimeException | ModelDBException e) {
      LOGGER.warn("Can't access entity {}", e.getMessage());
      return false;
    } catch (NoSuchAlgorithmException | InvalidProtocolBufferException e) {
      LOGGER.error("Unexpected error {}", e.getMessage());
      Status status =
          Status.newBuilder()
              .setCode(com.google.rpc.Code.INTERNAL_VALUE)
              .setMessage(e.getMessage())
              .addDetails(Any.pack(LineageEntryBatchResponse.getDefaultInstance()))
              .build();
      throw StatusProto.toStatusRuntimeException(status);
    }
  }

  private void checkResourcesExistsAndAccessible(Session session, List<LineageEntry> lineageEntries)
      throws ModelDBException, NoSuchAlgorithmException, InvalidProtocolBufferException {
    Set<String> experimentRunIds = new HashSet<>();
    Map<Long, RepositoryContainer> blobs = new HashMap<>();
    for (LineageEntry lineageEntry : lineageEntries) {
      validate(session, experimentRunIds, blobs, lineageEntry);
    }
    if (experimentRunIds.size() != 0) {
      validate(session, experimentRunIds);
    }
  }

  private Set<String> filter(Session session, Set<String> experimentRunIds) {
    Set<String> result = new HashSet<>();
    LinkedList<String> experimentRunIdsList = new LinkedList<>(experimentRunIds);
    List<ExperimentRunEntity> experimentRunEntities =
        experimentRunDAO.getExperimentRunEntitiesBatch(session, experimentRunIdsList);
    for (ExperimentRunEntity experimentRunEntity : experimentRunEntities) {
      if (experimentRunEntity == null) {
        LOGGER.warn(EXPERIMENT_RUN_NOT_FOUND);
      } else {
        try {
          roleService.validateEntityUserWithUserInfo(
              ModelDBServiceResourceTypes.PROJECT,
              experimentRunEntity.getProject_id(),
              ModelDBServiceActions.READ);
          result.add(experimentRunEntity.getId());
        } catch (StatusRuntimeException e) {
          LOGGER.warn("Can't access entity {}", e.getMessage());
        } catch (InvalidProtocolBufferException e) {
          LOGGER.error("Unexpected error {}", e.getMessage());
          Status status =
              Status.newBuilder()
                  .setCode(com.google.rpc.Code.INTERNAL_VALUE)
                  .setMessage(e.getMessage())
                  .addDetails(Any.pack(LineageEntryBatchResponse.getDefaultInstance()))
                  .build();
          throw StatusProto.toStatusRuntimeException(status);
        }
      }
    }
    return result;
  }

  private void validate(Session session, Set<String> experimentRunIds)
      throws ModelDBException, InvalidProtocolBufferException {
    LinkedList<String> experimentRunIdsList = new LinkedList<>(experimentRunIds);
    List<ExperimentRunEntity> experimentRunEntities =
        experimentRunDAO.getExperimentRunEntitiesBatch(session, experimentRunIdsList);
    if (experimentRunEntities.size() != experimentRunIdsList.size()) {
      throw new ModelDBException("Can't find all experiment runs");
    }
    for (ExperimentRunEntity experimentRunEntity : experimentRunEntities) {
      if (experimentRunEntity == null) {
        LOGGER.warn(EXPERIMENT_RUN_NOT_FOUND);
        throw new ModelDBException(EXPERIMENT_RUN_NOT_FOUND, Code.NOT_FOUND);
      }
      roleService.validateEntityUserWithUserInfo(
          ModelDBServiceResourceTypes.PROJECT,
          experimentRunEntity.getProject_id(),
          ModelDBServiceActions.READ);
    }
  }

  private void validate(
      Session session,
      Set<String> experimentRunIds,
      Map<Long, RepositoryContainer> blobs,
      LineageEntry lineageEntry)
      throws InvalidProtocolBufferException, ModelDBException, NoSuchAlgorithmException {
    validate(session, experimentRunIds, blobs, lineageEntry, null);
  }

  private boolean validate(
      Session session,
      Set<String> experimentRunIds,
      Map<Long, RepositoryContainer> blobs,
      LineageEntry lineageEntry,
      Set<String> filteredExperimentRunIds)
      throws InvalidProtocolBufferException, ModelDBException, NoSuchAlgorithmException {
    switch (lineageEntry.getDescriptionCase()) {
      case EXPERIMENT_RUN:
        experimentRunIds.add(lineageEntry.getExperimentRun());
        if (filteredExperimentRunIds == null) {
          return true;
        }
        return filteredExperimentRunIds.contains(lineageEntry.getExperimentRun());
      case BLOB:
        VersioningLineageEntry blob = lineageEntry.getBlob();
        long repositoryId = blob.getRepositoryId();
        RepositoryEntity repo;
        CommitSet result;
        if (!blobs.containsKey(repositoryId)) {
          //checks permissions and gets a repository
          repo =
              repositoryDAO.getRepositoryById(
                  session, RepositoryIdentification.newBuilder().setRepoId(repositoryId).build());
          blobs.put(repositoryId, new RepositoryContainer(repo));
          result = blobs.get(repositoryId).getValue();
        } else {
          RepositoryContainer entityMapEntry = blobs.get(repositoryId);
          repo = entityMapEntry.getKey();
          result = entityMapEntry.getValue();
        }
        String commitSha = blob.getCommitSha();
        if (!result.containsKey(commitSha)) {
          commitDAO.getCommitEntity(session, commitSha, session2 -> repo);
          result.add(commitSha);
        }
        blobDAO.getCommitComponent(session2 -> repo, commitSha, blob.getLocationList());
        break;
    }
    return true;
  }
}<|MERGE_RESOLUTION|>--- conflicted
+++ resolved
@@ -225,7 +225,6 @@
 
   private Iterable<LineageEntryBatchResponse> filter(
       Session session, List<LineageEntryBatchResponse> lineageEntryBatchResponses) {
-<<<<<<< HEAD
     final Set<String> unfilteredExperimentRunIds = new HashSet<>();
     for (LineageEntryBatchResponse lineageEntryBatchResponse : lineageEntryBatchResponses) {
       List<LineageEntryBatchResponseSingle> lineageEntryBatchResponseItemsList =
@@ -246,110 +245,46 @@
     } else {
       filteredExperimentRunIds = filter(session, unfilteredExperimentRunIds);
     }
-    final Map<Long, RepositoryContainer> blobs = new HashMap<>();
-    List<LineageEntryBatchResponse> result =
-        lineageEntryBatchResponses.stream()
-            .map(
-                lineageEntryBatchResponse -> {
-                  List<LineageEntryBatchResponseSingle> lineageEntryBatchResponseItemsList =
-                      lineageEntryBatchResponse.getItemsList();
-                  List<LineageEntryBatchResponseSingle> lineageEntryBatchResponseSingles =
-                      lineageEntryBatchResponseItemsList.stream()
-                          .flatMap(
-                              lineageEntryBatchResponseSingle -> {
-                                List<LineageEntryBatchResponseSingle>
-                                    newLineageEntryBatchResponseSingleList = new LinkedList<>();
-                                List<LineageEntry> itemList =
-                                    lineageEntryBatchResponseSingle.getItemsList();
-                                List<LineageEntry> filterResult =
-                                    itemList.stream()
-                                        .filter(
-                                            lineageEntry -> {
-                                              try {
-                                                return validate(
-                                                    session,
-                                                    unfilteredExperimentRunIds,
-                                                    blobs,
-                                                    lineageEntry,
-                                                    filteredExperimentRunIds);
-                                              } catch (StatusRuntimeException
-                                                  | ModelDBException e) {
-                                                LOGGER.warn(
-                                                    "Can't access entity {}", e.getMessage());
-                                                return false;
-                                              } catch (NoSuchAlgorithmException
-                                                  | InvalidProtocolBufferException e) {
-                                                LOGGER.error("Unexpected error {}", e.getMessage());
-                                                Status status =
-                                                    Status.newBuilder()
-                                                        .setCode(com.google.rpc.Code.INTERNAL_VALUE)
-                                                        .setMessage(e.getMessage())
-                                                        .addDetails(
-                                                            Any.pack(
-                                                                LineageEntryBatchResponse
-                                                                    .getDefaultInstance()))
-                                                        .build();
-                                                throw StatusProto.toStatusRuntimeException(status);
-                                              }
-                                            })
-                                        .collect(Collectors.toList());
-                                if (filterResult.size() != 0) {
-                                  newLineageEntryBatchResponseSingleList.add(
-                                      LineageEntryBatchResponseSingle.newBuilder()
-                                          .setId(lineageEntryBatchResponseSingle.getId())
-                                          .addAllItems(filterResult)
-                                          .build());
-                                }
-                                return newLineageEntryBatchResponseSingleList.stream();
-                              })
-                          .collect(Collectors.toList());
-                  return LineageEntryBatchResponse.newBuilder()
-                      .addAllItems(lineageEntryBatchResponseSingles)
-                      .build();
-                })
-            .collect(Collectors.toList());
-    return result;
-=======
-    final Set<String> experimentRuns = new HashSet<>();
     final Map<Long, RepositoryContainer> repositories = new HashMap<>();
     return lineageEntryBatchResponses.stream()
         .map(
             lineageEntryBatchResponse ->
                 filterLineageEntryBatchResponse(
-                    session, experimentRuns, repositories, lineageEntryBatchResponse))
+                    session, unfilteredExperimentRunIds, repositories, lineageEntryBatchResponse, filteredExperimentRunIds))
         .collect(Collectors.toList());
->>>>>>> 618277d3
   }
 
   private LineageEntryBatchResponse filterLineageEntryBatchResponse(
       Session session,
-      Set<String> experimentRuns,
+      Set<String> unfilteredExperimentRunIds,
       Map<Long, RepositoryContainer> repositories,
-      LineageEntryBatchResponse lineageEntryBatchResponse) {
-    List<LineageEntryBatchResponseSingle> lineageEntryBatchResponseItemsList =
+      LineageEntryBatchResponse lineageEntryBatchResponse,
+    Set<String> filteredExperimentRunIds) {
+      List<LineageEntryBatchResponseSingle> lineageEntryBatchResponseItemsList =
         lineageEntryBatchResponse.getItemsList();
     List<LineageEntryBatchResponseSingle> result =
         lineageEntryBatchResponseItemsList.stream()
             .flatMap(
                 lineageEntryBatchResponseSingle ->
                     filterLineageEntryBatchResponseSingle(
-                        session, experimentRuns, repositories, lineageEntryBatchResponseSingle))
+                        session, unfilteredExperimentRunIds, repositories, lineageEntryBatchResponseSingle, filteredExperimentRunIds))
             .collect(Collectors.toList());
     return LineageEntryBatchResponse.newBuilder().addAllItems(result).build();
   }
 
   private Stream<? extends LineageEntryBatchResponseSingle> filterLineageEntryBatchResponseSingle(
       Session session,
-      Set<String> experimentRuns,
-      Map<Long, RepositoryContainer> blobs,
-      LineageEntryBatchResponseSingle lineageEntryBatchResponseSingle) {
+      Set<String> unfilteredExperimentRunIds,
+      Map<Long, RepositoryContainer> repositories,
+      LineageEntryBatchResponseSingle lineageEntryBatchResponseSingle,
+    Set<String> filteredExperimentRunIds) {
     List<LineageEntryBatchResponseSingle> newLineageEntryBatchResponseSingleList =
         new LinkedList<>();
     List<LineageEntry> itemList = lineageEntryBatchResponseSingle.getItemsList();
     List<LineageEntry> filterResult =
         itemList.stream()
             .filter(
-                lineageEntry -> filterLineageEntry(session, experimentRuns, blobs, lineageEntry))
+                lineageEntry -> filterLineageEntry(session, unfilteredExperimentRunIds, repositories, lineageEntry, filteredExperimentRunIds))
             .collect(Collectors.toList());
     if (filterResult.size() != 0) {
       newLineageEntryBatchResponseSingleList.add(
@@ -363,11 +298,15 @@
 
   private boolean filterLineageEntry(
       Session session,
-      Set<String> experimentRuns,
-      Map<Long, RepositoryContainer> blobs,
-      LineageEntry lineageEntry) {
-    try {
-      validate(session, experimentRuns, blobs, lineageEntry);
+      Set<String> unfilteredExperimentRunIds,
+      Map<Long, RepositoryContainer> repositories,
+      LineageEntry lineageEntry,
+      Set<String> filteredExperimentRunIds
+      ) {
+    try {
+      validate(session, unfilteredExperimentRunIds, repositories,
+          lineageEntry,
+          filteredExperimentRunIds);
       return true;
     } catch (StatusRuntimeException | ModelDBException e) {
       LOGGER.warn("Can't access entity {}", e.getMessage());
@@ -451,16 +390,16 @@
   private void validate(
       Session session,
       Set<String> experimentRunIds,
-      Map<Long, RepositoryContainer> blobs,
+      Map<Long, RepositoryContainer> repositories,
       LineageEntry lineageEntry)
       throws InvalidProtocolBufferException, ModelDBException, NoSuchAlgorithmException {
-    validate(session, experimentRunIds, blobs, lineageEntry, null);
+    validate(session, experimentRunIds, repositories, lineageEntry, null);
   }
 
   private boolean validate(
       Session session,
       Set<String> experimentRunIds,
-      Map<Long, RepositoryContainer> blobs,
+      Map<Long, RepositoryContainer> repositories,
       LineageEntry lineageEntry,
       Set<String> filteredExperimentRunIds)
       throws InvalidProtocolBufferException, ModelDBException, NoSuchAlgorithmException {
@@ -476,15 +415,15 @@
         long repositoryId = blob.getRepositoryId();
         RepositoryEntity repo;
         CommitSet result;
-        if (!blobs.containsKey(repositoryId)) {
+        if (!repositories.containsKey(repositoryId)) {
           //checks permissions and gets a repository
           repo =
               repositoryDAO.getRepositoryById(
                   session, RepositoryIdentification.newBuilder().setRepoId(repositoryId).build());
-          blobs.put(repositoryId, new RepositoryContainer(repo));
-          result = blobs.get(repositoryId).getValue();
+          repositories.put(repositoryId, new RepositoryContainer(repo));
+          result = repositories.get(repositoryId).getValue();
         } else {
-          RepositoryContainer entityMapEntry = blobs.get(repositoryId);
+          RepositoryContainer entityMapEntry = repositories.get(repositoryId);
           repo = entityMapEntry.getKey();
           result = entityMapEntry.getValue();
         }
