package ai.verta.modeldb;

import ai.verta.modeldb.artifactStore.ArtifactStoreDAO;
import ai.verta.modeldb.artifactStore.ArtifactStoreDAODisabled;
import ai.verta.modeldb.artifactStore.ArtifactStoreDAORdbImpl;
import ai.verta.modeldb.comment.CommentDAO;
import ai.verta.modeldb.comment.CommentDAORdbImpl;
import ai.verta.modeldb.common.event.FutureEventDAO;
import ai.verta.modeldb.common.futures.FutureJdbi;
import ai.verta.modeldb.config.MDBConfig;
import ai.verta.modeldb.dataset.DatasetDAO;
import ai.verta.modeldb.dataset.DatasetDAORdbImpl;
import ai.verta.modeldb.datasetVersion.DatasetVersionDAO;
import ai.verta.modeldb.datasetVersion.DatasetVersionDAORdbImpl;
import ai.verta.modeldb.experiment.ExperimentDAO;
import ai.verta.modeldb.experiment.ExperimentDAORdbImpl;
import ai.verta.modeldb.experiment.FutureExperimentDAO;
import ai.verta.modeldb.experimentRun.ExperimentRunDAO;
import ai.verta.modeldb.experimentRun.ExperimentRunDAORdbImpl;
import ai.verta.modeldb.experimentRun.FutureExperimentRunDAO;
import ai.verta.modeldb.lineage.LineageDAO;
import ai.verta.modeldb.lineage.LineageDAORdbImpl;
import ai.verta.modeldb.metadata.MetadataDAO;
import ai.verta.modeldb.metadata.MetadataDAORdbImpl;
import ai.verta.modeldb.project.FutureProjectDAO;
import ai.verta.modeldb.project.ProjectDAO;
import ai.verta.modeldb.project.ProjectDAORdbImpl;
import ai.verta.modeldb.utils.UACApisUtil;
import ai.verta.modeldb.versioning.*;
import ai.verta.uac.ServiceEnum;
import java.util.concurrent.Executor;

public class DAOSet {
  public ArtifactStoreDAO artifactStoreDAO;
  public BlobDAO blobDAO;
  public CommentDAO commentDAO;
  public CommitDAO commitDAO;
  public DatasetDAO datasetDAO;
  public DatasetVersionDAO datasetVersionDAO;
  public ExperimentDAO experimentDAO;
  public FutureExperimentDAO futureExperimentDAO;
  public ExperimentRunDAO experimentRunDAO;
  public FutureExperimentRunDAO futureExperimentRunDAO;
  public FutureProjectDAO futureProjectDAO;
  public LineageDAO lineageDAO;
  public MetadataDAO metadataDAO;
  public ProjectDAO projectDAO;
  public RepositoryDAO repositoryDAO;
  public FutureEventDAO futureEventDAO;

  public static DAOSet fromServices(
      ServiceSet services, FutureJdbi jdbi, Executor executor, MDBConfig mdbConfig) {
    var set = new DAOSet();
    var uacApisUtil = new UACApisUtil(executor, services.uac);

    set.metadataDAO = new MetadataDAORdbImpl();
    set.commitDAO = new CommitDAORdbImpl(services.authService, services.mdbRoleService);
    set.repositoryDAO =
        new RepositoryDAORdbImpl(
            services.authService, services.mdbRoleService, set.commitDAO, set.metadataDAO);
    set.blobDAO = new BlobDAORdbImpl(services.authService, services.mdbRoleService);

    set.experimentDAO = new ExperimentDAORdbImpl(services.authService, services.mdbRoleService);
    set.experimentRunDAO =
        new ExperimentRunDAORdbImpl(
            mdbConfig,
            services.authService,
            services.mdbRoleService,
            set.repositoryDAO,
            set.commitDAO,
            set.blobDAO,
            set.metadataDAO);
    set.projectDAO =
        new ProjectDAORdbImpl(
            services.authService, services.mdbRoleService, set.experimentDAO, set.experimentRunDAO);
    if (services.artifactStoreService != null) {
      set.artifactStoreDAO = new ArtifactStoreDAORdbImpl(services.artifactStoreService, mdbConfig);
    } else {
      set.artifactStoreDAO = new ArtifactStoreDAODisabled();
    }

    set.commentDAO = new CommentDAORdbImpl(services.authService);
    set.datasetDAO = new DatasetDAORdbImpl(services.authService, services.mdbRoleService);
    set.lineageDAO = new LineageDAORdbImpl();
    set.datasetVersionDAO =
        new DatasetVersionDAORdbImpl(services.authService, services.mdbRoleService);
    set.futureExperimentRunDAO =
        new FutureExperimentRunDAO(
            executor,
            jdbi,
            mdbConfig,
            services.uac,
            set.artifactStoreDAO,
            set.datasetVersionDAO,
            set.repositoryDAO,
            set.commitDAO,
            set.blobDAO,
            uacApisUtil);
    set.futureProjectDAO =
        new FutureProjectDAO(
            executor,
            jdbi,
            services.uac,
            set.artifactStoreDAO,
            set.datasetVersionDAO,
            mdbConfig,
            set.futureExperimentRunDAO);
    set.futureEventDAO =
        new FutureEventDAO(executor, jdbi, mdbConfig, ServiceEnum.Service.MODELDB_SERVICE.name());
<<<<<<< HEAD
    set.futureExperimentDAO =
        new FutureExperimentDAO(
            executor,
            jdbi,
            services.uac,
            mdbConfig,
            set.artifactStoreDAO,
            set.datasetVersionDAO,
            set.futureProjectDAO,
            uacApisUtil);
=======
    set.futureExperimentDAO = new FutureExperimentDAO(executor, jdbi, services.uac, mdbConfig, set);
>>>>>>> afb021d5

    return set;
  }

  private DAOSet() {}
}<|MERGE_RESOLUTION|>--- conflicted
+++ resolved
@@ -47,11 +47,12 @@
   public ProjectDAO projectDAO;
   public RepositoryDAO repositoryDAO;
   public FutureEventDAO futureEventDAO;
+  public UACApisUtil uacApisUtil;
 
   public static DAOSet fromServices(
       ServiceSet services, FutureJdbi jdbi, Executor executor, MDBConfig mdbConfig) {
     var set = new DAOSet();
-    var uacApisUtil = new UACApisUtil(executor, services.uac);
+    set.uacApisUtil = new UACApisUtil(executor, services.uac);
 
     set.metadataDAO = new MetadataDAORdbImpl();
     set.commitDAO = new CommitDAORdbImpl(services.authService, services.mdbRoleService);
@@ -95,7 +96,7 @@
             set.repositoryDAO,
             set.commitDAO,
             set.blobDAO,
-            uacApisUtil);
+            set.uacApisUtil);
     set.futureProjectDAO =
         new FutureProjectDAO(
             executor,
@@ -107,20 +108,7 @@
             set.futureExperimentRunDAO);
     set.futureEventDAO =
         new FutureEventDAO(executor, jdbi, mdbConfig, ServiceEnum.Service.MODELDB_SERVICE.name());
-<<<<<<< HEAD
-    set.futureExperimentDAO =
-        new FutureExperimentDAO(
-            executor,
-            jdbi,
-            services.uac,
-            mdbConfig,
-            set.artifactStoreDAO,
-            set.datasetVersionDAO,
-            set.futureProjectDAO,
-            uacApisUtil);
-=======
     set.futureExperimentDAO = new FutureExperimentDAO(executor, jdbi, services.uac, mdbConfig, set);
->>>>>>> afb021d5
 
     return set;
   }
