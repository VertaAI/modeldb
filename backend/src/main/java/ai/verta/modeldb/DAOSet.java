package ai.verta.modeldb;

import ai.verta.modeldb.artifactStore.ArtifactStoreDAO;
import ai.verta.modeldb.artifactStore.ArtifactStoreDAODisabled;
import ai.verta.modeldb.artifactStore.ArtifactStoreDAORdbImpl;
import ai.verta.modeldb.comment.CommentDAO;
import ai.verta.modeldb.comment.CommentDAORdbImpl;
import ai.verta.modeldb.common.event.FutureEventDAO;
import ai.verta.modeldb.common.futures.FutureJdbi;
import ai.verta.modeldb.config.MDBConfig;
import ai.verta.modeldb.dataset.DatasetDAO;
import ai.verta.modeldb.dataset.DatasetDAORdbImpl;
import ai.verta.modeldb.datasetVersion.DatasetVersionDAO;
import ai.verta.modeldb.datasetVersion.DatasetVersionDAORdbImpl;
import ai.verta.modeldb.experiment.ExperimentDAO;
import ai.verta.modeldb.experiment.ExperimentDAORdbImpl;
import ai.verta.modeldb.experimentRun.ExperimentRunDAO;
import ai.verta.modeldb.experimentRun.ExperimentRunDAORdbImpl;
import ai.verta.modeldb.experimentRun.FutureExperimentRunDAO;
import ai.verta.modeldb.lineage.LineageDAO;
import ai.verta.modeldb.lineage.LineageDAORdbImpl;
import ai.verta.modeldb.metadata.MetadataDAO;
import ai.verta.modeldb.metadata.MetadataDAORdbImpl;
import ai.verta.modeldb.project.FutureProjectDAO;
import ai.verta.modeldb.project.ProjectDAO;
import ai.verta.modeldb.project.ProjectDAORdbImpl;
import ai.verta.modeldb.project.UACApisUtil;
import ai.verta.modeldb.versioning.*;
import ai.verta.uac.ServiceEnum;
import java.util.concurrent.Executor;

public class DAOSet {
  public ArtifactStoreDAO artifactStoreDAO;
  public BlobDAO blobDAO;
  public CommentDAO commentDAO;
  public CommitDAO commitDAO;
  public DatasetDAO datasetDAO;
  public DatasetVersionDAO datasetVersionDAO;
  public ExperimentDAO experimentDAO;
  public ExperimentRunDAO experimentRunDAO;
  public FutureExperimentRunDAO futureExperimentRunDAO;
  public FutureProjectDAO futureProjectDAO;
  public LineageDAO lineageDAO;
  public MetadataDAO metadataDAO;
  public ProjectDAO projectDAO;
  public RepositoryDAO repositoryDAO;
  public FutureEventDAO futureEventDAO;

  public static DAOSet fromServices(
      ServiceSet services, FutureJdbi jdbi, Executor executor, MDBConfig mdbConfig) {
    var set = new DAOSet();
    UACApisUtil uacApisUtil = new UACApisUtil(executor, services.uac);

    set.metadataDAO = new MetadataDAORdbImpl();
    set.commitDAO = new CommitDAORdbImpl(services.authService, services.mdbRoleService);
    set.repositoryDAO =
        new RepositoryDAORdbImpl(
            services.authService, services.mdbRoleService, set.commitDAO, set.metadataDAO);
    set.blobDAO = new BlobDAORdbImpl(services.authService, services.mdbRoleService);

    set.experimentDAO = new ExperimentDAORdbImpl(services.authService, services.mdbRoleService);
    set.experimentRunDAO =
        new ExperimentRunDAORdbImpl(
            mdbConfig,
            services.authService,
            services.mdbRoleService,
            set.repositoryDAO,
            set.commitDAO,
            set.blobDAO,
            set.metadataDAO);
    set.projectDAO =
        new ProjectDAORdbImpl(
            services.authService, services.mdbRoleService, set.experimentDAO, set.experimentRunDAO);
    if (services.artifactStoreService != null) {
      set.artifactStoreDAO = new ArtifactStoreDAORdbImpl(services.artifactStoreService, mdbConfig);
    } else {
      set.artifactStoreDAO = new ArtifactStoreDAODisabled();
    }

    set.commentDAO = new CommentDAORdbImpl(services.authService);
    set.datasetDAO = new DatasetDAORdbImpl(services.authService, services.mdbRoleService);
    set.lineageDAO = new LineageDAORdbImpl();
    set.datasetVersionDAO =
        new DatasetVersionDAORdbImpl(services.authService, services.mdbRoleService);
    set.futureExperimentRunDAO =
        new FutureExperimentRunDAO(
            executor,
            jdbi,
            mdbConfig,
            services.uac,
            set.artifactStoreDAO,
            set.datasetVersionDAO,
            set.repositoryDAO,
            set.commitDAO,
<<<<<<< HEAD
            set.blobDAO);
=======
            set.blobDAO,
            uacApisUtil);
>>>>>>> f24f8caf
    set.futureProjectDAO =
        new FutureProjectDAO(
            executor,
            jdbi,
            services.uac,
            set.artifactStoreDAO,
            set.datasetVersionDAO,
            mdbConfig,
<<<<<<< HEAD
            set.futureExperimentRunDAO);
=======
            set.futureExperimentRunDAO,
            uacApisUtil);
>>>>>>> f24f8caf
    set.futureEventDAO =
        new FutureEventDAO(executor, jdbi, mdbConfig, ServiceEnum.Service.MODELDB_SERVICE.name());

    return set;
  }

  private DAOSet() {}
}<|MERGE_RESOLUTION|>--- conflicted
+++ resolved
@@ -92,12 +92,8 @@
             set.datasetVersionDAO,
             set.repositoryDAO,
             set.commitDAO,
-<<<<<<< HEAD
-            set.blobDAO);
-=======
             set.blobDAO,
             uacApisUtil);
->>>>>>> f24f8caf
     set.futureProjectDAO =
         new FutureProjectDAO(
             executor,
@@ -106,12 +102,8 @@
             set.artifactStoreDAO,
             set.datasetVersionDAO,
             mdbConfig,
-<<<<<<< HEAD
-            set.futureExperimentRunDAO);
-=======
             set.futureExperimentRunDAO,
             uacApisUtil);
->>>>>>> f24f8caf
     set.futureEventDAO =
         new FutureEventDAO(executor, jdbi, mdbConfig, ServiceEnum.Service.MODELDB_SERVICE.name());
 
