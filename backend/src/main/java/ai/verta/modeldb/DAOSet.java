--- conflicted
+++ resolved
@@ -99,12 +99,8 @@
             set.repositoryDAO,
             set.commitDAO,
             set.blobDAO);
-<<<<<<< HEAD
-    set.futureEventDAO = new FutureEventDAO(executor, jdbi, mdbConfig, "MDB_BACKEND");
-=======
     set.futureEventDAO =
         new FutureEventDAO(executor, jdbi, mdbConfig, ServiceEnum.Service.MODELDB_SERVICE.name());
->>>>>>> a4dd8c08
 
     return set;
   }
