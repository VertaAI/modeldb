--- conflicted
+++ resolved
@@ -82,19 +82,6 @@
     set.lineageDAO = new LineageDAORdbImpl();
     set.datasetVersionDAO =
         new DatasetVersionDAORdbImpl(services.authService, services.mdbRoleService);
-<<<<<<< HEAD
-
-    set.futureProjectDAO =
-        new FutureProjectDAO(
-            executor,
-            jdbi,
-            services.uac,
-            set.artifactStoreDAO,
-            set.datasetVersionDAO,
-            mdbConfig,
-            uacApisUtil);
-=======
->>>>>>> ac7e8eb4
     set.futureExperimentRunDAO =
         new FutureExperimentRunDAO(
             executor,
@@ -105,11 +92,8 @@
             set.datasetVersionDAO,
             set.repositoryDAO,
             set.commitDAO,
-<<<<<<< HEAD
             set.blobDAO,
             uacApisUtil);
-=======
-            set.blobDAO);
     set.futureProjectDAO =
         new FutureProjectDAO(
             executor,
@@ -118,8 +102,8 @@
             set.artifactStoreDAO,
             set.datasetVersionDAO,
             mdbConfig,
-            set.futureExperimentRunDAO);
->>>>>>> ac7e8eb4
+            set.futureExperimentRunDAO,
+            uacApisUtil);
     set.futureEventDAO =
         new FutureEventDAO(executor, jdbi, mdbConfig, ServiceEnum.Service.MODELDB_SERVICE.name());
 
