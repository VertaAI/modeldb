package ai.verta.modeldb;

import ai.verta.modeldb.artifactStore.ArtifactStoreDAO;
import ai.verta.modeldb.artifactStore.ArtifactStoreDAODisabled;
import ai.verta.modeldb.artifactStore.ArtifactStoreDAORdbImpl;
import ai.verta.modeldb.audit_log.AuditLogLocalDAO;
import ai.verta.modeldb.audit_log.AuditLogLocalDAODisabled;
import ai.verta.modeldb.audit_log.AuditLogLocalDAORdbImpl;
import ai.verta.modeldb.authservice.PublicAuthServiceUtils;
import ai.verta.modeldb.comment.CommentDAO;
import ai.verta.modeldb.comment.CommentDAORdbImpl;
import ai.verta.modeldb.common.futures.FutureJdbi;
import ai.verta.modeldb.dataset.DatasetDAO;
import ai.verta.modeldb.dataset.DatasetDAORdbImpl;
import ai.verta.modeldb.datasetVersion.DatasetVersionDAO;
import ai.verta.modeldb.datasetVersion.DatasetVersionDAORdbImpl;
import ai.verta.modeldb.experiment.ExperimentDAO;
import ai.verta.modeldb.experiment.ExperimentDAORdbImpl;
import ai.verta.modeldb.experimentRun.ExperimentRunDAO;
import ai.verta.modeldb.experimentRun.ExperimentRunDAORdbImpl;
import ai.verta.modeldb.experimentRun.FutureExperimentRunDAO;
import ai.verta.modeldb.lineage.LineageDAO;
import ai.verta.modeldb.lineage.LineageDAORdbImpl;
import ai.verta.modeldb.metadata.MetadataDAO;
import ai.verta.modeldb.metadata.MetadataDAORdbImpl;
import ai.verta.modeldb.project.FutureProjectDAO;
import ai.verta.modeldb.project.ProjectDAO;
import ai.verta.modeldb.project.ProjectDAORdbImpl;
import ai.verta.modeldb.versioning.*;
import java.util.concurrent.Executor;

public class DAOSet {
  public AuditLogLocalDAO auditLogLocalDAO;
  public ArtifactStoreDAO artifactStoreDAO;
  public BlobDAO blobDAO;
  public CommentDAO commentDAO;
  public CommitDAO commitDAO;
  public DatasetDAO datasetDAO;
  public DatasetVersionDAO datasetVersionDAO;
  public ExperimentDAO experimentDAO;
  public ExperimentRunDAO experimentRunDAO;
  public FutureExperimentRunDAO futureExperimentRunDAO;
  public FutureProjectDAO futureProjectDAO;
  public LineageDAO lineageDAO;
  public MetadataDAO metadataDAO;
  public ProjectDAO projectDAO;
  public RepositoryDAO repositoryDAO;

  public static DAOSet fromServices(ServiceSet services, FutureJdbi jdbi, Executor executor) {
    DAOSet set = new DAOSet();

    set.metadataDAO = new MetadataDAORdbImpl();
    set.commitDAO = new CommitDAORdbImpl(services.authService, services.roleService);
    set.repositoryDAO =
        new RepositoryDAORdbImpl(
            services.authService, services.roleService, set.commitDAO, set.metadataDAO);
    set.blobDAO = new BlobDAORdbImpl(services.authService, services.roleService);

    set.experimentDAO = new ExperimentDAORdbImpl(services.authService, services.roleService);
    set.experimentRunDAO =
        new ExperimentRunDAORdbImpl(
            services.authService,
            services.roleService,
            set.repositoryDAO,
            set.commitDAO,
            set.blobDAO,
            set.metadataDAO);
    set.projectDAO =
        new ProjectDAORdbImpl(
            services.authService, services.roleService, set.experimentDAO, set.experimentRunDAO);
    set.futureProjectDAO = new FutureProjectDAO(executor, jdbi, services.uac);
    if (services.artifactStoreService != null) {
      set.artifactStoreDAO = new ArtifactStoreDAORdbImpl(services.artifactStoreService);
    } else {
      set.artifactStoreDAO = new ArtifactStoreDAODisabled();
    }

    set.commentDAO = new CommentDAORdbImpl(services.authService);
    set.datasetDAO = new DatasetDAORdbImpl(services.authService, services.roleService);
    set.lineageDAO = new LineageDAORdbImpl();
    set.datasetVersionDAO =
        new DatasetVersionDAORdbImpl(services.authService, services.roleService);
    if (services.authService instanceof PublicAuthServiceUtils) {
      set.auditLogLocalDAO = new AuditLogLocalDAODisabled();
    } else {
      set.auditLogLocalDAO = new AuditLogLocalDAORdbImpl();
    }

<<<<<<< HEAD
    set.futureExperimentRunDAO = new FutureExperimentRunDAO(executor, jdbi, services.uac, set);
=======
    set.futureExperimentRunDAO =
        new FutureExperimentRunDAO(
            executor, jdbi, services.uac, set.artifactStoreDAO, set.datasetVersionDAO);

>>>>>>> db957945
    return set;
  }

  private DAOSet() {}
}<|MERGE_RESOLUTION|>--- conflicted
+++ resolved
@@ -86,14 +86,10 @@
       set.auditLogLocalDAO = new AuditLogLocalDAORdbImpl();
     }
 
-<<<<<<< HEAD
-    set.futureExperimentRunDAO = new FutureExperimentRunDAO(executor, jdbi, services.uac, set);
-=======
     set.futureExperimentRunDAO =
         new FutureExperimentRunDAO(
             executor, jdbi, services.uac, set.artifactStoreDAO, set.datasetVersionDAO);
 
->>>>>>> db957945
     return set;
   }
 
