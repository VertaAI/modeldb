--- conflicted
+++ resolved
@@ -13,11 +13,8 @@
 import ai.verta.modeldb.FindExperiments;
 import ai.verta.modeldb.GetAttributes;
 import ai.verta.modeldb.GetTags;
-<<<<<<< HEAD
+import ai.verta.modeldb.LogExperimentCodeVersion;
 import ai.verta.modeldb.LogExperimentArtifacts;
-=======
-import ai.verta.modeldb.LogExperimentCodeVersion;
->>>>>>> 05aed9c1
 import ai.verta.modeldb.UpdateExperimentDescription;
 import ai.verta.modeldb.UpdateExperimentName;
 import ai.verta.modeldb.UpdateExperimentNameOrDescription;
@@ -672,19 +669,101 @@
             executor);
   }
 
-<<<<<<< HEAD
+  public InternalFuture<Experiment> deleteAttributes(DeleteExperimentAttributes request) {
+    final var experimentId = request.getId();
+    final var now = Calendar.getInstance().getTimeInMillis();
+
+    final Optional<List<String>> maybeKeys =
+        request.getDeleteAll() ? Optional.empty() : Optional.of(request.getAttributeKeysList());
+
+    return getProjectIdByExperimentId(Collections.singletonList(experimentId))
+        .thenCompose(
+            projectIdFromExperimentMap ->
+                futureProjectDAO.checkProjectPermission(
+                    projectIdFromExperimentMap.get(experimentId), ModelDBServiceActions.UPDATE),
+            executor)
+        .thenCompose(
+            unused ->
+                jdbi.useHandle(
+                    handle -> {
+                      attributeHandler.deleteKeyValues(handle, experimentId, maybeKeys);
+                      updateModifiedTimestamp(handle, experimentId, now);
+                      updateVersionNumber(handle, experimentId);
+                    }),
+            executor)
+        .thenCompose(unused -> getExperimentById(experimentId), executor);
+  }
+
+  public InternalFuture<Map<String, String>> deleteExperiments(DeleteExperiments request) {
+    final var experimentIds = request.getIdsList();
+
+    return getProjectIdByExperimentId(experimentIds)
+        .thenCompose(
+            projectIdFromExperimentMap ->
+                uacApisUtil
+                    .getResourceItemsForWorkspace(
+                        Optional.empty(),
+                        Optional.of(new ArrayList<>(projectIdFromExperimentMap.values())),
+                        Optional.empty(),
+                        ModelDBServiceResourceTypes.PROJECT)
+                    .thenCompose(unused -> deleteExperiments(experimentIds), executor)
+                    .thenApply(unused -> projectIdFromExperimentMap, executor),
+            executor);
+  }
+
+  private InternalFuture<Void> deleteExperiments(List<String> experimentIds) {
+    return InternalFuture.runAsync(
+        () ->
+            jdbi.withHandle(
+                handle ->
+                    handle
+                        .createUpdate(
+                            "Update experiment SET deleted = :deleted WHERE id IN (<ids>)")
+                        .bindList("ids", experimentIds)
+                        .bind("deleted", true)
+                        .execute()),
+        executor);
+  }
+
+  public InternalFuture<Experiment> logCodeVersion(LogExperimentCodeVersion request) {
+    final var expId = request.getId();
+    final var now = Calendar.getInstance().getTimeInMillis();
+    return getExperimentById(expId)
+        .thenApply(
+            experiment -> {
+              futureProjectDAO.checkProjectPermission(
+                  experiment.getProjectId(), ModelDBServiceActions.UPDATE);
+              return experiment;
+            },
+            executor)
+        .thenApply(
+            existingExperiment -> {
+              if (existingExperiment.getCodeVersionSnapshot().hasCodeArchive()
+                  || existingExperiment.getCodeVersionSnapshot().hasGitSnapshot()) {
+                var errorMessage =
+                    "Code version already logged for experiment " + existingExperiment.getId();
+                throw new AlreadyExistsException(errorMessage);
+              }
+              return existingExperiment;
+            },
+            executor)
+        .thenCompose(
+            unused ->
+                jdbi.useHandle(
+                    handle -> {
+                      codeVersionHandler.logCodeVersion(
+                          handle, expId, true, request.getCodeVersion());
+                      updateModifiedTimestamp(handle, expId, now);
+                      updateVersionNumber(handle, expId);
+                    }),
+            executor)
+        .thenCompose(unused -> getExperimentById(expId), executor);
+  }
+
   public InternalFuture<Experiment> logArtifacts(LogExperimentArtifacts request) {
     final var experimentId = request.getId();
     final var artifacts = request.getArtifactsList();
     final var now = new Date().getTime();
-=======
-  public InternalFuture<Experiment> deleteAttributes(DeleteExperimentAttributes request) {
-    final var experimentId = request.getId();
-    final var now = Calendar.getInstance().getTimeInMillis();
-
-    final Optional<List<String>> maybeKeys =
-        request.getDeleteAll() ? Optional.empty() : Optional.of(request.getAttributeKeysList());
->>>>>>> 05aed9c1
 
     return getProjectIdByExperimentId(Collections.singletonList(experimentId))
         .thenCompose(
@@ -693,7 +772,6 @@
                     projectIdFromExperimentMap.get(experimentId), ModelDBServiceActions.UPDATE),
             executor)
         .thenCompose(
-<<<<<<< HEAD
             unused -> artifactHandler.getArtifacts(experimentId, Optional.empty()), executor)
         .thenAccept(
             existingArtifacts -> {
@@ -706,77 +784,12 @@
                   }
                 }
               }
-=======
+            },
+            executor)
+        .thenCompose(
             unused ->
                 jdbi.useHandle(
                     handle -> {
-                      attributeHandler.deleteKeyValues(handle, experimentId, maybeKeys);
-                      updateModifiedTimestamp(handle, experimentId, now);
-                      updateVersionNumber(handle, experimentId);
-                    }),
-            executor)
-        .thenCompose(unused -> getExperimentById(experimentId), executor);
-  }
-
-  public InternalFuture<Map<String, String>> deleteExperiments(DeleteExperiments request) {
-    final var experimentIds = request.getIdsList();
-
-    return getProjectIdByExperimentId(experimentIds)
-        .thenCompose(
-            projectIdFromExperimentMap ->
-                uacApisUtil
-                    .getResourceItemsForWorkspace(
-                        Optional.empty(),
-                        Optional.of(new ArrayList<>(projectIdFromExperimentMap.values())),
-                        Optional.empty(),
-                        ModelDBServiceResourceTypes.PROJECT)
-                    .thenCompose(unused -> deleteExperiments(experimentIds), executor)
-                    .thenApply(unused -> projectIdFromExperimentMap, executor),
-            executor);
-  }
-
-  private InternalFuture<Void> deleteExperiments(List<String> experimentIds) {
-    return InternalFuture.runAsync(
-        () ->
-            jdbi.withHandle(
-                handle ->
-                    handle
-                        .createUpdate(
-                            "Update experiment SET deleted = :deleted WHERE id IN (<ids>)")
-                        .bindList("ids", experimentIds)
-                        .bind("deleted", true)
-                        .execute()),
-        executor);
-  }
-
-  public InternalFuture<Experiment> logCodeVersion(LogExperimentCodeVersion request) {
-    final var expId = request.getId();
-    final var now = Calendar.getInstance().getTimeInMillis();
-    return getExperimentById(expId)
-        .thenApply(
-            experiment -> {
-              futureProjectDAO.checkProjectPermission(
-                  experiment.getProjectId(), ModelDBServiceActions.UPDATE);
-              return experiment;
-            },
-            executor)
-        .thenApply(
-            existingExperiment -> {
-              if (existingExperiment.getCodeVersionSnapshot().hasCodeArchive()
-                  || existingExperiment.getCodeVersionSnapshot().hasGitSnapshot()) {
-                var errorMessage =
-                    "Code version already logged for experiment " + existingExperiment.getId();
-                throw new AlreadyExistsException(errorMessage);
-              }
-              return existingExperiment;
->>>>>>> 05aed9c1
-            },
-            executor)
-        .thenCompose(
-            unused ->
-                jdbi.useHandle(
-                    handle -> {
-<<<<<<< HEAD
                       List<Artifact> artifactList =
                           ModelDBUtils.getArtifactsWithUpdatedPath(request.getId(), artifacts);
                       artifactHandler.logArtifacts(handle, experimentId, artifactList, false);
@@ -785,14 +798,5 @@
                     }),
             executor)
         .thenCompose(unused -> getExperimentById(experimentId), executor);
-=======
-                      codeVersionHandler.logCodeVersion(
-                          handle, expId, true, request.getCodeVersion());
-                      updateModifiedTimestamp(handle, expId, now);
-                      updateVersionNumber(handle, expId);
-                    }),
-            executor)
-        .thenCompose(unused -> getExperimentById(expId), executor);
->>>>>>> 05aed9c1
   }
 }