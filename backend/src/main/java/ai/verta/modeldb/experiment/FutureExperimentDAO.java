package ai.verta.modeldb.experiment;

import ai.verta.common.Artifact;
import ai.verta.common.KeyValue;
import ai.verta.common.ModelDBResourceEnum;
import ai.verta.common.ModelDBResourceEnum.ModelDBServiceResourceTypes;
import ai.verta.common.Pagination;
import ai.verta.modeldb.CreateExperiment;
import ai.verta.modeldb.DAOSet;
<<<<<<< HEAD
import ai.verta.modeldb.DeleteExperimentArtifact;
=======
import ai.verta.modeldb.DeleteExperimentAttributes;
import ai.verta.modeldb.DeleteExperiments;
>>>>>>> e61a820f
import ai.verta.modeldb.Experiment;
import ai.verta.modeldb.FindExperiments;
import ai.verta.modeldb.GetArtifacts;
import ai.verta.modeldb.GetAttributes;
import ai.verta.modeldb.GetTags;
import ai.verta.modeldb.LogExperimentArtifacts;
import ai.verta.modeldb.LogExperimentCodeVersion;
import ai.verta.modeldb.UpdateExperimentDescription;
import ai.verta.modeldb.UpdateExperimentName;
import ai.verta.modeldb.UpdateExperimentNameOrDescription;
import ai.verta.modeldb.common.CommonUtils;
import ai.verta.modeldb.common.connections.UAC;
import ai.verta.modeldb.common.exceptions.AlreadyExistsException;
import ai.verta.modeldb.common.exceptions.InternalErrorException;
import ai.verta.modeldb.common.exceptions.NotFoundException;
import ai.verta.modeldb.common.futures.FutureGrpc;
import ai.verta.modeldb.common.futures.FutureJdbi;
import ai.verta.modeldb.common.futures.InternalFuture;
import ai.verta.modeldb.common.handlers.TagsHandlerBase;
import ai.verta.modeldb.common.query.QueryFilterContext;
import ai.verta.modeldb.config.MDBConfig;
import ai.verta.modeldb.experiment.subtypes.CreateExperimentHandler;
import ai.verta.modeldb.experimentRun.subtypes.ArtifactHandler;
import ai.verta.modeldb.experimentRun.subtypes.AttributeHandler;
import ai.verta.modeldb.experimentRun.subtypes.CodeVersionHandler;
import ai.verta.modeldb.experimentRun.subtypes.DatasetHandler;
import ai.verta.modeldb.experimentRun.subtypes.PredicatesHandler;
import ai.verta.modeldb.experimentRun.subtypes.SortingHandler;
import ai.verta.modeldb.experimentRun.subtypes.TagsHandler;
import ai.verta.modeldb.metadata.MetadataServiceImpl;
import ai.verta.modeldb.project.FutureProjectDAO;
import ai.verta.modeldb.utils.ModelDBUtils;
import ai.verta.modeldb.utils.UACApisUtil;
import ai.verta.uac.Empty;
import ai.verta.uac.ModelDBActionEnum;
import ai.verta.uac.ModelDBActionEnum.ModelDBServiceActions;
import java.util.ArrayList;
import java.util.Arrays;
import java.util.Calendar;
import java.util.Collections;
import java.util.Date;
import java.util.HashMap;
import java.util.LinkedList;
import java.util.List;
import java.util.Map;
import java.util.Optional;
import java.util.concurrent.Executor;
import java.util.stream.Collectors;
import org.apache.logging.log4j.LogManager;
import org.apache.logging.log4j.Logger;
import org.jdbi.v3.core.Handle;
import org.jdbi.v3.core.statement.Query;

public class FutureExperimentDAO {
  private static final Logger LOGGER = LogManager.getLogger(FutureExperimentDAO.class);

  private final Executor executor;
  private final FutureJdbi jdbi;
  private final UAC uac;
  private final boolean isMssql;

  private final FutureProjectDAO futureProjectDAO;
  private final AttributeHandler attributeHandler;
  private final TagsHandler tagsHandler;
  private final ArtifactHandler artifactHandler;
  private final PredicatesHandler predicatesHandler;
  private final CodeVersionHandler codeVersionHandler;
  private final SortingHandler sortingHandler;
  private final CreateExperimentHandler createExperimentHandler;
  private final UACApisUtil uacApisUtil;

  public FutureExperimentDAO(
      Executor executor, FutureJdbi jdbi, UAC uac, MDBConfig mdbConfig, DAOSet daoSet) {
    this.executor = executor;
    this.jdbi = jdbi;
    this.uac = uac;
    this.isMssql = mdbConfig.getDatabase().getRdbConfiguration().isMssql();
    this.futureProjectDAO = daoSet.futureProjectDAO;
    this.uacApisUtil = daoSet.uacApisUtil;

    var entityName = "ExperimentEntity";
    attributeHandler = new AttributeHandler(executor, jdbi, entityName);
    tagsHandler = new TagsHandler(executor, jdbi, entityName);
    codeVersionHandler = new CodeVersionHandler(executor, jdbi, "experiment");
    DatasetHandler datasetHandler = new DatasetHandler(executor, jdbi, entityName, mdbConfig);
    artifactHandler =
        new ArtifactHandler(
            executor,
            jdbi,
            entityName,
            codeVersionHandler,
            datasetHandler,
            daoSet.artifactStoreDAO,
            daoSet.datasetVersionDAO,
            mdbConfig);
    predicatesHandler = new PredicatesHandler(executor, "experiment", "experiment", uacApisUtil);
    sortingHandler = new SortingHandler("experiment");

    createExperimentHandler =
        new CreateExperimentHandler(
            executor, jdbi, mdbConfig, uac, attributeHandler, tagsHandler, artifactHandler);
  }

  public InternalFuture<Experiment> createExperiment(CreateExperiment request) {
    return FutureGrpc.ClientRequest(
            uac.getUACService().getCurrentUser(Empty.newBuilder().build()), executor)
        .thenCompose(
            userInfo ->
                createExperimentHandler
                    .convertCreateRequest(request, userInfo)
                    .thenCompose(
                        experiment ->
                            futureProjectDAO
                                .checkProjectPermission(
                                    request.getProjectId(),
                                    ModelDBActionEnum.ModelDBServiceActions.UPDATE)
                                .thenApply(unused -> experiment, executor),
                        executor)
                    .thenCompose(createExperimentHandler::insertExperiment, executor),
            executor);
  }

  public InternalFuture<FindExperiments.Response> findExperiments(FindExperiments request) {
    final var futureLocalContext =
        InternalFuture.supplyAsync(
            () -> {
              final var localQueryContext = new QueryFilterContext();
              localQueryContext.getConditions().add("experiment.deleted = :deleted");
              localQueryContext.getConditions().add("p.deleted = :deleted");
              localQueryContext.getBinds().add(q -> q.bind("deleted", false));

              if (!request.getProjectId().isEmpty()) {
                localQueryContext.getConditions().add("experiment.project_id=:request_project_id");
                localQueryContext
                    .getBinds()
                    .add(q -> q.bind("request_project_id", request.getProjectId()));
              }

              if (!request.getExperimentIdsList().isEmpty()) {
                localQueryContext
                    .getConditions()
                    .add("experiment.id in (<request_experiment_ids>)");
                localQueryContext
                    .getBinds()
                    .add(q -> q.bindList("request_experiment_ids", request.getExperimentIdsList()));
              }

              return localQueryContext;
            },
            executor);

    // futurePredicatesContext
    final var futurePredicatesContext =
        predicatesHandler.processPredicates(request.getPredicatesList(), executor);

    // futureSortingContext
    final var futureSortingContext =
        sortingHandler.processSort(request.getSortKey(), request.getAscending());

    final InternalFuture<QueryFilterContext> futureProjectIds =
        getAccessibleProjectIdsQueryFilterContext(
            request.getWorkspaceName(), request.getProjectId());

    final var futureExperiments =
        futureProjectIds.thenCompose(
            accessibleProjectIdsQueryContext -> {
              // accessibleProjectIdsQueryContext == null means not allowed anything
              if (accessibleProjectIdsQueryContext == null) {
                return InternalFuture.completedInternalFuture(new ArrayList<Experiment>());
              } else {
                final var futureProjectIdsContext =
                    InternalFuture.completedInternalFuture(accessibleProjectIdsQueryContext);
                return InternalFuture.sequence(
                        Arrays.asList(
                            futureLocalContext,
                            futurePredicatesContext,
                            futureSortingContext,
                            futureProjectIdsContext),
                        executor)
                    .thenApply(QueryFilterContext::combine, executor)
                    .thenCompose(
                        queryContext -> {
                          // TODO: get environment
                          // TODO: get features?
                          // TODO: get versioned inputs
                          // TODO: get code version from blob
                          return jdbi.withHandle(
                                  handle -> {
                                    var sql =
                                        "select experiment.id, experiment.date_created, experiment.date_updated, experiment.name, experiment.project_id, experiment.description, experiment.owner, experiment.version_number from experiment";

                                    sql += " inner join project p ON p.id = experiment.project_id ";

                                    Query query =
                                        CommonUtils.buildQueryFromQueryContext(
                                            "experiment",
                                            Pagination.newBuilder()
                                                .setPageNumber(request.getPageNumber())
                                                .setPageLimit(request.getPageLimit())
                                                .build(),
                                            queryContext,
                                            handle,
                                            sql,
                                            isMssql);

                                    return query
                                        .map(
                                            (rs, ctx) -> {
                                              var runBuilder =
                                                  Experiment.newBuilder()
                                                      .setId(rs.getString("id"))
                                                      .setProjectId(rs.getString("project_id"))
                                                      .setName(rs.getString("name"))
                                                      .setDescription(rs.getString("description"))
                                                      .setDateUpdated(rs.getLong("date_updated"))
                                                      .setDateCreated(rs.getLong("date_created"))
                                                      .setOwner(rs.getString("owner"))
                                                      .setVersionNumber(
                                                          rs.getLong("version_number"));
                                              return runBuilder;
                                            })
                                        .list();
                                  })
                              .thenCompose(
                                  builders -> {
                                    if (builders == null || builders.isEmpty()) {
                                      return InternalFuture.completedInternalFuture(
                                          new LinkedList<Experiment>());
                                    }

                                    var futureBuildersStream =
                                        InternalFuture.completedInternalFuture(builders.stream());
                                    final var ids =
                                        builders.stream()
                                            .map(x -> x.getId())
                                            .collect(Collectors.toSet());

                                    // Get tags
                                    final var futureTags = tagsHandler.getTagsMap(ids);
                                    futureBuildersStream =
                                        futureBuildersStream.thenCombine(
                                            futureTags,
                                            (stream, tags) ->
                                                stream.map(
                                                    builder ->
                                                        builder.addAllTags(
                                                            tags.get(builder.getId()))),
                                            executor);

                                    // Get attributes
                                    final var futureAttributes =
                                        attributeHandler.getKeyValuesMap(ids);
                                    futureBuildersStream =
                                        futureBuildersStream.thenCombine(
                                            futureAttributes,
                                            (stream, attributes) ->
                                                stream.map(
                                                    builder ->
                                                        builder.addAllAttributes(
                                                            attributes.get(builder.getId()))),
                                            executor);

                                    // Get artifacts
                                    final var futureArtifacts =
                                        artifactHandler.getArtifactsMap(ids);
                                    futureBuildersStream =
                                        futureBuildersStream.thenCombine(
                                            futureArtifacts,
                                            (stream, artifacts) ->
                                                stream.map(
                                                    builder ->
                                                        builder.addAllArtifacts(
                                                            artifacts.get(builder.getId()))),
                                            executor);

                                    // Get code version snapshot
                                    final var futureCodeVersionSnapshots =
                                        codeVersionHandler.getCodeVersionMap(new ArrayList<>(ids));
                                    futureBuildersStream =
                                        futureBuildersStream.thenCombine(
                                            futureCodeVersionSnapshots,
                                            (stream, codeVersionsMap) ->
                                                stream.peek(
                                                    builder -> {
                                                      if (codeVersionsMap.containsKey(
                                                          builder.getId())) {
                                                        builder.setCodeVersionSnapshot(
                                                            codeVersionsMap.get(builder.getId()));
                                                      }
                                                    }),
                                            executor);

                                    return futureBuildersStream.thenApply(
                                        experimentRunBuilders ->
                                            experimentRunBuilders
                                                .map(Experiment.Builder::build)
                                                .collect(Collectors.toList()),
                                        executor);
                                  },
                                  executor);
                        },
                        executor);
              }
            },
            executor);

    final var futureCount =
        futureProjectIds.thenCompose(
            accessibleProjectIdsQueryContext -> {
              // accessibleProjectIdsQueryContext == null means not allowed anything
              if (accessibleProjectIdsQueryContext == null) {
                return InternalFuture.completedInternalFuture(0L);
              } else {
                final var futureProjectIdsContext =
                    InternalFuture.completedInternalFuture(accessibleProjectIdsQueryContext);
                return InternalFuture.sequence(
                        Arrays.asList(
                            futureLocalContext, futurePredicatesContext, futureProjectIdsContext),
                        executor)
                    .thenApply(QueryFilterContext::combine, executor)
                    .thenCompose(
                        queryContext ->
                            jdbi.withHandle(
                                handle -> {
                                  var sql = "select count(experiment.id) from experiment";

                                  sql += " inner join project p ON p.id = experiment.project_id ";

                                  if (!queryContext.getConditions().isEmpty()) {
                                    sql +=
                                        " WHERE "
                                            + String.join(" AND ", queryContext.getConditions());
                                  }

                                  var query = handle.createQuery(sql);
                                  queryContext.getBinds().forEach(b -> b.accept(query));

                                  return query.mapTo(Long.class).one();
                                }),
                        executor);
              }
            },
            executor);

    return futureExperiments.thenCombine(
        futureCount,
        (experiments, count) ->
            FindExperiments.Response.newBuilder()
                .addAllExperiments(experiments)
                .setTotalRecords(count)
                .build(),
        executor);
  }

  private InternalFuture<QueryFilterContext> getAccessibleProjectIdsQueryFilterContext(
      String workspaceName, String requestedProjectId) {
    if (workspaceName.isEmpty()) {
      return uacApisUtil
          .getAllowedEntitiesByResourceType(
              ModelDBActionEnum.ModelDBServiceActions.READ,
              ModelDBResourceEnum.ModelDBServiceResourceTypes.PROJECT)
          .thenApply(
              resources -> {
                boolean allowedAllResources = uacApisUtil.checkAllResourceAllowed(resources);
                if (allowedAllResources) {
                  return new QueryFilterContext();
                } else {
                  List<String> accessibleProjectIds =
                      resources.stream()
                          .flatMap(x -> x.getResourceIdsList().stream())
                          .collect(Collectors.toList());
                  if (accessibleProjectIds.isEmpty()) {
                    return null;
                  } else {
                    return new QueryFilterContext()
                        .addCondition("experiment.project_id in (<authz_project_ids>)")
                        .addBind(q -> q.bindList("authz_project_ids", accessibleProjectIds));
                  }
                }
              },
              executor);
    } else {
      // futureProjectIds based on workspace
      return uacApisUtil
          .getAccessibleProjectIdsBasedOnWorkspace(workspaceName, Optional.of(requestedProjectId))
          .thenApply(
              accessibleProjectIds -> {
                if (accessibleProjectIds.isEmpty()) {
                  return null;
                } else {
                  return new QueryFilterContext()
                      .addCondition("experiment.project_id in (<authz_project_ids>)")
                      .addBind(q -> q.bindList("authz_project_ids", accessibleProjectIds));
                }
              },
              executor);
    }
  }

  public InternalFuture<Experiment> updateExperimentNameOrDescription(
      UpdateExperimentNameOrDescription request) {
    return getProjectIdByExperimentId(Collections.singletonList(request.getId()))
        .thenCompose(
            projectIdFromExperimentMap ->
                futureProjectDAO
                    .checkProjectPermission(
                        projectIdFromExperimentMap.get(request.getId()),
                        ModelDBServiceActions.UPDATE)
                    .thenApply(unused -> projectIdFromExperimentMap.get(request.getId()), executor),
            executor)
        .thenCompose(
            projectId -> updateExperimentName(request.getName(), projectId, request.getId()),
            executor)
        .thenCompose(
            unused -> {
              // FIXME: this code never allows us to set the description as an empty string
              if (!request.getDescription().isEmpty()) {
                return updateExperimentField(
                    request.getId(), "description", request.getDescription());
              }
              return InternalFuture.completedInternalFuture(null);
            },
            executor)
        .thenCompose(unused -> getExperimentById(request.getId()), executor);
  }

  private InternalFuture<Void> updateExperimentField(
      String expId, String fieldName, String fieldValue) {
    return jdbi.useHandle(
        handle ->
            handle
                .createUpdate(
                    String.format(
                        "update experiment set %s = :fieldValue, date_updated = :updatedTime, version_number=(version_number + 1) where id = :id ",
                        fieldName))
                .bind("fieldValue", fieldValue)
                .bind("id", expId)
                .bind("updatedTime", new Date().getTime())
                .execute());
  }

  private InternalFuture<Map<String, String>> getProjectIdByExperimentId(
      List<String> experimentIds) {
    return jdbi.withHandle(
        handle -> {
          List<Map<String, String>> experimentEntitiesMap =
              handle
                  .createQuery(
                      "select id, project_id from experiment where id IN (<ids>) AND deleted = :deleted")
                  .bind("deleted", false)
                  .bindList("ids", experimentIds)
                  .map(
                      (rs, ctx) ->
                          Collections.singletonMap(rs.getString("id"), rs.getString("project_id")))
                  .list();

          Map<String, String> projectIdFromExperimentMap = new HashMap<>();
          for (var result : experimentEntitiesMap) {
            projectIdFromExperimentMap.putAll(result);
          }
          for (var expId : experimentIds) {
            if (!projectIdFromExperimentMap.containsKey(expId)) {
              projectIdFromExperimentMap.put(expId, "");
            }
          }
          return projectIdFromExperimentMap;
        });
  }

  public InternalFuture<Experiment> getExperimentById(String experimentId) {
    return findExperiments(FindExperiments.newBuilder().addExperimentIds(experimentId).build())
        .thenApply(
            findResponse -> {
              if (findResponse.getExperimentsCount() > 1) {
                throw new InternalErrorException(
                    "More than one Experiment found for ID: " + experimentId);
              } else if (findResponse.getExperimentsCount() == 0) {
                throw new NotFoundException("Experiment not found for the ID: " + experimentId);
              } else {
                return findResponse.getExperiments(0);
              }
            },
            executor);
  }

  public InternalFuture<Experiment> updateExperimentName(UpdateExperimentName request) {
    return getProjectIdByExperimentId(Collections.singletonList(request.getId()))
        .thenCompose(
            projectIdFromExperimentMap -> {
              var projectId = projectIdFromExperimentMap.get(request.getId());
              return futureProjectDAO
                  .checkProjectPermission(projectId, ModelDBServiceActions.UPDATE)
                  .thenApply(unused -> projectId, executor);
            },
            executor)
        .thenCompose(
            projectId -> updateExperimentName(request.getName(), projectId, request.getId()),
            executor)
        .thenCompose(unused -> getExperimentById(request.getId()), executor);
  }

  private InternalFuture<Void> updateExperimentName(
      String name, String projectId, String experimentId) {
    if (name.isEmpty()) {
      name = MetadataServiceImpl.createRandomName();
    }

    name = ModelDBUtils.checkEntityNameLength(name);

    String finalName = name;
    return jdbi.useHandle(
            handle -> {
              Optional<Long> countOptional =
                  handle
                      .createQuery(
                          "select count(id) from experiment where project_id = :projectId and name = :name and deleted = :deleted")
                      .bind("projectId", projectId)
                      .bind("name", finalName)
                      .bind("deleted", false)
                      .mapTo(Long.class)
                      .findOne();
              if (countOptional.isPresent() && countOptional.get() > 0) {
                throw new AlreadyExistsException(
                    String.format(
                        "Experiment with name '%s' already exists in project", finalName));
              }
            })
        .thenCompose(unused -> updateExperimentField(experimentId, "name", finalName), executor);
  }

  public InternalFuture<Experiment> updateExperimentDescription(
      UpdateExperimentDescription request) {
    return getProjectIdByExperimentId(Collections.singletonList(request.getId()))
        .thenCompose(
            projectIdFromExperimentMap ->
                futureProjectDAO.checkProjectPermission(
                    projectIdFromExperimentMap.get(request.getId()), ModelDBServiceActions.UPDATE),
            executor)
        .thenCompose(
            unused ->
                updateExperimentField(request.getId(), "description", request.getDescription()),
            executor)
        .thenCompose(unused -> getExperimentById(request.getId()), executor);
  }

  public InternalFuture<Experiment> addTags(String expId, List<String> tags) {
    final var now = new Date().getTime();

    return getProjectIdByExperimentId(Collections.singletonList(expId))
        .thenCompose(
            projectIdFromExperimentMap ->
                futureProjectDAO.checkProjectPermission(
                    projectIdFromExperimentMap.get(expId), ModelDBServiceActions.UPDATE),
            executor)
        .thenCompose(
            unused ->
                jdbi.useHandle(
                    handle -> {
                      tagsHandler.addTags(
                          handle, expId, TagsHandlerBase.checkEntityTagsLength(tags));
                      updateModifiedTimestamp(handle, expId, now);
                      updateVersionNumber(handle, expId);
                    }),
            executor)
        .thenCompose(unused -> getExperimentById(expId), executor);
  }

  private void updateModifiedTimestamp(Handle handle, String experimentId, Long now) {
    final var currentDateUpdated =
        handle
            .createQuery("SELECT date_updated FROM experiment WHERE id=:exp_id")
            .bind("exp_id", experimentId)
            .mapTo(Long.class)
            .one();
    final var dateUpdated = Math.max(currentDateUpdated, now);
    handle
        .createUpdate("update experiment set date_updated=:date_updated where id=:exp_id")
        .bind("exp_id", experimentId)
        .bind("date_updated", dateUpdated)
        .execute();
  }

  private void updateVersionNumber(Handle handle, String expId) {
    handle
        .createUpdate("update experiment set version_number=(version_number + 1) where id=:exp_id")
        .bind("exp_id", expId)
        .execute();
  }

  public InternalFuture<GetTags.Response> getTags(String expId) {
    return getProjectIdByExperimentId(Collections.singletonList(expId))
        .thenCompose(
            projectIdFromExperimentMap ->
                futureProjectDAO.checkProjectPermission(
                    projectIdFromExperimentMap.get(expId), ModelDBServiceActions.READ),
            executor)
        .thenCompose(unused -> tagsHandler.getTags(expId), executor)
        .thenApply(tags -> GetTags.Response.newBuilder().addAllTags(tags).build(), executor);
  }

  public InternalFuture<Experiment> deleteTags(String expId, List<String> tags, boolean deleteAll) {
    final var now = Calendar.getInstance().getTimeInMillis();

    final Optional<List<String>> maybeTags = deleteAll ? Optional.empty() : Optional.of(tags);

    return getProjectIdByExperimentId(Collections.singletonList(expId))
        .thenCompose(
            projectIdFromExperimentMap ->
                futureProjectDAO.checkProjectPermission(
                    projectIdFromExperimentMap.get(expId), ModelDBServiceActions.UPDATE),
            executor)
        .thenCompose(
            unused ->
                jdbi.useHandle(
                    handle -> {
                      tagsHandler.deleteTags(handle, expId, maybeTags);
                      updateModifiedTimestamp(handle, expId, now);
                      updateVersionNumber(handle, expId);
                    }),
            executor)
        .thenCompose(unused -> getExperimentById(expId), executor);
  }

  public InternalFuture<Experiment> logAttributes(String expId, List<KeyValue> attributes) {
    final var now = new Date().getTime();

    return getProjectIdByExperimentId(Collections.singletonList(expId))
        .thenCompose(
            projectIdFromExperimentMap ->
                futureProjectDAO.checkProjectPermission(
                    projectIdFromExperimentMap.get(expId), ModelDBServiceActions.UPDATE),
            executor)
        .thenCompose(
            unused ->
                jdbi.useHandle(
                    handle -> {
                      attributeHandler.logKeyValues(handle, expId, attributes);
                      updateModifiedTimestamp(handle, expId, now);
                      updateVersionNumber(handle, expId);
                    }),
            executor)
        .thenCompose(unused -> getExperimentById(expId), executor);
  }

  public InternalFuture<GetAttributes.Response> getExperimentAttributes(GetAttributes request) {
    final var expId = request.getId();
    final var keys = request.getAttributeKeysList();
    final var getAll = request.getGetAll();

    return getProjectIdByExperimentId(Collections.singletonList(expId))
        .thenCompose(
            projectIdFromExperimentMap ->
                futureProjectDAO.checkProjectPermission(
                    projectIdFromExperimentMap.get(expId), ModelDBServiceActions.READ),
            executor)
        .thenCompose(unused -> attributeHandler.getKeyValues(expId, keys, getAll), executor)
        .thenApply(
            keyValues -> GetAttributes.Response.newBuilder().addAllAttributes(keyValues).build(),
            executor);
  }

<<<<<<< HEAD
  public InternalFuture<Experiment> deleteArtifacts(DeleteExperimentArtifact request) {
    final var expId = request.getId();
    final var now = Calendar.getInstance().getTimeInMillis();
    final var keys =
        request.getKey().isEmpty()
            ? new ArrayList<String>()
            : Collections.singletonList(request.getKey());
    Optional<List<String>> optionalKeys = keys.isEmpty() ? Optional.empty() : Optional.of(keys);

    return getProjectIdByExperimentId(Collections.singletonList(expId))
        .thenCompose(
            projectIdFromExperimentMap ->
                futureProjectDAO.checkProjectPermission(
                    projectIdFromExperimentMap.get(expId), ModelDBServiceActions.UPDATE),
=======
  public InternalFuture<Experiment> deleteAttributes(DeleteExperimentAttributes request) {
    final var experimentId = request.getId();
    final var now = Calendar.getInstance().getTimeInMillis();

    final Optional<List<String>> maybeKeys =
        request.getDeleteAll() ? Optional.empty() : Optional.of(request.getAttributeKeysList());

    return getProjectIdByExperimentId(Collections.singletonList(experimentId))
        .thenCompose(
            projectIdFromExperimentMap ->
                futureProjectDAO.checkProjectPermission(
                    projectIdFromExperimentMap.get(experimentId), ModelDBServiceActions.UPDATE),
>>>>>>> e61a820f
            executor)
        .thenCompose(
            unused ->
                jdbi.useHandle(
                    handle -> {
<<<<<<< HEAD
                      artifactHandler.deleteArtifactsWithHandle(expId, optionalKeys, handle);
=======
                      attributeHandler.deleteKeyValues(handle, experimentId, maybeKeys);
                      updateModifiedTimestamp(handle, experimentId, now);
                      updateVersionNumber(handle, experimentId);
                    }),
            executor)
        .thenCompose(unused -> getExperimentById(experimentId), executor);
  }

  public InternalFuture<Map<String, String>> deleteExperiments(DeleteExperiments request) {
    final var experimentIds = request.getIdsList();

    return getProjectIdByExperimentId(experimentIds)
        .thenCompose(
            projectIdFromExperimentMap ->
                uacApisUtil
                    .getResourceItemsForWorkspace(
                        Optional.empty(),
                        Optional.of(new ArrayList<>(projectIdFromExperimentMap.values())),
                        Optional.empty(),
                        ModelDBServiceResourceTypes.PROJECT)
                    .thenCompose(unused -> deleteExperiments(experimentIds), executor)
                    .thenApply(unused -> projectIdFromExperimentMap, executor),
            executor);
  }

  private InternalFuture<Void> deleteExperiments(List<String> experimentIds) {
    return InternalFuture.runAsync(
        () ->
            jdbi.withHandle(
                handle ->
                    handle
                        .createUpdate(
                            "Update experiment SET deleted = :deleted WHERE id IN (<ids>)")
                        .bindList("ids", experimentIds)
                        .bind("deleted", true)
                        .execute()),
        executor);
  }

  public InternalFuture<Experiment> logCodeVersion(LogExperimentCodeVersion request) {
    final var expId = request.getId();
    final var now = Calendar.getInstance().getTimeInMillis();
    return getExperimentById(expId)
        .thenApply(
            experiment -> {
              futureProjectDAO.checkProjectPermission(
                  experiment.getProjectId(), ModelDBServiceActions.UPDATE);
              return experiment;
            },
            executor)
        .thenApply(
            existingExperiment -> {
              if (existingExperiment.getCodeVersionSnapshot().hasCodeArchive()
                  || existingExperiment.getCodeVersionSnapshot().hasGitSnapshot()) {
                var errorMessage =
                    "Code version already logged for experiment " + existingExperiment.getId();
                throw new AlreadyExistsException(errorMessage);
              }
              return existingExperiment;
            },
            executor)
        .thenCompose(
            unused ->
                jdbi.useHandle(
                    handle -> {
                      codeVersionHandler.logCodeVersion(
                          handle, expId, true, request.getCodeVersion());
>>>>>>> e61a820f
                      updateModifiedTimestamp(handle, expId, now);
                      updateVersionNumber(handle, expId);
                    }),
            executor)
        .thenCompose(unused -> getExperimentById(expId), executor);
  }
<<<<<<< HEAD
=======

  public InternalFuture<Experiment> logArtifacts(LogExperimentArtifacts request) {
    final var experimentId = request.getId();
    final var artifacts = request.getArtifactsList();
    final var now = new Date().getTime();

    return getProjectIdByExperimentId(Collections.singletonList(experimentId))
        .thenCompose(
            projectIdFromExperimentMap ->
                futureProjectDAO.checkProjectPermission(
                    projectIdFromExperimentMap.get(experimentId), ModelDBServiceActions.UPDATE),
            executor)
        .thenCompose(
            unused -> artifactHandler.getArtifacts(experimentId, Optional.empty()), executor)
        .thenAccept(
            existingArtifacts -> {
              for (Artifact existingArtifact : existingArtifacts) {
                for (Artifact newArtifact : artifacts) {
                  if (existingArtifact.getKey().equals(newArtifact.getKey())) {
                    throw new AlreadyExistsException(
                        "Artifact being logged already exists. existing artifact key : "
                            + newArtifact.getKey());
                  }
                }
              }
            },
            executor)
        .thenCompose(
            unused ->
                jdbi.useHandle(
                    handle -> {
                      List<Artifact> artifactList =
                          ModelDBUtils.getArtifactsWithUpdatedPath(request.getId(), artifacts);
                      artifactHandler.logArtifacts(handle, experimentId, artifactList, false);
                      updateModifiedTimestamp(handle, experimentId, now);
                      updateVersionNumber(handle, experimentId);
                    }),
            executor)
        .thenCompose(unused -> getExperimentById(experimentId), executor);
  }

  public InternalFuture<List<Artifact>> getArtifacts(GetArtifacts request) {
    final var expId = request.getId();
    final var key = request.getKey();
    Optional<String> maybeKey = key.isEmpty() ? Optional.empty() : Optional.of(key);

    return getProjectIdByExperimentId(Collections.singletonList(expId))
        .thenCompose(
            projectIdFromExperimentMap ->
                futureProjectDAO.checkProjectPermission(
                    projectIdFromExperimentMap.get(expId), ModelDBServiceActions.READ),
            executor)
        .thenCompose(unused -> artifactHandler.getArtifacts(expId, maybeKey), executor);
  }
>>>>>>> e61a820f
}<|MERGE_RESOLUTION|>--- conflicted
+++ resolved
@@ -7,12 +7,9 @@
 import ai.verta.common.Pagination;
 import ai.verta.modeldb.CreateExperiment;
 import ai.verta.modeldb.DAOSet;
-<<<<<<< HEAD
-import ai.verta.modeldb.DeleteExperimentArtifact;
-=======
 import ai.verta.modeldb.DeleteExperimentAttributes;
 import ai.verta.modeldb.DeleteExperiments;
->>>>>>> e61a820f
+import ai.verta.modeldb.DeleteExperimentArtifact;
 import ai.verta.modeldb.Experiment;
 import ai.verta.modeldb.FindExperiments;
 import ai.verta.modeldb.GetArtifacts;
@@ -674,22 +671,6 @@
             executor);
   }
 
-<<<<<<< HEAD
-  public InternalFuture<Experiment> deleteArtifacts(DeleteExperimentArtifact request) {
-    final var expId = request.getId();
-    final var now = Calendar.getInstance().getTimeInMillis();
-    final var keys =
-        request.getKey().isEmpty()
-            ? new ArrayList<String>()
-            : Collections.singletonList(request.getKey());
-    Optional<List<String>> optionalKeys = keys.isEmpty() ? Optional.empty() : Optional.of(keys);
-
-    return getProjectIdByExperimentId(Collections.singletonList(expId))
-        .thenCompose(
-            projectIdFromExperimentMap ->
-                futureProjectDAO.checkProjectPermission(
-                    projectIdFromExperimentMap.get(expId), ModelDBServiceActions.UPDATE),
-=======
   public InternalFuture<Experiment> deleteAttributes(DeleteExperimentAttributes request) {
     final var experimentId = request.getId();
     final var now = Calendar.getInstance().getTimeInMillis();
@@ -702,15 +683,11 @@
             projectIdFromExperimentMap ->
                 futureProjectDAO.checkProjectPermission(
                     projectIdFromExperimentMap.get(experimentId), ModelDBServiceActions.UPDATE),
->>>>>>> e61a820f
             executor)
         .thenCompose(
             unused ->
                 jdbi.useHandle(
                     handle -> {
-<<<<<<< HEAD
-                      artifactHandler.deleteArtifactsWithHandle(expId, optionalKeys, handle);
-=======
                       attributeHandler.deleteKeyValues(handle, experimentId, maybeKeys);
                       updateModifiedTimestamp(handle, experimentId, now);
                       updateVersionNumber(handle, experimentId);
@@ -778,15 +755,12 @@
                     handle -> {
                       codeVersionHandler.logCodeVersion(
                           handle, expId, true, request.getCodeVersion());
->>>>>>> e61a820f
                       updateModifiedTimestamp(handle, expId, now);
                       updateVersionNumber(handle, expId);
                     }),
             executor)
         .thenCompose(unused -> getExperimentById(expId), executor);
   }
-<<<<<<< HEAD
-=======
 
   public InternalFuture<Experiment> logArtifacts(LogExperimentArtifacts request) {
     final var experimentId = request.getId();
@@ -841,5 +815,31 @@
             executor)
         .thenCompose(unused -> artifactHandler.getArtifacts(expId, maybeKey), executor);
   }
->>>>>>> e61a820f
+
+  public InternalFuture<Experiment> deleteArtifacts(DeleteExperimentArtifact request) {
+    final var expId = request.getId();
+    final var now = Calendar.getInstance().getTimeInMillis();
+    final var keys =
+        request.getKey().isEmpty()
+            ? new ArrayList<String>()
+            : Collections.singletonList(request.getKey());
+    Optional<List<String>> optionalKeys = keys.isEmpty() ? Optional.empty() : Optional.of(keys);
+
+    return getProjectIdByExperimentId(Collections.singletonList(expId))
+        .thenCompose(
+            projectIdFromExperimentMap ->
+                futureProjectDAO.checkProjectPermission(
+                    projectIdFromExperimentMap.get(expId), ModelDBServiceActions.UPDATE),
+            executor)
+        .thenCompose(
+            unused ->
+                jdbi.useHandle(
+                    handle -> {
+                      artifactHandler.deleteArtifactsWithHandle(expId, optionalKeys, handle);
+                      updateModifiedTimestamp(handle, expId, now);
+                      updateVersionNumber(handle, expId);
+                    }),
+            executor)
+        .thenCompose(unused -> getExperimentById(expId), executor);
+  }
 }