--- conflicted
+++ resolved
@@ -552,38 +552,7 @@
   }
 
   @Override
-<<<<<<< HEAD
-  public Boolean deleteExperiment(String experimentId) {
-    try (Session session = ModelDBHibernateUtil.getSessionFactory().openSession()) {
-      // Delete the ExperimentRunEntity object
-      Query experimentRunDeleteQuery = session.createQuery(EXPERIMENT_DELETE_HQL);
-      experimentRunDeleteQuery.setParameter(ModelDBConstants.EXPERIMENT_ID_STR, experimentId);
-      List<ExperimentRunEntity> experimentRunEntities = experimentRunDeleteQuery.list();
-      Transaction transaction = session.beginTransaction();
-      for (ExperimentRunEntity experimentRunEntity : experimentRunEntities) {
-        session.delete(experimentRunEntity);
-      }
-
-      ExperimentEntity experimentObj = session.load(ExperimentEntity.class, experimentId);
-      session.delete(experimentObj);
-      transaction.commit();
-      LOGGER.debug("Experiment deleted successfully");
-      return true;
-    } catch (Exception ex) {
-      if (ModelDBUtils.needToRetry(ex)) {
-        return deleteExperiment(experimentId);
-      } else {
-        throw ex;
-      }
-    }
-  }
-
-  @Override
-  public Boolean deleteExperiments(List<String> experimentIds)
-      throws InvalidProtocolBufferException {
-=======
   public Boolean deleteExperiments(List<String> experimentIds) {
->>>>>>> 7fae4dc1
     List<String> accessibleExperimentIds =
         getAccessibleExperimentIDs(experimentIds, ModelDBActionEnum.ModelDBServiceActions.UPDATE);
 
@@ -598,49 +567,6 @@
     }
 
     try (Session session = ModelDBHibernateUtil.getSessionFactory().openSession()) {
-<<<<<<< HEAD
-      // Delete the ExperimentRunEntity object
-      Query experimentRunDeleteQuery = session.createQuery(EXPERIMENT_DELETE_BATCH_HQL);
-      experimentRunDeleteQuery.setParameterList("experimentIds", experimentIds);
-      List<ExperimentRunEntity> experimentRunEntities = experimentRunDeleteQuery.list();
-      List<String> experimentRunIds = new ArrayList<>();
-      Transaction transaction = session.beginTransaction();
-      for (ExperimentRunEntity experimentRunEntity : experimentRunEntities) {
-        experimentRunIds.add(experimentRunEntity.getId());
-        session.delete(experimentRunEntity);
-
-        String ownerRoleBindingName =
-            roleService.buildRoleBindingName(
-                ModelDBConstants.ROLE_EXPERIMENT_RUN_OWNER,
-                experimentRunEntity.getId(),
-                experimentRunEntity.getOwner(),
-                ModelResourceEnum.ModelDBServiceResourceTypes.EXPERIMENT_RUN.name());
-        if (ownerRoleBindingName != null && !ownerRoleBindingName.isEmpty()) {
-          roleBindingNames.add(ownerRoleBindingName);
-        }
-      }
-      // Delete the ExperimentRUn comments
-      if (!experimentRunIds.isEmpty()) {
-        removeEntityComments(session, experimentRunIds, ExperimentRunEntity.class.getSimpleName());
-      }
-
-      List<String> projectIds = new ArrayList<>();
-      for (String experimentId : experimentIds) {
-        ExperimentEntity experimentObj = session.load(ExperimentEntity.class, experimentId);
-        projectIds.add(experimentObj.getProject_id());
-        session.delete(experimentObj);
-
-        String ownerRoleBindingName =
-            roleService.buildRoleBindingName(
-                ModelDBConstants.ROLE_EXPERIMENT_OWNER,
-                experimentObj.getId(),
-                experimentObj.getOwner(),
-                ModelResourceEnum.ModelDBServiceResourceTypes.EXPERIMENT.name());
-        if (ownerRoleBindingName != null && !ownerRoleBindingName.isEmpty()) {
-          roleBindingNames.add(ownerRoleBindingName);
-        }
-      }
-=======
       Transaction transaction = session.beginTransaction();
       Query deletedExperimentQuery = session.createQuery(DELETED_STATUS_EXPERIMENT_QUERY_STRING);
       deletedExperimentQuery.setParameter("deleted", true);
@@ -648,7 +574,6 @@
       int updatedCount = deletedExperimentQuery.executeUpdate();
       LOGGER.debug(
           "Mark Experiments as deleted : {}, count : {}", accessibleExperimentIds, updatedCount);
->>>>>>> 7fae4dc1
       transaction.commit();
       LOGGER.debug("Experiment deleted successfully");
       return true;
