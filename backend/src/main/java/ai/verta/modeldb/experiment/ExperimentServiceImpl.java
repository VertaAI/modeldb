--- conflicted
+++ resolved
@@ -1009,13 +1009,8 @@
       addEvent(
           request.getId(),
           projectId,
-<<<<<<< HEAD
           projectResource.getWorkspaceId(),
-          "delete.resource.experiment.delete_experiment_succeeded",
-=======
-          authService.getWorkspaceIdFromUserInfo(authService.getCurrentLoginUserInfo()),
           DELETE_EXPERIMENT_EVENT_TYPE,
->>>>>>> 61c8b1dd
           Optional.empty(),
           Collections.emptyMap(),
           "experiment deleted successfully");
