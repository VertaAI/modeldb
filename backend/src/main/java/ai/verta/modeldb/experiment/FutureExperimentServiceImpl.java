package ai.verta.modeldb.experiment;

import ai.verta.common.ModelDBResourceEnum;
import ai.verta.common.ModelDBResourceEnum.ModelDBServiceResourceTypes;
import ai.verta.modeldb.AddAttributes;
import ai.verta.modeldb.AddExperimentAttributes;
import ai.verta.modeldb.AddExperimentTag;
import ai.verta.modeldb.AddExperimentTags;
import ai.verta.modeldb.App;
import ai.verta.modeldb.CreateExperiment;
import ai.verta.modeldb.DAOSet;
import ai.verta.modeldb.DeleteExperiment;
import ai.verta.modeldb.DeleteExperimentArtifact;
import ai.verta.modeldb.DeleteExperimentAttributes;
import ai.verta.modeldb.DeleteExperimentAttributes.Response;
import ai.verta.modeldb.DeleteExperimentTag;
import ai.verta.modeldb.DeleteExperimentTags;
import ai.verta.modeldb.DeleteExperiments;
import ai.verta.modeldb.FindExperiments;
import ai.verta.modeldb.GetArtifacts;
import ai.verta.modeldb.GetAttributes;
import ai.verta.modeldb.GetExperimentById;
import ai.verta.modeldb.GetExperimentByName;
import ai.verta.modeldb.GetExperimentCodeVersion;
import ai.verta.modeldb.GetExperimentsInProject;
import ai.verta.modeldb.GetTags;
import ai.verta.modeldb.GetUrlForArtifact;
import ai.verta.modeldb.LogExperimentArtifacts;
import ai.verta.modeldb.LogExperimentCodeVersion;
import ai.verta.modeldb.ServiceSet;
import ai.verta.modeldb.UpdateExperimentDescription;
import ai.verta.modeldb.UpdateExperimentName;
import ai.verta.modeldb.UpdateExperimentNameOrDescription;
import ai.verta.modeldb.artifactStore.ArtifactStoreDAO;
import ai.verta.modeldb.common.CommonUtils;
import ai.verta.modeldb.common.event.FutureEventDAO;
import ai.verta.modeldb.common.futures.FutureGrpc;
import ai.verta.modeldb.common.futures.InternalFuture;
import ai.verta.modeldb.project.FutureProjectDAO;
import ai.verta.uac.GetResourcesResponseItem;
import com.google.gson.JsonElement;
import com.google.gson.JsonObject;
import io.grpc.stub.StreamObserver;
import java.util.Collections;
import java.util.Map;
import java.util.Optional;
import java.util.concurrent.Executor;
import org.apache.logging.log4j.LogManager;
import org.apache.logging.log4j.Logger;

public class FutureExperimentServiceImpl extends ExperimentServiceImpl {

  private static final Logger LOGGER = LogManager.getLogger(FutureExperimentServiceImpl.class);
  private static final String UPDATE_EVENT_TYPE =
      "update.resource.experiment.update_experiment_succeeded";
  private static final String DELETE_EXPERIMENT_EVENT_TYPE =
      "delete.resource.experiment.delete_experiment_succeeded";
  private final Executor executor;
  private final FutureProjectDAO futureProjectDAO;
  private final FutureExperimentDAO futureExperimentDAO;
  private final ArtifactStoreDAO artifactStoreDAO;
  private final FutureEventDAO futureEventDAO;
  private final Executor executor;

<<<<<<< HEAD
  public FutureExperimentServiceImpl(Executor executor, ServiceSet serviceSet, DAOSet daoSet) {
=======
  public FutureExperimentServiceImpl(ServiceSet serviceSet, DAOSet daoSet, Executor executor) {
>>>>>>> afb021d5
    super(serviceSet, daoSet);
    this.executor = executor;
    this.futureProjectDAO = daoSet.futureProjectDAO;
    this.futureExperimentDAO = daoSet.futureExperimentDAO;
    this.artifactStoreDAO = daoSet.artifactStoreDAO;
    this.futureEventDAO = daoSet.futureEventDAO;
  }

  private InternalFuture<Void> addEvent(
      String entityId,
      String projectId,
      String eventType,
      Optional<String> updatedField,
      Map<String, Object> extraFieldsMap,
      String eventMessage) {

    if (!App.getInstance().mdbConfig.isEvent_system_enabled()) {
      return InternalFuture.completedInternalFuture(null);
    }

    // Add succeeded event in local DB
    JsonObject eventMetadata = new JsonObject();
    eventMetadata.addProperty("entity_id", entityId);
    eventMetadata.addProperty("project_id", projectId);
    if (updatedField.isPresent() && !updatedField.get().isEmpty()) {
      eventMetadata.addProperty("updated_field", updatedField.get());
    }
    if (extraFieldsMap != null && !extraFieldsMap.isEmpty()) {
      JsonObject updatedFieldValue = new JsonObject();
      extraFieldsMap.forEach(
          (key, value) -> {
            if (value instanceof JsonElement) {
              updatedFieldValue.add(key, (JsonElement) value);
            } else {
              updatedFieldValue.addProperty(key, String.valueOf(value));
            }
          });
      eventMetadata.add("updated_field_value", updatedFieldValue);
    }
    eventMetadata.addProperty("message", eventMessage);

    GetResourcesResponseItem projectResource =
        mdbRoleService.getEntityResource(
            Optional.of(projectId),
            Optional.empty(),
            ModelDBResourceEnum.ModelDBServiceResourceTypes.PROJECT);

    return futureEventDAO.addLocalEventWithAsync(
        ModelDBServiceResourceTypes.EXPERIMENT.name(),
        eventType,
        projectResource.getWorkspaceId(),
        eventMetadata);
  }

  @Override
  public void createExperiment(
      CreateExperiment request, StreamObserver<CreateExperiment.Response> responseObserver) {
    try {
      final var futureResponse =
          futureExperimentDAO
              .createExperiment(request)
              .thenCompose(
                  createdExperiment ->
                      addEvent(
                              createdExperiment.getId(),
                              createdExperiment.getProjectId(),
                              "add.resource.experiment.add_experiment_succeeded",
                              Optional.empty(),
                              Collections.emptyMap(),
                              "experiment logged successfully")
                          .thenApply(eventLoggedStatus -> createdExperiment, executor),
                  executor)
              .thenApply(
                  createdExperiment ->
                      CreateExperiment.Response.newBuilder()
                          .setExperiment(createdExperiment)
                          .build(),
                  executor);
      FutureGrpc.ServerResponse(responseObserver, futureResponse, executor);
    } catch (Exception e) {
      CommonUtils.observeError(responseObserver, e);
    }
  }

  @Override
  public void getExperimentsInProject(
      GetExperimentsInProject request,
      StreamObserver<GetExperimentsInProject.Response> responseObserver) {
    super.getExperimentsInProject(request, responseObserver);
  }

  @Override
  public void getExperimentById(
      GetExperimentById request, StreamObserver<GetExperimentById.Response> responseObserver) {
    super.getExperimentById(request, responseObserver);
  }

  @Override
  public void getExperimentByName(
      GetExperimentByName request, StreamObserver<GetExperimentByName.Response> responseObserver) {
    super.getExperimentByName(request, responseObserver);
  }

  @Override
  public void updateExperimentNameOrDescription(
      UpdateExperimentNameOrDescription request,
      StreamObserver<UpdateExperimentNameOrDescription.Response> responseObserver) {
    super.updateExperimentNameOrDescription(request, responseObserver);
  }

  @Override
  public void updateExperimentName(
      UpdateExperimentName request,
      StreamObserver<UpdateExperimentName.Response> responseObserver) {
    super.updateExperimentName(request, responseObserver);
  }

  @Override
  public void updateExperimentDescription(
      UpdateExperimentDescription request,
      StreamObserver<UpdateExperimentDescription.Response> responseObserver) {
    super.updateExperimentDescription(request, responseObserver);
  }

  @Override
  public void addExperimentTags(
      AddExperimentTags request, StreamObserver<AddExperimentTags.Response> responseObserver) {
    super.addExperimentTags(request, responseObserver);
  }

  @Override
  public void addExperimentTag(
      AddExperimentTag request, StreamObserver<AddExperimentTag.Response> responseObserver) {
    super.addExperimentTag(request, responseObserver);
  }

  @Override
  public void getExperimentTags(
      GetTags request, StreamObserver<GetTags.Response> responseObserver) {
    super.getExperimentTags(request, responseObserver);
  }

  @Override
  public void deleteExperimentTags(
      DeleteExperimentTags request,
      StreamObserver<DeleteExperimentTags.Response> responseObserver) {
    super.deleteExperimentTags(request, responseObserver);
  }

  @Override
  public void deleteExperimentTag(
      DeleteExperimentTag request, StreamObserver<DeleteExperimentTag.Response> responseObserver) {
    super.deleteExperimentTag(request, responseObserver);
  }

  @Override
  public void addAttribute(
      AddAttributes request, StreamObserver<AddAttributes.Response> responseObserver) {
    super.addAttribute(request, responseObserver);
  }

  @Override
  public void addExperimentAttributes(
      AddExperimentAttributes request,
      StreamObserver<AddExperimentAttributes.Response> responseObserver) {
    super.addExperimentAttributes(request, responseObserver);
  }

  @Override
  public void getExperimentAttributes(
      GetAttributes request, StreamObserver<GetAttributes.Response> responseObserver) {
    super.getExperimentAttributes(request, responseObserver);
  }

  @Override
  public void deleteExperimentAttributes(
      DeleteExperimentAttributes request, StreamObserver<Response> responseObserver) {
    super.deleteExperimentAttributes(request, responseObserver);
  }

  @Override
  public void deleteExperiment(
      DeleteExperiment request, StreamObserver<DeleteExperiment.Response> responseObserver) {
    super.deleteExperiment(request, responseObserver);
  }

  @Override
  public void logExperimentCodeVersion(
      LogExperimentCodeVersion request,
      StreamObserver<LogExperimentCodeVersion.Response> responseObserver) {
    super.logExperimentCodeVersion(request, responseObserver);
  }

  @Override
  public void getExperimentCodeVersion(
      GetExperimentCodeVersion request,
      StreamObserver<GetExperimentCodeVersion.Response> responseObserver) {
    super.getExperimentCodeVersion(request, responseObserver);
  }

  @Override
  public void findExperiments(
      FindExperiments request, StreamObserver<FindExperiments.Response> responseObserver) {
    try {
      final var futureResponse = futureExperimentDAO.findExperiments(request);
      FutureGrpc.ServerResponse(responseObserver, futureResponse, executor);
    } catch (Exception e) {
      CommonUtils.observeError(responseObserver, e);
    }
  }

  @Override
  public void getUrlForArtifact(
      GetUrlForArtifact request, StreamObserver<GetUrlForArtifact.Response> responseObserver) {
    super.getUrlForArtifact(request, responseObserver);
  }

  @Override
  public void logArtifacts(
      LogExperimentArtifacts request,
      StreamObserver<LogExperimentArtifacts.Response> responseObserver) {
    super.logArtifacts(request, responseObserver);
  }

  @Override
  public void getArtifacts(
      GetArtifacts request, StreamObserver<GetArtifacts.Response> responseObserver) {
    super.getArtifacts(request, responseObserver);
  }

  @Override
  public void deleteArtifact(
      DeleteExperimentArtifact request,
      StreamObserver<DeleteExperimentArtifact.Response> responseObserver) {
    super.deleteArtifact(request, responseObserver);
  }

  @Override
  public void deleteExperiments(
      DeleteExperiments request, StreamObserver<DeleteExperiments.Response> responseObserver) {
    super.deleteExperiments(request, responseObserver);
  }
}<|MERGE_RESOLUTION|>--- conflicted
+++ resolved
@@ -60,13 +60,8 @@
   private final FutureExperimentDAO futureExperimentDAO;
   private final ArtifactStoreDAO artifactStoreDAO;
   private final FutureEventDAO futureEventDAO;
-  private final Executor executor;
-
-<<<<<<< HEAD
-  public FutureExperimentServiceImpl(Executor executor, ServiceSet serviceSet, DAOSet daoSet) {
-=======
+
   public FutureExperimentServiceImpl(ServiceSet serviceSet, DAOSet daoSet, Executor executor) {
->>>>>>> afb021d5
     super(serviceSet, daoSet);
     this.executor = executor;
     this.futureProjectDAO = daoSet.futureProjectDAO;
