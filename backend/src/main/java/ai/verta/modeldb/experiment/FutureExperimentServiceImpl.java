--- conflicted
+++ resolved
@@ -676,10 +676,6 @@
   @Override
   public void addAttribute(
       AddAttributes request, StreamObserver<AddAttributes.Response> responseObserver) {
-<<<<<<< HEAD
-    super.addAttribute(request, responseObserver);
-=======
->>>>>>> 73ebed8e
     try {
       final var requestValidationFuture =
           InternalFuture.runAsync(
