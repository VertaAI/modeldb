package ai.verta.modeldb;

import ai.verta.modeldb.advancedService.AdvancedServiceImpl;
import ai.verta.modeldb.artifactStore.storageservice.nfs.FileStorageProperties;
import ai.verta.modeldb.artifactStore.storageservice.s3.S3Service;
import ai.verta.modeldb.comment.CommentServiceImpl;
import ai.verta.modeldb.common.GracefulShutdown;
import ai.verta.modeldb.common.authservice.AuthInterceptor;
import ai.verta.modeldb.common.config.DatabaseConfig;
import ai.verta.modeldb.common.config.InvalidConfigException;
import ai.verta.modeldb.common.exceptions.ExceptionInterceptor;
import ai.verta.modeldb.common.exceptions.ModelDBException;
import ai.verta.modeldb.common.futures.FutureGrpc;
import ai.verta.modeldb.common.interceptors.MetadataForwarder;
import ai.verta.modeldb.config.Config;
import ai.verta.modeldb.config.MigrationConfig;
import ai.verta.modeldb.cron_jobs.CronJobUtils;
import ai.verta.modeldb.dataset.DatasetServiceImpl;
import ai.verta.modeldb.datasetVersion.DatasetVersionServiceImpl;
import ai.verta.modeldb.experiment.ExperimentServiceImpl;
import ai.verta.modeldb.experimentRun.FutureExperimentRunServiceImpl;
import ai.verta.modeldb.health.HealthServiceImpl;
import ai.verta.modeldb.health.HealthStatusManager;
import ai.verta.modeldb.lineage.LineageServiceImpl;
import ai.verta.modeldb.metadata.MetadataServiceImpl;
import ai.verta.modeldb.monitoring.MonitoringInterceptor;
import ai.verta.modeldb.project.FutureProjectServiceImpl;
import ai.verta.modeldb.reconcilers.ReconcilerInitializer;
import ai.verta.modeldb.telemetry.TelemetryCron;
import ai.verta.modeldb.utils.ModelDBHibernateUtil;
import ai.verta.modeldb.utils.ModelDBUtils;
import ai.verta.modeldb.versioning.FileHasher;
import ai.verta.modeldb.versioning.VersioningServiceImpl;
import io.grpc.BindableService;
import io.grpc.Server;
import io.grpc.ServerBuilder;
import io.grpc.health.v1.HealthCheckResponse;
import io.prometheus.client.Gauge;
import io.prometheus.client.exporter.MetricsServlet;
import io.prometheus.client.hotspot.DefaultExports;
import io.prometheus.jmx.BuildInfoCollector;
import io.prometheus.jmx.JmxCollector;
import java.io.FileNotFoundException;
import java.io.IOException;
import java.sql.SQLException;
import java.util.List;
import java.util.Optional;
import java.util.TimerTask;
import java.util.concurrent.Executor;
import java.util.concurrent.TimeUnit;
import java.util.concurrent.atomic.AtomicBoolean;
import java.util.logging.Level;
import javax.management.MalformedObjectNameException;
import liquibase.exception.LiquibaseException;
import org.apache.logging.log4j.LogManager;
import org.apache.logging.log4j.Logger;
import org.springframework.boot.SpringApplication;
import org.springframework.boot.autoconfigure.EnableAutoConfiguration;
import org.springframework.boot.autoconfigure.SpringBootApplication;
import org.springframework.boot.context.properties.EnableConfigurationProperties;
import org.springframework.boot.web.embedded.tomcat.TomcatServletWebServerFactory;
import org.springframework.boot.web.servlet.ServletRegistrationBean;
import org.springframework.boot.web.servlet.server.ServletWebServerFactory;
import org.springframework.context.ApplicationContext;
import org.springframework.context.ApplicationContextAware;
import org.springframework.context.annotation.Bean;
import org.springframework.context.annotation.ComponentScan;

/** This class is entry point of modeldb server. */
@SpringBootApplication
@EnableAutoConfiguration
@EnableConfigurationProperties({FileStorageProperties.class})
// Remove bracket () code if in future define any @component outside of the defined basePackages.
@ComponentScan(basePackages = "${scan.packages}, ai.verta.modeldb.health")
public class App implements ApplicationContextAware {
  public ApplicationContext applicationContext;

  /**
   * Shut down the spring boot server
   *
   * @param returnCode : for system exit - 0
   */
  public static void initiateShutdown(int returnCode) {
    App app = App.getInstance();
    SpringApplication.exit(app.applicationContext, () -> returnCode);
  }

  private static final Logger LOGGER = LogManager.getLogger(App.class);

  private static App app = null;
  public Config config;

  // metric for prometheus monitoring
  private static final Gauge up =
      Gauge.build()
          .name("verta_backend_up")
          .help("Binary signal indicating that the service is up and working.")
          .register();

  @Override
  public void setApplicationContext(ApplicationContext applicationContext) {
    app.applicationContext = applicationContext;
  }

  public static ApplicationContext getContext() {
    return app.applicationContext;
  }

  // Export all JMX metrics to Prometheus
  private static final String rules = "---\n" + "rules:\n" + "  - pattern: \".*\"";
  private static final AtomicBoolean metricsInitialized = new AtomicBoolean(false);

  @Bean
  public ServletRegistrationBean<MetricsServlet> servletRegistrationBean()
      throws MalformedObjectNameException {
    if (!metricsInitialized.getAndSet(true)) {
      DefaultExports.initialize();
      new BuildInfoCollector().register();
      new JmxCollector(rules).register();
    }
    return new ServletRegistrationBean<>(new MetricsServlet(), "/metrics");
  }

  @Bean
  public GracefulShutdown gracefulShutdown() {
    if (config == null) {
      return new GracefulShutdown(30L);
    }
    return new GracefulShutdown(config.springServer.shutdownTimeout);
  }

  @Bean
  public ServletWebServerFactory servletContainer(final GracefulShutdown gracefulShutdown) {
    TomcatServletWebServerFactory factory = new TomcatServletWebServerFactory();
    factory.addConnectorCustomizers(gracefulShutdown);
    return factory;
  }

  @Bean
  public S3Service getS3Service() throws ModelDBException, IOException {
    String bucketName = System.getProperty(ModelDBConstants.CLOUD_BUCKET_NAME);
    if (bucketName != null && !bucketName.isEmpty()) {
      return new S3Service(System.getProperty(ModelDBConstants.CLOUD_BUCKET_NAME));
    }
    return null;
  }

  public static App getInstance() {
    if (app == null) {
      app = new App();
    }
    return app;
  }

  public static boolean migrate(DatabaseConfig databaseConfig, List<MigrationConfig> migrations)
      throws SQLException, LiquibaseException, ClassNotFoundException, InterruptedException {
    boolean liquibaseMigration =
        Boolean.parseBoolean(
            Optional.ofNullable(System.getenv(ModelDBConstants.LIQUIBASE_MIGRATION))
                .orElse("false"));
    ModelDBHibernateUtil modelDBHibernateUtil = ModelDBHibernateUtil.getInstance();
    modelDBHibernateUtil.initializedConfigAndDatabase(App.getInstance().config, databaseConfig);
    if (liquibaseMigration) {
      LOGGER.info("Liquibase migration starting");
      modelDBHibernateUtil.runLiquibaseMigration(databaseConfig);
      LOGGER.info("Liquibase migration done");

      modelDBHibernateUtil.createOrGetSessionFactory(databaseConfig);

      LOGGER.info("Code migration starting");
      modelDBHibernateUtil.runMigration(databaseConfig, migrations);
      LOGGER.info("Code migration done");

      boolean runLiquibaseSeparate =
          Boolean.parseBoolean(
              Optional.ofNullable(System.getenv(ModelDBConstants.RUN_LIQUIBASE_SEPARATE))
                  .orElse("false"));
      LOGGER.trace("run Liquibase separate: {}", runLiquibaseSeparate);
      if (runLiquibaseSeparate) {
        return true;
      }
    }

    modelDBHibernateUtil.createOrGetSessionFactory(databaseConfig);

    return false;
  }

  public static void main(String[] args) {
    try {
      LOGGER.info("Backend server starting.");
      final java.util.logging.Logger logger =
          java.util.logging.Logger.getLogger("io.grpc.netty.NettyServerTransport.connections");
      logger.setLevel(Level.WARNING);
      // --------------- Start reading properties --------------------------
      Config config = Config.getInstance();

      // Configure spring HTTP server
      LOGGER.info("Configuring spring HTTP traffic on port: {}", config.springServer.port);
      System.getProperties().put("server.port", config.springServer.port);

      // Initialize services that we depend on
      ServiceSet services = ServiceSet.fromConfig(config, config.artifactStoreConfig);

      // Initialize database configuration and maybe run migration
      if (migrate(config.database, config.migrations)) {
        LOGGER.info("Migrations have completed.  System exiting.");
        initiateShutdown(0);
        return;
      }
      LOGGER.info("Migrations are disabled, starting application.");

      // Initialize executor so we don't lose context using Futures
      final Executor handleExecutor = FutureGrpc.initializeExecutor(config.grpcServer.threadCount);

      // Initialize data access
      DAOSet daos =
          DAOSet.fromServices(services, config.getJdbi(), handleExecutor, config, config.trial);

      // Initialize telemetry
      initializeTelemetryBasedOnConfig(config);

      // Initialize cron jobs
      CronJobUtils.initializeCronJobs(config, services);
      ReconcilerInitializer.initialize(config, services, config.getJdbi(), handleExecutor);

      // Initialize grpc server
      ServerBuilder<?> serverBuilder =
          ServerBuilder.forPort(config.grpcServer.port).executor(handleExecutor);
      if (config.grpcServer.maxInboundMessageSize != null) {
        serverBuilder.maxInboundMessageSize(config.grpcServer.maxInboundMessageSize);
      }

      // Initialize health check
      HealthServiceImpl healthService = getContext().getBean(HealthServiceImpl.class);
      HealthStatusManager healthStatusManager = new HealthStatusManager(healthService);
      serverBuilder.addService(healthStatusManager.getHealthService());

      // Add middleware/interceptors
      config.getTracingServerInterceptor().ifPresent(serverBuilder::intercept);
      serverBuilder.intercept(new MetadataForwarder());
      serverBuilder.intercept(new ExceptionInterceptor());
      serverBuilder.intercept(new MonitoringInterceptor());
      serverBuilder.intercept(new AuthInterceptor());

      // Add APIs
      LOGGER.info("Initializing backend services.");
      initializeBackendServices(serverBuilder, services, daos, handleExecutor);

      // Create the server
      Server server = serverBuilder.build();

      // --------------- Start modelDB gRPC server --------------------------
      server.start();
      healthStatusManager.setStatus("", HealthCheckResponse.ServingStatus.SERVING);
      up.inc();
      LOGGER.info("Backend server started listening on {}", config.grpcServer.port);

      Runtime.getRuntime()
          .addShutdownHook(
              new Thread(
                  () -> {
                    try {
                      int activeRequestCount = MonitoringInterceptor.ACTIVE_REQUEST_COUNT.get();
                      while (activeRequestCount > 0) {
                        activeRequestCount = MonitoringInterceptor.ACTIVE_REQUEST_COUNT.get();
                        LOGGER.info("Active Request Count in while:{} ", activeRequestCount);
                        Thread.sleep(1000); // wait for 1s
                      }
                      // Use stderr here since the logger may have been reset by its JVM shutdown
                      // hook.
                      LOGGER.info("*** Shutting down gRPC server since JVM is shutting down ***");
                      server.shutdown();
                      server.awaitTermination();
                      LOGGER.info("*** Server Shutdown ***");
                    } catch (InterruptedException e) {
                      LOGGER.error("Getting error while graceful shutdown", e);
                      // Restore interrupted state...
                      Thread.currentThread().interrupt();
                    }
                  }));

      // ----------- Don't exit the main thread. Wait until server is terminated -----------
      server.awaitTermination();
      up.dec();
    } catch (Exception ex) {
      LOGGER.error("Getting error while starting MDB service", ex);
      initiateShutdown(0);
<<<<<<< HEAD
      System.exit(0);
=======
      System.exit(1);
>>>>>>> b5f41741
      // Restore interrupted state...
      Thread.currentThread().interrupt();
    }
  }

  public static void initializeBackendServices(
      ServerBuilder<?> serverBuilder, ServiceSet services, DAOSet daos, Executor executor) {
    wrapService(serverBuilder, new FutureProjectServiceImpl(services, daos, executor));
    LOGGER.trace("Project serviceImpl initialized");
    wrapService(serverBuilder, new ExperimentServiceImpl(services, daos));
    LOGGER.trace("Experiment serviceImpl initialized");
    wrapService(serverBuilder, new FutureExperimentRunServiceImpl(services, daos, executor));
    LOGGER.trace("ExperimentRun serviceImpl initialized");
    wrapService(serverBuilder, new CommentServiceImpl(services, daos));
    LOGGER.trace("Comment serviceImpl initialized");
    wrapService(serverBuilder, new DatasetServiceImpl(services, daos));
    LOGGER.trace("Dataset serviceImpl initialized");
    wrapService(serverBuilder, new DatasetVersionServiceImpl(services, daos));
    LOGGER.trace("Dataset Version serviceImpl initialized");
    wrapService(serverBuilder, new AdvancedServiceImpl(services, daos, executor));
    LOGGER.trace("Hydrated serviceImpl initialized");
    wrapService(serverBuilder, new LineageServiceImpl(daos));
    LOGGER.trace("Lineage serviceImpl initialized");

    wrapService(serverBuilder, new VersioningServiceImpl(services, daos, new FileHasher()));
    LOGGER.trace("Versioning serviceImpl initialized");
    wrapService(serverBuilder, new MetadataServiceImpl(daos));
    LOGGER.trace("Metadata serviceImpl initialized");
    LOGGER.info("All services initialized and dependencies resolved");
  }

  private static void wrapService(ServerBuilder<?> serverBuilder, BindableService bindableService) {
    serverBuilder.addService(bindableService);
  }

  public static void initializeTelemetryBasedOnConfig(Config config)
      throws FileNotFoundException, InvalidConfigException {
    if (!config.telemetry.opt_out) {
      // creating an instance of task to be scheduled
      TimerTask task = new TelemetryCron(config.telemetry.consumer);
      ModelDBUtils.scheduleTask(
          task, config.telemetry.frequency, config.telemetry.frequency, TimeUnit.HOURS);
      LOGGER.info("Telemetry scheduled successfully");
    } else {
      LOGGER.info("Telemetry opt out by user");
    }
  }
}<|MERGE_RESOLUTION|>--- conflicted
+++ resolved
@@ -286,11 +286,7 @@
     } catch (Exception ex) {
       LOGGER.error("Getting error while starting MDB service", ex);
       initiateShutdown(0);
-<<<<<<< HEAD
-      System.exit(0);
-=======
       System.exit(1);
->>>>>>> b5f41741
       // Restore interrupted state...
       Thread.currentThread().interrupt();
     }
