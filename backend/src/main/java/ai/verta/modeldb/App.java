package ai.verta.modeldb;

import ai.verta.modeldb.advancedService.AdvancedServiceImpl;
import ai.verta.modeldb.artifactStore.storageservice.ArtifactStoreService;
import ai.verta.modeldb.artifactStore.storageservice.nfs.FileStorageProperties;
import ai.verta.modeldb.artifactStore.storageservice.nfs.NFSController;
import ai.verta.modeldb.artifactStore.storageservice.nfs.NFSService;
import ai.verta.modeldb.artifactStore.storageservice.s3.S3Controller;
import ai.verta.modeldb.artifactStore.storageservice.s3.S3Service;
import ai.verta.modeldb.comment.CommentServiceImpl;
<<<<<<< HEAD
import ai.verta.modeldb.common.CommonApp;
=======
>>>>>>> fcccce06
import ai.verta.modeldb.common.CommonConstants;
import ai.verta.modeldb.common.CommonUtils;
import ai.verta.modeldb.common.authservice.AuthInterceptor;
import ai.verta.modeldb.common.config.InvalidConfigException;
import ai.verta.modeldb.common.exceptions.ExceptionInterceptor;
import ai.verta.modeldb.common.exceptions.ModelDBException;
import ai.verta.modeldb.common.interceptors.MetadataForwarder;
import ai.verta.modeldb.config.MDBConfig;
import ai.verta.modeldb.cron_jobs.CronJobUtils;
import ai.verta.modeldb.dataset.DatasetServiceImpl;
import ai.verta.modeldb.datasetVersion.DatasetVersionServiceImpl;
import ai.verta.modeldb.experiment.FutureExperimentServiceImpl;
import ai.verta.modeldb.experimentRun.FutureExperimentRunServiceImpl;
import ai.verta.modeldb.health.HealthServiceImpl;
import ai.verta.modeldb.health.HealthStatusManager;
import ai.verta.modeldb.lineage.LineageServiceImpl;
import ai.verta.modeldb.metadata.MetadataServiceImpl;
import ai.verta.modeldb.monitoring.MonitoringInterceptor;
import ai.verta.modeldb.project.FutureProjectServiceImpl;
import ai.verta.modeldb.reconcilers.ReconcilerInitializer;
import ai.verta.modeldb.telemetry.TelemetryCron;
import ai.verta.modeldb.utils.JdbiUtil;
import ai.verta.modeldb.utils.ModelDBHibernateUtil;
import ai.verta.modeldb.utils.ModelDBUtils;
import ai.verta.modeldb.versioning.FileHasher;
import ai.verta.modeldb.versioning.VersioningServiceImpl;
import io.grpc.BindableService;
import io.grpc.Server;
import io.grpc.ServerBuilder;
import io.grpc.health.v1.HealthCheckResponse;
import io.prometheus.client.Gauge;
<<<<<<< HEAD
=======
import io.prometheus.client.exporter.MetricsServlet;
import io.prometheus.client.hotspot.DefaultExports;
import io.prometheus.jmx.BuildInfoCollector;
import io.prometheus.jmx.JmxCollector;
import java.io.File;
>>>>>>> fcccce06
import java.io.FileNotFoundException;
import java.io.IOException;
import java.sql.SQLException;
import java.util.Optional;
import java.util.TimerTask;
import java.util.concurrent.Executor;
import java.util.concurrent.TimeUnit;
import java.util.logging.Level;
import javax.annotation.PreDestroy;
<<<<<<< HEAD
=======
import javax.management.MalformedObjectNameException;
import liquibase.exception.LiquibaseException;
>>>>>>> fcccce06
import org.apache.logging.log4j.LogManager;
import org.apache.logging.log4j.Logger;
import org.springframework.boot.CommandLineRunner;
import org.springframework.boot.SpringApplication;
import org.springframework.boot.autoconfigure.EnableAutoConfiguration;
import org.springframework.boot.autoconfigure.SpringBootApplication;
import org.springframework.boot.context.properties.EnableConfigurationProperties;
import org.springframework.context.ApplicationContext;
import org.springframework.context.annotation.Bean;
import org.springframework.context.annotation.ComponentScan;
import org.springframework.lang.NonNull;

/** This class is entry point of modeldb server. */
@SpringBootApplication
@EnableAutoConfiguration
@EnableConfigurationProperties({FileStorageProperties.class})
// Remove bracket () code if in future define any @component outside of the defined basePackages.
@ComponentScan(basePackages = "ai.verta.modeldb.config, ai.verta.modeldb.health")
public class App extends CommonApp {
  private static final Logger LOGGER = LogManager.getLogger(App.class);
  private Optional<Server> server = Optional.empty();

  private static App app = null;
  public MDBConfig mdbConfig;

  // metric for prometheus monitoring
  private static final Gauge up =
      Gauge.build()
          .name("verta_backend_up")
          .help("Binary signal indicating that the service is up and working.")
          .register();

  @Bean
  public S3Service getS3Service() throws ModelDBException, IOException {
    String bucketName = System.getProperty(ModelDBConstants.CLOUD_BUCKET_NAME);
    if (bucketName != null && !bucketName.isEmpty()) {
      return new S3Service(System.getProperty(ModelDBConstants.CLOUD_BUCKET_NAME));
    }
    return null;
  }

  public static App getInstance() {
    if (app == null) {
      app = new App();
    }
    return app;
  }

  /**
   * Shut down the spring boot server
   *
   * @param returnCode : for system exit - 0
   */
  public static void initiateShutdown(int returnCode) {
    SpringApplication.exit(App.getInstance().applicationContext, () -> returnCode);
  }

  @Override
  public void setApplicationContext(@NonNull ApplicationContext applicationContext) {
    App app = App.getInstance();
    app.applicationContext = applicationContext;
  }

  @Bean
  public MDBConfig config() {
    var config = MDBConfig.getInstance();
    App.getInstance().mdbConfig = config;

    // Configure spring HTTP server
    LOGGER.info("Configuring spring HTTP traffic on port: {}", config.getSpringServer().getPort());
    System.getProperties().put("server.port", config.getSpringServer().getPort());

    return config;
  }

  @Bean
  public JdbiUtil jdbiUtil(MDBConfig config) throws SQLException, InterruptedException {
    return JdbiUtil.getInstance(config);
  }

  @Bean
  ServiceSet serviceSet(MDBConfig config, ArtifactStoreService artifactStoreService)
      throws IOException {
    // Initialize services that we depend on
    return ServiceSet.fromConfig(config, artifactStoreService);
  }

  @Bean
  public DAOSet daoSet(MDBConfig config, ServiceSet services, Executor handleExecutor) {
    if (config.isMigration()) {
      return null;
    }

    // Initialize data access
    return DAOSet.fromServices(services, config.getJdbi(), handleExecutor, config);
  }

  @Bean
  public ArtifactStoreService artifactStoreService(MDBConfig config) throws IOException {

    final var artifactStoreConfig = config.artifactStoreConfig;
    if (artifactStoreConfig.isEnabled()) {
      //
      // TODO: This is backwards, these values can be extracted from the environment or injected
      // using profiles instead
      // ------------- Start Initialize Cloud storage base on configuration ------------------
      ArtifactStoreService artifactStoreService;

      if (artifactStoreConfig.getArtifactEndpoint() != null) {
        System.getProperties()
            .put(
                "artifactEndpoint.storeArtifact",
                artifactStoreConfig.getArtifactEndpoint().getStoreArtifact());
        System.getProperties()
            .put(
                "artifactEndpoint.getArtifact",
                artifactStoreConfig.getArtifactEndpoint().getGetArtifact());
      }

      if (artifactStoreConfig.getArtifactStoreType().equals("NFS")
          && artifactStoreConfig.getNFS() != null
          && artifactStoreConfig.getNFS().getArtifactEndpoint() != null) {
        System.getProperties()
            .put(
                "artifactEndpoint.storeArtifact",
                artifactStoreConfig.getNFS().getArtifactEndpoint().getStoreArtifact());
        System.getProperties()
            .put(
                "artifactEndpoint.getArtifact",
                artifactStoreConfig.getNFS().getArtifactEndpoint().getGetArtifact());
      }

      switch (artifactStoreConfig.getArtifactStoreType()) {
        case "S3":
          if (!artifactStoreConfig.S3.getS3presignedURLEnabled()) {
            registeredBean(
                App.getInstance().applicationContext, "s3Controller", S3Controller.class);
          }
          artifactStoreService = new S3Service(artifactStoreConfig.S3.getCloudBucketName());
          break;
        case "NFS":
          registeredBean(
              App.getInstance().applicationContext, "nfsController", NFSController.class);
          String rootDir = artifactStoreConfig.getNFS().getNfsRootPath();
          LOGGER.trace("NFS server root path {}", rootDir);
          final var props = new FileStorageProperties();
          props.setUploadDir(rootDir);
          artifactStoreService = new NFSService(props);
          break;
        default:
          throw new ModelDBException("Configure valid artifact store name in config.yaml file.");
      }
      // ------------- Finish Initialize Cloud storage base on configuration ------------------

      LOGGER.info(
          "ArtifactStore service initialized and resolved storage dependency before server start");
      return artifactStoreService;
    } else {
      LOGGER.info("Artifact store service is disabled.");
      return null;
    }
  }

  public static boolean migrate(MDBConfig mdbConfig, JdbiUtil jdbiUtil, Executor handleExecutor)
      throws Exception {
    var liquibaseMigration =
        Boolean.parseBoolean(
            Optional.ofNullable(System.getenv(CommonConstants.LIQUIBASE_MIGRATION))
                .orElse("false"));

    var modelDBHibernateUtil = ModelDBHibernateUtil.getInstance();
    modelDBHibernateUtil.initializedConfigAndDatabase(mdbConfig, mdbConfig.getDatabase());

    if (liquibaseMigration) {
      LOGGER.info("Liquibase migration starting");
      jdbiUtil.runLiquibaseMigration();
      LOGGER.info("Liquibase migration done");

      modelDBHibernateUtil.createOrGetSessionFactory(mdbConfig.getDatabase());
      LOGGER.info("Old code migration using hibernate starting");
      modelDBHibernateUtil.runMigration(mdbConfig.getDatabase(), mdbConfig.migrations);
      LOGGER.info("Old code migration using hibernate done");

      LOGGER.info("Code migration starting");
      jdbiUtil.runMigration(handleExecutor);
      LOGGER.info("Code migration done");

      boolean runLiquibaseSeparate =
          Boolean.parseBoolean(
              Optional.ofNullable(System.getenv(CommonConstants.RUN_LIQUIBASE_SEPARATE))
                  .orElse("false"));
      if (runLiquibaseSeparate) {
        return true;
      }
    }

    modelDBHibernateUtil.createOrGetSessionFactory(mdbConfig.getDatabase());
    jdbiUtil.setIsReady();

    return false;
  }

  public static void main(String[] args) {
    SpringApplication.run(App.class, args);
  }

  @Bean
  public CommandLineRunner commandLineRunner(ApplicationContext ctx) {
    return args -> {
      try {
        LOGGER.info("Backend server starting.");
        final var logger =
            java.util.logging.Logger.getLogger("io.grpc.netty.NettyServerTransport.connections");
        logger.setLevel(Level.WARNING);

        final var config = ctx.getBean(MDBConfig.class);

        // Configure server
        final var services = ctx.getBean(ServiceSet.class);
        final var jdbiUtil = ctx.getBean(JdbiUtil.class);

        // Initialize executor so we don't lose context using Futures
        final var handleExecutor = ctx.getBean(Executor.class);

        // Initialize database configuration and maybe run migration
        if (migrate(config, jdbiUtil, handleExecutor)) {
          LOGGER.info("Migrations have completed.  System exiting.");
          initiateShutdown(0);
          return;
        }

        LOGGER.info("Migration disabled, starting server.");
        final var daos = ctx.getBean(DAOSet.class);

        // Initialize telemetry
        initializeTelemetryBasedOnConfig(config);

        // Initialize cron jobs
        CronJobUtils.initializeCronJobs(config, services);
        ReconcilerInitializer.initialize(config, services, daos, config.getJdbi(), handleExecutor);

        // Initialize grpc server
        ServerBuilder<?> serverBuilder =
            ServerBuilder.forPort(config.getGrpcServer().getPort()).executor(handleExecutor);
        if (config.getGrpcServer().getMaxInboundMessageSize() != null) {
          serverBuilder.maxInboundMessageSize(config.getGrpcServer().getMaxInboundMessageSize());
        }

        // Initialize health check
        HealthServiceImpl healthService = ctx.getBean(HealthServiceImpl.class);
        HealthStatusManager healthStatusManager = new HealthStatusManager(healthService);
        serverBuilder.addService(healthStatusManager.getHealthService());

        // Add middleware/interceptors
        LOGGER.info(
            "Tracing is "
                + (config.getTracingServerInterceptor().isEmpty() ? "disabled" : "enabled"));
        config.getTracingServerInterceptor().map(serverBuilder::intercept);
        serverBuilder.intercept(new MetadataForwarder());
        serverBuilder.intercept(new ExceptionInterceptor());
        serverBuilder.intercept(new MonitoringInterceptor());
        serverBuilder.intercept(new AuthInterceptor());

        // Add APIs
        LOGGER.info("Initializing backend services.");
        initializeBackendServices(serverBuilder, services, daos, handleExecutor);

        // Create the server
        final var server = serverBuilder.build();

        // --------------- Start modelDB gRPC server --------------------------
        server.start();
        this.server = Optional.of(server);
        healthStatusManager.setStatus("", HealthCheckResponse.ServingStatus.SERVING);
        up.inc();
        LOGGER.info("Backend server started listening on {}", config.getGrpcServer().getPort());

        // ----------- Don't exit the main thread. Wait until server is terminated -----------
        server.awaitTermination();
        up.dec();
      } catch (Exception ex) {
        CommonUtils.printStackTrace(LOGGER, ex);
        initiateShutdown(0);
        System.exit(1);
        // Restore interrupted state...
        Thread.currentThread().interrupt();
      }
<<<<<<< HEAD
    };
=======

      // Initialize health check
      HealthServiceImpl healthService = getContext().getBean(HealthServiceImpl.class);
      var healthStatusManager = new HealthStatusManager(healthService);
      serverBuilder.addService(healthStatusManager.getHealthService());

      // Add middleware/interceptors
      config.getTracingServerInterceptor().ifPresent(serverBuilder::intercept);
      serverBuilder.intercept(new MetadataForwarder());
      serverBuilder.intercept(new ExceptionInterceptor());
      serverBuilder.intercept(new MonitoringInterceptor());
      serverBuilder.intercept(new AuthInterceptor());

      // Add APIs
      LOGGER.info("Initializing backend services.");
      initializeBackendServices(serverBuilder, services, daos, handleExecutor);

      // Create the server
      var server = serverBuilder.build();

      // --------------- Start modelDB gRPC server --------------------------
      server.start();
      App.getInstance().server = Optional.of(server);
      healthStatusManager.setStatus("", HealthCheckResponse.ServingStatus.SERVING);
      up.inc();

      LOGGER.info("Current PID: {}", ProcessHandle.current().pid());
      LOGGER.info("Backend server started listening on {}", config.getGrpcServer().getPort());

      // ----------- Don't exit the main thread. Wait until server is terminated -----------
      server.awaitTermination();
      up.dec();
    } catch (Exception ex) {
      CommonUtils.printStackTrace(LOGGER, ex);
      initiateShutdown(0);
      System.exit(1);
      // Restore interrupted state...
      Thread.currentThread().interrupt();
    }
>>>>>>> fcccce06
  }

  public static void initializeBackendServices(
      ServerBuilder<?> serverBuilder, ServiceSet services, DAOSet daos, Executor executor) {
    wrapService(serverBuilder, new FutureProjectServiceImpl(daos, executor));
    LOGGER.trace("Project serviceImpl initialized");
    wrapService(serverBuilder, new FutureExperimentServiceImpl(daos, executor));
    LOGGER.trace("Experiment serviceImpl initialized");
    wrapService(serverBuilder, new FutureExperimentRunServiceImpl(daos, executor));
    LOGGER.trace("ExperimentRun serviceImpl initialized");
    wrapService(serverBuilder, new CommentServiceImpl(services, daos));
    LOGGER.trace("Comment serviceImpl initialized");
    wrapService(serverBuilder, new DatasetServiceImpl(services, daos));
    LOGGER.trace("Dataset serviceImpl initialized");
    wrapService(serverBuilder, new DatasetVersionServiceImpl(services, daos));
    LOGGER.trace("Dataset Version serviceImpl initialized");
    wrapService(serverBuilder, new AdvancedServiceImpl(services, daos, executor));
    LOGGER.trace("Hydrated serviceImpl initialized");
    wrapService(serverBuilder, new LineageServiceImpl(daos));
    LOGGER.trace("Lineage serviceImpl initialized");

    wrapService(serverBuilder, new VersioningServiceImpl(services, daos, new FileHasher()));
    LOGGER.trace("Versioning serviceImpl initialized");
    wrapService(serverBuilder, new MetadataServiceImpl(daos));
    LOGGER.trace("Metadata serviceImpl initialized");
    LOGGER.info("All services initialized and dependencies resolved");
  }

  private static void wrapService(ServerBuilder<?> serverBuilder, BindableService bindableService) {
    serverBuilder.addService(bindableService);
  }

  public static void initializeTelemetryBasedOnConfig(MDBConfig mdbConfig)
      throws FileNotFoundException, InvalidConfigException {
    if (!mdbConfig.telemetry.opt_out) {
      // creating an instance of task to be scheduled
      TimerTask task = new TelemetryCron(mdbConfig.telemetry.consumer);
      ModelDBUtils.scheduleTask(
          task, mdbConfig.telemetry.frequency, mdbConfig.telemetry.frequency, TimeUnit.HOURS);
      LOGGER.info("Telemetry scheduled successfully");
    } else {
      LOGGER.info("Telemetry opt out by user");
    }
  }

  @PreDestroy
<<<<<<< HEAD
  public void shutdown() {
    LOGGER.info("*** Beginning Server Shutdown ***");
    int activeRequestCount = MonitoringInterceptor.ACTIVE_REQUEST_COUNT.get();
    while (activeRequestCount > 0) {
      activeRequestCount = MonitoringInterceptor.ACTIVE_REQUEST_COUNT.get();
      System.err.println("Active Request Count in while: " + activeRequestCount);
      try {
        Thread.sleep(1000); // wait for 1s
      } catch (InterruptedException e) {
        e.printStackTrace();
      }
    }
    // Use stderr here since the logger may have been reset by its JVM shutdown
    // hook.
    if (server.isPresent()) {
      LOGGER.info("*** Shutting down gRPC server since JVM is shutting down ***");
      final var s = server.get();
      s.shutdown();
      try {
        s.awaitTermination();
      } catch (InterruptedException e) {
        e.printStackTrace();
      }
    }

    LOGGER.info("*** Server Shutdown ***");
    up.dec();
=======
  public void onShutDown() {
    if (App.getInstance().server.isPresent()) {
      var server = App.getInstance().server.get();
      try {
        // Use stderr here since the logger may have been reset by its JVM shutdown
        // hook.
        LOGGER.info("*** Shutting down gRPC server since JVM is shutting down ***");
        server.shutdown();

        long pollInterval = 5L;
        long timeoutRemaining = mdbConfig.getGrpcServer().getRequestTimeout();
        while (timeoutRemaining > pollInterval
            && !server.awaitTermination(pollInterval, TimeUnit.SECONDS)) {
          int activeRequestCount = MonitoringInterceptor.ACTIVE_REQUEST_COUNT.get();
          LOGGER.info("Active Request Count in while:{} ", activeRequestCount);

          timeoutRemaining -= pollInterval;
        }

        server.awaitTermination(pollInterval, TimeUnit.SECONDS);
        LOGGER.info("*** Server Shutdown ***");
      } catch (InterruptedException e) {
        LOGGER.error("Getting error while graceful shutdown", e);
        // Restore interrupted state...
        Thread.currentThread().interrupt();
      }
    }

    initiateShutdown(0);

    cleanUpPIDFile();
  }

  private void cleanUpPIDFile() {
    var path = System.getProperty(CommonConstants.USER_DIR) + "/" + ModelDBConstants.BACKEND_PID;
    File pidFile = new File(path);
    if (pidFile.exists()) {
      pidFile.deleteOnExit();
      LOGGER.trace(ModelDBConstants.BACKEND_PID + " file is deleted: {}", pidFile.exists());
    }
>>>>>>> fcccce06
  }
}<|MERGE_RESOLUTION|>--- conflicted
+++ resolved
@@ -8,10 +8,7 @@
 import ai.verta.modeldb.artifactStore.storageservice.s3.S3Controller;
 import ai.verta.modeldb.artifactStore.storageservice.s3.S3Service;
 import ai.verta.modeldb.comment.CommentServiceImpl;
-<<<<<<< HEAD
 import ai.verta.modeldb.common.CommonApp;
-=======
->>>>>>> fcccce06
 import ai.verta.modeldb.common.CommonConstants;
 import ai.verta.modeldb.common.CommonUtils;
 import ai.verta.modeldb.common.authservice.AuthInterceptor;
@@ -39,19 +36,13 @@
 import ai.verta.modeldb.versioning.FileHasher;
 import ai.verta.modeldb.versioning.VersioningServiceImpl;
 import io.grpc.BindableService;
-import io.grpc.Server;
 import io.grpc.ServerBuilder;
 import io.grpc.health.v1.HealthCheckResponse;
 import io.prometheus.client.Gauge;
-<<<<<<< HEAD
-=======
-import io.prometheus.client.exporter.MetricsServlet;
-import io.prometheus.client.hotspot.DefaultExports;
-import io.prometheus.jmx.BuildInfoCollector;
-import io.prometheus.jmx.JmxCollector;
+import java.io.BufferedReader;
 import java.io.File;
->>>>>>> fcccce06
 import java.io.FileNotFoundException;
+import java.io.FileReader;
 import java.io.IOException;
 import java.sql.SQLException;
 import java.util.Optional;
@@ -60,17 +51,13 @@
 import java.util.concurrent.TimeUnit;
 import java.util.logging.Level;
 import javax.annotation.PreDestroy;
-<<<<<<< HEAD
-=======
-import javax.management.MalformedObjectNameException;
-import liquibase.exception.LiquibaseException;
->>>>>>> fcccce06
 import org.apache.logging.log4j.LogManager;
 import org.apache.logging.log4j.Logger;
 import org.springframework.boot.CommandLineRunner;
 import org.springframework.boot.SpringApplication;
 import org.springframework.boot.autoconfigure.EnableAutoConfiguration;
 import org.springframework.boot.autoconfigure.SpringBootApplication;
+import org.springframework.boot.context.ApplicationPidFileWriter;
 import org.springframework.boot.context.properties.EnableConfigurationProperties;
 import org.springframework.context.ApplicationContext;
 import org.springframework.context.annotation.Bean;
@@ -85,7 +72,6 @@
 @ComponentScan(basePackages = "ai.verta.modeldb.config, ai.verta.modeldb.health")
 public class App extends CommonApp {
   private static final Logger LOGGER = LogManager.getLogger(App.class);
-  private Optional<Server> server = Optional.empty();
 
   private static App app = null;
   public MDBConfig mdbConfig;
@@ -256,6 +242,7 @@
           Boolean.parseBoolean(
               Optional.ofNullable(System.getenv(CommonConstants.RUN_LIQUIBASE_SEPARATE))
                   .orElse("false"));
+      LOGGER.trace("run Liquibase separate: {}", runLiquibaseSeparate);
       if (runLiquibaseSeparate) {
         return true;
       }
@@ -267,8 +254,31 @@
     return false;
   }
 
-  public static void main(String[] args) {
-    SpringApplication.run(App.class, args);
+  public static void main(String[] args) throws Exception {
+    var path = System.getProperty(CommonConstants.USER_DIR) + "/" + ModelDBConstants.BACKEND_PID;
+    resolvePortCollisionIfExists(path);
+    SpringApplication application = new SpringApplication(App.class);
+    application.addListeners(new ApplicationPidFileWriter(path));
+    application.run(args);
+  }
+
+  private static void resolvePortCollisionIfExists(String path) throws Exception {
+    File pidFile = new File(path);
+    if (pidFile.exists()) {
+      try (BufferedReader reader = new BufferedReader(new FileReader(pidFile))) {
+        String pidString = reader.readLine();
+        var pid = Long.parseLong(pidString);
+        var process = ProcessHandle.of(pid);
+        if (process.isPresent()) {
+          var processHandle = process.get();
+          LOGGER.warn("Port is already used by modeldb_backend PID: {}", pid);
+          boolean destroyed = processHandle.destroy();
+          LOGGER.warn("Process kill completed `{}` for PID: {}", destroyed, pid);
+          processHandle = processHandle.onExit().get();
+          LOGGER.warn("Process is alive after kill: `{}`", processHandle.isAlive());
+        }
+      }
+    }
   }
 
   @Bean
@@ -337,9 +347,10 @@
 
         // --------------- Start modelDB gRPC server --------------------------
         server.start();
-        this.server = Optional.of(server);
+        App.getInstance().server = Optional.of(server);
         healthStatusManager.setStatus("", HealthCheckResponse.ServingStatus.SERVING);
         up.inc();
+        LOGGER.info("Current PID: {}", ProcessHandle.current().pid());
         LOGGER.info("Backend server started listening on {}", config.getGrpcServer().getPort());
 
         // ----------- Don't exit the main thread. Wait until server is terminated -----------
@@ -352,49 +363,7 @@
         // Restore interrupted state...
         Thread.currentThread().interrupt();
       }
-<<<<<<< HEAD
     };
-=======
-
-      // Initialize health check
-      HealthServiceImpl healthService = getContext().getBean(HealthServiceImpl.class);
-      var healthStatusManager = new HealthStatusManager(healthService);
-      serverBuilder.addService(healthStatusManager.getHealthService());
-
-      // Add middleware/interceptors
-      config.getTracingServerInterceptor().ifPresent(serverBuilder::intercept);
-      serverBuilder.intercept(new MetadataForwarder());
-      serverBuilder.intercept(new ExceptionInterceptor());
-      serverBuilder.intercept(new MonitoringInterceptor());
-      serverBuilder.intercept(new AuthInterceptor());
-
-      // Add APIs
-      LOGGER.info("Initializing backend services.");
-      initializeBackendServices(serverBuilder, services, daos, handleExecutor);
-
-      // Create the server
-      var server = serverBuilder.build();
-
-      // --------------- Start modelDB gRPC server --------------------------
-      server.start();
-      App.getInstance().server = Optional.of(server);
-      healthStatusManager.setStatus("", HealthCheckResponse.ServingStatus.SERVING);
-      up.inc();
-
-      LOGGER.info("Current PID: {}", ProcessHandle.current().pid());
-      LOGGER.info("Backend server started listening on {}", config.getGrpcServer().getPort());
-
-      // ----------- Don't exit the main thread. Wait until server is terminated -----------
-      server.awaitTermination();
-      up.dec();
-    } catch (Exception ex) {
-      CommonUtils.printStackTrace(LOGGER, ex);
-      initiateShutdown(0);
-      System.exit(1);
-      // Restore interrupted state...
-      Thread.currentThread().interrupt();
-    }
->>>>>>> fcccce06
   }
 
   public static void initializeBackendServices(
@@ -441,35 +410,6 @@
   }
 
   @PreDestroy
-<<<<<<< HEAD
-  public void shutdown() {
-    LOGGER.info("*** Beginning Server Shutdown ***");
-    int activeRequestCount = MonitoringInterceptor.ACTIVE_REQUEST_COUNT.get();
-    while (activeRequestCount > 0) {
-      activeRequestCount = MonitoringInterceptor.ACTIVE_REQUEST_COUNT.get();
-      System.err.println("Active Request Count in while: " + activeRequestCount);
-      try {
-        Thread.sleep(1000); // wait for 1s
-      } catch (InterruptedException e) {
-        e.printStackTrace();
-      }
-    }
-    // Use stderr here since the logger may have been reset by its JVM shutdown
-    // hook.
-    if (server.isPresent()) {
-      LOGGER.info("*** Shutting down gRPC server since JVM is shutting down ***");
-      final var s = server.get();
-      s.shutdown();
-      try {
-        s.awaitTermination();
-      } catch (InterruptedException e) {
-        e.printStackTrace();
-      }
-    }
-
-    LOGGER.info("*** Server Shutdown ***");
-    up.dec();
-=======
   public void onShutDown() {
     if (App.getInstance().server.isPresent()) {
       var server = App.getInstance().server.get();
@@ -510,6 +450,5 @@
       pidFile.deleteOnExit();
       LOGGER.trace(ModelDBConstants.BACKEND_PID + " file is deleted: {}", pidFile.exists());
     }
->>>>>>> fcccce06
   }
 }