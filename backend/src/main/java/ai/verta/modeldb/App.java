--- conflicted
+++ resolved
@@ -1,385 +1,36 @@
 package ai.verta.modeldb;
 
-<<<<<<< HEAD
-import ai.verta.modeldb.advancedService.AdvancedServiceImpl;
-import ai.verta.modeldb.comment.CommentServiceImpl;
-import ai.verta.modeldb.common.CommonApp;
-import ai.verta.modeldb.common.CommonConstants;
-import ai.verta.modeldb.common.CommonUtils;
-import ai.verta.modeldb.common.artifactStore.storageservice.ArtifactStoreService;
-import ai.verta.modeldb.common.authservice.AuthInterceptor;
-import ai.verta.modeldb.common.config.Config;
-import ai.verta.modeldb.common.config.InvalidConfigException;
-import ai.verta.modeldb.common.exceptions.ExceptionInterceptor;
-import ai.verta.modeldb.common.interceptors.MetadataForwarder;
-import ai.verta.modeldb.config.MDBConfig;
-import ai.verta.modeldb.cron_jobs.CronJobUtils;
-import ai.verta.modeldb.dataset.DatasetServiceImpl;
-import ai.verta.modeldb.datasetVersion.DatasetVersionServiceImpl;
-import ai.verta.modeldb.experiment.FutureExperimentServiceImpl;
-import ai.verta.modeldb.experimentRun.FutureExperimentRunServiceImpl;
-import ai.verta.modeldb.health.HealthServiceImpl;
-import ai.verta.modeldb.health.HealthStatusManager;
-import ai.verta.modeldb.lineage.LineageServiceImpl;
-import ai.verta.modeldb.metadata.MetadataServiceImpl;
-import ai.verta.modeldb.monitoring.MonitoringInterceptor;
-import ai.verta.modeldb.project.FutureProjectServiceImpl;
-import ai.verta.modeldb.reconcilers.ReconcilerInitializer;
-import ai.verta.modeldb.telemetry.TelemetryCron;
-import ai.verta.modeldb.utils.JdbiUtil;
-import ai.verta.modeldb.utils.ModelDBHibernateUtil;
-import ai.verta.modeldb.utils.ModelDBUtils;
-import ai.verta.modeldb.versioning.FileHasher;
-import ai.verta.modeldb.versioning.VersioningServiceImpl;
-import io.grpc.BindableService;
-import io.grpc.ServerBuilder;
-import io.grpc.health.v1.HealthCheckResponse;
-import io.opentelemetry.api.OpenTelemetry;
-import io.opentelemetry.instrumentation.spring.webmvc.SpringWebMvcTelemetry;
-import io.prometheus.client.Gauge;
-import java.io.FileNotFoundException;
-import java.io.IOException;
-import java.sql.SQLException;
-import java.util.Optional;
-import java.util.TimerTask;
-import java.util.concurrent.Executor;
-import java.util.concurrent.TimeUnit;
-import java.util.logging.Level;
-import javax.annotation.PreDestroy;
-import javax.servlet.Filter;
-import org.apache.logging.log4j.LogManager;
-import org.apache.logging.log4j.Logger;
-import org.springframework.boot.CommandLineRunner;
-=======
 import ai.verta.modeldb.common.CommonConstants;
 import ai.verta.modeldb.common.CommonUtils;
 import ai.verta.modeldb.config.MDBConfig;
->>>>>>> 605a5059
 import org.springframework.boot.SpringApplication;
-import org.springframework.boot.autoconfigure.EnableAutoConfiguration;
 import org.springframework.boot.autoconfigure.SpringBootApplication;
 import org.springframework.boot.context.ApplicationPidFileWriter;
-<<<<<<< HEAD
-import org.springframework.context.ApplicationContext;
-import org.springframework.context.annotation.Bean;
-=======
->>>>>>> 605a5059
 import org.springframework.context.annotation.ComponentScan;
-import org.springframework.lang.NonNull;
 
 /** This class is entry point of modeldb server. */
 @SpringBootApplication
-<<<<<<< HEAD
-@EnableAutoConfiguration
-// Remove bracket () code if in future define any @component outside of the defined basePackages.
-@ComponentScan(basePackages = "ai.verta.modeldb.config, ai.verta.modeldb.health")
-public class App extends CommonApp {
-  private static final Logger LOGGER = LogManager.getLogger(App.class);
-=======
 // Remove bracket () code if in future define any @component outside the defined basePackages.
 @ComponentScan(
     basePackages =
         "ai.verta.modeldb.config, ai.verta.modeldb.health, ai.verta.modeldb.configuration, ai.verta.modeldb.common.configuration")
 public class App {
->>>>>>> 605a5059
 
   private static App app = null;
   public MDBConfig mdbConfig;
 
-<<<<<<< HEAD
-  // metric for prometheus monitoring
-  private static final Gauge up =
-      Gauge.build()
-          .name("verta_backend_up")
-          .help("Binary signal indicating that the service is up and working.")
-          .register();
-
-  @Bean
-  public Filter webMvcTracingFilter(OpenTelemetry openTelemetry) {
-    return SpringWebMvcTelemetry.builder(openTelemetry).build().newServletFilter();
-  }
-
-  @Bean
-  public OpenTelemetry openTelemetry(Config config) {
-    return config.getOpenTelemetry();
-  }
-
-=======
->>>>>>> 605a5059
   public static App getInstance() {
     if (app == null) {
       app = new App();
     }
     return app;
-<<<<<<< HEAD
-  }
-
-  /**
-   * Shut down the spring boot server
-   *
-   * @param returnCode : for system exit - 0
-   */
-  public static void initiateShutdown(int returnCode) {
-    SpringApplication.exit(App.getInstance().applicationContext, () -> returnCode);
-  }
-
-  @Override
-  public void setApplicationContext(@NonNull ApplicationContext applicationContext) {
-    App app = App.getInstance();
-    app.applicationContext = applicationContext;
-  }
-
-  @Bean
-  public MDBConfig config() {
-    var config = MDBConfig.getInstance();
-    App.getInstance().mdbConfig = config;
-
-    // Configure spring HTTP server
-    LOGGER.info("Configuring spring HTTP traffic on port: {}", config.getSpringServer().getPort());
-    System.getProperties().put("server.port", config.getSpringServer().getPort());
-
-    return config;
-  }
-
-  @Bean
-  public JdbiUtil jdbiUtil(MDBConfig config) throws SQLException, InterruptedException {
-    return JdbiUtil.getInstance(config);
-  }
-
-  @Bean
-  ServiceSet serviceSet(MDBConfig config, ArtifactStoreService artifactStoreService)
-      throws IOException {
-    // Initialize services that we depend on
-    return ServiceSet.fromConfig(config, artifactStoreService);
-  }
-
-  @Bean
-  public DAOSet daoSet(MDBConfig config, ServiceSet services, Executor handleExecutor) {
-    if (config.isMigration()) {
-      return null;
-    }
-
-    // Initialize data access
-    return DAOSet.fromServices(services, config.getJdbi(), handleExecutor, config);
-  }
-
-  public static boolean migrate(MDBConfig mdbConfig, JdbiUtil jdbiUtil, Executor handleExecutor)
-      throws Exception {
-    var liquibaseMigration =
-        Boolean.parseBoolean(
-            Optional.ofNullable(System.getenv(CommonConstants.LIQUIBASE_MIGRATION))
-                .orElse("false"));
-
-    var modelDBHibernateUtil = ModelDBHibernateUtil.getInstance();
-    modelDBHibernateUtil.initializedConfigAndDatabase(mdbConfig, mdbConfig.getDatabase());
-
-    if (liquibaseMigration) {
-      LOGGER.info("Liquibase migration starting");
-      jdbiUtil.runLiquibaseMigration();
-      LOGGER.info("Liquibase migration done");
-
-      modelDBHibernateUtil.createOrGetSessionFactory(mdbConfig.getDatabase());
-      LOGGER.info("Old code migration using hibernate starting");
-      modelDBHibernateUtil.runMigration(mdbConfig.getDatabase(), mdbConfig.migrations);
-      LOGGER.info("Old code migration using hibernate done");
-
-      LOGGER.info("Code migration starting");
-      jdbiUtil.runMigration(handleExecutor);
-      LOGGER.info("Code migration done");
-
-      boolean runLiquibaseSeparate =
-          Boolean.parseBoolean(
-              Optional.ofNullable(System.getenv(CommonConstants.RUN_LIQUIBASE_SEPARATE))
-                  .orElse("false"));
-      LOGGER.trace("run Liquibase separate: {}", runLiquibaseSeparate);
-      if (runLiquibaseSeparate) {
-        return true;
-      }
-    }
-
-    modelDBHibernateUtil.createOrGetSessionFactory(mdbConfig.getDatabase());
-    jdbiUtil.setIsReady();
-
-    return false;
-  }
-
-  public static void main(String[] args) throws Exception {
-    var path = System.getProperty(CommonConstants.USER_DIR) + "/" + CommonConstants.BACKEND_PID;
-    resolvePortCollisionIfExists(path);
-=======
   }
 
   public static void main(String[] args) throws Exception {
     var path = System.getProperty(CommonConstants.USER_DIR) + "/" + CommonConstants.BACKEND_PID;
     CommonUtils.resolvePortCollisionIfExists(path);
->>>>>>> 605a5059
     SpringApplication application = new SpringApplication(App.class);
     application.addListeners(new ApplicationPidFileWriter(path));
     application.run(args);
   }
-<<<<<<< HEAD
-
-  @Bean
-  public CommandLineRunner commandLineRunner(ApplicationContext ctx) {
-    return args -> {
-      try {
-        LOGGER.info("Backend server starting.");
-        final var logger =
-            java.util.logging.Logger.getLogger("io.grpc.netty.NettyServerTransport.connections");
-        logger.setLevel(Level.WARNING);
-
-        final var config = ctx.getBean(MDBConfig.class);
-
-        // Configure server
-        final var services = ctx.getBean(ServiceSet.class);
-        final var jdbiUtil = ctx.getBean(JdbiUtil.class);
-
-        // Initialize executor so we don't lose context using Futures
-        final var handleExecutor = ctx.getBean(Executor.class);
-
-        // Initialize database configuration and maybe run migration
-        if (migrate(config, jdbiUtil, handleExecutor)) {
-          LOGGER.info("Migrations have completed.  System exiting.");
-          initiateShutdown(0);
-          return;
-        }
-
-        LOGGER.info("Migration disabled, starting server.");
-        final var daos = ctx.getBean(DAOSet.class);
-
-        // Initialize telemetry
-        initializeTelemetryBasedOnConfig(config);
-
-        // Initialize cron jobs
-        CronJobUtils.initializeCronJobs(config, services);
-        ReconcilerInitializer.initialize(config, services, daos, config.getJdbi(), handleExecutor);
-
-        // Initialize grpc server
-        ServerBuilder<?> serverBuilder =
-            ServerBuilder.forPort(config.getGrpcServer().getPort()).executor(handleExecutor);
-        if (config.getGrpcServer().getMaxInboundMessageSize() != null) {
-          serverBuilder.maxInboundMessageSize(config.getGrpcServer().getMaxInboundMessageSize());
-        }
-
-        // Initialize health check
-        HealthServiceImpl healthService = ctx.getBean(HealthServiceImpl.class);
-        HealthStatusManager healthStatusManager = new HealthStatusManager(healthService);
-        serverBuilder.addService(healthStatusManager.getHealthService());
-
-        // Add middleware/interceptors
-        LOGGER.info(
-            "Tracing is "
-                + (config.getTracingServerInterceptor().isEmpty() ? "disabled" : "enabled"));
-        config.getTracingServerInterceptor().ifPresent(serverBuilder::intercept);
-        serverBuilder.intercept(new MetadataForwarder());
-        serverBuilder.intercept(new ExceptionInterceptor());
-        serverBuilder.intercept(new MonitoringInterceptor());
-        serverBuilder.intercept(new AuthInterceptor());
-
-        // Add APIs
-        LOGGER.info("Initializing backend services.");
-        initializeBackendServices(serverBuilder, services, daos, handleExecutor);
-
-        // Create the server
-        final var server = serverBuilder.build();
-
-        // --------------- Start modelDB gRPC server --------------------------
-        server.start();
-        App.getInstance().server = Optional.of(server);
-        healthStatusManager.setStatus("", HealthCheckResponse.ServingStatus.SERVING);
-        up.inc();
-        LOGGER.info("Current PID: {}", ProcessHandle.current().pid());
-        LOGGER.info("Backend server started listening on {}", config.getGrpcServer().getPort());
-
-        // ----------- Don't exit the main thread. Wait until server is terminated -----------
-        server.awaitTermination();
-        up.dec();
-      } catch (Exception ex) {
-        CommonUtils.printStackTrace(LOGGER, ex);
-        initiateShutdown(0);
-        System.exit(1);
-        // Restore interrupted state...
-        Thread.currentThread().interrupt();
-      }
-    };
-  }
-
-  public static void initializeBackendServices(
-      ServerBuilder<?> serverBuilder, ServiceSet services, DAOSet daos, Executor executor) {
-    wrapService(serverBuilder, new FutureProjectServiceImpl(daos, executor));
-    LOGGER.trace("Project serviceImpl initialized");
-    wrapService(serverBuilder, new FutureExperimentServiceImpl(daos, executor));
-    LOGGER.trace("Experiment serviceImpl initialized");
-    wrapService(serverBuilder, new FutureExperimentRunServiceImpl(daos, executor));
-    LOGGER.trace("ExperimentRun serviceImpl initialized");
-    wrapService(serverBuilder, new CommentServiceImpl(services, daos));
-    LOGGER.trace("Comment serviceImpl initialized");
-    wrapService(serverBuilder, new DatasetServiceImpl(services, daos));
-    LOGGER.trace("Dataset serviceImpl initialized");
-    wrapService(serverBuilder, new DatasetVersionServiceImpl(services, daos));
-    LOGGER.trace("Dataset Version serviceImpl initialized");
-    wrapService(serverBuilder, new AdvancedServiceImpl(services, daos, executor));
-    LOGGER.trace("Hydrated serviceImpl initialized");
-    wrapService(serverBuilder, new LineageServiceImpl(daos));
-    LOGGER.trace("Lineage serviceImpl initialized");
-
-    wrapService(serverBuilder, new VersioningServiceImpl(services, daos, new FileHasher()));
-    LOGGER.trace("Versioning serviceImpl initialized");
-    wrapService(serverBuilder, new MetadataServiceImpl(daos));
-    LOGGER.trace("Metadata serviceImpl initialized");
-    LOGGER.info("All services initialized and dependencies resolved");
-  }
-
-  private static void wrapService(ServerBuilder<?> serverBuilder, BindableService bindableService) {
-    serverBuilder.addService(bindableService);
-  }
-
-  private static void initializeTelemetryBasedOnConfig(MDBConfig mdbConfig)
-      throws FileNotFoundException, InvalidConfigException {
-    if (!mdbConfig.telemetry.opt_out) {
-      // creating an instance of task to be scheduled
-      TimerTask task = new TelemetryCron(mdbConfig.telemetry.consumer);
-      ModelDBUtils.scheduleTask(
-          task, mdbConfig.telemetry.frequency, mdbConfig.telemetry.frequency, TimeUnit.HOURS);
-      LOGGER.info("Telemetry scheduled successfully");
-    } else {
-      LOGGER.info("Telemetry opt out by user");
-    }
-  }
-
-  @PreDestroy
-  public void onShutDown() {
-    if (App.getInstance().server.isPresent()) {
-      var server = App.getInstance().server.get();
-      try {
-        // Use stderr here since the logger may have been reset by its JVM shutdown
-        // hook.
-        LOGGER.info("*** Shutting down gRPC server since JVM is shutting down ***");
-        server.shutdown();
-
-        long pollInterval = 5L;
-        long timeoutRemaining = mdbConfig.getGrpcServer().getRequestTimeout();
-        while (timeoutRemaining > pollInterval
-            && !server.awaitTermination(pollInterval, TimeUnit.SECONDS)) {
-          int activeRequestCount = MonitoringInterceptor.ACTIVE_REQUEST_COUNT.get();
-          LOGGER.info("Active Request Count in while:{} ", activeRequestCount);
-
-          timeoutRemaining -= pollInterval;
-        }
-
-        server.awaitTermination(pollInterval, TimeUnit.SECONDS);
-        LOGGER.info("*** Server Shutdown ***");
-      } catch (InterruptedException e) {
-        LOGGER.error("Getting error while graceful shutdown", e);
-        // Restore interrupted state...
-        Thread.currentThread().interrupt();
-      }
-    }
-
-    initiateShutdown(0);
-
-    cleanUpPIDFile();
-  }
-=======
->>>>>>> 605a5059
 }