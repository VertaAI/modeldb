--- conflicted
+++ resolved
@@ -910,7 +910,10 @@
     return populateConnectionsBasedOnPrivileges;
   }
 
-<<<<<<< HEAD
+  public String getArtifactStoreType() {
+    return artifactStoreType;
+  }
+
   public Boolean getTrialEnabled() {
     return trialEnabled;
   }
@@ -925,9 +928,5 @@
 
   public Integer getMaxExperimentRunPerWorkspace() {
     return maxExperimentRunPerWorkspace;
-=======
-  public String getArtifactStoreType() {
-    return artifactStoreType;
->>>>>>> 1c74a5de
   }
 }