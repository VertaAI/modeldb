package ai.verta.modeldb;

import ai.verta.modeldb.advancedService.AdvancedServiceImpl;
import ai.verta.modeldb.artifactStore.storageservice.nfs.FileStorageProperties;
import ai.verta.modeldb.artifactStore.storageservice.s3.S3Service;
import ai.verta.modeldb.comment.CommentServiceImpl;
import ai.verta.modeldb.common.CommonUtils;
import ai.verta.modeldb.common.GracefulShutdown;
import ai.verta.modeldb.common.MssqlMigrationUtil;
import ai.verta.modeldb.common.authservice.AuthInterceptor;
import ai.verta.modeldb.common.config.DatabaseConfig;
import ai.verta.modeldb.common.config.InvalidConfigException;
import ai.verta.modeldb.common.exceptions.ExceptionInterceptor;
import ai.verta.modeldb.common.exceptions.ModelDBException;
import ai.verta.modeldb.common.futures.FutureGrpc;
import ai.verta.modeldb.common.interceptors.MetadataForwarder;
import ai.verta.modeldb.config.MDBConfig;
import ai.verta.modeldb.config.MigrationConfig;
import ai.verta.modeldb.cron_jobs.CronJobUtils;
import ai.verta.modeldb.dataset.DatasetServiceImpl;
import ai.verta.modeldb.datasetVersion.DatasetVersionServiceImpl;
import ai.verta.modeldb.experiment.FutureExperimentServiceImpl;
import ai.verta.modeldb.experimentRun.FutureExperimentRunServiceImpl;
import ai.verta.modeldb.health.HealthServiceImpl;
import ai.verta.modeldb.health.HealthStatusManager;
import ai.verta.modeldb.lineage.LineageServiceImpl;
import ai.verta.modeldb.metadata.MetadataServiceImpl;
import ai.verta.modeldb.monitoring.MonitoringInterceptor;
import ai.verta.modeldb.project.FutureProjectServiceImpl;
import ai.verta.modeldb.reconcilers.ReconcilerInitializer;
import ai.verta.modeldb.telemetry.TelemetryCron;
import ai.verta.modeldb.utils.ModelDBHibernateUtil;
import ai.verta.modeldb.utils.ModelDBUtils;
import ai.verta.modeldb.versioning.FileHasher;
import ai.verta.modeldb.versioning.VersioningServiceImpl;
import io.grpc.BindableService;
import io.grpc.ServerBuilder;
import io.grpc.health.v1.HealthCheckResponse;
import io.prometheus.client.Gauge;
import io.prometheus.client.exporter.MetricsServlet;
import io.prometheus.client.hotspot.DefaultExports;
import io.prometheus.jmx.BuildInfoCollector;
import io.prometheus.jmx.JmxCollector;
import java.io.FileNotFoundException;
import java.io.IOException;
import java.sql.SQLException;
import java.util.List;
import java.util.Optional;
import java.util.TimerTask;
import java.util.concurrent.Executor;
import java.util.concurrent.TimeUnit;
import java.util.concurrent.atomic.AtomicBoolean;
import java.util.logging.Level;
import javax.management.MalformedObjectNameException;
import liquibase.exception.LiquibaseException;
import org.apache.logging.log4j.LogManager;
import org.apache.logging.log4j.Logger;
import org.springframework.boot.SpringApplication;
import org.springframework.boot.autoconfigure.EnableAutoConfiguration;
import org.springframework.boot.autoconfigure.SpringBootApplication;
import org.springframework.boot.context.properties.EnableConfigurationProperties;
import org.springframework.boot.web.embedded.tomcat.TomcatServletWebServerFactory;
import org.springframework.boot.web.servlet.ServletRegistrationBean;
import org.springframework.boot.web.servlet.server.ServletWebServerFactory;
import org.springframework.context.ApplicationContext;
import org.springframework.context.ApplicationContextAware;
import org.springframework.context.annotation.Bean;
import org.springframework.context.annotation.ComponentScan;

/** This class is entry point of modeldb server. */
@SpringBootApplication
@EnableAutoConfiguration
@EnableConfigurationProperties({FileStorageProperties.class})
// Remove bracket () code if in future define any @component outside of the defined basePackages.
@ComponentScan(basePackages = "${scan.packages}, ai.verta.modeldb.health")
public class App implements ApplicationContextAware {
  public ApplicationContext applicationContext;

  /**
   * Shut down the spring boot server
   *
   * @param returnCode : for system exit - 0
   */
  public static void initiateShutdown(int returnCode) {
    var app = App.getInstance();
    SpringApplication.exit(app.applicationContext, () -> returnCode);
  }

  private static final Logger LOGGER = LogManager.getLogger(App.class);

  private static App app = null;
  public MDBConfig mdbConfig;

  // metric for prometheus monitoring
  private static final Gauge up =
      Gauge.build()
          .name("verta_backend_up")
          .help("Binary signal indicating that the service is up and working.")
          .register();

  @Override
  public void setApplicationContext(ApplicationContext applicationContext) {
    app.applicationContext = applicationContext;
  }

  public static ApplicationContext getContext() {
    return app.applicationContext;
  }

  // Export all JMX metrics to Prometheus
  private static final String JMX_RULES = "---\n" + "rules:\n" + "  - pattern: \".*\"";
  private static final AtomicBoolean metricsInitialized = new AtomicBoolean(false);

  @Bean
  public ServletRegistrationBean<MetricsServlet> servletRegistrationBean()
      throws MalformedObjectNameException {
    if (!metricsInitialized.getAndSet(true)) {
      DefaultExports.initialize();
      new BuildInfoCollector().register();
      new JmxCollector(JMX_RULES).register();
    }
    return new ServletRegistrationBean<>(new MetricsServlet(), "/metrics");
  }

  @Bean
  public GracefulShutdown gracefulShutdown() {
    MDBConfig mdbConfig = App.getInstance().mdbConfig;
    if (mdbConfig == null || mdbConfig.getSpringServer().getShutdownTimeout() == null) {
      return new GracefulShutdown(30L);
    }
    return new GracefulShutdown(mdbConfig.getSpringServer().getShutdownTimeout());
  }

  @Bean
  public ServletWebServerFactory servletContainer(final GracefulShutdown gracefulShutdown) {
    var factory = new TomcatServletWebServerFactory();
    factory.addConnectorCustomizers(gracefulShutdown);
    return factory;
  }

  @Bean
  public S3Service getS3Service() throws ModelDBException, IOException {
    String bucketName = System.getProperty(ModelDBConstants.CLOUD_BUCKET_NAME);
    if (bucketName != null && !bucketName.isEmpty()) {
      return new S3Service(System.getProperty(ModelDBConstants.CLOUD_BUCKET_NAME));
    }
    return null;
  }

  public static App getInstance() {
    if (app == null) {
      app = new App();
    }
    return app;
  }

  public static boolean migrate(DatabaseConfig databaseConfig, List<MigrationConfig> migrations)
      throws SQLException, LiquibaseException, InterruptedException {
    var liquibaseMigration =
        Boolean.parseBoolean(
            Optional.ofNullable(System.getenv(ModelDBConstants.LIQUIBASE_MIGRATION))
                .orElse("false"));
    var modelDBHibernateUtil = ModelDBHibernateUtil.getInstance();
    MDBConfig mdbConfig = App.getInstance().mdbConfig;
    modelDBHibernateUtil.initializedConfigAndDatabase(mdbConfig, databaseConfig);
    if (liquibaseMigration) {
      LOGGER.info("Liquibase migration starting");
      modelDBHibernateUtil.runLiquibaseMigration(databaseConfig);
      LOGGER.info("Liquibase migration done");

      modelDBHibernateUtil.createOrGetSessionFactory(databaseConfig);

      LOGGER.info("Code migration starting");
      modelDBHibernateUtil.runMigration(databaseConfig, migrations);
      LOGGER.info("Code migration done");

      if (databaseConfig.getRdbConfiguration().isMssql()) {
        MssqlMigrationUtil.migrateToUTF16ForMssql(mdbConfig.getJdbi());
      }

      var runLiquibaseSeparate =
          Boolean.parseBoolean(
              Optional.ofNullable(System.getenv(ModelDBConstants.RUN_LIQUIBASE_SEPARATE))
                  .orElse("false"));
      LOGGER.trace("run Liquibase separate: {}", runLiquibaseSeparate);
      if (runLiquibaseSeparate) {
        return true;
      }
    }

    modelDBHibernateUtil.createOrGetSessionFactory(databaseConfig);
    return false;
  }

  public static void main(String[] args) {
    try {
      LOGGER.info("Backend server starting.");
      final var logger =
          java.util.logging.Logger.getLogger("io.grpc.netty.NettyServerTransport.connections");
      logger.setLevel(Level.WARNING);
      // --------------- Start reading properties --------------------------
      var config = MDBConfig.getInstance();

      // Configure spring HTTP server
      LOGGER.info(
          "Configuring spring HTTP traffic on port: {}", config.getSpringServer().getPort());
      System.getProperties().put("server.port", config.getSpringServer().getPort());

      // Initialize services that we depend on
      var services = ServiceSet.fromConfig(config, config.artifactStoreConfig);

      // Initialize database configuration and maybe run migration
      if (migrate(config.getDatabase(), config.migrations)) {
        LOGGER.info("Migrations have completed.  System exiting.");
        initiateShutdown(0);
        return;
      }
      LOGGER.info("Migrations are disabled, starting application.");

      // Initialize executor so we don't lose context using Futures
      final var handleExecutor =
          FutureGrpc.initializeExecutor(config.getGrpcServer().getThreadCount());

      // Initialize data access
      var daos = DAOSet.fromServices(services, config.getJdbi(), handleExecutor, config);

      // Initialize telemetry
      initializeTelemetryBasedOnConfig(config);

      // Initialize cron jobs
      CronJobUtils.initializeCronJobs(config, services);
      ReconcilerInitializer.initialize(config, services, daos, config.getJdbi(), handleExecutor);

      // Initialize grpc server
      ServerBuilder<?> serverBuilder =
          ServerBuilder.forPort(config.getGrpcServer().getPort()).executor(handleExecutor);
      if (config.getGrpcServer().getMaxInboundMessageSize() != null) {
        serverBuilder.maxInboundMessageSize(config.getGrpcServer().getMaxInboundMessageSize());
      }

      // Initialize health check
      HealthServiceImpl healthService = getContext().getBean(HealthServiceImpl.class);
      var healthStatusManager = new HealthStatusManager(healthService);
      serverBuilder.addService(healthStatusManager.getHealthService());

      // Add middleware/interceptors
      config.getTracingServerInterceptor().ifPresent(serverBuilder::intercept);
      serverBuilder.intercept(new MetadataForwarder());
      serverBuilder.intercept(new ExceptionInterceptor());
      serverBuilder.intercept(new MonitoringInterceptor());
      serverBuilder.intercept(new AuthInterceptor());

      // Add APIs
      LOGGER.info("Initializing backend services.");
      initializeBackendServices(serverBuilder, services, daos, handleExecutor);

      // Create the server
      var server = serverBuilder.build();

      // --------------- Start modelDB gRPC server --------------------------
      server.start();
      healthStatusManager.setStatus("", HealthCheckResponse.ServingStatus.SERVING);
      up.inc();
      LOGGER.info("Backend server started listening on {}", config.getGrpcServer().getPort());

      Runtime.getRuntime()
          .addShutdownHook(
              new Thread(
                  () -> {
                    try {
                      int activeRequestCount = MonitoringInterceptor.ACTIVE_REQUEST_COUNT.get();
                      while (activeRequestCount > 0) {
                        activeRequestCount = MonitoringInterceptor.ACTIVE_REQUEST_COUNT.get();
                        LOGGER.info("Active Request Count in while:{} ", activeRequestCount);
                        Thread.sleep(1000); // wait for 1s
                      }
                      // Use stderr here since the logger may have been reset by its JVM shutdown
                      // hook.
                      LOGGER.info("*** Shutting down gRPC server since JVM is shutting down ***");
                      server.shutdown();
                      server.awaitTermination();
                      LOGGER.info("*** Server Shutdown ***");
                    } catch (InterruptedException e) {
                      LOGGER.error("Getting error while graceful shutdown", e);
                      // Restore interrupted state...
                      Thread.currentThread().interrupt();
                    }
                  }));

      // ----------- Don't exit the main thread. Wait until server is terminated -----------
      server.awaitTermination();
      up.dec();
    } catch (Exception ex) {
      CommonUtils.printStackTrace(LOGGER, ex);
      initiateShutdown(0);
      System.exit(1);
      // Restore interrupted state...
      Thread.currentThread().interrupt();
    }
  }

  public static void initializeBackendServices(
      ServerBuilder<?> serverBuilder, ServiceSet services, DAOSet daos, Executor executor) {
    wrapService(serverBuilder, new FutureProjectServiceImpl(daos, executor));
    LOGGER.trace("Project serviceImpl initialized");
<<<<<<< HEAD
    wrapService(serverBuilder, new FutureExperimentServiceImpl(services, daos, executor));
=======
    wrapService(serverBuilder, new FutureExperimentServiceImpl(services, daos));
>>>>>>> ba0184d8
    LOGGER.trace("Experiment serviceImpl initialized");
    wrapService(serverBuilder, new FutureExperimentRunServiceImpl(services, daos, executor));
    LOGGER.trace("ExperimentRun serviceImpl initialized");
    wrapService(serverBuilder, new CommentServiceImpl(services, daos));
    LOGGER.trace("Comment serviceImpl initialized");
    wrapService(serverBuilder, new DatasetServiceImpl(services, daos));
    LOGGER.trace("Dataset serviceImpl initialized");
    wrapService(serverBuilder, new DatasetVersionServiceImpl(services, daos));
    LOGGER.trace("Dataset Version serviceImpl initialized");
    wrapService(serverBuilder, new AdvancedServiceImpl(services, daos, executor));
    LOGGER.trace("Hydrated serviceImpl initialized");
    wrapService(serverBuilder, new LineageServiceImpl(daos));
    LOGGER.trace("Lineage serviceImpl initialized");

    wrapService(serverBuilder, new VersioningServiceImpl(services, daos, new FileHasher()));
    LOGGER.trace("Versioning serviceImpl initialized");
    wrapService(serverBuilder, new MetadataServiceImpl(daos));
    LOGGER.trace("Metadata serviceImpl initialized");
    LOGGER.info("All services initialized and dependencies resolved");
  }

  private static void wrapService(ServerBuilder<?> serverBuilder, BindableService bindableService) {
    serverBuilder.addService(bindableService);
  }

  public static void initializeTelemetryBasedOnConfig(MDBConfig mdbConfig)
      throws FileNotFoundException, InvalidConfigException {
    if (!mdbConfig.telemetry.opt_out) {
      // creating an instance of task to be scheduled
      TimerTask task = new TelemetryCron(mdbConfig.telemetry.consumer);
      ModelDBUtils.scheduleTask(
          task, mdbConfig.telemetry.frequency, mdbConfig.telemetry.frequency, TimeUnit.HOURS);
      LOGGER.info("Telemetry scheduled successfully");
    } else {
      LOGGER.info("Telemetry opt out by user");
    }
  }
}<|MERGE_RESOLUTION|>--- conflicted
+++ resolved
@@ -303,11 +303,7 @@
       ServerBuilder<?> serverBuilder, ServiceSet services, DAOSet daos, Executor executor) {
     wrapService(serverBuilder, new FutureProjectServiceImpl(daos, executor));
     LOGGER.trace("Project serviceImpl initialized");
-<<<<<<< HEAD
     wrapService(serverBuilder, new FutureExperimentServiceImpl(services, daos, executor));
-=======
-    wrapService(serverBuilder, new FutureExperimentServiceImpl(services, daos));
->>>>>>> ba0184d8
     LOGGER.trace("Experiment serviceImpl initialized");
     wrapService(serverBuilder, new FutureExperimentRunServiceImpl(services, daos, executor));
     LOGGER.trace("ExperimentRun serviceImpl initialized");
