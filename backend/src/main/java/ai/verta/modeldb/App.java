package ai.verta.modeldb;

import ai.verta.modeldb.advancedService.AdvancedServiceImpl;
import ai.verta.modeldb.artifactStore.ArtifactStoreDAO;
import ai.verta.modeldb.artifactStore.ArtifactStoreDAORdbImpl;
import ai.verta.modeldb.artifactStore.storageservice.ArtifactStoreService;
import ai.verta.modeldb.artifactStore.storageservice.S3Service;
import ai.verta.modeldb.artifactStore.storageservice.nfs.FileStorageProperties;
import ai.verta.modeldb.artifactStore.storageservice.nfs.NFSService;
import ai.verta.modeldb.authservice.AuthService;
import ai.verta.modeldb.authservice.AuthServiceUtils;
import ai.verta.modeldb.authservice.PublicAuthServiceUtils;
import ai.verta.modeldb.authservice.PublicRoleServiceUtils;
import ai.verta.modeldb.authservice.RoleService;
import ai.verta.modeldb.authservice.RoleServiceUtils;
import ai.verta.modeldb.comment.CommentDAO;
import ai.verta.modeldb.comment.CommentDAORdbImpl;
import ai.verta.modeldb.comment.CommentServiceImpl;
import ai.verta.modeldb.cron_jobs.CronJobUtils;
import ai.verta.modeldb.dataset.DatasetDAO;
import ai.verta.modeldb.dataset.DatasetDAORdbImpl;
import ai.verta.modeldb.dataset.DatasetServiceImpl;
import ai.verta.modeldb.datasetVersion.DatasetVersionDAO;
import ai.verta.modeldb.datasetVersion.DatasetVersionDAORdbImpl;
import ai.verta.modeldb.datasetVersion.DatasetVersionServiceImpl;
import ai.verta.modeldb.experiment.ExperimentDAO;
import ai.verta.modeldb.experiment.ExperimentDAORdbImpl;
import ai.verta.modeldb.experiment.ExperimentServiceImpl;
import ai.verta.modeldb.experimentRun.ExperimentRunDAO;
import ai.verta.modeldb.experimentRun.ExperimentRunDAORdbImpl;
import ai.verta.modeldb.experimentRun.ExperimentRunServiceImpl;
import ai.verta.modeldb.health.HealthServiceImpl;
import ai.verta.modeldb.health.HealthStatusManager;
import ai.verta.modeldb.job.JobDAO;
import ai.verta.modeldb.job.JobDAORdbImpl;
import ai.verta.modeldb.job.JobServiceImpl;
import ai.verta.modeldb.lineage.LineageDAO;
import ai.verta.modeldb.lineage.LineageDAORdbImpl;
import ai.verta.modeldb.lineage.LineageServiceImpl;
import ai.verta.modeldb.metadata.MetadataDAO;
import ai.verta.modeldb.metadata.MetadataDAORdbImpl;
import ai.verta.modeldb.metadata.MetadataServiceImpl;
import ai.verta.modeldb.project.ProjectDAO;
import ai.verta.modeldb.project.ProjectDAORdbImpl;
import ai.verta.modeldb.project.ProjectServiceImpl;
import ai.verta.modeldb.telemetry.TelemetryCron;
import ai.verta.modeldb.utils.ModelDBHibernateUtil;
import ai.verta.modeldb.utils.ModelDBUtils;
import ai.verta.modeldb.versioning.BlobDAO;
import ai.verta.modeldb.versioning.BlobDAORdbImpl;
import ai.verta.modeldb.versioning.CommitDAO;
import ai.verta.modeldb.versioning.CommitDAORdbImpl;
import ai.verta.modeldb.versioning.FileHasher;
import ai.verta.modeldb.versioning.RepositoryDAO;
import ai.verta.modeldb.versioning.RepositoryDAORdbImpl;
import ai.verta.modeldb.versioning.VersioningServiceImpl;
import io.grpc.BindableService;
import io.grpc.Server;
import io.grpc.ServerBuilder;
import io.grpc.health.v1.HealthCheckResponse;
import io.jaegertracing.Configuration;
import io.opentracing.Tracer;
import io.opentracing.contrib.grpc.TracingServerInterceptor;
import io.opentracing.contrib.jdbc.TracingDriver;
import io.opentracing.util.GlobalTracer;
import io.prometheus.client.Gauge;
import io.prometheus.client.exporter.MetricsServlet;
import io.prometheus.client.hotspot.DefaultExports;
import java.util.Map;
import java.util.TimerTask;
import java.util.concurrent.TimeUnit;
import java.util.logging.Level;
import org.apache.logging.log4j.LogManager;
import org.apache.logging.log4j.Logger;
import org.springframework.boot.SpringApplication;
import org.springframework.boot.autoconfigure.EnableAutoConfiguration;
import org.springframework.boot.autoconfigure.SpringBootApplication;
import org.springframework.boot.context.properties.EnableConfigurationProperties;
import org.springframework.boot.web.embedded.tomcat.TomcatServletWebServerFactory;
import org.springframework.boot.web.servlet.ServletRegistrationBean;
import org.springframework.boot.web.servlet.server.ServletWebServerFactory;
import org.springframework.context.ApplicationContext;
import org.springframework.context.ApplicationContextAware;
import org.springframework.context.annotation.Bean;
import org.springframework.context.annotation.ComponentScan;

/** This class is entry point of modeldb server. */
@SpringBootApplication
@EnableAutoConfiguration
@EnableConfigurationProperties({FileStorageProperties.class})
// Remove bracket () code if in future define any @component outside of the defined basePackages.
@ComponentScan(basePackages = "${scan.packages}")
@SuppressWarnings("unchecked")
public class App implements ApplicationContextAware {

  private ApplicationContext applicationContext;

  /**
   * Shut down the spring boot server
   *
   * @param returnCode : for system exit - 0
   */
  public static void initiateShutdown(int returnCode) {
    App app = App.getInstance();
    SpringApplication.exit(app.applicationContext, () -> returnCode);
  }

  private static final Logger LOGGER = LogManager.getLogger(App.class);

  private static App app = null;

  // Over all map of properties
  private Map<String, Object> propertiesMap;

  // project which can be use for deep copying on user login
  private String starterProjectID = null;

  // Authentication service
  private String authServerHost = null;
  private Integer authServerPort = null;

  // Service Account details
  private String serviceUserEmail = null;
  private String serviceUserDevKey = null;

  // S3 Artifact store
  private String cloudAccessKey = null;
  private String cloudSecretKey = null;

  // NFS Artifact store
  private Boolean pickNFSHostFromConfig = null;
  private String nfsServerHost = null;
  private String nfsUrlProtocol = null;
  private String storeArtifactEndpoint = null;
  private String getArtifactEndpoint = null;
  private String storeTypePathPrefix = null;

  // Database connection details
  private Map<String, Object> databasePropMap;

  // Control parameter for delayed shutdown
  private Long shutdownTimeout;

  // Feature flags
  private Boolean disabledAuthz = false;
  private Boolean storeClientCreationTimestamp = false;

  private Boolean traceEnabled = false;
  private static TracingServerInterceptor tracingInterceptor;

  // metric for prometheus monitoring
  private static final Gauge up =
      Gauge.build()
          .name("verta_backend_up")
          .help("Binary signal indicating that the service is up and working.")
          .register();

  @Override
  public void setApplicationContext(ApplicationContext applicationContext) {
    app.applicationContext = applicationContext;
  }

  public static ApplicationContext getContext() {
    return app.applicationContext;
  }

  @Bean
  public ServletRegistrationBean<MetricsServlet> servletRegistrationBean() {
    DefaultExports.initialize();
    return new ServletRegistrationBean<>(new MetricsServlet(), "/metrics");
  }

  @Bean
  public GracefulShutdown gracefulShutdown() {
    app = App.getInstance();
    return new GracefulShutdown(app.shutdownTimeout);
  }

  @Bean
  public ServletWebServerFactory servletContainer(final GracefulShutdown gracefulShutdown) {
    TomcatServletWebServerFactory factory = new TomcatServletWebServerFactory();
    factory.addConnectorCustomizers(gracefulShutdown);
    return factory;
  }

  public static App getInstance() {
    if (app == null) {
      app = new App();
    }
    return app;
  }

  public static void main(String[] args) throws Exception {

    LOGGER.info("Backend server starting.");
    final java.util.logging.Logger logger =
        java.util.logging.Logger.getLogger("io.grpc.netty.NettyServerTransport.connections");
    logger.setLevel(Level.WARNING);
    // --------------- Start reading properties --------------------------
    Map<String, Object> propertiesMap =
        ModelDBUtils.readYamlProperties(System.getenv(ModelDBConstants.VERTA_MODELDB_CONFIG));
    // --------------- End reading properties --------------------------

    // --------------- Start Initialize modelDB gRPC server --------------------------
    Map<String, Object> grpcServerMap =
        (Map<String, Object>) propertiesMap.get(ModelDBConstants.GRPC_SERVER);
    if (grpcServerMap == null) {
      throw new ModelDBException("grpcServer configuration not found in properties.");
    }

    Integer grpcServerPort = (Integer) grpcServerMap.get(ModelDBConstants.PORT);
    LOGGER.trace("grpc server port number found");
    ServerBuilder<?> serverBuilder = ServerBuilder.forPort(grpcServerPort);

    Map<String, Object> featureFlagMap =
        (Map<String, Object>) propertiesMap.get(ModelDBConstants.FEATURE_FLAG);
    App app = App.getInstance();
    if (featureFlagMap != null) {
      app.setDisabledAuthz(
          (Boolean) featureFlagMap.getOrDefault(ModelDBConstants.DISABLED_AUTHZ, false));
      app.storeClientCreationTimestamp =
          (Boolean)
              featureFlagMap.getOrDefault(ModelDBConstants.STORE_CLIENT_CREATION_TIMESTAMP, false);
    }

    if (propertiesMap.containsKey("enableTrace") && (Boolean) propertiesMap.get("enableTrace")) {
      app.traceEnabled = true;
      Tracer tracer = Configuration.fromEnv().getTracer();
      app.tracingInterceptor = TracingServerInterceptor.newBuilder().withTracer(tracer).build();
      GlobalTracer.register(tracer);
      io.opentracing.contrib.jdbc.TracingDriver.load();
      io.opentracing.contrib.jdbc.TracingDriver.setInterceptorMode(true);
      TracingDriver.setInterceptorProperty(true);
    }
    AuthService authService = new PublicAuthServiceUtils();
    RoleService roleService = new PublicRoleServiceUtils(authService);

    Map<String, Object> authServicePropMap =
        (Map<String, Object>) propertiesMap.get(ModelDBConstants.AUTH_SERVICE);
    if (authServicePropMap != null) {
      String authServiceHost = (String) authServicePropMap.get(ModelDBConstants.HOST);
      Integer authServicePort = (Integer) authServicePropMap.get(ModelDBConstants.PORT);
      app.setAuthServerHost(authServiceHost);
      app.setAuthServerPort(authServicePort);

      authService = new AuthServiceUtils();
      roleService = new RoleServiceUtils(authService);
    }

    Map<String, Object> databasePropMap =
        (Map<String, Object>) propertiesMap.get(ModelDBConstants.DATABASE);

    HealthStatusManager healthStatusManager = new HealthStatusManager(new HealthServiceImpl());
    serverBuilder.addService(healthStatusManager.getHealthService());
    healthStatusManager.setStatus("", HealthCheckResponse.ServingStatus.SERVING);

    // ----------------- Start Initialize database & modelDB services with DAO ---------
    initializeServicesBaseOnDataBase(
        serverBuilder, databasePropMap, propertiesMap, authService, roleService);
    // ----------------- Finish Initialize database & modelDB services with DAO --------

    serverBuilder.intercept(new ModelDBAuthInterceptor());

    Server server = serverBuilder.build();
    // --------------- Finish Initialize modelDB gRPC server --------------------------

    // --------------- Start modelDB gRPC server --------------------------
    server.start();
    up.inc();
    LOGGER.info("Backend server started listening on {}", grpcServerPort);

    Runtime.getRuntime()
        .addShutdownHook(
            new Thread(
                () -> {
                  int activeRequestCount = ModelDBAuthInterceptor.ACTIVE_REQUEST_COUNT.get();
                  while (activeRequestCount > 0) {
                    activeRequestCount = ModelDBAuthInterceptor.ACTIVE_REQUEST_COUNT.get();
                    System.err.println("Active Request Count in while: " + activeRequestCount);
                    try {
                      Thread.sleep(1000); // wait for 1s
                    } catch (InterruptedException e) {
                      e.printStackTrace();
                    }
                  }
                  // Use stderr here since the logger may have been reset by its JVM shutdown hook.
                  System.err.println(
                      "*** Shutting down gRPC server since JVM is shutting down ***");
                  server.shutdown();
                  try {
                    server.awaitTermination();
                  } catch (InterruptedException e) {
                    e.printStackTrace();
                  }
                  System.err.println("*** Server Shutdown ***");
                }));

    // ----------- Don't exit the main thread. Wait until server is terminated -----------
    server.awaitTermination();
    up.dec();
  }

  public static void initializeServicesBaseOnDataBase(
      ServerBuilder<?> serverBuilder,
      Map<String, Object> databasePropMap,
      Map<String, Object> propertiesMap,
      AuthService authService,
      RoleService roleService)
      throws ModelDBException {

    App app = App.getInstance();
    Map<String, Object> serviceUserDetailMap =
        (Map<String, Object>) propertiesMap.get(ModelDBConstants.MDB_SERVICE_USER);
<<<<<<< HEAD
    if (serviceUserDetailMap == null) {
      throw new ModelDBException("service user configuration not found in properties.");
    }
    app.serviceUserEmail = (String) serviceUserDetailMap.get(ModelDBConstants.EMAIL);
    LOGGER.trace("service user email found");
    app.serviceUserDevKey = (String) serviceUserDetailMap.get(ModelDBConstants.DEV_KEY);
    LOGGER.trace("service user devKey found");
=======
    if (serviceUserDetailMap != null) {
      if (serviceUserDetailMap.containsKey(ModelDBConstants.EMAIL)) {
        app.serviceUserEmail = (String) serviceUserDetailMap.get(ModelDBConstants.EMAIL);
        LOGGER.trace("service user email found");
      }
      if (serviceUserDetailMap.containsKey(ModelDBConstants.DEV_KEY)) {
        app.serviceUserDevKey = (String) serviceUserDetailMap.get(ModelDBConstants.DEV_KEY);
        LOGGER.trace("service user devKey found");
      }
    }
>>>>>>> d6c1bbbf

    Map<String, Object> featureFlagMap =
        (Map<String, Object>) propertiesMap.get(ModelDBConstants.FEATURE_FLAG);
    if (featureFlagMap != null) {
      app.setDisabledAuthz(
          (Boolean) featureFlagMap.getOrDefault(ModelDBConstants.DISABLED_AUTHZ, false));
    }

    Map<String, Object> starterProjectDetail =
        (Map<String, Object>) propertiesMap.get(ModelDBConstants.STARTER_PROJECT);
    if (starterProjectDetail != null) {
      app.starterProjectID = (String) starterProjectDetail.get(ModelDBConstants.STARTER_PROJECT_ID);
    }
    // --------------- Start Initialize Cloud Config ---------------------------------------------
    ArtifactStoreService artifactStoreService =
        initializeServicesBaseOnArtifactStoreType(propertiesMap);

    // --------------- Start Initialize Database base on configuration --------------------------
    if (databasePropMap.isEmpty()) {
      throw new ModelDBException("database properties not found in config.");
    }
    LOGGER.trace("Database properties found");

    String dbType = (String) databasePropMap.get(ModelDBConstants.DB_TYPE);
    switch (dbType) {
      case ModelDBConstants.RELATIONAL:

        // --------------- Start Initialize relational Database base on configuration
        // ---------------
        app.databasePropMap = databasePropMap;
        app.propertiesMap = propertiesMap;
        ModelDBHibernateUtil.getSessionFactory();

        LOGGER.trace("RDBMS configured with server");
        // --------------- Finish Initialize relational Database base on configuration
        // --------------

        // -- Start Initialize relational Service and modelDB services --
        initializeRelationalDBServices(
            serverBuilder, artifactStoreService, authService, roleService);
        // -- Start Initialize relational Service and modelDB services --
        break;
      default:
        throw new ModelDBException(
            "Please enter valid database name (DBType) in config.yaml file.");
    }

    // --------------- Finish Initialize Database base on configuration --------------------------

    initializeTelemetryBasedOnConfig(propertiesMap);

    // Initialize cron jobs
    CronJobUtils.initializeBasedOnConfig(propertiesMap, authService, roleService);
  }

  private static void initializeRelationalDBServices(
      ServerBuilder<?> serverBuilder,
      ArtifactStoreService artifactStoreService,
      AuthService authService,
      RoleService roleService) {

    // --------------- Start Initialize DAO --------------------------
    CommitDAO commitDAO = new CommitDAORdbImpl();
    RepositoryDAO repositoryDAO = new RepositoryDAORdbImpl(authService, roleService);
    BlobDAO blobDAO = new BlobDAORdbImpl(authService);

    ExperimentDAO experimentDAO = new ExperimentDAORdbImpl(authService, roleService);
    ExperimentRunDAO experimentRunDAO =
        new ExperimentRunDAORdbImpl(authService, roleService, repositoryDAO, commitDAO, blobDAO);
    ProjectDAO projectDAO =
        new ProjectDAORdbImpl(authService, roleService, experimentDAO, experimentRunDAO);
    ArtifactStoreDAO artifactStoreDAO = new ArtifactStoreDAORdbImpl(artifactStoreService);
    JobDAO jobDAO = new JobDAORdbImpl(authService);
    CommentDAO commentDAO = new CommentDAORdbImpl(authService);
    DatasetDAO datasetDAO = new DatasetDAORdbImpl(authService, roleService);
    LineageDAO lineageDAO = new LineageDAORdbImpl();
    DatasetVersionDAO datasetVersionDAO = new DatasetVersionDAORdbImpl(authService, roleService);
    MetadataDAO metadataDAO = new MetadataDAORdbImpl();
    LOGGER.info("All DAO initialized");
    // --------------- Finish Initialize DAO --------------------------
    initializeBackendServices(
        serverBuilder,
        projectDAO,
        experimentDAO,
        experimentRunDAO,
        datasetDAO,
        datasetVersionDAO,
        artifactStoreDAO,
        jobDAO,
        commentDAO,
        lineageDAO,
        metadataDAO,
        repositoryDAO,
        commitDAO,
        blobDAO,
        authService,
        roleService);
  }

  private static void initializeBackendServices(
      ServerBuilder<?> serverBuilder,
      ProjectDAO projectDAO,
      ExperimentDAO experimentDAO,
      ExperimentRunDAO experimentRunDAO,
      DatasetDAO datasetDAO,
      DatasetVersionDAO datasetVersionDAO,
      ArtifactStoreDAO artifactStoreDAO,
      JobDAO jobDAO,
      CommentDAO commentDAO,
      LineageDAO lineageDAO,
      MetadataDAO metadataDAO,
      RepositoryDAO repositoryDAO,
      CommitDAO commitDAO,
      BlobDAO blobDAO,
      AuthService authService,
      RoleService roleService) {
    App app = App.getInstance();
    wrapService(
        serverBuilder,
        new ProjectServiceImpl(
            authService, roleService, projectDAO, experimentRunDAO, artifactStoreDAO));
    LOGGER.trace("Project serviceImpl initialized");
    wrapService(
        serverBuilder,
        new ExperimentServiceImpl(
            authService, roleService, experimentDAO, projectDAO, artifactStoreDAO));
    LOGGER.trace("Experiment serviceImpl initialized");
    wrapService(
        serverBuilder,
        new ExperimentRunServiceImpl(
            authService,
            roleService,
            experimentRunDAO,
            projectDAO,
            experimentDAO,
            artifactStoreDAO,
            datasetVersionDAO));
    LOGGER.trace("ExperimentRun serviceImpl initialized");
    wrapService(serverBuilder, new JobServiceImpl(authService, jobDAO));
    LOGGER.trace("Job serviceImpl initialized");
    wrapService(serverBuilder, new CommentServiceImpl(authService, commentDAO));
    LOGGER.trace("Comment serviceImpl initialized");
    wrapService(
        serverBuilder,
        new DatasetServiceImpl(
            authService,
            roleService,
            datasetDAO,
            datasetVersionDAO,
            projectDAO,
            experimentDAO,
            experimentRunDAO));
    LOGGER.trace("Dataset serviceImpl initialized");
    wrapService(
        serverBuilder,
        new DatasetVersionServiceImpl(authService, roleService, datasetDAO, datasetVersionDAO));
    LOGGER.trace("Dataset Version serviceImpl initialized");
    wrapService(
        serverBuilder,
        new AdvancedServiceImpl(
            authService,
            roleService,
            projectDAO,
            experimentRunDAO,
            commentDAO,
            experimentDAO,
            artifactStoreDAO,
            datasetDAO,
            datasetVersionDAO));
    LOGGER.trace("Hydrated serviceImpl initialized");
    wrapService(
        serverBuilder, new LineageServiceImpl(lineageDAO, experimentRunDAO, datasetVersionDAO));
    LOGGER.trace("Lineage serviceImpl initialized");

    wrapService(
        serverBuilder,
        new VersioningServiceImpl(
            authService,
            roleService,
            repositoryDAO,
            commitDAO,
            blobDAO,
            projectDAO,
            experimentDAO,
            experimentRunDAO,
            new ModelDBAuthInterceptor(),
            new FileHasher()));
    LOGGER.trace("Versioning serviceImpl initialized");
    wrapService(serverBuilder, new MetadataServiceImpl(metadataDAO));
    LOGGER.trace("Metadata serviceImpl initialized");
    LOGGER.info("All services initialized and resolved dependency before server start");
  }

  private static void wrapService(ServerBuilder<?> serverBuilder, BindableService bindableService) {
    App app = App.getInstance();
    if (app.traceEnabled)
      serverBuilder.addService(app.tracingInterceptor.intercept(bindableService));
    else serverBuilder.addService(bindableService);
  }

  private static ArtifactStoreService initializeServicesBaseOnArtifactStoreType(
      Map<String, Object> propertiesMap) throws ModelDBException {

    Map<String, Object> springServerMap =
        (Map<String, Object>) propertiesMap.get(ModelDBConstants.SPRING_SERVER);
    if (springServerMap == null) {
      throw new ModelDBException("springServer configuration not found in properties.");
    }

    Integer springServerPort = (Integer) springServerMap.get(ModelDBConstants.PORT);
    LOGGER.trace("spring server port number found");
    System.getProperties().put("server.port", String.valueOf(springServerPort));

    Map<String, Object> artifactStoreConfigMap =
        (Map<String, Object>) propertiesMap.get(ModelDBConstants.ARTIFACT_STORE_CONFIG);

    String artifactStoreType =
        (String) artifactStoreConfigMap.get(ModelDBConstants.ARTIFACT_STORE_TYPE);

    // ------------- Start Initialize Cloud storage base on configuration ------------------
    ArtifactStoreService artifactStoreService;
    App app = App.getInstance();

    Object object = springServerMap.get(ModelDBConstants.SHUTDOWN_TIMEOUT);
    if (object instanceof Integer) {
      app.shutdownTimeout = ((Integer) object).longValue();
    } else {
      app.shutdownTimeout = ModelDBConstants.DEFAULT_SHUTDOWN_TIMEOUT;
    }

    switch (artifactStoreType) {
      case ModelDBConstants.S3:
        Map<String, Object> s3ConfigMap =
            (Map<String, Object>) artifactStoreConfigMap.get(ModelDBConstants.S3);
        app.cloudAccessKey = (String) s3ConfigMap.get(ModelDBConstants.CLOUD_ACCESS_KEY);
        app.cloudSecretKey = (String) s3ConfigMap.get(ModelDBConstants.CLOUD_SECRET_KEY);
        String cloudBucketName = (String) s3ConfigMap.get(ModelDBConstants.CLOUD_BUCKET_NAME);
        artifactStoreService = new S3Service(cloudBucketName);
        app.storeTypePathPrefix = "s3://" + cloudBucketName + ModelDBConstants.PATH_DELIMITER;
        System.getProperties().put("scan.packages", "dummyPackageName");
        SpringApplication.run(App.class, new String[0]);
        break;
      case ModelDBConstants.NFS:
        Map<String, Object> nfsConfigMap =
            (Map<String, Object>) artifactStoreConfigMap.get(ModelDBConstants.NFS);
        String rootDir = (String) nfsConfigMap.get(ModelDBConstants.NFS_ROOT_PATH);
        LOGGER.trace("NFS server root path {}", rootDir);
        app.storeTypePathPrefix = "nfs://" + rootDir + ModelDBConstants.PATH_DELIMITER;

        app.pickNFSHostFromConfig =
            (Boolean) nfsConfigMap.getOrDefault(ModelDBConstants.PICK_NFS_HOST_FROM_CONFIG, false);
        LOGGER.trace("NFS pick host from config flag : {}", app.pickNFSHostFromConfig);
        app.nfsServerHost =
            (String) nfsConfigMap.getOrDefault(ModelDBConstants.NFS_SERVER_HOST, "");
        LOGGER.trace("NFS server host URL found : {}", app.nfsServerHost);
        app.nfsUrlProtocol =
            (String)
                nfsConfigMap.getOrDefault(
                    ModelDBConstants.NFS_URL_PROTOCOL, ModelDBConstants.HTTPS_STR);
        LOGGER.debug("NFS URL protocol found : {}", app.nfsUrlProtocol);

        Map<String, Object> artifactEndpointConfigMap =
            (Map<String, Object>) nfsConfigMap.get(ModelDBConstants.ARTIFACT_ENDPOINT);
        app.getArtifactEndpoint =
            (String) artifactEndpointConfigMap.get(ModelDBConstants.GET_ARTIFACT_ENDPOINT);
        LOGGER.trace("Get artifact endpoint found : {}", app.getArtifactEndpoint);
        app.storeArtifactEndpoint =
            (String) artifactEndpointConfigMap.get(ModelDBConstants.STORE_ARTIFACT_ENDPOINT);
        LOGGER.trace("Store artifact endpoint found : {}", app.storeArtifactEndpoint);

        System.getProperties().put("file.upload-dir", rootDir);
        System.getProperties().put("artifactEndpoint.storeArtifact", app.storeArtifactEndpoint);
        System.getProperties().put("artifactEndpoint.getArtifact", app.getArtifactEndpoint);
        System.getProperties()
            .put("scan.packages", "ai.verta.modeldb.artifactStore.storageservice.nfs");
        SpringApplication.run(App.class, new String[0]);

        artifactStoreService = app.applicationContext.getBean(NFSService.class);
        break;
      default:
        throw new ModelDBException("Configure valid artifact store name in config.yaml file.");
    }
    // ------------- Finish Initialize Cloud storage base on configuration ------------------

    LOGGER.info(
        "ArtifactStore service initialized and resolved storage dependency before server start");
    return artifactStoreService;
  }

  public static void initializeTelemetryBasedOnConfig(Map<String, Object> propertiesMap) {
    boolean optIn = true;
    int frequency = 1;
    String consumer = null;
    if (propertiesMap.containsKey(ModelDBConstants.TELEMETRY)) {
      Map<String, Object> telemetryMap =
          (Map<String, Object>) propertiesMap.get(ModelDBConstants.TELEMETRY);
      if (telemetryMap != null) {
        optIn = (boolean) telemetryMap.getOrDefault(ModelDBConstants.OPT_IN, true);
        frequency = (int) telemetryMap.getOrDefault(ModelDBConstants.TELEMENTRY_FREQUENCY, 1);
        if (telemetryMap.containsKey(ModelDBConstants.TELEMETRY_CONSUMER)) {
          consumer = (String) telemetryMap.get(ModelDBConstants.TELEMETRY_CONSUMER);
        }
      }
    }

    if (optIn) {
      // creating an instance of task to be scheduled
      TimerTask task = new TelemetryCron(consumer);
      ModelDBUtils.scheduleTask(task, frequency, TimeUnit.HOURS);
      LOGGER.info("Telemetry scheduled successfully");
    } else {
      LOGGER.info("Telemetry opt out by user");
    }
  }

  public String getStarterProjectID() {
    return starterProjectID;
  }

  public String getAuthServerHost() {
    return authServerHost;
  }

  public void setAuthServerHost(String authServerHost) {
    this.authServerHost = authServerHost;
  }

  public Integer getAuthServerPort() {
    return authServerPort;
  }

  public void setAuthServerPort(Integer authServerPort) {
    this.authServerPort = authServerPort;
  }

  public Boolean getPickNFSHostFromConfig() {
    return pickNFSHostFromConfig;
  }

  public String getNfsServerHost() {
    return nfsServerHost;
  }

  public String getNfsUrlProtocol() {
    return nfsUrlProtocol;
  }

  public String getStoreArtifactEndpoint() {
    return storeArtifactEndpoint;
  }

  public String getGetArtifactEndpoint() {
    return getArtifactEndpoint;
  }

  public String getStoreTypePathPrefix() {
    return storeTypePathPrefix;
  }

  public Map<String, Object> getDatabasePropMap() {
    return databasePropMap;
  }

  public Map<String, Object> getPropertiesMap() {
    return propertiesMap;
  }

  public Boolean getDisabledAuthz() {
    return disabledAuthz;
  }

  public void setDisabledAuthz(Boolean disabledAuthz) {
    this.disabledAuthz = disabledAuthz;
  }

  public String getCloudAccessKey() {
    return cloudAccessKey;
  }

  public String getCloudSecretKey() {
    return cloudSecretKey;
  }

  public Boolean getStoreClientCreationTimestamp() {
    return storeClientCreationTimestamp;
  }

  public String getServiceUserEmail() {
    return serviceUserEmail;
  }

  public String getServiceUserDevKey() {
    return serviceUserDevKey;
  }
<<<<<<< HEAD
=======

  public Boolean getTraceEnabled() {
    return traceEnabled;
  }
>>>>>>> d6c1bbbf
}<|MERGE_RESOLUTION|>--- conflicted
+++ resolved
@@ -311,15 +311,6 @@
     App app = App.getInstance();
     Map<String, Object> serviceUserDetailMap =
         (Map<String, Object>) propertiesMap.get(ModelDBConstants.MDB_SERVICE_USER);
-<<<<<<< HEAD
-    if (serviceUserDetailMap == null) {
-      throw new ModelDBException("service user configuration not found in properties.");
-    }
-    app.serviceUserEmail = (String) serviceUserDetailMap.get(ModelDBConstants.EMAIL);
-    LOGGER.trace("service user email found");
-    app.serviceUserDevKey = (String) serviceUserDetailMap.get(ModelDBConstants.DEV_KEY);
-    LOGGER.trace("service user devKey found");
-=======
     if (serviceUserDetailMap != null) {
       if (serviceUserDetailMap.containsKey(ModelDBConstants.EMAIL)) {
         app.serviceUserEmail = (String) serviceUserDetailMap.get(ModelDBConstants.EMAIL);
@@ -330,7 +321,6 @@
         LOGGER.trace("service user devKey found");
       }
     }
->>>>>>> d6c1bbbf
 
     Map<String, Object> featureFlagMap =
         (Map<String, Object>) propertiesMap.get(ModelDBConstants.FEATURE_FLAG);
@@ -725,11 +715,8 @@
   public String getServiceUserDevKey() {
     return serviceUserDevKey;
   }
-<<<<<<< HEAD
-=======
 
   public Boolean getTraceEnabled() {
     return traceEnabled;
   }
->>>>>>> d6c1bbbf
 }