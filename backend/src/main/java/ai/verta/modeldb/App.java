package ai.verta.modeldb;

import ai.verta.modeldb.advancedService.AdvancedServiceImpl;
import ai.verta.modeldb.artifactStore.storageservice.nfs.FileStorageProperties;
import ai.verta.modeldb.artifactStore.storageservice.s3.S3Service;
import ai.verta.modeldb.comment.CommentServiceImpl;
import ai.verta.modeldb.common.CommonUtils;
import ai.verta.modeldb.common.GracefulShutdown;
import ai.verta.modeldb.common.authservice.AuthInterceptor;
import ai.verta.modeldb.common.config.DatabaseConfig;
import ai.verta.modeldb.common.config.InvalidConfigException;
import ai.verta.modeldb.common.exceptions.ExceptionInterceptor;
import ai.verta.modeldb.common.exceptions.ModelDBException;
import ai.verta.modeldb.common.futures.FutureGrpc;
import ai.verta.modeldb.common.interceptors.MetadataForwarder;
import ai.verta.modeldb.config.MDBConfig;
import ai.verta.modeldb.config.MigrationConfig;
import ai.verta.modeldb.cron_jobs.CronJobUtils;
import ai.verta.modeldb.dataset.DatasetServiceImpl;
import ai.verta.modeldb.datasetVersion.DatasetVersionServiceImpl;
import ai.verta.modeldb.experiment.ExperimentServiceImpl;
import ai.verta.modeldb.experimentRun.FutureExperimentRunServiceImpl;
import ai.verta.modeldb.health.HealthServiceImpl;
import ai.verta.modeldb.health.HealthStatusManager;
import ai.verta.modeldb.lineage.LineageServiceImpl;
import ai.verta.modeldb.metadata.MetadataServiceImpl;
import ai.verta.modeldb.monitoring.MonitoringInterceptor;
import ai.verta.modeldb.project.FutureProjectServiceImpl;
import ai.verta.modeldb.reconcilers.ReconcilerInitializer;
import ai.verta.modeldb.telemetry.TelemetryCron;
import ai.verta.modeldb.utils.ModelDBHibernateUtil;
import ai.verta.modeldb.utils.ModelDBUtils;
import ai.verta.modeldb.versioning.FileHasher;
import ai.verta.modeldb.versioning.VersioningServiceImpl;
import io.grpc.BindableService;
import io.grpc.ServerBuilder;
import io.grpc.health.v1.HealthCheckResponse;
import io.prometheus.client.Gauge;
import io.prometheus.client.exporter.MetricsServlet;
import io.prometheus.client.hotspot.DefaultExports;
import io.prometheus.jmx.BuildInfoCollector;
import io.prometheus.jmx.JmxCollector;
import java.io.FileNotFoundException;
import java.io.IOException;
import java.sql.SQLException;
import java.util.List;
import java.util.Optional;
import java.util.TimerTask;
import java.util.concurrent.Executor;
import java.util.concurrent.TimeUnit;
import java.util.concurrent.atomic.AtomicBoolean;
import java.util.logging.Level;
import javax.management.MalformedObjectNameException;
import liquibase.exception.LiquibaseException;
import org.apache.logging.log4j.LogManager;
import org.apache.logging.log4j.Logger;
import org.springframework.boot.SpringApplication;
import org.springframework.boot.autoconfigure.EnableAutoConfiguration;
import org.springframework.boot.autoconfigure.SpringBootApplication;
import org.springframework.boot.context.properties.EnableConfigurationProperties;
import org.springframework.boot.web.embedded.tomcat.TomcatServletWebServerFactory;
import org.springframework.boot.web.servlet.ServletRegistrationBean;
import org.springframework.boot.web.servlet.server.ServletWebServerFactory;
import org.springframework.context.ApplicationContext;
import org.springframework.context.ApplicationContextAware;
import org.springframework.context.annotation.Bean;
import org.springframework.context.annotation.ComponentScan;

/** This class is entry point of modeldb server. */
@SpringBootApplication
@EnableAutoConfiguration
@EnableConfigurationProperties({FileStorageProperties.class})
// Remove bracket () code if in future define any @component outside of the defined basePackages.
@ComponentScan(basePackages = "${scan.packages}, ai.verta.modeldb.health")
public class App implements ApplicationContextAware {
  public ApplicationContext applicationContext;

  /**
   * Shut down the spring boot server
   *
   * @param returnCode : for system exit - 0
   */
  public static void initiateShutdown(int returnCode) {
    var app = App.getInstance();
    SpringApplication.exit(app.applicationContext, () -> returnCode);
  }

  private static final Logger LOGGER = LogManager.getLogger(App.class);

  private static App app = null;
  public MDBConfig mdbConfig;

  // metric for prometheus monitoring
  private static final Gauge up =
      Gauge.build()
          .name("verta_backend_up")
          .help("Binary signal indicating that the service is up and working.")
          .register();

  @Override
  public void setApplicationContext(ApplicationContext applicationContext) {
    app.applicationContext = applicationContext;
  }

  public static ApplicationContext getContext() {
    return app.applicationContext;
  }

  // Export all JMX metrics to Prometheus
  private static final String JMX_RULES = "---\n" + "rules:\n" + "  - pattern: \".*\"";
  private static final AtomicBoolean metricsInitialized = new AtomicBoolean(false);

  @Bean
  public ServletRegistrationBean<MetricsServlet> servletRegistrationBean()
      throws MalformedObjectNameException {
    if (!metricsInitialized.getAndSet(true)) {
      DefaultExports.initialize();
      new BuildInfoCollector().register();
      new JmxCollector(JMX_RULES).register();
    }
    return new ServletRegistrationBean<>(new MetricsServlet(), "/metrics");
  }

  @Bean
  public GracefulShutdown gracefulShutdown() {
    if (mdbConfig == null) {
      return new GracefulShutdown(30L);
    }
<<<<<<< HEAD
    return new GracefulShutdown(mdbConfig.getSpringServer().getShutdownTimeout());
=======
    return new GracefulShutdown(mdbConfig.springServer.shutdownTimeout);
>>>>>>> 437f5ecf
  }

  @Bean
  public ServletWebServerFactory servletContainer(final GracefulShutdown gracefulShutdown) {
    var factory = new TomcatServletWebServerFactory();
    factory.addConnectorCustomizers(gracefulShutdown);
    return factory;
  }

  @Bean
  public S3Service getS3Service() throws ModelDBException, IOException {
    String bucketName = System.getProperty(ModelDBConstants.CLOUD_BUCKET_NAME);
    if (bucketName != null && !bucketName.isEmpty()) {
      return new S3Service(System.getProperty(ModelDBConstants.CLOUD_BUCKET_NAME));
    }
    return null;
  }

  public static App getInstance() {
    if (app == null) {
      app = new App();
    }
    return app;
  }

  public static boolean migrate(DatabaseConfig databaseConfig, List<MigrationConfig> migrations)
<<<<<<< HEAD
      throws SQLException, LiquibaseException, InterruptedException {
=======
      throws SQLException, LiquibaseException, ClassNotFoundException, InterruptedException {
>>>>>>> 437f5ecf
    var liquibaseMigration =
        Boolean.parseBoolean(
            Optional.ofNullable(System.getenv(ModelDBConstants.LIQUIBASE_MIGRATION))
                .orElse("false"));
    var modelDBHibernateUtil = ModelDBHibernateUtil.getInstance();
    modelDBHibernateUtil.initializedConfigAndDatabase(App.getInstance().mdbConfig, databaseConfig);
    if (liquibaseMigration) {
      LOGGER.info("Liquibase migration starting");
      modelDBHibernateUtil.runLiquibaseMigration(databaseConfig);
      LOGGER.info("Liquibase migration done");

      modelDBHibernateUtil.createOrGetSessionFactory(databaseConfig);

      LOGGER.info("Code migration starting");
      modelDBHibernateUtil.runMigration(databaseConfig, migrations);
      LOGGER.info("Code migration done");

      var runLiquibaseSeparate =
          Boolean.parseBoolean(
              Optional.ofNullable(System.getenv(ModelDBConstants.RUN_LIQUIBASE_SEPARATE))
                  .orElse("false"));
      LOGGER.trace("run Liquibase separate: {}", runLiquibaseSeparate);
      if (runLiquibaseSeparate) {
        return true;
      }
    }

    modelDBHibernateUtil.createOrGetSessionFactory(databaseConfig);

    return false;
  }

  public static void main(String[] args) {
    try {
      LOGGER.info("Backend server starting.");
      final var logger =
          java.util.logging.Logger.getLogger("io.grpc.netty.NettyServerTransport.connections");
      logger.setLevel(Level.WARNING);
      // --------------- Start reading properties --------------------------
      var config = MDBConfig.getInstance();

      // Configure spring HTTP server
<<<<<<< HEAD
      LOGGER.info(
          "Configuring spring HTTP traffic on port: {}", config.getSpringServer().getPort());
      System.getProperties().put("server.port", config.getSpringServer().getPort());
=======
      LOGGER.info("Configuring spring HTTP traffic on port: {}", config.springServer.port);
      System.getProperties().put("server.port", config.springServer.port);
>>>>>>> 437f5ecf

      // Initialize services that we depend on
      var services = ServiceSet.fromConfig(config, config.artifactStoreConfig);

      // Initialize database configuration and maybe run migration
      if (migrate(config.getDatabase(), config.migrations)) {
        LOGGER.info("Migrations have completed.  System exiting.");
        initiateShutdown(0);
        return;
      }
      LOGGER.info("Migrations are disabled, starting application.");

      // Initialize executor so we don't lose context using Futures
<<<<<<< HEAD
      final var handleExecutor =
          FutureGrpc.initializeExecutor(config.getGrpcServer().getThreadCount());
=======
      final var handleExecutor = FutureGrpc.initializeExecutor(config.grpcServer.threadCount);
>>>>>>> 437f5ecf

      // Initialize data access
      var daos =
          DAOSet.fromServices(services, config.getJdbi(), handleExecutor, config, config.trial);

      // Initialize telemetry
      initializeTelemetryBasedOnConfig(config);

      // Initialize cron jobs
      CronJobUtils.initializeCronJobs(config, services);
      ReconcilerInitializer.initialize(config, services, config.getJdbi(), handleExecutor);

      // Initialize grpc server
      ServerBuilder<?> serverBuilder =
          ServerBuilder.forPort(config.getGrpcServer().getPort()).executor(handleExecutor);
      if (config.getGrpcServer().getMaxInboundMessageSize() != null) {
        serverBuilder.maxInboundMessageSize(config.getGrpcServer().getMaxInboundMessageSize());
      }

      // Initialize health check
      HealthServiceImpl healthService = getContext().getBean(HealthServiceImpl.class);
      var healthStatusManager = new HealthStatusManager(healthService);
      serverBuilder.addService(healthStatusManager.getHealthService());

      // Add middleware/interceptors
      config.getTracingServerInterceptor().ifPresent(serverBuilder::intercept);
      serverBuilder.intercept(new MetadataForwarder());
      serverBuilder.intercept(new ExceptionInterceptor());
      serverBuilder.intercept(new MonitoringInterceptor());
      serverBuilder.intercept(new AuthInterceptor());

      // Add APIs
      LOGGER.info("Initializing backend services.");
      initializeBackendServices(serverBuilder, services, daos, handleExecutor);

      // Create the server
      var server = serverBuilder.build();

      // --------------- Start modelDB gRPC server --------------------------
      server.start();
      healthStatusManager.setStatus("", HealthCheckResponse.ServingStatus.SERVING);
      up.inc();
      LOGGER.info("Backend server started listening on {}", config.getGrpcServer().getPort());

      Runtime.getRuntime()
          .addShutdownHook(
              new Thread(
                  () -> {
                    try {
                      int activeRequestCount = MonitoringInterceptor.ACTIVE_REQUEST_COUNT.get();
                      while (activeRequestCount > 0) {
                        activeRequestCount = MonitoringInterceptor.ACTIVE_REQUEST_COUNT.get();
                        LOGGER.info("Active Request Count in while:{} ", activeRequestCount);
                        Thread.sleep(1000); // wait for 1s
                      }
                      // Use stderr here since the logger may have been reset by its JVM shutdown
                      // hook.
                      LOGGER.info("*** Shutting down gRPC server since JVM is shutting down ***");
                      server.shutdown();
                      server.awaitTermination();
                      LOGGER.info("*** Server Shutdown ***");
                    } catch (InterruptedException e) {
                      LOGGER.error("Getting error while graceful shutdown", e);
                      // Restore interrupted state...
                      Thread.currentThread().interrupt();
                    }
                  }));

      // ----------- Don't exit the main thread. Wait until server is terminated -----------
      server.awaitTermination();
      up.dec();
    } catch (Exception ex) {
<<<<<<< HEAD
      LOGGER.error("Getting error while starting MDB service", ex);
      initiateShutdown(0);
      System.exit(0);
=======
      CommonUtils.printStackTrace(LOGGER, ex);
      initiateShutdown(0);
      System.exit(1);
>>>>>>> 437f5ecf
      // Restore interrupted state...
      Thread.currentThread().interrupt();
    }
  }

  public static void initializeBackendServices(
      ServerBuilder<?> serverBuilder, ServiceSet services, DAOSet daos, Executor executor) {
    wrapService(serverBuilder, new FutureProjectServiceImpl(services, daos, executor));
    LOGGER.trace("Project serviceImpl initialized");
    wrapService(serverBuilder, new ExperimentServiceImpl(services, daos));
    LOGGER.trace("Experiment serviceImpl initialized");
    wrapService(serverBuilder, new FutureExperimentRunServiceImpl(services, daos, executor));
    LOGGER.trace("ExperimentRun serviceImpl initialized");
    wrapService(serverBuilder, new CommentServiceImpl(services, daos));
    LOGGER.trace("Comment serviceImpl initialized");
    wrapService(serverBuilder, new DatasetServiceImpl(services, daos));
    LOGGER.trace("Dataset serviceImpl initialized");
    wrapService(serverBuilder, new DatasetVersionServiceImpl(services, daos));
    LOGGER.trace("Dataset Version serviceImpl initialized");
    wrapService(serverBuilder, new AdvancedServiceImpl(services, daos, executor));
    LOGGER.trace("Hydrated serviceImpl initialized");
    wrapService(serverBuilder, new LineageServiceImpl(daos));
    LOGGER.trace("Lineage serviceImpl initialized");

    wrapService(serverBuilder, new VersioningServiceImpl(services, daos, new FileHasher()));
    LOGGER.trace("Versioning serviceImpl initialized");
    wrapService(serverBuilder, new MetadataServiceImpl(daos));
    LOGGER.trace("Metadata serviceImpl initialized");
    LOGGER.info("All services initialized and dependencies resolved");
  }

  private static void wrapService(ServerBuilder<?> serverBuilder, BindableService bindableService) {
    serverBuilder.addService(bindableService);
  }

  public static void initializeTelemetryBasedOnConfig(MDBConfig mdbConfig)
      throws FileNotFoundException, InvalidConfigException {
    if (!mdbConfig.telemetry.opt_out) {
      // creating an instance of task to be scheduled
      TimerTask task = new TelemetryCron(mdbConfig.telemetry.consumer);
      ModelDBUtils.scheduleTask(
          task, mdbConfig.telemetry.frequency, mdbConfig.telemetry.frequency, TimeUnit.HOURS);
      LOGGER.info("Telemetry scheduled successfully");
    } else {
      LOGGER.info("Telemetry opt out by user");
    }
  }
}<|MERGE_RESOLUTION|>--- conflicted
+++ resolved
@@ -126,11 +126,7 @@
     if (mdbConfig == null) {
       return new GracefulShutdown(30L);
     }
-<<<<<<< HEAD
     return new GracefulShutdown(mdbConfig.getSpringServer().getShutdownTimeout());
-=======
-    return new GracefulShutdown(mdbConfig.springServer.shutdownTimeout);
->>>>>>> 437f5ecf
   }
 
   @Bean
@@ -157,11 +153,7 @@
   }
 
   public static boolean migrate(DatabaseConfig databaseConfig, List<MigrationConfig> migrations)
-<<<<<<< HEAD
       throws SQLException, LiquibaseException, InterruptedException {
-=======
-      throws SQLException, LiquibaseException, ClassNotFoundException, InterruptedException {
->>>>>>> 437f5ecf
     var liquibaseMigration =
         Boolean.parseBoolean(
             Optional.ofNullable(System.getenv(ModelDBConstants.LIQUIBASE_MIGRATION))
@@ -204,14 +196,9 @@
       var config = MDBConfig.getInstance();
 
       // Configure spring HTTP server
-<<<<<<< HEAD
       LOGGER.info(
           "Configuring spring HTTP traffic on port: {}", config.getSpringServer().getPort());
       System.getProperties().put("server.port", config.getSpringServer().getPort());
-=======
-      LOGGER.info("Configuring spring HTTP traffic on port: {}", config.springServer.port);
-      System.getProperties().put("server.port", config.springServer.port);
->>>>>>> 437f5ecf
 
       // Initialize services that we depend on
       var services = ServiceSet.fromConfig(config, config.artifactStoreConfig);
@@ -225,12 +212,8 @@
       LOGGER.info("Migrations are disabled, starting application.");
 
       // Initialize executor so we don't lose context using Futures
-<<<<<<< HEAD
       final var handleExecutor =
           FutureGrpc.initializeExecutor(config.getGrpcServer().getThreadCount());
-=======
-      final var handleExecutor = FutureGrpc.initializeExecutor(config.grpcServer.threadCount);
->>>>>>> 437f5ecf
 
       // Initialize data access
       var daos =
@@ -303,15 +286,9 @@
       server.awaitTermination();
       up.dec();
     } catch (Exception ex) {
-<<<<<<< HEAD
-      LOGGER.error("Getting error while starting MDB service", ex);
-      initiateShutdown(0);
-      System.exit(0);
-=======
       CommonUtils.printStackTrace(LOGGER, ex);
       initiateShutdown(0);
       System.exit(1);
->>>>>>> 437f5ecf
       // Restore interrupted state...
       Thread.currentThread().interrupt();
     }
