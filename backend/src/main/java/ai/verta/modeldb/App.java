--- conflicted
+++ resolved
@@ -284,15 +284,11 @@
       server.awaitTermination();
       up.dec();
     } catch (Exception ex) {
-<<<<<<< HEAD
-      LOGGER.error("Getting error while starting MDB service", ex);
-      initiateShutdown(0);
-      System.exit(0);
-=======
       CommonUtils.printStackTrace(LOGGER, ex);
       initiateShutdown(0);
       System.exit(1);
->>>>>>> bb73a0dd
+      // Restore interrupted state...
+      Thread.currentThread().interrupt();
       // Restore interrupted state...
       Thread.currentThread().interrupt();
     }
