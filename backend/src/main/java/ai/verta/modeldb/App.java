--- conflicted
+++ resolved
@@ -73,10 +73,6 @@
 import io.prometheus.client.Gauge;
 import io.prometheus.client.exporter.MetricsServlet;
 import io.prometheus.client.hotspot.DefaultExports;
-<<<<<<< HEAD
-=======
-
->>>>>>> 4b9f4282
 import java.io.FileNotFoundException;
 import java.io.IOException;
 import java.util.Collections;
@@ -236,10 +232,7 @@
       Config config = Config.getInstance();
       // --------------- End reading properties --------------------------
 
-<<<<<<< HEAD
       // Initialize database configuration and maybe run migration
-=======
->>>>>>> 4b9f4282
       boolean liquibaseMigration =
           Boolean.parseBoolean(
               Optional.ofNullable(System.getenv(ModelDBConstants.LIQUIBASE_MIGRATION))
@@ -249,15 +242,12 @@
         ModelDBHibernateUtil.runLiquibaseMigration(config.database);
         LOGGER.info("Liquibase migration done");
 
-<<<<<<< HEAD
         ModelDBHibernateUtil.createOrGetSessionFactory(config.database);
 
         LOGGER.info("Code migration starting");
         ModelDBHibernateUtil.runMigration(config.database);
         LOGGER.info("Code migration done");
 
-=======
->>>>>>> 4b9f4282
         boolean runLiquibaseSeparate =
             Boolean.parseBoolean(
                 Optional.ofNullable(System.getenv(ModelDBConstants.RUN_LIQUIBASE_SEPARATE))
@@ -321,11 +311,7 @@
 
       // ----------------- Start Initialize database & modelDB services with DAO ---------
       initializeServicesBaseOnDataBase(
-<<<<<<< HEAD
-          serverBuilder, propertiesMap, authService, app.roleService);
-=======
           serverBuilder, config.database, propertiesMap, authService, app.roleService);
->>>>>>> 4b9f4282
       // ----------------- Finish Initialize database & modelDB services with DAO --------
 
       serverBuilder.intercept(new MonitoringInterceptor());
@@ -378,10 +364,7 @@
 
   public static void initializeServicesBaseOnDataBase(
       ServerBuilder<?> serverBuilder,
-<<<<<<< HEAD
-=======
       DatabaseConfig database,
->>>>>>> 4b9f4282
       Map<String, Object> propertiesMap,
       AuthService authService,
       RoleService roleService)
@@ -470,37 +453,8 @@
         new HealthStatusManager(app.applicationContext.getBean(HealthServiceImpl.class));
     healthStatusManager.setStatus("", HealthCheckResponse.ServingStatus.SERVING);
 
-<<<<<<< HEAD
     app.propertiesMap = propertiesMap;
     initializeRelationalDBServices(serverBuilder, artifactStoreService, authService, roleService);
-=======
-    // --------------- Start Initialize Database base on configuration --------------------------
-    LOGGER.trace("Database properties found");
-
-    switch (database.DBType) {
-      case ModelDBConstants.RELATIONAL:
-
-        // --------------- Start Initialize relational Database base on configuration
-        // ---------------
-        app.propertiesMap = propertiesMap;
-        ModelDBHibernateUtil.createOrGetSessionFactory(database);
-
-        LOGGER.trace("RDBMS configured with server");
-        // --------------- Finish Initialize relational Database base on configuration
-        // --------------
-
-        // -- Start Initialize relational Service and modelDB services --
-        initializeRelationalDBServices(
-            serverBuilder, artifactStoreService, authService, roleService);
-        // -- Start Initialize relational Service and modelDB services --
-        break;
-      default:
-        throw new ModelDBException(
-            "Please enter valid database name (DBType) in config.yaml file.");
-    }
-
-    // --------------- Finish Initialize Database base on configuration --------------------------
->>>>>>> 4b9f4282
 
     initializeTelemetryBasedOnConfig(propertiesMap);
 
