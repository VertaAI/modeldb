--- conflicted
+++ resolved
@@ -578,14 +578,10 @@
             datasetDAO,
             datasetVersionDAO));
     LOGGER.trace("Hydrated serviceImpl initialized");
-<<<<<<< HEAD
     wrapService(
         serverBuilder,
         new LineageServiceImpl(
             lineageDAO, experimentRunDAO, repositoryDAO, commitDAO, blobDAO, roleService));
-=======
-    wrapService(serverBuilder, new LineageServiceImpl(lineageDAO, experimentRunDAO, commitDAO));
->>>>>>> 5ed18ffd
     LOGGER.trace("Lineage serviceImpl initialized");
 
     wrapService(
