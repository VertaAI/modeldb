--- conflicted
+++ resolved
@@ -155,11 +155,6 @@
   private Long shutdownTimeout;
 
   // Feature flags
-<<<<<<< HEAD
-  private Boolean storeClientCreationTimestamp = false;
-=======
-  private Boolean disabledAuthz = false;
->>>>>>> 09ef1333
   private Integer requestTimeout = 30;
 
   private Boolean traceEnabled = false;
@@ -277,20 +272,6 @@
       App app = App.getInstance();
       app.requestTimeout =
           (Integer) grpcServerMap.getOrDefault(ModelDBConstants.REQUEST_TIMEOUT, 30);
-
-      Map<String, Object> featureFlagMap =
-          (Map<String, Object>) propertiesMap.get(ModelDBConstants.FEATURE_FLAG);
-      if (featureFlagMap != null) {
-<<<<<<< HEAD
-        app.storeClientCreationTimestamp =
-            (Boolean)
-                featureFlagMap.getOrDefault(
-                    ModelDBConstants.STORE_CLIENT_CREATION_TIMESTAMP, false);
-=======
-        app.setDisabledAuthz(
-            (Boolean) featureFlagMap.getOrDefault(ModelDBConstants.DISABLED_AUTHZ, false));
->>>>>>> 09ef1333
-      }
 
       if (propertiesMap.containsKey("enableTrace") && (Boolean) propertiesMap.get("enableTrace")) {
         app.traceEnabled = true;
