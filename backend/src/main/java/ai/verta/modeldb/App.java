--- conflicted
+++ resolved
@@ -264,27 +264,15 @@
                       int activeRequestCount = MonitoringInterceptor.ACTIVE_REQUEST_COUNT.get();
                       while (activeRequestCount > 0) {
                         activeRequestCount = MonitoringInterceptor.ACTIVE_REQUEST_COUNT.get();
-<<<<<<< HEAD
                         LOGGER.info("Active Request Count in while:{} ", activeRequestCount);
-=======
-                        System.err.println("Active Request Count in while: " + activeRequestCount);
->>>>>>> dafc5f51
                         Thread.sleep(1000); // wait for 1s
                       }
                       // Use stderr here since the logger may have been reset by its JVM shutdown
                       // hook.
-<<<<<<< HEAD
                       LOGGER.info("*** Shutting down gRPC server since JVM is shutting down ***");
                       server.shutdown();
                       server.awaitTermination();
                       LOGGER.info("*** Server Shutdown ***");
-=======
-                      System.err.println(
-                          "*** Shutting down gRPC server since JVM is shutting down ***");
-                      server.shutdown();
-                      server.awaitTermination();
-                      System.err.println("*** Server Shutdown ***");
->>>>>>> dafc5f51
                     } catch (InterruptedException e) {
                       LOGGER.error("Getting error while graceful shutdown", e);
                       // Restore interrupted state...
@@ -298,11 +286,7 @@
     } catch (Exception ex) {
       LOGGER.error("Getting error while starting MDB service", ex);
       initiateShutdown(0);
-<<<<<<< HEAD
-      System.exit(0);
-=======
       System.exit(1);
->>>>>>> dafc5f51
       // Restore interrupted state...
       Thread.currentThread().interrupt();
     }
