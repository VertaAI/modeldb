package ai.verta.modeldb;

import ai.verta.modeldb.advancedService.AdvancedServiceImpl;
import ai.verta.modeldb.artifactStore.ArtifactStoreDAO;
import ai.verta.modeldb.artifactStore.ArtifactStoreDAORdbImpl;
import ai.verta.modeldb.artifactStore.storageservice.ArtifactStoreService;
import ai.verta.modeldb.artifactStore.storageservice.S3Service;
import ai.verta.modeldb.artifactStore.storageservice.nfs.FileStorageProperties;
import ai.verta.modeldb.artifactStore.storageservice.nfs.NFSService;
import ai.verta.modeldb.authservice.AuthService;
import ai.verta.modeldb.authservice.AuthServiceUtils;
import ai.verta.modeldb.authservice.PublicAuthServiceUtils;
import ai.verta.modeldb.authservice.PublicRoleServiceUtils;
import ai.verta.modeldb.authservice.RoleService;
import ai.verta.modeldb.authservice.RoleServiceUtils;
import ai.verta.modeldb.comment.CommentDAO;
import ai.verta.modeldb.comment.CommentDAORdbImpl;
import ai.verta.modeldb.comment.CommentServiceImpl;
import ai.verta.modeldb.cron_jobs.CronJobUtils;
import ai.verta.modeldb.dataset.DatasetDAO;
import ai.verta.modeldb.dataset.DatasetDAORdbImpl;
import ai.verta.modeldb.dataset.DatasetServiceImpl;
import ai.verta.modeldb.datasetVersion.DatasetVersionDAO;
import ai.verta.modeldb.datasetVersion.DatasetVersionDAORdbImpl;
import ai.verta.modeldb.datasetVersion.DatasetVersionServiceImpl;
import ai.verta.modeldb.experiment.ExperimentDAO;
import ai.verta.modeldb.experiment.ExperimentDAORdbImpl;
import ai.verta.modeldb.experiment.ExperimentServiceImpl;
import ai.verta.modeldb.experimentRun.ExperimentRunDAO;
import ai.verta.modeldb.experimentRun.ExperimentRunDAORdbImpl;
import ai.verta.modeldb.experimentRun.ExperimentRunServiceImpl;
import ai.verta.modeldb.health.HealthServiceImpl;
import ai.verta.modeldb.health.HealthStatusManager;
import ai.verta.modeldb.job.JobDAO;
import ai.verta.modeldb.job.JobDAORdbImpl;
import ai.verta.modeldb.job.JobServiceImpl;
import ai.verta.modeldb.lineage.LineageDAO;
import ai.verta.modeldb.lineage.LineageDAORdbImpl;
import ai.verta.modeldb.lineage.LineageServiceImpl;
import ai.verta.modeldb.metadata.MetadataDAO;
import ai.verta.modeldb.metadata.MetadataDAORdbImpl;
import ai.verta.modeldb.metadata.MetadataServiceImpl;
import ai.verta.modeldb.project.ProjectDAO;
import ai.verta.modeldb.project.ProjectDAORdbImpl;
import ai.verta.modeldb.project.ProjectServiceImpl;
import ai.verta.modeldb.telemetry.TelemetryCron;
import ai.verta.modeldb.utils.ModelDBHibernateUtil;
import ai.verta.modeldb.utils.ModelDBUtils;
import ai.verta.modeldb.versioning.BlobDAO;
import ai.verta.modeldb.versioning.BlobDAORdbImpl;
import ai.verta.modeldb.versioning.CommitDAO;
import ai.verta.modeldb.versioning.CommitDAORdbImpl;
import ai.verta.modeldb.versioning.FileHasher;
import ai.verta.modeldb.versioning.RepositoryDAO;
import ai.verta.modeldb.versioning.RepositoryDAORdbImpl;
import ai.verta.modeldb.versioning.VersioningServiceImpl;
import io.grpc.BindableService;
import io.grpc.Server;
import io.grpc.ServerBuilder;
import io.grpc.health.v1.HealthCheckResponse;
import io.jaegertracing.Configuration;
import io.opentracing.Tracer;
import io.opentracing.contrib.grpc.TracingServerInterceptor;
import io.opentracing.contrib.jdbc.TracingDriver;
import io.opentracing.util.GlobalTracer;
import io.prometheus.client.Gauge;
import io.prometheus.client.exporter.MetricsServlet;
import io.prometheus.client.hotspot.DefaultExports;
import java.util.Map;
import java.util.TimerTask;
import java.util.concurrent.TimeUnit;
import java.util.logging.Level;
import org.apache.logging.log4j.LogManager;
import org.apache.logging.log4j.Logger;
import org.springframework.boot.SpringApplication;
import org.springframework.boot.autoconfigure.EnableAutoConfiguration;
import org.springframework.boot.autoconfigure.SpringBootApplication;
import org.springframework.boot.context.properties.EnableConfigurationProperties;
import org.springframework.boot.web.embedded.tomcat.TomcatServletWebServerFactory;
import org.springframework.boot.web.servlet.ServletRegistrationBean;
import org.springframework.boot.web.servlet.server.ServletWebServerFactory;
import org.springframework.context.ApplicationContext;
import org.springframework.context.ApplicationContextAware;
import org.springframework.context.annotation.Bean;
import org.springframework.context.annotation.ComponentScan;

/** This class is entry point of modeldb server. */
@SpringBootApplication
@EnableAutoConfiguration
@EnableConfigurationProperties({FileStorageProperties.class})
// Remove bracket () code if in future define any @component outside of the defined basePackages.
@ComponentScan(basePackages = "${scan.packages}")
@SuppressWarnings("unchecked")
public class App implements ApplicationContextAware {

  private ApplicationContext applicationContext;

  /**
   * Shut down the spring boot server
   *
   * @param returnCode : for system exit - 0
   */
  public static void initiateShutdown(int returnCode) {
    App app = App.getInstance();
    SpringApplication.exit(app.applicationContext, () -> returnCode);
  }

  private static final Logger LOGGER = LogManager.getLogger(App.class);

  private static App app = null;

  // Over all map of properties
  private Map<String, Object> propertiesMap;

  // project which can be use for deep copying on user login
  private String starterProjectID = null;

  // Authentication service
  private String authServerHost = null;
  private Integer authServerPort = null;

  // Service Account details
  private String serviceUserEmail = null;
  private String serviceUserDevKey = null;

  // S3 Artifact store
  private String cloudAccessKey = null;
  private String cloudSecretKey = null;

  // NFS Artifact store
  private Boolean pickNFSHostFromConfig = null;
  private String nfsServerHost = null;
  private String nfsUrlProtocol = null;
  private String storeArtifactEndpoint = null;
  private String getArtifactEndpoint = null;
  private String storeTypePathPrefix = null;

  // Database connection details
  private Map<String, Object> databasePropMap;

  // Control parameter for delayed shutdown
  private Long shutdownTimeout;

  // Feature flags
  private Boolean disabledAuthz = false;
  private Boolean storeClientCreationTimestamp = false;

  private Boolean traceEnabled = false;
  private static TracingServerInterceptor tracingInterceptor;

  // metric for prometheus monitoring
  private static final Gauge up =
      Gauge.build()
          .name("verta_backend_up")
          .help("Binary signal indicating that the service is up and working.")
          .register();

  @Override
  public void setApplicationContext(ApplicationContext applicationContext) {
    app.applicationContext = applicationContext;
  }

  public static ApplicationContext getContext() {
    return app.applicationContext;
  }

  @Bean
  public ServletRegistrationBean<MetricsServlet> servletRegistrationBean() {
    DefaultExports.initialize();
    return new ServletRegistrationBean<>(new MetricsServlet(), "/metrics");
  }

  @Bean
  public GracefulShutdown gracefulShutdown() {
    app = App.getInstance();
    return new GracefulShutdown(app.shutdownTimeout);
  }

  @Bean
  public ServletWebServerFactory servletContainer(final GracefulShutdown gracefulShutdown) {
    TomcatServletWebServerFactory factory = new TomcatServletWebServerFactory();
    factory.addConnectorCustomizers(gracefulShutdown);
    return factory;
  }

  public static App getInstance() {
    if (app == null) {
      app = new App();
    }
    return app;
  }

  public static void main(String[] args) {
    try {
      LOGGER.info("Backend server starting.");
      final java.util.logging.Logger logger =
          java.util.logging.Logger.getLogger("io.grpc.netty.NettyServerTransport.connections");
      logger.setLevel(Level.WARNING);
      // --------------- Start reading properties --------------------------
      Map<String, Object> propertiesMap =
          ModelDBUtils.readYamlProperties(System.getenv(ModelDBConstants.VERTA_MODELDB_CONFIG));
      // --------------- End reading properties --------------------------

      // --------------- Start Initialize modelDB gRPC server --------------------------
      Map<String, Object> grpcServerMap =
          (Map<String, Object>) propertiesMap.get(ModelDBConstants.GRPC_SERVER);
      if (grpcServerMap == null) {
        throw new ModelDBException("grpcServer configuration not found in properties.");
      }

      Integer grpcServerPort = (Integer) grpcServerMap.get(ModelDBConstants.PORT);
      LOGGER.trace("grpc server port number found");
      ServerBuilder<?> serverBuilder = ServerBuilder.forPort(grpcServerPort);

      Map<String, Object> featureFlagMap =
          (Map<String, Object>) propertiesMap.get(ModelDBConstants.FEATURE_FLAG);
      App app = App.getInstance();
      if (featureFlagMap != null) {
        app.setDisabledAuthz(
            (Boolean) featureFlagMap.getOrDefault(ModelDBConstants.DISABLED_AUTHZ, false));
        app.storeClientCreationTimestamp =
            (Boolean)
                featureFlagMap.getOrDefault(
                    ModelDBConstants.STORE_CLIENT_CREATION_TIMESTAMP, false);
      }

      if (propertiesMap.containsKey("enableTrace") && (Boolean) propertiesMap.get("enableTrace")) {
        app.traceEnabled = true;
        Tracer tracer = Configuration.fromEnv().getTracer();
        app.tracingInterceptor = TracingServerInterceptor.newBuilder().withTracer(tracer).build();
        GlobalTracer.register(tracer);
        io.opentracing.contrib.jdbc.TracingDriver.load();
        io.opentracing.contrib.jdbc.TracingDriver.setInterceptorMode(true);
        TracingDriver.setInterceptorProperty(true);
      }
      AuthService authService = new PublicAuthServiceUtils();
      RoleService roleService = new PublicRoleServiceUtils(authService);

      Map<String, Object> authServicePropMap =
          (Map<String, Object>) propertiesMap.get(ModelDBConstants.AUTH_SERVICE);
      if (authServicePropMap != null) {
        String authServiceHost = (String) authServicePropMap.get(ModelDBConstants.HOST);
        Integer authServicePort = (Integer) authServicePropMap.get(ModelDBConstants.PORT);
        app.setAuthServerHost(authServiceHost);
        app.setAuthServerPort(authServicePort);

        authService = new AuthServiceUtils();
        roleService = new RoleServiceUtils(authService);
      }

      Map<String, Object> databasePropMap =
          (Map<String, Object>) propertiesMap.get(ModelDBConstants.DATABASE);

      HealthStatusManager healthStatusManager = new HealthStatusManager(new HealthServiceImpl());
      serverBuilder.addService(healthStatusManager.getHealthService());
      healthStatusManager.setStatus("", HealthCheckResponse.ServingStatus.SERVING);

      // ----------------- Start Initialize database & modelDB services with DAO ---------
      initializeServicesBaseOnDataBase(
          serverBuilder, databasePropMap, propertiesMap, authService, roleService);
      // ----------------- Finish Initialize database & modelDB services with DAO --------

      serverBuilder.intercept(new ModelDBAuthInterceptor());

      Server server = serverBuilder.build();
      // --------------- Finish Initialize modelDB gRPC server --------------------------

      // --------------- Start modelDB gRPC server --------------------------
      server.start();
      up.inc();
      LOGGER.info("Backend server started listening on {}", grpcServerPort);

      Runtime.getRuntime()
          .addShutdownHook(
              new Thread(
                  () -> {
                    int activeRequestCount = ModelDBAuthInterceptor.ACTIVE_REQUEST_COUNT.get();
                    while (activeRequestCount > 0) {
                      activeRequestCount = ModelDBAuthInterceptor.ACTIVE_REQUEST_COUNT.get();
                      System.err.println("Active Request Count in while: " + activeRequestCount);
                      try {
                        Thread.sleep(1000); // wait for 1s
                      } catch (InterruptedException e) {
                        e.printStackTrace();
                      }
                    }
                    // Use stderr here since the logger may have been reset by its JVM shutdown
                    // hook.
                    System.err.println(
                        "*** Shutting down gRPC server since JVM is shutting down ***");
                    server.shutdown();
                    try {
                      server.awaitTermination();
                    } catch (InterruptedException e) {
                      e.printStackTrace();
                    }
                    System.err.println("*** Server Shutdown ***");
                  }));

      // ----------- Don't exit the main thread. Wait until server is terminated -----------
      server.awaitTermination();
      up.dec();
    } catch (Exception ex) {
      ex.printStackTrace();
      initiateShutdown(0);
      System.exit(0);
    }
  }

  public static void initializeServicesBaseOnDataBase(
      ServerBuilder<?> serverBuilder,
      Map<String, Object> databasePropMap,
      Map<String, Object> propertiesMap,
      AuthService authService,
      RoleService roleService)
      throws ModelDBException {

    App app = App.getInstance();
    Map<String, Object> serviceUserDetailMap =
        (Map<String, Object>) propertiesMap.get(ModelDBConstants.MDB_SERVICE_USER);
    if (serviceUserDetailMap != null) {
      if (serviceUserDetailMap.containsKey(ModelDBConstants.EMAIL)) {
        app.serviceUserEmail = (String) serviceUserDetailMap.get(ModelDBConstants.EMAIL);
        LOGGER.trace("service user email found");
      }
      if (serviceUserDetailMap.containsKey(ModelDBConstants.DEV_KEY)) {
        app.serviceUserDevKey = (String) serviceUserDetailMap.get(ModelDBConstants.DEV_KEY);
        LOGGER.trace("service user devKey found");
      }
    }

    Map<String, Object> featureFlagMap =
        (Map<String, Object>) propertiesMap.get(ModelDBConstants.FEATURE_FLAG);
    if (featureFlagMap != null) {
      app.setDisabledAuthz(
          (Boolean) featureFlagMap.getOrDefault(ModelDBConstants.DISABLED_AUTHZ, false));
    }

    Map<String, Object> starterProjectDetail =
        (Map<String, Object>) propertiesMap.get(ModelDBConstants.STARTER_PROJECT);
    if (starterProjectDetail != null) {
      app.starterProjectID = (String) starterProjectDetail.get(ModelDBConstants.STARTER_PROJECT_ID);
    }
    // --------------- Start Initialize Cloud Config ---------------------------------------------
    ArtifactStoreService artifactStoreService =
        initializeServicesBaseOnArtifactStoreType(propertiesMap);

    // --------------- Start Initialize Database base on configuration --------------------------
    if (databasePropMap.isEmpty()) {
      throw new ModelDBException("database properties not found in config.");
    }
    LOGGER.trace("Database properties found");

    String dbType = (String) databasePropMap.get(ModelDBConstants.DB_TYPE);
    switch (dbType) {
      case ModelDBConstants.RELATIONAL:

        // --------------- Start Initialize relational Database base on configuration
        // ---------------
        app.databasePropMap = databasePropMap;
        app.propertiesMap = propertiesMap;
        ModelDBHibernateUtil.createOrGetSessionFactory();

        LOGGER.trace("RDBMS configured with server");
        // --------------- Finish Initialize relational Database base on configuration
        // --------------

        // -- Start Initialize relational Service and modelDB services --
        initializeRelationalDBServices(
            serverBuilder, artifactStoreService, authService, roleService);
        // -- Start Initialize relational Service and modelDB services --
        break;
      default:
        throw new ModelDBException(
            "Please enter valid database name (DBType) in config.yaml file.");
    }

    // --------------- Finish Initialize Database base on configuration --------------------------

    initializeTelemetryBasedOnConfig(propertiesMap);

    // Initialize cron jobs
    CronJobUtils.initializeBasedOnConfig(propertiesMap, authService, roleService);
  }

  private static void initializeRelationalDBServices(
      ServerBuilder<?> serverBuilder,
      ArtifactStoreService artifactStoreService,
      AuthService authService,
      RoleService roleService) {

    // --------------- Start Initialize DAO --------------------------
    CommitDAO commitDAO = new CommitDAORdbImpl();
    RepositoryDAO repositoryDAO = new RepositoryDAORdbImpl(authService, roleService);
    BlobDAO blobDAO = new BlobDAORdbImpl(authService);

    ExperimentDAO experimentDAO = new ExperimentDAORdbImpl(authService, roleService);
    ExperimentRunDAO experimentRunDAO =
        new ExperimentRunDAORdbImpl(authService, roleService, repositoryDAO, commitDAO, blobDAO);
    ProjectDAO projectDAO =
        new ProjectDAORdbImpl(authService, roleService, experimentDAO, experimentRunDAO);
    ArtifactStoreDAO artifactStoreDAO = new ArtifactStoreDAORdbImpl(artifactStoreService);
    JobDAO jobDAO = new JobDAORdbImpl(authService);
    CommentDAO commentDAO = new CommentDAORdbImpl(authService);
    DatasetDAO datasetDAO = new DatasetDAORdbImpl(authService, roleService);
    LineageDAO lineageDAO = new LineageDAORdbImpl();
    DatasetVersionDAO datasetVersionDAO = new DatasetVersionDAORdbImpl(authService, roleService);
    MetadataDAO metadataDAO = new MetadataDAORdbImpl();
    LOGGER.info("All DAO initialized");
    // --------------- Finish Initialize DAO --------------------------
    initializeBackendServices(
        serverBuilder,
        projectDAO,
        experimentDAO,
        experimentRunDAO,
        datasetDAO,
        datasetVersionDAO,
        artifactStoreDAO,
        jobDAO,
        commentDAO,
        lineageDAO,
        metadataDAO,
        repositoryDAO,
        commitDAO,
        blobDAO,
        authService,
        roleService);
  }

  private static void initializeBackendServices(
      ServerBuilder<?> serverBuilder,
      ProjectDAO projectDAO,
      ExperimentDAO experimentDAO,
      ExperimentRunDAO experimentRunDAO,
      DatasetDAO datasetDAO,
      DatasetVersionDAO datasetVersionDAO,
      ArtifactStoreDAO artifactStoreDAO,
      JobDAO jobDAO,
      CommentDAO commentDAO,
      LineageDAO lineageDAO,
      MetadataDAO metadataDAO,
      RepositoryDAO repositoryDAO,
      CommitDAO commitDAO,
      BlobDAO blobDAO,
      AuthService authService,
      RoleService roleService) {
    App app = App.getInstance();
    wrapService(
        serverBuilder,
        new ProjectServiceImpl(
            authService, roleService, projectDAO, experimentRunDAO, artifactStoreDAO));
    LOGGER.trace("Project serviceImpl initialized");
    wrapService(
        serverBuilder,
        new ExperimentServiceImpl(
            authService, roleService, experimentDAO, projectDAO, artifactStoreDAO));
    LOGGER.trace("Experiment serviceImpl initialized");
    wrapService(
        serverBuilder,
        new ExperimentRunServiceImpl(
            authService,
            roleService,
            experimentRunDAO,
            projectDAO,
            experimentDAO,
            artifactStoreDAO,
            datasetVersionDAO));
    LOGGER.trace("ExperimentRun serviceImpl initialized");
    wrapService(serverBuilder, new JobServiceImpl(authService, jobDAO));
    LOGGER.trace("Job serviceImpl initialized");
    wrapService(serverBuilder, new CommentServiceImpl(authService, commentDAO));
    LOGGER.trace("Comment serviceImpl initialized");
    wrapService(
        serverBuilder,
        new DatasetServiceImpl(
            authService,
            roleService,
            datasetDAO,
            datasetVersionDAO,
            projectDAO,
            experimentDAO,
            experimentRunDAO));
    LOGGER.trace("Dataset serviceImpl initialized");
    wrapService(
        serverBuilder,
        new DatasetVersionServiceImpl(authService, roleService, datasetDAO, datasetVersionDAO));
    LOGGER.trace("Dataset Version serviceImpl initialized");
    wrapService(
        serverBuilder,
        new AdvancedServiceImpl(
            authService,
            roleService,
            projectDAO,
            experimentRunDAO,
            commentDAO,
            experimentDAO,
            artifactStoreDAO,
            datasetDAO,
            datasetVersionDAO));
    LOGGER.trace("Hydrated serviceImpl initialized");
<<<<<<< HEAD
    serverBuilder.addService(
        new LineageServiceImpl(
            lineageDAO, experimentRunDAO, repositoryDAO, commitDAO, blobDAO, roleService));
=======
    wrapService(
        serverBuilder, new LineageServiceImpl(lineageDAO, experimentRunDAO, datasetVersionDAO));
>>>>>>> 2f067554
    LOGGER.trace("Lineage serviceImpl initialized");

    wrapService(
        serverBuilder,
        new VersioningServiceImpl(
            authService,
            roleService,
            repositoryDAO,
            commitDAO,
            blobDAO,
            projectDAO,
            experimentDAO,
            experimentRunDAO,
            new ModelDBAuthInterceptor(),
            new FileHasher()));
    LOGGER.trace("Versioning serviceImpl initialized");
    wrapService(serverBuilder, new MetadataServiceImpl(metadataDAO));
    LOGGER.trace("Metadata serviceImpl initialized");
    LOGGER.info("All services initialized and resolved dependency before server start");
  }

  private static void wrapService(ServerBuilder<?> serverBuilder, BindableService bindableService) {
    App app = App.getInstance();
    if (app.traceEnabled)
      serverBuilder.addService(app.tracingInterceptor.intercept(bindableService));
    else serverBuilder.addService(bindableService);
  }

  private static ArtifactStoreService initializeServicesBaseOnArtifactStoreType(
      Map<String, Object> propertiesMap) throws ModelDBException {

    Map<String, Object> springServerMap =
        (Map<String, Object>) propertiesMap.get(ModelDBConstants.SPRING_SERVER);
    if (springServerMap == null) {
      throw new ModelDBException("springServer configuration not found in properties.");
    }

    Integer springServerPort = (Integer) springServerMap.get(ModelDBConstants.PORT);
    LOGGER.trace("spring server port number found");
    System.getProperties().put("server.port", String.valueOf(springServerPort));

    Map<String, Object> artifactStoreConfigMap =
        (Map<String, Object>) propertiesMap.get(ModelDBConstants.ARTIFACT_STORE_CONFIG);

    String artifactStoreType =
        (String) artifactStoreConfigMap.get(ModelDBConstants.ARTIFACT_STORE_TYPE);

    // ------------- Start Initialize Cloud storage base on configuration ------------------
    ArtifactStoreService artifactStoreService;
    App app = App.getInstance();

    Object object = springServerMap.get(ModelDBConstants.SHUTDOWN_TIMEOUT);
    if (object instanceof Integer) {
      app.shutdownTimeout = ((Integer) object).longValue();
    } else {
      app.shutdownTimeout = ModelDBConstants.DEFAULT_SHUTDOWN_TIMEOUT;
    }

    switch (artifactStoreType) {
      case ModelDBConstants.S3:
        Map<String, Object> s3ConfigMap =
            (Map<String, Object>) artifactStoreConfigMap.get(ModelDBConstants.S3);
        app.cloudAccessKey = (String) s3ConfigMap.get(ModelDBConstants.CLOUD_ACCESS_KEY);
        app.cloudSecretKey = (String) s3ConfigMap.get(ModelDBConstants.CLOUD_SECRET_KEY);
        String cloudBucketName = (String) s3ConfigMap.get(ModelDBConstants.CLOUD_BUCKET_NAME);
        artifactStoreService = new S3Service(cloudBucketName);
        app.storeTypePathPrefix = "s3://" + cloudBucketName + ModelDBConstants.PATH_DELIMITER;
        System.getProperties().put("scan.packages", "dummyPackageName");
        SpringApplication.run(App.class, new String[0]);
        break;
      case ModelDBConstants.NFS:
        Map<String, Object> nfsConfigMap =
            (Map<String, Object>) artifactStoreConfigMap.get(ModelDBConstants.NFS);
        String rootDir = (String) nfsConfigMap.get(ModelDBConstants.NFS_ROOT_PATH);
        LOGGER.trace("NFS server root path {}", rootDir);
        app.storeTypePathPrefix = "nfs://" + rootDir + ModelDBConstants.PATH_DELIMITER;

        app.pickNFSHostFromConfig =
            (Boolean) nfsConfigMap.getOrDefault(ModelDBConstants.PICK_NFS_HOST_FROM_CONFIG, false);
        LOGGER.trace("NFS pick host from config flag : {}", app.pickNFSHostFromConfig);
        app.nfsServerHost =
            (String) nfsConfigMap.getOrDefault(ModelDBConstants.NFS_SERVER_HOST, "");
        LOGGER.trace("NFS server host URL found : {}", app.nfsServerHost);
        app.nfsUrlProtocol =
            (String)
                nfsConfigMap.getOrDefault(
                    ModelDBConstants.NFS_URL_PROTOCOL, ModelDBConstants.HTTPS_STR);
        LOGGER.debug("NFS URL protocol found : {}", app.nfsUrlProtocol);

        Map<String, Object> artifactEndpointConfigMap =
            (Map<String, Object>) nfsConfigMap.get(ModelDBConstants.ARTIFACT_ENDPOINT);
        app.getArtifactEndpoint =
            (String) artifactEndpointConfigMap.get(ModelDBConstants.GET_ARTIFACT_ENDPOINT);
        LOGGER.trace("Get artifact endpoint found : {}", app.getArtifactEndpoint);
        app.storeArtifactEndpoint =
            (String) artifactEndpointConfigMap.get(ModelDBConstants.STORE_ARTIFACT_ENDPOINT);
        LOGGER.trace("Store artifact endpoint found : {}", app.storeArtifactEndpoint);

        System.getProperties().put("file.upload-dir", rootDir);
        System.getProperties().put("artifactEndpoint.storeArtifact", app.storeArtifactEndpoint);
        System.getProperties().put("artifactEndpoint.getArtifact", app.getArtifactEndpoint);
        System.getProperties()
            .put("scan.packages", "ai.verta.modeldb.artifactStore.storageservice.nfs");
        SpringApplication.run(App.class, new String[0]);

        artifactStoreService = app.applicationContext.getBean(NFSService.class);
        break;
      default:
        throw new ModelDBException("Configure valid artifact store name in config.yaml file.");
    }
    // ------------- Finish Initialize Cloud storage base on configuration ------------------

    LOGGER.info(
        "ArtifactStore service initialized and resolved storage dependency before server start");
    return artifactStoreService;
  }

  public static void initializeTelemetryBasedOnConfig(Map<String, Object> propertiesMap) {
    boolean optIn = true;
    int frequency = 1;
    String consumer = null;
    if (propertiesMap.containsKey(ModelDBConstants.TELEMETRY)) {
      Map<String, Object> telemetryMap =
          (Map<String, Object>) propertiesMap.get(ModelDBConstants.TELEMETRY);
      if (telemetryMap != null) {
        optIn = (boolean) telemetryMap.getOrDefault(ModelDBConstants.OPT_IN, true);
        frequency = (int) telemetryMap.getOrDefault(ModelDBConstants.TELEMENTRY_FREQUENCY, 1);
        if (telemetryMap.containsKey(ModelDBConstants.TELEMETRY_CONSUMER)) {
          consumer = (String) telemetryMap.get(ModelDBConstants.TELEMETRY_CONSUMER);
        }
      }
    }

    if (optIn) {
      // creating an instance of task to be scheduled
      TimerTask task = new TelemetryCron(consumer);
      ModelDBUtils.scheduleTask(task, frequency, TimeUnit.HOURS);
      LOGGER.info("Telemetry scheduled successfully");
    } else {
      LOGGER.info("Telemetry opt out by user");
    }
  }

  public String getStarterProjectID() {
    return starterProjectID;
  }

  public String getAuthServerHost() {
    return authServerHost;
  }

  public void setAuthServerHost(String authServerHost) {
    this.authServerHost = authServerHost;
  }

  public Integer getAuthServerPort() {
    return authServerPort;
  }

  public void setAuthServerPort(Integer authServerPort) {
    this.authServerPort = authServerPort;
  }

  public Boolean getPickNFSHostFromConfig() {
    return pickNFSHostFromConfig;
  }

  public String getNfsServerHost() {
    return nfsServerHost;
  }

  public String getNfsUrlProtocol() {
    return nfsUrlProtocol;
  }

  public String getStoreArtifactEndpoint() {
    return storeArtifactEndpoint;
  }

  public String getGetArtifactEndpoint() {
    return getArtifactEndpoint;
  }

  public String getStoreTypePathPrefix() {
    return storeTypePathPrefix;
  }

  public Map<String, Object> getDatabasePropMap() {
    return databasePropMap;
  }

  public Map<String, Object> getPropertiesMap() {
    return propertiesMap;
  }

  public Boolean getDisabledAuthz() {
    return disabledAuthz;
  }

  public void setDisabledAuthz(Boolean disabledAuthz) {
    this.disabledAuthz = disabledAuthz;
  }

  public String getCloudAccessKey() {
    return cloudAccessKey;
  }

  public String getCloudSecretKey() {
    return cloudSecretKey;
  }

  public Boolean getStoreClientCreationTimestamp() {
    return storeClientCreationTimestamp;
  }

  public String getServiceUserEmail() {
    return serviceUserEmail;
  }

  public String getServiceUserDevKey() {
    return serviceUserDevKey;
  }

  public Boolean getTraceEnabled() {
    return traceEnabled;
  }
}<|MERGE_RESOLUTION|>--- conflicted
+++ resolved
@@ -498,14 +498,9 @@
             datasetDAO,
             datasetVersionDAO));
     LOGGER.trace("Hydrated serviceImpl initialized");
-<<<<<<< HEAD
-    serverBuilder.addService(
-        new LineageServiceImpl(
+    wrapService(
+        serverBuilder, new LineageServiceImpl(
             lineageDAO, experimentRunDAO, repositoryDAO, commitDAO, blobDAO, roleService));
-=======
-    wrapService(
-        serverBuilder, new LineageServiceImpl(lineageDAO, experimentRunDAO, datasetVersionDAO));
->>>>>>> 2f067554
     LOGGER.trace("Lineage serviceImpl initialized");
 
     wrapService(
