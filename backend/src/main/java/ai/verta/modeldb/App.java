--- conflicted
+++ resolved
@@ -2,18 +2,6 @@
 
 import ai.verta.modeldb.common.CommonConstants;
 import ai.verta.modeldb.common.CommonUtils;
-<<<<<<< HEAD
-import ai.verta.modeldb.common.GracefulShutdown;
-import ai.verta.modeldb.common.MssqlMigrationUtil;
-import ai.verta.modeldb.common.authservice.AuthInterceptor;
-import ai.verta.modeldb.common.config.DatabaseConfig;
-import ai.verta.modeldb.common.config.InvalidConfigException;
-import ai.verta.modeldb.common.exceptions.ExceptionInterceptor;
-import ai.verta.modeldb.common.exceptions.ModelDBException;
-import ai.verta.modeldb.common.futures.FutureUtil;
-import ai.verta.modeldb.common.interceptors.MetadataForwarder;
-=======
->>>>>>> 80f46e1e
 import ai.verta.modeldb.config.MDBConfig;
 import org.springframework.boot.SpringApplication;
 import org.springframework.boot.autoconfigure.SpringBootApplication;
@@ -40,216 +28,6 @@
     return app;
   }
 
-<<<<<<< HEAD
-  public static boolean migrate(DatabaseConfig databaseConfig, List<MigrationConfig> migrations)
-      throws SQLException, LiquibaseException, InterruptedException {
-    var liquibaseMigration =
-        Boolean.parseBoolean(
-            Optional.ofNullable(System.getenv(ModelDBConstants.LIQUIBASE_MIGRATION))
-                .orElse("false"));
-    var modelDBHibernateUtil = ModelDBHibernateUtil.getInstance();
-    MDBConfig mdbConfig = App.getInstance().mdbConfig;
-    modelDBHibernateUtil.initializedConfigAndDatabase(mdbConfig, databaseConfig);
-    if (liquibaseMigration) {
-      LOGGER.info("Liquibase migration starting");
-      modelDBHibernateUtil.runLiquibaseMigration(databaseConfig);
-      LOGGER.info("Liquibase migration done");
-
-      modelDBHibernateUtil.createOrGetSessionFactory(databaseConfig);
-
-      LOGGER.info("Code migration starting");
-      modelDBHibernateUtil.runMigration(databaseConfig, migrations);
-      LOGGER.info("Code migration done");
-
-      if (databaseConfig.getRdbConfiguration().isMssql()) {
-        MssqlMigrationUtil.migrateToUTF16ForMssql(mdbConfig.getJdbi());
-      }
-
-      var runLiquibaseSeparate =
-          Boolean.parseBoolean(
-              Optional.ofNullable(System.getenv(ModelDBConstants.RUN_LIQUIBASE_SEPARATE))
-                  .orElse("false"));
-      LOGGER.trace("run Liquibase separate: {}", runLiquibaseSeparate);
-      if (runLiquibaseSeparate) {
-        return true;
-      }
-    }
-
-    modelDBHibernateUtil.createOrGetSessionFactory(databaseConfig);
-    return false;
-  }
-
-  public static void main(String[] args) {
-    try {
-      LOGGER.info("Backend server starting.");
-      final var logger =
-          java.util.logging.Logger.getLogger("io.grpc.netty.NettyServerTransport.connections");
-      logger.setLevel(Level.WARNING);
-      // --------------- Start reading properties --------------------------
-      var config = MDBConfig.getInstance();
-
-      // Configure spring HTTP server
-      LOGGER.info(
-          "Configuring spring HTTP traffic on port: {}", config.getSpringServer().getPort());
-      System.getProperties().put("server.port", config.getSpringServer().getPort());
-
-      // Initialize services that we depend on
-      var services = ServiceSet.fromConfig(config, config.artifactStoreConfig);
-
-      // Initialize database configuration and maybe run migration
-      if (migrate(config.getDatabase(), config.migrations)) {
-        LOGGER.info("Migrations have completed.  System exiting.");
-        initiateShutdown(0);
-        return;
-      }
-      LOGGER.info("Migrations are disabled, starting application.");
-
-      // Initialize executor so we don't lose context using Futures
-      final var handleExecutor =
-          FutureUtil.initializeExecutor(config.getGrpcServer().getThreadCount());
-
-      // Initialize data access
-      var daos = DAOSet.fromServices(services, config.getJdbi(), handleExecutor, config);
-
-      // Initialize telemetry
-      initializeTelemetryBasedOnConfig(config);
-
-      // Initialize cron jobs
-      CronJobUtils.initializeCronJobs(config, services);
-      ReconcilerInitializer.initialize(config, services, daos, config.getJdbi(), handleExecutor);
-
-      // Initialize grpc server
-      ServerBuilder<?> serverBuilder =
-          ServerBuilder.forPort(config.getGrpcServer().getPort()).executor(handleExecutor);
-      if (config.getGrpcServer().getMaxInboundMessageSize() != null) {
-        serverBuilder.maxInboundMessageSize(config.getGrpcServer().getMaxInboundMessageSize());
-      }
-
-      // Initialize health check
-      HealthServiceImpl healthService = getContext().getBean(HealthServiceImpl.class);
-      var healthStatusManager = new HealthStatusManager(healthService);
-      serverBuilder.addService(healthStatusManager.getHealthService());
-
-      // Add middleware/interceptors
-      config.getTracingServerInterceptor().ifPresent(serverBuilder::intercept);
-      serverBuilder.intercept(new MetadataForwarder());
-      serverBuilder.intercept(new ExceptionInterceptor());
-      serverBuilder.intercept(new MonitoringInterceptor());
-      serverBuilder.intercept(new AuthInterceptor());
-
-      // Add APIs
-      LOGGER.info("Initializing backend services.");
-      initializeBackendServices(serverBuilder, services, daos, handleExecutor);
-
-      // Create the server
-      var server = serverBuilder.build();
-
-      // --------------- Start modelDB gRPC server --------------------------
-      server.start();
-      App.getInstance().server = Optional.of(server);
-      healthStatusManager.setStatus("", HealthCheckResponse.ServingStatus.SERVING);
-      up.inc();
-
-      LOGGER.info("Current PID: {}", ProcessHandle.current().pid());
-      LOGGER.info("Backend server started listening on {}", config.getGrpcServer().getPort());
-
-      // ----------- Don't exit the main thread. Wait until server is terminated -----------
-      server.awaitTermination();
-      up.dec();
-    } catch (Exception ex) {
-      CommonUtils.printStackTrace(LOGGER, ex);
-      initiateShutdown(0);
-      System.exit(1);
-      // Restore interrupted state...
-      Thread.currentThread().interrupt();
-    }
-  }
-
-  public static void initializeBackendServices(
-      ServerBuilder<?> serverBuilder, ServiceSet services, DAOSet daos, Executor executor) {
-    wrapService(serverBuilder, new FutureProjectServiceImpl(daos, executor));
-    LOGGER.trace("Project serviceImpl initialized");
-    wrapService(serverBuilder, new FutureExperimentServiceImpl(daos, executor));
-    LOGGER.trace("Experiment serviceImpl initialized");
-    wrapService(serverBuilder, new FutureExperimentRunServiceImpl(daos, executor));
-    LOGGER.trace("ExperimentRun serviceImpl initialized");
-    wrapService(serverBuilder, new CommentServiceImpl(services, daos));
-    LOGGER.trace("Comment serviceImpl initialized");
-    wrapService(serverBuilder, new DatasetServiceImpl(services, daos));
-    LOGGER.trace("Dataset serviceImpl initialized");
-    wrapService(serverBuilder, new DatasetVersionServiceImpl(services, daos));
-    LOGGER.trace("Dataset Version serviceImpl initialized");
-    wrapService(serverBuilder, new AdvancedServiceImpl(services, daos, executor));
-    LOGGER.trace("Hydrated serviceImpl initialized");
-    wrapService(serverBuilder, new LineageServiceImpl(daos));
-    LOGGER.trace("Lineage serviceImpl initialized");
-
-    wrapService(serverBuilder, new VersioningServiceImpl(services, daos, new FileHasher()));
-    LOGGER.trace("Versioning serviceImpl initialized");
-    wrapService(serverBuilder, new MetadataServiceImpl(daos));
-    LOGGER.trace("Metadata serviceImpl initialized");
-    LOGGER.info("All services initialized and dependencies resolved");
-  }
-
-  private static void wrapService(ServerBuilder<?> serverBuilder, BindableService bindableService) {
-    serverBuilder.addService(bindableService);
-  }
-
-  public static void initializeTelemetryBasedOnConfig(MDBConfig mdbConfig)
-      throws FileNotFoundException, InvalidConfigException {
-    if (!mdbConfig.telemetry.opt_out) {
-      // creating an instance of task to be scheduled
-      TimerTask task = new TelemetryCron(mdbConfig.telemetry.consumer);
-      ModelDBUtils.scheduleTask(
-          task, mdbConfig.telemetry.frequency, mdbConfig.telemetry.frequency, TimeUnit.HOURS);
-      LOGGER.info("Telemetry scheduled successfully");
-    } else {
-      LOGGER.info("Telemetry opt out by user");
-    }
-  }
-
-  @PreDestroy
-  public void onShutDown() {
-    if (App.getInstance().server.isPresent()) {
-      var server = App.getInstance().server.get();
-      try {
-        // Use stderr here since the logger may have been reset by its JVM shutdown
-        // hook.
-        LOGGER.info("*** Shutting down gRPC server since JVM is shutting down ***");
-        server.shutdown();
-
-        long pollInterval = 5L;
-        long timeoutRemaining = mdbConfig.getGrpcServer().getRequestTimeout();
-        while (timeoutRemaining > pollInterval
-            && !server.awaitTermination(pollInterval, TimeUnit.SECONDS)) {
-          int activeRequestCount = MonitoringInterceptor.ACTIVE_REQUEST_COUNT.get();
-          LOGGER.info("Active Request Count in while:{} ", activeRequestCount);
-
-          timeoutRemaining -= pollInterval;
-        }
-
-        server.awaitTermination(pollInterval, TimeUnit.SECONDS);
-        LOGGER.info("*** Server Shutdown ***");
-      } catch (InterruptedException e) {
-        LOGGER.error("Getting error while graceful shutdown", e);
-        // Restore interrupted state...
-        Thread.currentThread().interrupt();
-      }
-    }
-
-    initiateShutdown(0);
-
-    cleanUpPIDFile();
-  }
-
-  private void cleanUpPIDFile() {
-    var path = System.getProperty(CommonConstants.USER_DIR) + "/" + ModelDBConstants.BACKEND_PID;
-    File pidFile = new File(path);
-    if (pidFile.exists()) {
-      pidFile.deleteOnExit();
-      LOGGER.trace(ModelDBConstants.BACKEND_PID + " file is deleted: {}", pidFile.exists());
-    }
-=======
   public static void main(String[] args) throws Exception {
     var pathToPidFile =
         System.getProperty(CommonConstants.USER_DIR) + "/" + CommonConstants.BACKEND_PID_FILENAME;
@@ -257,6 +35,5 @@
     SpringApplication application = new SpringApplication(App.class);
     application.addListeners(new ApplicationPidFileWriter(pathToPidFile));
     application.run(args);
->>>>>>> 80f46e1e
   }
 }