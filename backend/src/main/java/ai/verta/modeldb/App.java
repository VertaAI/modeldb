--- conflicted
+++ resolved
@@ -159,11 +159,7 @@
             Optional.ofNullable(System.getenv(ModelDBConstants.LIQUIBASE_MIGRATION))
                 .orElse("false"));
     var modelDBHibernateUtil = ModelDBHibernateUtil.getInstance();
-<<<<<<< HEAD
     modelDBHibernateUtil.initializedConfigAndDatabase(App.getInstance().mdbConfig, databaseConfig);
-=======
-    modelDBHibernateUtil.initializedConfigAndDatabase(App.getInstance().config, databaseConfig);
->>>>>>> 37b02763
     if (liquibaseMigration) {
       LOGGER.info("Liquibase migration starting");
       modelDBHibernateUtil.runLiquibaseMigration(databaseConfig);
@@ -197,11 +193,7 @@
           java.util.logging.Logger.getLogger("io.grpc.netty.NettyServerTransport.connections");
       logger.setLevel(Level.WARNING);
       // --------------- Start reading properties --------------------------
-<<<<<<< HEAD
       var config = MDBConfig.getInstance();
-=======
-      var config = Config.getInstance();
->>>>>>> 37b02763
 
       // Configure spring HTTP server
       LOGGER.info("Configuring spring HTTP traffic on port: {}", config.springServer.port);
@@ -292,15 +284,9 @@
       server.awaitTermination();
       up.dec();
     } catch (Exception ex) {
-<<<<<<< HEAD
-      LOGGER.error("Getting error while starting MDB service", ex);
-      initiateShutdown(0);
-      System.exit(0);
-=======
       CommonUtils.printStackTrace(LOGGER, ex);
       initiateShutdown(0);
       System.exit(1);
->>>>>>> 37b02763
       // Restore interrupted state...
       Thread.currentThread().interrupt();
     }
