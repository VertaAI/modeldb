package ai.verta.modeldb;

import ai.verta.modeldb.advancedService.AdvancedServiceImpl;
import ai.verta.modeldb.artifactStore.ArtifactStoreDAO;
import ai.verta.modeldb.artifactStore.ArtifactStoreDAORdbImpl;
import ai.verta.modeldb.artifactStore.storageservice.ArtifactStoreService;
import ai.verta.modeldb.artifactStore.storageservice.S3Service;
import ai.verta.modeldb.artifactStore.storageservice.nfs.FileStorageProperties;
import ai.verta.modeldb.artifactStore.storageservice.nfs.NFSService;
import ai.verta.modeldb.authservice.AuthService;
import ai.verta.modeldb.authservice.AuthServiceUtils;
import ai.verta.modeldb.authservice.PublicAuthServiceUtils;
import ai.verta.modeldb.authservice.PublicRoleServiceUtils;
import ai.verta.modeldb.authservice.RoleService;
import ai.verta.modeldb.authservice.RoleServiceUtils;
import ai.verta.modeldb.comment.CommentDAO;
import ai.verta.modeldb.comment.CommentDAORdbImpl;
import ai.verta.modeldb.comment.CommentServiceImpl;
import ai.verta.modeldb.cron_jobs.CronJobUtils;
import ai.verta.modeldb.dataset.DatasetDAO;
import ai.verta.modeldb.dataset.DatasetDAORdbImpl;
import ai.verta.modeldb.dataset.DatasetServiceImpl;
import ai.verta.modeldb.datasetVersion.DatasetVersionDAO;
import ai.verta.modeldb.datasetVersion.DatasetVersionDAORdbImpl;
import ai.verta.modeldb.datasetVersion.DatasetVersionServiceImpl;
import ai.verta.modeldb.experiment.ExperimentDAO;
import ai.verta.modeldb.experiment.ExperimentDAORdbImpl;
import ai.verta.modeldb.experiment.ExperimentServiceImpl;
import ai.verta.modeldb.experimentRun.ExperimentRunDAO;
import ai.verta.modeldb.experimentRun.ExperimentRunDAORdbImpl;
import ai.verta.modeldb.experimentRun.ExperimentRunServiceImpl;
import ai.verta.modeldb.health.HealthServiceImpl;
import ai.verta.modeldb.health.HealthStatusManager;
import ai.verta.modeldb.job.JobDAO;
import ai.verta.modeldb.job.JobDAORdbImpl;
import ai.verta.modeldb.job.JobServiceImpl;
import ai.verta.modeldb.lineage.LineageDAO;
import ai.verta.modeldb.lineage.LineageDAORdbImpl;
import ai.verta.modeldb.lineage.LineageServiceImpl;
import ai.verta.modeldb.metadata.MetadataDAO;
import ai.verta.modeldb.metadata.MetadataDAORdbImpl;
import ai.verta.modeldb.metadata.MetadataServiceImpl;
import ai.verta.modeldb.project.ProjectDAO;
import ai.verta.modeldb.project.ProjectDAORdbImpl;
import ai.verta.modeldb.project.ProjectServiceImpl;
import ai.verta.modeldb.telemetry.TelemetryCron;
import ai.verta.modeldb.utils.ModelDBHibernateUtil;
import ai.verta.modeldb.utils.ModelDBUtils;
import ai.verta.modeldb.versioning.BlobDAO;
import ai.verta.modeldb.versioning.BlobDAORdbImpl;
import ai.verta.modeldb.versioning.CommitDAO;
import ai.verta.modeldb.versioning.CommitDAORdbImpl;
import ai.verta.modeldb.versioning.FileHasher;
import ai.verta.modeldb.versioning.RepositoryDAO;
import ai.verta.modeldb.versioning.RepositoryDAORdbImpl;
import ai.verta.modeldb.versioning.VersioningServiceImpl;
import io.grpc.BindableService;
import io.grpc.Server;
import io.grpc.ServerBuilder;
import io.grpc.health.v1.HealthCheckResponse;
import io.jaegertracing.Configuration;
import io.opentracing.Tracer;
import io.opentracing.contrib.grpc.TracingServerInterceptor;
import io.opentracing.contrib.jdbc.TracingDriver;
import io.opentracing.util.GlobalTracer;
import io.prometheus.client.Gauge;
import io.prometheus.client.exporter.MetricsServlet;
import io.prometheus.client.hotspot.DefaultExports;
import java.util.Map;
import java.util.TimerTask;
import java.util.concurrent.TimeUnit;
import java.util.logging.Level;
import org.apache.logging.log4j.LogManager;
import org.apache.logging.log4j.Logger;
import org.springframework.boot.SpringApplication;
import org.springframework.boot.autoconfigure.EnableAutoConfiguration;
import org.springframework.boot.autoconfigure.SpringBootApplication;
import org.springframework.boot.context.properties.EnableConfigurationProperties;
import org.springframework.boot.web.embedded.tomcat.TomcatServletWebServerFactory;
import org.springframework.boot.web.servlet.ServletRegistrationBean;
import org.springframework.boot.web.servlet.server.ServletWebServerFactory;
import org.springframework.context.ApplicationContext;
import org.springframework.context.ApplicationContextAware;
import org.springframework.context.annotation.Bean;
import org.springframework.context.annotation.ComponentScan;

/** This class is entry point of modeldb server. */
@SpringBootApplication
@EnableAutoConfiguration
@EnableConfigurationProperties({FileStorageProperties.class})
// Remove bracket () code if in future define any @component outside of the defined basePackages.
@ComponentScan(basePackages = "${scan.packages}")
@SuppressWarnings("unchecked")
public class App implements ApplicationContextAware {

  private ApplicationContext applicationContext;

  /**
   * Shut down the spring boot server
   *
   * @param returnCode : for system exit - 0
   */
  public static void initiateShutdown(int returnCode) {
    App app = App.getInstance();
    SpringApplication.exit(app.applicationContext, () -> returnCode);
  }

  private static final Logger LOGGER = LogManager.getLogger(App.class);

  private static App app = null;

  // Over all map of properties
  private Map<String, Object> propertiesMap;

  // project which can be use for deep copying on user login
  private String starterProjectID = null;

  // Authentication service
  private String authServerHost = null;
  private Integer authServerPort = null;

  // Service Account details
  private String serviceUserEmail = null;
  private String serviceUserDevKey = null;

  // S3 Artifact store
  private String cloudAccessKey = null;
  private String cloudSecretKey = null;

  // NFS Artifact store
  private Boolean pickNFSHostFromConfig = null;
  private String nfsServerHost = null;
  private String nfsUrlProtocol = null;
  private String storeArtifactEndpoint = null;
  private String getArtifactEndpoint = null;
  private String storeTypePathPrefix = null;

  // Database connection details
  private Map<String, Object> databasePropMap;

  // Control parameter for delayed shutdown
  private Long shutdownTimeout;

  // Feature flags
  private Boolean disabledAuthz = false;
  private Boolean storeClientCreationTimestamp = false;
  private Integer requestTimeout = 30;

  private Boolean traceEnabled = false;
  private static TracingServerInterceptor tracingInterceptor;

  // metric for prometheus monitoring
  private static final Gauge up =
      Gauge.build()
          .name("verta_backend_up")
          .help("Binary signal indicating that the service is up and working.")
          .register();

  @Override
  public void setApplicationContext(ApplicationContext applicationContext) {
    app.applicationContext = applicationContext;
  }

  public static ApplicationContext getContext() {
    return app.applicationContext;
  }

  @Bean
  public ServletRegistrationBean<MetricsServlet> servletRegistrationBean() {
    DefaultExports.initialize();
    return new ServletRegistrationBean<>(new MetricsServlet(), "/metrics");
  }

  @Bean
  public GracefulShutdown gracefulShutdown() {
    app = App.getInstance();
    return new GracefulShutdown(app.shutdownTimeout);
  }

  @Bean
  public ServletWebServerFactory servletContainer(final GracefulShutdown gracefulShutdown) {
    TomcatServletWebServerFactory factory = new TomcatServletWebServerFactory();
    factory.addConnectorCustomizers(gracefulShutdown);
    return factory;
  }

  public static App getInstance() {
    if (app == null) {
      app = new App();
    }
    return app;
  }

<<<<<<< HEAD
  public static void main(String[] args) throws Exception {

    LOGGER.info("Backend server starting.");
    final java.util.logging.Logger logger =
        java.util.logging.Logger.getLogger("io.grpc.netty.NettyServerTransport.connections");
    logger.setLevel(Level.WARNING);
    // --------------- Start reading properties --------------------------
    Map<String, Object> propertiesMap =
        ModelDBUtils.readYamlProperties(System.getenv(ModelDBConstants.VERTA_MODELDB_CONFIG));
    // --------------- End reading properties --------------------------

    // --------------- Start Initialize modelDB gRPC server --------------------------
    Map<String, Object> grpcServerMap =
        (Map<String, Object>) propertiesMap.get(ModelDBConstants.GRPC_SERVER);
    if (grpcServerMap == null) {
      throw new ModelDBException("grpcServer configuration not found in properties.");
    }

    Integer grpcServerPort = (Integer) grpcServerMap.get(ModelDBConstants.PORT);
    LOGGER.trace("grpc server port number found");
    ServerBuilder<?> serverBuilder = ServerBuilder.forPort(grpcServerPort);

    App app = App.getInstance();
    app.requestTimeout = (Integer) grpcServerMap.getOrDefault(ModelDBConstants.REQUEST_TIMEOUT, 30);

    Map<String, Object> featureFlagMap =
        (Map<String, Object>) propertiesMap.get(ModelDBConstants.FEATURE_FLAG);
    if (featureFlagMap != null) {
      app.setDisabledAuthz(
          (Boolean) featureFlagMap.getOrDefault(ModelDBConstants.DISABLED_AUTHZ, false));
      app.storeClientCreationTimestamp =
          (Boolean)
              featureFlagMap.getOrDefault(ModelDBConstants.STORE_CLIENT_CREATION_TIMESTAMP, false);
    }

    AuthService authService = new PublicAuthServiceUtils();
    RoleService roleService = new PublicRoleServiceUtils(authService);

    Map<String, Object> authServicePropMap =
        (Map<String, Object>) propertiesMap.get(ModelDBConstants.AUTH_SERVICE);
    if (authServicePropMap != null) {
      String authServiceHost = (String) authServicePropMap.get(ModelDBConstants.HOST);
      Integer authServicePort = (Integer) authServicePropMap.get(ModelDBConstants.PORT);
      app.setAuthServerHost(authServiceHost);
      app.setAuthServerPort(authServicePort);

      authService = new AuthServiceUtils();
      roleService = new RoleServiceUtils(authService);
    }

    Map<String, Object> databasePropMap =
        (Map<String, Object>) propertiesMap.get(ModelDBConstants.DATABASE);

    HealthStatusManager healthStatusManager = new HealthStatusManager(new HealthServiceImpl());
    serverBuilder.addService(healthStatusManager.getHealthService());
    healthStatusManager.setStatus("", HealthCheckResponse.ServingStatus.SERVING);

    // ----------------- Start Initialize database & modelDB services with DAO ---------
    initializeServicesBaseOnDataBase(
        serverBuilder, databasePropMap, propertiesMap, authService, roleService);
    // ----------------- Finish Initialize database & modelDB services with DAO --------

    serverBuilder.intercept(new ModelDBAuthInterceptor());
=======
  public static void main(String[] args) {
    try {
      LOGGER.info("Backend server starting.");
      final java.util.logging.Logger logger =
          java.util.logging.Logger.getLogger("io.grpc.netty.NettyServerTransport.connections");
      logger.setLevel(Level.WARNING);
      // --------------- Start reading properties --------------------------
      Map<String, Object> propertiesMap =
          ModelDBUtils.readYamlProperties(System.getenv(ModelDBConstants.VERTA_MODELDB_CONFIG));
      // --------------- End reading properties --------------------------

      // --------------- Start Initialize modelDB gRPC server --------------------------
      Map<String, Object> grpcServerMap =
          (Map<String, Object>) propertiesMap.get(ModelDBConstants.GRPC_SERVER);
      if (grpcServerMap == null) {
        throw new ModelDBException("grpcServer configuration not found in properties.");
      }
>>>>>>> 7fae4dc1

      Integer grpcServerPort = (Integer) grpcServerMap.get(ModelDBConstants.PORT);
      LOGGER.trace("grpc server port number found");
      ServerBuilder<?> serverBuilder = ServerBuilder.forPort(grpcServerPort);

      Map<String, Object> featureFlagMap =
          (Map<String, Object>) propertiesMap.get(ModelDBConstants.FEATURE_FLAG);
      App app = App.getInstance();
      if (featureFlagMap != null) {
        app.setDisabledAuthz(
            (Boolean) featureFlagMap.getOrDefault(ModelDBConstants.DISABLED_AUTHZ, false));
        app.storeClientCreationTimestamp =
            (Boolean)
                featureFlagMap.getOrDefault(
                    ModelDBConstants.STORE_CLIENT_CREATION_TIMESTAMP, false);
      }

      if (propertiesMap.containsKey("enableTrace") && (Boolean) propertiesMap.get("enableTrace")) {
        app.traceEnabled = true;
        Tracer tracer = Configuration.fromEnv().getTracer();
        app.tracingInterceptor = TracingServerInterceptor.newBuilder().withTracer(tracer).build();
        GlobalTracer.register(tracer);
        io.opentracing.contrib.jdbc.TracingDriver.load();
        io.opentracing.contrib.jdbc.TracingDriver.setInterceptorMode(true);
        TracingDriver.setInterceptorProperty(true);
      }
      AuthService authService = new PublicAuthServiceUtils();
      RoleService roleService = new PublicRoleServiceUtils(authService);

      Map<String, Object> authServicePropMap =
          (Map<String, Object>) propertiesMap.get(ModelDBConstants.AUTH_SERVICE);
      if (authServicePropMap != null) {
        String authServiceHost = (String) authServicePropMap.get(ModelDBConstants.HOST);
        Integer authServicePort = (Integer) authServicePropMap.get(ModelDBConstants.PORT);
        app.setAuthServerHost(authServiceHost);
        app.setAuthServerPort(authServicePort);

        authService = new AuthServiceUtils();
        roleService = new RoleServiceUtils(authService);
      }

      Map<String, Object> databasePropMap =
          (Map<String, Object>) propertiesMap.get(ModelDBConstants.DATABASE);

      HealthStatusManager healthStatusManager = new HealthStatusManager(new HealthServiceImpl());
      serverBuilder.addService(healthStatusManager.getHealthService());
      healthStatusManager.setStatus("", HealthCheckResponse.ServingStatus.SERVING);

      // ----------------- Start Initialize database & modelDB services with DAO ---------
      initializeServicesBaseOnDataBase(
          serverBuilder, databasePropMap, propertiesMap, authService, roleService);
      // ----------------- Finish Initialize database & modelDB services with DAO --------

      serverBuilder.intercept(new ModelDBAuthInterceptor());

      Server server = serverBuilder.build();
      // --------------- Finish Initialize modelDB gRPC server --------------------------

      // --------------- Start modelDB gRPC server --------------------------
      server.start();
      up.inc();
      LOGGER.info("Backend server started listening on {}", grpcServerPort);

      Runtime.getRuntime()
          .addShutdownHook(
              new Thread(
                  () -> {
                    int activeRequestCount = ModelDBAuthInterceptor.ACTIVE_REQUEST_COUNT.get();
                    while (activeRequestCount > 0) {
                      activeRequestCount = ModelDBAuthInterceptor.ACTIVE_REQUEST_COUNT.get();
                      System.err.println("Active Request Count in while: " + activeRequestCount);
                      try {
                        Thread.sleep(1000); // wait for 1s
                      } catch (InterruptedException e) {
                        e.printStackTrace();
                      }
                    }
                    // Use stderr here since the logger may have been reset by its JVM shutdown
                    // hook.
                    System.err.println(
                        "*** Shutting down gRPC server since JVM is shutting down ***");
                    server.shutdown();
                    try {
                      server.awaitTermination();
                    } catch (InterruptedException e) {
                      e.printStackTrace();
                    }
                    System.err.println("*** Server Shutdown ***");
                  }));

      // ----------- Don't exit the main thread. Wait until server is terminated -----------
      server.awaitTermination();
      up.dec();
    } catch (Exception ex) {
      ex.printStackTrace();
      initiateShutdown(0);
      System.exit(0);
    }
  }

  public static void initializeServicesBaseOnDataBase(
      ServerBuilder<?> serverBuilder,
      Map<String, Object> databasePropMap,
      Map<String, Object> propertiesMap,
      AuthService authService,
      RoleService roleService)
      throws ModelDBException {

    App app = App.getInstance();
    Map<String, Object> serviceUserDetailMap =
        (Map<String, Object>) propertiesMap.get(ModelDBConstants.MDB_SERVICE_USER);
    if (serviceUserDetailMap != null) {
      if (serviceUserDetailMap.containsKey(ModelDBConstants.EMAIL)) {
        app.serviceUserEmail = (String) serviceUserDetailMap.get(ModelDBConstants.EMAIL);
        LOGGER.trace("service user email found");
      }
      if (serviceUserDetailMap.containsKey(ModelDBConstants.DEV_KEY)) {
        app.serviceUserDevKey = (String) serviceUserDetailMap.get(ModelDBConstants.DEV_KEY);
        LOGGER.trace("service user devKey found");
      }
    }

    Map<String, Object> featureFlagMap =
        (Map<String, Object>) propertiesMap.get(ModelDBConstants.FEATURE_FLAG);
    if (featureFlagMap != null) {
      app.setDisabledAuthz(
          (Boolean) featureFlagMap.getOrDefault(ModelDBConstants.DISABLED_AUTHZ, false));
    }

    Map<String, Object> starterProjectDetail =
        (Map<String, Object>) propertiesMap.get(ModelDBConstants.STARTER_PROJECT);
    if (starterProjectDetail != null) {
      app.starterProjectID = (String) starterProjectDetail.get(ModelDBConstants.STARTER_PROJECT_ID);
    }
    // --------------- Start Initialize Cloud Config ---------------------------------------------
    ArtifactStoreService artifactStoreService =
        initializeServicesBaseOnArtifactStoreType(propertiesMap);

    // --------------- Start Initialize Database base on configuration --------------------------
    if (databasePropMap.isEmpty()) {
      throw new ModelDBException("database properties not found in config.");
    }
    LOGGER.trace("Database properties found");

    String dbType = (String) databasePropMap.get(ModelDBConstants.DB_TYPE);
    switch (dbType) {
      case ModelDBConstants.RELATIONAL:

        // --------------- Start Initialize relational Database base on configuration
        // ---------------
        app.databasePropMap = databasePropMap;
        app.propertiesMap = propertiesMap;
        ModelDBHibernateUtil.createOrGetSessionFactory();

        LOGGER.trace("RDBMS configured with server");
        // --------------- Finish Initialize relational Database base on configuration
        // --------------

        // -- Start Initialize relational Service and modelDB services --
        initializeRelationalDBServices(
            serverBuilder, artifactStoreService, authService, roleService);
        // -- Start Initialize relational Service and modelDB services --
        break;
      default:
        throw new ModelDBException(
            "Please enter valid database name (DBType) in config.yaml file.");
    }

    // --------------- Finish Initialize Database base on configuration --------------------------

    initializeTelemetryBasedOnConfig(propertiesMap);

    // Initialize cron jobs
    CronJobUtils.initializeBasedOnConfig(propertiesMap, authService, roleService);
  }

  private static void initializeRelationalDBServices(
      ServerBuilder<?> serverBuilder,
      ArtifactStoreService artifactStoreService,
      AuthService authService,
      RoleService roleService) {

    // --------------- Start Initialize DAO --------------------------
    CommitDAO commitDAO = new CommitDAORdbImpl();
    RepositoryDAO repositoryDAO = new RepositoryDAORdbImpl(authService, roleService);
    BlobDAO blobDAO = new BlobDAORdbImpl(authService);

    ExperimentDAO experimentDAO = new ExperimentDAORdbImpl(authService, roleService);
    ExperimentRunDAO experimentRunDAO =
        new ExperimentRunDAORdbImpl(authService, roleService, repositoryDAO, commitDAO, blobDAO);
    ProjectDAO projectDAO =
        new ProjectDAORdbImpl(authService, roleService, experimentDAO, experimentRunDAO);
    ArtifactStoreDAO artifactStoreDAO = new ArtifactStoreDAORdbImpl(artifactStoreService);
    JobDAO jobDAO = new JobDAORdbImpl(authService);
    CommentDAO commentDAO = new CommentDAORdbImpl(authService);
    DatasetDAO datasetDAO = new DatasetDAORdbImpl(authService, roleService);
    LineageDAO lineageDAO = new LineageDAORdbImpl();
    DatasetVersionDAO datasetVersionDAO = new DatasetVersionDAORdbImpl(authService, roleService);
    MetadataDAO metadataDAO = new MetadataDAORdbImpl();
    LOGGER.info("All DAO initialized");
    // --------------- Finish Initialize DAO --------------------------
    initializeBackendServices(
        serverBuilder,
        projectDAO,
        experimentDAO,
        experimentRunDAO,
        datasetDAO,
        datasetVersionDAO,
        artifactStoreDAO,
        jobDAO,
        commentDAO,
        lineageDAO,
        metadataDAO,
        repositoryDAO,
        commitDAO,
        blobDAO,
        authService,
        roleService);
  }

  private static void initializeBackendServices(
      ServerBuilder<?> serverBuilder,
      ProjectDAO projectDAO,
      ExperimentDAO experimentDAO,
      ExperimentRunDAO experimentRunDAO,
      DatasetDAO datasetDAO,
      DatasetVersionDAO datasetVersionDAO,
      ArtifactStoreDAO artifactStoreDAO,
      JobDAO jobDAO,
      CommentDAO commentDAO,
      LineageDAO lineageDAO,
      MetadataDAO metadataDAO,
      RepositoryDAO repositoryDAO,
      CommitDAO commitDAO,
      BlobDAO blobDAO,
      AuthService authService,
      RoleService roleService) {
    App app = App.getInstance();
    wrapService(
        serverBuilder,
        new ProjectServiceImpl(
            authService, roleService, projectDAO, experimentRunDAO, artifactStoreDAO));
    LOGGER.trace("Project serviceImpl initialized");
    wrapService(
        serverBuilder,
        new ExperimentServiceImpl(
            authService, roleService, experimentDAO, projectDAO, artifactStoreDAO));
    LOGGER.trace("Experiment serviceImpl initialized");
    wrapService(
        serverBuilder,
        new ExperimentRunServiceImpl(
            authService,
            roleService,
            experimentRunDAO,
            projectDAO,
            experimentDAO,
            artifactStoreDAO,
            datasetVersionDAO));
    LOGGER.trace("ExperimentRun serviceImpl initialized");
    wrapService(serverBuilder, new JobServiceImpl(authService, jobDAO));
    LOGGER.trace("Job serviceImpl initialized");
    wrapService(serverBuilder, new CommentServiceImpl(authService, commentDAO));
    LOGGER.trace("Comment serviceImpl initialized");
    wrapService(
        serverBuilder,
        new DatasetServiceImpl(
            authService,
            roleService,
            datasetDAO,
            datasetVersionDAO,
            projectDAO,
            experimentDAO,
            experimentRunDAO));
    LOGGER.trace("Dataset serviceImpl initialized");
    wrapService(
        serverBuilder,
        new DatasetVersionServiceImpl(authService, roleService, datasetDAO, datasetVersionDAO));
    LOGGER.trace("Dataset Version serviceImpl initialized");
    wrapService(
        serverBuilder,
        new AdvancedServiceImpl(
            authService,
            roleService,
            projectDAO,
            experimentRunDAO,
            commentDAO,
            experimentDAO,
            artifactStoreDAO,
            datasetDAO,
            datasetVersionDAO));
    LOGGER.trace("Hydrated serviceImpl initialized");
    wrapService(
        serverBuilder, new LineageServiceImpl(lineageDAO, experimentRunDAO, datasetVersionDAO));
    LOGGER.trace("Lineage serviceImpl initialized");

    wrapService(
        serverBuilder,
        new VersioningServiceImpl(
            authService,
            roleService,
            repositoryDAO,
            commitDAO,
            blobDAO,
            projectDAO,
            experimentDAO,
            experimentRunDAO,
            new ModelDBAuthInterceptor(),
            new FileHasher()));
    LOGGER.trace("Versioning serviceImpl initialized");
    wrapService(serverBuilder, new MetadataServiceImpl(metadataDAO));
    LOGGER.trace("Metadata serviceImpl initialized");
    LOGGER.info("All services initialized and resolved dependency before server start");
  }

  private static void wrapService(ServerBuilder<?> serverBuilder, BindableService bindableService) {
    App app = App.getInstance();
    if (app.traceEnabled)
      serverBuilder.addService(app.tracingInterceptor.intercept(bindableService));
    else serverBuilder.addService(bindableService);
  }

  private static ArtifactStoreService initializeServicesBaseOnArtifactStoreType(
      Map<String, Object> propertiesMap) throws ModelDBException {

    Map<String, Object> springServerMap =
        (Map<String, Object>) propertiesMap.get(ModelDBConstants.SPRING_SERVER);
    if (springServerMap == null) {
      throw new ModelDBException("springServer configuration not found in properties.");
    }

    Integer springServerPort = (Integer) springServerMap.get(ModelDBConstants.PORT);
    LOGGER.trace("spring server port number found");
    System.getProperties().put("server.port", String.valueOf(springServerPort));

    Map<String, Object> artifactStoreConfigMap =
        (Map<String, Object>) propertiesMap.get(ModelDBConstants.ARTIFACT_STORE_CONFIG);

    String artifactStoreType =
        (String) artifactStoreConfigMap.get(ModelDBConstants.ARTIFACT_STORE_TYPE);

    // ------------- Start Initialize Cloud storage base on configuration ------------------
    ArtifactStoreService artifactStoreService;
    App app = App.getInstance();

    Object object = springServerMap.get(ModelDBConstants.SHUTDOWN_TIMEOUT);
    if (object instanceof Integer) {
      app.shutdownTimeout = ((Integer) object).longValue();
    } else {
      app.shutdownTimeout = ModelDBConstants.DEFAULT_SHUTDOWN_TIMEOUT;
    }

    switch (artifactStoreType) {
      case ModelDBConstants.S3:
        Map<String, Object> s3ConfigMap =
            (Map<String, Object>) artifactStoreConfigMap.get(ModelDBConstants.S3);
        app.cloudAccessKey = (String) s3ConfigMap.get(ModelDBConstants.CLOUD_ACCESS_KEY);
        app.cloudSecretKey = (String) s3ConfigMap.get(ModelDBConstants.CLOUD_SECRET_KEY);
        String cloudBucketName = (String) s3ConfigMap.get(ModelDBConstants.CLOUD_BUCKET_NAME);
        artifactStoreService = new S3Service(cloudBucketName);
        app.storeTypePathPrefix = "s3://" + cloudBucketName + ModelDBConstants.PATH_DELIMITER;
        System.getProperties().put("scan.packages", "dummyPackageName");
        SpringApplication.run(App.class, new String[0]);
        break;
      case ModelDBConstants.NFS:
        Map<String, Object> nfsConfigMap =
            (Map<String, Object>) artifactStoreConfigMap.get(ModelDBConstants.NFS);
        String rootDir = (String) nfsConfigMap.get(ModelDBConstants.NFS_ROOT_PATH);
        LOGGER.trace("NFS server root path {}", rootDir);
        app.storeTypePathPrefix = "nfs://" + rootDir + ModelDBConstants.PATH_DELIMITER;

        app.pickNFSHostFromConfig =
            (Boolean) nfsConfigMap.getOrDefault(ModelDBConstants.PICK_NFS_HOST_FROM_CONFIG, false);
        LOGGER.trace("NFS pick host from config flag : {}", app.pickNFSHostFromConfig);
        app.nfsServerHost =
            (String) nfsConfigMap.getOrDefault(ModelDBConstants.NFS_SERVER_HOST, "");
        LOGGER.trace("NFS server host URL found : {}", app.nfsServerHost);
        app.nfsUrlProtocol =
            (String)
                nfsConfigMap.getOrDefault(
                    ModelDBConstants.NFS_URL_PROTOCOL, ModelDBConstants.HTTPS_STR);
        LOGGER.debug("NFS URL protocol found : {}", app.nfsUrlProtocol);

        Map<String, Object> artifactEndpointConfigMap =
            (Map<String, Object>) nfsConfigMap.get(ModelDBConstants.ARTIFACT_ENDPOINT);
        app.getArtifactEndpoint =
            (String) artifactEndpointConfigMap.get(ModelDBConstants.GET_ARTIFACT_ENDPOINT);
        LOGGER.trace("Get artifact endpoint found : {}", app.getArtifactEndpoint);
        app.storeArtifactEndpoint =
            (String) artifactEndpointConfigMap.get(ModelDBConstants.STORE_ARTIFACT_ENDPOINT);
        LOGGER.trace("Store artifact endpoint found : {}", app.storeArtifactEndpoint);

        System.getProperties().put("file.upload-dir", rootDir);
        System.getProperties().put("artifactEndpoint.storeArtifact", app.storeArtifactEndpoint);
        System.getProperties().put("artifactEndpoint.getArtifact", app.getArtifactEndpoint);
        System.getProperties()
            .put("scan.packages", "ai.verta.modeldb.artifactStore.storageservice.nfs");
        SpringApplication.run(App.class, new String[0]);

        artifactStoreService = app.applicationContext.getBean(NFSService.class);
        break;
      default:
        throw new ModelDBException("Configure valid artifact store name in config.yaml file.");
    }
    // ------------- Finish Initialize Cloud storage base on configuration ------------------

    LOGGER.info(
        "ArtifactStore service initialized and resolved storage dependency before server start");
    return artifactStoreService;
  }

  public static void initializeTelemetryBasedOnConfig(Map<String, Object> propertiesMap) {
    boolean optIn = true;
    int frequency = 1;
    String consumer = null;
    if (propertiesMap.containsKey(ModelDBConstants.TELEMETRY)) {
      Map<String, Object> telemetryMap =
          (Map<String, Object>) propertiesMap.get(ModelDBConstants.TELEMETRY);
      if (telemetryMap != null) {
        optIn = (boolean) telemetryMap.getOrDefault(ModelDBConstants.OPT_IN, true);
        frequency = (int) telemetryMap.getOrDefault(ModelDBConstants.TELEMENTRY_FREQUENCY, 1);
        if (telemetryMap.containsKey(ModelDBConstants.TELEMETRY_CONSUMER)) {
          consumer = (String) telemetryMap.get(ModelDBConstants.TELEMETRY_CONSUMER);
        }
      }
    }

    if (optIn) {
      // creating an instance of task to be scheduled
      TimerTask task = new TelemetryCron(consumer);
      ModelDBUtils.scheduleTask(task, frequency, TimeUnit.HOURS);
      LOGGER.info("Telemetry scheduled successfully");
    } else {
      LOGGER.info("Telemetry opt out by user");
    }
  }

  public String getStarterProjectID() {
    return starterProjectID;
  }

  public String getAuthServerHost() {
    return authServerHost;
  }

  public void setAuthServerHost(String authServerHost) {
    this.authServerHost = authServerHost;
  }

  public Integer getAuthServerPort() {
    return authServerPort;
  }

  public void setAuthServerPort(Integer authServerPort) {
    this.authServerPort = authServerPort;
  }

  public Boolean getPickNFSHostFromConfig() {
    return pickNFSHostFromConfig;
  }

  public String getNfsServerHost() {
    return nfsServerHost;
  }

  public String getNfsUrlProtocol() {
    return nfsUrlProtocol;
  }

  public String getStoreArtifactEndpoint() {
    return storeArtifactEndpoint;
  }

  public String getGetArtifactEndpoint() {
    return getArtifactEndpoint;
  }

  public String getStoreTypePathPrefix() {
    return storeTypePathPrefix;
  }

  public Map<String, Object> getDatabasePropMap() {
    return databasePropMap;
  }

  public Map<String, Object> getPropertiesMap() {
    return propertiesMap;
  }

  public Boolean getDisabledAuthz() {
    return disabledAuthz;
  }

  public void setDisabledAuthz(Boolean disabledAuthz) {
    this.disabledAuthz = disabledAuthz;
  }

  public String getCloudAccessKey() {
    return cloudAccessKey;
  }

  public String getCloudSecretKey() {
    return cloudSecretKey;
  }

  public Boolean getStoreClientCreationTimestamp() {
    return storeClientCreationTimestamp;
  }

<<<<<<< HEAD
  public Integer getRequestTimeout() {
    return requestTimeout;
=======
  public String getServiceUserEmail() {
    return serviceUserEmail;
  }

  public String getServiceUserDevKey() {
    return serviceUserDevKey;
  }

  public Boolean getTraceEnabled() {
    return traceEnabled;
>>>>>>> 7fae4dc1
  }
}<|MERGE_RESOLUTION|>--- conflicted
+++ resolved
@@ -191,71 +191,6 @@
     return app;
   }
 
-<<<<<<< HEAD
-  public static void main(String[] args) throws Exception {
-
-    LOGGER.info("Backend server starting.");
-    final java.util.logging.Logger logger =
-        java.util.logging.Logger.getLogger("io.grpc.netty.NettyServerTransport.connections");
-    logger.setLevel(Level.WARNING);
-    // --------------- Start reading properties --------------------------
-    Map<String, Object> propertiesMap =
-        ModelDBUtils.readYamlProperties(System.getenv(ModelDBConstants.VERTA_MODELDB_CONFIG));
-    // --------------- End reading properties --------------------------
-
-    // --------------- Start Initialize modelDB gRPC server --------------------------
-    Map<String, Object> grpcServerMap =
-        (Map<String, Object>) propertiesMap.get(ModelDBConstants.GRPC_SERVER);
-    if (grpcServerMap == null) {
-      throw new ModelDBException("grpcServer configuration not found in properties.");
-    }
-
-    Integer grpcServerPort = (Integer) grpcServerMap.get(ModelDBConstants.PORT);
-    LOGGER.trace("grpc server port number found");
-    ServerBuilder<?> serverBuilder = ServerBuilder.forPort(grpcServerPort);
-
-    App app = App.getInstance();
-    app.requestTimeout = (Integer) grpcServerMap.getOrDefault(ModelDBConstants.REQUEST_TIMEOUT, 30);
-
-    Map<String, Object> featureFlagMap =
-        (Map<String, Object>) propertiesMap.get(ModelDBConstants.FEATURE_FLAG);
-    if (featureFlagMap != null) {
-      app.setDisabledAuthz(
-          (Boolean) featureFlagMap.getOrDefault(ModelDBConstants.DISABLED_AUTHZ, false));
-      app.storeClientCreationTimestamp =
-          (Boolean)
-              featureFlagMap.getOrDefault(ModelDBConstants.STORE_CLIENT_CREATION_TIMESTAMP, false);
-    }
-
-    AuthService authService = new PublicAuthServiceUtils();
-    RoleService roleService = new PublicRoleServiceUtils(authService);
-
-    Map<String, Object> authServicePropMap =
-        (Map<String, Object>) propertiesMap.get(ModelDBConstants.AUTH_SERVICE);
-    if (authServicePropMap != null) {
-      String authServiceHost = (String) authServicePropMap.get(ModelDBConstants.HOST);
-      Integer authServicePort = (Integer) authServicePropMap.get(ModelDBConstants.PORT);
-      app.setAuthServerHost(authServiceHost);
-      app.setAuthServerPort(authServicePort);
-
-      authService = new AuthServiceUtils();
-      roleService = new RoleServiceUtils(authService);
-    }
-
-    Map<String, Object> databasePropMap =
-        (Map<String, Object>) propertiesMap.get(ModelDBConstants.DATABASE);
-
-    HealthStatusManager healthStatusManager = new HealthStatusManager(new HealthServiceImpl());
-    serverBuilder.addService(healthStatusManager.getHealthService());
-    healthStatusManager.setStatus("", HealthCheckResponse.ServingStatus.SERVING);
-
-    // ----------------- Start Initialize database & modelDB services with DAO ---------
-    initializeServicesBaseOnDataBase(
-        serverBuilder, databasePropMap, propertiesMap, authService, roleService);
-    // ----------------- Finish Initialize database & modelDB services with DAO --------
-
-    serverBuilder.intercept(new ModelDBAuthInterceptor());
-=======
   public static void main(String[] args) {
     try {
       LOGGER.info("Backend server starting.");
@@ -273,15 +208,17 @@
       if (grpcServerMap == null) {
         throw new ModelDBException("grpcServer configuration not found in properties.");
       }
->>>>>>> 7fae4dc1
 
       Integer grpcServerPort = (Integer) grpcServerMap.get(ModelDBConstants.PORT);
       LOGGER.trace("grpc server port number found");
       ServerBuilder<?> serverBuilder = ServerBuilder.forPort(grpcServerPort);
 
+      App app = App.getInstance();
+      app.requestTimeout =
+          (Integer) grpcServerMap.getOrDefault(ModelDBConstants.REQUEST_TIMEOUT, 30);
+
       Map<String, Object> featureFlagMap =
           (Map<String, Object>) propertiesMap.get(ModelDBConstants.FEATURE_FLAG);
-      App app = App.getInstance();
       if (featureFlagMap != null) {
         app.setDisabledAuthz(
             (Boolean) featureFlagMap.getOrDefault(ModelDBConstants.DISABLED_AUTHZ, false));
@@ -782,20 +719,19 @@
     return storeClientCreationTimestamp;
   }
 
-<<<<<<< HEAD
+  public String getServiceUserEmail() {
+    return serviceUserEmail;
+  }
+
+  public String getServiceUserDevKey() {
+    return serviceUserDevKey;
+  }
+
+  public Boolean getTraceEnabled() {
+    return traceEnabled;
+  }
+
   public Integer getRequestTimeout() {
     return requestTimeout;
-=======
-  public String getServiceUserEmail() {
-    return serviceUserEmail;
-  }
-
-  public String getServiceUserDevKey() {
-    return serviceUserDevKey;
-  }
-
-  public Boolean getTraceEnabled() {
-    return traceEnabled;
->>>>>>> 7fae4dc1
   }
 }