package ai.verta.modeldb.project;

import ai.verta.common.Artifact;
import ai.verta.common.KeyValue;
import ai.verta.common.VisibilityEnum;
import ai.verta.modeldb.CodeVersion;
import ai.verta.modeldb.FindProjects;
import ai.verta.modeldb.Project;
import ai.verta.modeldb.collaborator.CollaboratorBase;
import ai.verta.modeldb.dto.ProjectPaginationDTO;
import ai.verta.modeldb.exceptions.ModelDBException;
import ai.verta.uac.ResourceVisibility;
import ai.verta.uac.UserInfo;
import com.google.protobuf.InvalidProtocolBufferException;
import java.util.List;
import java.util.Map;

public interface ProjectDAO {

  /**
   * Insert Project entity in database.
   *
   * @param Project project
   * @param UserInfo userInfo
   * @return void
   */
  Project insertProject(Project project, UserInfo userInfo) throws InvalidProtocolBufferException;

  /**
   * @param projectId : project.id
   * @param projectName : updated project name from client request
   * @return {@link Project} : updated project
   * @throws InvalidProtocolBufferException InvalidProtocolBufferException
   */
  Project updateProjectName(String projectId, String projectName)
      throws InvalidProtocolBufferException;

  /**
   * @param projectId : project.id
   * @param projectDescription : updated project description from client request
   * @return {@link Project} : updated project
   * @throws InvalidProtocolBufferException InvalidProtocolBufferException
   */
  Project updateProjectDescription(String projectId, String projectDescription)
      throws InvalidProtocolBufferException;

  /**
   * @param projectId : project.id
   * @param projectReadme : updated project readme text from client request
   * @return {@link Project} : updated project
   * @throws InvalidProtocolBufferException InvalidProtocolBufferException
   */
  Project updateProjectReadme(String projectId, String projectReadme)
      throws InvalidProtocolBufferException;

  /**
   * @param projectId : project.id
   * @param updatedCodeVersion : updated project codeVersion snapshot from client request
   * @return {@link Project} : updated project
   * @throws InvalidProtocolBufferException InvalidProtocolBufferException
   */
  Project logProjectCodeVersion(String projectId, CodeVersion updatedCodeVersion)
      throws InvalidProtocolBufferException;

  /**
   * Update Project Attributes in database using projectId.
   *
   * <p>updatedCount success updated response from database. if there is no any object update then
   * its return zero. If updated new data is same as old data then it also return zero.
   *
   * @param String projectId, KeyValue attribute
   * @return Project updated Project entity
   */
  Project updateProjectAttributes(String projectId, KeyValue attribute)
      throws InvalidProtocolBufferException;

  /**
   * Fetch Project Attributes from database using projectId.
   *
   * @param getAll flag
   * @param attributeKeyList
   * @param String projectId
   * @return List<KeyValue> projectAttributes.
   * @throws InvalidProtocolBufferException
   */
  List<KeyValue> getProjectAttributes(
      String projectId, List<String> attributeKeyList, Boolean getAll)
      throws InvalidProtocolBufferException;

  /**
   * Delete the Projects in database using projectIds.
   *
   * <p>TODO : Add logic of Deleting Experiment & ExperimentRun associated with project.
   *
   * @param projectIds : list of Project.id
   * @return {@link List} : deleted projectIds
   * @throws InvalidProtocolBufferException InvalidProtocolBufferException
   */
  List<String> deleteProjects(List<String> projectIds) throws InvalidProtocolBufferException;

  /**
   * Fetch All the Project from database bases on user details.
   *
   * @param userInfo : userInfo
   * @param pageNumber : page number use for pagination.
   * @param pageLimit : page limit is per page record count.
   * @param order : this parameter has order like asc OR desc.
   * @param sortKey : Use this field for filter data.
   * @param projectVisibility : ProjectVisibility.PUBLIC, ProjectVisibility.PRIVATE
   * @return {@link ProjectPaginationDTO} : projectPaginationDTO contains the projectList &
   *     total_pages count
   * @throws InvalidProtocolBufferException : InvalidProtocolBufferException
   */
  ProjectPaginationDTO getProjects(
      UserInfo userInfo,
      Integer pageNumber,
      Integer pageLimit,
      Boolean order,
      String sortKey,
<<<<<<< HEAD
      VisibilityEnum.Visibility projectVisibility)
=======
      ResourceVisibility projectVisibility)
>>>>>>> 8a84a029
      throws InvalidProtocolBufferException;

  /**
   * Update Project Tags in database using projectId.
   *
   * @param String projectId, List<String> tagsList
   * @return Project updated Project entity
   * @throws InvalidProtocolBufferException
   */
  Project addProjectTags(String projectId, List<String> tagsList)
      throws InvalidProtocolBufferException;

  /**
   * Delete Project Tags in database using projectId.
   *
   * @param projectTagList
   * @param deleteAll
   * @param String projectId
   * @return Project project
   * @throws InvalidProtocolBufferException
   */
  Project deleteProjectTags(String projectId, List<String> projectTagList, Boolean deleteAll)
      throws InvalidProtocolBufferException;

  /**
   * Fetch the Projects based on key and value from database.
   *
   * @param key : key like ModelDBConstants.ID,ModelDBConstants.NAME etc.
   * @param value : value is project.Id, project.name etc.
   * @param userInfo : current login user
   * @return {@link Project} : project based on search return project entity.
   * @throws InvalidProtocolBufferException InvalidProtocolBufferException
   */
  List<Project> getProjects(String key, String value, UserInfo userInfo)
      throws InvalidProtocolBufferException;

  /**
   * Add attributes in database using projectId.
   *
   * @param String projectId
   * @param List<KeyValue> attributesList
   * @return Project --> updated Project entity
   */
  Project addProjectAttributes(String projectId, List<KeyValue> attributesList)
      throws InvalidProtocolBufferException;

  /**
   * Delete Project Attributes in database using projectId.
   *
   * @param deleteAll
   * @param attributeKeyList
   * @param String projectId
   * @return Project project
   * @throws InvalidProtocolBufferException
   */
  Project deleteProjectAttributes(
      String projectId, List<String> attributeKeyList, Boolean deleteAll)
      throws InvalidProtocolBufferException;

  /**
   * Fetch Project Tags from database using projectId.
   *
   * @param String projectId
   * @return List<String> projectTags.
   * @throws InvalidProtocolBufferException
   */
  List<String> getProjectTags(String projectId) throws InvalidProtocolBufferException;

  /**
   * Deep copy project in database. In current scope we deep copy associated Experiments and
   * ExperimentRuns
   *
   * @param Project project
   * @return Project
   */
  Project deepCopyProjectForUser(String srcProjectID, UserInfo userInfo)
      throws InvalidProtocolBufferException, ModelDBException;

  /**
   * Fetch the Projects corresponding to the id
   *
   * @param id
   * @return Project
   */
  Project getProjectByID(String id) throws InvalidProtocolBufferException;

  /**
   * Fetch count of experiment of project
   *
   * @param projectIds : projectIds
   * @return count of Experiment entity
   */
  Long getExperimentCount(List<String> projectIds);

  /**
   * Fetch count of experimentRun of project
   *
   * @param projectIds : projectIds
   * @return count of ExperimentRun entity
   */
  Long getExperimentRunCount(List<String> projectIds);

  /**
   * Set project short name
   *
   * @param projectId
   * @param projectShortName
   * @param userInfo
   * @return updated project
   * @throws InvalidProtocolBufferException
   */
  Project setProjectShortName(String projectId, String projectShortName, UserInfo userInfo)
      throws InvalidProtocolBufferException;

  /**
   * Return public projects
   *
   * @param hostUserInfo
   * @param currentLoginUserInfo
   * @return List<Project> public project list
   * @throws InvalidProtocolBufferException
   */
  List<Project> getPublicProjects(
      UserInfo hostUserInfo, UserInfo currentLoginUserInfo, String workspaceName)
      throws InvalidProtocolBufferException;

  /**
<<<<<<< HEAD
   * Set/Update project visibility
   *
   * @param projectId
   * @param projectVisibility
   * @return updated project
   * @throws InvalidProtocolBufferException
   */
  Project setVisibility(String projectId, VisibilityEnum.Visibility projectVisibility)
      throws InvalidProtocolBufferException;

  /**
=======
>>>>>>> 8a84a029
   * @param projectIds : list of project ids
   * @return : project list
   * @throws InvalidProtocolBufferException InvalidProtocolBufferException
   */
  List<Project> getProjectsByBatchIds(List<String> projectIds)
      throws InvalidProtocolBufferException;

  /**
   * Return list of projects based on FindProjects queryParameters
   *
   * @param queryParameters : queryParameters --> query parameters for filtering projects
   * @param host : host userInfo based on shared URL (ex: xyz.abcPlatform.ai/xyz_user_email_id)
   * @param currentLoginUserInfo : Current login userInfo
   * @param projectVisibility : projectVisibility.PUBLIC, projectVisibility.PRIVATE
   * @return {@link ProjectPaginationDTO} : projectPaginationDTO contains the list of projects based
   *     on filter queryParameters & total_pages count
   * @throws InvalidProtocolBufferException InvalidProtocolBufferException
   */
  ProjectPaginationDTO findProjects(
      FindProjects queryParameters,
      CollaboratorBase host,
      UserInfo currentLoginUserInfo,
<<<<<<< HEAD
      VisibilityEnum.Visibility projectVisibility)
=======
      ResourceVisibility projectVisibility)
>>>>>>> 8a84a029
      throws InvalidProtocolBufferException;

  /**
   * Project has artifacts field. Add new Artifact in that artifacts List.
   *
   * @param projectId : project.id
   * @param artifacts : project.artifacts
   * @return {@link Project} : updated project
   * @throws InvalidProtocolBufferException InvalidProtocolBufferException
   */
  Project logArtifacts(String projectId, List<Artifact> artifacts)
      throws InvalidProtocolBufferException;

  /**
   * Return List<Artifact> artifacts from Project entity.
   *
   * @param projectId : project.id
   * @return {@link List<Artifact>} : artifact list from project
   * @throws InvalidProtocolBufferException InvalidProtocolBufferException
   */
  List<Artifact> getProjectArtifacts(String projectId) throws InvalidProtocolBufferException;

  /**
   * Deletes the artifact key associated with the experiment run
   *
   * @param projectId : project.id
   * @param artifactKey : artifact.key
   * @return {@link Project} : updated project
   * @throws InvalidProtocolBufferException InvalidProtocolBufferException
   */
  Project deleteArtifacts(String projectId, String artifactKey)
      throws InvalidProtocolBufferException;

  /**
   * Getting all the owners with respected to project ids and returned by this method.
   *
   * @param projectIds : List<String> list of accessible Project Id
   * @return {@link Map} : Map<String,String> where key= projectId, value= project owner Id
   */
  Map<String, String> getOwnersByProjectIds(List<String> projectIds);

  List<String> getWorkspaceProjectIDs(String workspaceName, UserInfo currentLoginUserInfo)
      throws InvalidProtocolBufferException;
  /**
   * Checks if project with the id exists with delete flag false
   *
   * @param projectId
   * @return
   */
  boolean projectExistsInDB(String projectId);
}<|MERGE_RESOLUTION|>--- conflicted
+++ resolved
@@ -2,7 +2,6 @@
 
 import ai.verta.common.Artifact;
 import ai.verta.common.KeyValue;
-import ai.verta.common.VisibilityEnum;
 import ai.verta.modeldb.CodeVersion;
 import ai.verta.modeldb.FindProjects;
 import ai.verta.modeldb.Project;
@@ -117,11 +116,7 @@
       Integer pageLimit,
       Boolean order,
       String sortKey,
-<<<<<<< HEAD
-      VisibilityEnum.Visibility projectVisibility)
-=======
       ResourceVisibility projectVisibility)
->>>>>>> 8a84a029
       throws InvalidProtocolBufferException;
 
   /**
@@ -249,20 +244,6 @@
       throws InvalidProtocolBufferException;
 
   /**
-<<<<<<< HEAD
-   * Set/Update project visibility
-   *
-   * @param projectId
-   * @param projectVisibility
-   * @return updated project
-   * @throws InvalidProtocolBufferException
-   */
-  Project setVisibility(String projectId, VisibilityEnum.Visibility projectVisibility)
-      throws InvalidProtocolBufferException;
-
-  /**
-=======
->>>>>>> 8a84a029
    * @param projectIds : list of project ids
    * @return : project list
    * @throws InvalidProtocolBufferException InvalidProtocolBufferException
@@ -285,11 +266,7 @@
       FindProjects queryParameters,
       CollaboratorBase host,
       UserInfo currentLoginUserInfo,
-<<<<<<< HEAD
-      VisibilityEnum.Visibility projectVisibility)
-=======
       ResourceVisibility projectVisibility)
->>>>>>> 8a84a029
       throws InvalidProtocolBufferException;
 
   /**
