--- conflicted
+++ resolved
@@ -156,11 +156,7 @@
     this.experimentDAO = experimentDAO;
     this.experimentRunDAO = experimentRunDAO;
     var app = App.getInstance();
-<<<<<<< HEAD
     this.starterProjectID = app.mdbConfig.starterProject;
-=======
-    this.starterProjectID = app.config.starterProject;
->>>>>>> 37b02763
   }
 
   /**
@@ -219,11 +215,7 @@
 
   private Project insertProject(Project project, String workspaceName, UserInfo userInfo) {
     try (var session = modelDBHibernateUtil.getSessionFactory().openSession()) {
-<<<<<<< HEAD
       var workspace = mdbRoleService.getWorkspaceByWorkspaceName(userInfo, workspaceName);
-=======
-      var workspace = roleService.getWorkspaceByWorkspaceName(userInfo, workspaceName);
->>>>>>> 37b02763
 
       var deletedEntitiesQuery = session.createQuery(GET_DELETED_PROJECTS_IDS_BY_NAME_HQL);
       deletedEntitiesQuery.setParameter("projectName", project.getName());
@@ -453,12 +445,8 @@
       Map<Long, Workspace> cacheWorkspaceMap = new HashMap<>();
       Map<String, GetResourcesResponseItem> getResourcesMap = new HashMap<>();
       var existingProtoProjectObj =
-<<<<<<< HEAD
           projectObj.getProtoObject(
               mdbRoleService, authService, cacheWorkspaceMap, getResourcesMap);
-=======
-          projectObj.getProtoObject(roleService, authService, cacheWorkspaceMap, getResourcesMap);
->>>>>>> 37b02763
       for (String tag : tagsList) {
         if (!existingProtoProjectObj.getTagsList().contains(tag)) {
           newTags.add(tag);
@@ -919,11 +907,7 @@
                 ? (UserInfo) host.getCollaboratorMessage()
                 : currentLoginUserInfo;
         if (userInfo != null) {
-<<<<<<< HEAD
           var workspace = mdbRoleService.getWorkspaceByWorkspaceName(userInfo, workspaceName);
-=======
-          var workspace = roleService.getWorkspaceByWorkspaceName(userInfo, workspaceName);
->>>>>>> 37b02763
           List<GetResourcesResponseItem> accessibleAllWorkspaceItems =
               mdbRoleService.getResourceItems(
                   workspace,
@@ -1114,12 +1098,8 @@
         throw new NotFoundException(errorMessage);
       }
       var project =
-<<<<<<< HEAD
           projectEntity.getProtoObject(
               mdbRoleService, authService, new HashMap<>(), new HashMap<>());
-=======
-          projectEntity.getProtoObject(roleService, authService, new HashMap<>(), new HashMap<>());
->>>>>>> 37b02763
       if (project.getArtifactsList() != null && !project.getArtifactsList().isEmpty()) {
         LOGGER.debug("Project Artifacts getting successfully");
         return project.getArtifactsList();
@@ -1173,11 +1153,7 @@
    */
   @Override
   public List<String> getWorkspaceProjectIDs(String workspaceName, UserInfo currentLoginUserInfo) {
-<<<<<<< HEAD
     if (!mdbRoleService.IsImplemented()) {
-=======
-    if (!roleService.IsImplemented()) {
->>>>>>> 37b02763
       try (var session = modelDBHibernateUtil.getSessionFactory().openSession()) {
         return session.createQuery(NON_DELETED_PROJECT_IDS).list();
       }
@@ -1199,13 +1175,8 @@
           && workspaceName.equals(authService.getUsernameFromUserInfo(currentLoginUserInfo))) {
         LOGGER.debug("Workspace and current login user match");
         List<GetResourcesResponseItem> accessibleAllWorkspaceItems =
-<<<<<<< HEAD
             mdbRoleService.getResourceItems(
-                null, Collections.emptySet(), ModelDBServiceResourceTypes.PROJECT);
-=======
-            roleService.getResourceItems(
                 null, Collections.emptySet(), ModelDBServiceResourceTypes.PROJECT, false);
->>>>>>> 37b02763
         accessibleResourceIds.addAll(
             accessibleAllWorkspaceItems.stream()
                 .map(GetResourcesResponseItem::getResourceId)
