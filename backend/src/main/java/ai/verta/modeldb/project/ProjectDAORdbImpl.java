--- conflicted
+++ resolved
@@ -223,7 +223,18 @@
     try (Session session = modelDBHibernateUtil.getSessionFactory().openSession()) {
       Workspace workspace = roleService.getWorkspaceByWorkspaceName(userInfo, workspaceName);
 
-      removeDeletedProjectByNameFromUAC(project.getName(), session);
+      Query deletedEntitiesQuery = session.createQuery(GET_DELETED_PROJECTS_IDS_BY_NAME_HQL);
+      deletedEntitiesQuery.setParameter("projectName", project.getName());
+      List<String> deletedEntityIds = deletedEntitiesQuery.list();
+      if (!deletedEntityIds.isEmpty()) {
+        try {
+          CommonUtils.registeredBackgroundUtilsCount();
+          roleService.deleteEntityResourcesWithServiceUser(
+              deletedEntityIds, ModelDBServiceResourceTypes.PROJECT);
+        } finally {
+          CommonUtils.unregisteredBackgroundUtilsCount();
+        }
+      }
 
       Transaction transaction = session.beginTransaction();
       ProjectEntity projectEntity = RdbmsUtils.generateProjectEntity(project);
@@ -264,61 +275,7 @@
     }
   }
 
-  private void removeDeletedProjectByNameFromUAC(String projectName, Session session) {
-    Query deletedEntitiesQuery = session.createQuery(GET_DELETED_PROJECTS_IDS_BY_NAME_HQL);
-    deletedEntitiesQuery.setParameter("projectName", projectName);
-    List<String> deletedEntityIds = deletedEntitiesQuery.list();
-    if (!deletedEntityIds.isEmpty()) {
-      try {
-        CommonUtils.registeredBackgroundUtilsCount();
-        roleService.deleteEntityResourcesWithServiceUser(
-            deletedEntityIds, ModelDBServiceResourceTypes.PROJECT);
-      } finally {
-        CommonUtils.unregisteredBackgroundUtilsCount();
-      }
-    }
-  }
-
-  @Override
-<<<<<<< HEAD
-  public Project updateProjectName(UserInfo userInfo, String projectId, String projectName)
-      throws InvalidProtocolBufferException {
-    try (Session session = modelDBHibernateUtil.getSessionFactory().openSession()) {
-      Workspace workspace = roleService.getWorkspaceByWorkspaceName(userInfo, null);
-      removeDeletedProjectByNameFromUAC(projectName, session);
-
-      ProjectEntity projectEntity =
-          session.load(ProjectEntity.class, projectId, LockMode.PESSIMISTIC_WRITE);
-      Project project = projectEntity.getProtoObject(roleService, authService);
-      roleService.createWorkspacePermissions(
-          workspace.getId(),
-          Optional.empty(),
-          projectId,
-          projectName,
-          Optional.empty(), // UAC will populate the owner ID
-          ModelDBServiceResourceTypes.PROJECT,
-          project.getCustomPermission(),
-          project.getVisibility());
-
-      projectEntity.setName(projectName);
-      projectEntity.setDate_updated(Calendar.getInstance().getTimeInMillis());
-      Transaction transaction = session.beginTransaction();
-      session.update(projectEntity);
-      transaction.commit();
-      LOGGER.debug("Project name updated successfully");
-      return projectEntity.getProtoObject(roleService, authService);
-    } catch (Exception ex) {
-      if (ModelDBUtils.needToRetry(ex)) {
-        return updateProjectName(userInfo, projectId, projectName);
-      } else {
-        throw ex;
-      }
-    }
-  }
-
-  @Override
-=======
->>>>>>> 44c36bef
+  @Override
   public Project updateProjectDescription(String projectId, String projectDescription)
       throws InvalidProtocolBufferException {
     try (Session session = modelDBHibernateUtil.getSessionFactory().openSession()) {
