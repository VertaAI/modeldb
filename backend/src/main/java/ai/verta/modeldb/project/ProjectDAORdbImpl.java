--- conflicted
+++ resolved
@@ -6,7 +6,6 @@
 import ai.verta.common.ModelDBResourceEnum.ModelDBServiceResourceTypes;
 import ai.verta.common.OperatorEnum;
 import ai.verta.common.ValueTypeEnum;
-import ai.verta.common.VisibilityEnum;
 import ai.verta.modeldb.App;
 import ai.verta.modeldb.CloneExperimentRun;
 import ai.verta.modeldb.CodeVersion;
@@ -954,24 +953,6 @@
       throws InvalidProtocolBufferException {
     try (Session session = ModelDBHibernateUtil.getSessionFactory().openSession()) {
 
-<<<<<<< HEAD
-=======
-      List<String> accessibleProjectIds =
-          roleService.getAccessibleResourceIds(
-              host,
-              new CollaboratorUser(authService, currentLoginUserInfo),
-              ModelDBServiceResourceTypes.PROJECT,
-              queryParameters.getProjectIdsList());
-
-      if (accessibleProjectIds.isEmpty() && roleService.IsImplemented()) {
-        LOGGER.debug("Accessible Project Ids not found, size 0");
-        ProjectPaginationDTO projectPaginationDTO = new ProjectPaginationDTO();
-        projectPaginationDTO.setProjects(Collections.emptyList());
-        projectPaginationDTO.setTotalRecords(0L);
-        return projectPaginationDTO;
-      }
-
->>>>>>> fcff88af
       CriteriaBuilder builder = session.getCriteriaBuilder();
       // Using FROM and JOIN
       CriteriaQuery<ProjectEntity> criteriaQuery = builder.createQuery(ProjectEntity.class);
@@ -1263,7 +1244,6 @@
         return session.createQuery(NON_DELETED_PROJECT_IDS).list();
       }
     } else {
-<<<<<<< HEAD
       Set<String> accessibleAllWorkspaceProjectIds = new HashSet<>();
       // in personal workspace show projects directly shared
       if (workspaceName != null
@@ -1280,25 +1260,11 @@
             roleService.getAccessibleResourceIds(
                 null,
                 new CollaboratorUser(authService, currentLoginUserInfo),
-                VisibilityEnum.Visibility.PRIVATE,
                 ModelDBServiceResourceTypes.PROJECT,
                 Collections.EMPTY_LIST);
         accessibleAllWorkspaceProjectIds.addAll(accessibleAllProjectIds);
       }
       LOGGER.debug("accessibleAllWorkspaceProjectIds : {}", accessibleAllWorkspaceProjectIds);
-=======
-
-      // get list of accessible projects
-      @SuppressWarnings("unchecked")
-      List<String> accessibleProjectIds =
-          roleService.getAccessibleResourceIds(
-              null,
-              new CollaboratorUser(authService, currentLoginUserInfo),
-              ModelDBServiceResourceTypes.PROJECT,
-              Collections.EMPTY_LIST);
-      LOGGER.debug(
-          "accessible Project Ids in function getWorkspaceProjectIDs : {}", accessibleProjectIds);
->>>>>>> fcff88af
 
       // resolve workspace
       Set<String> accessibleProjectIds =
