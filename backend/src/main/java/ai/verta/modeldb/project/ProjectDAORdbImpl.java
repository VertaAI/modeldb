package ai.verta.modeldb.project;

import ai.verta.common.*;
import ai.verta.common.ModelDBResourceEnum.ModelDBServiceResourceTypes;
import ai.verta.modeldb.*;
import ai.verta.modeldb.authservice.RoleService;
import ai.verta.modeldb.common.authservice.AuthService;
import ai.verta.modeldb.common.collaborator.CollaboratorBase;
import ai.verta.modeldb.common.collaborator.CollaboratorUser;
import ai.verta.modeldb.common.exceptions.AlreadyExistsException;
import ai.verta.modeldb.common.exceptions.ModelDBException;
import ai.verta.modeldb.common.exceptions.NotFoundException;
import ai.verta.modeldb.dto.ProjectPaginationDTO;
import ai.verta.modeldb.entities.AttributeEntity;
import ai.verta.modeldb.entities.CodeVersionEntity;
import ai.verta.modeldb.entities.ProjectEntity;
import ai.verta.modeldb.entities.TagsMapping;
import ai.verta.modeldb.exceptions.InvalidArgumentException;
import ai.verta.modeldb.exceptions.PermissionDeniedException;
import ai.verta.modeldb.experiment.ExperimentDAO;
import ai.verta.modeldb.experimentRun.ExperimentRunDAO;
import ai.verta.modeldb.metadata.MetadataServiceImpl;
import ai.verta.modeldb.reconcilers.ReconcilerInitializer;
import ai.verta.modeldb.telemetry.TelemetryUtils;
import ai.verta.modeldb.utils.ModelDBHibernateUtil;
import ai.verta.modeldb.utils.ModelDBUtils;
import ai.verta.modeldb.utils.RdbmsUtils;
import ai.verta.uac.*;
import ai.verta.uac.ModelDBActionEnum.ModelDBServiceActions;
import com.google.protobuf.Value;
import com.google.rpc.Code;
import java.util.*;
import java.util.stream.Collectors;
import javax.persistence.criteria.*;
import org.apache.logging.log4j.LogManager;
import org.apache.logging.log4j.Logger;
import org.hibernate.LockMode;
import org.hibernate.LockOptions;
import org.hibernate.Session;
import org.hibernate.Transaction;
import org.hibernate.query.Query;

public class ProjectDAORdbImpl implements ProjectDAO {

  private static final Logger LOGGER = LogManager.getLogger(ProjectDAORdbImpl.class);
  private static final ModelDBHibernateUtil modelDBHibernateUtil =
      ModelDBHibernateUtil.getInstance();
  private ExperimentDAO experimentDAO;
  private ExperimentRunDAO experimentRunDAO;
  private String starterProjectID;
  private final AuthService authService;
  private final RoleService roleService;

  private static final String GET_PROJECT_ATTR_BY_KEYS_HQL =
      new StringBuilder("From AttributeEntity kv where kv.")
          .append(ModelDBConstants.KEY)
          .append(" in (:keys) AND kv.projectEntity.")
          .append(ModelDBConstants.ID)
          .append(" = :projectId AND kv.field_type = :fieldType")
          .toString();
  private static final String DELETE_ALL_PROJECT_TAGS_HQL =
      new StringBuilder("delete from TagsMapping tm WHERE tm.projectEntity.")
          .append(ModelDBConstants.ID)
          .append(" = :projectId")
          .toString();
  private static final String DELETE_SELECTED_PROJECT_TAGS_HQL =
      new StringBuilder("delete from TagsMapping tm WHERE tm.")
          .append(ModelDBConstants.TAGS)
          .append(" in (:tags) AND tm.projectEntity.")
          .append(ModelDBConstants.ID)
          .append(" = :projectId")
          .toString();
  private static final String DELETE_ALL_PROJECT_ATTRIBUTES_HQL =
      new StringBuilder("delete from AttributeEntity attr WHERE attr.projectEntity.")
          .append(ModelDBConstants.ID)
          .append(" = :projectId")
          .toString();
  private static final String DELETE_SELECTED_PROJECT_ATTRIBUTES_HQL =
      new StringBuilder("delete from AttributeEntity attr WHERE attr.")
          .append(ModelDBConstants.KEY)
          .append(" in (:keys) AND attr.projectEntity.")
          .append(ModelDBConstants.ID)
          .append(" = :projectId")
          .toString();
  private static final String GET_PROJECT_EXPERIMENTS_COUNT_HQL =
      new StringBuilder("SELECT COUNT(*) FROM ExperimentEntity ee WHERE ee.")
          .append(ModelDBConstants.PROJECT_ID)
          .append(" IN (:")
          .append(ModelDBConstants.PROJECT_IDS)
          .append(")")
          .toString();
  private static final String GET_PROJECT_EXPERIMENT_RUNS_COUNT_HQL =
      new StringBuilder("SELECT COUNT(*) FROM ExperimentRunEntity ere WHERE ere.")
          .append(ModelDBConstants.PROJECT_ID)
          .append(" IN (:")
          .append(ModelDBConstants.PROJECT_IDS)
          .append(")")
          .toString();
  private static final String GET_PROJECT_BY_ID_HQL =
      "From ProjectEntity p where p.id = :id AND p."
          + ModelDBConstants.DELETED
          + " = false AND p."
          + ModelDBConstants.CREATED
          + " = true";
  private static final String COUNT_PROJECT_BY_ID_HQL = "Select Count(id) " + GET_PROJECT_BY_ID_HQL;
  private static final String NON_DELETED_PROJECT_IDS =
      "select p.id  From ProjectEntity p where p."
          + ModelDBConstants.DELETED
          + " = false AND p."
          + ModelDBConstants.CREATED
          + " = true";
  private static final String NON_DELETED_PROJECT_IDS_BY_IDS =
      NON_DELETED_PROJECT_IDS + " AND p.id in (:" + ModelDBConstants.PROJECT_IDS + ")";
  private static final String GET_PROJECT_BY_SHORT_NAME_HQL =
      new StringBuilder("From ProjectEntity p where p.deleted = false AND p.")
          .append(ModelDBConstants.SHORT_NAME)
          .append(" = :projectShortName ")
          .append("AND p.id IN (:projectIds)")
          .toString();
  private static final String DELETE_ALL_ARTIFACTS_HQL =
      new StringBuilder("delete from ArtifactEntity ar WHERE ar.projectEntity.")
          .append(ModelDBConstants.ID)
          .append(" = :projectId")
          .toString();
  private static final String DELETE_SELECTED_ARTIFACT_BY_KEYS_HQL =
      new StringBuilder("delete from ArtifactEntity ar WHERE ar.")
          .append(ModelDBConstants.KEY)
          .append(" in (:keys) AND ar.projectEntity.")
          .append(ModelDBConstants.ID)
          .append(" = :projectId")
          .toString();
  private static final String DELETED_STATUS_PROJECT_QUERY_STRING =
      new StringBuilder("UPDATE ")
          .append(ProjectEntity.class.getSimpleName())
          .append(" pr ")
          .append("SET pr.")
          .append(ModelDBConstants.DELETED)
          .append(" = :deleted ")
          .append(" WHERE pr.")
          .append(ModelDBConstants.ID)
          .append(" IN (:projectIds)")
          .toString();
  private static final String GET_DELETED_PROJECTS_IDS_BY_NAME_HQL =
      new StringBuilder("SELECT p.id From ProjectEntity p where p.")
          .append(ModelDBConstants.NAME)
          .append(" = :projectName ")
          .append(" AND p.")
          .append(ModelDBConstants.DELETED)
          .append(" = true")
          .toString();

  public ProjectDAORdbImpl(
      AuthService authService,
      RoleService roleService,
      ExperimentDAO experimentDAO,
      ExperimentRunDAO experimentRunDAO) {
    this.authService = authService;
    this.roleService = roleService;
    this.experimentDAO = experimentDAO;
    this.experimentRunDAO = experimentRunDAO;
    App app = App.getInstance();
    this.starterProjectID = app.config.starterProject;
  }

  /**
   * Method to convert createProject request to Project object. This method generates the project Id
   * using UUID and puts it in Project object.
   *
   * @param request : CreateProject
   * @param userInfo : UserInfo
   * @return Project
   */
  private Project getProjectFromRequest(CreateProject request, UserInfo userInfo) {

    if (request.getName().isEmpty()) {
      request = request.toBuilder().setName(MetadataServiceImpl.createRandomName()).build();
    }

    String projectShortName = ModelDBUtils.convertToProjectShortName(request.getName());

    /*
     * Create Project entity from given CreateProject request. generate UUID and put as id in
     * project for uniqueness. set above created List<KeyValue> attributes in project entity.
     */
    Project.Builder projectBuilder =
        Project.newBuilder()
            .setId(UUID.randomUUID().toString())
            .setName(ModelDBUtils.checkEntityNameLength(request.getName()))
            .setShortName(projectShortName)
            .setDescription(request.getDescription())
            .addAllAttributes(request.getAttributesList())
            .addAllTags(ModelDBUtils.checkEntityTagsLength(request.getTagsList()))
            .setProjectVisibility(request.getProjectVisibility())
            .setVisibility(request.getVisibility())
            .addAllArtifacts(request.getArtifactsList())
            .setReadmeText(request.getReadmeText())
            .setCustomPermission(request.getCustomPermission())
            .setVersionNumber(1L);

    if (request.getDateCreated() != 0L) {
      projectBuilder
          .setDateCreated(request.getDateCreated())
          .setDateUpdated(request.getDateCreated());
    } else {
      projectBuilder
          .setDateCreated(Calendar.getInstance().getTimeInMillis())
          .setDateUpdated(Calendar.getInstance().getTimeInMillis());
    }

    return projectBuilder.build();
  }

  @Override
<<<<<<< HEAD
  public Project insertProject(CreateProject createProjectRequest, UserInfo userInfo) {
=======
  public Project insertProject(CreateProject createProjectRequest, UserInfo userInfo)
      throws InvalidProtocolBufferException {
>>>>>>> 716f9213
    Project project = getProjectFromRequest(createProjectRequest, userInfo);
    return insertProject(project, createProjectRequest.getWorkspaceName(), userInfo);
  }

<<<<<<< HEAD
  private Project insertProject(Project project, String workspaceName, UserInfo userInfo) {
=======
  private Project insertProject(Project project, String workspaceName, UserInfo userInfo)
      throws InvalidProtocolBufferException {
>>>>>>> 716f9213
    try (Session session = modelDBHibernateUtil.getSessionFactory().openSession()) {
      Workspace workspace = roleService.getWorkspaceByWorkspaceName(userInfo, workspaceName);

      Query deletedEntitiesQuery = session.createQuery(GET_DELETED_PROJECTS_IDS_BY_NAME_HQL);
      deletedEntitiesQuery.setParameter("projectName", project.getName());
      List<String> deletedEntityIds = deletedEntitiesQuery.list();
      if (!deletedEntityIds.isEmpty()) {
        roleService.deleteEntityResourcesWithServiceUser(
            deletedEntityIds, ModelDBServiceResourceTypes.PROJECT);
      }

      Transaction transaction = session.beginTransaction();
      ProjectEntity projectEntity = RdbmsUtils.generateProjectEntity(project);
      session.save(projectEntity);
      transaction.commit();
      LOGGER.debug("ProjectEntity created successfully");

      ResourceVisibility resourceVisibility = project.getVisibility();
      if (project.getVisibility().equals(ResourceVisibility.UNKNOWN)) {
        resourceVisibility =
            ModelDBUtils.getResourceVisibility(
                Optional.of(workspace), project.getProjectVisibility());
      }

      roleService.createWorkspacePermissions(
          Optional.of(workspace.getId()),
          Optional.empty(),
          project.getId(),
          project.getName(),
          Optional.empty(),
          ModelDBServiceResourceTypes.PROJECT,
          project.getCustomPermission(),
          resourceVisibility,
          false);
      LOGGER.debug("Project role bindings created successfully");
      transaction = session.beginTransaction();
      projectEntity.setCreated(true);
      projectEntity.setVisibility_migration(true);
      transaction.commit();
      LOGGER.debug("Project created successfully");
      TelemetryUtils.insertModelDBDeploymentInfo();
      return projectEntity.getProtoObject(
          roleService, authService, new HashMap<>(), new HashMap<>());
    } catch (Exception ex) {
      if (ModelDBUtils.needToRetry(ex)) {
        return insertProject(project, workspaceName, userInfo);
      } else {
        throw ex;
      }
    }
  }

  @Override
<<<<<<< HEAD
  public Project updateProjectDescription(String projectId, String projectDescription) {
=======
  public Project updateProjectDescription(String projectId, String projectDescription)
      throws InvalidProtocolBufferException {
>>>>>>> 716f9213
    try (Session session = modelDBHibernateUtil.getSessionFactory().openSession()) {
      ProjectEntity projectEntity =
          session.load(ProjectEntity.class, projectId, LockMode.PESSIMISTIC_WRITE);
      projectEntity.setDescription(projectDescription);
      projectEntity.setDate_updated(Calendar.getInstance().getTimeInMillis());
      projectEntity.increaseVersionNumber();
      Transaction transaction = session.beginTransaction();
      session.update(projectEntity);
      transaction.commit();
      LOGGER.debug("Project description updated successfully");
      return projectEntity.getProtoObject(
          roleService, authService, new HashMap<>(), new HashMap<>());
    } catch (Exception ex) {
      if (ModelDBUtils.needToRetry(ex)) {
        return updateProjectDescription(projectId, projectDescription);
      } else {
        throw ex;
      }
    }
  }

  @Override
<<<<<<< HEAD
  public Project updateProjectReadme(String projectId, String projectReadme) {
=======
  public Project updateProjectReadme(String projectId, String projectReadme)
      throws InvalidProtocolBufferException {
>>>>>>> 716f9213
    try (Session session = modelDBHibernateUtil.getSessionFactory().openSession()) {
      ProjectEntity projectEntity =
          session.load(ProjectEntity.class, projectId, LockMode.PESSIMISTIC_WRITE);
      projectEntity.setReadme_text(projectReadme);
      projectEntity.setDate_updated(Calendar.getInstance().getTimeInMillis());
      projectEntity.increaseVersionNumber();
      Transaction transaction = session.beginTransaction();
      session.update(projectEntity);
      transaction.commit();
      LOGGER.debug("Project readme updated successfully");
      return projectEntity.getProtoObject(
          roleService, authService, new HashMap<>(), new HashMap<>());
    } catch (Exception ex) {
      if (ModelDBUtils.needToRetry(ex)) {
        return updateProjectReadme(projectId, projectReadme);
      } else {
        throw ex;
      }
    }
  }

  @Override
<<<<<<< HEAD
  public Project logProjectCodeVersion(String projectId, CodeVersion updatedCodeVersion) {
=======
  public Project logProjectCodeVersion(String projectId, CodeVersion updatedCodeVersion)
      throws InvalidProtocolBufferException {
>>>>>>> 716f9213
    try (Session session = modelDBHibernateUtil.getSessionFactory().openSession()) {
      ProjectEntity projectEntity =
          session.get(ProjectEntity.class, projectId, LockMode.PESSIMISTIC_WRITE);

      CodeVersionEntity existingCodeVersionEntity = projectEntity.getCode_version_snapshot();
      if (existingCodeVersionEntity == null) {
        projectEntity.setCode_version_snapshot(
            RdbmsUtils.generateCodeVersionEntity(
                ModelDBConstants.CODE_VERSION, updatedCodeVersion));
      } else {
        existingCodeVersionEntity.setDate_logged(updatedCodeVersion.getDateLogged());
        if (updatedCodeVersion.hasGitSnapshot()) {
          existingCodeVersionEntity.setGit_snapshot(
              RdbmsUtils.generateGitSnapshotEntity(
                  ModelDBConstants.GIT_SNAPSHOT, updatedCodeVersion.getGitSnapshot()));
          existingCodeVersionEntity.setCode_archive(null);
        } else if (updatedCodeVersion.hasCodeArchive()) {
          existingCodeVersionEntity.setCode_archive(
              RdbmsUtils.generateArtifactEntity(
                  projectEntity,
                  ModelDBConstants.CODE_ARCHIVE,
                  updatedCodeVersion.getCodeArchive()));
          existingCodeVersionEntity.setGit_snapshot(null);
        }
      }
      projectEntity.setDate_updated(Calendar.getInstance().getTimeInMillis());
      projectEntity.increaseVersionNumber();
      Transaction transaction = session.beginTransaction();
      session.update(projectEntity);
      transaction.commit();
      LOGGER.debug("Project code version snapshot updated successfully");
      return projectEntity.getProtoObject(
          roleService, authService, new HashMap<>(), new HashMap<>());
    } catch (Exception ex) {
      if (ModelDBUtils.needToRetry(ex)) {
        return logProjectCodeVersion(projectId, updatedCodeVersion);
      } else {
        throw ex;
      }
    }
  }

  @Override
<<<<<<< HEAD
  public Project updateProjectAttributes(String projectId, KeyValue attribute) {
=======
  public Project updateProjectAttributes(String projectId, KeyValue attribute)
      throws InvalidProtocolBufferException {
>>>>>>> 716f9213
    try (Session session = modelDBHibernateUtil.getSessionFactory().openSession()) {
      ProjectEntity projectObj =
          session.get(ProjectEntity.class, projectId, LockMode.PESSIMISTIC_WRITE);
      if (projectObj == null) {
        String errorMessage = "Project not found for given ID";
        throw new NotFoundException(errorMessage);
      }

      AttributeEntity updatedAttributeObj =
          RdbmsUtils.generateAttributeEntity(projectObj, ModelDBConstants.ATTRIBUTES, attribute);

      List<AttributeEntity> existingAttributes = projectObj.getAttributeMapping();
      if (!existingAttributes.isEmpty()) {
        boolean doesExist = false;
        for (AttributeEntity existingAttribute : existingAttributes) {
          if (existingAttribute.getKey().equals(attribute.getKey())) {
            existingAttribute.setKey(updatedAttributeObj.getKey());
            existingAttribute.setValue(updatedAttributeObj.getValue());
            existingAttribute.setValue_type(updatedAttributeObj.getValue_type());
            doesExist = true;
            break;
          }
        }
        if (!doesExist) {
          projectObj.setAttributeMapping(Collections.singletonList(updatedAttributeObj));
        }
      } else {
        projectObj.setAttributeMapping(Collections.singletonList(updatedAttributeObj));
      }
      projectObj.setDate_updated(Calendar.getInstance().getTimeInMillis());
      projectObj.increaseVersionNumber();
      Transaction transaction = session.beginTransaction();
      session.saveOrUpdate(projectObj);
      transaction.commit();
      return projectObj.getProtoObject(roleService, authService, new HashMap<>(), new HashMap<>());
    } catch (Exception ex) {
      if (ModelDBUtils.needToRetry(ex)) {
        return updateProjectAttributes(projectId, attribute);
      } else {
        throw ex;
      }
    }
  }

  @Override
  public List<KeyValue> getProjectAttributes(
<<<<<<< HEAD
      String projectId, List<String> attributeKeyList, Boolean getAll) {
=======
      String projectId, List<String> attributeKeyList, Boolean getAll)
      throws InvalidProtocolBufferException {
>>>>>>> 716f9213
    try (Session session = modelDBHibernateUtil.getSessionFactory().openSession()) {
      if (getAll) {
        ProjectEntity projectObj = session.get(ProjectEntity.class, projectId);
        if (projectObj == null) {
          String errorMessage = "Project not found for given ID: " + projectId;
          throw new NotFoundException(errorMessage);
        }
        return projectObj
            .getProtoObject(roleService, authService, new HashMap<>(), new HashMap<>())
            .getAttributesList();
      } else {
        Query query = session.createQuery(GET_PROJECT_ATTR_BY_KEYS_HQL);
        query.setParameterList("keys", attributeKeyList);
        query.setParameter(ModelDBConstants.PROJECT_ID_STR, projectId);
        query.setParameter("fieldType", ModelDBConstants.ATTRIBUTES);

        @SuppressWarnings("unchecked")
        List<AttributeEntity> attributeEntities = query.list();
        return RdbmsUtils.convertAttributeEntityListFromAttributes(attributeEntities);
      }
    } catch (Exception ex) {
      if (ModelDBUtils.needToRetry(ex)) {
        return getProjectAttributes(projectId, attributeKeyList, getAll);
      } else {
        throw ex;
      }
    }
  }

  @Override
<<<<<<< HEAD
  public Project addProjectTags(String projectId, List<String> tagsList) {
=======
  public Project addProjectTags(String projectId, List<String> tagsList)
      throws InvalidProtocolBufferException {
>>>>>>> 716f9213
    try (Session session = modelDBHibernateUtil.getSessionFactory().openSession()) {
      ProjectEntity projectObj =
          session.get(ProjectEntity.class, projectId, LockMode.PESSIMISTIC_WRITE);
      if (projectObj == null) {
        String errorMessage = "Project not found for given ID";
        throw new NotFoundException(errorMessage);
      }
      List<String> newTags = new ArrayList<>();
      Map<Long, Workspace> cacheWorkspaceMap = new HashMap<>();
      Map<String, GetResourcesResponseItem> getResourcesMap = new HashMap<>();
      Project existingProtoProjectObj =
          projectObj.getProtoObject(roleService, authService, cacheWorkspaceMap, getResourcesMap);
      for (String tag : tagsList) {
        if (!existingProtoProjectObj.getTagsList().contains(tag)) {
          newTags.add(tag);
        }
      }
      if (!newTags.isEmpty()) {
        List<TagsMapping> newTagMappings =
            RdbmsUtils.convertTagListFromTagMappingList(projectObj, newTags);
        projectObj.getTags().addAll(newTagMappings);
        projectObj.setDate_updated(Calendar.getInstance().getTimeInMillis());
        projectObj.increaseVersionNumber();
        Transaction transaction = session.beginTransaction();
        session.saveOrUpdate(projectObj);
        transaction.commit();
      }
      LOGGER.debug("Project tags added successfully");
      return projectObj.getProtoObject(
          roleService, authService, cacheWorkspaceMap, getResourcesMap);
    } catch (Exception ex) {
      if (ModelDBUtils.needToRetry(ex)) {
        return addProjectTags(projectId, tagsList);
      } else {
        throw ex;
      }
    }
  }

  @Override
<<<<<<< HEAD
  public Project deleteProjectTags(
      String projectId, List<String> projectTagList, Boolean deleteAll) {
=======
  public Project deleteProjectTags(String projectId, List<String> projectTagList, Boolean deleteAll)
      throws InvalidProtocolBufferException {
>>>>>>> 716f9213
    try (Session session = modelDBHibernateUtil.getSessionFactory().openSession()) {
      Transaction transaction = session.beginTransaction();

      if (deleteAll) {
        Query query =
            session
                .createQuery(DELETE_ALL_PROJECT_TAGS_HQL)
                .setLockOptions(new LockOptions().setLockMode(LockMode.PESSIMISTIC_WRITE));
        query.setParameter(ModelDBConstants.PROJECT_ID_STR, projectId);
        query.executeUpdate();
      } else {
        Query query =
            session
                .createQuery(DELETE_SELECTED_PROJECT_TAGS_HQL)
                .setLockOptions(new LockOptions().setLockMode(LockMode.PESSIMISTIC_WRITE));
        query.setParameter("tags", projectTagList);
        query.setParameter(ModelDBConstants.PROJECT_ID_STR, projectId);
        query.executeUpdate();
      }

      ProjectEntity projectObj = session.get(ProjectEntity.class, projectId);
      projectObj.setDate_updated(Calendar.getInstance().getTimeInMillis());
      projectObj.increaseVersionNumber();
      session.update(projectObj);
      transaction.commit();
      LOGGER.debug("Project tags deleted successfully");
      return projectObj.getProtoObject(roleService, authService, new HashMap<>(), new HashMap<>());
    } catch (Exception ex) {
      if (ModelDBUtils.needToRetry(ex)) {
        return deleteProjectTags(projectId, projectTagList, deleteAll);
      } else {
        throw ex;
      }
    }
  }

  @Override
  public ProjectPaginationDTO getProjects(
      UserInfo userInfo,
      Integer pageNumber,
      Integer pageLimit,
      Boolean order,
      String sortKey,
<<<<<<< HEAD
      ResourceVisibility projectVisibility) {
=======
      ResourceVisibility projectVisibility)
      throws InvalidProtocolBufferException {
>>>>>>> 716f9213

    FindProjects findProjects =
        FindProjects.newBuilder()
            .setPageNumber(pageNumber)
            .setPageLimit(pageLimit)
            .setAscending(order)
            .setSortKey(sortKey)
            .build();
    return findProjects(findProjects, null, userInfo, projectVisibility);
  }

  @Override
<<<<<<< HEAD
  public List<Project> getProjects(String key, String value, UserInfo userInfo) {
=======
  public List<Project> getProjects(String key, String value, UserInfo userInfo)
      throws InvalidProtocolBufferException {
>>>>>>> 716f9213
    FindProjects findProjects =
        FindProjects.newBuilder()
            .addPredicates(
                KeyValueQuery.newBuilder()
                    .setKey(key)
                    .setValue(Value.newBuilder().setStringValue(value).build())
                    .setOperator(OperatorEnum.Operator.EQ)
                    .setValueType(ValueTypeEnum.ValueType.STRING)
                    .build())
            .build();
    ProjectPaginationDTO projectPaginationDTO =
        findProjects(findProjects, null, userInfo, ResourceVisibility.PRIVATE);
    LOGGER.debug("Projects size is {}", projectPaginationDTO.getProjects().size());
    return projectPaginationDTO.getProjects();
  }

  @Override
<<<<<<< HEAD
  public Project addProjectAttributes(String projectId, List<KeyValue> attributesList) {
=======
  public Project addProjectAttributes(String projectId, List<KeyValue> attributesList)
      throws InvalidProtocolBufferException {
>>>>>>> 716f9213
    try (Session session = modelDBHibernateUtil.getSessionFactory().openSession()) {
      ProjectEntity projectObj =
          session.get(ProjectEntity.class, projectId, LockMode.PESSIMISTIC_WRITE);
      projectObj.setAttributeMapping(
          RdbmsUtils.convertAttributesFromAttributeEntityList(
              projectObj, ModelDBConstants.ATTRIBUTES, attributesList));
      projectObj.setDate_updated(Calendar.getInstance().getTimeInMillis());
      projectObj.increaseVersionNumber();
      Transaction transaction = session.beginTransaction();
      session.saveOrUpdate(projectObj);
      transaction.commit();
      LOGGER.debug("Project attributes added successfully");
      return projectObj.getProtoObject(roleService, authService, new HashMap<>(), new HashMap<>());
    } catch (Exception ex) {
      if (ModelDBUtils.needToRetry(ex)) {
        return addProjectAttributes(projectId, attributesList);
      } else {
        throw ex;
      }
    }
  }

  @Override
  public Project deleteProjectAttributes(
<<<<<<< HEAD
      String projectId, List<String> attributeKeyList, Boolean deleteAll) {
=======
      String projectId, List<String> attributeKeyList, Boolean deleteAll)
      throws InvalidProtocolBufferException {
>>>>>>> 716f9213
    try (Session session = modelDBHibernateUtil.getSessionFactory().openSession()) {
      Transaction transaction = session.beginTransaction();

      if (deleteAll) {
        Query query =
            session
                .createQuery(DELETE_ALL_PROJECT_ATTRIBUTES_HQL)
                .setLockOptions(new LockOptions().setLockMode(LockMode.PESSIMISTIC_WRITE));
        query.setParameter(ModelDBConstants.PROJECT_ID_STR, projectId);
        query.executeUpdate();
      } else {
        Query query =
            session
                .createQuery(DELETE_SELECTED_PROJECT_ATTRIBUTES_HQL)
                .setLockOptions(new LockOptions().setLockMode(LockMode.PESSIMISTIC_WRITE));
        query.setParameter("keys", attributeKeyList);
        query.setParameter(ModelDBConstants.PROJECT_ID_STR, projectId);
        query.executeUpdate();
      }
      ProjectEntity projectObj = session.get(ProjectEntity.class, projectId);
      projectObj.setDate_updated(Calendar.getInstance().getTimeInMillis());
      projectObj.increaseVersionNumber();
      session.update(projectObj);
      transaction.commit();
      return projectObj.getProtoObject(roleService, authService, new HashMap<>(), new HashMap<>());
    } catch (Exception ex) {
      if (ModelDBUtils.needToRetry(ex)) {
        return deleteProjectAttributes(projectId, attributeKeyList, deleteAll);
      } else {
        throw ex;
      }
    }
  }

  @Override
<<<<<<< HEAD
  public List<String> getProjectTags(String projectId) {
=======
  public List<String> getProjectTags(String projectId) throws InvalidProtocolBufferException {
>>>>>>> 716f9213
    try (Session session = modelDBHibernateUtil.getSessionFactory().openSession()) {
      ProjectEntity projectObj = session.get(ProjectEntity.class, projectId);
      return projectObj
          .getProtoObject(roleService, authService, new HashMap<>(), new HashMap<>())
          .getTagsList();
    } catch (Exception ex) {
      if (ModelDBUtils.needToRetry(ex)) {
        return getProjectTags(projectId);
      } else {
        throw ex;
      }
    }
  }

  /**
   * Copies details of a source project and updates the id, created and updated Timestamp
   *
   * @param srcProject : source project
   * @return updatedProject
   */
  private Project copyProjectAndUpdateDetails(Project srcProject, UserInfo userInfo) {
    Project.Builder projectBuilder =
        Project.newBuilder(srcProject).setId(UUID.randomUUID().toString());

    if (userInfo != null) {
      projectBuilder.setOwner(authService.getVertaIdFromUserInfo(userInfo));
    }
    return projectBuilder.build();
  }

  @Override
  public Project deepCopyProjectForUser(String srcProjectID, UserInfo newOwner)
<<<<<<< HEAD
      throws ModelDBException {
=======
      throws InvalidProtocolBufferException, ModelDBException {
>>>>>>> 716f9213
    // if no project id specified , default to the one captured from config.yaml
    // TODO: extend the starter project to be set of projects, so parameterizing this function makes
    // sense
    if (srcProjectID == null || srcProjectID.isEmpty()) srcProjectID = starterProjectID;

    // if this is not a starter project, then cloning is not supported
    if (!srcProjectID.equals(starterProjectID)) {
      throw new InvalidArgumentException("Cloning project supported only for starter project");
    }

    // source project
    Project srcProject = getProjectByID(srcProjectID);
    if (newOwner == null) {
      throw new InvalidArgumentException("New owner not passed for cloning Project");
    }

    // cloned project
    Project newProject = copyProjectAndUpdateDetails(srcProject, newOwner);
    insertProject(newProject, authService.getUsernameFromUserInfo(newOwner), newOwner);
    newProject = getProjectByID(newProject.getId());

    // Deep Copy Experiments
    List<KeyValue> projectLevelFilter = new ArrayList<>();
    Value projectIdValue = Value.newBuilder().setStringValue(srcProject.getId()).build();
    projectLevelFilter.add(
        KeyValue.newBuilder().setKey(ModelDBConstants.PROJECT_ID).setValue(projectIdValue).build());
    // get  Experiments from the source Project, copy their clone and associate them to new project
    List<Experiment> experiments = this.experimentDAO.getExperiments(projectLevelFilter);
    for (Experiment srcExperiment : experiments) {
      Experiment newExperiment =
          this.experimentDAO.deepCopyExperimentForUser(srcExperiment, newProject, newOwner);
      Value experimentIDValue = Value.newBuilder().setStringValue(srcExperiment.getId()).build();
      List<KeyValue> experimentLevelFilter = new ArrayList<>(projectLevelFilter);
      experimentLevelFilter.add(
          KeyValue.newBuilder()
              .setKey(ModelDBConstants.EXPERIMENT_ID)
              .setValue(experimentIDValue)
              .build());

      List<ExperimentRun> experimentRuns =
          this.experimentRunDAO.getExperimentRuns(experimentLevelFilter);
      for (ExperimentRun srcExperimentRun : experimentRuns) {
        CloneExperimentRun cloneExperimentRun =
            CloneExperimentRun.newBuilder()
                .setSrcExperimentRunId(srcExperimentRun.getId())
                .setDestExperimentId(newExperiment.getId())
                .build();
        this.experimentRunDAO.cloneExperimentRun(this, cloneExperimentRun, newOwner);
      }
    }

    return newProject;
  }

  @Override
  public List<String> deleteProjects(List<String> projectIds) {
    // Get self allowed resources id where user has delete permission
    List<String> allowedProjectIds =
        roleService.getAccessibleResourceIdsByActions(
            ModelDBServiceResourceTypes.PROJECT, ModelDBServiceActions.DELETE, projectIds);
    if (allowedProjectIds.isEmpty()) {
      throw new PermissionDeniedException(
          "Delete Access Denied for given project Ids : " + projectIds);
    }

    try (Session session = modelDBHibernateUtil.getSessionFactory().openSession()) {
      Transaction transaction = session.beginTransaction();
      Query deletedProjectQuery =
          session
              .createQuery(DELETED_STATUS_PROJECT_QUERY_STRING)
              .setLockOptions(new LockOptions().setLockMode(LockMode.PESSIMISTIC_WRITE));
      deletedProjectQuery.setParameter("deleted", true);
      deletedProjectQuery.setParameter("projectIds", allowedProjectIds);
      int updatedCount = deletedProjectQuery.executeUpdate();
      LOGGER.debug("Mark Projects as deleted : {}, count : {}", allowedProjectIds, updatedCount);
      transaction.commit();
      LOGGER.debug("Project deleted successfully");
      allowedProjectIds.forEach(ReconcilerInitializer.softDeleteProjects::insert);
      return allowedProjectIds;
    } catch (Exception ex) {
      if (ModelDBUtils.needToRetry(ex)) {
        return deleteProjects(projectIds);
      } else {
        throw ex;
      }
    }
  }

  @Override
  public Long getExperimentCount(List<String> projectIds) {
    try (Session session = modelDBHibernateUtil.getSessionFactory().openSession()) {
      Query<?> query = session.createQuery(GET_PROJECT_EXPERIMENTS_COUNT_HQL);
      query.setParameterList(ModelDBConstants.PROJECT_IDS, projectIds);
      Long count = (Long) query.uniqueResult();
      LOGGER.debug("Experiment Count : {}", count);
      return count;
    } catch (Exception ex) {
      if (ModelDBUtils.needToRetry(ex)) {
        return getExperimentCount(projectIds);
      } else {
        throw ex;
      }
    }
  }

  @Override
  public Long getExperimentRunCount(List<String> projectIds) {
    try (Session session = modelDBHibernateUtil.getSessionFactory().openSession()) {
      Query<?> query = session.createQuery(GET_PROJECT_EXPERIMENT_RUNS_COUNT_HQL);
      query.setParameterList(ModelDBConstants.PROJECT_IDS, projectIds);
      Long count = (Long) query.uniqueResult();
      LOGGER.debug("ExperimentRun Count : {}", count);
      return count;
    } catch (Exception ex) {
      if (ModelDBUtils.needToRetry(ex)) {
        return getExperimentRunCount(projectIds);
      } else {
        throw ex;
      }
    }
  }

  @Override
<<<<<<< HEAD
  public Project getProjectByID(String id) {
=======
  public Project getProjectByID(String id) throws InvalidProtocolBufferException {
>>>>>>> 716f9213
    try (Session session = modelDBHibernateUtil.getSessionFactory().openSession()) {
      Query query = session.createQuery(GET_PROJECT_BY_ID_HQL);
      query.setParameter("id", id);
      ProjectEntity projectEntity = (ProjectEntity) query.uniqueResult();
      if (projectEntity == null) {
        String errorMessage = ModelDBMessages.PROJECT_NOT_FOUND_FOR_ID;
        throw new NotFoundException(errorMessage);
      }
      LOGGER.debug(ModelDBMessages.GETTING_PROJECT_BY_ID_MSG_STR);

      return projectEntity.getProtoObject(
          roleService, authService, new HashMap<>(), new HashMap<>());
    } catch (Exception ex) {
      if (ModelDBUtils.needToRetry(ex)) {
        return getProjectByID(id);
      } else {
        throw ex;
      }
    }
  }

  @Override
  public Project setProjectShortName(String projectId, String projectShortName, UserInfo userInfo)
<<<<<<< HEAD
      throws ModelDBException {
=======
      throws InvalidProtocolBufferException, ModelDBException {
>>>>>>> 716f9213
    try (Session session = modelDBHibernateUtil.getSessionFactory().openSession()) {
      List<String> accessibleProjectIds =
          roleService.getSelfDirectlyAllowedResources(
              ModelDBServiceResourceTypes.PROJECT, ModelDBServiceActions.READ);

      Query query = session.createQuery(GET_PROJECT_BY_SHORT_NAME_HQL);
      query.setParameter("projectShortName", projectShortName);
      query.setParameterList("projectIds", accessibleProjectIds);
      List<ProjectEntity> projectEntities = query.list();
      if (!projectEntities.isEmpty()) {
        throw new AlreadyExistsException("Project already exist with given short name");
      }

      query = session.createQuery(GET_PROJECT_BY_ID_HQL);
      query.setParameter("id", projectId);
      ProjectEntity projectEntity = (ProjectEntity) query.uniqueResult();
      projectEntity.setShort_name(projectShortName);
      projectEntity.setDate_updated(Calendar.getInstance().getTimeInMillis());
      projectEntity.increaseVersionNumber();
      Transaction transaction = session.beginTransaction();
      session.update(projectEntity);
      transaction.commit();
      LOGGER.debug(ModelDBMessages.GETTING_PROJECT_BY_ID_MSG_STR);
      return projectEntity.getProtoObject(
          roleService, authService, new HashMap<>(), new HashMap<>());
    } catch (Exception ex) {
      if (ModelDBUtils.needToRetry(ex)) {
        return setProjectShortName(projectId, projectShortName, userInfo);
      } else {
        throw ex;
      }
    }
  }

  @Override
  public List<Project> getPublicProjects(
<<<<<<< HEAD
      UserInfo hostUserInfo, UserInfo currentLoginUserInfo, String workspaceName) {
=======
      UserInfo hostUserInfo, UserInfo currentLoginUserInfo, String workspaceName)
      throws InvalidProtocolBufferException {
>>>>>>> 716f9213
    CollaboratorUser hostCollaboratorBase = null;
    if (hostUserInfo != null) {
      hostCollaboratorBase = new CollaboratorUser(authService, hostUserInfo);
    }

    FindProjects.Builder findProjects = FindProjects.newBuilder();
    findProjects.setWorkspaceName(workspaceName);

    ProjectPaginationDTO projectPaginationDTO =
        findProjects(
            findProjects.build(),
            hostCollaboratorBase,
            currentLoginUserInfo,
            ResourceVisibility.PRIVATE);
    List<Project> projects = projectPaginationDTO.getProjects();
    if (projects != null) {
      LOGGER.debug("Projects size is {}", projects.size());
      return projects;
    } else {
      LOGGER.debug("Projects size is empty");
      return Collections.emptyList();
    }
  }

  @Override
  public ProjectPaginationDTO findProjects(
      FindProjects queryParameters,
      CollaboratorBase host,
      UserInfo currentLoginUserInfo,
<<<<<<< HEAD
      ResourceVisibility visibility) {
=======
      ResourceVisibility visibility)
      throws InvalidProtocolBufferException {
>>>>>>> 716f9213
    try (Session session = modelDBHibernateUtil.getSessionFactory().openSession()) {

      CriteriaBuilder builder = session.getCriteriaBuilder();
      // Using FROM and JOIN
      CriteriaQuery<ProjectEntity> criteriaQuery = builder.createQuery(ProjectEntity.class);
      Root<ProjectEntity> projectRoot = criteriaQuery.from(ProjectEntity.class);
      projectRoot.alias("pr");
      List<Predicate> finalPredicatesList = new ArrayList<>();

      Set<String> accessibleProjectIds = new HashSet<>();
      Map<String, GetResourcesResponseItem> getResourcesMap = new HashMap<>();
      String workspaceName = queryParameters.getWorkspaceName();
      if (!workspaceName.isEmpty()
          && workspaceName.equals(authService.getUsernameFromUserInfo(currentLoginUserInfo))) {
        List<GetResourcesResponseItem> accessibleAllWorkspaceItems =
            roleService.getResourceItems(
                null,
                !queryParameters.getProjectIdsList().isEmpty()
                    ? new HashSet<>(queryParameters.getProjectIdsList())
                    : Collections.emptySet(),
                ModelDBServiceResourceTypes.PROJECT);
        accessibleProjectIds =
            accessibleAllWorkspaceItems.stream()
                .peek(
                    responseItem -> getResourcesMap.put(responseItem.getResourceId(), responseItem))
                .map(GetResourcesResponseItem::getResourceId)
                .collect(Collectors.toSet());

        List<String> orgWorkspaceIds =
            roleService.listMyOrganizations().stream()
                .map(Organization::getWorkspaceId)
                .collect(Collectors.toList());
        for (GetResourcesResponseItem item : accessibleAllWorkspaceItems) {
          if (orgWorkspaceIds.contains(String.valueOf(item.getWorkspaceId()))) {
            accessibleProjectIds.remove(item.getResourceId());
          }
        }
      } else {
        UserInfo userInfo =
            host != null && host.isUser()
                ? (UserInfo) host.getCollaboratorMessage()
                : currentLoginUserInfo;
        if (userInfo != null) {
          Workspace workspace = roleService.getWorkspaceByWorkspaceName(userInfo, workspaceName);
          List<GetResourcesResponseItem> accessibleAllWorkspaceItems =
              roleService.getResourceItems(
                  workspace,
                  !queryParameters.getProjectIdsList().isEmpty()
                      ? new HashSet<>(queryParameters.getProjectIdsList())
                      : Collections.emptySet(),
                  ModelDBServiceResourceTypes.PROJECT);
          accessibleProjectIds =
              accessibleAllWorkspaceItems.stream()
                  .peek(
                      responseItem ->
                          getResourcesMap.put(responseItem.getResourceId(), responseItem))
                  .map(GetResourcesResponseItem::getResourceId)
                  .collect(Collectors.toSet());
        }
      }

      if (accessibleProjectIds.isEmpty() && roleService.IsImplemented()) {
        LOGGER.debug("Accessible Project Ids not found, size 0");
        ProjectPaginationDTO projectPaginationDTO = new ProjectPaginationDTO();
        projectPaginationDTO.setProjects(Collections.emptyList());
        projectPaginationDTO.setTotalRecords(0L);
        return projectPaginationDTO;
      }

      List<KeyValueQuery> predicates = new ArrayList<>(queryParameters.getPredicatesList());
      for (KeyValueQuery predicate : predicates) {
        // Validate if current user has access to the entity or not where predicate key has an id
        RdbmsUtils.validatePredicates(
            ModelDBConstants.PROJECTS,
            new ArrayList<>(accessibleProjectIds),
            predicate,
            roleService);
      }

      if (!accessibleProjectIds.isEmpty()) {
        Expression<String> exp = projectRoot.get(ModelDBConstants.ID);
        Predicate predicate2 = exp.in(accessibleProjectIds);
        finalPredicatesList.add(predicate2);
      }

      String entityName = "projectEntity";
      try {
        List<Predicate> queryPredicatesList =
            RdbmsUtils.getQueryPredicatesFromPredicateList(
                entityName,
                predicates,
                builder,
                criteriaQuery,
                projectRoot,
                authService,
                roleService,
                ModelDBServiceResourceTypes.PROJECT);
        if (!queryPredicatesList.isEmpty()) {
          finalPredicatesList.addAll(queryPredicatesList);
        }
      } catch (ModelDBException ex) {
        if (ex.getCode().ordinal() == Code.FAILED_PRECONDITION_VALUE
            && ModelDBConstants.INTERNAL_MSG_USERS_NOT_FOUND.equals(ex.getMessage())) {
          LOGGER.info(ex.getMessage());
          ProjectPaginationDTO projectPaginationDTO = new ProjectPaginationDTO();
          projectPaginationDTO.setProjects(Collections.emptyList());
          projectPaginationDTO.setTotalRecords(0L);
          return projectPaginationDTO;
        }
        throw ex;
      }

      finalPredicatesList.add(builder.equal(projectRoot.get(ModelDBConstants.DELETED), false));
      finalPredicatesList.add(builder.equal(projectRoot.get(ModelDBConstants.CREATED), true));

      Order orderBy =
          RdbmsUtils.getOrderBasedOnSortKey(
              queryParameters.getSortKey(),
              queryParameters.getAscending(),
              builder,
              projectRoot,
              entityName);

      Predicate[] predicateArr = new Predicate[finalPredicatesList.size()];
      for (int index = 0; index < finalPredicatesList.size(); index++) {
        predicateArr[index] = finalPredicatesList.get(index);
      }

      Predicate predicateWhereCause = builder.and(predicateArr);
      criteriaQuery.select(projectRoot);
      criteriaQuery.where(predicateWhereCause);
      criteriaQuery.orderBy(orderBy);

      Query query = session.createQuery(criteriaQuery);
      LOGGER.debug("Projects final query : {}", query.getQueryString());
      if (queryParameters.getPageNumber() != 0 && queryParameters.getPageLimit() != 0) {
        // Calculate number of documents to skip
        int skips = queryParameters.getPageLimit() * (queryParameters.getPageNumber() - 1);
        query.setFirstResult(skips);
        query.setMaxResults(queryParameters.getPageLimit());
      }

      List<ProjectEntity> projectEntities = query.list();

      Set<String> projectIdsSet = new HashSet<>();
      List<Project> finalProjects = new ArrayList<>();
      Map<Long, Workspace> cacheWorkspaceMap = new HashMap<>();
      for (ProjectEntity projectEntity : projectEntities) {
        if (!projectIdsSet.contains(projectEntity.getId())) {
          projectIdsSet.add(projectEntity.getId());
          if (queryParameters.getIdsOnly()) {
            finalProjects.add(Project.newBuilder().setId(projectEntity.getId()).build());
          } else {
            finalProjects.add(
                projectEntity.getProtoObject(
                    roleService, authService, cacheWorkspaceMap, getResourcesMap));
          }
        }
      }

      long totalRecords = RdbmsUtils.count(session, projectRoot, criteriaQuery);

      ProjectPaginationDTO projectPaginationDTO = new ProjectPaginationDTO();
      projectPaginationDTO.setProjects(finalProjects);
      projectPaginationDTO.setTotalRecords(totalRecords);
      return projectPaginationDTO;
    } catch (Exception ex) {
      if (ModelDBUtils.needToRetry(ex)) {
        return findProjects(queryParameters, host, currentLoginUserInfo, visibility);
      } else {
        throw ex;
      }
    }
  }

  @Override
<<<<<<< HEAD
  public Project logArtifacts(String projectId, List<Artifact> newArtifacts) {
=======
  public Project logArtifacts(String projectId, List<Artifact> newArtifacts)
      throws InvalidProtocolBufferException {
>>>>>>> 716f9213
    try (Session session = modelDBHibernateUtil.getSessionFactory().openSession()) {
      Query query = session.createQuery(GET_PROJECT_BY_ID_HQL);
      query.setParameter("id", projectId);
      ProjectEntity projectEntity = (ProjectEntity) query.uniqueResult();
      if (projectEntity == null) {
        String errorMessage = "Project not found for given ID: " + projectId;
        throw new NotFoundException(errorMessage);
      }

      Map<Long, Workspace> cacheWorkspaceMap = new HashMap<>();
      Map<String, GetResourcesResponseItem> getResourcesMap = new HashMap<>();
      List<Artifact> existingArtifacts =
          projectEntity
              .getProtoObject(roleService, authService, cacheWorkspaceMap, getResourcesMap)
              .getArtifactsList();
      for (Artifact existingArtifact : existingArtifacts) {
        for (Artifact newArtifact : newArtifacts) {
          if (existingArtifact.getKey().equals(newArtifact.getKey())) {
            throw new AlreadyExistsException(
                "Artifact being logged already exists. existing artifact key : "
                    + newArtifact.getKey());
          }
        }
      }

      projectEntity.setArtifactMapping(
          RdbmsUtils.convertArtifactsFromArtifactEntityList(
              projectEntity, ModelDBConstants.ARTIFACTS, newArtifacts));
      projectEntity.setDate_updated(Calendar.getInstance().getTimeInMillis());
      projectEntity.increaseVersionNumber();
      Transaction transaction = session.beginTransaction();
      session.update(projectEntity);
      transaction.commit();
      LOGGER.debug(ModelDBMessages.GETTING_PROJECT_BY_ID_MSG_STR);
      return projectEntity.getProtoObject(
          roleService, authService, cacheWorkspaceMap, getResourcesMap);
    } catch (Exception ex) {
      if (ModelDBUtils.needToRetry(ex)) {
        return logArtifacts(projectId, newArtifacts);
      } else {
        throw ex;
      }
    }
  }

  @Override
<<<<<<< HEAD
  public List<Artifact> getProjectArtifacts(String projectId) {
=======
  public List<Artifact> getProjectArtifacts(String projectId)
      throws InvalidProtocolBufferException {
>>>>>>> 716f9213
    try (Session session = modelDBHibernateUtil.getSessionFactory().openSession()) {
      Query query = session.createQuery(GET_PROJECT_BY_ID_HQL);
      query.setParameter("id", projectId);
      ProjectEntity projectEntity = (ProjectEntity) query.uniqueResult();
      if (projectEntity == null) {
        String errorMessage = "Project not found for given ID: " + projectId;
        throw new NotFoundException(errorMessage);
      }
      Project project =
          projectEntity.getProtoObject(roleService, authService, new HashMap<>(), new HashMap<>());
      if (project.getArtifactsList() != null && !project.getArtifactsList().isEmpty()) {
        LOGGER.debug("Project Artifacts getting successfully");
        return project.getArtifactsList();
      } else {
        String errorMessage = "Artifacts not found in the Project";
        throw new NotFoundException(errorMessage);
      }
    } catch (Exception ex) {
      if (ModelDBUtils.needToRetry(ex)) {
        return getProjectArtifacts(projectId);
      } else {
        throw ex;
      }
    }
  }

  @Override
<<<<<<< HEAD
  public Project deleteArtifacts(String projectId, String artifactKey) {
=======
  public Project deleteArtifacts(String projectId, String artifactKey)
      throws InvalidProtocolBufferException {
>>>>>>> 716f9213
    try (Session session = modelDBHibernateUtil.getSessionFactory().openSession()) {
      Transaction transaction = session.beginTransaction();

      if (false) { // Change it with parameter for support to delete all artifacts
        Query query = session.createQuery(DELETE_ALL_ARTIFACTS_HQL);
        query.setParameter(ModelDBConstants.PROJECT_ID_STR, projectId);
        query.executeUpdate();
      } else {
        Query query = session.createQuery(DELETE_SELECTED_ARTIFACT_BY_KEYS_HQL);
        query.setParameter("keys", Collections.singletonList(artifactKey));
        query.setParameter(ModelDBConstants.PROJECT_ID_STR, projectId);
        query.executeUpdate();
      }
      ProjectEntity projectObj = session.get(ProjectEntity.class, projectId);
      projectObj.setDate_updated(Calendar.getInstance().getTimeInMillis());
      projectObj.increaseVersionNumber();
      session.update(projectObj);
      transaction.commit();
      return projectObj.getProtoObject(roleService, authService, new HashMap<>(), new HashMap<>());
    } catch (Exception ex) {
      if (ModelDBUtils.needToRetry(ex)) {
        return deleteArtifacts(projectId, artifactKey);
      } else {
        throw ex;
      }
    }
  }

  /**
   * returns a list of projectIds accessible to the user passed as an argument within the workspace
   * passed as an argument. For no auth returns the list of non deleted projects
   */
  @Override
  public List<String> getWorkspaceProjectIDs(String workspaceName, UserInfo currentLoginUserInfo) {
    if (!roleService.IsImplemented()) {
      try (Session session = modelDBHibernateUtil.getSessionFactory().openSession()) {
        return session.createQuery(NON_DELETED_PROJECT_IDS).list();
      }
    } else {

      // get list of accessible projects
      @SuppressWarnings("unchecked")
      List<String> accessibleProjectIds =
          roleService.getAccessibleResourceIds(
              null,
              new CollaboratorUser(authService, currentLoginUserInfo),
              ModelDBServiceResourceTypes.PROJECT,
              Collections.EMPTY_LIST);

      Set<String> accessibleResourceIds = new HashSet<>(accessibleProjectIds);
      // in personal workspace show projects directly shared
      if (workspaceName != null
          && !workspaceName.isEmpty()
          && workspaceName.equals(authService.getUsernameFromUserInfo(currentLoginUserInfo))) {
        LOGGER.debug("Workspace and current login user match");
        List<GetResourcesResponseItem> accessibleAllWorkspaceItems =
            roleService.getResourceItems(
                null, Collections.emptySet(), ModelDBServiceResourceTypes.PROJECT);
        accessibleResourceIds.addAll(
            accessibleAllWorkspaceItems.stream()
                .map(GetResourcesResponseItem::getResourceId)
                .collect(Collectors.toSet()));
      } else if (workspaceName != null && !workspaceName.isEmpty()) {
        // get list of accessible projects
        accessibleResourceIds =
            ModelDBUtils.filterWorkspaceOnlyAccessibleIds(
                roleService,
                accessibleResourceIds,
                workspaceName,
                currentLoginUserInfo,
                ModelDBServiceResourceTypes.PROJECT);
      }

      LOGGER.debug("accessibleAllWorkspaceProjectIds : {}", accessibleResourceIds);

      try (Session session = modelDBHibernateUtil.getSessionFactory().openSession()) {
        @SuppressWarnings("unchecked")
        Query<String> query = session.createQuery(NON_DELETED_PROJECT_IDS_BY_IDS);
        query.setParameterList(ModelDBConstants.PROJECT_IDS, accessibleResourceIds);
        List<String> resultProjects = query.list();
        LOGGER.debug(
            "Total accessible project Ids in function getWorkspaceProjectIDs : {}", resultProjects);
        return resultProjects;
      }
    }
  }

  @Override
  public boolean projectExistsInDB(String projectId) {
    try (Session session = modelDBHibernateUtil.getSessionFactory().openSession()) {
      Query query = session.createQuery(COUNT_PROJECT_BY_ID_HQL);
      query.setParameter("id", projectId);
      Long projectCount = (Long) query.getSingleResult();
      return projectCount == 1L;
    } catch (Exception ex) {
      if (ModelDBUtils.needToRetry(ex)) {
        return projectExistsInDB(projectId);
      } else {
        throw ex;
      }
    }
  }
}<|MERGE_RESOLUTION|>--- conflicted
+++ resolved
@@ -211,22 +211,12 @@
   }
 
   @Override
-<<<<<<< HEAD
   public Project insertProject(CreateProject createProjectRequest, UserInfo userInfo) {
-=======
-  public Project insertProject(CreateProject createProjectRequest, UserInfo userInfo)
-      throws InvalidProtocolBufferException {
->>>>>>> 716f9213
     Project project = getProjectFromRequest(createProjectRequest, userInfo);
     return insertProject(project, createProjectRequest.getWorkspaceName(), userInfo);
   }
 
-<<<<<<< HEAD
   private Project insertProject(Project project, String workspaceName, UserInfo userInfo) {
-=======
-  private Project insertProject(Project project, String workspaceName, UserInfo userInfo)
-      throws InvalidProtocolBufferException {
->>>>>>> 716f9213
     try (Session session = modelDBHibernateUtil.getSessionFactory().openSession()) {
       Workspace workspace = roleService.getWorkspaceByWorkspaceName(userInfo, workspaceName);
 
@@ -280,12 +270,7 @@
   }
 
   @Override
-<<<<<<< HEAD
   public Project updateProjectDescription(String projectId, String projectDescription) {
-=======
-  public Project updateProjectDescription(String projectId, String projectDescription)
-      throws InvalidProtocolBufferException {
->>>>>>> 716f9213
     try (Session session = modelDBHibernateUtil.getSessionFactory().openSession()) {
       ProjectEntity projectEntity =
           session.load(ProjectEntity.class, projectId, LockMode.PESSIMISTIC_WRITE);
@@ -308,12 +293,7 @@
   }
 
   @Override
-<<<<<<< HEAD
   public Project updateProjectReadme(String projectId, String projectReadme) {
-=======
-  public Project updateProjectReadme(String projectId, String projectReadme)
-      throws InvalidProtocolBufferException {
->>>>>>> 716f9213
     try (Session session = modelDBHibernateUtil.getSessionFactory().openSession()) {
       ProjectEntity projectEntity =
           session.load(ProjectEntity.class, projectId, LockMode.PESSIMISTIC_WRITE);
@@ -336,12 +316,7 @@
   }
 
   @Override
-<<<<<<< HEAD
   public Project logProjectCodeVersion(String projectId, CodeVersion updatedCodeVersion) {
-=======
-  public Project logProjectCodeVersion(String projectId, CodeVersion updatedCodeVersion)
-      throws InvalidProtocolBufferException {
->>>>>>> 716f9213
     try (Session session = modelDBHibernateUtil.getSessionFactory().openSession()) {
       ProjectEntity projectEntity =
           session.get(ProjectEntity.class, projectId, LockMode.PESSIMISTIC_WRITE);
@@ -385,12 +360,7 @@
   }
 
   @Override
-<<<<<<< HEAD
   public Project updateProjectAttributes(String projectId, KeyValue attribute) {
-=======
-  public Project updateProjectAttributes(String projectId, KeyValue attribute)
-      throws InvalidProtocolBufferException {
->>>>>>> 716f9213
     try (Session session = modelDBHibernateUtil.getSessionFactory().openSession()) {
       ProjectEntity projectObj =
           session.get(ProjectEntity.class, projectId, LockMode.PESSIMISTIC_WRITE);
@@ -437,12 +407,7 @@
 
   @Override
   public List<KeyValue> getProjectAttributes(
-<<<<<<< HEAD
       String projectId, List<String> attributeKeyList, Boolean getAll) {
-=======
-      String projectId, List<String> attributeKeyList, Boolean getAll)
-      throws InvalidProtocolBufferException {
->>>>>>> 716f9213
     try (Session session = modelDBHibernateUtil.getSessionFactory().openSession()) {
       if (getAll) {
         ProjectEntity projectObj = session.get(ProjectEntity.class, projectId);
@@ -473,12 +438,7 @@
   }
 
   @Override
-<<<<<<< HEAD
   public Project addProjectTags(String projectId, List<String> tagsList) {
-=======
-  public Project addProjectTags(String projectId, List<String> tagsList)
-      throws InvalidProtocolBufferException {
->>>>>>> 716f9213
     try (Session session = modelDBHibernateUtil.getSessionFactory().openSession()) {
       ProjectEntity projectObj =
           session.get(ProjectEntity.class, projectId, LockMode.PESSIMISTIC_WRITE);
@@ -519,13 +479,8 @@
   }
 
   @Override
-<<<<<<< HEAD
   public Project deleteProjectTags(
       String projectId, List<String> projectTagList, Boolean deleteAll) {
-=======
-  public Project deleteProjectTags(String projectId, List<String> projectTagList, Boolean deleteAll)
-      throws InvalidProtocolBufferException {
->>>>>>> 716f9213
     try (Session session = modelDBHibernateUtil.getSessionFactory().openSession()) {
       Transaction transaction = session.beginTransaction();
 
@@ -569,12 +524,7 @@
       Integer pageLimit,
       Boolean order,
       String sortKey,
-<<<<<<< HEAD
       ResourceVisibility projectVisibility) {
-=======
-      ResourceVisibility projectVisibility)
-      throws InvalidProtocolBufferException {
->>>>>>> 716f9213
 
     FindProjects findProjects =
         FindProjects.newBuilder()
@@ -587,12 +537,7 @@
   }
 
   @Override
-<<<<<<< HEAD
   public List<Project> getProjects(String key, String value, UserInfo userInfo) {
-=======
-  public List<Project> getProjects(String key, String value, UserInfo userInfo)
-      throws InvalidProtocolBufferException {
->>>>>>> 716f9213
     FindProjects findProjects =
         FindProjects.newBuilder()
             .addPredicates(
@@ -610,12 +555,7 @@
   }
 
   @Override
-<<<<<<< HEAD
   public Project addProjectAttributes(String projectId, List<KeyValue> attributesList) {
-=======
-  public Project addProjectAttributes(String projectId, List<KeyValue> attributesList)
-      throws InvalidProtocolBufferException {
->>>>>>> 716f9213
     try (Session session = modelDBHibernateUtil.getSessionFactory().openSession()) {
       ProjectEntity projectObj =
           session.get(ProjectEntity.class, projectId, LockMode.PESSIMISTIC_WRITE);
@@ -640,12 +580,7 @@
 
   @Override
   public Project deleteProjectAttributes(
-<<<<<<< HEAD
       String projectId, List<String> attributeKeyList, Boolean deleteAll) {
-=======
-      String projectId, List<String> attributeKeyList, Boolean deleteAll)
-      throws InvalidProtocolBufferException {
->>>>>>> 716f9213
     try (Session session = modelDBHibernateUtil.getSessionFactory().openSession()) {
       Transaction transaction = session.beginTransaction();
 
@@ -681,11 +616,7 @@
   }
 
   @Override
-<<<<<<< HEAD
   public List<String> getProjectTags(String projectId) {
-=======
-  public List<String> getProjectTags(String projectId) throws InvalidProtocolBufferException {
->>>>>>> 716f9213
     try (Session session = modelDBHibernateUtil.getSessionFactory().openSession()) {
       ProjectEntity projectObj = session.get(ProjectEntity.class, projectId);
       return projectObj
@@ -718,11 +649,7 @@
 
   @Override
   public Project deepCopyProjectForUser(String srcProjectID, UserInfo newOwner)
-<<<<<<< HEAD
       throws ModelDBException {
-=======
-      throws InvalidProtocolBufferException, ModelDBException {
->>>>>>> 716f9213
     // if no project id specified , default to the one captured from config.yaml
     // TODO: extend the starter project to be set of projects, so parameterizing this function makes
     // sense
@@ -846,11 +773,7 @@
   }
 
   @Override
-<<<<<<< HEAD
   public Project getProjectByID(String id) {
-=======
-  public Project getProjectByID(String id) throws InvalidProtocolBufferException {
->>>>>>> 716f9213
     try (Session session = modelDBHibernateUtil.getSessionFactory().openSession()) {
       Query query = session.createQuery(GET_PROJECT_BY_ID_HQL);
       query.setParameter("id", id);
@@ -874,11 +797,7 @@
 
   @Override
   public Project setProjectShortName(String projectId, String projectShortName, UserInfo userInfo)
-<<<<<<< HEAD
       throws ModelDBException {
-=======
-      throws InvalidProtocolBufferException, ModelDBException {
->>>>>>> 716f9213
     try (Session session = modelDBHibernateUtil.getSessionFactory().openSession()) {
       List<String> accessibleProjectIds =
           roleService.getSelfDirectlyAllowedResources(
@@ -915,12 +834,7 @@
 
   @Override
   public List<Project> getPublicProjects(
-<<<<<<< HEAD
       UserInfo hostUserInfo, UserInfo currentLoginUserInfo, String workspaceName) {
-=======
-      UserInfo hostUserInfo, UserInfo currentLoginUserInfo, String workspaceName)
-      throws InvalidProtocolBufferException {
->>>>>>> 716f9213
     CollaboratorUser hostCollaboratorBase = null;
     if (hostUserInfo != null) {
       hostCollaboratorBase = new CollaboratorUser(authService, hostUserInfo);
@@ -950,12 +864,7 @@
       FindProjects queryParameters,
       CollaboratorBase host,
       UserInfo currentLoginUserInfo,
-<<<<<<< HEAD
       ResourceVisibility visibility) {
-=======
-      ResourceVisibility visibility)
-      throws InvalidProtocolBufferException {
->>>>>>> 716f9213
     try (Session session = modelDBHibernateUtil.getSessionFactory().openSession()) {
 
       CriteriaBuilder builder = session.getCriteriaBuilder();
@@ -1132,12 +1041,7 @@
   }
 
   @Override
-<<<<<<< HEAD
   public Project logArtifacts(String projectId, List<Artifact> newArtifacts) {
-=======
-  public Project logArtifacts(String projectId, List<Artifact> newArtifacts)
-      throws InvalidProtocolBufferException {
->>>>>>> 716f9213
     try (Session session = modelDBHibernateUtil.getSessionFactory().openSession()) {
       Query query = session.createQuery(GET_PROJECT_BY_ID_HQL);
       query.setParameter("id", projectId);
@@ -1184,12 +1088,7 @@
   }
 
   @Override
-<<<<<<< HEAD
   public List<Artifact> getProjectArtifacts(String projectId) {
-=======
-  public List<Artifact> getProjectArtifacts(String projectId)
-      throws InvalidProtocolBufferException {
->>>>>>> 716f9213
     try (Session session = modelDBHibernateUtil.getSessionFactory().openSession()) {
       Query query = session.createQuery(GET_PROJECT_BY_ID_HQL);
       query.setParameter("id", projectId);
@@ -1217,12 +1116,7 @@
   }
 
   @Override
-<<<<<<< HEAD
   public Project deleteArtifacts(String projectId, String artifactKey) {
-=======
-  public Project deleteArtifacts(String projectId, String artifactKey)
-      throws InvalidProtocolBufferException {
->>>>>>> 716f9213
     try (Session session = modelDBHibernateUtil.getSessionFactory().openSession()) {
       Transaction transaction = session.beginTransaction();
 
