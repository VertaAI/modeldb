--- conflicted
+++ resolved
@@ -138,11 +138,7 @@
       new StringBuilder("From ProjectEntity p where p.deleted = false AND p.")
           .append(ModelDBConstants.SHORT_NAME)
           .append(" = :projectShortName ")
-<<<<<<< HEAD
-          .append("AND p.id = :projectId")
-=======
           .append("AND p.id IN (:projectIds)")
->>>>>>> b4f91501
           .toString();
   private static final String DELETE_ALL_ARTIFACTS_HQL =
       new StringBuilder("delete from ArtifactEntity ar WHERE ar.projectEntity.")
@@ -265,10 +261,6 @@
       throws InvalidProtocolBufferException {
     try (Session session = ModelDBHibernateUtil.getSessionFactory().openSession()) {
       Workspace workspace = roleService.getWorkspaceByWorkspaceName(userInfo, workspaceName);
-<<<<<<< HEAD
-      ModelDBUtils.checkPersonalWorkspace(userInfo, workspace, ModelDBConstants.PROJECT);
-=======
->>>>>>> b4f91501
       checkIfEntityAlreadyExists(session, workspace, project.getName());
 
       Transaction transaction = session.beginTransaction();
@@ -880,24 +872,6 @@
   public Project setProjectShortName(String projectId, String projectShortName, UserInfo userInfo)
       throws InvalidProtocolBufferException, ModelDBException {
     try (Session session = ModelDBHibernateUtil.getSessionFactory().openSession()) {
-<<<<<<< HEAD
-      Set<String> accessibleProjectIds =
-          ModelDBUtils.filterWorkspaceOnlyAccessibleIds(
-              roleService,
-              new HashSet<>(Collections.singletonList(projectId)),
-              null,
-              userInfo,
-              ModelDBServiceResourceTypes.PROJECT);
-      if (accessibleProjectIds.isEmpty()) {
-        throw new ModelDBException("You can not set project short_name in others workspace");
-      }
-
-      Query query = session.createQuery(GET_PROJECT_BY_SHORT_NAME_HQL);
-      query.setParameter("projectShortName", projectShortName);
-      query.setParameter("projectId", new ArrayList<>(accessibleProjectIds).get(0));
-      ProjectEntity projectEntity = (ProjectEntity) query.uniqueResult();
-      if (projectEntity != null) {
-=======
       List<String> accessibleProjectIds =
           roleService.getSelfDirectlyAllowedResources(
               ModelDBServiceResourceTypes.PROJECT, ModelDBServiceActions.READ);
@@ -907,7 +881,6 @@
       query.setParameterList("projectIds", accessibleProjectIds);
       List<ProjectEntity> projectEntities = query.list();
       if (!projectEntities.isEmpty()) {
->>>>>>> b4f91501
         Status status =
             Status.newBuilder()
                 .setCode(Code.ALREADY_EXISTS_VALUE)
@@ -1278,15 +1251,9 @@
                 currentLoginUserInfo,
                 ModelDBServiceResourceTypes.PROJECT);
       }
-<<<<<<< HEAD
 
       LOGGER.debug("accessibleAllWorkspaceProjectIds : {}", accessibleProjectIds);
 
-=======
-
-      LOGGER.debug("accessibleAllWorkspaceProjectIds : {}", accessibleProjectIds);
-
->>>>>>> b4f91501
       try (Session session = ModelDBHibernateUtil.getSessionFactory().openSession()) {
         @SuppressWarnings("unchecked")
         Query<String> query = session.createQuery(NON_DELETED_PROJECT_IDS_BY_IDS);
