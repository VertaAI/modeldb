--- conflicted
+++ resolved
@@ -209,22 +209,13 @@
 
   @Override
   public Project insertProject(CreateProject createProjectRequest, UserInfo userInfo) {
-<<<<<<< HEAD
     var project = getProjectFromRequest(createProjectRequest, userInfo);
-=======
-    Project project = getProjectFromRequest(createProjectRequest, userInfo);
->>>>>>> 0be544c2
     return insertProject(project, createProjectRequest.getWorkspaceName(), userInfo);
   }
 
   private Project insertProject(Project project, String workspaceName, UserInfo userInfo) {
-<<<<<<< HEAD
     try (var session = modelDBHibernateUtil.getSessionFactory().openSession()) {
       var workspace = roleService.getWorkspaceByWorkspaceName(userInfo, workspaceName);
-=======
-    try (Session session = modelDBHibernateUtil.getSessionFactory().openSession()) {
-      Workspace workspace = roleService.getWorkspaceByWorkspaceName(userInfo, workspaceName);
->>>>>>> 0be544c2
 
       var deletedEntitiesQuery = session.createQuery(GET_DELETED_PROJECTS_IDS_BY_NAME_HQL);
       deletedEntitiesQuery.setParameter("projectName", project.getName());
@@ -277,14 +268,8 @@
 
   @Override
   public Project updateProjectDescription(String projectId, String projectDescription) {
-<<<<<<< HEAD
     try (var session = modelDBHibernateUtil.getSessionFactory().openSession()) {
       var projectEntity = session.load(ProjectEntity.class, projectId, LockMode.PESSIMISTIC_WRITE);
-=======
-    try (Session session = modelDBHibernateUtil.getSessionFactory().openSession()) {
-      ProjectEntity projectEntity =
-          session.load(ProjectEntity.class, projectId, LockMode.PESSIMISTIC_WRITE);
->>>>>>> 0be544c2
       projectEntity.setDescription(projectDescription);
       projectEntity.setDate_updated(Calendar.getInstance().getTimeInMillis());
       projectEntity.increaseVersionNumber();
@@ -305,14 +290,8 @@
 
   @Override
   public Project updateProjectReadme(String projectId, String projectReadme) {
-<<<<<<< HEAD
     try (var session = modelDBHibernateUtil.getSessionFactory().openSession()) {
       var projectEntity = session.load(ProjectEntity.class, projectId, LockMode.PESSIMISTIC_WRITE);
-=======
-    try (Session session = modelDBHibernateUtil.getSessionFactory().openSession()) {
-      ProjectEntity projectEntity =
-          session.load(ProjectEntity.class, projectId, LockMode.PESSIMISTIC_WRITE);
->>>>>>> 0be544c2
       projectEntity.setReadme_text(projectReadme);
       projectEntity.setDate_updated(Calendar.getInstance().getTimeInMillis());
       projectEntity.increaseVersionNumber();
@@ -333,14 +312,8 @@
 
   @Override
   public Project logProjectCodeVersion(String projectId, CodeVersion updatedCodeVersion) {
-<<<<<<< HEAD
     try (var session = modelDBHibernateUtil.getSessionFactory().openSession()) {
       var projectEntity = session.get(ProjectEntity.class, projectId, LockMode.PESSIMISTIC_WRITE);
-=======
-    try (Session session = modelDBHibernateUtil.getSessionFactory().openSession()) {
-      ProjectEntity projectEntity =
-          session.get(ProjectEntity.class, projectId, LockMode.PESSIMISTIC_WRITE);
->>>>>>> 0be544c2
 
       var existingCodeVersionEntity = projectEntity.getCode_version_snapshot();
       if (existingCodeVersionEntity == null) {
@@ -382,11 +355,7 @@
 
   @Override
   public Project updateProjectAttributes(String projectId, KeyValue attribute) {
-<<<<<<< HEAD
-    try (var session = modelDBHibernateUtil.getSessionFactory().openSession()) {
-=======
-    try (Session session = modelDBHibernateUtil.getSessionFactory().openSession()) {
->>>>>>> 0be544c2
+    try (var session = modelDBHibernateUtil.getSessionFactory().openSession()) {
       ProjectEntity projectObj =
           session.get(ProjectEntity.class, projectId, LockMode.PESSIMISTIC_WRITE);
       if (projectObj == null) {
@@ -433,11 +402,7 @@
   @Override
   public List<KeyValue> getProjectAttributes(
       String projectId, List<String> attributeKeyList, Boolean getAll) {
-<<<<<<< HEAD
-    try (var session = modelDBHibernateUtil.getSessionFactory().openSession()) {
-=======
-    try (Session session = modelDBHibernateUtil.getSessionFactory().openSession()) {
->>>>>>> 0be544c2
+    try (var session = modelDBHibernateUtil.getSessionFactory().openSession()) {
       if (getAll) {
         ProjectEntity projectObj = session.get(ProjectEntity.class, projectId);
         if (projectObj == null) {
@@ -468,11 +433,7 @@
 
   @Override
   public Project addProjectTags(String projectId, List<String> tagsList) {
-<<<<<<< HEAD
-    try (var session = modelDBHibernateUtil.getSessionFactory().openSession()) {
-=======
-    try (Session session = modelDBHibernateUtil.getSessionFactory().openSession()) {
->>>>>>> 0be544c2
+    try (var session = modelDBHibernateUtil.getSessionFactory().openSession()) {
       ProjectEntity projectObj =
           session.get(ProjectEntity.class, projectId, LockMode.PESSIMISTIC_WRITE);
       if (projectObj == null) {
@@ -514,13 +475,8 @@
   @Override
   public Project deleteProjectTags(
       String projectId, List<String> projectTagList, Boolean deleteAll) {
-<<<<<<< HEAD
     try (var session = modelDBHibernateUtil.getSessionFactory().openSession()) {
       var transaction = session.beginTransaction();
-=======
-    try (Session session = modelDBHibernateUtil.getSessionFactory().openSession()) {
-      Transaction transaction = session.beginTransaction();
->>>>>>> 0be544c2
 
       if (deleteAll) {
         var query =
@@ -576,11 +532,7 @@
 
   @Override
   public List<Project> getProjects(String key, String value, UserInfo userInfo) {
-<<<<<<< HEAD
     var findProjects =
-=======
-    FindProjects findProjects =
->>>>>>> 0be544c2
         FindProjects.newBuilder()
             .addPredicates(
                 KeyValueQuery.newBuilder()
@@ -598,11 +550,7 @@
 
   @Override
   public Project addProjectAttributes(String projectId, List<KeyValue> attributesList) {
-<<<<<<< HEAD
-    try (var session = modelDBHibernateUtil.getSessionFactory().openSession()) {
-=======
-    try (Session session = modelDBHibernateUtil.getSessionFactory().openSession()) {
->>>>>>> 0be544c2
+    try (var session = modelDBHibernateUtil.getSessionFactory().openSession()) {
       ProjectEntity projectObj =
           session.get(ProjectEntity.class, projectId, LockMode.PESSIMISTIC_WRITE);
       projectObj.setAttributeMapping(
@@ -627,13 +575,8 @@
   @Override
   public Project deleteProjectAttributes(
       String projectId, List<String> attributeKeyList, Boolean deleteAll) {
-<<<<<<< HEAD
     try (var session = modelDBHibernateUtil.getSessionFactory().openSession()) {
       var transaction = session.beginTransaction();
-=======
-    try (Session session = modelDBHibernateUtil.getSessionFactory().openSession()) {
-      Transaction transaction = session.beginTransaction();
->>>>>>> 0be544c2
 
       if (deleteAll) {
         var query =
@@ -668,11 +611,7 @@
 
   @Override
   public List<String> getProjectTags(String projectId) {
-<<<<<<< HEAD
-    try (var session = modelDBHibernateUtil.getSessionFactory().openSession()) {
-=======
-    try (Session session = modelDBHibernateUtil.getSessionFactory().openSession()) {
->>>>>>> 0be544c2
+    try (var session = modelDBHibernateUtil.getSessionFactory().openSession()) {
       ProjectEntity projectObj = session.get(ProjectEntity.class, projectId);
       return projectObj
           .getProtoObject(roleService, authService, new HashMap<>(), new HashMap<>())
@@ -828,13 +767,8 @@
 
   @Override
   public Project getProjectByID(String id) {
-<<<<<<< HEAD
     try (var session = modelDBHibernateUtil.getSessionFactory().openSession()) {
       var query = session.createQuery(GET_PROJECT_BY_ID_HQL);
-=======
-    try (Session session = modelDBHibernateUtil.getSessionFactory().openSession()) {
-      Query query = session.createQuery(GET_PROJECT_BY_ID_HQL);
->>>>>>> 0be544c2
       query.setParameter("id", id);
       var projectEntity = (ProjectEntity) query.uniqueResult();
       if (projectEntity == null) {
@@ -857,11 +791,7 @@
   @Override
   public Project setProjectShortName(String projectId, String projectShortName, UserInfo userInfo)
       throws ModelDBException {
-<<<<<<< HEAD
-    try (var session = modelDBHibernateUtil.getSessionFactory().openSession()) {
-=======
-    try (Session session = modelDBHibernateUtil.getSessionFactory().openSession()) {
->>>>>>> 0be544c2
+    try (var session = modelDBHibernateUtil.getSessionFactory().openSession()) {
       List<String> accessibleProjectIds =
           roleService.getSelfDirectlyAllowedResources(
               ModelDBServiceResourceTypes.PROJECT, ModelDBServiceActions.READ);
@@ -928,11 +858,7 @@
       CollaboratorBase host,
       UserInfo currentLoginUserInfo,
       ResourceVisibility visibility) {
-<<<<<<< HEAD
-    try (var session = modelDBHibernateUtil.getSessionFactory().openSession()) {
-=======
-    try (Session session = modelDBHibernateUtil.getSessionFactory().openSession()) {
->>>>>>> 0be544c2
+    try (var session = modelDBHibernateUtil.getSessionFactory().openSession()) {
 
       var builder = session.getCriteriaBuilder();
       // Using FROM and JOIN
@@ -1109,13 +1035,8 @@
 
   @Override
   public Project logArtifacts(String projectId, List<Artifact> newArtifacts) {
-<<<<<<< HEAD
     try (var session = modelDBHibernateUtil.getSessionFactory().openSession()) {
       var query = session.createQuery(GET_PROJECT_BY_ID_HQL);
-=======
-    try (Session session = modelDBHibernateUtil.getSessionFactory().openSession()) {
-      Query query = session.createQuery(GET_PROJECT_BY_ID_HQL);
->>>>>>> 0be544c2
       query.setParameter("id", projectId);
       var projectEntity = (ProjectEntity) query.uniqueResult();
       if (projectEntity == null) {
@@ -1161,13 +1082,8 @@
 
   @Override
   public List<Artifact> getProjectArtifacts(String projectId) {
-<<<<<<< HEAD
     try (var session = modelDBHibernateUtil.getSessionFactory().openSession()) {
       var query = session.createQuery(GET_PROJECT_BY_ID_HQL);
-=======
-    try (Session session = modelDBHibernateUtil.getSessionFactory().openSession()) {
-      Query query = session.createQuery(GET_PROJECT_BY_ID_HQL);
->>>>>>> 0be544c2
       query.setParameter("id", projectId);
       var projectEntity = (ProjectEntity) query.uniqueResult();
       if (projectEntity == null) {
@@ -1194,13 +1110,8 @@
 
   @Override
   public Project deleteArtifacts(String projectId, String artifactKey) {
-<<<<<<< HEAD
     try (var session = modelDBHibernateUtil.getSessionFactory().openSession()) {
       var transaction = session.beginTransaction();
-=======
-    try (Session session = modelDBHibernateUtil.getSessionFactory().openSession()) {
-      Transaction transaction = session.beginTransaction();
->>>>>>> 0be544c2
 
       if (false) { // Change it with parameter for support to delete all artifacts
         var query = session.createQuery(DELETE_ALL_ARTIFACTS_HQL);
