--- conflicted
+++ resolved
@@ -276,11 +276,7 @@
       Project project =
           Project.newBuilder()
               .setName(projectName)
-<<<<<<< HEAD
-              .setWorkspaceId(projectEntity.getLegacy_workspace_id())
-=======
               .setWorkspaceId(projectEntity.getLegacyWorkspaceId())
->>>>>>> 842c2b75
               .setWorkspaceTypeValue(projectEntity.getWorkspace_type())
               .build();
       checkIfEntityAlreadyExists(session, project);
@@ -944,20 +940,12 @@
             oldVisibility,
             projectId,
             projectEntity.getWorkspace_type(),
-<<<<<<< HEAD
-            projectEntity.getLegacy_workspace_id());
-=======
             projectEntity.getLegacyWorkspaceId());
->>>>>>> 842c2b75
         createNewVisibilityBasedBinding(
             projectVisibility,
             projectId,
             projectEntity.getWorkspace_type(),
-<<<<<<< HEAD
-            projectEntity.getLegacy_workspace_id());
-=======
             projectEntity.getLegacyWorkspaceId());
->>>>>>> 842c2b75
       }
       LOGGER.debug(ModelDBMessages.GETTING_PROJECT_BY_ID_MSG_STR);
       return projectEntity.getProtoObject();
@@ -1366,11 +1354,7 @@
       ProjectEntity projectEntity = session.load(ProjectEntity.class, projectId);
       List<String> roleBindingNames =
           getWorkspaceRoleBindings(
-<<<<<<< HEAD
-              projectEntity.getLegacy_workspace_id(),
-=======
               projectEntity.getLegacyWorkspaceId(),
->>>>>>> 842c2b75
               WorkspaceType.forNumber(projectEntity.getWorkspace_type()),
               projectId,
               ProjectVisibility.forNumber(projectEntity.getProject_visibility()));
@@ -1380,11 +1364,7 @@
           workspaceDTO.getWorkspaceType(),
           projectId,
           ProjectVisibility.forNumber(projectEntity.getProject_visibility()));
-<<<<<<< HEAD
-      projectEntity.setLegacy_workspace_id(workspaceDTO.getWorkspaceId());
-=======
       projectEntity.setLegacyWorkspaceId(workspaceDTO.getWorkspaceId());
->>>>>>> 842c2b75
       projectEntity.setWorkspace_type(workspaceDTO.getWorkspaceType().getNumber());
       projectEntity.setDate_updated(Calendar.getInstance().getTimeInMillis());
       Transaction transaction = session.beginTransaction();
