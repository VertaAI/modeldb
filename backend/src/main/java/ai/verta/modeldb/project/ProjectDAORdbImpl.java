--- conflicted
+++ resolved
@@ -1191,40 +1191,6 @@
     }
   }
 
-<<<<<<< HEAD
-  @Override
-  public Project setProjectWorkspace(String projectId, WorkspaceDTO workspaceDTO)
-      throws InvalidProtocolBufferException {
-
-    try (Session session = ModelDBHibernateUtil.getSessionFactory().openSession()) {
-      ProjectEntity projectEntity = session.load(ProjectEntity.class, projectId);
-      roleService.createWorkspacePermissions(
-          workspaceDTO.getWorkspaceName(),
-          Optional.of(WorkspaceType.forNumber(projectEntity.getWorkspace_type())),
-          projectEntity.getId(),
-          Optional.of(Long.parseLong(projectEntity.getOwner())),
-          ModelDBServiceResourceTypes.PROJECT,
-          CollaboratorTypeEnum.CollaboratorType.READ_WRITE,
-          projectEntity.getProjectVisibility());
-      projectEntity.setWorkspace(workspaceDTO.getWorkspaceId());
-      projectEntity.setWorkspace_type(workspaceDTO.getWorkspaceType().getNumber());
-      projectEntity.setDate_updated(Calendar.getInstance().getTimeInMillis());
-      Transaction transaction = session.beginTransaction();
-      session.update(projectEntity);
-      transaction.commit();
-      LOGGER.debug("Project workspace updated successfully");
-      return projectEntity.getProtoObject(roleService);
-    } catch (Exception ex) {
-      if (ModelDBUtils.needToRetry(ex)) {
-        return setProjectWorkspace(projectId, workspaceDTO);
-      } else {
-        throw ex;
-      }
-    }
-  }
-
-=======
->>>>>>> d05d8cfd
   /**
    * returns a list of projectIds accessible to the user passed as an argument within the workspace
    * passed as an argument. For no auth returns the list of non deleted projects
