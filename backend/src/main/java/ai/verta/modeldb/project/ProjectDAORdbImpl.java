package ai.verta.modeldb.project;

import ai.verta.common.KeyValue;
import ai.verta.common.ValueTypeEnum;
import ai.verta.modeldb.App;
import ai.verta.modeldb.Artifact;
import ai.verta.modeldb.CodeVersion;
import ai.verta.modeldb.Experiment;
import ai.verta.modeldb.ExperimentRun;
import ai.verta.modeldb.FindProjects;
import ai.verta.modeldb.KeyValueQuery;
import ai.verta.modeldb.ModelDBConstants;
import ai.verta.modeldb.ModelDBException;
import ai.verta.modeldb.ModelDBMessages;
import ai.verta.modeldb.OperatorEnum;
import ai.verta.modeldb.Project;
import ai.verta.modeldb.ProjectVisibility;
import ai.verta.modeldb.WorkspaceTypeEnum.WorkspaceType;
import ai.verta.modeldb.authservice.AuthService;
import ai.verta.modeldb.authservice.RoleService;
import ai.verta.modeldb.collaborator.CollaboratorBase;
import ai.verta.modeldb.collaborator.CollaboratorOrg;
import ai.verta.modeldb.collaborator.CollaboratorUser;
import ai.verta.modeldb.dto.ProjectPaginationDTO;
import ai.verta.modeldb.dto.WorkspaceDTO;
import ai.verta.modeldb.entities.AttributeEntity;
import ai.verta.modeldb.entities.CodeVersionEntity;
import ai.verta.modeldb.entities.ProjectEntity;
import ai.verta.modeldb.entities.TagsMapping;
import ai.verta.modeldb.experiment.ExperimentDAO;
import ai.verta.modeldb.experimentRun.ExperimentRunDAO;
import ai.verta.modeldb.telemetry.TelemetryUtils;
import ai.verta.modeldb.utils.ModelDBHibernateUtil;
import ai.verta.modeldb.utils.RdbmsUtils;
import ai.verta.uac.ModelDBActionEnum.ModelDBServiceActions;
import ai.verta.uac.ModelResourceEnum.ModelDBServiceResourceTypes;
import ai.verta.uac.Organization;
import ai.verta.uac.Role;
import ai.verta.uac.RoleBinding;
import ai.verta.uac.UserInfo;
import com.google.protobuf.InvalidProtocolBufferException;
import com.google.protobuf.Value;
import com.google.rpc.Code;
import com.google.rpc.Status;
import io.grpc.StatusRuntimeException;
import io.grpc.protobuf.StatusProto;
import java.util.ArrayList;
import java.util.Calendar;
import java.util.Collections;
import java.util.HashMap;
import java.util.HashSet;
import java.util.List;
import java.util.Map;
import java.util.Set;
import java.util.UUID;
import java.util.stream.Collectors;
import javax.persistence.criteria.CriteriaBuilder;
import javax.persistence.criteria.CriteriaQuery;
import javax.persistence.criteria.Expression;
import javax.persistence.criteria.Order;
import javax.persistence.criteria.Predicate;
import javax.persistence.criteria.Root;
import org.apache.logging.log4j.LogManager;
import org.apache.logging.log4j.Logger;
import org.hibernate.Session;
import org.hibernate.Transaction;
import org.hibernate.query.Query;

public class ProjectDAORdbImpl implements ProjectDAO {

  private static final Logger LOGGER = LogManager.getLogger(ProjectDAORdbImpl.class);
  private ExperimentDAO experimentDAO;
  private ExperimentRunDAO experimentRunDAO;
  private String starterProjectID;
  private final AuthService authService;
  private final RoleService roleService;

  private static final String GET_PROJECT_COUNT_BY_NAME_PREFIX_HQL =
      new StringBuilder("Select count(*) From ProjectEntity p where p.")
          .append(ModelDBConstants.NAME)
          .append(" = :projectName ")
          .toString();
  private static final String GET_PROJECT_ATTR_BY_KEYS_HQL =
      new StringBuilder("From AttributeEntity kv where kv.")
          .append(ModelDBConstants.KEY)
          .append(" in (:keys) AND kv.projectEntity.")
          .append(ModelDBConstants.ID)
          .append(" = :projectId AND kv.field_type = :fieldType")
          .toString();
  private static final String DELETE_ALL_PROJECT_TAGS_HQL =
      new StringBuilder("delete from TagsMapping tm WHERE tm.projectEntity.")
          .append(ModelDBConstants.ID)
          .append(" = :projectId")
          .toString();
  private static final String DELETE_SELECTED_PROJECT_TAGS_HQL =
      new StringBuilder("delete from TagsMapping tm WHERE tm.")
          .append(ModelDBConstants.TAGS)
          .append(" in (:tags) AND tm.projectEntity.")
          .append(ModelDBConstants.ID)
          .append(" = :projectId")
          .toString();
  private static final String DELETE_ALL_PROJECT_ATTRIBUTES_HQL =
      new StringBuilder("delete from AttributeEntity attr WHERE attr.projectEntity.")
          .append(ModelDBConstants.ID)
          .append(" = :projectId")
          .toString();
  private static final String DELETE_SELECTED_PROJECT_ATTRIBUTES_HQL =
      new StringBuilder("delete from AttributeEntity attr WHERE attr.")
          .append(ModelDBConstants.KEY)
          .append(" in (:keys) AND attr.projectEntity.")
          .append(ModelDBConstants.ID)
          .append(" = :projectId")
          .toString();
  private static final String GET_PROJECT_EXPERIMENTS_COUNT_HQL =
      new StringBuilder("SELECT COUNT(*) FROM ExperimentEntity ee WHERE ee.")
          .append(ModelDBConstants.PROJECT_ID)
          .append(" IN (:")
          .append(ModelDBConstants.PROJECT_IDS)
          .append(")")
          .toString();
  private static final String GET_PROJECT_EXPERIMENT_RUNS_COUNT_HQL =
      new StringBuilder("SELECT COUNT(*) FROM ExperimentRunEntity ere WHERE ere.")
          .append(ModelDBConstants.PROJECT_ID)
          .append(" IN (:")
          .append(ModelDBConstants.PROJECT_IDS)
          .append(")")
          .toString();
  private static final String GET_PROJECT_BY_ID_HQL = "From ProjectEntity p where p.id = :id";
  private static final String GET_PROJECT_BY_IDS_HQL = "From ProjectEntity p where p.id IN (:ids)";
  private static final String GET_PROJECT_BY_SHORT_NAME_AND_OWNER_HQL =
      new StringBuilder("From ProjectEntity p where p.")
          .append(ModelDBConstants.SHORT_NAME)
          .append(" = :projectShortName AND ")
          .append(ModelDBConstants.OWNER)
          .append(" =:vertaId")
          .toString();
  private static final String DELETE_ALL_ARTIFACTS_HQL =
      new StringBuilder("delete from ArtifactEntity ar WHERE ar.projectEntity.")
          .append(ModelDBConstants.ID)
          .append(" = :projectId")
          .toString();
  private static final String DELETE_SELECTED_ARTIFACT_BY_KEYS_HQL =
      new StringBuilder("delete from ArtifactEntity ar WHERE ar.")
          .append(ModelDBConstants.KEY)
          .append(" in (:keys) AND ar.projectEntity.")
          .append(ModelDBConstants.ID)
          .append(" = :projectId")
          .toString();
  private static final String DELETED_STATUS_PROJECT_QUERY_STRING =
      new StringBuilder("UPDATE ")
          .append(ProjectEntity.class.getSimpleName())
          .append(" pr ")
          .append("SET pr.")
          .append(ModelDBConstants.DELETED)
          .append(" = :deleted ")
          .append(" WHERE pr.")
          .append(ModelDBConstants.ID)
          .append(" IN (:projectIds)")
          .toString();

  public ProjectDAORdbImpl(
      AuthService authService,
      RoleService roleService,
      ExperimentDAO experimentDAO,
      ExperimentRunDAO experimentRunDAO) {
    this.authService = authService;
    this.roleService = roleService;
    this.experimentDAO = experimentDAO;
    this.experimentRunDAO = experimentRunDAO;
    App app = App.getInstance();
    this.starterProjectID = app.getStarterProjectID();
  }

  private void checkIfEntityAlreadyExists(Session session, Project project) {
    ModelDBHibernateUtil.checkIfEntityAlreadyExists(
        session,
        "p",
        GET_PROJECT_COUNT_BY_NAME_PREFIX_HQL,
        "Project",
        "projectName",
        project.getName(),
        ModelDBConstants.WORKSPACE,
        project.getWorkspaceId(),
        project.getWorkspaceType(),
        LOGGER);
  }

  @Override
  public Project insertProject(Project project, UserInfo userInfo)
      throws InvalidProtocolBufferException {
    createRoleBindingsForProject(project, userInfo);
    try (Session session = ModelDBHibernateUtil.getSessionFactory().openSession()) {
      Transaction transaction = session.beginTransaction();
      checkIfEntityAlreadyExists(session, project);
      ProjectEntity projectEntity = RdbmsUtils.generateProjectEntity(project);
      session.save(projectEntity);
      transaction.commit();
      LOGGER.debug("Project created successfully");
      TelemetryUtils.insertModelDBDeploymentInfo();
      return projectEntity.getProtoObject();
    }
  }

  private void createRoleBindingsForProject(Project project, UserInfo userInfo) {
    Role ownerRole = roleService.getRoleByName(ModelDBConstants.ROLE_PROJECT_OWNER, null);
    roleService.createRoleBinding(
        ownerRole,
        new CollaboratorUser(authService, userInfo),
        project.getId(),
        ModelDBServiceResourceTypes.PROJECT);
    if (project.getProjectVisibility().equals(ProjectVisibility.PUBLIC)) {
      Role publicReadRole =
          roleService.getRoleByName(ModelDBConstants.ROLE_PROJECT_PUBLIC_READ, null);
      UserInfo unsignedUser = authService.getUnsignedUser();
      roleService.createRoleBinding(
          publicReadRole,
          new CollaboratorUser(authService, unsignedUser),
          project.getId(),
          ModelDBServiceResourceTypes.PROJECT);
    }

    createWorkspaceRoleBinding(
        project.getWorkspaceId(),
        project.getWorkspaceType(),
        project.getId(),
        project.getProjectVisibility());
  }

  private void createWorkspaceRoleBinding(
      String workspaceId,
      WorkspaceType workspaceType,
      String projectId,
      ProjectVisibility projectVisibility) {
    if (workspaceId != null && !workspaceId.isEmpty()) {
      roleService.createWorkspaceRoleBinding(
          workspaceId,
          workspaceType,
          projectId,
          ModelDBConstants.ROLE_PROJECT_ADMIN,
          ModelDBServiceResourceTypes.PROJECT,
          projectVisibility.equals(ProjectVisibility.ORG_SCOPED_PUBLIC),
          "_GLOBAL_SHARING");
    }
  }

  @Override
  public Project updateProjectName(String projectId, String projectName)
      throws InvalidProtocolBufferException {
    try (Session session = ModelDBHibernateUtil.getSessionFactory().openSession()) {
      Transaction transaction = session.beginTransaction();
      ProjectEntity projectEntity = session.load(ProjectEntity.class, projectId);

      Project project =
          Project.newBuilder()
              .setName(projectName)
              .setWorkspaceId(projectEntity.getWorkspace())
              .setWorkspaceTypeValue(projectEntity.getWorkspace_type())
              .build();
      checkIfEntityAlreadyExists(session, project);

      projectEntity.setName(projectName);
      projectEntity.setDate_updated(Calendar.getInstance().getTimeInMillis());
      session.update(projectEntity);
      LOGGER.debug("Project name updated successfully");
      transaction.commit();
      return projectEntity.getProtoObject();
    }
  }

  @Override
  public Project updateProjectDescription(String projectId, String projectDescription)
      throws InvalidProtocolBufferException {
    try (Session session = ModelDBHibernateUtil.getSessionFactory().openSession()) {
      Transaction transaction = session.beginTransaction();
      ProjectEntity projectEntity = session.load(ProjectEntity.class, projectId);
      projectEntity.setDescription(projectDescription);
      projectEntity.setDate_updated(Calendar.getInstance().getTimeInMillis());
      session.update(projectEntity);
      LOGGER.debug("Project description updated successfully");
      transaction.commit();
      return projectEntity.getProtoObject();
    }
  }

  @Override
  public Project updateProjectReadme(String projectId, String projectReadme)
      throws InvalidProtocolBufferException {
    try (Session session = ModelDBHibernateUtil.getSessionFactory().openSession()) {
      Transaction transaction = session.beginTransaction();
      ProjectEntity projectEntity = session.load(ProjectEntity.class, projectId);
      projectEntity.setReadme_text(projectReadme);
      projectEntity.setDate_updated(Calendar.getInstance().getTimeInMillis());
      session.update(projectEntity);
      LOGGER.debug("Project readme updated successfully");
      transaction.commit();
      return projectEntity.getProtoObject();
    }
  }

  @Override
  public Project logProjectCodeVersion(String projectId, CodeVersion updatedCodeVersion)
      throws InvalidProtocolBufferException {
    try (Session session = ModelDBHibernateUtil.getSessionFactory().openSession()) {
      Transaction transaction = session.beginTransaction();
      ProjectEntity projectEntity = session.get(ProjectEntity.class, projectId);

      CodeVersionEntity existingCodeVersionEntity = projectEntity.getCode_version_snapshot();
      if (existingCodeVersionEntity == null) {
        projectEntity.setCode_version_snapshot(
            RdbmsUtils.generateCodeVersionEntity(
                ModelDBConstants.CODE_VERSION, updatedCodeVersion));
      } else {
        existingCodeVersionEntity.setDate_logged(updatedCodeVersion.getDateLogged());
        if (updatedCodeVersion.hasGitSnapshot()) {
          existingCodeVersionEntity.setGit_snapshot(
              RdbmsUtils.generateGitSnapshotEntity(
                  ModelDBConstants.GIT_SNAPSHOT, updatedCodeVersion.getGitSnapshot()));
          existingCodeVersionEntity.setCode_archive(null);
        } else if (updatedCodeVersion.hasCodeArchive()) {
          existingCodeVersionEntity.setCode_archive(
              RdbmsUtils.generateArtifactEntity(
                  projectEntity,
                  ModelDBConstants.CODE_ARCHIVE,
                  updatedCodeVersion.getCodeArchive()));
          existingCodeVersionEntity.setGit_snapshot(null);
        }
      }
      projectEntity.setDate_updated(Calendar.getInstance().getTimeInMillis());
      session.update(projectEntity);
      LOGGER.debug("Project code version snapshot updated successfully");
      transaction.commit();
      return projectEntity.getProtoObject();
    }
  }

  @Override
  public Project updateProjectAttributes(String projectId, KeyValue attribute)
      throws InvalidProtocolBufferException {
    try (Session session = ModelDBHibernateUtil.getSessionFactory().openSession()) {
      Transaction transaction = session.beginTransaction();
      ProjectEntity projectObj = session.get(ProjectEntity.class, projectId);
      if (projectObj == null) {
        String errorMessage = "Project not found for given ID";
        LOGGER.warn(errorMessage);
        Status status =
            Status.newBuilder().setCode(Code.NOT_FOUND_VALUE).setMessage(errorMessage).build();
        throw StatusProto.toStatusRuntimeException(status);
      }

      AttributeEntity updatedAttributeObj =
          RdbmsUtils.generateAttributeEntity(projectObj, ModelDBConstants.ATTRIBUTES, attribute);

      List<AttributeEntity> existingAttributes = projectObj.getAttributeMapping();
      if (!existingAttributes.isEmpty()) {
        boolean doesExist = false;
        for (AttributeEntity existingAttribute : existingAttributes) {
          if (existingAttribute.getKey().equals(attribute.getKey())) {
            existingAttribute.setKey(updatedAttributeObj.getKey());
            existingAttribute.setValue(updatedAttributeObj.getValue());
            existingAttribute.setValue_type(updatedAttributeObj.getValue_type());
            doesExist = true;
            break;
          }
        }
        if (!doesExist) {
          projectObj.setAttributeMapping(Collections.singletonList(updatedAttributeObj));
        }
      } else {
        projectObj.setAttributeMapping(Collections.singletonList(updatedAttributeObj));
      }
      projectObj.setDate_updated(Calendar.getInstance().getTimeInMillis());
      session.saveOrUpdate(projectObj);
      transaction.commit();
      return projectObj.getProtoObject();
    }
  }

  @Override
  public List<KeyValue> getProjectAttributes(
      String projectId, List<String> attributeKeyList, Boolean getAll)
      throws InvalidProtocolBufferException {
    try (Session session = ModelDBHibernateUtil.getSessionFactory().openSession()) {
      if (getAll) {
        ProjectEntity projectObj = session.get(ProjectEntity.class, projectId);
        if (projectObj == null) {
          String errorMessage = "Project not found for given ID: " + projectId;
          LOGGER.warn(errorMessage);
          Status status =
              Status.newBuilder().setCode(Code.NOT_FOUND_VALUE).setMessage(errorMessage).build();
          throw StatusProto.toStatusRuntimeException(status);
        }
        return projectObj.getProtoObject().getAttributesList();
      } else {
        Query query = session.createQuery(GET_PROJECT_ATTR_BY_KEYS_HQL);
        query.setParameterList("keys", attributeKeyList);
        query.setParameter(ModelDBConstants.PROJECT_ID_STR, projectId);
        query.setParameter("fieldType", ModelDBConstants.ATTRIBUTES);

        @SuppressWarnings("unchecked")
        List<AttributeEntity> attributeEntities = query.list();
        return RdbmsUtils.convertAttributeEntityListFromAttributes(attributeEntities);
      }
    }
  }

  @Override
  public Project addProjectTags(String projectId, List<String> tagsList)
      throws InvalidProtocolBufferException {
    try (Session session = ModelDBHibernateUtil.getSessionFactory().openSession()) {
      Transaction transaction = session.beginTransaction();
      ProjectEntity projectObj = session.get(ProjectEntity.class, projectId);
      if (projectObj == null) {
        String errorMessage = "Project not found for given ID";
        LOGGER.warn(errorMessage);
        Status status =
            Status.newBuilder().setCode(Code.NOT_FOUND_VALUE).setMessage(errorMessage).build();
        throw StatusProto.toStatusRuntimeException(status);
      }
      List<String> newTags = new ArrayList<>();
      Project existingProtoProjectObj = projectObj.getProtoObject();
      for (String tag : tagsList) {
        if (!existingProtoProjectObj.getTagsList().contains(tag)) {
          newTags.add(tag);
        }
      }
      if (!newTags.isEmpty()) {
        List<TagsMapping> newTagMappings =
            RdbmsUtils.convertTagListFromTagMappingList(projectObj, newTags);
        projectObj.getTags().addAll(newTagMappings);
        projectObj.setDate_updated(Calendar.getInstance().getTimeInMillis());
        session.saveOrUpdate(projectObj);
      }
      transaction.commit();
      LOGGER.debug("Project tags added successfully");
      return projectObj.getProtoObject();
    }
  }

  @Override
  public Project deleteProjectTags(String projectId, List<String> projectTagList, Boolean deleteAll)
      throws InvalidProtocolBufferException {
    try (Session session = ModelDBHibernateUtil.getSessionFactory().openSession()) {
      Transaction transaction = session.beginTransaction();

      if (deleteAll) {
        Query query = session.createQuery(DELETE_ALL_PROJECT_TAGS_HQL);
        query.setParameter(ModelDBConstants.PROJECT_ID_STR, projectId);
        query.executeUpdate();
      } else {
        Query query = session.createQuery(DELETE_SELECTED_PROJECT_TAGS_HQL);
        query.setParameter("tags", projectTagList);
        query.setParameter(ModelDBConstants.PROJECT_ID_STR, projectId);
        query.executeUpdate();
      }

      ProjectEntity projectObj = session.get(ProjectEntity.class, projectId);
      projectObj.setDate_updated(Calendar.getInstance().getTimeInMillis());
      session.update(projectObj);
      transaction.commit();
      LOGGER.debug("Project tags deleted successfully");
      return projectObj.getProtoObject();
    }
  }

  @Override
  public ProjectPaginationDTO getProjects(
      UserInfo userInfo,
      Integer pageNumber,
      Integer pageLimit,
      Boolean order,
      String sortKey,
      ProjectVisibility projectVisibility)
      throws InvalidProtocolBufferException {

    FindProjects findProjects =
        FindProjects.newBuilder()
            .setPageNumber(pageNumber)
            .setPageLimit(pageLimit)
            .setAscending(order)
            .setSortKey(sortKey)
            .build();
    return findProjects(findProjects, null, userInfo, projectVisibility);
  }

  @Override
  public List<Project> getProjects(String key, String value, UserInfo userInfo)
      throws InvalidProtocolBufferException {
    FindProjects findProjects =
        FindProjects.newBuilder()
            .addPredicates(
                KeyValueQuery.newBuilder()
                    .setKey(key)
                    .setValue(Value.newBuilder().setStringValue(value).build())
                    .setOperator(OperatorEnum.Operator.EQ)
                    .setValueType(ValueTypeEnum.ValueType.STRING)
                    .build())
            .build();
    ProjectPaginationDTO projectPaginationDTO =
        findProjects(findProjects, null, userInfo, ProjectVisibility.PRIVATE);
    LOGGER.debug("Projects size is {}", projectPaginationDTO.getProjects().size());
    return projectPaginationDTO.getProjects();
  }

  @Override
  public Project addProjectAttributes(String projectId, List<KeyValue> attributesList)
      throws InvalidProtocolBufferException {
    try (Session session = ModelDBHibernateUtil.getSessionFactory().openSession()) {
      Transaction transaction = session.beginTransaction();
      ProjectEntity projectObj = session.get(ProjectEntity.class, projectId);
      projectObj.setAttributeMapping(
          RdbmsUtils.convertAttributesFromAttributeEntityList(
              projectObj, ModelDBConstants.ATTRIBUTES, attributesList));
      projectObj.setDate_updated(Calendar.getInstance().getTimeInMillis());
      session.saveOrUpdate(projectObj);
      transaction.commit();
      LOGGER.debug("Project attributes added successfully");
      return projectObj.getProtoObject();
    }
  }

  @Override
  public Project deleteProjectAttributes(
      String projectId, List<String> attributeKeyList, Boolean deleteAll)
      throws InvalidProtocolBufferException {
    try (Session session = ModelDBHibernateUtil.getSessionFactory().openSession()) {
      Transaction transaction = session.beginTransaction();

      if (deleteAll) {
        Query query = session.createQuery(DELETE_ALL_PROJECT_ATTRIBUTES_HQL);
        query.setParameter(ModelDBConstants.PROJECT_ID_STR, projectId);
        query.executeUpdate();
      } else {
        Query query = session.createQuery(DELETE_SELECTED_PROJECT_ATTRIBUTES_HQL);
        query.setParameter("keys", attributeKeyList);
        query.setParameter(ModelDBConstants.PROJECT_ID_STR, projectId);
        query.executeUpdate();
      }
      ProjectEntity projectObj = session.get(ProjectEntity.class, projectId);
      projectObj.setDate_updated(Calendar.getInstance().getTimeInMillis());
      session.update(projectObj);
      transaction.commit();
      return projectObj.getProtoObject();
    }
  }

  @Override
  public List<String> getProjectTags(String projectId) throws InvalidProtocolBufferException {
    try (Session session = ModelDBHibernateUtil.getSessionFactory().openSession()) {
      ProjectEntity projectObj = session.get(ProjectEntity.class, projectId);
      return projectObj.getProtoObject().getTagsList();
    }
  }

  /**
   * Copies details of a source project and updates the id, created and updated Timestamp
   *
   * @param srcProject : source project
   * @return updatedProject
   */
  private Project copyProjectAndUpdateDetails(Project srcProject, UserInfo userInfo) {
    Project.Builder projectBuilder =
        Project.newBuilder(srcProject).setId(UUID.randomUUID().toString());

    if (userInfo != null) {
      projectBuilder.setOwner(authService.getVertaIdFromUserInfo(userInfo));
    }
    return projectBuilder.build();
  }

  @Override
  public Project deepCopyProjectForUser(String srcProjectID, UserInfo newOwner)
      throws InvalidProtocolBufferException {
    // if no project id specified , default to the one captured from config.yaml
    // TODO: extend the starter project to be set of projects, so parameterizing this function makes
    // sense
    if (srcProjectID == null || srcProjectID.isEmpty()) srcProjectID = starterProjectID;

    // if this is not a starter project, then cloning is not supported
    if (!srcProjectID.equals(starterProjectID)) {
      Status status =
          Status.newBuilder()
              .setCode(Code.INVALID_ARGUMENT_VALUE)
              .setMessage("Cloning project supported only for starter project")
              .build();
      throw StatusProto.toStatusRuntimeException(status);
    }

    // source project
    Project srcProject = getProjectByID(srcProjectID);
    if (newOwner == null) {
      Status status =
          Status.newBuilder()
              .setCode(Code.INVALID_ARGUMENT_VALUE)
              .setMessage("New owner not passed for cloning Project ")
              .build();
      throw StatusProto.toStatusRuntimeException(status);
    }

    // cloned project
    Project newProject = copyProjectAndUpdateDetails(srcProject, newOwner);
    insertProject(newProject, newOwner);
    newProject = getProjectByID(newProject.getId());

    // Deep Copy Experiments
    List<KeyValue> projectLevelFilter = new ArrayList<>();
    Value projectIdValue = Value.newBuilder().setStringValue(srcProject.getId()).build();
    projectLevelFilter.add(
        KeyValue.newBuilder().setKey(ModelDBConstants.PROJECT_ID).setValue(projectIdValue).build());
    // get  Experiments from the source Project, copy their clone and associate them to new project
    List<Experiment> experiments = this.experimentDAO.getExperiments(projectLevelFilter);
    for (Experiment srcExperiment : experiments) {
      Experiment newExperiment =
          this.experimentDAO.deepCopyExperimentForUser(srcExperiment, newProject, newOwner);
      Value experimentIDValue = Value.newBuilder().setStringValue(srcExperiment.getId()).build();
      List<KeyValue> experimentLevelFilter = new ArrayList<>(projectLevelFilter);
      experimentLevelFilter.add(
          KeyValue.newBuilder()
              .setKey(ModelDBConstants.EXPERIMENT_ID)
              .setValue(experimentIDValue)
              .build());

      List<ExperimentRun> experimentRuns =
          this.experimentRunDAO.getExperimentRuns(experimentLevelFilter);
      for (ExperimentRun srcExperimentRun : experimentRuns) {
        this.experimentRunDAO.deepCopyExperimentRunForUser(
            srcExperimentRun, newExperiment, newProject, newOwner);
      }
    }

    return newProject;
  }

<<<<<<< HEAD
  private void deleteExperimentsWithPagination(Session session, List<String> projectIds) {
    int lowerBound = 0;
    final int pagesize = 500;
    Long count = getExperimentCount(projectIds);
    LOGGER.debug("Total experimentEntities {}", count);

    while (lowerBound < count) {
      List<String> roleBindingNames = new LinkedList<>();
      Transaction transaction = session.beginTransaction();
      // Delete the ExperimentEntity object
      Query experimentDeleteQuery = session.createQuery(FIND_EXPERIMENT_BY_PROJECT_IDS_HQL);
      experimentDeleteQuery.setParameterList(ModelDBConstants.PROJECT_IDS, projectIds);
      experimentDeleteQuery.setFirstResult(lowerBound);
      experimentDeleteQuery.setMaxResults(pagesize);
      List<ExperimentEntity> experimentEntities = experimentDeleteQuery.list();
      for (ExperimentEntity experimentEntity : experimentEntities) {
        session.delete(experimentEntity);

        String ownerRoleBindingName =
            roleService.buildRoleBindingName(
                ModelDBConstants.ROLE_EXPERIMENT_OWNER,
                experimentEntity.getId(),
                experimentEntity.getOwner(),
                ModelDBServiceResourceTypes.EXPERIMENT.name());
        if (ownerRoleBindingName != null) {
          roleBindingNames.add(ownerRoleBindingName);
        }
      }
      transaction.commit();
      roleService.deleteRoleBindings(roleBindingNames);
      lowerBound += pagesize;
    }
  }

  private void deleteExperimentRunsWithPagination(Session session, List<String> projectIds) {
    int lowerBound = 0;
    final int pagesize = 500;
    Long count = getExperimentRunCount(projectIds);
    LOGGER.debug("Total experimentRunEntities {}", count);

    while (lowerBound < count) {
      List<String> roleBindingNames = new LinkedList<>();
      Transaction transaction = session.beginTransaction();

      Query experimentRunDeleteQuery = session.createQuery(FIND_EXPERIMENT_RUN_BY_PROJECT_IDS_HQL);
      experimentRunDeleteQuery.setParameterList(ModelDBConstants.PROJECT_IDS, projectIds);
      experimentRunDeleteQuery.setFirstResult(lowerBound);
      experimentRunDeleteQuery.setMaxResults(pagesize);
      List<ExperimentRunEntity> experimentRunEntities = experimentRunDeleteQuery.list();
      List<String> experimentRunIds = new ArrayList<>();
      for (ExperimentRunEntity experimentRunEntity : experimentRunEntities) {
        experimentRunIds.add(experimentRunEntity.getId());
        session.delete(experimentRunEntity);

        String ownerRoleBindingName =
            roleService.buildRoleBindingName(
                ModelDBConstants.ROLE_EXPERIMENT_RUN_OWNER,
                experimentRunEntity.getId(),
                experimentRunEntity.getOwner(),
                ModelDBServiceResourceTypes.EXPERIMENT_RUN.name());
        if (ownerRoleBindingName != null) {
          roleBindingNames.add(ownerRoleBindingName);
        }
      }
      // Delete the ExperimentRUn comments
      if (!experimentRunIds.isEmpty()) {
        removeEntityComments(session, experimentRunIds, ExperimentRunEntity.class.getSimpleName());
      }
      transaction.commit();
      roleService.deleteRoleBindings(roleBindingNames);
      lowerBound += pagesize;
    }
  }

  private void getRoleBindingsOfAccessibleProjects(
      List<ProjectEntity> allowedProjects, List<String> roleBindingNames) {
    UserInfo unsignedUser = authService.getUnsignedUser();
    for (ProjectEntity project : allowedProjects) {
      String projectId = project.getId();

      if (project.getProject_visibility() == ProjectVisibility.PUBLIC.getNumber()) {
        String publicReadRoleBindingName =
            roleService.buildRoleBindingName(
                ModelDBConstants.ROLE_PROJECT_PUBLIC_READ,
                projectId,
                authService.getVertaIdFromUserInfo(unsignedUser),
                ModelDBServiceResourceTypes.PROJECT.name());
        if (publicReadRoleBindingName != null) {
          roleBindingNames.add(publicReadRoleBindingName);
        }
      }

      // Delete workspace based roleBindings
      List<String> workspaceRoleBindingNames =
          getWorkspaceRoleBindings(
              project.getWorkspace(),
              WorkspaceType.forNumber(project.getWorkspace_type()),
              project.getId(),
              ProjectVisibility.forNumber(project.getProject_visibility()));
      roleBindingNames.addAll(workspaceRoleBindingNames);
    }

    roleService.deleteAllResources(
        allowedProjects.stream().map(ProjectEntity::getId).collect(Collectors.toList()),
        ModelDBServiceResourceTypes.PROJECT);
  }

=======
>>>>>>> 225534eb
  private List<String> getWorkspaceRoleBindings(
      String workspaceId,
      WorkspaceType workspaceType,
      String projectId,
      ProjectVisibility projectVisibility) {
    return roleService.getWorkspaceRoleBindings(
        workspaceId,
        workspaceType,
        projectId,
        ModelDBConstants.ROLE_PROJECT_ADMIN,
        ModelDBServiceResourceTypes.PROJECT,
        projectVisibility.equals(ProjectVisibility.ORG_SCOPED_PUBLIC),
        "_GLOBAL_SHARING");
  }

  @Override
  public Boolean deleteProjects(List<String> projectIds) {

    // Get self allowed resources id where user has delete permission
    List<String> allowedProjectIds =
        roleService.getAccessibleResourceIdsByActions(
            ModelDBServiceResourceTypes.PROJECT, ModelDBServiceActions.DELETE, projectIds);
    if (allowedProjectIds.isEmpty()) {
      Status status =
          Status.newBuilder()
              .setCode(Code.PERMISSION_DENIED_VALUE)
              .setMessage("Delete Access Denied for given project Ids : " + projectIds)
              .build();
      throw StatusProto.toStatusRuntimeException(status);
    }

    try (Session session = ModelDBHibernateUtil.getSessionFactory().openSession()) {
      Transaction transaction = session.beginTransaction();
<<<<<<< HEAD
      for (String projectId : allowedProjectIds) {
        ProjectEntity projectObj = session.load(ProjectEntity.class, projectId);
        session.delete(projectObj);
      }
      transaction.commit();

      // Get roleBindings by accessible projects
      getRoleBindingsOfAccessibleProjects(projectEntities, roleBindingNames);
      LOGGER.debug("num bindings after Projects {}", roleBindingNames.size());

      // Remove all role bindings
      roleService.deleteRoleBindings(roleBindingNames);

=======
      Query deletedProjectQuery = session.createQuery(DELETED_STATUS_PROJECT_QUERY_STRING);
      deletedProjectQuery.setParameter("deleted", true);
      deletedProjectQuery.setParameter("projectIds", allowedProjectIds);
      int updatedCount = deletedProjectQuery.executeUpdate();
      LOGGER.debug("Mark Projects as deleted : {}, count : {}", allowedProjectIds, updatedCount);
      transaction.commit();
>>>>>>> 225534eb
      LOGGER.debug("Project deleted successfully");
      return true;
    }
  }

  @Override
  public Long getExperimentCount(List<String> projectIds) {
    try (Session session = ModelDBHibernateUtil.getSessionFactory().openSession()) {
      Query<?> query = session.createQuery(GET_PROJECT_EXPERIMENTS_COUNT_HQL);
      query.setParameterList(ModelDBConstants.PROJECT_IDS, projectIds);
      Long count = (Long) query.uniqueResult();
      LOGGER.debug("Experiment Count : {}", count);
      return count;
    }
  }

  @Override
  public Long getExperimentRunCount(List<String> projectIds) {
    try (Session session = ModelDBHibernateUtil.getSessionFactory().openSession()) {
      Query<?> query = session.createQuery(GET_PROJECT_EXPERIMENT_RUNS_COUNT_HQL);
      query.setParameterList(ModelDBConstants.PROJECT_IDS, projectIds);
      Long count = (Long) query.uniqueResult();
      LOGGER.debug("ExperimentRun Count : {}", count);
      return count;
    }
  }

  @Override
  public Project getProjectByID(String id) throws InvalidProtocolBufferException {
    try (Session session = ModelDBHibernateUtil.getSessionFactory().openSession()) {
      Query query = session.createQuery(GET_PROJECT_BY_ID_HQL);
      query.setParameter("id", id);
      ProjectEntity projectEntity = (ProjectEntity) query.uniqueResult();
      if (projectEntity == null) {
        String errorMessage = "Project not found for given ID";
        LOGGER.warn(errorMessage);
        Status status =
            Status.newBuilder().setCode(Code.NOT_FOUND_VALUE).setMessage(errorMessage).build();
        throw StatusProto.toStatusRuntimeException(status);
      }
      LOGGER.debug(ModelDBMessages.GETTING_PROJECT_BY_ID_MSG_STR);
      return projectEntity.getProtoObject();
    }
  }

  @Override
  public Project setProjectShortName(String projectId, String projectShortName, UserInfo userInfo)
      throws InvalidProtocolBufferException {
    try (Session session = ModelDBHibernateUtil.getSessionFactory().openSession()) {
      Transaction transaction = session.beginTransaction();
      Query query = session.createQuery(GET_PROJECT_BY_SHORT_NAME_AND_OWNER_HQL);
      query.setParameter("projectShortName", projectShortName);
      query.setParameter("vertaId", authService.getVertaIdFromUserInfo(userInfo));
      ProjectEntity projectEntity = (ProjectEntity) query.uniqueResult();
      if (projectEntity != null) {
        Status status =
            Status.newBuilder()
                .setCode(Code.ALREADY_EXISTS_VALUE)
                .setMessage("Project already exist with given short name")
                .build();
        throw StatusProto.toStatusRuntimeException(status);
      }

      query = session.createQuery(GET_PROJECT_BY_ID_HQL);
      query.setParameter("id", projectId);
      projectEntity = (ProjectEntity) query.uniqueResult();
      projectEntity.setShort_name(projectShortName);
      projectEntity.setDate_updated(Calendar.getInstance().getTimeInMillis());
      session.update(projectEntity);
      transaction.commit();
      LOGGER.debug(ModelDBMessages.GETTING_PROJECT_BY_ID_MSG_STR);
      return projectEntity.getProtoObject();
    }
  }

  @Override
  public List<Project> getPublicProjects(
      UserInfo hostUserInfo, UserInfo currentLoginUserInfo, String workspaceName)
      throws InvalidProtocolBufferException {
    CollaboratorUser hostCollaboratorBase = null;
    if (hostUserInfo != null) {
      hostCollaboratorBase = new CollaboratorUser(authService, hostUserInfo);
    }

    FindProjects.Builder findProjects = FindProjects.newBuilder();
    findProjects.setWorkspaceName(workspaceName);

    ProjectPaginationDTO projectPaginationDTO =
        findProjects(
            findProjects.build(),
            hostCollaboratorBase,
            currentLoginUserInfo,
            ProjectVisibility.PUBLIC);
    List<Project> projects = projectPaginationDTO.getProjects();
    if (projects != null) {
      LOGGER.debug("Projects size is {}", projects.size());
      return projects;
    } else {
      LOGGER.debug("Projects size is empty");
      return Collections.emptyList();
    }
  }

  @Override
  public Project setProjectVisibility(String projectId, ProjectVisibility projectVisibility)
      throws InvalidProtocolBufferException {
    try (Session session = ModelDBHibernateUtil.getSessionFactory().openSession()) {
      Transaction transaction = session.beginTransaction();
      Query query = session.createQuery(GET_PROJECT_BY_ID_HQL);
      query.setParameter("id", projectId);
      ProjectEntity projectEntity = (ProjectEntity) query.uniqueResult();

      Integer oldVisibilityInt = projectEntity.getProject_visibility();
      ProjectVisibility oldVisibility = ProjectVisibility.PRIVATE;
      if (oldVisibilityInt != null) {
        oldVisibility = ProjectVisibility.forNumber(oldVisibilityInt);
      }
      if (!oldVisibility.equals(projectVisibility)) {
        projectEntity.setProject_visibility(projectVisibility.ordinal());
        projectEntity.setDate_updated(Calendar.getInstance().getTimeInMillis());
        session.update(projectEntity);
        deleteOldVisibilityBasedBinding(
            oldVisibility,
            projectId,
            projectEntity.getWorkspace_type(),
            projectEntity.getWorkspace());
        createNewVisibilityBasedBinding(
            projectVisibility,
            projectId,
            projectEntity.getWorkspace_type(),
            projectEntity.getWorkspace());
      }
      transaction.commit();
      LOGGER.debug(ModelDBMessages.GETTING_PROJECT_BY_ID_MSG_STR);
      return projectEntity.getProtoObject();
    }
  }

  private void createNewVisibilityBasedBinding(
      ProjectVisibility newVisibility,
      String projectId,
      Integer projectWorkspaceType,
      String workspaceId) {
    switch (newVisibility) {
      case ORG_SCOPED_PUBLIC:
        if (projectWorkspaceType == WorkspaceType.ORGANIZATION_VALUE) {
          Role projRead = roleService.getRoleByName(ModelDBConstants.ROLE_PROJECT_READ_ONLY, null);
          roleService.createRoleBinding(
              projRead,
              new CollaboratorOrg(workspaceId),
              projectId,
              ModelDBServiceResourceTypes.PROJECT);
        }
        break;
      case PUBLIC:
        Role publicReadRole =
            roleService.getRoleByName(ModelDBConstants.ROLE_PROJECT_PUBLIC_READ, null);
        roleService.createRoleBinding(
            publicReadRole,
            new CollaboratorUser(authService, authService.getUnsignedUser()),
            projectId,
            ModelDBServiceResourceTypes.PROJECT);

        break;
      case PRIVATE:
      case UNRECOGNIZED:
        break;
    }
  }

  private void deleteOldVisibilityBasedBinding(
      ProjectVisibility oldVisibility,
      String projectId,
      int projectWorkspaceType,
      String workspaceId) {
    switch (oldVisibility) {
      case ORG_SCOPED_PUBLIC:
        if (projectWorkspaceType == WorkspaceType.ORGANIZATION_VALUE) {
          String roleBindingName =
              roleService.buildReadOnlyRoleBindingName(
                  projectId, new CollaboratorOrg(workspaceId), ModelDBServiceResourceTypes.PROJECT);
          RoleBinding roleBinding = roleService.getRoleBindingByName(roleBindingName);
          if (roleBinding != null && !roleBinding.getId().isEmpty()) {
            roleService.deleteRoleBinding(roleBinding.getId());
          }
        }
        break;
      case PUBLIC:
        String roleBindingName =
            roleService.buildRoleBindingName(
                ModelDBConstants.ROLE_PROJECT_PUBLIC_READ,
                projectId,
                authService.getVertaIdFromUserInfo(authService.getUnsignedUser()),
                ModelDBServiceResourceTypes.PROJECT.name());
        RoleBinding publicReadRoleBinding = roleService.getRoleBindingByName(roleBindingName);
        if (publicReadRoleBinding != null && !publicReadRoleBinding.getId().isEmpty()) {
          roleService.deleteRoleBinding(publicReadRoleBinding.getId());
        }
        break;
      case PRIVATE:
      case UNRECOGNIZED:
        break;
    }
  }

  @Override
  public List<Project> getProjectsByBatchIds(List<String> projectIds)
      throws InvalidProtocolBufferException {
    try (Session session = ModelDBHibernateUtil.getSessionFactory().openSession()) {
      List<ProjectEntity> projectEntities = getProjectEntityByBatchIds(session, projectIds);
      LOGGER.debug("Project by Ids getting successfully");
      return RdbmsUtils.convertProjectsFromProjectEntityList(projectEntities);
    }
  }

  @SuppressWarnings("unchecked")
  private List<ProjectEntity> getProjectEntityByBatchIds(Session session, List<String> projectIds) {
    Query query = session.createQuery(GET_PROJECT_BY_IDS_HQL);
    query.setParameterList("ids", projectIds);
    return query.list();
  }

  @Override
  public ProjectPaginationDTO findProjects(
      FindProjects queryParameters,
      CollaboratorBase host,
      UserInfo currentLoginUserInfo,
      ProjectVisibility projectVisibility)
      throws InvalidProtocolBufferException {
    try (Session session = ModelDBHibernateUtil.getSessionFactory().openSession()) {

      List<String> accessibleProjectIds =
          roleService.getAccessibleResourceIds(
              host,
              new CollaboratorUser(authService, currentLoginUserInfo),
              projectVisibility,
              ModelDBServiceResourceTypes.PROJECT,
              queryParameters.getProjectIdsList());

      if (accessibleProjectIds.isEmpty() && roleService.IsImplemented()) {
        LOGGER.debug("Accessible Project Ids not found, size 0");
        ProjectPaginationDTO projectPaginationDTO = new ProjectPaginationDTO();
        projectPaginationDTO.setProjects(Collections.emptyList());
        projectPaginationDTO.setTotalRecords(0L);
        return projectPaginationDTO;
      }

      CriteriaBuilder builder = session.getCriteriaBuilder();
      // Using FROM and JOIN
      CriteriaQuery<ProjectEntity> criteriaQuery = builder.createQuery(ProjectEntity.class);
      Root<ProjectEntity> projectRoot = criteriaQuery.from(ProjectEntity.class);
      projectRoot.alias("pr");
      List<Predicate> finalPredicatesList = new ArrayList<>();

      List<KeyValueQuery> predicates = new ArrayList<>(queryParameters.getPredicatesList());
      for (KeyValueQuery predicate : predicates) {
        // Validate if current user has access to the entity or not where predicate key has an id
        RdbmsUtils.validatePredicates(
            ModelDBConstants.PROJECTS, accessibleProjectIds, predicate, roleService);
      }

      String workspaceName = queryParameters.getWorkspaceName();
      if (workspaceName != null
          && !workspaceName.isEmpty()
          && workspaceName.equals(authService.getUsernameFromUserInfo(currentLoginUserInfo))) {
        accessibleProjectIds =
            roleService.getSelfDirectlyAllowedResources(
                ModelDBServiceResourceTypes.PROJECT, ModelDBServiceActions.READ);
        if (queryParameters.getProjectIdsList() != null
            && !queryParameters.getProjectIdsList().isEmpty()) {
          accessibleProjectIds.retainAll(queryParameters.getProjectIdsList());
        }
        // user is in his workspace and has no projects, return empty
        if (accessibleProjectIds.isEmpty()) {
          ProjectPaginationDTO projectPaginationDTO = new ProjectPaginationDTO();
          projectPaginationDTO.setProjects(Collections.emptyList());
          projectPaginationDTO.setTotalRecords(0L);
          return projectPaginationDTO;
        }
        List<String> orgIds =
            roleService.listMyOrganizations().stream()
                .map(Organization::getId)
                .collect(Collectors.toList());
        if (!orgIds.isEmpty()) {
          finalPredicatesList.add(
              builder.not(
                  builder.and(
                      projectRoot.get(ModelDBConstants.WORKSPACE).in(orgIds),
                      builder.equal(
                          projectRoot.get(ModelDBConstants.WORKSPACE_TYPE),
                          WorkspaceType.ORGANIZATION_VALUE))));
        }
      } else {
        if (projectVisibility.equals(ProjectVisibility.PRIVATE)) {
          RdbmsUtils.getWorkspacePredicates(
              host,
              currentLoginUserInfo,
              builder,
              projectRoot,
              finalPredicatesList,
              workspaceName,
              roleService);
        }
      }

      if (!accessibleProjectIds.isEmpty()) {
        Expression<String> exp = projectRoot.get(ModelDBConstants.ID);
        Predicate predicate2 = exp.in(accessibleProjectIds);
        finalPredicatesList.add(predicate2);
      }

      String entityName = "projectEntity";
      try {
        List<Predicate> queryPredicatesList =
            RdbmsUtils.getQueryPredicatesFromPredicateList(
                entityName, predicates, builder, criteriaQuery, projectRoot, authService);
        if (!queryPredicatesList.isEmpty()) {
          finalPredicatesList.addAll(queryPredicatesList);
        }
      } catch (ModelDBException ex) {
        if (ex.getCode().ordinal() == Code.FAILED_PRECONDITION_VALUE
            && ModelDBConstants.INTERNAL_MSG_USERS_NOT_FOUND.equals(ex.getMessage())) {
          LOGGER.warn(ex.getMessage());
          ProjectPaginationDTO projectPaginationDTO = new ProjectPaginationDTO();
          projectPaginationDTO.setProjects(Collections.emptyList());
          projectPaginationDTO.setTotalRecords(0L);
          return projectPaginationDTO;
        }
      }

      Order orderBy =
          RdbmsUtils.getOrderBasedOnSortKey(
              queryParameters.getSortKey(),
              queryParameters.getAscending(),
              builder,
              projectRoot,
              entityName);

      Predicate[] predicateArr = new Predicate[finalPredicatesList.size()];
      for (int index = 0; index < finalPredicatesList.size(); index++) {
        predicateArr[index] = finalPredicatesList.get(index);
      }

      Predicate predicateWhereCause = builder.and(predicateArr);
      criteriaQuery.select(projectRoot);
      criteriaQuery.where(predicateWhereCause);
      criteriaQuery.orderBy(orderBy);

      Query query = session.createQuery(criteriaQuery);
      LOGGER.debug("Projects final query : {}", query.getQueryString());
      if (queryParameters.getPageNumber() != 0 && queryParameters.getPageLimit() != 0) {
        // Calculate number of documents to skip
        int skips = queryParameters.getPageLimit() * (queryParameters.getPageNumber() - 1);
        query.setFirstResult(skips);
        query.setMaxResults(queryParameters.getPageLimit());
      }

      List<Project> projectList = new ArrayList<>();
      List<ProjectEntity> projectEntities = query.list();
      if (!projectEntities.isEmpty()) {
        projectList = RdbmsUtils.convertProjectsFromProjectEntityList(projectEntities);
      }

      Set<String> projectIdsSet = new HashSet<>();
      List<Project> projects = new ArrayList<>();
      for (Project project : projectList) {
        if (!projectIdsSet.contains(project.getId())) {
          projectIdsSet.add(project.getId());
          if (queryParameters.getIdsOnly()) {
            project = Project.newBuilder().setId(project.getId()).build();
            projects.add(project);
          } else {
            projects.add(project);
          }
        }
      }

      long totalRecords = RdbmsUtils.count(session, projectRoot, criteriaQuery);

      ProjectPaginationDTO projectPaginationDTO = new ProjectPaginationDTO();
      projectPaginationDTO.setProjects(projects);
      projectPaginationDTO.setTotalRecords(totalRecords);
      return projectPaginationDTO;
    }
  }

  @Override
  public Project logArtifacts(String projectId, List<Artifact> newArtifacts)
      throws InvalidProtocolBufferException {
    try (Session session = ModelDBHibernateUtil.getSessionFactory().openSession()) {
      Transaction transaction = session.beginTransaction();
      Query query = session.createQuery(GET_PROJECT_BY_ID_HQL);
      query.setParameter("id", projectId);
      ProjectEntity projectEntity = (ProjectEntity) query.uniqueResult();
      if (projectEntity == null) {
        String errorMessage = "Project not found for given ID: " + projectId;
        LOGGER.warn(errorMessage);
        Status status =
            Status.newBuilder().setCode(Code.NOT_FOUND_VALUE).setMessage(errorMessage).build();
        throw StatusProto.toStatusRuntimeException(status);
      }

      List<Artifact> existingArtifacts = projectEntity.getProtoObject().getArtifactsList();
      for (Artifact existingArtifact : existingArtifacts) {
        for (Artifact newArtifact : newArtifacts) {
          if (existingArtifact.getKey().equals(newArtifact.getKey())) {
            Status status =
                Status.newBuilder()
                    .setCode(Code.ALREADY_EXISTS_VALUE)
                    .setMessage(
                        "Artifact being logged already exists. existing artifact key : "
                            + newArtifact.getKey())
                    .build();
            throw StatusProto.toStatusRuntimeException(status);
          }
        }
      }

      projectEntity.setArtifactMapping(
          RdbmsUtils.convertArtifactsFromArtifactEntityList(
              projectEntity, ModelDBConstants.ARTIFACTS, newArtifacts));
      projectEntity.setDate_updated(Calendar.getInstance().getTimeInMillis());
      session.update(projectEntity);
      transaction.commit();
      LOGGER.debug(ModelDBMessages.GETTING_PROJECT_BY_ID_MSG_STR);
      return projectEntity.getProtoObject();
    }
  }

  @Override
  public List<Artifact> getProjectArtifacts(String projectId)
      throws InvalidProtocolBufferException {
    try (Session session = ModelDBHibernateUtil.getSessionFactory().openSession()) {
      Query query = session.createQuery(GET_PROJECT_BY_ID_HQL);
      query.setParameter("id", projectId);
      ProjectEntity projectEntity = (ProjectEntity) query.uniqueResult();
      if (projectEntity == null) {
        String errorMessage = "Project not found for given ID: " + projectId;
        LOGGER.warn(errorMessage);
        Status status =
            Status.newBuilder().setCode(Code.NOT_FOUND_VALUE).setMessage(errorMessage).build();
        throw StatusProto.toStatusRuntimeException(status);
      }
      Project project = projectEntity.getProtoObject();
      if (project.getArtifactsList() != null && !project.getArtifactsList().isEmpty()) {
        LOGGER.debug("Project Artifacts getting successfully");
        return project.getArtifactsList();
      } else {
        String errorMessage = "Artifacts not found in the Project";
        LOGGER.warn(errorMessage);
        Status status =
            Status.newBuilder().setCode(Code.NOT_FOUND_VALUE).setMessage(errorMessage).build();
        throw StatusProto.toStatusRuntimeException(status);
      }
    }
  }

  @Override
  public Project deleteArtifacts(String projectId, String artifactKey)
      throws InvalidProtocolBufferException {
    Transaction transaction = null;
    try (Session session = ModelDBHibernateUtil.getSessionFactory().openSession()) {
      transaction = session.beginTransaction();

      if (false) { // Change it with parameter for support to delete all artifacts
        Query query = session.createQuery(DELETE_ALL_ARTIFACTS_HQL);
        query.setParameter(ModelDBConstants.PROJECT_ID_STR, projectId);
        query.executeUpdate();
      } else {
        Query query = session.createQuery(DELETE_SELECTED_ARTIFACT_BY_KEYS_HQL);
        query.setParameter("keys", Collections.singletonList(artifactKey));
        query.setParameter(ModelDBConstants.PROJECT_ID_STR, projectId);
        query.executeUpdate();
      }
      ProjectEntity projectObj = session.get(ProjectEntity.class, projectId);
      projectObj.setDate_updated(Calendar.getInstance().getTimeInMillis());
      session.update(projectObj);
      transaction.commit();
      return projectObj.getProtoObject();
    } catch (StatusRuntimeException ex) {
      if (transaction != null) {
        transaction.rollback();
      }
      throw ex;
    }
  }

  @Override
  public Map<String, String> getOwnersByProjectIds(List<String> projectIds) {
    try (Session session = ModelDBHibernateUtil.getSessionFactory().openSession()) {
      Query query = session.createQuery(GET_PROJECT_BY_IDS_HQL);
      query.setParameterList("ids", projectIds);

      @SuppressWarnings("unchecked")
      List<ProjectEntity> projectEntities = query.list();
      LOGGER.debug(ModelDBMessages.GETTING_PROJECT_BY_ID_MSG_STR);
      Map<String, String> projectOwnersMap = new HashMap<>();
      for (ProjectEntity projectEntity : projectEntities) {
        projectOwnersMap.put(projectEntity.getId(), projectEntity.getOwner());
      }
      return projectOwnersMap;
    }
  }

  @Override
  public Project setProjectWorkspace(String projectId, WorkspaceDTO workspaceDTO)
      throws InvalidProtocolBufferException {

    try (Session session = ModelDBHibernateUtil.getSessionFactory().openSession()) {

      Transaction transaction = session.beginTransaction();
      ProjectEntity projectEntity = session.load(ProjectEntity.class, projectId);
      List<String> roleBindingNames =
          getWorkspaceRoleBindings(
              projectEntity.getWorkspace(),
              WorkspaceType.forNumber(projectEntity.getWorkspace_type()),
              projectId,
              ProjectVisibility.forNumber(projectEntity.getProject_visibility()));
      roleService.deleteRoleBindings(roleBindingNames);
      createWorkspaceRoleBinding(
          workspaceDTO.getWorkspaceId(),
          workspaceDTO.getWorkspaceType(),
          projectId,
          ProjectVisibility.forNumber(projectEntity.getProject_visibility()));
      projectEntity.setWorkspace(workspaceDTO.getWorkspaceId());
      projectEntity.setWorkspace_type(workspaceDTO.getWorkspaceType().getNumber());
      projectEntity.setDate_updated(Calendar.getInstance().getTimeInMillis());
      session.update(projectEntity);
      LOGGER.debug("Project workspace updated successfully");
      transaction.commit();
      return projectEntity.getProtoObject();
    }
  }

  @Override
  public List<String> getWorkspaceProjectIDs(String workspaceName, UserInfo currentLoginUserInfo)
      throws InvalidProtocolBufferException {
    FindProjects findProjects =
        FindProjects.newBuilder().setWorkspaceName(workspaceName).setIdsOnly(true).build();
    ProjectPaginationDTO projectPaginationDTO =
        findProjects(findProjects, null, currentLoginUserInfo, ProjectVisibility.PRIVATE);
    return projectPaginationDTO.getProjects().stream()
        .map(Project::getId)
        .collect(Collectors.toList());
  }
}<|MERGE_RESOLUTION|>--- conflicted
+++ resolved
@@ -630,116 +630,6 @@
     return newProject;
   }
 
-<<<<<<< HEAD
-  private void deleteExperimentsWithPagination(Session session, List<String> projectIds) {
-    int lowerBound = 0;
-    final int pagesize = 500;
-    Long count = getExperimentCount(projectIds);
-    LOGGER.debug("Total experimentEntities {}", count);
-
-    while (lowerBound < count) {
-      List<String> roleBindingNames = new LinkedList<>();
-      Transaction transaction = session.beginTransaction();
-      // Delete the ExperimentEntity object
-      Query experimentDeleteQuery = session.createQuery(FIND_EXPERIMENT_BY_PROJECT_IDS_HQL);
-      experimentDeleteQuery.setParameterList(ModelDBConstants.PROJECT_IDS, projectIds);
-      experimentDeleteQuery.setFirstResult(lowerBound);
-      experimentDeleteQuery.setMaxResults(pagesize);
-      List<ExperimentEntity> experimentEntities = experimentDeleteQuery.list();
-      for (ExperimentEntity experimentEntity : experimentEntities) {
-        session.delete(experimentEntity);
-
-        String ownerRoleBindingName =
-            roleService.buildRoleBindingName(
-                ModelDBConstants.ROLE_EXPERIMENT_OWNER,
-                experimentEntity.getId(),
-                experimentEntity.getOwner(),
-                ModelDBServiceResourceTypes.EXPERIMENT.name());
-        if (ownerRoleBindingName != null) {
-          roleBindingNames.add(ownerRoleBindingName);
-        }
-      }
-      transaction.commit();
-      roleService.deleteRoleBindings(roleBindingNames);
-      lowerBound += pagesize;
-    }
-  }
-
-  private void deleteExperimentRunsWithPagination(Session session, List<String> projectIds) {
-    int lowerBound = 0;
-    final int pagesize = 500;
-    Long count = getExperimentRunCount(projectIds);
-    LOGGER.debug("Total experimentRunEntities {}", count);
-
-    while (lowerBound < count) {
-      List<String> roleBindingNames = new LinkedList<>();
-      Transaction transaction = session.beginTransaction();
-
-      Query experimentRunDeleteQuery = session.createQuery(FIND_EXPERIMENT_RUN_BY_PROJECT_IDS_HQL);
-      experimentRunDeleteQuery.setParameterList(ModelDBConstants.PROJECT_IDS, projectIds);
-      experimentRunDeleteQuery.setFirstResult(lowerBound);
-      experimentRunDeleteQuery.setMaxResults(pagesize);
-      List<ExperimentRunEntity> experimentRunEntities = experimentRunDeleteQuery.list();
-      List<String> experimentRunIds = new ArrayList<>();
-      for (ExperimentRunEntity experimentRunEntity : experimentRunEntities) {
-        experimentRunIds.add(experimentRunEntity.getId());
-        session.delete(experimentRunEntity);
-
-        String ownerRoleBindingName =
-            roleService.buildRoleBindingName(
-                ModelDBConstants.ROLE_EXPERIMENT_RUN_OWNER,
-                experimentRunEntity.getId(),
-                experimentRunEntity.getOwner(),
-                ModelDBServiceResourceTypes.EXPERIMENT_RUN.name());
-        if (ownerRoleBindingName != null) {
-          roleBindingNames.add(ownerRoleBindingName);
-        }
-      }
-      // Delete the ExperimentRUn comments
-      if (!experimentRunIds.isEmpty()) {
-        removeEntityComments(session, experimentRunIds, ExperimentRunEntity.class.getSimpleName());
-      }
-      transaction.commit();
-      roleService.deleteRoleBindings(roleBindingNames);
-      lowerBound += pagesize;
-    }
-  }
-
-  private void getRoleBindingsOfAccessibleProjects(
-      List<ProjectEntity> allowedProjects, List<String> roleBindingNames) {
-    UserInfo unsignedUser = authService.getUnsignedUser();
-    for (ProjectEntity project : allowedProjects) {
-      String projectId = project.getId();
-
-      if (project.getProject_visibility() == ProjectVisibility.PUBLIC.getNumber()) {
-        String publicReadRoleBindingName =
-            roleService.buildRoleBindingName(
-                ModelDBConstants.ROLE_PROJECT_PUBLIC_READ,
-                projectId,
-                authService.getVertaIdFromUserInfo(unsignedUser),
-                ModelDBServiceResourceTypes.PROJECT.name());
-        if (publicReadRoleBindingName != null) {
-          roleBindingNames.add(publicReadRoleBindingName);
-        }
-      }
-
-      // Delete workspace based roleBindings
-      List<String> workspaceRoleBindingNames =
-          getWorkspaceRoleBindings(
-              project.getWorkspace(),
-              WorkspaceType.forNumber(project.getWorkspace_type()),
-              project.getId(),
-              ProjectVisibility.forNumber(project.getProject_visibility()));
-      roleBindingNames.addAll(workspaceRoleBindingNames);
-    }
-
-    roleService.deleteAllResources(
-        allowedProjects.stream().map(ProjectEntity::getId).collect(Collectors.toList()),
-        ModelDBServiceResourceTypes.PROJECT);
-  }
-
-=======
->>>>>>> 225534eb
   private List<String> getWorkspaceRoleBindings(
       String workspaceId,
       WorkspaceType workspaceType,
@@ -773,28 +663,12 @@
 
     try (Session session = ModelDBHibernateUtil.getSessionFactory().openSession()) {
       Transaction transaction = session.beginTransaction();
-<<<<<<< HEAD
-      for (String projectId : allowedProjectIds) {
-        ProjectEntity projectObj = session.load(ProjectEntity.class, projectId);
-        session.delete(projectObj);
-      }
-      transaction.commit();
-
-      // Get roleBindings by accessible projects
-      getRoleBindingsOfAccessibleProjects(projectEntities, roleBindingNames);
-      LOGGER.debug("num bindings after Projects {}", roleBindingNames.size());
-
-      // Remove all role bindings
-      roleService.deleteRoleBindings(roleBindingNames);
-
-=======
       Query deletedProjectQuery = session.createQuery(DELETED_STATUS_PROJECT_QUERY_STRING);
       deletedProjectQuery.setParameter("deleted", true);
       deletedProjectQuery.setParameter("projectIds", allowedProjectIds);
       int updatedCount = deletedProjectQuery.executeUpdate();
       LOGGER.debug("Mark Projects as deleted : {}, count : {}", allowedProjectIds, updatedCount);
       transaction.commit();
->>>>>>> 225534eb
       LOGGER.debug("Project deleted successfully");
       return true;
     }
