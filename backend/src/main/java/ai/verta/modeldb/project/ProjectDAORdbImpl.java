package ai.verta.modeldb.project;

import ai.verta.common.*;
import ai.verta.common.ModelDBResourceEnum.ModelDBServiceResourceTypes;
import ai.verta.modeldb.*;
import ai.verta.modeldb.authservice.MDBRoleService;
import ai.verta.modeldb.common.authservice.AuthService;
import ai.verta.modeldb.common.collaborator.CollaboratorBase;
import ai.verta.modeldb.common.collaborator.CollaboratorUser;
import ai.verta.modeldb.common.exceptions.AlreadyExistsException;
import ai.verta.modeldb.common.exceptions.ModelDBException;
import ai.verta.modeldb.common.exceptions.NotFoundException;
import ai.verta.modeldb.dto.ProjectPaginationDTO;
import ai.verta.modeldb.entities.AttributeEntity;
import ai.verta.modeldb.entities.ProjectEntity;
import ai.verta.modeldb.entities.TagsMapping;
import ai.verta.modeldb.exceptions.InvalidArgumentException;
import ai.verta.modeldb.exceptions.PermissionDeniedException;
import ai.verta.modeldb.experiment.ExperimentDAO;
import ai.verta.modeldb.experimentRun.ExperimentRunDAO;
import ai.verta.modeldb.metadata.MetadataServiceImpl;
import ai.verta.modeldb.reconcilers.ReconcilerInitializer;
import ai.verta.modeldb.telemetry.TelemetryUtils;
import ai.verta.modeldb.utils.ModelDBHibernateUtil;
import ai.verta.modeldb.utils.ModelDBUtils;
import ai.verta.modeldb.utils.RdbmsUtils;
import ai.verta.uac.*;
import ai.verta.uac.ModelDBActionEnum.ModelDBServiceActions;
import com.google.protobuf.Value;
import com.google.rpc.Code;
import java.util.*;
import java.util.stream.Collectors;
import javax.persistence.criteria.*;
import org.apache.logging.log4j.LogManager;
import org.apache.logging.log4j.Logger;
import org.hibernate.LockMode;
import org.hibernate.LockOptions;
import org.hibernate.query.Query;

public class ProjectDAORdbImpl implements ProjectDAO {

  private static final Logger LOGGER = LogManager.getLogger(ProjectDAORdbImpl.class);
  private static final ModelDBHibernateUtil modelDBHibernateUtil =
      ModelDBHibernateUtil.getInstance();
  private ExperimentDAO experimentDAO;
  private ExperimentRunDAO experimentRunDAO;
  private String starterProjectID;
  private final AuthService authService;
  private final MDBRoleService mdbRoleService;

  private static final String GET_PROJECT_ATTR_BY_KEYS_HQL =
      "From AttributeEntity kv where kv.key in (:keys) AND kv.projectEntity.id = :projectId AND kv.field_type = :fieldType";
  private static final String DELETE_ALL_PROJECT_TAGS_HQL =
      "delete from TagsMapping tm WHERE tm.projectEntity.id = :projectId";
  private static final String DELETE_SELECTED_PROJECT_TAGS_HQL =
      "delete from TagsMapping tm WHERE tm.tags in (:tags) AND tm.projectEntity.id = :projectId";
  private static final String DELETE_ALL_PROJECT_ATTRIBUTES_HQL =
      "delete from AttributeEntity attr WHERE attr.projectEntity.id = :projectId";
  private static final String DELETE_SELECTED_PROJECT_ATTRIBUTES_HQL =
      "delete from AttributeEntity attr WHERE attr.key in (:keys) AND attr.projectEntity.id = :projectId";
  private static final String GET_PROJECT_EXPERIMENTS_COUNT_HQL =
      "SELECT COUNT(*) FROM ExperimentEntity ee WHERE ee.project_id IN (:project_ids)";
  private static final String GET_PROJECT_EXPERIMENT_RUNS_COUNT_HQL =
      "SELECT COUNT(*) FROM ExperimentRunEntity ere WHERE ere.project_id IN (:project_ids)";
  private static final String GET_PROJECT_BY_ID_HQL =
      "From ProjectEntity p where p.id = :id AND p.deleted = false AND p.created = true";
  private static final String COUNT_PROJECT_BY_ID_HQL = "Select Count(id) " + GET_PROJECT_BY_ID_HQL;
  private static final String NON_DELETED_PROJECT_IDS =
      "select p.id  From ProjectEntity p where p.deleted = false AND p.created = true";
  private static final String NON_DELETED_PROJECT_IDS_BY_IDS =
      NON_DELETED_PROJECT_IDS + " AND p.id in (:project_ids)";
  private static final String GET_PROJECT_BY_SHORT_NAME_HQL =
      "From ProjectEntity p where p.deleted = false AND p.short_name = :projectShortName AND p.id IN (:projectIds)";
  private static final String DELETE_ALL_ARTIFACTS_HQL =
      "delete from ArtifactEntity ar WHERE ar.projectEntity.id = :projectId";
  private static final String DELETE_SELECTED_ARTIFACT_BY_KEYS_HQL =
      "delete from ArtifactEntity ar WHERE ar.key in (:keys) AND ar.projectEntity.id = :projectId";
  private static final String DELETED_STATUS_PROJECT_QUERY_STRING =
      "UPDATE ProjectEntity pr SET pr.deleted = :deleted WHERE pr.id IN (:projectIds)";
  private static final String GET_DELETED_PROJECTS_IDS_BY_NAME_HQL =
      "SELECT p.id From ProjectEntity p where p.name = :projectName AND p.deleted = true";

  public ProjectDAORdbImpl(
      AuthService authService,
      MDBRoleService mdbRoleService,
      ExperimentDAO experimentDAO,
      ExperimentRunDAO experimentRunDAO) {
    this.authService = authService;
    this.mdbRoleService = mdbRoleService;
    this.experimentDAO = experimentDAO;
    this.experimentRunDAO = experimentRunDAO;
    var app = App.getInstance();
    this.starterProjectID = app.mdbConfig.starterProject;
  }

  /**
   * Method to convert createProject request to Project object. This method generates the project Id
   * using UUID and puts it in Project object.
   *
   * @param request : CreateProject
   * @param userInfo : UserInfo
   * @return Project
   */
  private Project getProjectFromRequest(CreateProject request, UserInfo userInfo) {

    if (request.getName().isEmpty()) {
      request = request.toBuilder().setName(MetadataServiceImpl.createRandomName()).build();
    }

    String projectShortName = ModelDBUtils.convertToProjectShortName(request.getName());

    /*
     * Create Project entity from given CreateProject request. generate UUID and put as id in
     * project for uniqueness. set above created List<KeyValue> attributes in project entity.
     */
    var projectBuilder =
        Project.newBuilder()
            .setId(UUID.randomUUID().toString())
            .setName(ModelDBUtils.checkEntityNameLength(request.getName()))
            .setShortName(projectShortName)
            .setDescription(request.getDescription())
            .addAllAttributes(request.getAttributesList())
            .addAllTags(ModelDBUtils.checkEntityTagsLength(request.getTagsList()))
            .setProjectVisibility(request.getProjectVisibility())
            .setVisibility(request.getVisibility())
            .addAllArtifacts(request.getArtifactsList())
            .setReadmeText(request.getReadmeText())
            .setCustomPermission(request.getCustomPermission())
            .setVersionNumber(1L);

    if (request.getDateCreated() != 0L) {
      projectBuilder
          .setDateCreated(request.getDateCreated())
          .setDateUpdated(request.getDateCreated());
    } else {
      projectBuilder
          .setDateCreated(Calendar.getInstance().getTimeInMillis())
          .setDateUpdated(Calendar.getInstance().getTimeInMillis());
    }

    return projectBuilder.build();
  }

  @Override
  public Project insertProject(CreateProject createProjectRequest, UserInfo userInfo) {
    var project = getProjectFromRequest(createProjectRequest, userInfo);
    return insertProject(project, createProjectRequest.getWorkspaceName(), userInfo);
  }

  private Project insertProject(Project project, String workspaceName, UserInfo userInfo) {
    try (var session = modelDBHibernateUtil.getSessionFactory().openSession()) {
      var workspace = mdbRoleService.getWorkspaceByWorkspaceName(userInfo, workspaceName);

      var deletedEntitiesQuery = session.createQuery(GET_DELETED_PROJECTS_IDS_BY_NAME_HQL);
      deletedEntitiesQuery.setParameter("projectName", project.getName());
      List<String> deletedEntityIds = deletedEntitiesQuery.list();
      if (!deletedEntityIds.isEmpty()) {
        mdbRoleService.deleteEntityResourcesWithServiceUser(
            deletedEntityIds, ModelDBServiceResourceTypes.PROJECT);
      }

      var transaction = session.beginTransaction();
      var projectEntity = RdbmsUtils.generateProjectEntity(project);
      session.save(projectEntity);
      transaction.commit();
      LOGGER.debug("ProjectEntity created successfully");

      var resourceVisibility = project.getVisibility();
      if (project.getVisibility().equals(ResourceVisibility.UNKNOWN)) {
        resourceVisibility =
            ModelDBUtils.getResourceVisibility(
                Optional.of(workspace), project.getProjectVisibility());
      }

      mdbRoleService.createWorkspacePermissions(
          Optional.of(workspace.getId()),
          Optional.empty(),
          project.getId(),
          project.getName(),
          Optional.empty(),
          ModelDBServiceResourceTypes.PROJECT,
          project.getCustomPermission(),
          resourceVisibility,
          false);
      LOGGER.debug("Project role bindings created successfully");
      transaction = session.beginTransaction();
      projectEntity.setCreated(true);
      projectEntity.setVisibility_migration(true);
      transaction.commit();
      LOGGER.debug("Project created successfully");
      TelemetryUtils.insertModelDBDeploymentInfo();
      return projectEntity.getProtoObject(
          mdbRoleService, authService, new HashMap<>(), new HashMap<>());
    } catch (Exception ex) {
      if (ModelDBUtils.needToRetry(ex)) {
        return insertProject(project, workspaceName, userInfo);
      } else {
        throw ex;
      }
    }
  }

  @Override
  public Project updateProjectDescription(String projectId, String projectDescription) {
    try (var session = modelDBHibernateUtil.getSessionFactory().openSession()) {
      var projectEntity = session.load(ProjectEntity.class, projectId, LockMode.PESSIMISTIC_WRITE);
      projectEntity.setDescription(projectDescription);
      projectEntity.setDate_updated(Calendar.getInstance().getTimeInMillis());
      projectEntity.increaseVersionNumber();
      var transaction = session.beginTransaction();
      session.update(projectEntity);
      transaction.commit();
      LOGGER.debug("Project description updated successfully");
      return projectEntity.getProtoObject(
          mdbRoleService, authService, new HashMap<>(), new HashMap<>());
    } catch (Exception ex) {
      if (ModelDBUtils.needToRetry(ex)) {
        return updateProjectDescription(projectId, projectDescription);
      } else {
        throw ex;
      }
    }
  }

  @Override
  public Project updateProjectReadme(String projectId, String projectReadme) {
    try (var session = modelDBHibernateUtil.getSessionFactory().openSession()) {
      var projectEntity = session.load(ProjectEntity.class, projectId, LockMode.PESSIMISTIC_WRITE);
      projectEntity.setReadme_text(projectReadme);
      projectEntity.setDate_updated(Calendar.getInstance().getTimeInMillis());
      projectEntity.increaseVersionNumber();
      var transaction = session.beginTransaction();
      session.update(projectEntity);
      transaction.commit();
      LOGGER.debug("Project readme updated successfully");
      return projectEntity.getProtoObject(
          mdbRoleService, authService, new HashMap<>(), new HashMap<>());
    } catch (Exception ex) {
      if (ModelDBUtils.needToRetry(ex)) {
        return updateProjectReadme(projectId, projectReadme);
      } else {
        throw ex;
      }
    }
  }

  @Override
  public Project logProjectCodeVersion(String projectId, CodeVersion updatedCodeVersion) {
    try (var session = modelDBHibernateUtil.getSessionFactory().openSession()) {
      var projectEntity = session.get(ProjectEntity.class, projectId, LockMode.PESSIMISTIC_WRITE);

      var existingCodeVersionEntity = projectEntity.getCode_version_snapshot();
      if (existingCodeVersionEntity == null) {
        projectEntity.setCode_version_snapshot(
            RdbmsUtils.generateCodeVersionEntity(
                ModelDBConstants.CODE_VERSION, updatedCodeVersion));
      } else {
        existingCodeVersionEntity.setDate_logged(updatedCodeVersion.getDateLogged());
        if (updatedCodeVersion.hasGitSnapshot()) {
          existingCodeVersionEntity.setGit_snapshot(
              RdbmsUtils.generateGitSnapshotEntity(
                  ModelDBConstants.GIT_SNAPSHOT, updatedCodeVersion.getGitSnapshot()));
          existingCodeVersionEntity.setCode_archive(null);
        } else if (updatedCodeVersion.hasCodeArchive()) {
          existingCodeVersionEntity.setCode_archive(
              RdbmsUtils.generateArtifactEntity(
                  projectEntity,
                  ModelDBConstants.CODE_ARCHIVE,
                  updatedCodeVersion.getCodeArchive()));
          existingCodeVersionEntity.setGit_snapshot(null);
        }
      }
      projectEntity.setDate_updated(Calendar.getInstance().getTimeInMillis());
      projectEntity.increaseVersionNumber();
      var transaction = session.beginTransaction();
      session.update(projectEntity);
      transaction.commit();
      LOGGER.debug("Project code version snapshot updated successfully");
      return projectEntity.getProtoObject(
          mdbRoleService, authService, new HashMap<>(), new HashMap<>());
    } catch (Exception ex) {
      if (ModelDBUtils.needToRetry(ex)) {
        return logProjectCodeVersion(projectId, updatedCodeVersion);
      } else {
        throw ex;
      }
    }
  }

  @Override
  public Project updateProjectAttributes(String projectId, KeyValue attribute) {
    try (var session = modelDBHibernateUtil.getSessionFactory().openSession()) {
      ProjectEntity projectObj =
          session.get(ProjectEntity.class, projectId, LockMode.PESSIMISTIC_WRITE);
      if (projectObj == null) {
        var errorMessage = "Project not found for given ID";
        throw new NotFoundException(errorMessage);
      }

      var updatedAttributeObj =
          RdbmsUtils.generateAttributeEntity(projectObj, ModelDBConstants.ATTRIBUTES, attribute);

      List<AttributeEntity> existingAttributes = projectObj.getAttributeMapping();
      if (!existingAttributes.isEmpty()) {
        var doesExist = false;
        for (AttributeEntity existingAttribute : existingAttributes) {
          if (existingAttribute.getKey().equals(attribute.getKey())) {
            existingAttribute.setKey(updatedAttributeObj.getKey());
            existingAttribute.setValue(updatedAttributeObj.getValue());
            existingAttribute.setValue_type(updatedAttributeObj.getValue_type());
            doesExist = true;
            break;
          }
        }
        if (!doesExist) {
          projectObj.setAttributeMapping(Collections.singletonList(updatedAttributeObj));
        }
      } else {
        projectObj.setAttributeMapping(Collections.singletonList(updatedAttributeObj));
      }
      projectObj.setDate_updated(Calendar.getInstance().getTimeInMillis());
      projectObj.increaseVersionNumber();
      var transaction = session.beginTransaction();
      session.saveOrUpdate(projectObj);
      transaction.commit();
      return projectObj.getProtoObject(
          mdbRoleService, authService, new HashMap<>(), new HashMap<>());
    } catch (Exception ex) {
      if (ModelDBUtils.needToRetry(ex)) {
        return updateProjectAttributes(projectId, attribute);
      } else {
        throw ex;
      }
    }
  }

  @Override
  public List<KeyValue> getProjectAttributes(
      String projectId, List<String> attributeKeyList, Boolean getAll) {
    try (var session = modelDBHibernateUtil.getSessionFactory().openSession()) {
      if (getAll) {
        ProjectEntity projectObj = session.get(ProjectEntity.class, projectId);
        if (projectObj == null) {
          String errorMessage = ModelDBMessages.PROJECT_NOT_FOUND_FOR_GIVEN_ID_ERROR + projectId;
          throw new NotFoundException(errorMessage);
        }
        return projectObj
            .getProtoObject(mdbRoleService, authService, new HashMap<>(), new HashMap<>())
            .getAttributesList();
      } else {
        var query = session.createQuery(GET_PROJECT_ATTR_BY_KEYS_HQL);
        query.setParameterList("keys", attributeKeyList);
        query.setParameter(ModelDBConstants.PROJECT_ID_STR, projectId);
        query.setParameter("fieldType", ModelDBConstants.ATTRIBUTES);

        @SuppressWarnings("unchecked")
        List<AttributeEntity> attributeEntities = query.list();
        return RdbmsUtils.convertAttributeEntityListFromAttributes(attributeEntities);
      }
    } catch (Exception ex) {
      if (ModelDBUtils.needToRetry(ex)) {
        return getProjectAttributes(projectId, attributeKeyList, getAll);
      } else {
        throw ex;
      }
    }
  }

  @Override
  public Project addProjectTags(String projectId, List<String> tagsList) {
    try (var session = modelDBHibernateUtil.getSessionFactory().openSession()) {
      ProjectEntity projectObj =
          session.get(ProjectEntity.class, projectId, LockMode.PESSIMISTIC_WRITE);
      if (projectObj == null) {
        var errorMessage = "Project not found for given ID";
        throw new NotFoundException(errorMessage);
      }
      List<String> newTags = new ArrayList<>();
      Map<Long, Workspace> cacheWorkspaceMap = new HashMap<>();
      Map<String, GetResourcesResponseItem> getResourcesMap = new HashMap<>();
      var existingProtoProjectObj =
          projectObj.getProtoObject(
              mdbRoleService, authService, cacheWorkspaceMap, getResourcesMap);
      for (String tag : tagsList) {
        if (!existingProtoProjectObj.getTagsList().contains(tag)) {
          newTags.add(tag);
        }
      }
      if (!newTags.isEmpty()) {
        List<TagsMapping> newTagMappings =
            RdbmsUtils.convertTagListFromTagMappingList(projectObj, newTags);
        projectObj.getTags().addAll(newTagMappings);
        projectObj.setDate_updated(Calendar.getInstance().getTimeInMillis());
        projectObj.increaseVersionNumber();
        var transaction = session.beginTransaction();
        session.saveOrUpdate(projectObj);
        transaction.commit();
      }
      LOGGER.debug("Project tags added successfully");
      return projectObj.getProtoObject(
          mdbRoleService, authService, cacheWorkspaceMap, getResourcesMap);
    } catch (Exception ex) {
      if (ModelDBUtils.needToRetry(ex)) {
        return addProjectTags(projectId, tagsList);
      } else {
        throw ex;
      }
    }
  }

  @Override
  public Project deleteProjectTags(
      String projectId, List<String> projectTagList, Boolean deleteAll) {
    try (var session = modelDBHibernateUtil.getSessionFactory().openSession()) {
      var transaction = session.beginTransaction();

      if (deleteAll) {
        var query =
            session
                .createQuery(DELETE_ALL_PROJECT_TAGS_HQL)
                .setLockOptions(new LockOptions().setLockMode(LockMode.PESSIMISTIC_WRITE));
        query.setParameter(ModelDBConstants.PROJECT_ID_STR, projectId);
        query.executeUpdate();
      } else {
        var query =
            session
                .createQuery(DELETE_SELECTED_PROJECT_TAGS_HQL)
                .setLockOptions(new LockOptions().setLockMode(LockMode.PESSIMISTIC_WRITE));
        query.setParameter("tags", projectTagList);
        query.setParameter(ModelDBConstants.PROJECT_ID_STR, projectId);
        query.executeUpdate();
      }

      ProjectEntity projectObj = session.get(ProjectEntity.class, projectId);
      projectObj.setDate_updated(Calendar.getInstance().getTimeInMillis());
      projectObj.increaseVersionNumber();
      session.update(projectObj);
      transaction.commit();
      LOGGER.debug("Project tags deleted successfully");
      return projectObj.getProtoObject(
          mdbRoleService, authService, new HashMap<>(), new HashMap<>());
    } catch (Exception ex) {
      if (ModelDBUtils.needToRetry(ex)) {
        return deleteProjectTags(projectId, projectTagList, deleteAll);
      } else {
        throw ex;
      }
    }
  }

  @Override
  public ProjectPaginationDTO getProjects(
      UserInfo userInfo,
      Integer pageNumber,
      Integer pageLimit,
      Boolean order,
      String sortKey,
      ResourceVisibility projectVisibility) {

    var findProjects =
        FindProjects.newBuilder()
            .setPageNumber(pageNumber)
            .setPageLimit(pageLimit)
            .setAscending(order)
            .setSortKey(sortKey)
            .build();
    return findProjects(findProjects, null, userInfo, projectVisibility);
  }

  @Override
  public List<Project> getProjects(String key, String value, UserInfo userInfo) {
    var findProjects =
        FindProjects.newBuilder()
            .addPredicates(
                KeyValueQuery.newBuilder()
                    .setKey(key)
                    .setValue(Value.newBuilder().setStringValue(value).build())
                    .setOperator(OperatorEnum.Operator.EQ)
                    .setValueType(ValueTypeEnum.ValueType.STRING)
                    .build())
            .build();
    var projectPaginationDTO =
        findProjects(findProjects, null, userInfo, ResourceVisibility.PRIVATE);
    LOGGER.debug("Projects size is {}", projectPaginationDTO.getProjects().size());
    return projectPaginationDTO.getProjects();
  }

  @Override
  public Project addProjectAttributes(String projectId, List<KeyValue> attributesList) {
    try (var session = modelDBHibernateUtil.getSessionFactory().openSession()) {
      ProjectEntity projectObj =
          session.get(ProjectEntity.class, projectId, LockMode.PESSIMISTIC_WRITE);
      projectObj.setAttributeMapping(
          RdbmsUtils.convertAttributesFromAttributeEntityList(
              projectObj, ModelDBConstants.ATTRIBUTES, attributesList));
      projectObj.setDate_updated(Calendar.getInstance().getTimeInMillis());
      projectObj.increaseVersionNumber();
      var transaction = session.beginTransaction();
      session.saveOrUpdate(projectObj);
      transaction.commit();
      LOGGER.debug("Project attributes added successfully");
      return projectObj.getProtoObject(
          mdbRoleService, authService, new HashMap<>(), new HashMap<>());
    } catch (Exception ex) {
      if (ModelDBUtils.needToRetry(ex)) {
        return addProjectAttributes(projectId, attributesList);
      } else {
        throw ex;
      }
    }
  }

  @Override
  public Project deleteProjectAttributes(
      String projectId, List<String> attributeKeyList, Boolean deleteAll) {
    try (var session = modelDBHibernateUtil.getSessionFactory().openSession()) {
      var transaction = session.beginTransaction();

      if (deleteAll) {
        var query =
            session
                .createQuery(DELETE_ALL_PROJECT_ATTRIBUTES_HQL)
                .setLockOptions(new LockOptions().setLockMode(LockMode.PESSIMISTIC_WRITE));
        query.setParameter(ModelDBConstants.PROJECT_ID_STR, projectId);
        query.executeUpdate();
      } else {
        var query =
            session
                .createQuery(DELETE_SELECTED_PROJECT_ATTRIBUTES_HQL)
                .setLockOptions(new LockOptions().setLockMode(LockMode.PESSIMISTIC_WRITE));
        query.setParameter("keys", attributeKeyList);
        query.setParameter(ModelDBConstants.PROJECT_ID_STR, projectId);
        query.executeUpdate();
      }
      ProjectEntity projectObj = session.get(ProjectEntity.class, projectId);
      projectObj.setDate_updated(Calendar.getInstance().getTimeInMillis());
      projectObj.increaseVersionNumber();
      session.update(projectObj);
      transaction.commit();
      return projectObj.getProtoObject(
          mdbRoleService, authService, new HashMap<>(), new HashMap<>());
    } catch (Exception ex) {
      if (ModelDBUtils.needToRetry(ex)) {
        return deleteProjectAttributes(projectId, attributeKeyList, deleteAll);
      } else {
        throw ex;
      }
    }
  }

  @Override
  public List<String> getProjectTags(String projectId) {
    try (var session = modelDBHibernateUtil.getSessionFactory().openSession()) {
      ProjectEntity projectObj = session.get(ProjectEntity.class, projectId);
      return projectObj
          .getProtoObject(mdbRoleService, authService, new HashMap<>(), new HashMap<>())
          .getTagsList();
    } catch (Exception ex) {
      if (ModelDBUtils.needToRetry(ex)) {
        return getProjectTags(projectId);
      } else {
        throw ex;
      }
    }
  }

  /**
   * Copies details of a source project and updates the id, created and updated Timestamp
   *
   * @param srcProject : source project
   * @return updatedProject
   */
  private Project copyProjectAndUpdateDetails(Project srcProject, UserInfo userInfo) {
    var projectBuilder = Project.newBuilder(srcProject).setId(UUID.randomUUID().toString());

    if (userInfo != null) {
      projectBuilder.setOwner(authService.getVertaIdFromUserInfo(userInfo));
    }
    return projectBuilder.build();
  }

  @Override
  public Project deepCopyProjectForUser(String srcProjectID, UserInfo newOwner)
      throws ModelDBException {
    // if no project id specified , default to the one captured from config.yaml
    // TODO: extend the starter project to be set of projects, so parameterizing this function makes
    // sense
    if (srcProjectID == null || srcProjectID.isEmpty()) srcProjectID = starterProjectID;

    // if this is not a starter project, then cloning is not supported
    if (!srcProjectID.equals(starterProjectID)) {
      throw new InvalidArgumentException("Cloning project supported only for starter project");
    }

    // source project
    var srcProject = getProjectByID(srcProjectID);
    if (newOwner == null) {
      throw new InvalidArgumentException("New owner not passed for cloning Project");
    }

    // cloned project
    var newProject = copyProjectAndUpdateDetails(srcProject, newOwner);
    insertProject(newProject, authService.getUsernameFromUserInfo(newOwner), newOwner);
    newProject = getProjectByID(newProject.getId());

    // Deep Copy Experiments
    List<KeyValue> projectLevelFilter = new ArrayList<>();
    var projectIdValue = Value.newBuilder().setStringValue(srcProject.getId()).build();
    projectLevelFilter.add(
        KeyValue.newBuilder().setKey(ModelDBConstants.PROJECT_ID).setValue(projectIdValue).build());
    // get  Experiments from the source Project, copy their clone and associate them to new project
    List<Experiment> experiments = this.experimentDAO.getExperiments(projectLevelFilter);
    for (Experiment srcExperiment : experiments) {
      var newExperiment =
          this.experimentDAO.deepCopyExperimentForUser(srcExperiment, newProject, newOwner);
      var experimentIDValue = Value.newBuilder().setStringValue(srcExperiment.getId()).build();
      List<KeyValue> experimentLevelFilter = new ArrayList<>(projectLevelFilter);
      experimentLevelFilter.add(
          KeyValue.newBuilder()
              .setKey(ModelDBConstants.EXPERIMENT_ID)
              .setValue(experimentIDValue)
              .build());

      List<ExperimentRun> experimentRuns =
          this.experimentRunDAO.getExperimentRuns(experimentLevelFilter);
      for (ExperimentRun srcExperimentRun : experimentRuns) {
        var cloneExperimentRun =
            CloneExperimentRun.newBuilder()
                .setSrcExperimentRunId(srcExperimentRun.getId())
                .setDestExperimentId(newExperiment.getId())
                .build();
        this.experimentRunDAO.cloneExperimentRun(this, cloneExperimentRun, newOwner);
      }
    }

    return newProject;
  }

  @Override
  public List<String> deleteProjects(List<String> projectIds) {
    // Get self allowed resources id where user has delete permission
    List<String> allowedProjectIds =
        mdbRoleService.getAccessibleResourceIdsByActions(
            ModelDBServiceResourceTypes.PROJECT, ModelDBServiceActions.DELETE, projectIds);
    if (allowedProjectIds.isEmpty()) {
      throw new PermissionDeniedException(
          "Delete Access Denied for given project Ids : " + projectIds);
    }

    try (var session = modelDBHibernateUtil.getSessionFactory().openSession()) {
      var transaction = session.beginTransaction();
      var deletedProjectQuery =
          session
              .createQuery(DELETED_STATUS_PROJECT_QUERY_STRING)
              .setLockOptions(new LockOptions().setLockMode(LockMode.PESSIMISTIC_WRITE));
      deletedProjectQuery.setParameter("deleted", true);
      deletedProjectQuery.setParameter("projectIds", allowedProjectIds);
      int updatedCount = deletedProjectQuery.executeUpdate();
      LOGGER.debug("Mark Projects as deleted : {}, count : {}", allowedProjectIds, updatedCount);
      transaction.commit();
      LOGGER.debug("Project deleted successfully");
      allowedProjectIds.forEach(ReconcilerInitializer.softDeleteProjects::insert);
      return allowedProjectIds;
    } catch (Exception ex) {
      if (ModelDBUtils.needToRetry(ex)) {
        return deleteProjects(projectIds);
      } else {
        throw ex;
      }
    }
  }

  @Override
  public Long getExperimentCount(List<String> projectIds) {
    try (var session = modelDBHibernateUtil.getSessionFactory().openSession()) {
      Query<?> query = session.createQuery(GET_PROJECT_EXPERIMENTS_COUNT_HQL);
      query.setParameterList(ModelDBConstants.PROJECT_IDS, projectIds);
      Long count = (Long) query.uniqueResult();
      LOGGER.debug("Experiment Count : {}", count);
      return count;
    } catch (Exception ex) {
      if (ModelDBUtils.needToRetry(ex)) {
        return getExperimentCount(projectIds);
      } else {
        throw ex;
      }
    }
  }

  @Override
  public Long getExperimentRunCount(List<String> projectIds) {
    try (var session = modelDBHibernateUtil.getSessionFactory().openSession()) {
      Query<?> query = session.createQuery(GET_PROJECT_EXPERIMENT_RUNS_COUNT_HQL);
      query.setParameterList(ModelDBConstants.PROJECT_IDS, projectIds);
      Long count = (Long) query.uniqueResult();
      LOGGER.debug("ExperimentRun Count : {}", count);
      return count;
    } catch (Exception ex) {
      if (ModelDBUtils.needToRetry(ex)) {
        return getExperimentRunCount(projectIds);
      } else {
        throw ex;
      }
    }
  }

  @Override
  public Project getProjectByID(String id) {
    try (var session = modelDBHibernateUtil.getSessionFactory().openSession()) {
      var query = session.createQuery(GET_PROJECT_BY_ID_HQL);
      query.setParameter("id", id);
      var projectEntity = (ProjectEntity) query.uniqueResult();
      if (projectEntity == null) {
        String errorMessage = ModelDBMessages.PROJECT_NOT_FOUND_FOR_ID;
        throw new NotFoundException(errorMessage);
      }
      LOGGER.debug(ModelDBMessages.GETTING_PROJECT_BY_ID_MSG_STR);

      return projectEntity.getProtoObject(
          mdbRoleService, authService, new HashMap<>(), new HashMap<>());
    } catch (Exception ex) {
      if (ModelDBUtils.needToRetry(ex)) {
        return getProjectByID(id);
      } else {
        throw ex;
      }
    }
  }

  @Override
  public Project setProjectShortName(String projectId, String projectShortName, UserInfo userInfo)
      throws ModelDBException {
    try (var session = modelDBHibernateUtil.getSessionFactory().openSession()) {
      List<String> accessibleProjectIds =
          mdbRoleService.getSelfDirectlyAllowedResources(
              ModelDBServiceResourceTypes.PROJECT, ModelDBServiceActions.READ);

      var query = session.createQuery(GET_PROJECT_BY_SHORT_NAME_HQL);
      query.setParameter("projectShortName", projectShortName);
      query.setParameterList("projectIds", accessibleProjectIds);
      List<ProjectEntity> projectEntities = query.list();
      if (!projectEntities.isEmpty()) {
        throw new AlreadyExistsException("Project already exist with given short name");
      }

      query = session.createQuery(GET_PROJECT_BY_ID_HQL);
      query.setParameter("id", projectId);
      var projectEntity = (ProjectEntity) query.uniqueResult();
      projectEntity.setShort_name(projectShortName);
      projectEntity.setDate_updated(Calendar.getInstance().getTimeInMillis());
      projectEntity.increaseVersionNumber();
      var transaction = session.beginTransaction();
      session.update(projectEntity);
      transaction.commit();
      LOGGER.debug(ModelDBMessages.GETTING_PROJECT_BY_ID_MSG_STR);
      return projectEntity.getProtoObject(
          mdbRoleService, authService, new HashMap<>(), new HashMap<>());
    } catch (Exception ex) {
      if (ModelDBUtils.needToRetry(ex)) {
        return setProjectShortName(projectId, projectShortName, userInfo);
      } else {
        throw ex;
      }
    }
  }

  @Override
  public List<Project> getPublicProjects(
      UserInfo hostUserInfo, UserInfo currentLoginUserInfo, String workspaceName) {
    CollaboratorUser hostCollaboratorBase = null;
    if (hostUserInfo != null) {
      hostCollaboratorBase = new CollaboratorUser(authService, hostUserInfo);
    }

    var findProjects = FindProjects.newBuilder();
    findProjects.setWorkspaceName(workspaceName);

    var projectPaginationDTO =
        findProjects(
            findProjects.build(),
            hostCollaboratorBase,
            currentLoginUserInfo,
            ResourceVisibility.PRIVATE);
    List<Project> projects = projectPaginationDTO.getProjects();
    if (projects != null) {
      LOGGER.debug("Projects size is {}", projects.size());
      return projects;
    } else {
      LOGGER.debug("Projects size is empty");
      return Collections.emptyList();
    }
  }

  @Override
  public ProjectPaginationDTO findProjects(
      FindProjects queryParameters,
      CollaboratorBase host,
      UserInfo currentLoginUserInfo,
      ResourceVisibility visibility) {
    try (var session = modelDBHibernateUtil.getSessionFactory().openSession()) {

      var builder = session.getCriteriaBuilder();
      // Using FROM and JOIN
      CriteriaQuery<ProjectEntity> criteriaQuery = builder.createQuery(ProjectEntity.class);
      Root<ProjectEntity> projectRoot = criteriaQuery.from(ProjectEntity.class);
      projectRoot.alias("pr");
      List<Predicate> finalPredicatesList = new ArrayList<>();

      Set<String> accessibleProjectIds = new HashSet<>();
      Map<String, GetResourcesResponseItem> getResourcesMap = new HashMap<>();
      String workspaceName = queryParameters.getWorkspaceName();
      if (!workspaceName.isEmpty()
          && workspaceName.equals(authService.getUsernameFromUserInfo(currentLoginUserInfo))) {
        List<GetResourcesResponseItem> accessibleAllWorkspaceItems =
            mdbRoleService.getResourceItems(
                null,
                !queryParameters.getProjectIdsList().isEmpty()
                    ? new HashSet<>(queryParameters.getProjectIdsList())
                    : Collections.emptySet(),
                ModelDBServiceResourceTypes.PROJECT,
                false);
        accessibleProjectIds =
            accessibleAllWorkspaceItems.stream()
                .peek(
                    responseItem -> getResourcesMap.put(responseItem.getResourceId(), responseItem))
                .map(GetResourcesResponseItem::getResourceId)
                .collect(Collectors.toSet());

        List<String> orgWorkspaceIds =
            mdbRoleService.listMyOrganizations().stream()
                .map(Organization::getWorkspaceId)
                .collect(Collectors.toList());
        for (GetResourcesResponseItem item : accessibleAllWorkspaceItems) {
          if (orgWorkspaceIds.contains(String.valueOf(item.getWorkspaceId()))) {
            accessibleProjectIds.remove(item.getResourceId());
          }
        }
      } else {
        UserInfo userInfo =
            host != null && host.isUser()
                ? (UserInfo) host.getCollaboratorMessage()
                : currentLoginUserInfo;
        if (userInfo != null) {
          var workspace = mdbRoleService.getWorkspaceByWorkspaceName(userInfo, workspaceName);
          List<GetResourcesResponseItem> accessibleAllWorkspaceItems =
              mdbRoleService.getResourceItems(
                  workspace,
                  !queryParameters.getProjectIdsList().isEmpty()
                      ? new HashSet<>(queryParameters.getProjectIdsList())
                      : Collections.emptySet(),
                  ModelDBServiceResourceTypes.PROJECT,
                  false);
          accessibleProjectIds =
              accessibleAllWorkspaceItems.stream()
                  .peek(
                      responseItem ->
                          getResourcesMap.put(responseItem.getResourceId(), responseItem))
                  .map(GetResourcesResponseItem::getResourceId)
                  .collect(Collectors.toSet());
        }
      }

      if (accessibleProjectIds.isEmpty() && mdbRoleService.IsImplemented()) {
        LOGGER.debug("Accessible Project Ids not found, size 0");
        var projectPaginationDTO = new ProjectPaginationDTO();
        projectPaginationDTO.setProjects(Collections.emptyList());
        projectPaginationDTO.setTotalRecords(0L);
        return projectPaginationDTO;
      }

      List<KeyValueQuery> predicates = new ArrayList<>(queryParameters.getPredicatesList());
      for (KeyValueQuery predicate : predicates) {
        // Validate if current user has access to the entity or not where predicate key has an id
        RdbmsUtils.validatePredicates(
            ModelDBConstants.PROJECTS,
            new ArrayList<>(accessibleProjectIds),
            predicate,
            mdbRoleService);
      }

      if (!accessibleProjectIds.isEmpty()) {
        Expression<String> exp = projectRoot.get(ModelDBConstants.ID);
        var predicate2 = exp.in(accessibleProjectIds);
        finalPredicatesList.add(predicate2);
      }

      var entityName = "projectEntity";
      try {
        List<Predicate> queryPredicatesList =
            RdbmsUtils.getQueryPredicatesFromPredicateList(
                entityName,
                predicates,
                builder,
                criteriaQuery,
                projectRoot,
                authService,
                mdbRoleService,
                ModelDBServiceResourceTypes.PROJECT);
        if (!queryPredicatesList.isEmpty()) {
          finalPredicatesList.addAll(queryPredicatesList);
        }
      } catch (ModelDBException ex) {
        if (ex.getCode().ordinal() == Code.FAILED_PRECONDITION_VALUE
            && ModelDBConstants.INTERNAL_MSG_USERS_NOT_FOUND.equals(ex.getMessage())) {
          LOGGER.info(ex.getMessage());
          var projectPaginationDTO = new ProjectPaginationDTO();
          projectPaginationDTO.setProjects(Collections.emptyList());
          projectPaginationDTO.setTotalRecords(0L);
          return projectPaginationDTO;
        }
        throw ex;
      }

      finalPredicatesList.add(builder.equal(projectRoot.get(ModelDBConstants.DELETED), false));
      finalPredicatesList.add(builder.equal(projectRoot.get(ModelDBConstants.CREATED), true));

      var orderBy =
          RdbmsUtils.getOrderBasedOnSortKey(
              queryParameters.getSortKey(),
              queryParameters.getAscending(),
              builder,
              projectRoot,
              entityName);

      var predicateArr = new Predicate[finalPredicatesList.size()];
      for (var index = 0; index < finalPredicatesList.size(); index++) {
        predicateArr[index] = finalPredicatesList.get(index);
      }

      var predicateWhereCause = builder.and(predicateArr);
      criteriaQuery.select(projectRoot);
      criteriaQuery.where(predicateWhereCause);
      criteriaQuery.orderBy(orderBy);

      var query = session.createQuery(criteriaQuery);
      LOGGER.debug("Projects final query : {}", query.getQueryString());
      if (queryParameters.getPageNumber() != 0 && queryParameters.getPageLimit() != 0) {
        // Calculate number of documents to skip
        int skips = queryParameters.getPageLimit() * (queryParameters.getPageNumber() - 1);
        query.setFirstResult(skips);
        query.setMaxResults(queryParameters.getPageLimit());
      }

      List<ProjectEntity> projectEntities = query.list();

      Set<String> projectIdsSet = new HashSet<>();
      List<Project> finalProjects = new ArrayList<>();
      Map<Long, Workspace> cacheWorkspaceMap = new HashMap<>();
      for (ProjectEntity projectEntity : projectEntities) {
        if (!projectIdsSet.contains(projectEntity.getId())) {
          projectIdsSet.add(projectEntity.getId());
          if (queryParameters.getIdsOnly()) {
            finalProjects.add(Project.newBuilder().setId(projectEntity.getId()).build());
          } else {
            finalProjects.add(
                projectEntity.getProtoObject(
                    mdbRoleService, authService, cacheWorkspaceMap, getResourcesMap));
          }
        }
      }

      long totalRecords = RdbmsUtils.count(session, projectRoot, criteriaQuery);

      var projectPaginationDTO = new ProjectPaginationDTO();
      projectPaginationDTO.setProjects(finalProjects);
      projectPaginationDTO.setTotalRecords(totalRecords);
      return projectPaginationDTO;
    } catch (Exception ex) {
      if (ModelDBUtils.needToRetry(ex)) {
        return findProjects(queryParameters, host, currentLoginUserInfo, visibility);
      } else {
        throw ex;
      }
    }
  }

  @Override
  public Project logArtifacts(String projectId, List<Artifact> newArtifacts) {
    try (var session = modelDBHibernateUtil.getSessionFactory().openSession()) {
      var query = session.createQuery(GET_PROJECT_BY_ID_HQL);
      query.setParameter("id", projectId);
      var projectEntity = (ProjectEntity) query.uniqueResult();
      if (projectEntity == null) {
        String errorMessage = ModelDBMessages.PROJECT_NOT_FOUND_FOR_GIVEN_ID_ERROR + projectId;
        throw new NotFoundException(errorMessage);
      }

      Map<Long, Workspace> cacheWorkspaceMap = new HashMap<>();
      Map<String, GetResourcesResponseItem> getResourcesMap = new HashMap<>();
      List<Artifact> existingArtifacts =
          projectEntity
              .getProtoObject(mdbRoleService, authService, cacheWorkspaceMap, getResourcesMap)
              .getArtifactsList();
      for (Artifact existingArtifact : existingArtifacts) {
        for (Artifact newArtifact : newArtifacts) {
          if (existingArtifact.getKey().equals(newArtifact.getKey())) {
            throw new AlreadyExistsException(
                "Artifact being logged already exists. existing artifact key : "
                    + newArtifact.getKey());
          }
        }
      }

      projectEntity.setArtifactMapping(
          RdbmsUtils.convertArtifactsFromArtifactEntityList(
              projectEntity, ModelDBConstants.ARTIFACTS, newArtifacts));
      projectEntity.setDate_updated(Calendar.getInstance().getTimeInMillis());
      projectEntity.increaseVersionNumber();
      var transaction = session.beginTransaction();
      session.update(projectEntity);
      transaction.commit();
      LOGGER.debug(ModelDBMessages.GETTING_PROJECT_BY_ID_MSG_STR);
      return projectEntity.getProtoObject(
          mdbRoleService, authService, cacheWorkspaceMap, getResourcesMap);
    } catch (Exception ex) {
      if (ModelDBUtils.needToRetry(ex)) {
        return logArtifacts(projectId, newArtifacts);
      } else {
        throw ex;
      }
    }
  }

  @Override
  public List<Artifact> getProjectArtifacts(String projectId) {
    try (var session = modelDBHibernateUtil.getSessionFactory().openSession()) {
      var query = session.createQuery(GET_PROJECT_BY_ID_HQL);
      query.setParameter("id", projectId);
      var projectEntity = (ProjectEntity) query.uniqueResult();
      if (projectEntity == null) {
        String errorMessage = ModelDBMessages.PROJECT_NOT_FOUND_FOR_GIVEN_ID_ERROR + projectId;
        throw new NotFoundException(errorMessage);
      }
      var project =
          projectEntity.getProtoObject(
              mdbRoleService, authService, new HashMap<>(), new HashMap<>());
      if (project.getArtifactsList() != null && !project.getArtifactsList().isEmpty()) {
        LOGGER.debug("Project Artifacts getting successfully");
        return project.getArtifactsList();
      } else {
        var errorMessage = "Artifacts not found in the Project";
        throw new NotFoundException(errorMessage);
      }
    } catch (Exception ex) {
      if (ModelDBUtils.needToRetry(ex)) {
        return getProjectArtifacts(projectId);
      } else {
        throw ex;
      }
    }
  }

  @Override
  public Project deleteArtifacts(String projectId, String artifactKey) {
    try (var session = modelDBHibernateUtil.getSessionFactory().openSession()) {
      var transaction = session.beginTransaction();

      if (false) { // Change it with parameter for support to delete all artifacts
        var query = session.createQuery(DELETE_ALL_ARTIFACTS_HQL);
        query.setParameter(ModelDBConstants.PROJECT_ID_STR, projectId);
        query.executeUpdate();
      } else {
        var query = session.createQuery(DELETE_SELECTED_ARTIFACT_BY_KEYS_HQL);
        query.setParameter("keys", Collections.singletonList(artifactKey));
        query.setParameter(ModelDBConstants.PROJECT_ID_STR, projectId);
        query.executeUpdate();
      }
      ProjectEntity projectObj = session.get(ProjectEntity.class, projectId);
      projectObj.setDate_updated(Calendar.getInstance().getTimeInMillis());
      projectObj.increaseVersionNumber();
      session.update(projectObj);
      transaction.commit();
      return projectObj.getProtoObject(
          mdbRoleService, authService, new HashMap<>(), new HashMap<>());
    } catch (Exception ex) {
      if (ModelDBUtils.needToRetry(ex)) {
        return deleteArtifacts(projectId, artifactKey);
      } else {
        throw ex;
      }
    }
  }

  /**
   * returns a list of projectIds accessible to the user passed as an argument within the workspace
   * passed as an argument. For no auth returns the list of non deleted projects
   */
  @Override
  public List<String> getWorkspaceProjectIDs(String workspaceName, UserInfo currentLoginUserInfo) {
    if (!mdbRoleService.IsImplemented()) {
      try (var session = modelDBHibernateUtil.getSessionFactory().openSession()) {
        return session.createQuery(NON_DELETED_PROJECT_IDS).list();
      }
    } else {

      // get list of accessible projects
      @SuppressWarnings("unchecked")
      List<String> accessibleProjectIds =
          mdbRoleService.getAccessibleResourceIds(
              null,
              new CollaboratorUser(authService, currentLoginUserInfo),
              ModelDBServiceResourceTypes.PROJECT,
              Collections.EMPTY_LIST);

      Set<String> accessibleResourceIds = new HashSet<>(accessibleProjectIds);
      // in personal workspace show projects directly shared
      if (workspaceName != null
          && !workspaceName.isEmpty()
          && workspaceName.equals(authService.getUsernameFromUserInfo(currentLoginUserInfo))) {
        LOGGER.debug("Workspace and current login user match");
        List<GetResourcesResponseItem> accessibleAllWorkspaceItems =
            mdbRoleService.getResourceItems(
<<<<<<< HEAD
                null, Collections.emptySet(), ModelDBServiceResourceTypes.PROJECT);
=======
                null, Collections.emptySet(), ModelDBServiceResourceTypes.PROJECT, false);
>>>>>>> 437f5ecf
        accessibleResourceIds.addAll(
            accessibleAllWorkspaceItems.stream()
                .map(GetResourcesResponseItem::getResourceId)
                .collect(Collectors.toSet()));
      } else if (workspaceName != null && !workspaceName.isEmpty()) {
        // get list of accessible projects
        accessibleResourceIds =
            ModelDBUtils.filterWorkspaceOnlyAccessibleIds(
                mdbRoleService,
                accessibleResourceIds,
                workspaceName,
                currentLoginUserInfo,
                ModelDBServiceResourceTypes.PROJECT);
      }

      LOGGER.debug("accessibleAllWorkspaceProjectIds : {}", accessibleResourceIds);

      try (var session = modelDBHibernateUtil.getSessionFactory().openSession()) {
        @SuppressWarnings("unchecked")
        Query<String> query = session.createQuery(NON_DELETED_PROJECT_IDS_BY_IDS);
        query.setParameterList(ModelDBConstants.PROJECT_IDS, accessibleResourceIds);
        List<String> resultProjects = query.list();
        LOGGER.debug(
            "Total accessible project Ids in function getWorkspaceProjectIDs : {}", resultProjects);
        return resultProjects;
      }
    }
  }

  @Override
  public boolean projectExistsInDB(String projectId) {
    try (var session = modelDBHibernateUtil.getSessionFactory().openSession()) {
      var query = session.createQuery(COUNT_PROJECT_BY_ID_HQL);
      query.setParameter("id", projectId);
      Long projectCount = (Long) query.getSingleResult();
      return projectCount == 1L;
    } catch (Exception ex) {
      if (ModelDBUtils.needToRetry(ex)) {
        return projectExistsInDB(projectId);
      } else {
        throw ex;
      }
    }
  }
}<|MERGE_RESOLUTION|>--- conflicted
+++ resolved
@@ -1110,11 +1110,7 @@
         LOGGER.debug("Workspace and current login user match");
         List<GetResourcesResponseItem> accessibleAllWorkspaceItems =
             mdbRoleService.getResourceItems(
-<<<<<<< HEAD
-                null, Collections.emptySet(), ModelDBServiceResourceTypes.PROJECT);
-=======
                 null, Collections.emptySet(), ModelDBServiceResourceTypes.PROJECT, false);
->>>>>>> 437f5ecf
         accessibleResourceIds.addAll(
             accessibleAllWorkspaceItems.stream()
                 .map(GetResourcesResponseItem::getResourceId)
