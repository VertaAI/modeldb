--- conflicted
+++ resolved
@@ -213,24 +213,6 @@
     }
   }
 
-<<<<<<< HEAD
-  private void createRoleBindingsForProject(Project project, UserInfo userInfo) {
-    final Optional<Long> ownerId =
-        userInfo != null
-            ? Optional.of(Long.parseLong(authService.getVertaIdFromUserInfo(userInfo)))
-            : Optional.empty();
-    roleService.createWorkspacePermissions(
-        project.getWorkspaceServiceId(),
-        Optional.of(project.getWorkspaceType()),
-        project.getId(),
-        ownerId,
-        ModelDBServiceResourceTypes.PROJECT,
-        CollaboratorTypeEnum.CollaboratorType.READ_WRITE,
-        project.getVisibility());
-  }
-
-=======
->>>>>>> aed77b0a
   @Override
   public Project updateProjectName(String projectId, String projectName)
       throws InvalidProtocolBufferException {
@@ -517,11 +499,7 @@
       Integer pageLimit,
       Boolean order,
       String sortKey,
-<<<<<<< HEAD
-      VisibilityEnum.Visibility projectVisibility)
-=======
-      ResourceVisibility visibility)
->>>>>>> aed77b0a
+      ResourceVisibility projectVisibility)
       throws InvalidProtocolBufferException {
 
     FindProjects findProjects =
