package ai.verta.modeldb.project;

import ai.verta.common.*;
import ai.verta.common.ModelDBResourceEnum.ModelDBServiceResourceTypes;
import ai.verta.modeldb.*;
import ai.verta.modeldb.authservice.RoleService;
import ai.verta.modeldb.common.authservice.AuthService;
import ai.verta.modeldb.common.collaborator.CollaboratorBase;
import ai.verta.modeldb.common.collaborator.CollaboratorUser;
import ai.verta.modeldb.dto.ProjectPaginationDTO;
import ai.verta.modeldb.entities.AttributeEntity;
import ai.verta.modeldb.entities.CodeVersionEntity;
import ai.verta.modeldb.entities.ProjectEntity;
import ai.verta.modeldb.entities.TagsMapping;
import ai.verta.modeldb.exceptions.InvalidArgumentException;
import ai.verta.modeldb.exceptions.ModelDBException;
import ai.verta.modeldb.exceptions.NotFoundException;
import ai.verta.modeldb.experiment.ExperimentDAO;
import ai.verta.modeldb.experimentRun.ExperimentRunDAO;
import ai.verta.modeldb.metadata.MetadataServiceImpl;
import ai.verta.modeldb.telemetry.TelemetryUtils;
import ai.verta.modeldb.utils.ModelDBHibernateUtil;
import ai.verta.modeldb.utils.ModelDBUtils;
import ai.verta.modeldb.utils.RdbmsUtils;
import ai.verta.uac.*;
import ai.verta.uac.ModelDBActionEnum.ModelDBServiceActions;
import com.google.protobuf.InvalidProtocolBufferException;
import com.google.protobuf.Value;
import com.google.rpc.Code;
import com.google.rpc.Status;
import io.grpc.protobuf.StatusProto;
import java.util.*;
import java.util.stream.Collectors;
import javax.persistence.criteria.*;
import org.apache.logging.log4j.LogManager;
import org.apache.logging.log4j.Logger;
import org.hibernate.LockMode;
import org.hibernate.LockOptions;
import org.hibernate.Session;
import org.hibernate.Transaction;
import org.hibernate.query.Query;

public class ProjectDAORdbImpl implements ProjectDAO {

  private static final Logger LOGGER = LogManager.getLogger(ProjectDAORdbImpl.class);
  private ExperimentDAO experimentDAO;
  private ExperimentRunDAO experimentRunDAO;
  private String starterProjectID;
  private final AuthService authService;
  private final RoleService roleService;

  private static final String GET_PROJECT_COUNT_BY_NAME_PREFIX_HQL =
      new StringBuilder("Select count(*) From ProjectEntity p where p.")
          .append(ModelDBConstants.NAME)
          .append(" = :projectName ")
          .toString();
  private static final String GET_PROJECT_ATTR_BY_KEYS_HQL =
      new StringBuilder("From AttributeEntity kv where kv.")
          .append(ModelDBConstants.KEY)
          .append(" in (:keys) AND kv.projectEntity.")
          .append(ModelDBConstants.ID)
          .append(" = :projectId AND kv.field_type = :fieldType")
          .toString();
  private static final String DELETE_ALL_PROJECT_TAGS_HQL =
      new StringBuilder("delete from TagsMapping tm WHERE tm.projectEntity.")
          .append(ModelDBConstants.ID)
          .append(" = :projectId")
          .toString();
  private static final String DELETE_SELECTED_PROJECT_TAGS_HQL =
      new StringBuilder("delete from TagsMapping tm WHERE tm.")
          .append(ModelDBConstants.TAGS)
          .append(" in (:tags) AND tm.projectEntity.")
          .append(ModelDBConstants.ID)
          .append(" = :projectId")
          .toString();
  private static final String DELETE_ALL_PROJECT_ATTRIBUTES_HQL =
      new StringBuilder("delete from AttributeEntity attr WHERE attr.projectEntity.")
          .append(ModelDBConstants.ID)
          .append(" = :projectId")
          .toString();
  private static final String DELETE_SELECTED_PROJECT_ATTRIBUTES_HQL =
      new StringBuilder("delete from AttributeEntity attr WHERE attr.")
          .append(ModelDBConstants.KEY)
          .append(" in (:keys) AND attr.projectEntity.")
          .append(ModelDBConstants.ID)
          .append(" = :projectId")
          .toString();
  private static final String GET_PROJECT_EXPERIMENTS_COUNT_HQL =
      new StringBuilder("SELECT COUNT(*) FROM ExperimentEntity ee WHERE ee.")
          .append(ModelDBConstants.PROJECT_ID)
          .append(" IN (:")
          .append(ModelDBConstants.PROJECT_IDS)
          .append(")")
          .toString();
  private static final String GET_PROJECT_EXPERIMENT_RUNS_COUNT_HQL =
      new StringBuilder("SELECT COUNT(*) FROM ExperimentRunEntity ere WHERE ere.")
          .append(ModelDBConstants.PROJECT_ID)
          .append(" IN (:")
          .append(ModelDBConstants.PROJECT_IDS)
          .append(")")
          .toString();
  private static final String GET_PROJECT_BY_ID_HQL =
      "From ProjectEntity p where p.id = :id AND p." + ModelDBConstants.DELETED + " = false";
  private static final String COUNT_PROJECT_BY_ID_HQL =
      "Select Count(id) From ProjectEntity p where p.deleted = false AND p.id = :projectId";
  private static final String NON_DELETED_PROJECT_IDS =
      "select p.id  From ProjectEntity p where p.deleted = false";
  private static final String NON_DELETED_PROJECT_IDS_BY_IDS =
      NON_DELETED_PROJECT_IDS + " AND p.id in (:" + ModelDBConstants.PROJECT_IDS + ")";
  private static final String GET_PROJECT_BY_SHORT_NAME_HQL =
      new StringBuilder("From ProjectEntity p where p.deleted = false AND p.")
          .append(ModelDBConstants.SHORT_NAME)
          .append(" = :projectShortName ")
          .append("AND p.id IN (:projectIds)")
          .toString();
  private static final String DELETE_ALL_ARTIFACTS_HQL =
      new StringBuilder("delete from ArtifactEntity ar WHERE ar.projectEntity.")
          .append(ModelDBConstants.ID)
          .append(" = :projectId")
          .toString();
  private static final String DELETE_SELECTED_ARTIFACT_BY_KEYS_HQL =
      new StringBuilder("delete from ArtifactEntity ar WHERE ar.")
          .append(ModelDBConstants.KEY)
          .append(" in (:keys) AND ar.projectEntity.")
          .append(ModelDBConstants.ID)
          .append(" = :projectId")
          .toString();
  private static final String DELETED_STATUS_PROJECT_QUERY_STRING =
      new StringBuilder("UPDATE ")
          .append(ProjectEntity.class.getSimpleName())
          .append(" pr ")
          .append("SET pr.")
          .append(ModelDBConstants.DELETED)
          .append(" = :deleted ")
          .append(" WHERE pr.")
          .append(ModelDBConstants.ID)
          .append(" IN (:projectIds)")
          .toString();
  private static final String GET_PROJECT_IDS_BY_NAME_HQL =
      new StringBuilder("SELECT p.id From ProjectEntity p where p.")
          .append(ModelDBConstants.NAME)
          .append(" = :projectName ")
          .append(" AND p." + ModelDBConstants.DELETED + " = false")
          .toString();

  public ProjectDAORdbImpl(
      AuthService authService,
      RoleService roleService,
      ExperimentDAO experimentDAO,
      ExperimentRunDAO experimentRunDAO) {
    this.authService = authService;
    this.roleService = roleService;
    this.experimentDAO = experimentDAO;
    this.experimentRunDAO = experimentRunDAO;
    App app = App.getInstance();
    this.starterProjectID = app.getStarterProjectID();
  }

  private void checkIfEntityAlreadyExists(
      Session session, Workspace workspace, String projectName) {
    List<String> projectEntityIds = getProjectIdsByName(session, projectName);
    if (projectEntityIds != null && !projectEntityIds.isEmpty()) {
      ModelDBUtils.checkIfEntityAlreadyExists(
          roleService,
          workspace,
          projectName,
          projectEntityIds,
          ModelDBServiceResourceTypes.PROJECT);
    }
  }

  public List<String> getProjectIdsByName(Session session, String name) {
    Query query = session.createQuery(GET_PROJECT_IDS_BY_NAME_HQL);
    query.setParameter("projectName", name);
    return query.list();
  }

  /**
   * Method to convert createProject request to Project object. This method generates the project Id
   * using UUID and puts it in Project object.
   *
   * @param request : CreateProject
   * @param userInfo : UserInfo
   * @return Project
   */
  private Project getProjectFromRequest(CreateProject request, UserInfo userInfo) {

    if (request.getName().isEmpty()) {
      request = request.toBuilder().setName(MetadataServiceImpl.createRandomName()).build();
    }

    String projectShortName = ModelDBUtils.convertToProjectShortName(request.getName());

    /*
     * Create Project entity from given CreateProject request. generate UUID and put as id in
     * project for uniqueness. set above created List<KeyValue> attributes in project entity.
     */
    Project.Builder projectBuilder =
        Project.newBuilder()
            .setId(UUID.randomUUID().toString())
            .setName(ModelDBUtils.checkEntityNameLength(request.getName()))
            .setShortName(projectShortName)
            .setDescription(request.getDescription())
            .addAllAttributes(request.getAttributesList())
            .addAllTags(ModelDBUtils.checkEntityTagsLength(request.getTagsList()))
            .setProjectVisibility(request.getProjectVisibility())
            .setVisibility(request.getVisibility())
            .addAllArtifacts(request.getArtifactsList())
            .setReadmeText(request.getReadmeText())
            .setCustomPermission(request.getCustomPermission());

    App app = App.getInstance();
    if (request.getDateCreated() != 0L) {
      projectBuilder
          .setDateCreated(request.getDateCreated())
          .setDateUpdated(request.getDateCreated());
    } else {
      projectBuilder
          .setDateCreated(Calendar.getInstance().getTimeInMillis())
          .setDateUpdated(Calendar.getInstance().getTimeInMillis());
    }

    return projectBuilder.build();
  }

  @Override
  public Project insertProject(CreateProject createProjectRequest, UserInfo userInfo)
      throws InvalidProtocolBufferException {
    Project project = getProjectFromRequest(createProjectRequest, userInfo);
    return insertProject(project, createProjectRequest.getWorkspaceName(), userInfo);
  }

  private Project insertProject(Project project, String workspaceName, UserInfo userInfo)
      throws InvalidProtocolBufferException {
    try (Session session = ModelDBHibernateUtil.getSessionFactory().openSession()) {
      Workspace workspace = roleService.getWorkspaceByWorkspaceName(userInfo, workspaceName);
      checkIfEntityAlreadyExists(session, workspace, project.getName());

      Transaction transaction = session.beginTransaction();
      ProjectEntity projectEntity = RdbmsUtils.generateProjectEntity(project);
      session.save(projectEntity);
      transaction.commit();
      LOGGER.debug("ProjectEntity created successfully");

      ResourceVisibility resourceVisibility = project.getVisibility();
      if (project.getVisibility().equals(ResourceVisibility.UNKNOWN)) {
        resourceVisibility =
<<<<<<< HEAD
            ModelDBUtils.getResourceVisibility(workspace, project.getProjectVisibility());
=======
            ModelDBUtils.getResourceVisibility(
                Optional.of(workspace), project.getProjectVisibility());
>>>>>>> b76c642d
      }

      roleService.createWorkspacePermissions(
          workspace.getId(),
          Optional.empty(),
          project.getId(),
          project.getName(),
          Optional.empty(), // UAC will populate the owner ID
          ModelDBServiceResourceTypes.PROJECT,
          project.getCustomPermission(),
          resourceVisibility);
      LOGGER.debug("Project role bindings created successfully");
      transaction = session.beginTransaction();
      projectEntity.setCreated(true);
      projectEntity.setVisibility_migration(true);
      transaction.commit();
      LOGGER.debug("Project created successfully");
      TelemetryUtils.insertModelDBDeploymentInfo();
      return projectEntity.getProtoObject(roleService, authService);
    } catch (Exception ex) {
      if (ModelDBUtils.needToRetry(ex)) {
        return insertProject(project, workspaceName, userInfo);
      } else {
        throw ex;
      }
    }
  }

  @Override
  public Project updateProjectName(UserInfo userInfo, String projectId, String projectName)
      throws InvalidProtocolBufferException {
    try (Session session = ModelDBHibernateUtil.getSessionFactory().openSession()) {
      Workspace workspace = roleService.getWorkspaceByWorkspaceName(userInfo, null);
      checkIfEntityAlreadyExists(session, workspace, projectName);

      ProjectEntity projectEntity =
          session.load(ProjectEntity.class, projectId, LockMode.PESSIMISTIC_WRITE);
      projectEntity.setName(projectName);
      projectEntity.setDate_updated(Calendar.getInstance().getTimeInMillis());
      Transaction transaction = session.beginTransaction();
      session.update(projectEntity);
      transaction.commit();
      LOGGER.debug("Project name updated successfully");
      return projectEntity.getProtoObject(roleService, authService);
    } catch (Exception ex) {
      if (ModelDBUtils.needToRetry(ex)) {
        return updateProjectName(userInfo, projectId, projectName);
      } else {
        throw ex;
      }
    }
  }

  @Override
  public Project updateProjectDescription(String projectId, String projectDescription)
      throws InvalidProtocolBufferException {
    try (Session session = ModelDBHibernateUtil.getSessionFactory().openSession()) {
      ProjectEntity projectEntity =
          session.load(ProjectEntity.class, projectId, LockMode.PESSIMISTIC_WRITE);
      projectEntity.setDescription(projectDescription);
      projectEntity.setDate_updated(Calendar.getInstance().getTimeInMillis());
      Transaction transaction = session.beginTransaction();
      session.update(projectEntity);
      transaction.commit();
      LOGGER.debug("Project description updated successfully");
      return projectEntity.getProtoObject(roleService, authService);
    } catch (Exception ex) {
      if (ModelDBUtils.needToRetry(ex)) {
        return updateProjectDescription(projectId, projectDescription);
      } else {
        throw ex;
      }
    }
  }

  @Override
  public Project updateProjectReadme(String projectId, String projectReadme)
      throws InvalidProtocolBufferException {
    try (Session session = ModelDBHibernateUtil.getSessionFactory().openSession()) {
      ProjectEntity projectEntity =
          session.load(ProjectEntity.class, projectId, LockMode.PESSIMISTIC_WRITE);
      projectEntity.setReadme_text(projectReadme);
      projectEntity.setDate_updated(Calendar.getInstance().getTimeInMillis());
      Transaction transaction = session.beginTransaction();
      session.update(projectEntity);
      transaction.commit();
      LOGGER.debug("Project readme updated successfully");
      return projectEntity.getProtoObject(roleService, authService);
    } catch (Exception ex) {
      if (ModelDBUtils.needToRetry(ex)) {
        return updateProjectReadme(projectId, projectReadme);
      } else {
        throw ex;
      }
    }
  }

  @Override
  public Project logProjectCodeVersion(String projectId, CodeVersion updatedCodeVersion)
      throws InvalidProtocolBufferException {
    try (Session session = ModelDBHibernateUtil.getSessionFactory().openSession()) {
      ProjectEntity projectEntity =
          session.get(ProjectEntity.class, projectId, LockMode.PESSIMISTIC_WRITE);

      CodeVersionEntity existingCodeVersionEntity = projectEntity.getCode_version_snapshot();
      if (existingCodeVersionEntity == null) {
        projectEntity.setCode_version_snapshot(
            RdbmsUtils.generateCodeVersionEntity(
                ModelDBConstants.CODE_VERSION, updatedCodeVersion));
      } else {
        existingCodeVersionEntity.setDate_logged(updatedCodeVersion.getDateLogged());
        if (updatedCodeVersion.hasGitSnapshot()) {
          existingCodeVersionEntity.setGit_snapshot(
              RdbmsUtils.generateGitSnapshotEntity(
                  ModelDBConstants.GIT_SNAPSHOT, updatedCodeVersion.getGitSnapshot()));
          existingCodeVersionEntity.setCode_archive(null);
        } else if (updatedCodeVersion.hasCodeArchive()) {
          existingCodeVersionEntity.setCode_archive(
              RdbmsUtils.generateArtifactEntity(
                  projectEntity,
                  ModelDBConstants.CODE_ARCHIVE,
                  updatedCodeVersion.getCodeArchive()));
          existingCodeVersionEntity.setGit_snapshot(null);
        }
      }
      projectEntity.setDate_updated(Calendar.getInstance().getTimeInMillis());
      Transaction transaction = session.beginTransaction();
      session.update(projectEntity);
      transaction.commit();
      LOGGER.debug("Project code version snapshot updated successfully");
      return projectEntity.getProtoObject(roleService, authService);
    } catch (Exception ex) {
      if (ModelDBUtils.needToRetry(ex)) {
        return logProjectCodeVersion(projectId, updatedCodeVersion);
      } else {
        throw ex;
      }
    }
  }

  @Override
  public Project updateProjectAttributes(String projectId, KeyValue attribute)
      throws InvalidProtocolBufferException {
    try (Session session = ModelDBHibernateUtil.getSessionFactory().openSession()) {
      ProjectEntity projectObj =
          session.get(ProjectEntity.class, projectId, LockMode.PESSIMISTIC_WRITE);
      if (projectObj == null) {
        String errorMessage = "Project not found for given ID";
        throw new NotFoundException(errorMessage);
      }

      AttributeEntity updatedAttributeObj =
          RdbmsUtils.generateAttributeEntity(projectObj, ModelDBConstants.ATTRIBUTES, attribute);

      List<AttributeEntity> existingAttributes = projectObj.getAttributeMapping();
      if (!existingAttributes.isEmpty()) {
        boolean doesExist = false;
        for (AttributeEntity existingAttribute : existingAttributes) {
          if (existingAttribute.getKey().equals(attribute.getKey())) {
            existingAttribute.setKey(updatedAttributeObj.getKey());
            existingAttribute.setValue(updatedAttributeObj.getValue());
            existingAttribute.setValue_type(updatedAttributeObj.getValue_type());
            doesExist = true;
            break;
          }
        }
        if (!doesExist) {
          projectObj.setAttributeMapping(Collections.singletonList(updatedAttributeObj));
        }
      } else {
        projectObj.setAttributeMapping(Collections.singletonList(updatedAttributeObj));
      }
      projectObj.setDate_updated(Calendar.getInstance().getTimeInMillis());
      Transaction transaction = session.beginTransaction();
      session.saveOrUpdate(projectObj);
      transaction.commit();
      return projectObj.getProtoObject(roleService, authService);
    } catch (Exception ex) {
      if (ModelDBUtils.needToRetry(ex)) {
        return updateProjectAttributes(projectId, attribute);
      } else {
        throw ex;
      }
    }
  }

  @Override
  public List<KeyValue> getProjectAttributes(
      String projectId, List<String> attributeKeyList, Boolean getAll)
      throws InvalidProtocolBufferException {
    try (Session session = ModelDBHibernateUtil.getSessionFactory().openSession()) {
      if (getAll) {
        ProjectEntity projectObj = session.get(ProjectEntity.class, projectId);
        if (projectObj == null) {
          String errorMessage = "Project not found for given ID: " + projectId;
          throw new NotFoundException(errorMessage);
        }
        return projectObj.getProtoObject(roleService, authService).getAttributesList();
      } else {
        Query query = session.createQuery(GET_PROJECT_ATTR_BY_KEYS_HQL);
        query.setParameterList("keys", attributeKeyList);
        query.setParameter(ModelDBConstants.PROJECT_ID_STR, projectId);
        query.setParameter("fieldType", ModelDBConstants.ATTRIBUTES);

        @SuppressWarnings("unchecked")
        List<AttributeEntity> attributeEntities = query.list();
        return RdbmsUtils.convertAttributeEntityListFromAttributes(attributeEntities);
      }
    } catch (Exception ex) {
      if (ModelDBUtils.needToRetry(ex)) {
        return getProjectAttributes(projectId, attributeKeyList, getAll);
      } else {
        throw ex;
      }
    }
  }

  @Override
  public Project addProjectTags(String projectId, List<String> tagsList)
      throws InvalidProtocolBufferException {
    try (Session session = ModelDBHibernateUtil.getSessionFactory().openSession()) {
      ProjectEntity projectObj =
          session.get(ProjectEntity.class, projectId, LockMode.PESSIMISTIC_WRITE);
      if (projectObj == null) {
        String errorMessage = "Project not found for given ID";
        throw new NotFoundException(errorMessage);
      }
      List<String> newTags = new ArrayList<>();
      Project existingProtoProjectObj = projectObj.getProtoObject(roleService, authService);
      for (String tag : tagsList) {
        if (!existingProtoProjectObj.getTagsList().contains(tag)) {
          newTags.add(tag);
        }
      }
      if (!newTags.isEmpty()) {
        List<TagsMapping> newTagMappings =
            RdbmsUtils.convertTagListFromTagMappingList(projectObj, newTags);
        projectObj.getTags().addAll(newTagMappings);
        projectObj.setDate_updated(Calendar.getInstance().getTimeInMillis());
        Transaction transaction = session.beginTransaction();
        session.saveOrUpdate(projectObj);
        transaction.commit();
      }
      LOGGER.debug("Project tags added successfully");
      return projectObj.getProtoObject(roleService, authService);
    } catch (Exception ex) {
      if (ModelDBUtils.needToRetry(ex)) {
        return addProjectTags(projectId, tagsList);
      } else {
        throw ex;
      }
    }
  }

  @Override
  public Project deleteProjectTags(String projectId, List<String> projectTagList, Boolean deleteAll)
      throws InvalidProtocolBufferException {
    try (Session session = ModelDBHibernateUtil.getSessionFactory().openSession()) {
      Transaction transaction = session.beginTransaction();

      if (deleteAll) {
        Query query =
            session
                .createQuery(DELETE_ALL_PROJECT_TAGS_HQL)
                .setLockOptions(new LockOptions().setLockMode(LockMode.PESSIMISTIC_WRITE));
        query.setParameter(ModelDBConstants.PROJECT_ID_STR, projectId);
        query.executeUpdate();
      } else {
        Query query =
            session
                .createQuery(DELETE_SELECTED_PROJECT_TAGS_HQL)
                .setLockOptions(new LockOptions().setLockMode(LockMode.PESSIMISTIC_WRITE));
        query.setParameter("tags", projectTagList);
        query.setParameter(ModelDBConstants.PROJECT_ID_STR, projectId);
        query.executeUpdate();
      }

      ProjectEntity projectObj = session.get(ProjectEntity.class, projectId);
      projectObj.setDate_updated(Calendar.getInstance().getTimeInMillis());
      session.update(projectObj);
      transaction.commit();
      LOGGER.debug("Project tags deleted successfully");
      return projectObj.getProtoObject(roleService, authService);
    } catch (Exception ex) {
      if (ModelDBUtils.needToRetry(ex)) {
        return deleteProjectTags(projectId, projectTagList, deleteAll);
      } else {
        throw ex;
      }
    }
  }

  @Override
  public ProjectPaginationDTO getProjects(
      UserInfo userInfo,
      Integer pageNumber,
      Integer pageLimit,
      Boolean order,
      String sortKey,
      ResourceVisibility projectVisibility)
      throws InvalidProtocolBufferException {

    FindProjects findProjects =
        FindProjects.newBuilder()
            .setPageNumber(pageNumber)
            .setPageLimit(pageLimit)
            .setAscending(order)
            .setSortKey(sortKey)
            .build();
    return findProjects(findProjects, null, userInfo, projectVisibility);
  }

  @Override
  public List<Project> getProjects(String key, String value, UserInfo userInfo)
      throws InvalidProtocolBufferException {
    FindProjects findProjects =
        FindProjects.newBuilder()
            .addPredicates(
                KeyValueQuery.newBuilder()
                    .setKey(key)
                    .setValue(Value.newBuilder().setStringValue(value).build())
                    .setOperator(OperatorEnum.Operator.EQ)
                    .setValueType(ValueTypeEnum.ValueType.STRING)
                    .build())
            .build();
    ProjectPaginationDTO projectPaginationDTO =
        findProjects(findProjects, null, userInfo, ResourceVisibility.PRIVATE);
    LOGGER.debug("Projects size is {}", projectPaginationDTO.getProjects().size());
    return projectPaginationDTO.getProjects();
  }

  @Override
  public Project addProjectAttributes(String projectId, List<KeyValue> attributesList)
      throws InvalidProtocolBufferException {
    try (Session session = ModelDBHibernateUtil.getSessionFactory().openSession()) {
      ProjectEntity projectObj =
          session.get(ProjectEntity.class, projectId, LockMode.PESSIMISTIC_WRITE);
      projectObj.setAttributeMapping(
          RdbmsUtils.convertAttributesFromAttributeEntityList(
              projectObj, ModelDBConstants.ATTRIBUTES, attributesList));
      projectObj.setDate_updated(Calendar.getInstance().getTimeInMillis());
      Transaction transaction = session.beginTransaction();
      session.saveOrUpdate(projectObj);
      transaction.commit();
      LOGGER.debug("Project attributes added successfully");
      return projectObj.getProtoObject(roleService, authService);
    } catch (Exception ex) {
      if (ModelDBUtils.needToRetry(ex)) {
        return addProjectAttributes(projectId, attributesList);
      } else {
        throw ex;
      }
    }
  }

  @Override
  public Project deleteProjectAttributes(
      String projectId, List<String> attributeKeyList, Boolean deleteAll)
      throws InvalidProtocolBufferException {
    try (Session session = ModelDBHibernateUtil.getSessionFactory().openSession()) {
      Transaction transaction = session.beginTransaction();

      if (deleteAll) {
        Query query =
            session
                .createQuery(DELETE_ALL_PROJECT_ATTRIBUTES_HQL)
                .setLockOptions(new LockOptions().setLockMode(LockMode.PESSIMISTIC_WRITE));
        query.setParameter(ModelDBConstants.PROJECT_ID_STR, projectId);
        query.executeUpdate();
      } else {
        Query query =
            session
                .createQuery(DELETE_SELECTED_PROJECT_ATTRIBUTES_HQL)
                .setLockOptions(new LockOptions().setLockMode(LockMode.PESSIMISTIC_WRITE));
        query.setParameter("keys", attributeKeyList);
        query.setParameter(ModelDBConstants.PROJECT_ID_STR, projectId);
        query.executeUpdate();
      }
      ProjectEntity projectObj = session.get(ProjectEntity.class, projectId);
      projectObj.setDate_updated(Calendar.getInstance().getTimeInMillis());
      session.update(projectObj);
      transaction.commit();
      return projectObj.getProtoObject(roleService, authService);
    } catch (Exception ex) {
      if (ModelDBUtils.needToRetry(ex)) {
        return deleteProjectAttributes(projectId, attributeKeyList, deleteAll);
      } else {
        throw ex;
      }
    }
  }

  @Override
  public List<String> getProjectTags(String projectId) throws InvalidProtocolBufferException {
    try (Session session = ModelDBHibernateUtil.getSessionFactory().openSession()) {
      ProjectEntity projectObj = session.get(ProjectEntity.class, projectId);
      return projectObj.getProtoObject(roleService, authService).getTagsList();
    } catch (Exception ex) {
      if (ModelDBUtils.needToRetry(ex)) {
        return getProjectTags(projectId);
      } else {
        throw ex;
      }
    }
  }

  /**
   * Copies details of a source project and updates the id, created and updated Timestamp
   *
   * @param srcProject : source project
   * @return updatedProject
   */
  private Project copyProjectAndUpdateDetails(Project srcProject, UserInfo userInfo) {
    Project.Builder projectBuilder =
        Project.newBuilder(srcProject).setId(UUID.randomUUID().toString());

    if (userInfo != null) {
      projectBuilder.setOwner(authService.getVertaIdFromUserInfo(userInfo));
    }
    return projectBuilder.build();
  }

  @Override
  public Project deepCopyProjectForUser(String srcProjectID, UserInfo newOwner)
      throws InvalidProtocolBufferException, ModelDBException {
    // if no project id specified , default to the one captured from config.yaml
    // TODO: extend the starter project to be set of projects, so parameterizing this function makes
    // sense
    if (srcProjectID == null || srcProjectID.isEmpty()) srcProjectID = starterProjectID;

    // if this is not a starter project, then cloning is not supported
    if (!srcProjectID.equals(starterProjectID)) {
      throw new InvalidArgumentException("Cloning project supported only for starter project");
    }

    // source project
    Project srcProject = getProjectByID(srcProjectID);
    if (newOwner == null) {
      throw new InvalidArgumentException("New owner not passed for cloning Project");
    }

    // cloned project
    Project newProject = copyProjectAndUpdateDetails(srcProject, newOwner);
    insertProject(newProject, authService.getUsernameFromUserInfo(newOwner), newOwner);
    newProject = getProjectByID(newProject.getId());

    // Deep Copy Experiments
    List<KeyValue> projectLevelFilter = new ArrayList<>();
    Value projectIdValue = Value.newBuilder().setStringValue(srcProject.getId()).build();
    projectLevelFilter.add(
        KeyValue.newBuilder().setKey(ModelDBConstants.PROJECT_ID).setValue(projectIdValue).build());
    // get  Experiments from the source Project, copy their clone and associate them to new project
    List<Experiment> experiments = this.experimentDAO.getExperiments(projectLevelFilter);
    for (Experiment srcExperiment : experiments) {
      Experiment newExperiment =
          this.experimentDAO.deepCopyExperimentForUser(srcExperiment, newProject, newOwner);
      Value experimentIDValue = Value.newBuilder().setStringValue(srcExperiment.getId()).build();
      List<KeyValue> experimentLevelFilter = new ArrayList<>(projectLevelFilter);
      experimentLevelFilter.add(
          KeyValue.newBuilder()
              .setKey(ModelDBConstants.EXPERIMENT_ID)
              .setValue(experimentIDValue)
              .build());

      List<ExperimentRun> experimentRuns =
          this.experimentRunDAO.getExperimentRuns(experimentLevelFilter);
      for (ExperimentRun srcExperimentRun : experimentRuns) {
        CloneExperimentRun cloneExperimentRun =
            CloneExperimentRun.newBuilder()
                .setSrcExperimentRunId(srcExperimentRun.getId())
                .setDestExperimentId(newExperiment.getId())
                .build();
        this.experimentRunDAO.cloneExperimentRun(this, cloneExperimentRun, newOwner);
      }
    }

    return newProject;
  }

  @Override
  public List<String> deleteProjects(List<String> projectIds) {
    // Get self allowed resources id where user has delete permission
    List<String> allowedProjectIds =
        roleService.getAccessibleResourceIdsByActions(
            ModelDBServiceResourceTypes.PROJECT, ModelDBServiceActions.DELETE, projectIds);
    if (allowedProjectIds.isEmpty()) {
      Status status =
          Status.newBuilder()
              .setCode(Code.PERMISSION_DENIED_VALUE)
              .setMessage("Delete Access Denied for given project Ids : " + projectIds)
              .build();
      throw StatusProto.toStatusRuntimeException(status);
    }

    try (Session session = ModelDBHibernateUtil.getSessionFactory().openSession()) {
      Transaction transaction = session.beginTransaction();
      Query deletedProjectQuery =
          session
              .createQuery(DELETED_STATUS_PROJECT_QUERY_STRING)
              .setLockOptions(new LockOptions().setLockMode(LockMode.PESSIMISTIC_WRITE));
      deletedProjectQuery.setParameter("deleted", true);
      deletedProjectQuery.setParameter("projectIds", allowedProjectIds);
      int updatedCount = deletedProjectQuery.executeUpdate();
      LOGGER.debug("Mark Projects as deleted : {}, count : {}", allowedProjectIds, updatedCount);
      transaction.commit();
      LOGGER.debug("Project deleted successfully");
      return allowedProjectIds;
    } catch (Exception ex) {
      if (ModelDBUtils.needToRetry(ex)) {
        return deleteProjects(projectIds);
      } else {
        throw ex;
      }
    }
  }

  @Override
  public Long getExperimentCount(List<String> projectIds) {
    try (Session session = ModelDBHibernateUtil.getSessionFactory().openSession()) {
      Query<?> query = session.createQuery(GET_PROJECT_EXPERIMENTS_COUNT_HQL);
      query.setParameterList(ModelDBConstants.PROJECT_IDS, projectIds);
      Long count = (Long) query.uniqueResult();
      LOGGER.debug("Experiment Count : {}", count);
      return count;
    } catch (Exception ex) {
      if (ModelDBUtils.needToRetry(ex)) {
        return getExperimentCount(projectIds);
      } else {
        throw ex;
      }
    }
  }

  @Override
  public Long getExperimentRunCount(List<String> projectIds) {
    try (Session session = ModelDBHibernateUtil.getSessionFactory().openSession()) {
      Query<?> query = session.createQuery(GET_PROJECT_EXPERIMENT_RUNS_COUNT_HQL);
      query.setParameterList(ModelDBConstants.PROJECT_IDS, projectIds);
      Long count = (Long) query.uniqueResult();
      LOGGER.debug("ExperimentRun Count : {}", count);
      return count;
    } catch (Exception ex) {
      if (ModelDBUtils.needToRetry(ex)) {
        return getExperimentRunCount(projectIds);
      } else {
        throw ex;
      }
    }
  }

  @Override
  public Project getProjectByID(String id) throws InvalidProtocolBufferException {
    try (Session session = ModelDBHibernateUtil.getSessionFactory().openSession()) {
      Query query = session.createQuery(GET_PROJECT_BY_ID_HQL);
      query.setParameter("id", id);
      ProjectEntity projectEntity = (ProjectEntity) query.uniqueResult();
      if (projectEntity == null) {
        String errorMessage = ModelDBMessages.PROJECT_NOT_FOUND_FOR_ID;
        throw new NotFoundException(errorMessage);
      }
      LOGGER.debug(ModelDBMessages.GETTING_PROJECT_BY_ID_MSG_STR);

      return projectEntity.getProtoObject(roleService, authService);
    } catch (Exception ex) {
      if (ModelDBUtils.needToRetry(ex)) {
        return getProjectByID(id);
      } else {
        throw ex;
      }
    }
  }

  @Override
  public Project setProjectShortName(String projectId, String projectShortName, UserInfo userInfo)
      throws InvalidProtocolBufferException, ModelDBException {
    try (Session session = ModelDBHibernateUtil.getSessionFactory().openSession()) {
      List<String> accessibleProjectIds =
          roleService.getSelfDirectlyAllowedResources(
              ModelDBServiceResourceTypes.PROJECT, ModelDBServiceActions.READ);

      Query query = session.createQuery(GET_PROJECT_BY_SHORT_NAME_HQL);
      query.setParameter("projectShortName", projectShortName);
      query.setParameterList("projectIds", accessibleProjectIds);
      List<ProjectEntity> projectEntities = query.list();
      if (!projectEntities.isEmpty()) {
        Status status =
            Status.newBuilder()
                .setCode(Code.ALREADY_EXISTS_VALUE)
                .setMessage("Project already exist with given short name")
                .build();
        throw StatusProto.toStatusRuntimeException(status);
      }

      query = session.createQuery(GET_PROJECT_BY_ID_HQL);
      query.setParameter("id", projectId);
      ProjectEntity projectEntity = (ProjectEntity) query.uniqueResult();
      projectEntity.setShort_name(projectShortName);
      projectEntity.setDate_updated(Calendar.getInstance().getTimeInMillis());
      Transaction transaction = session.beginTransaction();
      session.update(projectEntity);
      transaction.commit();
      LOGGER.debug(ModelDBMessages.GETTING_PROJECT_BY_ID_MSG_STR);
      return projectEntity.getProtoObject(roleService, authService);
    } catch (Exception ex) {
      if (ModelDBUtils.needToRetry(ex)) {
        return setProjectShortName(projectId, projectShortName, userInfo);
      } else {
        throw ex;
      }
    }
  }

  @Override
  public List<Project> getPublicProjects(
      UserInfo hostUserInfo, UserInfo currentLoginUserInfo, String workspaceName)
      throws InvalidProtocolBufferException {
    CollaboratorUser hostCollaboratorBase = null;
    if (hostUserInfo != null) {
      hostCollaboratorBase = new CollaboratorUser(authService, hostUserInfo);
    }

    FindProjects.Builder findProjects = FindProjects.newBuilder();
    findProjects.setWorkspaceName(workspaceName);

    ProjectPaginationDTO projectPaginationDTO =
        findProjects(
            findProjects.build(),
            hostCollaboratorBase,
            currentLoginUserInfo,
            ResourceVisibility.PRIVATE);
    List<Project> projects = projectPaginationDTO.getProjects();
    if (projects != null) {
      LOGGER.debug("Projects size is {}", projects.size());
      return projects;
    } else {
      LOGGER.debug("Projects size is empty");
      return Collections.emptyList();
    }
  }

  @Override
  public ProjectPaginationDTO findProjects(
      FindProjects queryParameters,
      CollaboratorBase host,
      UserInfo currentLoginUserInfo,
      ResourceVisibility visibility)
      throws InvalidProtocolBufferException {
    try (Session session = ModelDBHibernateUtil.getSessionFactory().openSession()) {

      CriteriaBuilder builder = session.getCriteriaBuilder();
      // Using FROM and JOIN
      CriteriaQuery<ProjectEntity> criteriaQuery = builder.createQuery(ProjectEntity.class);
      Root<ProjectEntity> projectRoot = criteriaQuery.from(ProjectEntity.class);
      projectRoot.alias("pr");
      List<Predicate> finalPredicatesList = new ArrayList<>();

      Set<String> accessibleProjectIds = new HashSet<>();
      String workspaceName = queryParameters.getWorkspaceName();
      if (!workspaceName.isEmpty()
          && workspaceName.equals(authService.getUsernameFromUserInfo(currentLoginUserInfo))) {
        List<GetResourcesResponseItem> accessibleAllWorkspaceItems =
            roleService.getResourceItems(
                null,
                !queryParameters.getProjectIdsList().isEmpty()
                    ? new HashSet<>(queryParameters.getProjectIdsList())
                    : Collections.emptySet(),
                ModelDBServiceResourceTypes.PROJECT);
        accessibleProjectIds =
            accessibleAllWorkspaceItems.stream()
                .map(GetResourcesResponseItem::getResourceId)
                .collect(Collectors.toSet());

        List<String> orgWorkspaceIds =
            roleService.listMyOrganizations().stream()
                .map(Organization::getWorkspaceId)
                .collect(Collectors.toList());
        for (GetResourcesResponseItem item : accessibleAllWorkspaceItems) {
          if (orgWorkspaceIds.contains(String.valueOf(item.getWorkspaceId()))) {
            accessibleProjectIds.remove(item.getResourceId());
          }
        }
      } else {
        UserInfo userInfo =
            host != null && host.isUser()
                ? (UserInfo) host.getCollaboratorMessage()
                : currentLoginUserInfo;
        if (userInfo != null) {
          accessibleProjectIds =
              ModelDBUtils.filterWorkspaceOnlyAccessibleIds(
                  roleService,
                  !queryParameters.getProjectIdsList().isEmpty()
                      ? new HashSet<>(queryParameters.getProjectIdsList())
                      : Collections.emptySet(),
                  workspaceName,
                  userInfo,
                  ModelDBServiceResourceTypes.PROJECT);
        }
      }

      if (accessibleProjectIds.isEmpty() && roleService.IsImplemented()) {
        LOGGER.debug("Accessible Project Ids not found, size 0");
        ProjectPaginationDTO projectPaginationDTO = new ProjectPaginationDTO();
        projectPaginationDTO.setProjects(Collections.emptyList());
        projectPaginationDTO.setTotalRecords(0L);
        return projectPaginationDTO;
      }

      List<KeyValueQuery> predicates = new ArrayList<>(queryParameters.getPredicatesList());
      for (KeyValueQuery predicate : predicates) {
        // Validate if current user has access to the entity or not where predicate key has an id
        RdbmsUtils.validatePredicates(
            ModelDBConstants.PROJECTS,
            new ArrayList<>(accessibleProjectIds),
            predicate,
            roleService);
      }

      if (!accessibleProjectIds.isEmpty()) {
        Expression<String> exp = projectRoot.get(ModelDBConstants.ID);
        Predicate predicate2 = exp.in(accessibleProjectIds);
        finalPredicatesList.add(predicate2);
      }

      String entityName = "projectEntity";
      try {
        List<Predicate> queryPredicatesList =
            RdbmsUtils.getQueryPredicatesFromPredicateList(
                entityName,
                predicates,
                builder,
                criteriaQuery,
                projectRoot,
                authService,
                roleService);
        if (!queryPredicatesList.isEmpty()) {
          finalPredicatesList.addAll(queryPredicatesList);
        }
      } catch (ModelDBException ex) {
        if (ex.getCode().ordinal() == Code.FAILED_PRECONDITION_VALUE
            && ModelDBConstants.INTERNAL_MSG_USERS_NOT_FOUND.equals(ex.getMessage())) {
          LOGGER.info(ex.getMessage());
          ProjectPaginationDTO projectPaginationDTO = new ProjectPaginationDTO();
          projectPaginationDTO.setProjects(Collections.emptyList());
          projectPaginationDTO.setTotalRecords(0L);
          return projectPaginationDTO;
        }
      }

      finalPredicatesList.add(builder.equal(projectRoot.get(ModelDBConstants.DELETED), false));

      Order orderBy =
          RdbmsUtils.getOrderBasedOnSortKey(
              queryParameters.getSortKey(),
              queryParameters.getAscending(),
              builder,
              projectRoot,
              entityName);

      Predicate[] predicateArr = new Predicate[finalPredicatesList.size()];
      for (int index = 0; index < finalPredicatesList.size(); index++) {
        predicateArr[index] = finalPredicatesList.get(index);
      }

      Predicate predicateWhereCause = builder.and(predicateArr);
      criteriaQuery.select(projectRoot);
      criteriaQuery.where(predicateWhereCause);
      criteriaQuery.orderBy(orderBy);

      Query query = session.createQuery(criteriaQuery);
      LOGGER.debug("Projects final query : {}", query.getQueryString());
      if (queryParameters.getPageNumber() != 0 && queryParameters.getPageLimit() != 0) {
        // Calculate number of documents to skip
        int skips = queryParameters.getPageLimit() * (queryParameters.getPageNumber() - 1);
        query.setFirstResult(skips);
        query.setMaxResults(queryParameters.getPageLimit());
      }

      List<ProjectEntity> projectEntities = query.list();

      Set<String> projectIdsSet = new HashSet<>();
      List<Project> finalProjects = new ArrayList<>();
      for (ProjectEntity projectEntity : projectEntities) {
        if (!projectIdsSet.contains(projectEntity.getId())) {
          projectIdsSet.add(projectEntity.getId());
          if (queryParameters.getIdsOnly()) {
            finalProjects.add(Project.newBuilder().setId(projectEntity.getId()).build());
          } else {
            finalProjects.add(projectEntity.getProtoObject(roleService, authService));
          }
        }
      }

      long totalRecords = RdbmsUtils.count(session, projectRoot, criteriaQuery);

      ProjectPaginationDTO projectPaginationDTO = new ProjectPaginationDTO();
      projectPaginationDTO.setProjects(finalProjects);
      projectPaginationDTO.setTotalRecords(totalRecords);
      return projectPaginationDTO;
    } catch (Exception ex) {
      if (ModelDBUtils.needToRetry(ex)) {
        return findProjects(queryParameters, host, currentLoginUserInfo, visibility);
      } else {
        throw ex;
      }
    }
  }

  @Override
  public Project logArtifacts(String projectId, List<Artifact> newArtifacts)
      throws InvalidProtocolBufferException {
    try (Session session = ModelDBHibernateUtil.getSessionFactory().openSession()) {
      Query query = session.createQuery(GET_PROJECT_BY_ID_HQL);
      query.setParameter("id", projectId);
      ProjectEntity projectEntity = (ProjectEntity) query.uniqueResult();
      if (projectEntity == null) {
        String errorMessage = "Project not found for given ID: " + projectId;
        throw new NotFoundException(errorMessage);
      }

      List<Artifact> existingArtifacts =
          projectEntity.getProtoObject(roleService, authService).getArtifactsList();
      for (Artifact existingArtifact : existingArtifacts) {
        for (Artifact newArtifact : newArtifacts) {
          if (existingArtifact.getKey().equals(newArtifact.getKey())) {
            Status status =
                Status.newBuilder()
                    .setCode(Code.ALREADY_EXISTS_VALUE)
                    .setMessage(
                        "Artifact being logged already exists. existing artifact key : "
                            + newArtifact.getKey())
                    .build();
            throw StatusProto.toStatusRuntimeException(status);
          }
        }
      }

      projectEntity.setArtifactMapping(
          RdbmsUtils.convertArtifactsFromArtifactEntityList(
              projectEntity, ModelDBConstants.ARTIFACTS, newArtifacts));
      projectEntity.setDate_updated(Calendar.getInstance().getTimeInMillis());
      Transaction transaction = session.beginTransaction();
      session.update(projectEntity);
      transaction.commit();
      LOGGER.debug(ModelDBMessages.GETTING_PROJECT_BY_ID_MSG_STR);
      return projectEntity.getProtoObject(roleService, authService);
    } catch (Exception ex) {
      if (ModelDBUtils.needToRetry(ex)) {
        return logArtifacts(projectId, newArtifacts);
      } else {
        throw ex;
      }
    }
  }

  @Override
  public List<Artifact> getProjectArtifacts(String projectId)
      throws InvalidProtocolBufferException {
    try (Session session = ModelDBHibernateUtil.getSessionFactory().openSession()) {
      Query query = session.createQuery(GET_PROJECT_BY_ID_HQL);
      query.setParameter("id", projectId);
      ProjectEntity projectEntity = (ProjectEntity) query.uniqueResult();
      if (projectEntity == null) {
        String errorMessage = "Project not found for given ID: " + projectId;
        throw new NotFoundException(errorMessage);
      }
      Project project = projectEntity.getProtoObject(roleService, authService);
      if (project.getArtifactsList() != null && !project.getArtifactsList().isEmpty()) {
        LOGGER.debug("Project Artifacts getting successfully");
        return project.getArtifactsList();
      } else {
        String errorMessage = "Artifacts not found in the Project";
        throw new NotFoundException(errorMessage);
      }
    } catch (Exception ex) {
      if (ModelDBUtils.needToRetry(ex)) {
        return getProjectArtifacts(projectId);
      } else {
        throw ex;
      }
    }
  }

  @Override
  public Project deleteArtifacts(String projectId, String artifactKey)
      throws InvalidProtocolBufferException {
    try (Session session = ModelDBHibernateUtil.getSessionFactory().openSession()) {
      Transaction transaction = session.beginTransaction();

      if (false) { // Change it with parameter for support to delete all artifacts
        Query query = session.createQuery(DELETE_ALL_ARTIFACTS_HQL);
        query.setParameter(ModelDBConstants.PROJECT_ID_STR, projectId);
        query.executeUpdate();
      } else {
        Query query = session.createQuery(DELETE_SELECTED_ARTIFACT_BY_KEYS_HQL);
        query.setParameter("keys", Collections.singletonList(artifactKey));
        query.setParameter(ModelDBConstants.PROJECT_ID_STR, projectId);
        query.executeUpdate();
      }
      ProjectEntity projectObj = session.get(ProjectEntity.class, projectId);
      projectObj.setDate_updated(Calendar.getInstance().getTimeInMillis());
      session.update(projectObj);
      transaction.commit();
      return projectObj.getProtoObject(roleService, authService);
    } catch (Exception ex) {
      if (ModelDBUtils.needToRetry(ex)) {
        return deleteArtifacts(projectId, artifactKey);
      } else {
        throw ex;
      }
    }
  }

  /**
   * returns a list of projectIds accessible to the user passed as an argument within the workspace
   * passed as an argument. For no auth returns the list of non deleted projects
   */
  @Override
  public List<String> getWorkspaceProjectIDs(String workspaceName, UserInfo currentLoginUserInfo) {
    if (!roleService.IsImplemented()) {
      try (Session session = ModelDBHibernateUtil.getSessionFactory().openSession()) {
        return session.createQuery(NON_DELETED_PROJECT_IDS).list();
      }
    } else {
      Set<String> accessibleProjectIds;
      // in personal workspace show projects directly shared
      if (workspaceName != null
          && !workspaceName.isEmpty()
          && workspaceName.equals(authService.getUsernameFromUserInfo(currentLoginUserInfo))) {
        LOGGER.debug("Workspace and current login user match");
        List<GetResourcesResponseItem> accessibleAllWorkspaceItems =
            roleService.getResourceItems(
                null, Collections.emptySet(), ModelDBServiceResourceTypes.PROJECT);
        accessibleProjectIds =
            accessibleAllWorkspaceItems.stream()
                .map(GetResourcesResponseItem::getResourceId)
                .collect(Collectors.toSet());
      } else {
        // get list of accessible projects
        accessibleProjectIds =
            ModelDBUtils.filterWorkspaceOnlyAccessibleIds(
                roleService,
                Collections.emptySet(),
                workspaceName,
                currentLoginUserInfo,
                ModelDBServiceResourceTypes.PROJECT);
      }

      LOGGER.debug("accessibleAllWorkspaceProjectIds : {}", accessibleProjectIds);

      try (Session session = ModelDBHibernateUtil.getSessionFactory().openSession()) {
        @SuppressWarnings("unchecked")
        Query<String> query = session.createQuery(NON_DELETED_PROJECT_IDS_BY_IDS);
        query.setParameterList(ModelDBConstants.PROJECT_IDS, accessibleProjectIds);
        List<String> resultProjects = query.list();
        LOGGER.debug(
            "Total accessible project Ids in function getWorkspaceProjectIDs : {}", resultProjects);
        return resultProjects;
      }
    }
  }

  @Override
  public boolean projectExistsInDB(String projectId) {
    try (Session session = ModelDBHibernateUtil.getSessionFactory().openSession()) {
      Query query = session.createQuery(COUNT_PROJECT_BY_ID_HQL);
      query.setParameter("projectId", projectId);
      Long projectCount = (Long) query.getSingleResult();
      return projectCount == 1L;
    } catch (Exception ex) {
      if (ModelDBUtils.needToRetry(ex)) {
        return projectExistsInDB(projectId);
      } else {
        throw ex;
      }
    }
  }
}<|MERGE_RESOLUTION|>--- conflicted
+++ resolved
@@ -245,12 +245,8 @@
       ResourceVisibility resourceVisibility = project.getVisibility();
       if (project.getVisibility().equals(ResourceVisibility.UNKNOWN)) {
         resourceVisibility =
-<<<<<<< HEAD
-            ModelDBUtils.getResourceVisibility(workspace, project.getProjectVisibility());
-=======
             ModelDBUtils.getResourceVisibility(
                 Optional.of(workspace), project.getProjectVisibility());
->>>>>>> b76c642d
       }
 
       roleService.createWorkspacePermissions(
