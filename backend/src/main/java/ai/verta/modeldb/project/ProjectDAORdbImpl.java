package ai.verta.modeldb.project;

import ai.verta.common.*;
import ai.verta.common.ModelDBResourceEnum.ModelDBServiceResourceTypes;
import ai.verta.common.WorkspaceTypeEnum.WorkspaceType;
import ai.verta.modeldb.App;
import ai.verta.modeldb.CloneExperimentRun;
import ai.verta.modeldb.CodeVersion;
import ai.verta.modeldb.Experiment;
import ai.verta.modeldb.ExperimentRun;
import ai.verta.modeldb.FindProjects;
import ai.verta.modeldb.ModelDBConstants;
import ai.verta.modeldb.ModelDBMessages;
import ai.verta.modeldb.Project;
import ai.verta.modeldb.authservice.AuthService;
import ai.verta.modeldb.authservice.RoleService;
import ai.verta.modeldb.collaborator.CollaboratorBase;
import ai.verta.modeldb.collaborator.CollaboratorOrg;
import ai.verta.modeldb.collaborator.CollaboratorUser;
import ai.verta.modeldb.dto.ProjectPaginationDTO;
import ai.verta.modeldb.dto.WorkspaceDTO;
import ai.verta.modeldb.entities.AttributeEntity;
import ai.verta.modeldb.entities.CodeVersionEntity;
import ai.verta.modeldb.entities.ProjectEntity;
import ai.verta.modeldb.entities.TagsMapping;
import ai.verta.modeldb.exceptions.ModelDBException;
import ai.verta.modeldb.experiment.ExperimentDAO;
import ai.verta.modeldb.experimentRun.ExperimentRunDAO;
import ai.verta.modeldb.telemetry.TelemetryUtils;
import ai.verta.modeldb.utils.ModelDBHibernateUtil;
import ai.verta.modeldb.utils.ModelDBUtils;
import ai.verta.modeldb.utils.RdbmsUtils;
import ai.verta.uac.ModelDBActionEnum.ModelDBServiceActions;
import ai.verta.uac.Organization;
import ai.verta.uac.Role;
import ai.verta.uac.RoleBinding;
import ai.verta.uac.UserInfo;
import com.google.protobuf.InvalidProtocolBufferException;
import com.google.protobuf.Value;
import com.google.rpc.Code;
import com.google.rpc.Status;
import io.grpc.protobuf.StatusProto;
import java.util.*;
import java.util.stream.Collectors;
import javax.persistence.criteria.CriteriaBuilder;
import javax.persistence.criteria.CriteriaQuery;
import javax.persistence.criteria.Expression;
import javax.persistence.criteria.Order;
import javax.persistence.criteria.Predicate;
import javax.persistence.criteria.Root;
import org.apache.logging.log4j.LogManager;
import org.apache.logging.log4j.Logger;
import org.hibernate.LockMode;
import org.hibernate.LockOptions;
import org.hibernate.Session;
import org.hibernate.Transaction;
import org.hibernate.query.Query;

public class ProjectDAORdbImpl implements ProjectDAO {

  private static final Logger LOGGER = LogManager.getLogger(ProjectDAORdbImpl.class);
  private ExperimentDAO experimentDAO;
  private ExperimentRunDAO experimentRunDAO;
  private String starterProjectID;
  private final AuthService authService;
  private final RoleService roleService;

  private static final String GET_PROJECT_COUNT_BY_NAME_PREFIX_HQL =
      new StringBuilder("Select count(*) From ProjectEntity p where p.")
          .append(ModelDBConstants.NAME)
          .append(" = :projectName ")
          .toString();
  private static final String GET_PROJECT_ATTR_BY_KEYS_HQL =
      new StringBuilder("From AttributeEntity kv where kv.")
          .append(ModelDBConstants.KEY)
          .append(" in (:keys) AND kv.projectEntity.")
          .append(ModelDBConstants.ID)
          .append(" = :projectId AND kv.field_type = :fieldType")
          .toString();
  private static final String DELETE_ALL_PROJECT_TAGS_HQL =
      new StringBuilder("delete from TagsMapping tm WHERE tm.projectEntity.")
          .append(ModelDBConstants.ID)
          .append(" = :projectId")
          .toString();
  private static final String DELETE_SELECTED_PROJECT_TAGS_HQL =
      new StringBuilder("delete from TagsMapping tm WHERE tm.")
          .append(ModelDBConstants.TAGS)
          .append(" in (:tags) AND tm.projectEntity.")
          .append(ModelDBConstants.ID)
          .append(" = :projectId")
          .toString();
  private static final String DELETE_ALL_PROJECT_ATTRIBUTES_HQL =
      new StringBuilder("delete from AttributeEntity attr WHERE attr.projectEntity.")
          .append(ModelDBConstants.ID)
          .append(" = :projectId")
          .toString();
  private static final String DELETE_SELECTED_PROJECT_ATTRIBUTES_HQL =
      new StringBuilder("delete from AttributeEntity attr WHERE attr.")
          .append(ModelDBConstants.KEY)
          .append(" in (:keys) AND attr.projectEntity.")
          .append(ModelDBConstants.ID)
          .append(" = :projectId")
          .toString();
  private static final String GET_PROJECT_EXPERIMENTS_COUNT_HQL =
      new StringBuilder("SELECT COUNT(*) FROM ExperimentEntity ee WHERE ee.")
          .append(ModelDBConstants.PROJECT_ID)
          .append(" IN (:")
          .append(ModelDBConstants.PROJECT_IDS)
          .append(")")
          .toString();
  private static final String GET_PROJECT_EXPERIMENT_RUNS_COUNT_HQL =
      new StringBuilder("SELECT COUNT(*) FROM ExperimentRunEntity ere WHERE ere.")
          .append(ModelDBConstants.PROJECT_ID)
          .append(" IN (:")
          .append(ModelDBConstants.PROJECT_IDS)
          .append(")")
          .toString();
  private static final String GET_PROJECT_BY_ID_HQL =
      "From ProjectEntity p where p.id = :id AND p." + ModelDBConstants.DELETED + " = false";
  private static final String COUNT_PROJECT_BY_ID_HQL =
      "Select Count(id) From ProjectEntity p where p.deleted = false AND p.id = :projectId";
  private static final String NON_DELETED_PROJECT_IDS =
      "select id  From ProjectEntity p where p.deleted = false";
  private static final String NON_DELETED_PROJECT_IDS_BY_IDS =
      NON_DELETED_PROJECT_IDS + " AND p.id in (:" + ModelDBConstants.PROJECT_IDS + ")";
  private static final String IDS_FILTERED_BY_WORKSPACE =
      NON_DELETED_PROJECT_IDS_BY_IDS
          + " AND p."
          + ModelDBConstants.WORKSPACE
          + " = :"
          + ModelDBConstants.WORKSPACE
          + " AND p."
          + ModelDBConstants.WORKSPACE_TYPE
          + " = :"
          + ModelDBConstants.WORKSPACE_TYPE;
  private static final String GET_PROJECT_BY_IDS_HQL =
      "From ProjectEntity p where p.id IN (:ids) AND p." + ModelDBConstants.DELETED + " = false";
  private static final String GET_PROJECT_BY_SHORT_NAME_AND_OWNER_HQL =
      new StringBuilder("From ProjectEntity p where p.")
          .append(ModelDBConstants.SHORT_NAME)
          .append(" = :projectShortName AND ")
          .append(ModelDBConstants.OWNER)
          .append(" =:vertaId")
          .toString();
  private static final String DELETE_ALL_ARTIFACTS_HQL =
      new StringBuilder("delete from ArtifactEntity ar WHERE ar.projectEntity.")
          .append(ModelDBConstants.ID)
          .append(" = :projectId")
          .toString();
  private static final String DELETE_SELECTED_ARTIFACT_BY_KEYS_HQL =
      new StringBuilder("delete from ArtifactEntity ar WHERE ar.")
          .append(ModelDBConstants.KEY)
          .append(" in (:keys) AND ar.projectEntity.")
          .append(ModelDBConstants.ID)
          .append(" = :projectId")
          .toString();
  private static final String DELETED_STATUS_PROJECT_QUERY_STRING =
      new StringBuilder("UPDATE ")
          .append(ProjectEntity.class.getSimpleName())
          .append(" pr ")
          .append("SET pr.")
          .append(ModelDBConstants.DELETED)
          .append(" = :deleted ")
          .append(" WHERE pr.")
          .append(ModelDBConstants.ID)
          .append(" IN (:projectIds)")
          .toString();

  public ProjectDAORdbImpl(
      AuthService authService,
      RoleService roleService,
      ExperimentDAO experimentDAO,
      ExperimentRunDAO experimentRunDAO) {
    this.authService = authService;
    this.roleService = roleService;
    this.experimentDAO = experimentDAO;
    this.experimentRunDAO = experimentRunDAO;
    App app = App.getInstance();
    this.starterProjectID = app.getStarterProjectID();
  }

  private void checkIfEntityAlreadyExists(Session session, Project project) {
    ModelDBHibernateUtil.checkIfEntityAlreadyExists(
        session,
        "p",
        GET_PROJECT_COUNT_BY_NAME_PREFIX_HQL,
        "Project",
        "projectName",
        project.getName(),
        ModelDBConstants.WORKSPACE,
        project.getWorkspaceId(),
        project.getWorkspaceType(),
        LOGGER);
  }

  @Override
  public Project insertProject(Project project, UserInfo userInfo)
      throws InvalidProtocolBufferException {
    try (Session session = ModelDBHibernateUtil.getSessionFactory().openSession()) {
      checkIfEntityAlreadyExists(session, project);

      Transaction transaction = session.beginTransaction();
      ProjectEntity projectEntity = RdbmsUtils.generateProjectEntity(project);
      session.save(projectEntity);
      transaction.commit();
      LOGGER.debug("ProjectEntity created successfully");
      createRoleBindingsForProject(project, userInfo);
      LOGGER.debug("Project role bindings created successfully");
      transaction = session.beginTransaction();
      projectEntity.setCreated(true);
      transaction.commit();
      LOGGER.debug("Project created successfully");
      TelemetryUtils.insertModelDBDeploymentInfo();
      return projectEntity.getProtoObject();
    } catch (Exception ex) {
      if (ModelDBUtils.needToRetry(ex)) {
        return insertProject(project, userInfo);
      } else {
        throw ex;
      }
    }
  }

  private void createRoleBindingsForProject(Project project, UserInfo userInfo) {
    Role ownerRole = roleService.getRoleByName(ModelDBConstants.ROLE_PROJECT_OWNER, null);
    roleService.createRoleBinding(
        ownerRole,
        new CollaboratorUser(authService, userInfo),
        project.getId(),
        ModelDBServiceResourceTypes.PROJECT);

    if (project.getVisibility().equals(VisibilityEnum.Visibility.PUBLIC)) {
      roleService.createPublicRoleBinding(project.getId(), ModelDBServiceResourceTypes.PROJECT);
    }

    final Optional<Long> ownerId =
        userInfo != null ? Optional.of(Long.parseLong(userInfo.getUserId())) : Optional.empty();
    roleService.createWorkspacePermissions(
        project.getWorkspaceServiceId(),
        Optional.ofNullable(project.getWorkspaceType()),
        project.getId(),
        ownerId,
        ModelDBServiceResourceTypes.PROJECT,
        CollaboratorTypeEnum.CollaboratorType.READ_WRITE,
        project.getVisibility());
  }
<<<<<<< HEAD
//
//  private void createWorkspaceRoleBinding(
//      String workspaceId,
//      WorkspaceType workspaceType,
//      String projectId,
//      ProjectVisibility projectVisibility) {
//    if (workspaceId != null && !workspaceId.isEmpty()) {
//      roleService.createWorkspaceRoleBinding(
//          workspaceId,
//          workspaceType,
//          projectId,
//          ModelDBConstants.ROLE_PROJECT_ADMIN,
//          ModelDBServiceResourceTypes.PROJECT,
//          projectVisibility.equals(ProjectVisibility.ORG_SCOPED_PUBLIC),
//          "_GLOBAL_SHARING");
//    }
//  }
=======

  private void createWorkspaceRoleBinding(
      String workspaceId,
      WorkspaceType workspaceType,
      String projectId,
      VisibilityEnum.Visibility visibility) {
    if (workspaceId != null && !workspaceId.isEmpty()) {
      roleService.createWorkspacePermissions(
          workspaceId,
          workspaceType,
          projectId,
          ModelDBConstants.ROLE_PROJECT_ADMIN,
          ModelDBServiceResourceTypes.PROJECT,
          visibility.equals(VisibilityEnum.Visibility.ORG_SCOPED_PUBLIC),
          "_GLOBAL_SHARING");
    }
  }
>>>>>>> adf2dc33

  @Override
  public Project updateProjectName(String projectId, String projectName)
      throws InvalidProtocolBufferException {
    try (Session session = ModelDBHibernateUtil.getSessionFactory().openSession()) {
      ProjectEntity projectEntity =
          session.load(ProjectEntity.class, projectId, LockMode.PESSIMISTIC_WRITE);

      Project project =
          Project.newBuilder()
              .setName(projectName)
              .setWorkspaceId(projectEntity.getWorkspace())
              .setWorkspaceTypeValue(projectEntity.getWorkspace_type())
              .build();
      checkIfEntityAlreadyExists(session, project);

      projectEntity.setName(projectName);
      projectEntity.setDate_updated(Calendar.getInstance().getTimeInMillis());
      Transaction transaction = session.beginTransaction();
      session.update(projectEntity);
      transaction.commit();
      LOGGER.debug("Project name updated successfully");
      return projectEntity.getProtoObject();
    } catch (Exception ex) {
      if (ModelDBUtils.needToRetry(ex)) {
        return updateProjectName(projectId, projectName);
      } else {
        throw ex;
      }
    }
  }

  @Override
  public Project updateProjectDescription(String projectId, String projectDescription)
      throws InvalidProtocolBufferException {
    try (Session session = ModelDBHibernateUtil.getSessionFactory().openSession()) {
      ProjectEntity projectEntity =
          session.load(ProjectEntity.class, projectId, LockMode.PESSIMISTIC_WRITE);
      projectEntity.setDescription(projectDescription);
      projectEntity.setDate_updated(Calendar.getInstance().getTimeInMillis());
      Transaction transaction = session.beginTransaction();
      session.update(projectEntity);
      transaction.commit();
      LOGGER.debug("Project description updated successfully");
      return projectEntity.getProtoObject();
    } catch (Exception ex) {
      if (ModelDBUtils.needToRetry(ex)) {
        return updateProjectDescription(projectId, projectDescription);
      } else {
        throw ex;
      }
    }
  }

  @Override
  public Project updateProjectReadme(String projectId, String projectReadme)
      throws InvalidProtocolBufferException {
    try (Session session = ModelDBHibernateUtil.getSessionFactory().openSession()) {
      ProjectEntity projectEntity =
          session.load(ProjectEntity.class, projectId, LockMode.PESSIMISTIC_WRITE);
      projectEntity.setReadme_text(projectReadme);
      projectEntity.setDate_updated(Calendar.getInstance().getTimeInMillis());
      Transaction transaction = session.beginTransaction();
      session.update(projectEntity);
      transaction.commit();
      LOGGER.debug("Project readme updated successfully");
      return projectEntity.getProtoObject();
    } catch (Exception ex) {
      if (ModelDBUtils.needToRetry(ex)) {
        return updateProjectReadme(projectId, projectReadme);
      } else {
        throw ex;
      }
    }
  }

  @Override
  public Project logProjectCodeVersion(String projectId, CodeVersion updatedCodeVersion)
      throws InvalidProtocolBufferException {
    try (Session session = ModelDBHibernateUtil.getSessionFactory().openSession()) {
      ProjectEntity projectEntity =
          session.get(ProjectEntity.class, projectId, LockMode.PESSIMISTIC_WRITE);

      CodeVersionEntity existingCodeVersionEntity = projectEntity.getCode_version_snapshot();
      if (existingCodeVersionEntity == null) {
        projectEntity.setCode_version_snapshot(
            RdbmsUtils.generateCodeVersionEntity(
                ModelDBConstants.CODE_VERSION, updatedCodeVersion));
      } else {
        existingCodeVersionEntity.setDate_logged(updatedCodeVersion.getDateLogged());
        if (updatedCodeVersion.hasGitSnapshot()) {
          existingCodeVersionEntity.setGit_snapshot(
              RdbmsUtils.generateGitSnapshotEntity(
                  ModelDBConstants.GIT_SNAPSHOT, updatedCodeVersion.getGitSnapshot()));
          existingCodeVersionEntity.setCode_archive(null);
        } else if (updatedCodeVersion.hasCodeArchive()) {
          existingCodeVersionEntity.setCode_archive(
              RdbmsUtils.generateArtifactEntity(
                  projectEntity,
                  ModelDBConstants.CODE_ARCHIVE,
                  updatedCodeVersion.getCodeArchive()));
          existingCodeVersionEntity.setGit_snapshot(null);
        }
      }
      projectEntity.setDate_updated(Calendar.getInstance().getTimeInMillis());
      Transaction transaction = session.beginTransaction();
      session.update(projectEntity);
      transaction.commit();
      LOGGER.debug("Project code version snapshot updated successfully");
      return projectEntity.getProtoObject();
    } catch (Exception ex) {
      if (ModelDBUtils.needToRetry(ex)) {
        return logProjectCodeVersion(projectId, updatedCodeVersion);
      } else {
        throw ex;
      }
    }
  }

  @Override
  public Project updateProjectAttributes(String projectId, KeyValue attribute)
      throws InvalidProtocolBufferException {
    try (Session session = ModelDBHibernateUtil.getSessionFactory().openSession()) {
      ProjectEntity projectObj =
          session.get(ProjectEntity.class, projectId, LockMode.PESSIMISTIC_WRITE);
      if (projectObj == null) {
        String errorMessage = "Project not found for given ID";
        LOGGER.info(errorMessage);
        Status status =
            Status.newBuilder().setCode(Code.NOT_FOUND_VALUE).setMessage(errorMessage).build();
        throw StatusProto.toStatusRuntimeException(status);
      }

      AttributeEntity updatedAttributeObj =
          RdbmsUtils.generateAttributeEntity(projectObj, ModelDBConstants.ATTRIBUTES, attribute);

      List<AttributeEntity> existingAttributes = projectObj.getAttributeMapping();
      if (!existingAttributes.isEmpty()) {
        boolean doesExist = false;
        for (AttributeEntity existingAttribute : existingAttributes) {
          if (existingAttribute.getKey().equals(attribute.getKey())) {
            existingAttribute.setKey(updatedAttributeObj.getKey());
            existingAttribute.setValue(updatedAttributeObj.getValue());
            existingAttribute.setValue_type(updatedAttributeObj.getValue_type());
            doesExist = true;
            break;
          }
        }
        if (!doesExist) {
          projectObj.setAttributeMapping(Collections.singletonList(updatedAttributeObj));
        }
      } else {
        projectObj.setAttributeMapping(Collections.singletonList(updatedAttributeObj));
      }
      projectObj.setDate_updated(Calendar.getInstance().getTimeInMillis());
      Transaction transaction = session.beginTransaction();
      session.saveOrUpdate(projectObj);
      transaction.commit();
      return projectObj.getProtoObject();
    } catch (Exception ex) {
      if (ModelDBUtils.needToRetry(ex)) {
        return updateProjectAttributes(projectId, attribute);
      } else {
        throw ex;
      }
    }
  }

  @Override
  public List<KeyValue> getProjectAttributes(
      String projectId, List<String> attributeKeyList, Boolean getAll)
      throws InvalidProtocolBufferException {
    try (Session session = ModelDBHibernateUtil.getSessionFactory().openSession()) {
      if (getAll) {
        ProjectEntity projectObj = session.get(ProjectEntity.class, projectId);
        if (projectObj == null) {
          String errorMessage = "Project not found for given ID: " + projectId;
          LOGGER.info(errorMessage);
          Status status =
              Status.newBuilder().setCode(Code.NOT_FOUND_VALUE).setMessage(errorMessage).build();
          throw StatusProto.toStatusRuntimeException(status);
        }
        return projectObj.getProtoObject().getAttributesList();
      } else {
        Query query = session.createQuery(GET_PROJECT_ATTR_BY_KEYS_HQL);
        query.setParameterList("keys", attributeKeyList);
        query.setParameter(ModelDBConstants.PROJECT_ID_STR, projectId);
        query.setParameter("fieldType", ModelDBConstants.ATTRIBUTES);

        @SuppressWarnings("unchecked")
        List<AttributeEntity> attributeEntities = query.list();
        return RdbmsUtils.convertAttributeEntityListFromAttributes(attributeEntities);
      }
    } catch (Exception ex) {
      if (ModelDBUtils.needToRetry(ex)) {
        return getProjectAttributes(projectId, attributeKeyList, getAll);
      } else {
        throw ex;
      }
    }
  }

  @Override
  public Project addProjectTags(String projectId, List<String> tagsList)
      throws InvalidProtocolBufferException {
    try (Session session = ModelDBHibernateUtil.getSessionFactory().openSession()) {
      ProjectEntity projectObj =
          session.get(ProjectEntity.class, projectId, LockMode.PESSIMISTIC_WRITE);
      if (projectObj == null) {
        String errorMessage = "Project not found for given ID";
        LOGGER.info(errorMessage);
        Status status =
            Status.newBuilder().setCode(Code.NOT_FOUND_VALUE).setMessage(errorMessage).build();
        throw StatusProto.toStatusRuntimeException(status);
      }
      List<String> newTags = new ArrayList<>();
      Project existingProtoProjectObj = projectObj.getProtoObject();
      for (String tag : tagsList) {
        if (!existingProtoProjectObj.getTagsList().contains(tag)) {
          newTags.add(tag);
        }
      }
      if (!newTags.isEmpty()) {
        List<TagsMapping> newTagMappings =
            RdbmsUtils.convertTagListFromTagMappingList(projectObj, newTags);
        projectObj.getTags().addAll(newTagMappings);
        projectObj.setDate_updated(Calendar.getInstance().getTimeInMillis());
        Transaction transaction = session.beginTransaction();
        session.saveOrUpdate(projectObj);
        transaction.commit();
      }
      LOGGER.debug("Project tags added successfully");
      return projectObj.getProtoObject();
    } catch (Exception ex) {
      if (ModelDBUtils.needToRetry(ex)) {
        return addProjectTags(projectId, tagsList);
      } else {
        throw ex;
      }
    }
  }

  @Override
  public Project deleteProjectTags(String projectId, List<String> projectTagList, Boolean deleteAll)
      throws InvalidProtocolBufferException {
    try (Session session = ModelDBHibernateUtil.getSessionFactory().openSession()) {
      Transaction transaction = session.beginTransaction();

      if (deleteAll) {
        Query query =
            session
                .createQuery(DELETE_ALL_PROJECT_TAGS_HQL)
                .setLockOptions(new LockOptions().setLockMode(LockMode.PESSIMISTIC_WRITE));
        query.setParameter(ModelDBConstants.PROJECT_ID_STR, projectId);
        query.executeUpdate();
      } else {
        Query query =
            session
                .createQuery(DELETE_SELECTED_PROJECT_TAGS_HQL)
                .setLockOptions(new LockOptions().setLockMode(LockMode.PESSIMISTIC_WRITE));
        query.setParameter("tags", projectTagList);
        query.setParameter(ModelDBConstants.PROJECT_ID_STR, projectId);
        query.executeUpdate();
      }

      ProjectEntity projectObj = session.get(ProjectEntity.class, projectId);
      projectObj.setDate_updated(Calendar.getInstance().getTimeInMillis());
      session.update(projectObj);
      transaction.commit();
      LOGGER.debug("Project tags deleted successfully");
      return projectObj.getProtoObject();
    } catch (Exception ex) {
      if (ModelDBUtils.needToRetry(ex)) {
        return deleteProjectTags(projectId, projectTagList, deleteAll);
      } else {
        throw ex;
      }
    }
  }

  @Override
  public ProjectPaginationDTO getProjects(
      UserInfo userInfo,
      Integer pageNumber,
      Integer pageLimit,
      Boolean order,
      String sortKey,
      VisibilityEnum.Visibility visibility)
      throws InvalidProtocolBufferException {

    FindProjects findProjects =
        FindProjects.newBuilder()
            .setPageNumber(pageNumber)
            .setPageLimit(pageLimit)
            .setAscending(order)
            .setSortKey(sortKey)
            .build();
    return findProjects(findProjects, null, userInfo, visibility);
  }

  @Override
  public List<Project> getProjects(String key, String value, UserInfo userInfo)
      throws InvalidProtocolBufferException {
    FindProjects findProjects =
        FindProjects.newBuilder()
            .addPredicates(
                KeyValueQuery.newBuilder()
                    .setKey(key)
                    .setValue(Value.newBuilder().setStringValue(value).build())
                    .setOperator(OperatorEnum.Operator.EQ)
                    .setValueType(ValueTypeEnum.ValueType.STRING)
                    .build())
            .build();
    ProjectPaginationDTO projectPaginationDTO =
        findProjects(findProjects, null, userInfo, VisibilityEnum.Visibility.PRIVATE);
    LOGGER.debug("Projects size is {}", projectPaginationDTO.getProjects().size());
    return projectPaginationDTO.getProjects();
  }

  @Override
  public Project addProjectAttributes(String projectId, List<KeyValue> attributesList)
      throws InvalidProtocolBufferException {
    try (Session session = ModelDBHibernateUtil.getSessionFactory().openSession()) {
      ProjectEntity projectObj =
          session.get(ProjectEntity.class, projectId, LockMode.PESSIMISTIC_WRITE);
      projectObj.setAttributeMapping(
          RdbmsUtils.convertAttributesFromAttributeEntityList(
              projectObj, ModelDBConstants.ATTRIBUTES, attributesList));
      projectObj.setDate_updated(Calendar.getInstance().getTimeInMillis());
      Transaction transaction = session.beginTransaction();
      session.saveOrUpdate(projectObj);
      transaction.commit();
      LOGGER.debug("Project attributes added successfully");
      return projectObj.getProtoObject();
    } catch (Exception ex) {
      if (ModelDBUtils.needToRetry(ex)) {
        return addProjectAttributes(projectId, attributesList);
      } else {
        throw ex;
      }
    }
  }

  @Override
  public Project deleteProjectAttributes(
      String projectId, List<String> attributeKeyList, Boolean deleteAll)
      throws InvalidProtocolBufferException {
    try (Session session = ModelDBHibernateUtil.getSessionFactory().openSession()) {
      Transaction transaction = session.beginTransaction();

      if (deleteAll) {
        Query query =
            session
                .createQuery(DELETE_ALL_PROJECT_ATTRIBUTES_HQL)
                .setLockOptions(new LockOptions().setLockMode(LockMode.PESSIMISTIC_WRITE));
        query.setParameter(ModelDBConstants.PROJECT_ID_STR, projectId);
        query.executeUpdate();
      } else {
        Query query =
            session
                .createQuery(DELETE_SELECTED_PROJECT_ATTRIBUTES_HQL)
                .setLockOptions(new LockOptions().setLockMode(LockMode.PESSIMISTIC_WRITE));
        query.setParameter("keys", attributeKeyList);
        query.setParameter(ModelDBConstants.PROJECT_ID_STR, projectId);
        query.executeUpdate();
      }
      ProjectEntity projectObj = session.get(ProjectEntity.class, projectId);
      projectObj.setDate_updated(Calendar.getInstance().getTimeInMillis());
      session.update(projectObj);
      transaction.commit();
      return projectObj.getProtoObject();
    } catch (Exception ex) {
      if (ModelDBUtils.needToRetry(ex)) {
        return deleteProjectAttributes(projectId, attributeKeyList, deleteAll);
      } else {
        throw ex;
      }
    }
  }

  @Override
  public List<String> getProjectTags(String projectId) throws InvalidProtocolBufferException {
    try (Session session = ModelDBHibernateUtil.getSessionFactory().openSession()) {
      ProjectEntity projectObj = session.get(ProjectEntity.class, projectId);
      return projectObj.getProtoObject().getTagsList();
    } catch (Exception ex) {
      if (ModelDBUtils.needToRetry(ex)) {
        return getProjectTags(projectId);
      } else {
        throw ex;
      }
    }
  }

  /**
   * Copies details of a source project and updates the id, created and updated Timestamp
   *
   * @param srcProject : source project
   * @return updatedProject
   */
  private Project copyProjectAndUpdateDetails(Project srcProject, UserInfo userInfo) {
    Project.Builder projectBuilder =
        Project.newBuilder(srcProject).setId(UUID.randomUUID().toString());

    if (userInfo != null) {
      projectBuilder.setOwner(authService.getVertaIdFromUserInfo(userInfo));
    }
    return projectBuilder.build();
  }

  @Override
  public Project deepCopyProjectForUser(String srcProjectID, UserInfo newOwner)
      throws InvalidProtocolBufferException, ModelDBException {
    // if no project id specified , default to the one captured from config.yaml
    // TODO: extend the starter project to be set of projects, so parameterizing this function makes
    // sense
    if (srcProjectID == null || srcProjectID.isEmpty()) srcProjectID = starterProjectID;

    // if this is not a starter project, then cloning is not supported
    if (!srcProjectID.equals(starterProjectID)) {
      Status status =
          Status.newBuilder()
              .setCode(Code.INVALID_ARGUMENT_VALUE)
              .setMessage("Cloning project supported only for starter project")
              .build();
      throw StatusProto.toStatusRuntimeException(status);
    }

    // source project
    Project srcProject = getProjectByID(srcProjectID);
    if (newOwner == null) {
      Status status =
          Status.newBuilder()
              .setCode(Code.INVALID_ARGUMENT_VALUE)
              .setMessage("New owner not passed for cloning Project ")
              .build();
      throw StatusProto.toStatusRuntimeException(status);
    }

    // cloned project
    Project newProject = copyProjectAndUpdateDetails(srcProject, newOwner);
    insertProject(newProject, newOwner);
    newProject = getProjectByID(newProject.getId());

    // Deep Copy Experiments
    List<KeyValue> projectLevelFilter = new ArrayList<>();
    Value projectIdValue = Value.newBuilder().setStringValue(srcProject.getId()).build();
    projectLevelFilter.add(
        KeyValue.newBuilder().setKey(ModelDBConstants.PROJECT_ID).setValue(projectIdValue).build());
    // get  Experiments from the source Project, copy their clone and associate them to new project
    List<Experiment> experiments = this.experimentDAO.getExperiments(projectLevelFilter);
    for (Experiment srcExperiment : experiments) {
      Experiment newExperiment =
          this.experimentDAO.deepCopyExperimentForUser(srcExperiment, newProject, newOwner);
      Value experimentIDValue = Value.newBuilder().setStringValue(srcExperiment.getId()).build();
      List<KeyValue> experimentLevelFilter = new ArrayList<>(projectLevelFilter);
      experimentLevelFilter.add(
          KeyValue.newBuilder()
              .setKey(ModelDBConstants.EXPERIMENT_ID)
              .setValue(experimentIDValue)
              .build());

      List<ExperimentRun> experimentRuns =
          this.experimentRunDAO.getExperimentRuns(experimentLevelFilter);
      for (ExperimentRun srcExperimentRun : experimentRuns) {
        CloneExperimentRun cloneExperimentRun =
            CloneExperimentRun.newBuilder()
                .setSrcExperimentRunId(srcExperimentRun.getId())
                .setDestExperimentId(newExperiment.getId())
                .build();
        this.experimentRunDAO.cloneExperimentRun(this, cloneExperimentRun, newOwner);
      }
    }

    return newProject;
  }

  private List<String> getWorkspaceRoleBindings(
      String workspaceId,
      WorkspaceType workspaceType,
      String projectId,
      VisibilityEnum.Visibility visibility) {
    return roleService.getWorkspaceRoleBindings(
        workspaceId,
        workspaceType,
        projectId,
        ModelDBConstants.ROLE_PROJECT_ADMIN,
        ModelDBServiceResourceTypes.PROJECT,
        visibility.equals(VisibilityEnum.Visibility.ORG_SCOPED_PUBLIC),
        "_GLOBAL_SHARING");
  }

  @Override
  public List<String> deleteProjects(List<String> projectIds) {

    // Get self allowed resources id where user has delete permission
    List<String> allowedProjectIds =
        roleService.getAccessibleResourceIdsByActions(
            ModelDBServiceResourceTypes.PROJECT, ModelDBServiceActions.DELETE, projectIds);
    if (allowedProjectIds.isEmpty()) {
      Status status =
          Status.newBuilder()
              .setCode(Code.PERMISSION_DENIED_VALUE)
              .setMessage("Delete Access Denied for given project Ids : " + projectIds)
              .build();
      throw StatusProto.toStatusRuntimeException(status);
    }

    try (Session session = ModelDBHibernateUtil.getSessionFactory().openSession()) {
      Transaction transaction = session.beginTransaction();
      Query deletedProjectQuery =
          session
              .createQuery(DELETED_STATUS_PROJECT_QUERY_STRING)
              .setLockOptions(new LockOptions().setLockMode(LockMode.PESSIMISTIC_WRITE));
      deletedProjectQuery.setParameter("deleted", true);
      deletedProjectQuery.setParameter("projectIds", allowedProjectIds);
      int updatedCount = deletedProjectQuery.executeUpdate();
      LOGGER.debug("Mark Projects as deleted : {}, count : {}", allowedProjectIds, updatedCount);
      transaction.commit();
      LOGGER.debug("Project deleted successfully");
      return allowedProjectIds;
    } catch (Exception ex) {
      if (ModelDBUtils.needToRetry(ex)) {
        return deleteProjects(projectIds);
      } else {
        throw ex;
      }
    }
  }

  @Override
  public Long getExperimentCount(List<String> projectIds) {
    try (Session session = ModelDBHibernateUtil.getSessionFactory().openSession()) {
      Query<?> query = session.createQuery(GET_PROJECT_EXPERIMENTS_COUNT_HQL);
      query.setParameterList(ModelDBConstants.PROJECT_IDS, projectIds);
      Long count = (Long) query.uniqueResult();
      LOGGER.debug("Experiment Count : {}", count);
      return count;
    } catch (Exception ex) {
      if (ModelDBUtils.needToRetry(ex)) {
        return getExperimentCount(projectIds);
      } else {
        throw ex;
      }
    }
  }

  @Override
  public Long getExperimentRunCount(List<String> projectIds) {
    try (Session session = ModelDBHibernateUtil.getSessionFactory().openSession()) {
      Query<?> query = session.createQuery(GET_PROJECT_EXPERIMENT_RUNS_COUNT_HQL);
      query.setParameterList(ModelDBConstants.PROJECT_IDS, projectIds);
      Long count = (Long) query.uniqueResult();
      LOGGER.debug("ExperimentRun Count : {}", count);
      return count;
    } catch (Exception ex) {
      if (ModelDBUtils.needToRetry(ex)) {
        return getExperimentRunCount(projectIds);
      } else {
        throw ex;
      }
    }
  }

  @Override
  public Project getProjectByID(String id) throws InvalidProtocolBufferException {
    try (Session session = ModelDBHibernateUtil.getSessionFactory().openSession()) {
      Query query = session.createQuery(GET_PROJECT_BY_ID_HQL);
      query.setParameter("id", id);
      ProjectEntity projectEntity = (ProjectEntity) query.uniqueResult();
      if (projectEntity == null) {
        String errorMessage = ModelDBMessages.PROJECT_NOT_FOUND_FOR_ID;
        LOGGER.info(errorMessage);
        Status status =
            Status.newBuilder().setCode(Code.NOT_FOUND_VALUE).setMessage(errorMessage).build();
        throw StatusProto.toStatusRuntimeException(status);
      }
      LOGGER.debug(ModelDBMessages.GETTING_PROJECT_BY_ID_MSG_STR);
      return projectEntity.getProtoObject();
    } catch (Exception ex) {
      if (ModelDBUtils.needToRetry(ex)) {
        return getProjectByID(id);
      } else {
        throw ex;
      }
    }
  }

  @Override
  public Project setProjectShortName(String projectId, String projectShortName, UserInfo userInfo)
      throws InvalidProtocolBufferException {
    try (Session session = ModelDBHibernateUtil.getSessionFactory().openSession()) {
      Query query = session.createQuery(GET_PROJECT_BY_SHORT_NAME_AND_OWNER_HQL);
      query.setParameter("projectShortName", projectShortName);
      query.setParameter("vertaId", authService.getVertaIdFromUserInfo(userInfo));
      ProjectEntity projectEntity = (ProjectEntity) query.uniqueResult();
      if (projectEntity != null) {
        Status status =
            Status.newBuilder()
                .setCode(Code.ALREADY_EXISTS_VALUE)
                .setMessage("Project already exist with given short name")
                .build();
        throw StatusProto.toStatusRuntimeException(status);
      }

      query = session.createQuery(GET_PROJECT_BY_ID_HQL);
      query.setParameter("id", projectId);
      projectEntity = (ProjectEntity) query.uniqueResult();
      projectEntity.setShort_name(projectShortName);
      projectEntity.setDate_updated(Calendar.getInstance().getTimeInMillis());
      Transaction transaction = session.beginTransaction();
      session.update(projectEntity);
      transaction.commit();
      LOGGER.debug(ModelDBMessages.GETTING_PROJECT_BY_ID_MSG_STR);
      return projectEntity.getProtoObject();
    } catch (Exception ex) {
      if (ModelDBUtils.needToRetry(ex)) {
        return setProjectShortName(projectId, projectShortName, userInfo);
      } else {
        throw ex;
      }
    }
  }

  @Override
  public List<Project> getPublicProjects(
      UserInfo hostUserInfo, UserInfo currentLoginUserInfo, String workspaceName)
      throws InvalidProtocolBufferException {
    CollaboratorUser hostCollaboratorBase = null;
    if (hostUserInfo != null) {
      hostCollaboratorBase = new CollaboratorUser(authService, hostUserInfo);
    }

    FindProjects.Builder findProjects = FindProjects.newBuilder();
    findProjects.setWorkspaceName(workspaceName);

    ProjectPaginationDTO projectPaginationDTO =
        findProjects(
            findProjects.build(),
            hostCollaboratorBase,
            currentLoginUserInfo,
            VisibilityEnum.Visibility.PUBLIC);
    List<Project> projects = projectPaginationDTO.getProjects();
    if (projects != null) {
      LOGGER.debug("Projects size is {}", projects.size());
      return projects;
    } else {
      LOGGER.debug("Projects size is empty");
      return Collections.emptyList();
    }
  }

  @Override
  public Project setVisibility(String projectId, VisibilityEnum.Visibility visibility)
      throws InvalidProtocolBufferException {
    // Call to UAC to make the change
    try (Session session = ModelDBHibernateUtil.getSessionFactory().openSession()) {
      Query query = session.createQuery(GET_PROJECT_BY_ID_HQL);
      query.setParameter("id", projectId);
      ProjectEntity projectEntity = (ProjectEntity) query.uniqueResult();
<<<<<<< HEAD
      projectEntity.setProjectVisibility(projectVisibility);
=======

      VisibilityEnum.Visibility oldVisibility = projectEntity.getProjectVisibility();
      if (!oldVisibility.equals(visibility)) {
        projectEntity.setProjectVisibility(visibility);
        projectEntity.setDate_updated(Calendar.getInstance().getTimeInMillis());
        Transaction transaction = session.beginTransaction();
        session.update(projectEntity);
        transaction.commit();
        deleteOldVisibilityBasedBinding(
            oldVisibility,
            projectId,
            projectEntity.getWorkspace_type(),
            projectEntity.getWorkspace());
        createNewVisibilityBasedBinding(
            visibility, projectId, projectEntity.getWorkspace_type(), projectEntity.getWorkspace());
      }
      LOGGER.debug(ModelDBMessages.GETTING_PROJECT_BY_ID_MSG_STR);
>>>>>>> adf2dc33
      return projectEntity.getProtoObject();
    } catch (Exception ex) {
      if (ModelDBUtils.needToRetry(ex)) {
        return setVisibility(projectId, visibility);
      } else {
        throw ex;
      }
    }
  }

  private void createNewVisibilityBasedBinding(
      VisibilityEnum.Visibility newVisibility,
      String projectId,
      Integer projectWorkspaceType,
      String workspaceId) {
    switch (newVisibility) {
      case ORG_SCOPED_PUBLIC:
        if (projectWorkspaceType == WorkspaceType.ORGANIZATION_VALUE) {
          Role projRead = roleService.getRoleByName(ModelDBConstants.ROLE_PROJECT_READ_ONLY, null);
          roleService.createRoleBinding(
              projRead,
              new CollaboratorOrg(workspaceId),
              projectId,
              ModelDBServiceResourceTypes.PROJECT);
        }
        break;
      case PUBLIC:
        roleService.createPublicRoleBinding(projectId, ModelDBServiceResourceTypes.PROJECT);

        break;
      case PRIVATE:
      case UNRECOGNIZED:
        break;
    }
  }

  private void deleteOldVisibilityBasedBinding(
      VisibilityEnum.Visibility oldVisibility,
      String projectId,
      int projectWorkspaceType,
      String workspaceId) {
    switch (oldVisibility) {
      case ORG_SCOPED_PUBLIC:
        if (projectWorkspaceType == WorkspaceType.ORGANIZATION_VALUE) {
          String roleBindingName =
              roleService.buildReadOnlyRoleBindingName(
                  projectId, new CollaboratorOrg(workspaceId), ModelDBServiceResourceTypes.PROJECT);
          RoleBinding roleBinding = roleService.getRoleBindingByName(roleBindingName);
          if (roleBinding != null && !roleBinding.getId().isEmpty()) {
            roleService.deleteRoleBinding(roleBinding.getId());
          }
        }
        break;
      case PUBLIC:
        String roleBindingName =
            roleService.buildPublicRoleBindingName(projectId, ModelDBServiceResourceTypes.PROJECT);
        RoleBinding publicReadRoleBinding = roleService.getRoleBindingByName(roleBindingName);
        if (publicReadRoleBinding != null && !publicReadRoleBinding.getId().isEmpty()) {
          roleService.deleteRoleBinding(publicReadRoleBinding.getId());
        }
        break;
      case PRIVATE:
      case UNRECOGNIZED:
        break;
    }
  }

  @Override
  public List<Project> getProjectsByBatchIds(List<String> projectIds)
      throws InvalidProtocolBufferException {
    try (Session session = ModelDBHibernateUtil.getSessionFactory().openSession()) {
      List<ProjectEntity> projectEntities = getProjectEntityByBatchIds(session, projectIds);
      LOGGER.debug("Project by Ids getting successfully");
      return RdbmsUtils.convertProjectsFromProjectEntityList(projectEntities);
    } catch (Exception ex) {
      if (ModelDBUtils.needToRetry(ex)) {
        return getProjectsByBatchIds(projectIds);
      } else {
        throw ex;
      }
    }
  }

  @SuppressWarnings("unchecked")
  private List<ProjectEntity> getProjectEntityByBatchIds(Session session, List<String> projectIds) {
    Query query = session.createQuery(GET_PROJECT_BY_IDS_HQL);
    query.setParameterList("ids", projectIds);
    return query.list();
  }

  @Override
  public ProjectPaginationDTO findProjects(
      FindProjects queryParameters,
      CollaboratorBase host,
      UserInfo currentLoginUserInfo,
      VisibilityEnum.Visibility visibility)
      throws InvalidProtocolBufferException {
    try (Session session = ModelDBHibernateUtil.getSessionFactory().openSession()) {

      List<String> accessibleProjectIds =
          roleService.getAccessibleResourceIds(
              host,
              new CollaboratorUser(authService, currentLoginUserInfo),
              visibility,
              ModelDBServiceResourceTypes.PROJECT,
              queryParameters.getProjectIdsList());

      if (accessibleProjectIds.isEmpty() && roleService.IsImplemented()) {
        LOGGER.debug("Accessible Project Ids not found, size 0");
        ProjectPaginationDTO projectPaginationDTO = new ProjectPaginationDTO();
        projectPaginationDTO.setProjects(Collections.emptyList());
        projectPaginationDTO.setTotalRecords(0L);
        return projectPaginationDTO;
      }

      CriteriaBuilder builder = session.getCriteriaBuilder();
      // Using FROM and JOIN
      CriteriaQuery<ProjectEntity> criteriaQuery = builder.createQuery(ProjectEntity.class);
      Root<ProjectEntity> projectRoot = criteriaQuery.from(ProjectEntity.class);
      projectRoot.alias("pr");
      List<Predicate> finalPredicatesList = new ArrayList<>();

      List<KeyValueQuery> predicates = new ArrayList<>(queryParameters.getPredicatesList());
      for (KeyValueQuery predicate : predicates) {
        // Validate if current user has access to the entity or not where predicate key has an id
        RdbmsUtils.validatePredicates(
            ModelDBConstants.PROJECTS, accessibleProjectIds, predicate, roleService);
      }

      String workspaceName = queryParameters.getWorkspaceName();
      if (workspaceName != null
          && !workspaceName.isEmpty()
          && workspaceName.equals(authService.getUsernameFromUserInfo(currentLoginUserInfo))) {
        accessibleProjectIds =
            roleService.getSelfDirectlyAllowedResources(
                ModelDBServiceResourceTypes.PROJECT, ModelDBServiceActions.READ);
        if (queryParameters.getProjectIdsList() != null
            && !queryParameters.getProjectIdsList().isEmpty()) {
          accessibleProjectIds.retainAll(queryParameters.getProjectIdsList());
        }
        // user is in his workspace and has no projects, return empty
        if (accessibleProjectIds.isEmpty()) {
          ProjectPaginationDTO projectPaginationDTO = new ProjectPaginationDTO();
          projectPaginationDTO.setProjects(Collections.emptyList());
          projectPaginationDTO.setTotalRecords(0L);
          return projectPaginationDTO;
        }
        List<String> orgIds =
            roleService.listMyOrganizations().stream()
                .map(Organization::getId)
                .collect(Collectors.toList());
        if (!orgIds.isEmpty()) {
          finalPredicatesList.add(
              builder.not(
                  builder.and(
                      projectRoot.get(ModelDBConstants.WORKSPACE).in(orgIds),
                      builder.equal(
                          projectRoot.get(ModelDBConstants.WORKSPACE_TYPE),
                          WorkspaceType.ORGANIZATION_VALUE))));
        }
      } else {
        if (visibility.equals(VisibilityEnum.Visibility.PRIVATE)) {
          RdbmsUtils.getWorkspacePredicates(
              host,
              currentLoginUserInfo,
              builder,
              projectRoot,
              finalPredicatesList,
              workspaceName,
              roleService);
        }
      }

      if (!accessibleProjectIds.isEmpty()) {
        Expression<String> exp = projectRoot.get(ModelDBConstants.ID);
        Predicate predicate2 = exp.in(accessibleProjectIds);
        finalPredicatesList.add(predicate2);
      }

      String entityName = "projectEntity";
      try {
        List<Predicate> queryPredicatesList =
            RdbmsUtils.getQueryPredicatesFromPredicateList(
                entityName, predicates, builder, criteriaQuery, projectRoot, authService);
        if (!queryPredicatesList.isEmpty()) {
          finalPredicatesList.addAll(queryPredicatesList);
        }
      } catch (ModelDBException ex) {
        if (ex.getCode().ordinal() == Code.FAILED_PRECONDITION_VALUE
            && ModelDBConstants.INTERNAL_MSG_USERS_NOT_FOUND.equals(ex.getMessage())) {
          LOGGER.info(ex.getMessage());
          ProjectPaginationDTO projectPaginationDTO = new ProjectPaginationDTO();
          projectPaginationDTO.setProjects(Collections.emptyList());
          projectPaginationDTO.setTotalRecords(0L);
          return projectPaginationDTO;
        }
      }

      finalPredicatesList.add(builder.equal(projectRoot.get(ModelDBConstants.DELETED), false));

      Order orderBy =
          RdbmsUtils.getOrderBasedOnSortKey(
              queryParameters.getSortKey(),
              queryParameters.getAscending(),
              builder,
              projectRoot,
              entityName);

      Predicate[] predicateArr = new Predicate[finalPredicatesList.size()];
      for (int index = 0; index < finalPredicatesList.size(); index++) {
        predicateArr[index] = finalPredicatesList.get(index);
      }

      Predicate predicateWhereCause = builder.and(predicateArr);
      criteriaQuery.select(projectRoot);
      criteriaQuery.where(predicateWhereCause);
      criteriaQuery.orderBy(orderBy);

      Query query = session.createQuery(criteriaQuery);
      LOGGER.debug("Projects final query : {}", query.getQueryString());
      if (queryParameters.getPageNumber() != 0 && queryParameters.getPageLimit() != 0) {
        // Calculate number of documents to skip
        int skips = queryParameters.getPageLimit() * (queryParameters.getPageNumber() - 1);
        query.setFirstResult(skips);
        query.setMaxResults(queryParameters.getPageLimit());
      }

      List<Project> projectList = new ArrayList<>();
      List<ProjectEntity> projectEntities = query.list();
      if (!projectEntities.isEmpty()) {
        projectList = RdbmsUtils.convertProjectsFromProjectEntityList(projectEntities);
      }

      Set<String> projectIdsSet = new HashSet<>();
      List<Project> projects = new ArrayList<>();
      for (Project project : projectList) {
        if (!projectIdsSet.contains(project.getId())) {
          projectIdsSet.add(project.getId());
          if (queryParameters.getIdsOnly()) {
            project = Project.newBuilder().setId(project.getId()).build();
            projects.add(project);
          } else {
            projects.add(project);
          }
        }
      }

      long totalRecords = RdbmsUtils.count(session, projectRoot, criteriaQuery);

      ProjectPaginationDTO projectPaginationDTO = new ProjectPaginationDTO();
      projectPaginationDTO.setProjects(projects);
      projectPaginationDTO.setTotalRecords(totalRecords);
      return projectPaginationDTO;
    } catch (Exception ex) {
      if (ModelDBUtils.needToRetry(ex)) {
        return findProjects(queryParameters, host, currentLoginUserInfo, visibility);
      } else {
        throw ex;
      }
    }
  }

  @Override
  public Project logArtifacts(String projectId, List<Artifact> newArtifacts)
      throws InvalidProtocolBufferException {
    try (Session session = ModelDBHibernateUtil.getSessionFactory().openSession()) {
      Query query = session.createQuery(GET_PROJECT_BY_ID_HQL);
      query.setParameter("id", projectId);
      ProjectEntity projectEntity = (ProjectEntity) query.uniqueResult();
      if (projectEntity == null) {
        String errorMessage = "Project not found for given ID: " + projectId;
        LOGGER.info(errorMessage);
        Status status =
            Status.newBuilder().setCode(Code.NOT_FOUND_VALUE).setMessage(errorMessage).build();
        throw StatusProto.toStatusRuntimeException(status);
      }

      List<Artifact> existingArtifacts = projectEntity.getProtoObject().getArtifactsList();
      for (Artifact existingArtifact : existingArtifacts) {
        for (Artifact newArtifact : newArtifacts) {
          if (existingArtifact.getKey().equals(newArtifact.getKey())) {
            Status status =
                Status.newBuilder()
                    .setCode(Code.ALREADY_EXISTS_VALUE)
                    .setMessage(
                        "Artifact being logged already exists. existing artifact key : "
                            + newArtifact.getKey())
                    .build();
            throw StatusProto.toStatusRuntimeException(status);
          }
        }
      }

      projectEntity.setArtifactMapping(
          RdbmsUtils.convertArtifactsFromArtifactEntityList(
              projectEntity, ModelDBConstants.ARTIFACTS, newArtifacts));
      projectEntity.setDate_updated(Calendar.getInstance().getTimeInMillis());
      Transaction transaction = session.beginTransaction();
      session.update(projectEntity);
      transaction.commit();
      LOGGER.debug(ModelDBMessages.GETTING_PROJECT_BY_ID_MSG_STR);
      return projectEntity.getProtoObject();
    } catch (Exception ex) {
      if (ModelDBUtils.needToRetry(ex)) {
        return logArtifacts(projectId, newArtifacts);
      } else {
        throw ex;
      }
    }
  }

  @Override
  public List<Artifact> getProjectArtifacts(String projectId)
      throws InvalidProtocolBufferException {
    try (Session session = ModelDBHibernateUtil.getSessionFactory().openSession()) {
      Query query = session.createQuery(GET_PROJECT_BY_ID_HQL);
      query.setParameter("id", projectId);
      ProjectEntity projectEntity = (ProjectEntity) query.uniqueResult();
      if (projectEntity == null) {
        String errorMessage = "Project not found for given ID: " + projectId;
        LOGGER.info(errorMessage);
        Status status =
            Status.newBuilder().setCode(Code.NOT_FOUND_VALUE).setMessage(errorMessage).build();
        throw StatusProto.toStatusRuntimeException(status);
      }
      Project project = projectEntity.getProtoObject();
      if (project.getArtifactsList() != null && !project.getArtifactsList().isEmpty()) {
        LOGGER.debug("Project Artifacts getting successfully");
        return project.getArtifactsList();
      } else {
        String errorMessage = "Artifacts not found in the Project";
        LOGGER.info(errorMessage);
        Status status =
            Status.newBuilder().setCode(Code.NOT_FOUND_VALUE).setMessage(errorMessage).build();
        throw StatusProto.toStatusRuntimeException(status);
      }
    } catch (Exception ex) {
      if (ModelDBUtils.needToRetry(ex)) {
        return getProjectArtifacts(projectId);
      } else {
        throw ex;
      }
    }
  }

  @Override
  public Project deleteArtifacts(String projectId, String artifactKey)
      throws InvalidProtocolBufferException {
    try (Session session = ModelDBHibernateUtil.getSessionFactory().openSession()) {
      Transaction transaction = session.beginTransaction();

      if (false) { // Change it with parameter for support to delete all artifacts
        Query query = session.createQuery(DELETE_ALL_ARTIFACTS_HQL);
        query.setParameter(ModelDBConstants.PROJECT_ID_STR, projectId);
        query.executeUpdate();
      } else {
        Query query = session.createQuery(DELETE_SELECTED_ARTIFACT_BY_KEYS_HQL);
        query.setParameter("keys", Collections.singletonList(artifactKey));
        query.setParameter(ModelDBConstants.PROJECT_ID_STR, projectId);
        query.executeUpdate();
      }
      ProjectEntity projectObj = session.get(ProjectEntity.class, projectId);
      projectObj.setDate_updated(Calendar.getInstance().getTimeInMillis());
      session.update(projectObj);
      transaction.commit();
      return projectObj.getProtoObject();
    } catch (Exception ex) {
      if (ModelDBUtils.needToRetry(ex)) {
        return deleteArtifacts(projectId, artifactKey);
      } else {
        throw ex;
      }
    }
  }

  @Override
  public Map<String, String> getOwnersByProjectIds(List<String> projectIds) {
    try (Session session = ModelDBHibernateUtil.getSessionFactory().openSession()) {
      Query query = session.createQuery(GET_PROJECT_BY_IDS_HQL);
      query.setParameterList("ids", projectIds);

      @SuppressWarnings("unchecked")
      List<ProjectEntity> projectEntities = query.list();
      LOGGER.debug(ModelDBMessages.GETTING_PROJECT_BY_ID_MSG_STR);
      Map<String, String> projectOwnersMap = new HashMap<>();
      for (ProjectEntity projectEntity : projectEntities) {
        projectOwnersMap.put(projectEntity.getId(), projectEntity.getOwner());
      }
      return projectOwnersMap;
    } catch (Exception ex) {
      if (ModelDBUtils.needToRetry(ex)) {
        return getOwnersByProjectIds(projectIds);
      } else {
        throw ex;
      }
    }
  }

  @Override
  public Project setProjectWorkspace(String projectId, WorkspaceDTO workspaceDTO)
      throws InvalidProtocolBufferException {

    try (Session session = ModelDBHibernateUtil.getSessionFactory().openSession()) {
      ProjectEntity projectEntity = session.load(ProjectEntity.class, projectId);
      final ProjectVisibility projectVisibility = ProjectVisibility.forNumber(projectEntity.getProjectVisibility());
      List<String> roleBindingNames =
          getWorkspaceRoleBindings(
              projectEntity.getWorkspace(),
              WorkspaceType.forNumber(projectEntity.getWorkspace_type()),
              projectId,
<<<<<<< HEAD
              projectVisibility);
      roleService.deleteRoleBindings(roleBindingNames);
      final long ownerId = Long.parseLong(projectEntity.getOwner());
      roleService.createWorkspaceRoleBinding(workspaceDTO.getWorkspaceServiceId(),
              workspaceDTO.getWorkspaceType(),
              projectEntity.getId(),
              ownerId,
              ModelDBServiceResourceTypes.PROJECT,
              CollaboratorTypeEnum.CollaboratorType.READ_WRITE,
              projectVisibility);
=======
              projectEntity.getProjectVisibility());
      roleService.deleteRoleBindings(roleBindingNames);
      createWorkspaceRoleBinding(
          workspaceDTO.getWorkspaceId(),
          workspaceDTO.getWorkspaceType(),
          projectId,
          projectEntity.getProjectVisibility());
>>>>>>> adf2dc33
      projectEntity.setWorkspace(workspaceDTO.getWorkspaceId());
      projectEntity.setWorkspace_type(workspaceDTO.getWorkspaceType().getNumber());
      projectEntity.setDate_updated(Calendar.getInstance().getTimeInMillis());
      Transaction transaction = session.beginTransaction();
      session.update(projectEntity);
      transaction.commit();
      LOGGER.debug("Project workspace updated successfully");
      return projectEntity.getProtoObject();
    } catch (Exception ex) {
      if (ModelDBUtils.needToRetry(ex)) {
        return setProjectWorkspace(projectId, workspaceDTO);
      } else {
        throw ex;
      }
    }
  }

  /**
   * returns a list of projectIds accessible to the user passed as an argument within the workspace
   * passed as an argument. For no auth returns the list of non deleted projects
   */
  @Override
  public List<String> getWorkspaceProjectIDs(String workspaceName, UserInfo currentLoginUserInfo)
      throws InvalidProtocolBufferException {
    if (!roleService.IsImplemented()) {
      try (Session session = ModelDBHibernateUtil.getSessionFactory().openSession()) {
        return session.createQuery(NON_DELETED_PROJECT_IDS).list();
      }
    } else {

      // get list of accessible projects
      @SuppressWarnings("unchecked")
      List<String> accessibleProjectIds =
          roleService.getAccessibleResourceIds(
              null,
              new CollaboratorUser(authService, currentLoginUserInfo),
              VisibilityEnum.Visibility.PRIVATE,
              ModelDBServiceResourceTypes.PROJECT,
              Collections.EMPTY_LIST);
      LOGGER.debug(
          "accessible Project Ids in function getWorkspaceProjectIDs : {}", accessibleProjectIds);

      // resolve workspace
      WorkspaceDTO workspaceDTO =
          roleService.getWorkspaceDTOByWorkspaceName(currentLoginUserInfo, workspaceName);

      List<String> resultProjects = new LinkedList<String>();
      try (Session session = ModelDBHibernateUtil.getSessionFactory().openSession()) {
        @SuppressWarnings("unchecked")
        Query<String> query = session.createQuery(IDS_FILTERED_BY_WORKSPACE);
        query.setParameterList(ModelDBConstants.PROJECT_IDS, accessibleProjectIds);
        query.setParameter(ModelDBConstants.WORKSPACE, workspaceDTO.getWorkspaceId());
        query.setParameter(
            ModelDBConstants.WORKSPACE_TYPE, workspaceDTO.getWorkspaceType().getNumber());
        resultProjects = query.list();

        // in personal workspace show projects directly shared
        if (workspaceDTO
            .getWorkspaceName()
            .equals(authService.getUsernameFromUserInfo(currentLoginUserInfo))) {
          LOGGER.debug("Workspace and current login user match");
          List<String> directlySharedProjects =
              roleService.getSelfDirectlyAllowedResources(
                  ModelDBServiceResourceTypes.PROJECT, ModelDBServiceActions.READ);
          query = session.createQuery(NON_DELETED_PROJECT_IDS_BY_IDS);
          query.setParameterList(ModelDBConstants.PROJECT_IDS, directlySharedProjects);
          resultProjects.addAll(query.list());
          LOGGER.debug(
              "accessible directlySharedProjects Ids in function getWorkspaceProjectIDs : {}",
              directlySharedProjects);
        }
      }
      LOGGER.debug(
          "Total accessible project Ids in function getWorkspaceProjectIDs : {}", resultProjects);
      return resultProjects;
    }
  }

  @Override
  public boolean projectExistsInDB(String projectId) {
    try (Session session = ModelDBHibernateUtil.getSessionFactory().openSession()) {
      Query query = session.createQuery(COUNT_PROJECT_BY_ID_HQL);
      query.setParameter("projectId", projectId);
      Long projectCount = (Long) query.getSingleResult();
      return projectCount == 1L;
    } catch (Exception ex) {
      if (ModelDBUtils.needToRetry(ex)) {
        return projectExistsInDB(projectId);
      } else {
        throw ex;
      }
    }
  }
}<|MERGE_RESOLUTION|>--- conflicted
+++ resolved
@@ -244,7 +244,6 @@
         CollaboratorTypeEnum.CollaboratorType.READ_WRITE,
         project.getVisibility());
   }
-<<<<<<< HEAD
 //
 //  private void createWorkspaceRoleBinding(
 //      String workspaceId,
@@ -262,25 +261,6 @@
 //          "_GLOBAL_SHARING");
 //    }
 //  }
-=======
-
-  private void createWorkspaceRoleBinding(
-      String workspaceId,
-      WorkspaceType workspaceType,
-      String projectId,
-      VisibilityEnum.Visibility visibility) {
-    if (workspaceId != null && !workspaceId.isEmpty()) {
-      roleService.createWorkspacePermissions(
-          workspaceId,
-          workspaceType,
-          projectId,
-          ModelDBConstants.ROLE_PROJECT_ADMIN,
-          ModelDBServiceResourceTypes.PROJECT,
-          visibility.equals(VisibilityEnum.Visibility.ORG_SCOPED_PUBLIC),
-          "_GLOBAL_SHARING");
-    }
-  }
->>>>>>> adf2dc33
 
   @Override
   public Project updateProjectName(String projectId, String projectName)
@@ -568,7 +548,7 @@
       Integer pageLimit,
       Boolean order,
       String sortKey,
-      VisibilityEnum.Visibility visibility)
+      VisibilityEnum.Visibility projectVisibility)
       throws InvalidProtocolBufferException {
 
     FindProjects findProjects =
@@ -578,7 +558,7 @@
             .setAscending(order)
             .setSortKey(sortKey)
             .build();
-    return findProjects(findProjects, null, userInfo, visibility);
+    return findProjects(findProjects, null, userInfo, projectVisibility);
   }
 
   @Override
@@ -934,16 +914,12 @@
   }
 
   @Override
-  public Project setVisibility(String projectId, VisibilityEnum.Visibility visibility)
-      throws InvalidProtocolBufferException {
-    // Call to UAC to make the change
+  public Project setVisibility(String projectId, VisibilityEnum.Visibility projectVisibility)
+      throws InvalidProtocolBufferException {
     try (Session session = ModelDBHibernateUtil.getSessionFactory().openSession()) {
       Query query = session.createQuery(GET_PROJECT_BY_ID_HQL);
       query.setParameter("id", projectId);
       ProjectEntity projectEntity = (ProjectEntity) query.uniqueResult();
-<<<<<<< HEAD
-      projectEntity.setProjectVisibility(projectVisibility);
-=======
 
       VisibilityEnum.Visibility oldVisibility = projectEntity.getProjectVisibility();
       if (!oldVisibility.equals(visibility)) {
@@ -961,11 +937,10 @@
             visibility, projectId, projectEntity.getWorkspace_type(), projectEntity.getWorkspace());
       }
       LOGGER.debug(ModelDBMessages.GETTING_PROJECT_BY_ID_MSG_STR);
->>>>>>> adf2dc33
       return projectEntity.getProtoObject();
     } catch (Exception ex) {
       if (ModelDBUtils.needToRetry(ex)) {
-        return setVisibility(projectId, visibility);
+        return setProjectVisibility(projectId, projectVisibility);
       } else {
         throw ex;
       }
@@ -1366,15 +1341,14 @@
 
     try (Session session = ModelDBHibernateUtil.getSessionFactory().openSession()) {
       ProjectEntity projectEntity = session.load(ProjectEntity.class, projectId);
-      final ProjectVisibility projectVisibility = ProjectVisibility.forNumber(projectEntity.getProjectVisibility());
       List<String> roleBindingNames =
           getWorkspaceRoleBindings(
               projectEntity.getWorkspace(),
               WorkspaceType.forNumber(projectEntity.getWorkspace_type()),
               projectId,
-<<<<<<< HEAD
-              projectVisibility);
+              projectEntity.getProjectVisibility());
       roleService.deleteRoleBindings(roleBindingNames);
+
       final long ownerId = Long.parseLong(projectEntity.getOwner());
       roleService.createWorkspaceRoleBinding(workspaceDTO.getWorkspaceServiceId(),
               workspaceDTO.getWorkspaceType(),
@@ -1383,15 +1357,6 @@
               ModelDBServiceResourceTypes.PROJECT,
               CollaboratorTypeEnum.CollaboratorType.READ_WRITE,
               projectVisibility);
-=======
-              projectEntity.getProjectVisibility());
-      roleService.deleteRoleBindings(roleBindingNames);
-      createWorkspaceRoleBinding(
-          workspaceDTO.getWorkspaceId(),
-          workspaceDTO.getWorkspaceType(),
-          projectId,
-          projectEntity.getProjectVisibility());
->>>>>>> adf2dc33
       projectEntity.setWorkspace(workspaceDTO.getWorkspaceId());
       projectEntity.setWorkspace_type(workspaceDTO.getWorkspaceType().getNumber());
       projectEntity.setDate_updated(Calendar.getInstance().getTimeInMillis());
