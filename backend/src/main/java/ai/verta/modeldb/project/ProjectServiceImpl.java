--- conflicted
+++ resolved
@@ -54,7 +54,6 @@
 import ai.verta.modeldb.authservice.RoleService;
 import ai.verta.modeldb.common.authservice.AuthService;
 import ai.verta.modeldb.common.exceptions.InternalErrorException;
-import ai.verta.modeldb.common.exceptions.ModelDBException;
 import ai.verta.modeldb.common.exceptions.NotFoundException;
 import ai.verta.modeldb.dto.ProjectPaginationDTO;
 import ai.verta.modeldb.entities.audit_log.AuditLogLocalEntity;
@@ -70,7 +69,6 @@
 import ai.verta.uac.UserInfo;
 import com.google.protobuf.InvalidProtocolBufferException;
 import com.google.protobuf.Value;
-import com.google.rpc.Code;
 import io.grpc.stub.StreamObserver;
 import java.util.ArrayList;
 import java.util.Arrays;
@@ -1491,25 +1489,6 @@
         throw new InvalidArgumentException("Project IDs not found in DeleteProjects request");
       }
 
-<<<<<<< HEAD
-      Map<String, Long> workspaceIdByProjectId =
-          request.getIdsList().stream()
-              .collect(
-                  Collectors.toMap(
-                      id -> id,
-                      id ->
-                          roleService
-                              .getEntityResource(id, ModelDBServiceResourceTypes.PROJECT)
-                              .getWorkspaceId()));
-      List<String> deletedProjectIds = projectDAO.deleteProjects(request.getIdsList());
-      DeleteProjects.Response response =
-          DeleteProjects.Response.newBuilder().setStatus(!deletedProjectIds.isEmpty()).build();
-
-      Map.Entry<String, Long> entry =
-          workspaceIdByProjectId.entrySet().stream()
-              .findFirst()
-              .orElseThrow(() -> new ModelDBException("Project not found", Code.INTERNAL));
-=======
       List<GetResourcesResponseItem> responseItems =
           roleService.getResourceItems(
               null, new HashSet<>(request.getIdsList()), ModelDBServiceResourceTypes.PROJECT);
@@ -1520,21 +1499,13 @@
           responseItems.stream().findFirst().isPresent()
               ? responseItems.stream().findFirst().get().getWorkspaceId()
               : null;
->>>>>>> 4e732d27
-      saveAuditLogs(
-          Optional.of(authService.getCurrentLoginUserInfo()),
+      saveAuditLogs(
+          Optional.empty(),
           ModelDBServiceActions.DELETE,
-<<<<<<< HEAD
-          Collections.singletonList(entry.getKey()),
-          ModelDBUtils.getStringFromProtoObjectSilent(request),
-          ModelDBUtils.getStringFromProtoObjectSilent(response),
-          entry.getValue());
-=======
           deletedProjectIds,
           ModelDBUtils.getStringFromProtoObject(request),
           ModelDBUtils.getStringFromProtoObject(response),
           workspaceId);
->>>>>>> 4e732d27
       responseObserver.onNext(response);
       responseObserver.onCompleted();
 
