--- conflicted
+++ resolved
@@ -638,10 +638,7 @@
               Optional.empty(),
               Optional.of(request.getName()),
               Optional.of(workspaceName),
-<<<<<<< HEAD
               Optional.empty(),
-=======
->>>>>>> 44c36bef
               ModelDBServiceResourceTypes.PROJECT);
 
       FindProjects.Builder findProjects =
