package ai.verta.modeldb.project;

import ai.verta.common.*;
import ai.verta.common.ArtifactTypeEnum.ArtifactType;
import ai.verta.common.ModelDBResourceEnum.ModelDBServiceResourceTypes;
import ai.verta.modeldb.*;
import ai.verta.modeldb.LogProjectCodeVersion.Response;
import ai.verta.modeldb.ProjectServiceGrpc.ProjectServiceImplBase;
import ai.verta.modeldb.artifactStore.ArtifactStoreDAO;
import ai.verta.modeldb.audit_log.AuditLogLocalDAO;
import ai.verta.modeldb.authservice.AuthService;
import ai.verta.modeldb.authservice.RoleService;
import ai.verta.modeldb.dto.ProjectPaginationDTO;
import ai.verta.modeldb.dto.WorkspaceDTO;
import ai.verta.modeldb.entities.audit_log.AuditLogLocalEntity;
import ai.verta.modeldb.exceptions.InvalidArgumentException;
import ai.verta.modeldb.experimentRun.ExperimentRunDAO;
import ai.verta.modeldb.metadata.MetadataServiceImpl;
import ai.verta.modeldb.utils.ModelDBUtils;
import ai.verta.uac.ModelDBActionEnum.ModelDBServiceActions;
import ai.verta.uac.ResourceVisibility;
import ai.verta.uac.ServiceEnum.Service;
import ai.verta.uac.UserInfo;
import com.google.gson.Gson;
import com.google.protobuf.Any;
import com.google.protobuf.InvalidProtocolBufferException;
import com.google.protobuf.Value;
import com.google.rpc.Code;
import com.google.rpc.Status;
import io.grpc.protobuf.StatusProto;
import io.grpc.stub.StreamObserver;
import java.util.*;
import java.util.stream.Collectors;
import org.apache.logging.log4j.LogManager;
import org.apache.logging.log4j.Logger;

public class ProjectServiceImpl extends ProjectServiceImplBase {

  public static final Logger LOGGER = LogManager.getLogger(ProjectServiceImpl.class);
  private AuthService authService;
  private RoleService roleService;
  private ProjectDAO projectDAO;
  private ExperimentRunDAO experimentRunDAO;
  private ArtifactStoreDAO artifactStoreDAO;
  private final AuditLogLocalDAO auditLogLocalDAO;
  private static final String SERVICE_NAME =
      String.format("%s.%s", ModelDBConstants.SERVICE_NAME, ModelDBConstants.PROJECT);

  public ProjectServiceImpl(
      AuthService authService,
      RoleService roleService,
      ProjectDAO projectDAO,
      ExperimentRunDAO experimentRunDAO,
      ArtifactStoreDAO artifactStoreDAO,
      AuditLogLocalDAO auditLogLocalDAO) {
    this.authService = authService;
    this.roleService = roleService;
    this.projectDAO = projectDAO;
    this.experimentRunDAO = experimentRunDAO;
    this.artifactStoreDAO = artifactStoreDAO;
    this.auditLogLocalDAO = auditLogLocalDAO;
  }

  private void saveAuditLogs(
      UserInfo userInfo, String action, List<String> resourceIds, String metadataBlob) {
    List<AuditLogLocalEntity> auditLogLocalEntities =
        resourceIds.stream()
            .map(
                resourceId ->
                    new AuditLogLocalEntity(
                        SERVICE_NAME,
                        authService.getVertaIdFromUserInfo(
                            userInfo == null ? authService.getCurrentLoginUserInfo() : userInfo),
                        action,
                        resourceId,
                        ModelDBConstants.PROJECT,
                        Service.MODELDB_SERVICE.name(),
                        metadataBlob))
            .collect(Collectors.toList());
    if (!auditLogLocalEntities.isEmpty()) {
      auditLogLocalDAO.saveAuditLogs(auditLogLocalEntities);
    }
  }

  /**
   * Method to convert createProject request to Project object. This method generates the project Id
   * using UUID and puts it in Project object.
   *
   * @param CreateProject request
   * @param UserInfo userInfo
   * @return Project
   */
  private Project getProjectFromRequest(CreateProject request, UserInfo userInfo) {

    if (request.getName().isEmpty()) {
      request = request.toBuilder().setName(MetadataServiceImpl.createRandomName()).build();
    }

    String projectShortName = ModelDBUtils.convertToProjectShortName(request.getName());

    /*
     * Create Project entity from given CreateProject request. generate UUID and put as id in
     * project for uniqueness. set above created List<KeyValue> attributes in project entity.
     */
    Project.Builder projectBuilder =
        Project.newBuilder()
            .setId(UUID.randomUUID().toString())
            .setName(ModelDBUtils.checkEntityNameLength(request.getName()))
            .setShortName(projectShortName)
            .setDescription(request.getDescription())
            .addAllAttributes(request.getAttributesList())
            .addAllTags(ModelDBUtils.checkEntityTagsLength(request.getTagsList()))
            .setProjectVisibility(request.getProjectVisibility())
            .setVisibility(request.getVisibility())
            .addAllArtifacts(request.getArtifactsList())
<<<<<<< HEAD
            .setCustomPermission(request.getCustomPermission())
            .setReadmeText(request.getReadmeText());
=======
            .setReadmeText(request.getReadmeText())
            .setCustomPermission(request.getCustomPermission());

>>>>>>> 7da27e80
    App app = App.getInstance();
    if (app.getStoreClientCreationTimestamp() && request.getDateCreated() != 0L) {
      projectBuilder
          .setDateCreated(request.getDateCreated())
          .setDateUpdated(request.getDateCreated());
    } else {
      projectBuilder
          .setDateCreated(Calendar.getInstance().getTimeInMillis())
          .setDateUpdated(Calendar.getInstance().getTimeInMillis());
    }
    if (userInfo != null) {
      String vertaId = authService.getVertaIdFromUserInfo(userInfo);
      projectBuilder.setOwner(vertaId);
      String workspaceName = request.getWorkspaceName();
      WorkspaceDTO workspaceDTO =
          roleService.getWorkspaceDTOByWorkspaceName(userInfo, workspaceName);
      if (workspaceDTO.getWorkspaceId() != null) {
        projectBuilder.setWorkspaceId(workspaceDTO.getWorkspaceId());
        projectBuilder.setWorkspaceType(workspaceDTO.getWorkspaceType());
        if (workspaceDTO.getWorkspaceServiceId() != null) {
          projectBuilder.setWorkspaceServiceId(workspaceDTO.getWorkspaceServiceId());
        }
      }
    }

    return projectBuilder.build();
  }

  /**
   * Convert CreateProject request to Project entity and insert in database.
   *
   * @param CreateProject request, CreateProject.Response response
   * @return void
   */
  @Override
  public void createProject(
      CreateProject request, StreamObserver<CreateProject.Response> responseObserver) {
    try {
      // Validate if current user has access to the entity or not
      roleService.validateEntityUserWithUserInfo(
          ModelDBServiceResourceTypes.PROJECT, null, ModelDBServiceActions.CREATE);

      // Get the user info from the Context
      UserInfo userInfo = authService.getCurrentLoginUserInfo();
      Project project = getProjectFromRequest(request, userInfo);

      ModelDBUtils.checkPersonalWorkspace(
          userInfo, project.getWorkspaceType(), project.getWorkspaceId(), "project");
      project = projectDAO.insertProject(project, userInfo);

      saveAuditLogs(
          userInfo, ModelDBConstants.CREATE, Collections.singletonList(project.getId()), "");

      responseObserver.onNext(CreateProject.Response.newBuilder().setProject(project).build());
      responseObserver.onCompleted();

    } catch (Exception e) {
      ModelDBUtils.observeError(responseObserver, e, CreateProject.Response.getDefaultInstance());
    }
  }

  /**
   * Update project name in Project Entity. Create project object with updated data from
   * UpdateProjectName request and update in database.
   *
   * @param UpdateProjectName request, UpdateProjectName.Response response
   * @return void
   */
  @Override
  public void updateProjectName(
      UpdateProjectName request, StreamObserver<UpdateProjectName.Response> responseObserver) {
    try {
      // Request Parameter Validation
      if (request.getId().isEmpty()) {
        String errorMessage = "Project ID not found in UpdateProjectName request";
        LOGGER.info(errorMessage);
        Status status =
            Status.newBuilder()
                .setCode(Code.INVALID_ARGUMENT_VALUE)
                .setMessage(errorMessage)
                .addDetails(Any.pack(UpdateProjectName.Response.getDefaultInstance()))
                .build();
        throw StatusProto.toStatusRuntimeException(status);
      }

      // Validate if current user has access to the entity or not
      roleService.validateEntityUserWithUserInfo(
          ModelDBServiceResourceTypes.PROJECT, request.getId(), ModelDBServiceActions.UPDATE);

      Project updatedProject =
          projectDAO.updateProjectName(
              request.getId(), ModelDBUtils.checkEntityNameLength(request.getName()));
      saveAuditLogs(
          null,
          ModelDBConstants.UPDATE,
          Collections.singletonList(updatedProject.getId()),
          String.format(
              ModelDBConstants.METADATA_JSON_TEMPLATE, "update", "name", updatedProject.getName()));
      responseObserver.onNext(
          UpdateProjectName.Response.newBuilder().setProject(updatedProject).build());
      responseObserver.onCompleted();

    } catch (Exception e) {
      ModelDBUtils.observeError(
          responseObserver, e, UpdateProjectName.Response.getDefaultInstance());
    }
  }

  /**
   * Update project Description in Project Entity. Create project object with updated data from
   * UpdateProjectDescription request and update in database.
   *
   * @param UpdateProjectDescription request, UpdateProjectDescription.Response response
   * @return void
   */
  @Override
  public void updateProjectDescription(
      UpdateProjectDescription request,
      StreamObserver<UpdateProjectDescription.Response> responseObserver) {
    try {
      // Request Parameter Validation
      if (request.getId().isEmpty()) {
        String errorMessage = "Project ID is not found in UpdateProjectDescription request";
        LOGGER.info(errorMessage);
        Status status =
            Status.newBuilder()
                .setCode(Code.INVALID_ARGUMENT_VALUE)
                .setMessage(errorMessage)
                .addDetails(Any.pack(UpdateProjectDescription.Response.getDefaultInstance()))
                .build();
        throw StatusProto.toStatusRuntimeException(status);
      }

      // Validate if current user has access to the entity or not
      roleService.validateEntityUserWithUserInfo(
          ModelDBServiceResourceTypes.PROJECT, request.getId(), ModelDBServiceActions.UPDATE);

      Project updatedProject =
          projectDAO.updateProjectDescription(request.getId(), request.getDescription());
      saveAuditLogs(
          null,
          ModelDBConstants.UPDATE,
          Collections.singletonList(updatedProject.getId()),
          String.format(
              ModelDBConstants.METADATA_JSON_TEMPLATE,
              "update",
              "description",
              updatedProject.getDescription()));
      responseObserver.onNext(
          UpdateProjectDescription.Response.newBuilder().setProject(updatedProject).build());
      responseObserver.onCompleted();

    } catch (Exception e) {
      ModelDBUtils.observeError(
          responseObserver, e, UpdateProjectDescription.Response.getDefaultInstance());
    }
  }

  @Override
  public void addProjectAttributes(
      AddProjectAttributes request,
      StreamObserver<AddProjectAttributes.Response> responseObserver) {
    try {
      // Request Parameter Validation
      String errorMessage = null;
      if (request.getId().isEmpty() && request.getAttributesList().isEmpty()) {
        errorMessage = "Project ID and Attribute list not found in AddProjectAttributes request";
      } else if (request.getId().isEmpty()) {
        errorMessage = "Project ID not found in AddProjectAttributes request";
      } else if (request.getAttributesList().isEmpty()) {
        errorMessage = "Attribute list not found in AddProjectAttributes request";
      }

      if (errorMessage != null) {
        LOGGER.info(errorMessage);
        Status status =
            Status.newBuilder()
                .setCode(Code.INVALID_ARGUMENT_VALUE)
                .setMessage(errorMessage)
                .addDetails(Any.pack(AddProjectAttributes.Response.getDefaultInstance()))
                .build();
        throw StatusProto.toStatusRuntimeException(status);
      }

      // Validate if current user has access to the entity or not
      roleService.validateEntityUserWithUserInfo(
          ModelDBServiceResourceTypes.PROJECT, request.getId(), ModelDBServiceActions.UPDATE);

      Project updatedProject =
          projectDAO.addProjectAttributes(request.getId(), request.getAttributesList());
      saveAuditLogs(
          null,
          ModelDBConstants.UPDATE,
          Collections.singletonList(updatedProject.getId()),
          String.format(
              ModelDBConstants.METADATA_JSON_TEMPLATE,
              "add",
              "attribute",
              new Gson().toJson(request.getAttributesList())));
      responseObserver.onNext(
          AddProjectAttributes.Response.newBuilder().setProject(updatedProject).build());
      responseObserver.onCompleted();

    } catch (Exception e) {
      ModelDBUtils.observeError(
          responseObserver, e, AddProjectAttributes.Response.getDefaultInstance());
    }
  }

  /**
   * Updates the project Attributes field from the Project Entity.
   *
   * @param UpdateProjectAttributes request, UpdateProjectAttributes.Response response
   * @return void
   */
  @Override
  public void updateProjectAttributes(
      UpdateProjectAttributes request,
      StreamObserver<UpdateProjectAttributes.Response> responseObserver) {
    try {
      // Request Parameter Validation
      String errorMessage = null;
      if (request.getId().isEmpty() && request.getAttribute().getKey().isEmpty()) {
        errorMessage = "Project ID and attribute key not found in UpdateProjectAttributes request";
      } else if (request.getId().isEmpty()) {
        errorMessage = "Project ID not found in UpdateProjectAttributes request";
      } else if (request.getAttribute().getKey().isEmpty()) {
        errorMessage = "Attribute key not found in UpdateProjectAttributes request";
      }

      if (errorMessage != null) {
        LOGGER.info(errorMessage);
        Status status =
            Status.newBuilder()
                .setCode(Code.INVALID_ARGUMENT_VALUE)
                .setMessage(errorMessage)
                .addDetails(Any.pack(UpdateProjectAttributes.Response.getDefaultInstance()))
                .build();
        throw StatusProto.toStatusRuntimeException(status);
      }

      // Validate if current user has access to the entity or not
      roleService.validateEntityUserWithUserInfo(
          ModelDBServiceResourceTypes.PROJECT, request.getId(), ModelDBServiceActions.UPDATE);

      Project updatedProject =
          projectDAO.updateProjectAttributes(request.getId(), request.getAttribute());
      saveAuditLogs(
          null,
          ModelDBConstants.UPDATE,
          Collections.singletonList(updatedProject.getId()),
          String.format(
              ModelDBConstants.METADATA_JSON_TEMPLATE,
              "update",
              "attribute",
              new Gson().toJson(request.getAttribute())));
      responseObserver.onNext(
          UpdateProjectAttributes.Response.newBuilder().setProject(updatedProject).build());
      responseObserver.onCompleted();

    } catch (Exception e) {
      ModelDBUtils.observeError(
          responseObserver, e, UpdateProjectAttributes.Response.getDefaultInstance());
    }
  }

  /**
   * This method provide List<KeyValue> attributes of given projectId in GetProjectAttributes
   * request.
   *
   * @param GetProjectAttributes request, GetProjectAttributes.Response response
   * @return void
   */
  @Override
  public void getProjectAttributes(
      GetAttributes request, StreamObserver<GetAttributes.Response> responseObserver) {
    try {
      // Request Parameter Validation
      String errorMessage = null;
      if (request.getId().isEmpty()
          && request.getAttributeKeysList().isEmpty()
          && !request.getGetAll()) {
        errorMessage = "Project ID and Project attribute keys not found in GetAttributes request";
      } else if (request.getId().isEmpty()) {
        errorMessage = "Project ID not found in GetAttributes request";
      } else if (request.getAttributeKeysList().isEmpty() && !request.getGetAll()) {
        errorMessage = "Project attribute keys not found in GetAttributes request";
      }

      if (errorMessage != null) {
        LOGGER.info(errorMessage);
        Status status =
            Status.newBuilder()
                .setCode(Code.INVALID_ARGUMENT_VALUE)
                .setMessage(errorMessage)
                .addDetails(Any.pack(GetAttributes.Response.getDefaultInstance()))
                .build();
        throw StatusProto.toStatusRuntimeException(status);
      }

      // Validate if current user has access to the entity or not
      roleService.validateEntityUserWithUserInfo(
          ModelDBServiceResourceTypes.PROJECT, request.getId(), ModelDBServiceActions.READ);

      List<KeyValue> attributes =
          projectDAO.getProjectAttributes(
              request.getId(), request.getAttributeKeysList(), request.getGetAll());
      responseObserver.onNext(
          GetAttributes.Response.newBuilder().addAllAttributes(attributes).build());
      responseObserver.onCompleted();

    } catch (Exception e) {
      ModelDBUtils.observeError(responseObserver, e, GetAttributes.Response.getDefaultInstance());
    }
  }

  @Override
  public void deleteProjectAttributes(
      DeleteProjectAttributes request,
      StreamObserver<DeleteProjectAttributes.Response> responseObserver) {
    try {
      // Request Parameter Validation
      String errorMessage = null;
      if (request.getId().isEmpty()
          && request.getAttributeKeysList().isEmpty()
          && !request.getDeleteAll()) {
        errorMessage =
            "Project ID and Project attribute keys not found in DeleteProjectAttributes request";
      } else if (request.getId().isEmpty()) {
        errorMessage = "Project ID not found in DeleteProjectAttributes request";
      } else if (request.getAttributeKeysList().isEmpty() && !request.getDeleteAll()) {
        errorMessage = "Project attribute keys not found in DeleteProjectAttributes request";
      }

      if (errorMessage != null) {
        LOGGER.info(errorMessage);
        Status status =
            Status.newBuilder()
                .setCode(Code.INVALID_ARGUMENT_VALUE)
                .setMessage(errorMessage)
                .addDetails(Any.pack(DeleteProjectAttributes.Response.getDefaultInstance()))
                .build();
        throw StatusProto.toStatusRuntimeException(status);
      }

      // Validate if current user has access to the entity or not
      roleService.validateEntityUserWithUserInfo(
          ModelDBServiceResourceTypes.PROJECT, request.getId(), ModelDBServiceActions.DELETE);

      Project updatedProject =
          projectDAO.deleteProjectAttributes(
              request.getId(), request.getAttributeKeysList(), request.getDeleteAll());
      saveAuditLogs(
          null,
          ModelDBConstants.UPDATE,
          Collections.singletonList(updatedProject.getId()),
          String.format(
              ModelDBConstants.METADATA_JSON_TEMPLATE,
              "delete",
              "attribute",
              request.getDeleteAll()
                  ? "deleteAll"
                  : new Gson().toJson(request.getAttributeKeysList())));
      responseObserver.onNext(
          DeleteProjectAttributes.Response.newBuilder().setProject(updatedProject).build());
      responseObserver.onCompleted();

    } catch (Exception e) {
      ModelDBUtils.observeError(
          responseObserver, e, DeleteProjectAttributes.Response.getDefaultInstance());
    }
  }

  /**
   * Add the Tags in project Tags field.
   *
   * @param AddProjectTags request, AddProjectTags.Response response
   * @return void
   */
  @Override
  public void addProjectTags(
      AddProjectTags request, StreamObserver<AddProjectTags.Response> responseObserver) {
    try {
      // Request Parameter Validation
      if (request.getId().isEmpty()) {
        String errorMessage = "Project ID not found in AddProjectTags request";
        LOGGER.info(errorMessage);
        Status status =
            Status.newBuilder()
                .setCode(Code.INVALID_ARGUMENT_VALUE)
                .setMessage(errorMessage)
                .addDetails(Any.pack(AddProjectTags.Response.getDefaultInstance()))
                .build();
        throw StatusProto.toStatusRuntimeException(status);
      }

      // Validate if current user has access to the entity or not
      roleService.validateEntityUserWithUserInfo(
          ModelDBServiceResourceTypes.PROJECT, request.getId(), ModelDBServiceActions.UPDATE);

      Project updatedProject =
          projectDAO.addProjectTags(
              request.getId(), ModelDBUtils.checkEntityTagsLength(request.getTagsList()));
      saveAuditLogs(
          null,
          ModelDBConstants.UPDATE,
          Collections.singletonList(updatedProject.getId()),
          String.format(
              ModelDBConstants.METADATA_JSON_TEMPLATE,
              "add",
              "tags",
              new Gson().toJson(request.getTagsList())));
      responseObserver.onNext(
          AddProjectTags.Response.newBuilder().setProject(updatedProject).build());
      responseObserver.onCompleted();

    } catch (Exception e) {
      ModelDBUtils.observeError(responseObserver, e, AddProjectTags.Response.getDefaultInstance());
    }
  }

  @Override
  public void getProjectTags(GetTags request, StreamObserver<GetTags.Response> responseObserver) {
    try {
      // Request Parameter Validation
      if (request.getId().isEmpty()) {
        String errorMessage = "Project ID not found in GetTags request";
        LOGGER.info(errorMessage);
        Status status =
            Status.newBuilder()
                .setCode(Code.INVALID_ARGUMENT_VALUE)
                .setMessage(errorMessage)
                .addDetails(Any.pack(GetTags.Response.getDefaultInstance()))
                .build();
        throw StatusProto.toStatusRuntimeException(status);
      }

      // Validate if current user has access to the entity or not
      roleService.validateEntityUserWithUserInfo(
          ModelDBServiceResourceTypes.PROJECT, request.getId(), ModelDBServiceActions.READ);

      List<String> tags = projectDAO.getProjectTags(request.getId());
      responseObserver.onNext(GetTags.Response.newBuilder().addAllTags(tags).build());
      responseObserver.onCompleted();

    } catch (Exception e) {
      ModelDBUtils.observeError(responseObserver, e, GetTags.Response.getDefaultInstance());
    }
  }

  /**
   * Delete the project Tags field from the Project Entity.
   *
   * @param DeleteProjectTags request, DeleteProjectTags.Response response
   * @return void
   */
  @Override
  public void deleteProjectTags(
      DeleteProjectTags request, StreamObserver<DeleteProjectTags.Response> responseObserver) {
    try {
      // Request Parameter Validation
      String errorMessage = null;
      if (request.getId().isEmpty() && request.getTagsList().isEmpty() && !request.getDeleteAll()) {
        errorMessage = "Project ID and Project tags not found in DeleteProjectTags request";
      } else if (request.getId().isEmpty()) {
        errorMessage = "Project ID not found in DeleteProjectTags request";
      } else if (request.getTagsList().isEmpty() && !request.getDeleteAll()) {
        errorMessage = "Project tags not found in DeleteProjectTags request";
      }

      if (errorMessage != null) {
        LOGGER.info(errorMessage);
        Status status =
            Status.newBuilder()
                .setCode(Code.INVALID_ARGUMENT_VALUE)
                .setMessage(errorMessage)
                .addDetails(Any.pack(DeleteProjectTags.Response.getDefaultInstance()))
                .build();
        throw StatusProto.toStatusRuntimeException(status);
      }

      // Validate if current user has access to the entity or not
      roleService.validateEntityUserWithUserInfo(
          ModelDBServiceResourceTypes.PROJECT, request.getId(), ModelDBServiceActions.UPDATE);

      Project updatedProject =
          projectDAO.deleteProjectTags(
              request.getId(), request.getTagsList(), request.getDeleteAll());
      saveAuditLogs(
          null,
          ModelDBConstants.UPDATE,
          Collections.singletonList(updatedProject.getId()),
          String.format(
              ModelDBConstants.METADATA_JSON_TEMPLATE,
              "delete",
              "tags",
              request.getDeleteAll() ? "deleteAll" : new Gson().toJson(request.getTagsList())));
      responseObserver.onNext(
          DeleteProjectTags.Response.newBuilder().setProject(updatedProject).build());
      responseObserver.onCompleted();

    } catch (Exception e) {
      ModelDBUtils.observeError(
          responseObserver, e, DeleteProjectTags.Response.getDefaultInstance());
    }
  }

  @Override
  public void addProjectTag(
      AddProjectTag request, StreamObserver<AddProjectTag.Response> responseObserver) {
    try {
      // Request Parameter Validation
      String errorMessage = null;
      if (request.getId().isEmpty() && request.getTag().isEmpty()) {
        errorMessage = "Project ID and Project tag not found in AddProjectTag request";
      } else if (request.getId().isEmpty()) {
        errorMessage = "Project ID not found in AddProjectTag request";
      } else if (request.getTag().isEmpty()) {
        errorMessage = "Project tag not found in AddProjectTag request";
      }

      if (errorMessage != null) {
        LOGGER.info(errorMessage);
        Status status =
            Status.newBuilder()
                .setCode(Code.INVALID_ARGUMENT_VALUE)
                .setMessage(errorMessage)
                .addDetails(Any.pack(AddProjectTag.Response.getDefaultInstance()))
                .build();
        throw StatusProto.toStatusRuntimeException(status);
      }

      // Validate if current user has access to the entity or not
      roleService.validateEntityUserWithUserInfo(
          ModelDBServiceResourceTypes.PROJECT, request.getId(), ModelDBServiceActions.UPDATE);

      Project updatedProject =
          projectDAO.addProjectTags(
              request.getId(),
              ModelDBUtils.checkEntityTagsLength(Collections.singletonList(request.getTag())));
      saveAuditLogs(
          null,
          ModelDBConstants.UPDATE,
          Collections.singletonList(updatedProject.getId()),
          String.format(ModelDBConstants.METADATA_JSON_TEMPLATE, "add", "tag", request.getTag()));
      responseObserver.onNext(
          AddProjectTag.Response.newBuilder().setProject(updatedProject).build());
      responseObserver.onCompleted();

    } catch (Exception e) {
      ModelDBUtils.observeError(responseObserver, e, AddProjectTag.Response.getDefaultInstance());
    }
  }

  @Override
  public void deleteProjectTag(
      DeleteProjectTag request, StreamObserver<DeleteProjectTag.Response> responseObserver) {
    try {
      // Request Parameter Validation
      String errorMessage = null;
      if (request.getId().isEmpty() && request.getTag().isEmpty()) {
        errorMessage = "Project ID and Project tag not found in DeleteProjectTag request";
      } else if (request.getId().isEmpty()) {
        errorMessage = "Project ID not found in DeleteProjectTag request";
      } else if (request.getTag().isEmpty()) {
        errorMessage = "Project tag not found in DeleteProjectTag request";
      }

      if (errorMessage != null) {
        LOGGER.info(errorMessage);
        Status status =
            Status.newBuilder()
                .setCode(Code.INVALID_ARGUMENT_VALUE)
                .setMessage(errorMessage)
                .addDetails(Any.pack(DeleteProjectTag.Response.getDefaultInstance()))
                .build();
        throw StatusProto.toStatusRuntimeException(status);
      }

      // Validate if current user has access to the entity or not
      roleService.validateEntityUserWithUserInfo(
          ModelDBServiceResourceTypes.PROJECT, request.getId(), ModelDBServiceActions.UPDATE);

      Project updatedProject =
          projectDAO.deleteProjectTags(request.getId(), Arrays.asList(request.getTag()), false);
      saveAuditLogs(
          null,
          ModelDBConstants.UPDATE,
          Collections.singletonList(updatedProject.getId()),
          String.format(
              ModelDBConstants.METADATA_JSON_TEMPLATE, "delete", "tag", request.getTag()));
      responseObserver.onNext(
          DeleteProjectTag.Response.newBuilder().setProject(updatedProject).build());
      responseObserver.onCompleted();

    } catch (Exception e) {
      ModelDBUtils.observeError(
          responseObserver, e, DeleteProjectTag.Response.getDefaultInstance());
    }
  }

  /**
   * Get ProjectId from DeleteProject request and delete it from database.
   *
   * @param DeleteProject request, DeleteProject.Response response
   * @return void
   */
  @Override
  public void deleteProject(
      DeleteProject request, StreamObserver<DeleteProject.Response> responseObserver) {
    try {
      // Request Parameter Validation
      if (request.getId().isEmpty()) {
        String errorMessage = "Project ID not found in DeleteProject request";
        LOGGER.info(errorMessage);
        Status status =
            Status.newBuilder()
                .setCode(Code.INVALID_ARGUMENT_VALUE)
                .setMessage(errorMessage)
                .addDetails(Any.pack(DeleteProject.Response.getDefaultInstance()))
                .build();
        throw StatusProto.toStatusRuntimeException(status);
      }

      List<String> deletedProjectIds =
          projectDAO.deleteProjects(Collections.singletonList(request.getId()));
      saveAuditLogs(null, ModelDBConstants.DELETE, Collections.singletonList(request.getId()), "");
      responseObserver.onNext(
          DeleteProject.Response.newBuilder().setStatus(!deletedProjectIds.isEmpty()).build());
      responseObserver.onCompleted();

    } catch (Exception e) {
      ModelDBUtils.observeError(responseObserver, e, DeleteProject.Response.getDefaultInstance());
    }
  }

  /**
   * Gets all the projects belonging to the user and returns as response. If user auth is not
   * enabled, it returns all the projects from the database.
   *
   * @param GetProjects request, GetProjects.Response response
   * @return void
   */
  @Override
  public void getProjects(
      GetProjects request, StreamObserver<GetProjects.Response> responseObserver) {
    try {
      LOGGER.debug("getting project");
      UserInfo userInfo = authService.getCurrentLoginUserInfo();

      FindProjects.Builder findProjects =
          FindProjects.newBuilder()
              .setPageNumber(request.getPageNumber())
              .setPageLimit(request.getPageLimit())
              .setAscending(request.getAscending())
              .setSortKey(request.getSortKey())
              .setWorkspaceName(request.getWorkspaceName());

      ProjectPaginationDTO projectPaginationDTO =
          projectDAO.findProjects(findProjects.build(), null, userInfo, ResourceVisibility.PRIVATE);

      responseObserver.onNext(
          GetProjects.Response.newBuilder()
              .addAllProjects(projectPaginationDTO.getProjects())
              .setTotalRecords(projectPaginationDTO.getTotalRecords())
              .build());
      responseObserver.onCompleted();

    } catch (Exception e) {
      ModelDBUtils.observeError(responseObserver, e, GetProjects.Response.getDefaultInstance());
    }
  }

  /**
   * Gets all the projects belonging to the user and returns as response. If user auth is not
   * enabled, it returns all the projects from the database.
   *
   * @param GetProjects request, GetProjects.Response response
   * @return void
   */
  @Override
  public void getPublicProjects(
      GetPublicProjects request, StreamObserver<GetPublicProjects.Response> responseObserver) {
    try {
      UserInfo currentLoginUserInfo = authService.getCurrentLoginUserInfo();
      UserInfo hostUserInfo = null;
      if (!request.getUserId().isEmpty()) {
        hostUserInfo =
            authService.getUserInfo(request.getUserId(), ModelDBConstants.UserIdentifier.VERTA_ID);
      }

      List<Project> projectList =
          projectDAO.getPublicProjects(
              hostUserInfo, currentLoginUserInfo, request.getWorkspaceName());
      responseObserver.onNext(
          GetPublicProjects.Response.newBuilder().addAllProjects(projectList).build());
      responseObserver.onCompleted();

    } catch (Exception e) {
      ModelDBUtils.observeError(
          responseObserver, e, GetPublicProjects.Response.getDefaultInstance());
    }
  }

  @Override
  public void getProjectById(
      GetProjectById request, StreamObserver<GetProjectById.Response> responseObserver) {
    try {
      // Request Parameter Validation
      if (request.getId().isEmpty()) {
        String errorMessage = "Project ID not found in GetProjectById request";
        LOGGER.info(errorMessage);
        Status status =
            Status.newBuilder()
                .setCode(Code.INVALID_ARGUMENT_VALUE)
                .setMessage(errorMessage)
                .addDetails(Any.pack(GetProjectById.Response.getDefaultInstance()))
                .build();
        throw StatusProto.toStatusRuntimeException(status);
      }

      // Validate if current user has access to the entity or not
      roleService.validateEntityUserWithUserInfo(
          ModelDBServiceResourceTypes.PROJECT, request.getId(), ModelDBServiceActions.READ);

      Project project = projectDAO.getProjectByID(request.getId());
      responseObserver.onNext(GetProjectById.Response.newBuilder().setProject(project).build());
      responseObserver.onCompleted();

    } catch (Exception e) {
      ModelDBUtils.observeError(responseObserver, e, GetProjectById.Response.getDefaultInstance());
    }
  }

  @Override
  public void getProjectByName(
      GetProjectByName request, StreamObserver<GetProjectByName.Response> responseObserver) {
    try {
      // Request Parameter Validation
      String errorMessage = null;
      if (request.getName().isEmpty()) {
        errorMessage = "Project name is not found in GetProjectByName request";
      }

      if (errorMessage != null) {
        LOGGER.info(errorMessage);
        Status status =
            Status.newBuilder()
                .setCode(Code.INVALID_ARGUMENT_VALUE)
                .setMessage(errorMessage)
                .addDetails(Any.pack(GetProjectByName.Response.getDefaultInstance()))
                .build();
        throw StatusProto.toStatusRuntimeException(status);
      }

      // Get the user info from the Context
      UserInfo userInfo = authService.getCurrentLoginUserInfo();

      FindProjects.Builder findProjects =
          FindProjects.newBuilder()
              .addPredicates(
                  KeyValueQuery.newBuilder()
                      .setKey(ModelDBConstants.NAME)
                      .setValue(Value.newBuilder().setStringValue(request.getName()).build())
                      .setOperator(OperatorEnum.Operator.EQ)
                      .setValueType(ValueTypeEnum.ValueType.STRING)
                      .build())
              .setWorkspaceName(
                  request.getWorkspaceName().isEmpty()
                      ? authService.getUsernameFromUserInfo(userInfo)
                      : request.getWorkspaceName());

      ProjectPaginationDTO projectPaginationDTO =
          projectDAO.findProjects(findProjects.build(), null, userInfo, ResourceVisibility.PRIVATE);

      if (projectPaginationDTO.getTotalRecords() == 0) {
        Status status =
            Status.newBuilder()
                .setCode(Code.NOT_FOUND_VALUE)
                .setMessage("Project not found")
                .addDetails(Any.pack(GetProjectByName.Response.getDefaultInstance()))
                .build();
        throw StatusProto.toStatusRuntimeException(status);
      }

      Project selfOwnerProject = null;
      List<Project> sharedProjects = new ArrayList<>();

      for (Project project : projectPaginationDTO.getProjects()) {
        if (userInfo == null
            || project.getOwner().equals(authService.getVertaIdFromUserInfo(userInfo))) {
          selfOwnerProject = project;
        } else {
          sharedProjects.add(project);
        }
      }

      GetProjectByName.Response.Builder responseBuilder = GetProjectByName.Response.newBuilder();
      if (selfOwnerProject != null) {
        responseBuilder.setProjectByUser(selfOwnerProject);
      }
      responseBuilder.addAllSharedProjects(sharedProjects);

      responseObserver.onNext(responseBuilder.build());
      responseObserver.onCompleted();

    } catch (Exception e) {
      ModelDBUtils.observeError(
          responseObserver, e, GetProjectByName.Response.getDefaultInstance());
    }
  }

  @Override
  public void verifyConnection(
      Empty request, StreamObserver<VerifyConnectionResponse> responseObserver) {
    responseObserver.onNext(VerifyConnectionResponse.newBuilder().setStatus(true).build());
    responseObserver.onCompleted();
  }

  @Override
  public void deepCopyProject(
      DeepCopyProject request, StreamObserver<DeepCopyProject.Response> responseObserver) {
    try {
      // Request Parameter Validation
      if (request.getId() == null) {
        String errorMessage = "Project ID not found in DeepCopyProject request";
        LOGGER.info(errorMessage);
        Status status =
            Status.newBuilder()
                .setCode(Code.INVALID_ARGUMENT_VALUE)
                .setMessage(errorMessage)
                .addDetails(Any.pack(GetProjectByName.Response.getDefaultInstance()))
                .build();
        throw StatusProto.toStatusRuntimeException(status);
      }

      // Get the user info from the Context
      UserInfo userInfo = authService.getCurrentLoginUserInfo();

      Project project = projectDAO.deepCopyProjectForUser(request.getId(), userInfo);
      saveAuditLogs(null, ModelDBConstants.CREATE, Collections.singletonList(request.getId()), "");
      responseObserver.onNext(DeepCopyProject.Response.newBuilder().setProject(project).build());
      responseObserver.onCompleted();

    } catch (Exception e) {
      ModelDBUtils.observeError(responseObserver, e, DeepCopyProject.Response.getDefaultInstance());
    }
  }

  private Map<String, Double[]> getMinMaxMetricsValueMap(
      Map<String, Double[]> minMaxMetricsValueMap, KeyValue keyValue) {
    Double value = keyValue.getValue().getNumberValue();
    Double[] minMaxValueArray = minMaxMetricsValueMap.get(keyValue.getKey());
    if (minMaxValueArray == null) {
      minMaxValueArray = new Double[2]; // Index 0 = minValue, Index 1 = maxValue
    }
    if (minMaxValueArray[0] == null || minMaxValueArray[0] > value) {
      minMaxValueArray[0] = value;
    }
    if (minMaxValueArray[1] == null || minMaxValueArray[1] < value) {
      minMaxValueArray[1] = value;
    }
    minMaxMetricsValueMap.put(keyValue.getKey(), minMaxValueArray);
    return minMaxMetricsValueMap;
  }

  @Override
  public void getSummary(GetSummary request, StreamObserver<GetSummary.Response> responseObserver) {
    try {
      // Request Parameter Validation
      if (request.getEntityId().isEmpty()) {
        String errorMessage = "Project ID not found in GetSummary request";
        LOGGER.info(errorMessage);
        Status status =
            Status.newBuilder()
                .setCode(Code.INVALID_ARGUMENT_VALUE)
                .setMessage(errorMessage)
                .addDetails(Any.pack(GetSummary.Response.getDefaultInstance()))
                .build();
        throw StatusProto.toStatusRuntimeException(status);
      }

      LOGGER.debug("Getting user info");
      UserInfo userInfo = authService.getCurrentLoginUserInfo();

      // Validate if current user has access to the entity or not
      roleService.validateEntityUserWithUserInfo(
          ModelDBServiceResourceTypes.PROJECT, request.getEntityId(), ModelDBServiceActions.READ);

      List<Project> projects =
          projectDAO.getProjects(ModelDBConstants.ID, request.getEntityId(), userInfo);
      if (projects.isEmpty()) {
        String errorMessage = "Project not found for given EntityId";
        LOGGER.info(errorMessage);
        Status status =
            Status.newBuilder()
                .setCode(Code.NOT_FOUND_VALUE)
                .setMessage(errorMessage)
                .addDetails(Any.pack(GetSummary.Response.getDefaultInstance()))
                .build();
        throw StatusProto.toStatusRuntimeException(status);
      } else if (projects.size() != 1) {
        String errorMessage = "Multiple projects found for given EntityId";
        LOGGER.warn(errorMessage);
        Status status =
            Status.newBuilder()
                .setCode(Code.UNKNOWN_VALUE)
                .setMessage(errorMessage)
                .addDetails(Any.pack(GetSummary.Response.getDefaultInstance()))
                .build();
        throw StatusProto.toStatusRuntimeException(status);
      }
      Project project = projects.get(0);

      Long experimentCount =
          projectDAO.getExperimentCount(Collections.singletonList(project.getId()));
      Long experimentRunCount =
          projectDAO.getExperimentRunCount(Collections.singletonList(project.getId()));

      List<ExperimentRun> experimentRuns =
          experimentRunDAO.getExperimentRuns(
              ModelDBConstants.PROJECT_ID, request.getEntityId(), userInfo);

      LastModifiedExperimentRunSummary lastModifiedExperimentRunSummary = null;
      List<MetricsSummary> minMaxMetricsValueList = new ArrayList<>();
      if (!experimentRuns.isEmpty()) {
        ExperimentRun lastModifiedExperimentRun = null;
        Map<String, Double[]> minMaxMetricsValueMap = new HashMap<>(); // In double[], Index 0 =
        // minValue, Index 1 =
        // maxValue
        Set<String> keySet = new HashSet<>();

        for (ExperimentRun experimentRun : experimentRuns) {
          if (lastModifiedExperimentRun == null
              || lastModifiedExperimentRun.getDateUpdated() < experimentRun.getDateUpdated()) {
            lastModifiedExperimentRun = experimentRun;
          }

          for (KeyValue keyValue : experimentRun.getMetricsList()) {
            keySet.add(keyValue.getKey());
            minMaxMetricsValueMap = getMinMaxMetricsValueMap(minMaxMetricsValueMap, keyValue);
          }
        }

        lastModifiedExperimentRunSummary =
            LastModifiedExperimentRunSummary.newBuilder()
                .setLastUpdatedTime(lastModifiedExperimentRun.getDateUpdated())
                .setName(lastModifiedExperimentRun.getName())
                .build();

        for (String key : keySet) {
          Double[] minMaxValueArray = minMaxMetricsValueMap.get(key); // Index 0 = minValue, Index 1
          // = maxValue
          MetricsSummary minMaxMetricsSummary =
              MetricsSummary.newBuilder()
                  .setKey(key)
                  .setMinValue(minMaxValueArray[0]) // Index 0 =
                  // minValue
                  .setMaxValue(minMaxValueArray[1]) // Index 1 = maxValue
                  .build();
          minMaxMetricsValueList.add(minMaxMetricsSummary);
        }
      }

      GetSummary.Response.Builder responseBuilder =
          GetSummary.Response.newBuilder()
              .setName(project.getName())
              .setLastUpdatedTime(project.getDateUpdated())
              .setTotalExperiment(experimentCount)
              .setTotalExperimentRuns(experimentRunCount)
              .addAllMetrics(minMaxMetricsValueList);

      if (lastModifiedExperimentRunSummary != null) {
        responseBuilder.setLastModifiedExperimentRunSummary(lastModifiedExperimentRunSummary);
      }

      responseObserver.onNext(responseBuilder.build());
      responseObserver.onCompleted();

    } catch (Exception e) {
      ModelDBUtils.observeError(responseObserver, e, GetSummary.Response.getDefaultInstance());
    }
  }

  @Override
  public void setProjectReadme(
      SetProjectReadme request, StreamObserver<SetProjectReadme.Response> responseObserver) {
    try {
      // Request Parameter Validation
      String errorMessage = null;
      if (request.getId().isEmpty() && request.getReadmeText() == null) {
        errorMessage = "Project ID and Project Readme text not found in SetProjectReadme request";
      } else if (request.getId().isEmpty()) {
        errorMessage = "Project ID not found in SetProjectReadme request";
      } else if (request.getReadmeText() == null) {
        errorMessage = "Project Readme text not found in SetProjectReadme request";
      }

      if (errorMessage != null) {
        LOGGER.info(errorMessage);
        Status status =
            Status.newBuilder()
                .setCode(Code.INVALID_ARGUMENT_VALUE)
                .setMessage(errorMessage)
                .addDetails(Any.pack(SetProjectReadme.Response.getDefaultInstance()))
                .build();
        throw StatusProto.toStatusRuntimeException(status);
      }

      // Validate if current user has access to the entity or not
      roleService.validateEntityUserWithUserInfo(
          ModelDBServiceResourceTypes.PROJECT, request.getId(), ModelDBServiceActions.UPDATE);

      Project updatedProject =
          projectDAO.updateProjectReadme(request.getId(), request.getReadmeText());
      saveAuditLogs(
          null,
          ModelDBConstants.UPDATE,
          Collections.singletonList(updatedProject.getId()),
          String.format(
              ModelDBConstants.METADATA_JSON_TEMPLATE,
              "update",
              "readme",
              request.getReadmeText()));
      responseObserver.onNext(
          SetProjectReadme.Response.newBuilder().setProject(updatedProject).build());
      responseObserver.onCompleted();
    } catch (Exception e) {
      ModelDBUtils.observeError(
          responseObserver, e, SetProjectReadme.Response.getDefaultInstance());
    }
  }

  @Override
  public void getProjectReadme(
      GetProjectReadme request, StreamObserver<GetProjectReadme.Response> responseObserver) {
    try {
      // Request Parameter Validation
      if (request.getId().isEmpty()) {
        String errorMessage = "Project ID not found in GetProjectReadme request";
        LOGGER.info(errorMessage);
        Status status =
            Status.newBuilder()
                .setCode(Code.INVALID_ARGUMENT_VALUE)
                .setMessage(errorMessage)
                .addDetails(Any.pack(GetProjectReadme.Response.getDefaultInstance()))
                .build();
        throw StatusProto.toStatusRuntimeException(status);
      }

      // Validate if current user has access to the entity or not
      roleService.validateEntityUserWithUserInfo(
          ModelDBServiceResourceTypes.PROJECT, request.getId(), ModelDBServiceActions.READ);

      Project project = projectDAO.getProjectByID(request.getId());
      responseObserver.onNext(
          GetProjectReadme.Response.newBuilder().setReadmeText(project.getReadmeText()).build());
      responseObserver.onCompleted();
    } catch (Exception e) {
      ModelDBUtils.observeError(
          responseObserver, e, GetProjectReadme.Response.getDefaultInstance());
    }
  }

  @Override
  public void setProjectShortName(
      SetProjectShortName request, StreamObserver<SetProjectShortName.Response> responseObserver) {
    try {
      // Request Parameter Validation
      String errorMessage = null;
      if (request.getId().isEmpty() && request.getShortName().isEmpty()) {
        errorMessage = "Project ID and Project shortName not found in SetProjectShortName request";
      } else if (request.getId().isEmpty()) {
        errorMessage = "Project ID not found in SetProjectShortName request";
      } else if (request.getShortName().isEmpty()) {
        errorMessage = "Project shortName not found in SetProjectShortName request";
      }

      if (errorMessage != null) {
        LOGGER.info(errorMessage);
        Status status =
            Status.newBuilder()
                .setCode(Code.INVALID_ARGUMENT_VALUE)
                .setMessage(errorMessage)
                .addDetails(Any.pack(SetProjectShortName.Response.getDefaultInstance()))
                .build();
        throw StatusProto.toStatusRuntimeException(status);
      }

      LOGGER.debug("Getting user info");
      UserInfo userInfo = authService.getCurrentLoginUserInfo();

      // Validate if current user has access to the entity or not
      roleService.validateEntityUserWithUserInfo(
          ModelDBServiceResourceTypes.PROJECT, request.getId(), ModelDBServiceActions.UPDATE);

      String projectShortName = ModelDBUtils.convertToProjectShortName(request.getShortName());
      if (!projectShortName.equals(request.getShortName())) {
        errorMessage = "Project short name is not valid";
        LOGGER.info(errorMessage);
        Status status =
            Status.newBuilder()
                .setCode(Code.ABORTED_VALUE)
                .setMessage(errorMessage)
                .addDetails(Any.pack(SetProjectShortName.getDefaultInstance()))
                .build();
        throw StatusProto.toStatusRuntimeException(status);
      }

      Project project =
          projectDAO.setProjectShortName(request.getId(), request.getShortName(), userInfo);
      saveAuditLogs(
          null,
          ModelDBConstants.UPDATE,
          Collections.singletonList(project.getId()),
          String.format(
              ModelDBConstants.METADATA_JSON_TEMPLATE,
              "update",
              "short_name",
              project.getShortName()));
      responseObserver.onNext(
          SetProjectShortName.Response.newBuilder().setProject(project).build());
      responseObserver.onCompleted();
    } catch (Exception e) {
      ModelDBUtils.observeError(
          responseObserver, e, SetProjectShortName.Response.getDefaultInstance());
    }
  }

  @Override
  public void getProjectShortName(
      GetProjectShortName request, StreamObserver<GetProjectShortName.Response> responseObserver) {
    try {
      // Request Parameter Validation
      if (request.getId().isEmpty()) {
        String errorMessage = "Project ID not found in GetProjectShortName request";
        LOGGER.info(errorMessage);
        Status status =
            Status.newBuilder()
                .setCode(Code.INVALID_ARGUMENT_VALUE)
                .setMessage(errorMessage)
                .addDetails(Any.pack(GetProjectShortName.getDefaultInstance()))
                .build();
        throw StatusProto.toStatusRuntimeException(status);
      }

      // Validate if current user has access to the entity or not
      roleService.validateEntityUserWithUserInfo(
          ModelDBServiceResourceTypes.PROJECT, request.getId(), ModelDBServiceActions.READ);

      Project project = projectDAO.getProjectByID(request.getId());
      responseObserver.onNext(
          GetProjectShortName.Response.newBuilder().setShortName(project.getShortName()).build());
      responseObserver.onCompleted();
    } catch (Exception e) {
      ModelDBUtils.observeError(
          responseObserver, e, GetProjectShortName.Response.getDefaultInstance());
    }
  }

  @Override
  public void logProjectCodeVersion(
      LogProjectCodeVersion request, StreamObserver<Response> responseObserver) {
    try {
      /*Parameter validation*/
      String errorMessage = null;
      if (request.getId().isEmpty() && request.getCodeVersion() == null) {
        errorMessage = "Project ID and Code version not found in LogProjectCodeVersion request";
      } else if (request.getId().isEmpty()) {
        errorMessage = "Project ID not found in LogProjectCodeVersion request";
      } else if (request.getCodeVersion() == null) {
        errorMessage = "CodeVersion not found in LogProjectCodeVersion request";
      }

      if (errorMessage != null) {
        LOGGER.info(errorMessage);
        Status status =
            Status.newBuilder()
                .setCode(Code.INVALID_ARGUMENT_VALUE)
                .setMessage(errorMessage)
                .addDetails(Any.pack(LogProjectCodeVersion.Response.getDefaultInstance()))
                .build();
        throw StatusProto.toStatusRuntimeException(status);
      }

      // Validate if current user has access to the entity or not
      roleService.validateEntityUserWithUserInfo(
          ModelDBServiceResourceTypes.PROJECT, request.getId(), ModelDBServiceActions.UPDATE);

      Project existingProject = projectDAO.getProjectByID(request.getId());
      Project updatedProject;
      /*Update Code version*/
      if (!existingProject.getCodeVersionSnapshot().hasCodeArchive()
          && !existingProject.getCodeVersionSnapshot().hasGitSnapshot()) {
        updatedProject =
            projectDAO.logProjectCodeVersion(request.getId(), request.getCodeVersion());
      } else {
        errorMessage = "Code version already logged for project " + existingProject.getId();
        LOGGER.info(errorMessage);
        Status status =
            Status.newBuilder()
                .setCode(Code.ALREADY_EXISTS_VALUE)
                .setMessage(errorMessage)
                .addDetails(Any.pack(LogProjectCodeVersion.Response.getDefaultInstance()))
                .build();
        throw StatusProto.toStatusRuntimeException(status);
      }
      /*Build response*/
      LogProjectCodeVersion.Response.Builder responseBuilder =
          LogProjectCodeVersion.Response.newBuilder().setProject(updatedProject);
      saveAuditLogs(
          null,
          ModelDBConstants.UPDATE,
          Collections.singletonList(updatedProject.getId()),
          String.format(
              ModelDBConstants.METADATA_JSON_TEMPLATE,
              "log",
              "code_version",
              new Gson().toJson(request.getCodeVersion())));
      responseObserver.onNext(responseBuilder.build());
      responseObserver.onCompleted();

    } catch (Exception e) {
      ModelDBUtils.observeError(
          responseObserver, e, LogProjectCodeVersion.Response.getDefaultInstance());
    }
  }

  @Override
  public void getProjectCodeVersion(
      GetProjectCodeVersion request,
      StreamObserver<GetProjectCodeVersion.Response> responseObserver) {
    try {
      /*Parameter validation*/
      if (request.getId().isEmpty()) {
        String errorMessage = "Project ID not found in GetProjectCodeVersion request";
        LOGGER.info(errorMessage);
        Status status =
            Status.newBuilder()
                .setCode(Code.INVALID_ARGUMENT_VALUE)
                .setMessage(errorMessage)
                .addDetails(Any.pack(GetProjectCodeVersion.Response.getDefaultInstance()))
                .build();
        throw StatusProto.toStatusRuntimeException(status);
      }

      // Validate if current user has access to the entity or not
      roleService.validateEntityUserWithUserInfo(
          ModelDBServiceResourceTypes.PROJECT, request.getId(), ModelDBServiceActions.UPDATE);

      /*Get code version*/
      Project existingProject = projectDAO.getProjectByID(request.getId());
      CodeVersion codeVersion = existingProject.getCodeVersionSnapshot();

      responseObserver.onNext(
          GetProjectCodeVersion.Response.newBuilder().setCodeVersion(codeVersion).build());
      responseObserver.onCompleted();

    } catch (Exception e) {
      ModelDBUtils.observeError(
          responseObserver, e, GetProjectCodeVersion.Response.getDefaultInstance());
    }
  }

  @Override
  public void findProjects(
      FindProjects request, StreamObserver<FindProjects.Response> responseObserver) {
    try {
      /*User validation*/
      // Get the user info from the Context
      UserInfo userInfo = authService.getCurrentLoginUserInfo();

      ProjectPaginationDTO projectPaginationDTO =
          projectDAO.findProjects(request, null, userInfo, ResourceVisibility.PRIVATE);

      responseObserver.onNext(
          FindProjects.Response.newBuilder()
              .addAllProjects(projectPaginationDTO.getProjects())
              .setTotalRecords(projectPaginationDTO.getTotalRecords())
              .build());
      responseObserver.onCompleted();

    } catch (Exception e) {
      ModelDBUtils.observeError(responseObserver, e, FindProjects.Response.getDefaultInstance());
    }
  }

  @Override
  public void getUrlForArtifact(
      GetUrlForArtifact request, StreamObserver<GetUrlForArtifact.Response> responseObserver) {
    try {
      String errorMessage = null;
      if (request.getId().isEmpty()
          && request.getKey().isEmpty()
          && request.getMethod().isEmpty()) {
        errorMessage = "Project ID and Key and Method not found in GetUrlForArtifact request";
      } else if (request.getId().isEmpty()) {
        errorMessage = "Project ID not found in GetUrlForArtifact request";
      } else if (request.getKey().isEmpty()) {
        errorMessage = "Artifact Key not found in GetUrlForArtifact request";
      } else if (request.getMethod().isEmpty()) {
        errorMessage = "Method is not found in GetUrlForArtifact request";
      }

      if (errorMessage != null) {
        LOGGER.info(errorMessage);
        Status status =
            Status.newBuilder()
                .setCode(Code.INVALID_ARGUMENT_VALUE)
                .setMessage(errorMessage)
                .addDetails(Any.pack(GetUrlForArtifact.Response.getDefaultInstance()))
                .build();
        throw StatusProto.toStatusRuntimeException(status);
      }

      // Validate if current user has access to the entity or not
      roleService.validateEntityUserWithUserInfo(
          ModelDBServiceResourceTypes.PROJECT, request.getId(), ModelDBServiceActions.READ);

      String s3Key = null;

      /*Process code*/
      if (request.getArtifactType() == ArtifactType.CODE) {
        // just creating the error string
        errorMessage = "Code versioning artifact not found at project level";
        s3Key = getUrlForCode(request);
      } else {
        errorMessage = "Project level artifacts only supported for code";
        LOGGER.info(errorMessage);
        Status status =
            Status.newBuilder()
                .setCode(Code.INVALID_ARGUMENT_VALUE)
                .setMessage(errorMessage)
                .addDetails(Any.pack(GetUrlForArtifact.Response.getDefaultInstance()))
                .build();
        throw StatusProto.toStatusRuntimeException(status);
      }

      if (s3Key == null) {
        LOGGER.info(errorMessage);
        Status status =
            Status.newBuilder()
                .setCode(Code.NOT_FOUND_VALUE)
                .setMessage(errorMessage)
                .addDetails(Any.pack(GetUrlForArtifact.Response.getDefaultInstance()))
                .build();
        throw StatusProto.toStatusRuntimeException(status);
      }
      GetUrlForArtifact.Response response =
          artifactStoreDAO.getUrlForArtifact(s3Key, request.getMethod());
      responseObserver.onNext(response);
      responseObserver.onCompleted();
    } catch (Exception e) {
      ModelDBUtils.observeError(
          responseObserver, e, GetUrlForArtifact.Response.getDefaultInstance());
    }
  }

  private String getUrlForCode(GetUrlForArtifact request) throws InvalidProtocolBufferException {
    String s3Key = null;
    Project proj = projectDAO.getProjectByID(request.getId());
    if (proj.getCodeVersionSnapshot() != null
        && proj.getCodeVersionSnapshot().getCodeArchive() != null) {
      s3Key = proj.getCodeVersionSnapshot().getCodeArchive().getPath();
    }
    return s3Key;
  }

  @Override
  public void logArtifacts(
      LogProjectArtifacts request, StreamObserver<LogProjectArtifacts.Response> responseObserver) {
    try {
      if (request.getId().isEmpty() && request.getArtifactsList().isEmpty()) {
        throw new InvalidArgumentException(
            "Project ID and Artifacts not found in LogArtifacts request");
      } else if (request.getId().isEmpty()) {
        throw new InvalidArgumentException("Project ID not found in LogArtifacts request");
      } else if (request.getArtifactsList().isEmpty()) {
        throw new InvalidArgumentException("Artifacts not found in LogArtifacts request");
      }

      // Validate if current user has access to the entity or not
      roleService.validateEntityUserWithUserInfo(
          ModelDBServiceResourceTypes.PROJECT, request.getId(), ModelDBServiceActions.UPDATE);

      List<Artifact> artifactList =
          ModelDBUtils.getArtifactsWithUpdatedPath(request.getId(), request.getArtifactsList());
      Project updatedProject = projectDAO.logArtifacts(request.getId(), artifactList);
      LogProjectArtifacts.Response.Builder responseBuilder =
          LogProjectArtifacts.Response.newBuilder().setProject(updatedProject);
      saveAuditLogs(
          null,
          ModelDBConstants.UPDATE,
          Collections.singletonList(updatedProject.getId()),
          String.format(
              ModelDBConstants.METADATA_JSON_TEMPLATE,
              "add",
              "artifacts",
              new Gson().toJson(request.getArtifactsList())));
      responseObserver.onNext(responseBuilder.build());
      responseObserver.onCompleted();

    } catch (Exception e) {
      ModelDBUtils.observeError(
          responseObserver, e, LogProjectArtifacts.Response.getDefaultInstance());
    }
  }

  @Override
  public void getArtifacts(
      GetArtifacts request, StreamObserver<GetArtifacts.Response> responseObserver) {
    try {
      if (request.getId().isEmpty()) {
        throw new InvalidArgumentException("Project ID not found in GetArtifacts request");
      }

      // Validate if current user has access to the entity or not
      roleService.validateEntityUserWithUserInfo(
          ModelDBServiceResourceTypes.PROJECT, request.getId(), ModelDBServiceActions.READ);

      List<Artifact> artifactList = projectDAO.getProjectArtifacts(request.getId());
      responseObserver.onNext(
          GetArtifacts.Response.newBuilder().addAllArtifacts(artifactList).build());
      responseObserver.onCompleted();

    } catch (Exception e) {
      ModelDBUtils.observeError(responseObserver, e, GetArtifacts.Response.getDefaultInstance());
    }
  }

  @Override
  public void deleteArtifact(
      DeleteProjectArtifact request,
      StreamObserver<DeleteProjectArtifact.Response> responseObserver) {
    try {
      if (request.getId().isEmpty() && request.getKey().isEmpty()) {
        throw new InvalidArgumentException(
            "Project ID and Artifact key not found in DeleteArtifact request");
      } else if (request.getId().isEmpty()) {
        throw new InvalidArgumentException("Project ID not found in DeleteArtifact request");
      } else if (request.getKey().isEmpty()) {
        throw new InvalidArgumentException("Artifact key not found in DeleteArtifact request");
      }

      // Validate if current user has access to the entity or not
      roleService.validateEntityUserWithUserInfo(
          ModelDBServiceResourceTypes.PROJECT, request.getId(), ModelDBServiceActions.UPDATE);

      Project updatedProject = projectDAO.deleteArtifacts(request.getId(), request.getKey());
      saveAuditLogs(
          null,
          ModelDBConstants.UPDATE,
          Collections.singletonList(updatedProject.getId()),
          String.format(
              ModelDBConstants.METADATA_JSON_TEMPLATE, "delete", "artifacts", request.getKey()));
      responseObserver.onNext(
          DeleteProjectArtifact.Response.newBuilder().setProject(updatedProject).build());
      responseObserver.onCompleted();

    } catch (Exception e) {
      ModelDBUtils.observeError(
          responseObserver, e, DeleteProjectArtifact.Response.getDefaultInstance());
    }
  }

  @Override
  public void deleteProjects(
      DeleteProjects request, StreamObserver<DeleteProjects.Response> responseObserver) {
    try {
      // Request Parameter Validation
      if (request.getIdsList().isEmpty()) {
        throw new InvalidArgumentException("Project IDs not found in DeleteProjects request");
      }

      List<String> deletedProjectIds = projectDAO.deleteProjects(request.getIdsList());
      saveAuditLogs(null, ModelDBConstants.DELETE, deletedProjectIds, "");

      responseObserver.onNext(
          DeleteProjects.Response.newBuilder().setStatus(!deletedProjectIds.isEmpty()).build());
      responseObserver.onCompleted();

    } catch (Exception e) {
      ModelDBUtils.observeError(responseObserver, e, DeleteProjects.Response.getDefaultInstance());
    }
  }
}<|MERGE_RESOLUTION|>--- conflicted
+++ resolved
@@ -113,14 +113,9 @@
             .setProjectVisibility(request.getProjectVisibility())
             .setVisibility(request.getVisibility())
             .addAllArtifacts(request.getArtifactsList())
-<<<<<<< HEAD
-            .setCustomPermission(request.getCustomPermission())
-            .setReadmeText(request.getReadmeText());
-=======
             .setReadmeText(request.getReadmeText())
             .setCustomPermission(request.getCustomPermission());
 
->>>>>>> 7da27e80
     App app = App.getInstance();
     if (app.getStoreClientCreationTimestamp() && request.getDateCreated() != 0L) {
       projectBuilder
