--- conflicted
+++ resolved
@@ -33,11 +33,8 @@
 import ai.verta.modeldb.LogAttributes;
 import ai.verta.modeldb.LogProjectArtifacts;
 import ai.verta.modeldb.LogProjectCodeVersion;
-<<<<<<< HEAD
-=======
 import ai.verta.modeldb.ModelDBMessages;
 import ai.verta.modeldb.Project;
->>>>>>> e79db543
 import ai.verta.modeldb.ServiceSet;
 import ai.verta.modeldb.SetProjectReadme;
 import ai.verta.modeldb.SetProjectShortName;
@@ -115,8 +112,6 @@
         ModelDBServiceResourceTypes.PROJECT.name(), eventType, workspaceId, eventMetadata);
   }
 
-<<<<<<< HEAD
-=======
   private InternalFuture<Project> getProjectById(String projectId) {
     try {
       var validateArgumentFuture =
@@ -152,7 +147,6 @@
     }
   }
 
->>>>>>> e79db543
   @Override
   public void createProject(
       CreateProject request, StreamObserver<CreateProject.Response> responseObserver) {
@@ -562,12 +556,7 @@
       GetProjectById request, StreamObserver<GetProjectById.Response> responseObserver) {
     try {
       final var response =
-<<<<<<< HEAD
-          futureProjectDAO
-              .getProjectById(request.getId())
-=======
           getProjectById(request.getId())
->>>>>>> e79db543
               .thenApply(
                   project -> GetProjectById.Response.newBuilder().setProject(project).build(),
                   executor);
