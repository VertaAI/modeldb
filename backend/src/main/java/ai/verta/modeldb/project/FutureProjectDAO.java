--- conflicted
+++ resolved
@@ -9,10 +9,7 @@
 import ai.verta.modeldb.AddProjectTags;
 import ai.verta.modeldb.DeleteProjectAttributes;
 import ai.verta.modeldb.DeleteProjectTags;
-<<<<<<< HEAD
-=======
 import ai.verta.modeldb.Empty;
->>>>>>> f277f824
 import ai.verta.modeldb.FindProjects;
 import ai.verta.modeldb.GetAttributes;
 import ai.verta.modeldb.GetTags;
@@ -45,10 +42,6 @@
 import ai.verta.modeldb.utils.ModelDBUtils;
 import ai.verta.modeldb.utils.RdbmsUtils;
 import ai.verta.uac.Action;
-<<<<<<< HEAD
-import ai.verta.uac.Empty;
-=======
->>>>>>> f277f824
 import ai.verta.uac.GetResources;
 import ai.verta.uac.GetResourcesResponseItem;
 import ai.verta.uac.GetWorkspaceById;
@@ -58,10 +51,7 @@
 import ai.verta.uac.Resources;
 import ai.verta.uac.ServiceEnum;
 import ai.verta.uac.Workspace;
-<<<<<<< HEAD
-=======
 import java.sql.SQLException;
->>>>>>> f277f824
 import java.util.ArrayList;
 import java.util.Arrays;
 import java.util.Calendar;
@@ -405,11 +395,6 @@
         unused -> artifactHandler.getUrlForArtifact(request), executor);
   }
 
-<<<<<<< HEAD
-  public InternalFuture<FindProjects.Response> findProjects(FindProjects request) {
-    return FutureGrpc.ClientRequest(
-            uac.getUACService().getCurrentUser(Empty.newBuilder().build()), executor)
-=======
   public InternalFuture<VerifyConnectionResponse> verifyConnection(Empty request) {
     return InternalFuture.completedInternalFuture(
         VerifyConnectionResponse.newBuilder().setStatus(true).build());
@@ -418,7 +403,6 @@
   public InternalFuture<FindProjects.Response> findProjects(FindProjects request) {
     return FutureGrpc.ClientRequest(
             uac.getUACService().getCurrentUser(ai.verta.uac.Empty.newBuilder().build()), executor)
->>>>>>> f277f824
         .thenCompose(
             userInfo -> {
               InternalFuture<List<GetResourcesResponseItem>> resourcesFuture;
@@ -455,35 +439,8 @@
                           FindProjects.Response.newBuilder().build());
                     }
 
-<<<<<<< HEAD
-                    List<KeyValueQuery> predicates = new ArrayList<>(request.getPredicatesList());
-                    for (KeyValueQuery predicate : predicates) {
-                      // Validate if current user has access to the entity or not where predicate
-                      // key has an id
-                      RdbmsUtils.validatePredicates(
-                          ModelDBConstants.PROJECTS,
-                          new ArrayList<>(accessibleResourceIdsWithCollaborator),
-                          predicate,
-                          true);
-                    }
-
-                    final var futureLocalContext =
-                        InternalFuture.supplyAsync(
-                            () -> {
-                              final var localQueryContext = new QueryFilterContext();
-                              localQueryContext.getConditions().add("p.deleted = :deleted");
-                              localQueryContext.getBinds().add(q -> q.bind("deleted", false));
-
-                              localQueryContext.getConditions().add("p.created = :created");
-                              localQueryContext.getBinds().add(q -> q.bind("created", true));
-
-                              return localQueryContext;
-                            },
-                            executor);
-=======
                     final InternalFuture<QueryFilterContext> futureLocalContext =
                         getFutureLocalContext();
->>>>>>> f277f824
 
                     // futurePredicatesContext
                     final var futurePredicatesContext =
@@ -493,26 +450,8 @@
                     final var futureSortingContext =
                         sortingHandler.processSort(request.getSortKey(), request.getAscending());
 
-<<<<<<< HEAD
-                    final InternalFuture<QueryFilterContext> futureProjectIdsContext =
-                        InternalFuture.supplyAsync(
-                            () -> {
-                              final var localQueryContext = new QueryFilterContext();
-                              localQueryContext.getConditions().add(" p.id IN (<projectIds>) ");
-                              localQueryContext
-                                  .getBinds()
-                                  .add(
-                                      q ->
-                                          q.bindList(
-                                              "projectIds", accessibleResourceIdsWithCollaborator));
-
-                              return localQueryContext;
-                            },
-                            executor);
-=======
                     var futureProjectIdsContext =
                         getFutureProjectIdsContext(request, accessibleResourceIdsWithCollaborator);
->>>>>>> f277f824
 
                     final var futureProjects =
                         InternalFuture.sequence(
@@ -548,94 +487,11 @@
                                                   new HashMap<>();
                                               return query
                                                   .map(
-<<<<<<< HEAD
-                                                      (rs, ctx) -> {
-                                                        var projectBuilder =
-                                                            Project.newBuilder()
-                                                                .setId(rs.getString("p.id"))
-                                                                .setName(rs.getString("p.name"))
-                                                                .setDescription(
-                                                                    rs.getString("p.description"))
-                                                                .setDateUpdated(
-                                                                    rs.getLong("p.date_updated"))
-                                                                .setDateCreated(
-                                                                    rs.getLong("p.date_created"))
-                                                                .setOwner(rs.getString("p.owner"))
-                                                                .setVersionNumber(
-                                                                    rs.getLong("p.version_number"))
-                                                                .setShortName(
-                                                                    rs.getString("p.short_name"))
-                                                                .setReadmeText(
-                                                                    rs.getString("p.readme_text"));
-
-                                                        var projectResource =
-                                                            getResourcesMap.get(
-                                                                projectBuilder.getId());
-                                                        projectBuilder.setVisibility(
-                                                            projectResource.getVisibility());
-                                                        projectBuilder.setWorkspaceServiceId(
-                                                            projectResource.getWorkspaceId());
-                                                        projectBuilder.setOwner(
-                                                            String.valueOf(
-                                                                projectResource.getOwnerId()));
-                                                        projectBuilder.setCustomPermission(
-                                                            projectResource.getCustomPermission());
-
-                                                        Workspace workspace;
-                                                        if (cacheWorkspaceMap.containsKey(
-                                                            projectResource.getWorkspaceId())) {
-                                                          workspace =
-                                                              cacheWorkspaceMap.get(
-                                                                  projectResource.getWorkspaceId());
-                                                        } else {
-                                                          workspace =
-                                                              getWorkspaceById(
-                                                                      projectResource
-                                                                          .getWorkspaceId())
-                                                                  .get();
-                                                          cacheWorkspaceMap.put(
-                                                              workspace.getId(), workspace);
-                                                        }
-                                                        switch (workspace.getInternalIdCase()) {
-                                                          case ORG_ID:
-                                                            projectBuilder.setWorkspaceId(
-                                                                workspace.getOrgId());
-                                                            projectBuilder.setWorkspaceTypeValue(
-                                                                WorkspaceTypeEnum.WorkspaceType
-                                                                    .ORGANIZATION_VALUE);
-                                                            break;
-                                                          case USER_ID:
-                                                            projectBuilder.setWorkspaceId(
-                                                                workspace.getUserId());
-                                                            projectBuilder.setWorkspaceTypeValue(
-                                                                WorkspaceTypeEnum.WorkspaceType
-                                                                    .USER_VALUE);
-                                                            break;
-                                                          default:
-                                                            // Do nothing
-                                                            break;
-                                                        }
-
-                                                        ProjectVisibility visibility =
-                                                            (ProjectVisibility)
-                                                                ModelDBUtils.getOldVisibility(
-                                                                    ModelDBResourceEnum
-                                                                        .ModelDBServiceResourceTypes
-                                                                        .PROJECT,
-                                                                    projectResource
-                                                                        .getVisibility());
-                                                        projectBuilder.setProjectVisibility(
-                                                            visibility);
-
-                                                        return projectBuilder;
-                                                      })
-=======
                                                       (rs, ctx) ->
                                                           buildProjectBuilderFromResultSet(
                                                               getResourcesMap,
                                                               cacheWorkspaceMap,
                                                               rs))
->>>>>>> f277f824
                                                   .list();
                                             })
                                         .thenCompose(
@@ -732,29 +588,7 @@
                                     futureProjectIdsContext),
                                 executor)
                             .thenApply(QueryFilterContext::combine, executor)
-<<<<<<< HEAD
-                            .thenCompose(
-                                queryContext ->
-                                    jdbi.withHandle(
-                                        handle -> {
-                                          var sql = "select count(p.id) from project p ";
-
-                                          if (!queryContext.getConditions().isEmpty()) {
-                                            sql +=
-                                                " WHERE "
-                                                    + String.join(
-                                                        " AND ", queryContext.getConditions());
-                                          }
-
-                                          var query = handle.createQuery(sql);
-                                          queryContext.getBinds().forEach(b -> b.accept(query));
-
-                                          return query.mapTo(Long.class).one();
-                                        }),
-                                executor);
-=======
                             .thenCompose(this::getProjectCountBasedOnQueryFilter, executor);
->>>>>>> f277f824
 
                     return futureProjects
                         .thenApply(this::sortProjectFields, executor)
@@ -772,8 +606,6 @@
             executor);
   }
 
-<<<<<<< HEAD
-=======
   private InternalFuture<Long> getProjectCountBasedOnQueryFilter(QueryFilterContext queryContext) {
     return jdbi.withHandle(
         handle -> {
@@ -885,7 +717,6 @@
         executor);
   }
 
->>>>>>> f277f824
   private InternalFuture<Workspace> getWorkspaceById(long workspaceId) {
     return FutureGrpc.ClientRequest(
         uac.getWorkspaceService()
