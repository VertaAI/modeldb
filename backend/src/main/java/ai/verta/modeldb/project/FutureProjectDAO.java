package ai.verta.modeldb.project;

import ai.verta.common.Artifact;
import ai.verta.common.KeyValue;
import ai.verta.common.KeyValueQuery;
import ai.verta.common.ModelDBResourceEnum;
import ai.verta.common.Pagination;
import ai.verta.common.WorkspaceTypeEnum;
import ai.verta.modeldb.AddProjectTags;
import ai.verta.modeldb.DeleteProjectArtifact;
import ai.verta.modeldb.DeleteProjectAttributes;
import ai.verta.modeldb.DeleteProjectTags;
import ai.verta.modeldb.Empty;
import ai.verta.modeldb.ExperimentRun;
import ai.verta.modeldb.FindExperimentRuns;
import ai.verta.modeldb.FindProjects;
import ai.verta.modeldb.GetArtifacts;
import ai.verta.modeldb.GetAttributes;
import ai.verta.modeldb.GetProjectByName;
import ai.verta.modeldb.GetProjectReadme;
import ai.verta.modeldb.GetSummary;
import ai.verta.modeldb.GetTags;
import ai.verta.modeldb.GetUrlForArtifact;
import ai.verta.modeldb.LastModifiedExperimentRunSummary;
import ai.verta.modeldb.LogAttributes;
import ai.verta.modeldb.LogProjectArtifacts;
import ai.verta.modeldb.MetricsSummary;
import ai.verta.modeldb.ModelDBConstants;
import ai.verta.modeldb.ModelDBMessages;
import ai.verta.modeldb.Project;
import ai.verta.modeldb.ProjectVisibility;
import ai.verta.modeldb.SetProjectReadme;
import ai.verta.modeldb.UpdateProjectAttributes;
import ai.verta.modeldb.UpdateProjectDescription;
import ai.verta.modeldb.VerifyConnectionResponse;
import ai.verta.modeldb.artifactStore.ArtifactStoreDAO;
import ai.verta.modeldb.common.CommonMessages;
import ai.verta.modeldb.common.CommonUtils;
import ai.verta.modeldb.common.connections.UAC;
import ai.verta.modeldb.common.exceptions.InternalErrorException;
import ai.verta.modeldb.common.exceptions.InvalidArgumentException;
import ai.verta.modeldb.common.exceptions.NotFoundException;
import ai.verta.modeldb.common.futures.FutureGrpc;
import ai.verta.modeldb.common.futures.FutureJdbi;
import ai.verta.modeldb.common.futures.InternalFuture;
import ai.verta.modeldb.common.query.QueryFilterContext;
import ai.verta.modeldb.config.MDBConfig;
import ai.verta.modeldb.datasetVersion.DatasetVersionDAO;
import ai.verta.modeldb.exceptions.PermissionDeniedException;
import ai.verta.modeldb.experimentRun.FutureExperimentRunDAO;
import ai.verta.modeldb.experimentRun.subtypes.ArtifactHandler;
import ai.verta.modeldb.experimentRun.subtypes.AttributeHandler;
import ai.verta.modeldb.experimentRun.subtypes.CodeVersionHandler;
import ai.verta.modeldb.experimentRun.subtypes.DatasetHandler;
import ai.verta.modeldb.experimentRun.subtypes.PredicatesHandler;
import ai.verta.modeldb.experimentRun.subtypes.SortingHandler;
import ai.verta.modeldb.experimentRun.subtypes.TagsHandler;
import ai.verta.modeldb.reconcilers.ReconcilerInitializer;
import ai.verta.modeldb.utils.ModelDBUtils;
import ai.verta.modeldb.utils.RdbmsUtils;
import ai.verta.uac.Action;
import ai.verta.uac.GetResourcesResponseItem;
<<<<<<< HEAD
=======
import ai.verta.uac.GetSelfAllowedResources;
import ai.verta.uac.GetWorkspaceById;
>>>>>>> ac7e8eb4
import ai.verta.uac.IsSelfAllowed;
import ai.verta.uac.ModelDBActionEnum;
import ai.verta.uac.ResourceType;
import ai.verta.uac.Resources;
import ai.verta.uac.ServiceEnum;
import ai.verta.uac.Workspace;
import java.sql.SQLException;
import java.util.ArrayList;
import java.util.Arrays;
import java.util.Calendar;
import java.util.Collections;
import java.util.Comparator;
import java.util.Date;
import java.util.HashMap;
import java.util.HashSet;
import java.util.LinkedList;
import java.util.List;
import java.util.Map;
import java.util.Optional;
import java.util.Set;
import java.util.concurrent.Executor;
import java.util.stream.Collectors;
import org.apache.logging.log4j.LogManager;
import org.apache.logging.log4j.Logger;
import org.jdbi.v3.core.statement.Query;

public class FutureProjectDAO {
  private static final Logger LOGGER = LogManager.getLogger(FutureProjectDAO.class);

  private final FutureJdbi jdbi;
  private final Executor executor;
  private final UAC uac;
  private final boolean isMssql;

  private final AttributeHandler attributeHandler;
  private final TagsHandler tagsHandler;
  private final ArtifactHandler artifactHandler;
  private final PredicatesHandler predicatesHandler;
  private final CodeVersionHandler codeVersionHandler;
  private final SortingHandler sortingHandler;
<<<<<<< HEAD
  private final UACApisUtil uacApisUtil;
=======
  private final FutureExperimentRunDAO futureExperimentRunDAO;
>>>>>>> ac7e8eb4

  public FutureProjectDAO(
      Executor executor,
      FutureJdbi jdbi,
      UAC uac,
      ArtifactStoreDAO artifactStoreDAO,
      DatasetVersionDAO datasetVersionDAO,
      MDBConfig mdbConfig,
<<<<<<< HEAD
      UACApisUtil uacApisUtil) {
=======
      FutureExperimentRunDAO futureExperimentRunDAO) {
    this.executor = executor;
>>>>>>> ac7e8eb4
    this.jdbi = jdbi;
    this.isMssql = mdbConfig.getDatabase().getRdbConfiguration().isMssql();
<<<<<<< HEAD
    this.executor = executor;
    this.uac = uac;
    this.uacApisUtil = uacApisUtil;
=======
    this.futureExperimentRunDAO = futureExperimentRunDAO;
>>>>>>> ac7e8eb4

    var entityName = "ProjectEntity";
    attributeHandler = new AttributeHandler(executor, jdbi, entityName);
    tagsHandler = new TagsHandler(executor, jdbi, entityName);
    codeVersionHandler = new CodeVersionHandler(executor, jdbi, "project");
    DatasetHandler datasetHandler = new DatasetHandler(executor, jdbi, entityName, mdbConfig);
    artifactHandler =
        new ArtifactHandler(
            executor,
            jdbi,
            entityName,
            codeVersionHandler,
            datasetHandler,
            artifactStoreDAO,
            datasetVersionDAO,
            mdbConfig);
    predicatesHandler = new PredicatesHandler(executor, "project", "p", uacApisUtil);
    sortingHandler = new SortingHandler("project");
  }

  public InternalFuture<Void> deleteAttributes(DeleteProjectAttributes request) {
    final var projectId = request.getId();
    final var now = Calendar.getInstance().getTimeInMillis();

    var validateArgumentFuture =
        InternalFuture.runAsync(
            () -> {
              if (projectId.isEmpty()) {
                throw new InvalidArgumentException(ModelDBMessages.PROJECT_ID_NOT_PRESENT_ERROR);
              }
            },
            executor);

    final Optional<List<String>> maybeKeys =
        request.getDeleteAll() ? Optional.empty() : Optional.of(request.getAttributeKeysList());

    return validateArgumentFuture
        .thenCompose(
            unused ->
                checkProjectPermission(projectId, ModelDBActionEnum.ModelDBServiceActions.UPDATE),
            executor)
        .thenCompose(
            unused ->
                jdbi.useHandle(
                    handle -> attributeHandler.deleteKeyValues(handle, projectId, maybeKeys)),
            executor)
        .thenCompose(unused -> updateModifiedTimestamp(projectId, now), executor)
        .thenCompose(unused -> updateVersionNumber(projectId), executor);
  }

  public InternalFuture<List<KeyValue>> getAttributes(GetAttributes request) {
    final var projectId = request.getId();
    final var keys = request.getAttributeKeysList();
    final var getAll = request.getGetAll();

    var validateArgumentFuture =
        InternalFuture.runAsync(
            () -> {
              if (projectId.isEmpty()) {
                throw new InvalidArgumentException(ModelDBMessages.PROJECT_ID_NOT_PRESENT_ERROR);
              } else if (keys.isEmpty() && !getAll) {
                throw new InvalidArgumentException("Attribute keys not present");
              }
            },
            executor);

    return validateArgumentFuture
        .thenCompose(
            unused ->
                checkProjectPermission(projectId, ModelDBActionEnum.ModelDBServiceActions.READ),
            executor)
        .thenCompose(unused -> attributeHandler.getKeyValues(projectId, keys, getAll), executor);
  }

  public InternalFuture<Void> logAttributes(LogAttributes request) {
    final var projectId = request.getId();
    final var attributes = request.getAttributesList();
    final var now = Calendar.getInstance().getTimeInMillis();

    var validateArgumentFuture =
        InternalFuture.runAsync(
            () -> {
              if (projectId.isEmpty()) {
                throw new InvalidArgumentException(ModelDBMessages.PROJECT_ID_NOT_PRESENT_ERROR);
              } else if (attributes.isEmpty()) {
                throw new InvalidArgumentException("Attributes not present");
              }
            },
            executor);

    return validateArgumentFuture
        .thenCompose(
            unused ->
                checkProjectPermission(projectId, ModelDBActionEnum.ModelDBServiceActions.UPDATE),
            executor)
        .thenCompose(
            unused ->
                jdbi.useHandle(
                    handle -> attributeHandler.logKeyValues(handle, projectId, attributes)),
            executor)
        .thenCompose(unused -> updateModifiedTimestamp(projectId, now), executor)
        .thenCompose(unused -> updateVersionNumber(projectId), executor);
  }

  public InternalFuture<Void> updateProjectAttributes(UpdateProjectAttributes request) {
    final var projectId = request.getId();
    final var attribute = request.getAttribute();
    final var now = Calendar.getInstance().getTimeInMillis();

    var validateArgumentFuture =
        InternalFuture.runAsync(
            () -> {
              if (projectId.isEmpty()) {
                throw new InvalidArgumentException(ModelDBMessages.PROJECT_ID_NOT_PRESENT_ERROR);
              } else if (attribute.getKey().isEmpty()) {
                throw new InvalidArgumentException("Attribute not present");
              }
            },
            executor);

    return validateArgumentFuture
        .thenCompose(
            unused ->
                checkProjectPermission(projectId, ModelDBActionEnum.ModelDBServiceActions.UPDATE),
            executor)
        .thenCompose(unused -> attributeHandler.updateKeyValue(projectId, attribute), executor)
        .thenCompose(unused -> updateModifiedTimestamp(projectId, now), executor)
        .thenCompose(unused -> updateVersionNumber(projectId), executor);
  }

  public InternalFuture<Void> addTags(AddProjectTags request) {
    final var projectId = request.getId();
    final var tags = request.getTagsList();
    final var now = Calendar.getInstance().getTimeInMillis();

    var validateArgumentFuture =
        InternalFuture.runAsync(
            () -> {
              if (projectId.isEmpty()) {
                throw new InvalidArgumentException(ModelDBMessages.PROJECT_ID_NOT_PRESENT_ERROR);
              } else if (tags.isEmpty()) {
                throw new InvalidArgumentException("Tags not present");
              }
            },
            executor);

    return validateArgumentFuture
        .thenCompose(
            unused ->
                checkProjectPermission(projectId, ModelDBActionEnum.ModelDBServiceActions.UPDATE),
            executor)
        .thenCompose(
            unused -> jdbi.useHandle(handle -> tagsHandler.addTags(handle, projectId, tags)),
            executor)
        .thenCompose(unused -> updateModifiedTimestamp(projectId, now), executor)
        .thenCompose(unused -> updateVersionNumber(projectId), executor);
  }

  public InternalFuture<Void> deleteTags(DeleteProjectTags request) {
    final var projectId = request.getId();
    final var now = Calendar.getInstance().getTimeInMillis();

    var validateArgumentFuture =
        InternalFuture.runAsync(
            () -> {
              if (projectId.isEmpty()) {
                throw new InvalidArgumentException(ModelDBMessages.PROJECT_ID_NOT_PRESENT_ERROR);
              }
            },
            executor);

    final Optional<List<String>> maybeTags =
        request.getDeleteAll() ? Optional.empty() : Optional.of(request.getTagsList());

    return validateArgumentFuture
        .thenCompose(
            unused ->
                checkProjectPermission(projectId, ModelDBActionEnum.ModelDBServiceActions.UPDATE),
            executor)
        .thenCompose(
            unused ->
                jdbi.useHandle(handle -> tagsHandler.deleteTags(handle, projectId, maybeTags)),
            executor)
        .thenCompose(unused -> updateModifiedTimestamp(projectId, now), executor)
        .thenCompose(unused -> updateVersionNumber(projectId), executor);
  }

  public InternalFuture<List<String>> getTags(GetTags request) {
    final var projectId = request.getId();
    var validateArgumentFuture =
        InternalFuture.runAsync(
            () -> {
              if (projectId.isEmpty()) {
                throw new InvalidArgumentException(ModelDBMessages.PROJECT_ID_NOT_PRESENT_ERROR);
              }
            },
            executor);

    return validateArgumentFuture
        .thenCompose(
            unused ->
                checkProjectPermission(projectId, ModelDBActionEnum.ModelDBServiceActions.READ),
            executor)
        .thenCompose(unused -> tagsHandler.getTags(projectId), executor);
  }

  private InternalFuture<Void> updateModifiedTimestamp(String projectId, Long now) {
    String greatestValueStr;
    if (isMssql) {
      greatestValueStr =
          "(SELECT MAX(value) FROM (VALUES (date_updated),(:now)) AS maxvalues(value))";
    } else {
      greatestValueStr = "greatest(date_updated, :now)";
    }

    return jdbi.useHandle(
        handle ->
            handle
                .createUpdate(
                    String.format(
                        "update project set date_updated=%s where id=:project_id",
                        greatestValueStr))
                .bind("project_id", projectId)
                .bind("now", now)
                .execute());
  }

  private InternalFuture<Void> updateVersionNumber(String projectId) {
    return jdbi.useHandle(
        handle ->
            handle
                .createUpdate(
                    "update project set version_number=(version_number + 1) where id=:project_id")
                .bind("project_id", projectId)
                .execute());
  }

  public InternalFuture<Void> checkProjectPermission(
      String projId, ModelDBActionEnum.ModelDBServiceActions action) {
    return FutureGrpc.ClientRequest(
            uac.getAuthzService()
                .isSelfAllowed(
                    IsSelfAllowed.newBuilder()
                        .addActions(
                            Action.newBuilder()
                                .setModeldbServiceAction(action)
                                .setService(ServiceEnum.Service.MODELDB_SERVICE))
                        .addResources(
                            Resources.newBuilder()
                                .setService(ServiceEnum.Service.MODELDB_SERVICE)
                                .setResourceType(
                                    ResourceType.newBuilder()
                                        .setModeldbServiceResourceType(
                                            ModelDBResourceEnum.ModelDBServiceResourceTypes
                                                .PROJECT))
                                .addResourceIds(projId))
                        .build()),
            executor)
        .thenAccept(
            response -> {
              if (!response.getAllowed()) {
                throw new PermissionDeniedException("Permission denied");
              }
            },
            executor);
  }

  public InternalFuture<Long> getProjectDatasetCount(String projectId) {
    return checkProjectPermission(projectId, ModelDBActionEnum.ModelDBServiceActions.READ)
        .thenCompose(
            unused ->
                jdbi.withHandle(
                    handle -> {
                      var queryStr =
                          "SELECT COUNT(distinct ar.linked_artifact_id) from artifact ar inner join experiment_run er ON er.id = ar.experiment_run_id "
                              + " WHERE er.project_id = :projectId AND ar.experiment_run_id is not null AND ar.linked_artifact_id <> '' ";
                      return handle
                          .createQuery(queryStr)
                          .bind("projectId", projectId)
                          .mapTo(Long.class)
                          .one();
                    }),
            executor);
  }

  public InternalFuture<GetUrlForArtifact.Response> getUrlForArtifact(GetUrlForArtifact request) {
    final var projectId = request.getId();

    InternalFuture<Void> permissionCheck;
    if (request.getMethod().equalsIgnoreCase("get")) {
      permissionCheck =
          checkProjectPermission(projectId, ModelDBActionEnum.ModelDBServiceActions.READ);
    } else {
      permissionCheck =
          checkProjectPermission(projectId, ModelDBActionEnum.ModelDBServiceActions.UPDATE);
    }

    return permissionCheck.thenCompose(
        unused -> artifactHandler.getUrlForArtifact(request), executor);
  }

  public InternalFuture<VerifyConnectionResponse> verifyConnection(Empty request) {
    return InternalFuture.completedInternalFuture(
        VerifyConnectionResponse.newBuilder().setStatus(true).build());
  }

  public InternalFuture<FindProjects.Response> findProjects(FindProjects request) {
    return FutureGrpc.ClientRequest(
            uac.getUACService().getCurrentUser(ai.verta.uac.Empty.newBuilder().build()), executor)
        .thenCompose(
            userInfo -> {
              InternalFuture<List<GetResourcesResponseItem>> resourcesFuture;
              if (request.getWorkspaceName().isEmpty()
                  || request.getWorkspaceName().equals(userInfo.getVertaInfo().getUsername())) {
                resourcesFuture =
                    uacApisUtil.getResourceItemsForLoginUserWorkspace(
                        request.getWorkspaceName(),
                        Optional.of(request.getProjectIdsList()),
                        ModelDBResourceEnum.ModelDBServiceResourceTypes.PROJECT);
              } else {
                resourcesFuture =
<<<<<<< HEAD
                    uacApisUtil.getResourceItemsForWorkspace(
                        request.getWorkspaceName(),
=======
                    getResourceItemsForWorkspace(
                        Optional.of(request.getWorkspaceName()),
>>>>>>> ac7e8eb4
                        Optional.of(request.getProjectIdsList()),
                        Optional.empty(),
                        ModelDBResourceEnum.ModelDBServiceResourceTypes.PROJECT);
              }

              return resourcesFuture.thenCompose(
                  getResourceItems -> {
                    Map<String, GetResourcesResponseItem> getResourcesMap = new HashMap<>();
                    Set<String> accessibleResourceIdsWithCollaborator =
                        getResourceItems.stream()
                            .peek(
                                responseItem ->
                                    getResourcesMap.put(responseItem.getResourceId(), responseItem))
                            .map(GetResourcesResponseItem::getResourceId)
                            .collect(Collectors.toSet());

                    if (accessibleResourceIdsWithCollaborator.isEmpty()) {
                      LOGGER.debug("Accessible Project Ids not found, size 0");
                      return InternalFuture.completedInternalFuture(
                          FindProjects.Response.newBuilder().build());
                    }

                    final InternalFuture<QueryFilterContext> futureLocalContext =
                        getFutureLocalContext();

                    // futurePredicatesContext
                    final var futurePredicatesContext =
                        predicatesHandler.processPredicates(request.getPredicatesList(), executor);

                    // futureSortingContext
                    final var futureSortingContext =
                        sortingHandler.processSort(request.getSortKey(), request.getAscending());

                    var futureProjectIdsContext =
                        getFutureProjectIdsContext(request, accessibleResourceIdsWithCollaborator);

                    final var futureProjects =
                        InternalFuture.sequence(
                                Arrays.asList(
                                    futureLocalContext,
                                    futurePredicatesContext,
                                    futureSortingContext,
                                    futureProjectIdsContext),
                                executor)
                            .thenApply(QueryFilterContext::combine, executor)
                            .thenCompose(
                                queryContext ->
                                    jdbi.withHandle(
                                            handle -> {
                                              var sql =
                                                  "select p.id, p.date_created, p.date_updated, p.name, p.description, p.owner, "
                                                      + "p.short_name, p.project_visibility, p.readme_text, "
                                                      + "p.deleted, p.version_number from project p ";

                                              Query query =
                                                  CommonUtils.buildQueryFromQueryContext(
                                                      "p",
                                                      Pagination.newBuilder()
                                                          .setPageLimit(request.getPageLimit())
                                                          .setPageNumber(request.getPageNumber())
                                                          .build(),
                                                      queryContext,
                                                      handle,
                                                      sql,
                                                      isMssql);

                                              Map<Long, Workspace> cacheWorkspaceMap =
                                                  new HashMap<>();
                                              return query
                                                  .map(
                                                      (rs, ctx) ->
                                                          buildProjectBuilderFromResultSet(
                                                              getResourcesMap,
                                                              cacheWorkspaceMap,
                                                              rs))
                                                  .list();
                                            })
                                        .thenCompose(
                                            builders -> {
                                              if (builders == null || builders.isEmpty()) {
                                                return InternalFuture.completedInternalFuture(
                                                    new LinkedList<Project>());
                                              }

                                              var futureBuildersStream =
                                                  InternalFuture.completedInternalFuture(
                                                      builders.stream());
                                              final var ids =
                                                  builders.stream()
                                                      .map(Project.Builder::getId)
                                                      .collect(Collectors.toSet());

                                              // Get tags
                                              final var futureTags = tagsHandler.getTagsMap(ids);
                                              futureBuildersStream =
                                                  futureBuildersStream.thenCombine(
                                                      futureTags,
                                                      (stream, tags) ->
                                                          stream.map(
                                                              builder ->
                                                                  builder.addAllTags(
                                                                      tags.get(builder.getId()))),
                                                      executor);

                                              // Get attributes
                                              final var futureAttributes =
                                                  attributeHandler.getKeyValuesMap(ids);
                                              futureBuildersStream =
                                                  futureBuildersStream.thenCombine(
                                                      futureAttributes,
                                                      (stream, attributes) ->
                                                          stream.map(
                                                              builder ->
                                                                  builder.addAllAttributes(
                                                                      attributes.get(
                                                                          builder.getId()))),
                                                      executor);

                                              // Get artifacts
                                              final var futureArtifacts =
                                                  artifactHandler.getArtifactsMap(ids);
                                              futureBuildersStream =
                                                  futureBuildersStream.thenCombine(
                                                      futureArtifacts,
                                                      (stream, artifacts) ->
                                                          stream.map(
                                                              builder ->
                                                                  builder.addAllArtifacts(
                                                                      artifacts.get(
                                                                          builder.getId()))),
                                                      executor);

                                              final var futureCodeVersions =
                                                  codeVersionHandler.getCodeVersionMap(
                                                      new ArrayList<>(ids));
                                              futureBuildersStream =
                                                  futureBuildersStream.thenCombine(
                                                      futureCodeVersions,
                                                      (stream, codeVersionMap) ->
                                                          stream.map(
                                                              builder -> {
                                                                if (codeVersionMap.containsKey(
                                                                    builder.getId())) {
                                                                  return builder
                                                                      .setCodeVersionSnapshot(
                                                                          codeVersionMap.get(
                                                                              builder.getId()));
                                                                } else {
                                                                  return builder;
                                                                }
                                                              }),
                                                      executor);

                                              return futureBuildersStream.thenApply(
                                                  projectBuilders ->
                                                      projectBuilders
                                                          .map(Project.Builder::build)
                                                          .collect(Collectors.toList()),
                                                  executor);
                                            },
                                            executor),
                                executor);

                    final var futureCount =
                        InternalFuture.sequence(
                                Arrays.asList(
                                    futureLocalContext,
                                    futurePredicatesContext,
                                    futureProjectIdsContext),
                                executor)
                            .thenApply(QueryFilterContext::combine, executor)
                            .thenCompose(this::getProjectCountBasedOnQueryFilter, executor);

                    return futureProjects
                        .thenApply(this::sortProjectFields, executor)
                        .thenCombine(
                            futureCount,
                            (projects, count) ->
                                FindProjects.Response.newBuilder()
                                    .addAllProjects(projects)
                                    .setTotalRecords(count)
                                    .build(),
                            executor);
                  },
                  executor);
            },
            executor);
  }

  private InternalFuture<Long> getProjectCountBasedOnQueryFilter(QueryFilterContext queryContext) {
    return jdbi.withHandle(
        handle -> {
          var sql = "select count(p.id) from project p ";

          if (!queryContext.getConditions().isEmpty()) {
            sql += " WHERE " + String.join(" AND ", queryContext.getConditions());
          }

          var query = handle.createQuery(sql);
          queryContext.getBinds().forEach(b -> b.accept(query));

          return query.mapTo(Long.class).one();
        });
  }

  private Project.Builder buildProjectBuilderFromResultSet(
      Map<String, GetResourcesResponseItem> getResourcesMap,
      Map<Long, Workspace> cacheWorkspaceMap,
      java.sql.ResultSet rs)
      throws SQLException {
    var projectBuilder =
        Project.newBuilder()
            .setId(rs.getString("id"))
            .setName(rs.getString("name"))
            .setDescription(rs.getString("description"))
            .setDateUpdated(rs.getLong("date_updated"))
            .setDateCreated(rs.getLong("date_created"))
            .setOwner(rs.getString("owner"))
            .setVersionNumber(rs.getLong("version_number"))
            .setShortName(rs.getString("short_name"))
            .setReadmeText(rs.getString("readme_text"));

    var projectResource = getResourcesMap.get(projectBuilder.getId());
    projectBuilder.setVisibility(projectResource.getVisibility());
    projectBuilder.setWorkspaceServiceId(projectResource.getWorkspaceId());
    projectBuilder.setOwner(String.valueOf(projectResource.getOwnerId()));
    projectBuilder.setCustomPermission(projectResource.getCustomPermission());

    Workspace workspace;
    if (cacheWorkspaceMap.containsKey(projectResource.getWorkspaceId())) {
      workspace = cacheWorkspaceMap.get(projectResource.getWorkspaceId());
    } else {
      workspace = uacApisUtil.getWorkspaceById(projectResource.getWorkspaceId()).get();
      cacheWorkspaceMap.put(workspace.getId(), workspace);
    }
    switch (workspace.getInternalIdCase()) {
      case ORG_ID:
        projectBuilder.setWorkspaceId(workspace.getOrgId());
        projectBuilder.setWorkspaceTypeValue(WorkspaceTypeEnum.WorkspaceType.ORGANIZATION_VALUE);
        break;
      case USER_ID:
        projectBuilder.setWorkspaceId(workspace.getUserId());
        projectBuilder.setWorkspaceTypeValue(WorkspaceTypeEnum.WorkspaceType.USER_VALUE);
        break;
      default:
        // Do nothing
        break;
    }

    ProjectVisibility visibility =
        (ProjectVisibility)
            ModelDBUtils.getOldVisibility(
                ModelDBResourceEnum.ModelDBServiceResourceTypes.PROJECT,
                projectResource.getVisibility());
    projectBuilder.setProjectVisibility(visibility);

    return projectBuilder;
  }

  private InternalFuture<QueryFilterContext> getFutureLocalContext() {
    return InternalFuture.supplyAsync(
        () -> {
          final var localQueryContext = new QueryFilterContext();
          localQueryContext.getConditions().add("p.deleted = :deleted");
          localQueryContext.getBinds().add(q -> q.bind("deleted", false));

          localQueryContext.getConditions().add("p.created = :created");
          localQueryContext.getBinds().add(q -> q.bind("created", true));

          return localQueryContext;
        },
        executor);
  }

  private InternalFuture<QueryFilterContext> getFutureProjectIdsContext(
      FindProjects request, Set<String> accessibleResourceIdsWithCollaborator) {
    List<KeyValueQuery> predicates = new ArrayList<>(request.getPredicatesList());
    for (KeyValueQuery predicate : predicates) {
      // Validate if current user has access to the entity or not where predicate
      // key has an id
      RdbmsUtils.validatePredicates(
          ModelDBConstants.PROJECTS,
          new ArrayList<>(accessibleResourceIdsWithCollaborator),
          predicate,
          true);
    }

    return InternalFuture.supplyAsync(
        () -> {
          final var localQueryContext = new QueryFilterContext();
          localQueryContext.getConditions().add(" p.id IN (<projectIds>) ");
          localQueryContext
              .getBinds()
              .add(q -> q.bindList("projectIds", accessibleResourceIdsWithCollaborator));

          return localQueryContext;
        },
        executor);
  }

  private List<Project> sortProjectFields(List<Project> projects) {
    List<Project> sortedProjects = new LinkedList<>();
    for (Project project : projects) {
      var projectBuilder = Project.newBuilder(project);
      projectBuilder
          .clearTags()
          .addAllTags(project.getTagsList().stream().sorted().collect(Collectors.toList()))
          .clearAttributes()
          .addAllAttributes(
              project.getAttributesList().stream()
                  .sorted(Comparator.comparing(KeyValue::getKey))
                  .collect(Collectors.toList()))
          .clearArtifacts()
          .addAllArtifacts(
              project.getArtifactsList().stream()
                  .sorted(Comparator.comparing(Artifact::getKey))
                  .collect(Collectors.toList()));
      sortedProjects.add(projectBuilder.build());
    }
    return sortedProjects;
  }
<<<<<<< HEAD
=======

  private InternalFuture<List<GetResourcesResponseItem>> getResourceItemsForLoginUserWorkspace(
      String workspaceName,
      Optional<List<String>> resourceIdsOptional,
      ModelDBResourceEnum.ModelDBServiceResourceTypes resourceTypes) {
    var resourceType =
        ResourceType.newBuilder().setModeldbServiceResourceType(resourceTypes).build();
    Resources.Builder resources =
        Resources.newBuilder()
            .setResourceType(resourceType)
            .setService(ServiceEnum.Service.MODELDB_SERVICE);

    if (!resourceIdsOptional.isEmpty() && resourceIdsOptional.isPresent()) {
      resources.addAllResourceIds(
          resourceIdsOptional.get().stream().map(String::valueOf).collect(Collectors.toSet()));
    }

    var builder = GetResources.newBuilder().setResources(resources.build());
    builder.setWorkspaceName(workspaceName);
    return FutureGrpc.ClientRequest(
            uac.getCollaboratorService().getResourcesSpecialPersonalWorkspace(builder.build()),
            executor)
        .thenApply(GetResources.Response::getItemList, executor);
  }

  private InternalFuture<List<GetResourcesResponseItem>> getResourceItemsForWorkspace(
      Optional<String> workspaceName,
      Optional<List<String>> resourceIdsOptional,
      Optional<String> resourceName,
      ModelDBResourceEnum.ModelDBServiceResourceTypes resourceTypes) {
    var resourceType =
        ResourceType.newBuilder().setModeldbServiceResourceType(resourceTypes).build();
    Resources.Builder resources =
        Resources.newBuilder()
            .setResourceType(resourceType)
            .setService(ServiceEnum.Service.MODELDB_SERVICE);

    if (!resourceIdsOptional.isEmpty() && resourceIdsOptional.isPresent()) {
      resources.addAllResourceIds(
          resourceIdsOptional.get().stream().map(String::valueOf).collect(Collectors.toSet()));
    }

    var builder = GetResources.newBuilder().setResources(resources.build());
    workspaceName.ifPresent(builder::setWorkspaceName);
    resourceName.ifPresent(builder::setResourceName);
    return FutureGrpc.ClientRequest(
            uac.getCollaboratorService().getResources(builder.build()), executor)
        .thenApply(GetResources.Response::getItemList, executor);
  }

  public InternalFuture<List<GetResourcesResponseItem>> deleteProjects(List<String> projectIds) {
    // validate argument
    InternalFuture<Void> validateArgumentFuture =
        InternalFuture.runAsync(
            () -> {
              // Request Parameter Validation
              if (projectIds.isEmpty() || projectIds.stream().allMatch(String::isEmpty)) {
                var errorMessage = "Project ID not found in request";
                throw new InvalidArgumentException(errorMessage);
              }
            },
            executor);

    return validateArgumentFuture
        .thenCompose(
            unused -> {
              // Get self allowed resources id where user has delete permission
              return getSelfAllowedResources(
                  ModelDBResourceEnum.ModelDBServiceResourceTypes.PROJECT,
                  ModelDBActionEnum.ModelDBServiceActions.DELETE,
                  projectIds);
            },
            executor)
        .thenApply(
            allowedProjectIds -> {
              if (allowedProjectIds.isEmpty()) {
                throw new PermissionDeniedException(
                    "Delete Access Denied for given project Ids : " + projectIds);
              }
              return allowedProjectIds;
            },
            executor)
        .thenCompose(
            allowedProjectIds ->
                getResourceItemsForWorkspace(
                    Optional.empty(),
                    Optional.of(allowedProjectIds),
                    Optional.empty(),
                    ModelDBResourceEnum.ModelDBServiceResourceTypes.PROJECT),
            executor)
        .thenCompose(
            allowedProjectResources ->
                jdbi.useHandle(
                        handle -> {
                          var updatedCount =
                              handle
                                  .createUpdate(
                                      "update project set deleted = :deleted where id IN (<projectIds>)")
                                  .bind("deleted", true)
                                  .bindList(
                                      "projectIds",
                                      allowedProjectResources.stream()
                                          .map(GetResourcesResponseItem::getResourceId)
                                          .collect(Collectors.toList()))
                                  .execute();
                          LOGGER.debug(
                              "Mark Projects as deleted : {}, count : {}",
                              allowedProjectResources,
                              updatedCount);
                          allowedProjectResources.forEach(
                              allowedResource ->
                                  ReconcilerInitializer.softDeleteProjects.insert(
                                      allowedResource.getResourceId()));
                          LOGGER.debug("Project deleted successfully");
                        })
                    .thenApply(unused -> allowedProjectResources, executor),
            executor);
  }

  private InternalFuture<List<String>> getSelfAllowedResources(
      ModelDBResourceEnum.ModelDBServiceResourceTypes modelDBServiceResourceTypes,
      ModelDBActionEnum.ModelDBServiceActions modelDBServiceActions,
      List<String> requestedResourcesIds) {
    var action =
        Action.newBuilder()
            .setService(ServiceEnum.Service.MODELDB_SERVICE)
            .setModeldbServiceAction(modelDBServiceActions)
            .build();
    GetSelfAllowedResources getAllowedResourcesRequest =
        GetSelfAllowedResources.newBuilder()
            .addActions(action)
            .setResourceType(
                ResourceType.newBuilder()
                    .setModeldbServiceResourceType(modelDBServiceResourceTypes))
            .setService(ServiceEnum.Service.MODELDB_SERVICE)
            .build();
    return FutureGrpc.ClientRequest(
            uac.getAuthzService().getSelfAllowedResources(getAllowedResourcesRequest), executor)
        .thenApply(
            getAllowedResourcesResponse -> {
              LOGGER.trace(CommonMessages.ROLE_SERVICE_RES_RECEIVED_MSG);
              LOGGER.trace(
                  CommonMessages.ROLE_SERVICE_RES_RECEIVED_TRACE_MSG, getAllowedResourcesResponse);

              var resourcesIds = new ArrayList<String>();
              if (!getAllowedResourcesResponse.getResourcesList().isEmpty()) {
                for (Resources resources : getAllowedResourcesResponse.getResourcesList()) {
                  resourcesIds.addAll(resources.getResourceIdsList());
                }
                // Validate if current user has access to the entity or not
                resourcesIds.retainAll(requestedResourcesIds);
              }
              return resourcesIds;
            },
            executor);
  }

  public InternalFuture<Project> getProjectById(String projectId) {
    try {
      var validateArgumentFuture =
          InternalFuture.runAsync(
              () -> {
                if (projectId.isEmpty()) {
                  throw new InvalidArgumentException(ModelDBMessages.PROJECT_ID_NOT_PRESENT_ERROR);
                }
              },
              executor);
      return validateArgumentFuture
          .thenCompose(
              unused ->
                  findProjects(
                      FindProjects.newBuilder()
                          .addProjectIds(projectId)
                          .setPageLimit(1)
                          .setPageNumber(1)
                          .build()),
              executor)
          .thenApply(
              response -> {
                if (response.getProjectsList().isEmpty()) {
                  throw new NotFoundException("Project not found for given Id");
                } else if (response.getProjectsCount() > 1) {
                  throw new InternalErrorException("More then one projects found");
                }
                return response.getProjects(0);
              },
              executor);
    } catch (Exception e) {
      return InternalFuture.failedStage(e);
    }
  }

  public InternalFuture<Project> updateProjectDescription(UpdateProjectDescription request) {
    InternalFuture<Void> validateParametersFuture =
        InternalFuture.runAsync(
            () -> {
              // Request Parameter Validation
              if (request.getId().isEmpty()) {
                var errorMessage = "Project ID is not found in UpdateProjectDescription request";
                throw new InvalidArgumentException(errorMessage);
              }
            },
            executor);

    return validateParametersFuture
        .thenCompose(
            unused ->
                checkProjectPermission(
                    request.getId(), ModelDBActionEnum.ModelDBServiceActions.UPDATE),
            executor)
        .thenCompose(unused -> getProjectById(request.getId()), executor)
        .thenCompose(
            project ->
                jdbi.withHandle(
                    handle -> {
                      var now = new Date().getTime();
                      handle
                          .createUpdate(
                              "update project set description = :description, date_updated = :dateUpdated, version_number=(version_number + 1) where id = :id")
                          .bind("id", project.getId())
                          .bind("description", request.getDescription())
                          .bind("dateUpdated", now)
                          .execute();
                      return project
                          .toBuilder()
                          .setDateUpdated(now)
                          .setDescription(request.getDescription())
                          .setVersionNumber(project.getVersionNumber() + 1L)
                          .build();
                    }),
            executor);
  }

  public InternalFuture<GetProjectByName.Response> getProjectByName(GetProjectByName request) {
    // Request Parameter Validation
    InternalFuture<Void> validateParamFuture =
        InternalFuture.runAsync(
            () -> {
              if (request.getName().isEmpty()) {
                throw new InvalidArgumentException(
                    "Project name is not found in GetProjectByName request");
              }
            },
            executor);

    return validateParamFuture
        .thenCompose(
            unused ->
                FutureGrpc.ClientRequest(
                    uac.getUACService().getCurrentUser(ai.verta.uac.Empty.newBuilder().build()),
                    executor),
            executor)
        .thenCompose(
            userInfo -> {
              // Get the user info from the Context
              return getResourceItemsForWorkspace(
                      Optional.empty(),
                      Optional.empty(),
                      Optional.of(request.getName()),
                      ModelDBResourceEnum.ModelDBServiceResourceTypes.PROJECT)
                  .thenCompose(
                      responseItem -> {
                        if (responseItem.size() == 0) {
                          throw new NotFoundException("Project not found");
                        }

                        String workspaceName =
                            request.getWorkspaceName().isEmpty()
                                ? userInfo.getVertaInfo().getUsername()
                                : request.getWorkspaceName();

                        FindProjects.Builder findProjects =
                            FindProjects.newBuilder()
                                .addAllProjectIds(
                                    responseItem.stream()
                                        .map(GetResourcesResponseItem::getResourceId)
                                        .collect(Collectors.toList()))
                                .setWorkspaceName(workspaceName);
                        return findProjects(findProjects.build())
                            .thenApply(
                                response -> {
                                  Project selfOwnerProject = null;
                                  List<Project> sharedProjects = new ArrayList<>();

                                  for (Project project : response.getProjectsList()) {
                                    if (userInfo == null
                                        || project
                                            .getOwner()
                                            .equals(userInfo.getVertaInfo().getUserId())) {
                                      selfOwnerProject = project;
                                    } else {
                                      sharedProjects.add(project);
                                    }
                                  }

                                  var responseBuilder = GetProjectByName.Response.newBuilder();
                                  if (selfOwnerProject != null) {
                                    responseBuilder.setProjectByUser(selfOwnerProject);
                                  }
                                  responseBuilder.addAllSharedProjects(sharedProjects);

                                  return responseBuilder.build();
                                },
                                executor);
                      },
                      executor);
            },
            executor);
  }

  public InternalFuture<Void> logArtifacts(LogProjectArtifacts request) {
    final var projectId = request.getId();
    final var artifacts = request.getArtifactsList();
    final var now = Calendar.getInstance().getTimeInMillis();

    return checkProjectPermission(projectId, ModelDBActionEnum.ModelDBServiceActions.UPDATE)
        .thenCompose(
            unused ->
                jdbi.useHandle(
                    handle -> artifactHandler.logArtifacts(handle, projectId, artifacts, false)),
            executor)
        .thenCompose(unused -> updateModifiedTimestamp(projectId, now), executor)
        .thenCompose(unused -> updateVersionNumber(projectId), executor);
  }

  public InternalFuture<List<Artifact>> getArtifacts(GetArtifacts request) {
    final var projectId = request.getId();
    final var key = request.getKey();
    Optional<String> maybeKey = key.isEmpty() ? Optional.empty() : Optional.of(key);

    InternalFuture<Void> validateParamFuture =
        InternalFuture.runAsync(
            () -> {
              if (request.getId().isEmpty()) {
                throw new InvalidArgumentException("Project ID not found in GetArtifacts request");
              }
            },
            executor);

    return validateParamFuture
        .thenCompose(
            unused ->
                checkProjectPermission(projectId, ModelDBActionEnum.ModelDBServiceActions.READ),
            executor)
        .thenCompose(unused -> artifactHandler.getArtifacts(projectId, maybeKey), executor)
        .thenApply(
            artifacts ->
                artifacts.stream()
                    .sorted(Comparator.comparing(Artifact::getKey))
                    .collect(Collectors.toList()),
            executor);
  }

  public InternalFuture<Void> deleteArtifacts(DeleteProjectArtifact request) {
    final var projectId = request.getId();
    final var now = Calendar.getInstance().getTimeInMillis();
    final var keys =
        request.getKey().isEmpty()
            ? new ArrayList<String>()
            : Collections.singletonList(request.getKey());
    Optional<List<String>> optionalKeys = keys.isEmpty() ? Optional.empty() : Optional.of(keys);

    return checkProjectPermission(projectId, ModelDBActionEnum.ModelDBServiceActions.UPDATE)
        .thenCompose(unused -> artifactHandler.deleteArtifacts(projectId, optionalKeys), executor)
        .thenCompose(unused -> updateModifiedTimestamp(projectId, now), executor)
        .thenCompose(unused -> updateVersionNumber(projectId), executor);
  }

  public InternalFuture<GetSummary.Response> getSummary(GetSummary request) {
    // Request Parameter Validation
    InternalFuture<Void> validateParamFuture =
        InternalFuture.runAsync(
            () -> {
              if (request.getEntityId().isEmpty()) {
                var errorMessage = "Project ID not found in GetSummary request";
                throw new InvalidArgumentException(errorMessage);
              }
            },
            executor);

    return validateParamFuture
        .thenCompose(
            unused ->
                checkProjectPermission(
                    request.getEntityId(), ModelDBActionEnum.ModelDBServiceActions.READ),
            executor)
        .thenCompose(unused -> getProjectById(request.getEntityId()), executor)
        .thenCompose(
            project -> {
              final var responseBuilder =
                  GetSummary.Response.newBuilder()
                      .setName(project.getName())
                      .setLastUpdatedTime(project.getDateUpdated());

              var experimentCountFuture =
                  getExperimentCount(Collections.singletonList(project.getId()))
                      .thenApply(responseBuilder::setTotalExperiment, executor);
              return experimentCountFuture
                  .thenCompose(
                      builder ->
                          getExperimentRunCount(Collections.singletonList(project.getId()))
                              .thenApply(builder::setTotalExperimentRuns, executor),
                      executor)
                  .thenCompose(
                      builder ->
                          futureExperimentRunDAO
                              .findExperimentRuns(
                                  FindExperimentRuns.newBuilder()
                                      .setProjectId(request.getEntityId())
                                      .build())
                              .thenApply(
                                  response -> {
                                    var experimentRuns = response.getExperimentRunsList();
                                    LastModifiedExperimentRunSummary
                                        lastModifiedExperimentRunSummary = null;
                                    List<MetricsSummary> minMaxMetricsValueList = new ArrayList<>();
                                    if (!experimentRuns.isEmpty()) {
                                      ExperimentRun lastModifiedExperimentRun = null;
                                      Map<String, Double[]> minMaxMetricsValueMap =
                                          new HashMap<>(); // In double[], Index 0 =
                                      // minValue, Index 1 =
                                      // maxValue
                                      Set<String> keySet = new HashSet<>();

                                      for (ExperimentRun experimentRun : experimentRuns) {
                                        if (lastModifiedExperimentRun == null
                                            || lastModifiedExperimentRun.getDateUpdated()
                                                < experimentRun.getDateUpdated()) {
                                          lastModifiedExperimentRun = experimentRun;
                                        }

                                        for (KeyValue keyValue : experimentRun.getMetricsList()) {
                                          keySet.add(keyValue.getKey());
                                          minMaxMetricsValueMap.putAll(
                                              getMinMaxMetricsValueMap(
                                                  minMaxMetricsValueMap, keyValue));
                                        }
                                      }

                                      lastModifiedExperimentRunSummary =
                                          LastModifiedExperimentRunSummary.newBuilder()
                                              .setLastUpdatedTime(
                                                  lastModifiedExperimentRun.getDateUpdated())
                                              .setName(lastModifiedExperimentRun.getName())
                                              .build();

                                      for (String key : keySet) {
                                        Double[] minMaxValueArray =
                                            minMaxMetricsValueMap.get(
                                                key); // Index 0 = minValue, Index 1
                                        // = maxValue
                                        var minMaxMetricsSummary =
                                            MetricsSummary.newBuilder()
                                                .setKey(key)
                                                .setMinValue(minMaxValueArray[0]) // Index 0 =
                                                // minValue
                                                .setMaxValue(
                                                    minMaxValueArray[1]) // Index 1 = maxValue
                                                .build();
                                        minMaxMetricsValueList.add(minMaxMetricsSummary);
                                      }
                                    }

                                    builder.addAllMetrics(minMaxMetricsValueList);

                                    if (lastModifiedExperimentRunSummary != null) {
                                      builder.setLastModifiedExperimentRunSummary(
                                          lastModifiedExperimentRunSummary);
                                    }

                                    return builder.build();
                                  },
                                  executor),
                      executor);
            },
            executor);
  }

  private Map<String, Double[]> getMinMaxMetricsValueMap(
      Map<String, Double[]> minMaxMetricsValueMap, KeyValue keyValue) {
    Double value = keyValue.getValue().getNumberValue();
    Double[] minMaxValueArray = minMaxMetricsValueMap.get(keyValue.getKey());
    if (minMaxValueArray == null) {
      minMaxValueArray = new Double[2]; // Index 0 = minValue, Index 1 = maxValue
    }
    if (minMaxValueArray[0] == null || minMaxValueArray[0] > value) {
      minMaxValueArray[0] = value;
    }
    if (minMaxValueArray[1] == null || minMaxValueArray[1] < value) {
      minMaxValueArray[1] = value;
    }
    return Collections.singletonMap(keyValue.getKey(), minMaxValueArray);
  }

  private InternalFuture<Long> getExperimentCount(List<String> projectIds) {
    return jdbi.withHandle(
            handle ->
                handle
                    .createQuery(
                        "SELECT COUNT(ee.id) FROM experiment ee WHERE ee.project_id IN (<project_ids>)")
                    .bindList(ModelDBConstants.PROJECT_IDS, projectIds)
                    .mapTo(Long.class)
                    .findOne())
        .thenApply(count -> count.orElse(0L), executor);
  }

  private InternalFuture<Long> getExperimentRunCount(List<String> projectIds) {
    return jdbi.withHandle(
            handle ->
                handle
                    .createQuery(
                        "SELECT COUNT(er.id) FROM experiment_run er WHERE er.project_id IN (<project_ids>)")
                    .bindList(ModelDBConstants.PROJECT_IDS, projectIds)
                    .mapTo(Long.class)
                    .findOne())
        .thenApply(count -> count.orElse(0L), executor);
  }

  public InternalFuture<Void> setProjectReadme(SetProjectReadme request) {
    // Request Parameter Validation
    InternalFuture<Void> validateParamFuture =
        InternalFuture.runAsync(
            () -> {
              if (request.getId().isEmpty()) {
                throw new InvalidArgumentException(
                    "Project ID not found in SetProjectReadme request");
              }
            },
            executor);

    return validateParamFuture
        .thenCompose(
            unused ->
                checkProjectPermission(
                    request.getId(), ModelDBActionEnum.ModelDBServiceActions.UPDATE),
            executor)
        .thenCompose(
            unused ->
                jdbi.useHandle(
                    handle ->
                        handle
                            .createUpdate(
                                "update project set readme_text = :readmeText where id = :id")
                            .bind("id", request.getId())
                            .bind("readmeText", request.getReadmeText())
                            .execute()),
            executor)
        .thenCompose(
            unused -> updateModifiedTimestamp(request.getId(), new Date().getTime()), executor)
        .thenCompose(unused -> updateVersionNumber(request.getId()), executor);
  }

  public InternalFuture<GetProjectReadme.Response> getProjectReadme(GetProjectReadme request) {
    // Request Parameter Validation
    InternalFuture<Void> validateParamFuture =
        InternalFuture.runAsync(
            () -> {
              if (request.getId().isEmpty()) {
                var errorMessage = "Project ID not found in GetProjectReadme request";
                throw new InvalidArgumentException(errorMessage);
              }
            },
            executor);

    return validateParamFuture
        .thenCompose(
            unused ->
                checkProjectPermission(
                    request.getId(), ModelDBActionEnum.ModelDBServiceActions.READ),
            executor)
        .thenCompose(
            unused ->
                jdbi.withHandle(
                    handle ->
                        handle
                            .createQuery("select readme_text from project where id = :id")
                            .bind("id", request.getId())
                            .mapTo(String.class)
                            .findOne()),
            executor)
        .thenApply(
            readmeTextOptional -> {
              var response = GetProjectReadme.Response.newBuilder();
              readmeTextOptional.ifPresent(response::setReadmeText);
              return response.build();
            },
            executor);
  }
>>>>>>> ac7e8eb4
}<|MERGE_RESOLUTION|>--- conflicted
+++ resolved
@@ -60,11 +60,7 @@
 import ai.verta.modeldb.utils.RdbmsUtils;
 import ai.verta.uac.Action;
 import ai.verta.uac.GetResourcesResponseItem;
-<<<<<<< HEAD
-=======
 import ai.verta.uac.GetSelfAllowedResources;
-import ai.verta.uac.GetWorkspaceById;
->>>>>>> ac7e8eb4
 import ai.verta.uac.IsSelfAllowed;
 import ai.verta.uac.ModelDBActionEnum;
 import ai.verta.uac.ResourceType;
@@ -105,11 +101,8 @@
   private final PredicatesHandler predicatesHandler;
   private final CodeVersionHandler codeVersionHandler;
   private final SortingHandler sortingHandler;
-<<<<<<< HEAD
+  private final FutureExperimentRunDAO futureExperimentRunDAO;
   private final UACApisUtil uacApisUtil;
-=======
-  private final FutureExperimentRunDAO futureExperimentRunDAO;
->>>>>>> ac7e8eb4
 
   public FutureProjectDAO(
       Executor executor,
@@ -118,21 +111,14 @@
       ArtifactStoreDAO artifactStoreDAO,
       DatasetVersionDAO datasetVersionDAO,
       MDBConfig mdbConfig,
-<<<<<<< HEAD
+      FutureExperimentRunDAO futureExperimentRunDAO,
       UACApisUtil uacApisUtil) {
-=======
-      FutureExperimentRunDAO futureExperimentRunDAO) {
-    this.executor = executor;
->>>>>>> ac7e8eb4
     this.jdbi = jdbi;
     this.isMssql = mdbConfig.getDatabase().getRdbConfiguration().isMssql();
-<<<<<<< HEAD
     this.executor = executor;
     this.uac = uac;
+    this.futureExperimentRunDAO = futureExperimentRunDAO;
     this.uacApisUtil = uacApisUtil;
-=======
-    this.futureExperimentRunDAO = futureExperimentRunDAO;
->>>>>>> ac7e8eb4
 
     var entityName = "ProjectEntity";
     attributeHandler = new AttributeHandler(executor, jdbi, entityName);
@@ -454,13 +440,8 @@
                         ModelDBResourceEnum.ModelDBServiceResourceTypes.PROJECT);
               } else {
                 resourcesFuture =
-<<<<<<< HEAD
                     uacApisUtil.getResourceItemsForWorkspace(
-                        request.getWorkspaceName(),
-=======
-                    getResourceItemsForWorkspace(
                         Optional.of(request.getWorkspaceName()),
->>>>>>> ac7e8eb4
                         Optional.of(request.getProjectIdsList()),
                         Optional.empty(),
                         ModelDBResourceEnum.ModelDBServiceResourceTypes.PROJECT);
@@ -782,57 +763,6 @@
     }
     return sortedProjects;
   }
-<<<<<<< HEAD
-=======
-
-  private InternalFuture<List<GetResourcesResponseItem>> getResourceItemsForLoginUserWorkspace(
-      String workspaceName,
-      Optional<List<String>> resourceIdsOptional,
-      ModelDBResourceEnum.ModelDBServiceResourceTypes resourceTypes) {
-    var resourceType =
-        ResourceType.newBuilder().setModeldbServiceResourceType(resourceTypes).build();
-    Resources.Builder resources =
-        Resources.newBuilder()
-            .setResourceType(resourceType)
-            .setService(ServiceEnum.Service.MODELDB_SERVICE);
-
-    if (!resourceIdsOptional.isEmpty() && resourceIdsOptional.isPresent()) {
-      resources.addAllResourceIds(
-          resourceIdsOptional.get().stream().map(String::valueOf).collect(Collectors.toSet()));
-    }
-
-    var builder = GetResources.newBuilder().setResources(resources.build());
-    builder.setWorkspaceName(workspaceName);
-    return FutureGrpc.ClientRequest(
-            uac.getCollaboratorService().getResourcesSpecialPersonalWorkspace(builder.build()),
-            executor)
-        .thenApply(GetResources.Response::getItemList, executor);
-  }
-
-  private InternalFuture<List<GetResourcesResponseItem>> getResourceItemsForWorkspace(
-      Optional<String> workspaceName,
-      Optional<List<String>> resourceIdsOptional,
-      Optional<String> resourceName,
-      ModelDBResourceEnum.ModelDBServiceResourceTypes resourceTypes) {
-    var resourceType =
-        ResourceType.newBuilder().setModeldbServiceResourceType(resourceTypes).build();
-    Resources.Builder resources =
-        Resources.newBuilder()
-            .setResourceType(resourceType)
-            .setService(ServiceEnum.Service.MODELDB_SERVICE);
-
-    if (!resourceIdsOptional.isEmpty() && resourceIdsOptional.isPresent()) {
-      resources.addAllResourceIds(
-          resourceIdsOptional.get().stream().map(String::valueOf).collect(Collectors.toSet()));
-    }
-
-    var builder = GetResources.newBuilder().setResources(resources.build());
-    workspaceName.ifPresent(builder::setWorkspaceName);
-    resourceName.ifPresent(builder::setResourceName);
-    return FutureGrpc.ClientRequest(
-            uac.getCollaboratorService().getResources(builder.build()), executor)
-        .thenApply(GetResources.Response::getItemList, executor);
-  }
 
   public InternalFuture<List<GetResourcesResponseItem>> deleteProjects(List<String> projectIds) {
     // validate argument
@@ -868,7 +798,7 @@
             executor)
         .thenCompose(
             allowedProjectIds ->
-                getResourceItemsForWorkspace(
+                uacApisUtil.getResourceItemsForWorkspace(
                     Optional.empty(),
                     Optional.of(allowedProjectIds),
                     Optional.empty(),
@@ -1039,7 +969,8 @@
         .thenCompose(
             userInfo -> {
               // Get the user info from the Context
-              return getResourceItemsForWorkspace(
+              return uacApisUtil
+                  .getResourceItemsForWorkspace(
                       Optional.empty(),
                       Optional.empty(),
                       Optional.of(request.getName()),
@@ -1372,5 +1303,4 @@
             },
             executor);
   }
->>>>>>> ac7e8eb4
 }