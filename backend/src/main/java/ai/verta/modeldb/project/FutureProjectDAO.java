--- conflicted
+++ resolved
@@ -8,10 +8,6 @@
 import ai.verta.modeldb.GetAttributes;
 import ai.verta.modeldb.GetTags;
 import ai.verta.modeldb.LogAttributes;
-<<<<<<< HEAD
-import ai.verta.modeldb.Project;
-=======
->>>>>>> f368c77a
 import ai.verta.modeldb.UpdateProjectAttributes;
 import ai.verta.modeldb.common.connections.UAC;
 import ai.verta.modeldb.common.futures.FutureGrpc;
@@ -161,9 +157,4 @@
             },
             executor);
   }
-
-  public InternalFuture<Project> getPreAccessProjectById(String projectId) {
-    // TODO: Fix this later and return actual project details
-    return InternalFuture.completedInternalFuture(Project.newBuilder().build());
-  }
 }