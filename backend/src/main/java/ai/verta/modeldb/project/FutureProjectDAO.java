--- conflicted
+++ resolved
@@ -10,15 +10,11 @@
 import ai.verta.modeldb.DeleteProjectArtifact;
 import ai.verta.modeldb.DeleteProjectAttributes;
 import ai.verta.modeldb.DeleteProjectTags;
-<<<<<<< HEAD
+import ai.verta.modeldb.Empty;
 import ai.verta.modeldb.ExperimentRun;
 import ai.verta.modeldb.FindExperimentRuns;
 import ai.verta.modeldb.FindProjects;
 import ai.verta.modeldb.GetArtifacts;
-=======
-import ai.verta.modeldb.Empty;
-import ai.verta.modeldb.FindProjects;
->>>>>>> e79db543
 import ai.verta.modeldb.GetAttributes;
 import ai.verta.modeldb.GetProjectByName;
 import ai.verta.modeldb.GetProjectReadme;
@@ -27,23 +23,16 @@
 import ai.verta.modeldb.GetUrlForArtifact;
 import ai.verta.modeldb.LastModifiedExperimentRunSummary;
 import ai.verta.modeldb.LogAttributes;
-<<<<<<< HEAD
 import ai.verta.modeldb.LogProjectArtifacts;
 import ai.verta.modeldb.MetricsSummary;
-=======
->>>>>>> e79db543
 import ai.verta.modeldb.ModelDBConstants;
 import ai.verta.modeldb.ModelDBMessages;
 import ai.verta.modeldb.Project;
 import ai.verta.modeldb.ProjectVisibility;
-<<<<<<< HEAD
 import ai.verta.modeldb.SetProjectReadme;
 import ai.verta.modeldb.UpdateProjectAttributes;
 import ai.verta.modeldb.UpdateProjectDescription;
-=======
-import ai.verta.modeldb.UpdateProjectAttributes;
 import ai.verta.modeldb.VerifyConnectionResponse;
->>>>>>> e79db543
 import ai.verta.modeldb.artifactStore.ArtifactStoreDAO;
 import ai.verta.modeldb.common.CommonMessages;
 import ai.verta.modeldb.common.CommonUtils;
@@ -66,17 +55,10 @@
 import ai.verta.modeldb.experimentRun.subtypes.PredicatesHandler;
 import ai.verta.modeldb.experimentRun.subtypes.SortingHandler;
 import ai.verta.modeldb.experimentRun.subtypes.TagsHandler;
-<<<<<<< HEAD
-import ai.verta.modeldb.utils.ModelDBUtils;
-import ai.verta.modeldb.utils.RdbmsUtils;
-import ai.verta.uac.Action;
-import ai.verta.uac.Empty;
-=======
 import ai.verta.modeldb.reconcilers.ReconcilerInitializer;
 import ai.verta.modeldb.utils.ModelDBUtils;
 import ai.verta.modeldb.utils.RdbmsUtils;
 import ai.verta.uac.Action;
->>>>>>> e79db543
 import ai.verta.uac.GetResources;
 import ai.verta.uac.GetResourcesResponseItem;
 import ai.verta.uac.GetSelfAllowedResources;
@@ -87,7 +69,7 @@
 import ai.verta.uac.Resources;
 import ai.verta.uac.ServiceEnum;
 import ai.verta.uac.Workspace;
-<<<<<<< HEAD
+import java.sql.SQLException;
 import java.util.ArrayList;
 import java.util.Arrays;
 import java.util.Calendar;
@@ -96,14 +78,6 @@
 import java.util.Date;
 import java.util.HashMap;
 import java.util.HashSet;
-=======
-import java.sql.SQLException;
-import java.util.ArrayList;
-import java.util.Arrays;
-import java.util.Calendar;
-import java.util.Comparator;
-import java.util.HashMap;
->>>>>>> e79db543
 import java.util.LinkedList;
 import java.util.List;
 import java.util.Map;
@@ -129,10 +103,7 @@
   private final PredicatesHandler predicatesHandler;
   private final CodeVersionHandler codeVersionHandler;
   private final SortingHandler sortingHandler;
-<<<<<<< HEAD
   private final FutureExperimentRunDAO futureExperimentRunDAO;
-=======
->>>>>>> e79db543
 
   public FutureProjectDAO(
       Executor executor,
@@ -448,11 +419,6 @@
         unused -> artifactHandler.getUrlForArtifact(request), executor);
   }
 
-<<<<<<< HEAD
-  public InternalFuture<FindProjects.Response> findProjects(FindProjects request) {
-    return FutureGrpc.ClientRequest(
-            uac.getUACService().getCurrentUser(Empty.newBuilder().build()), executor)
-=======
   public InternalFuture<VerifyConnectionResponse> verifyConnection(Empty request) {
     return InternalFuture.completedInternalFuture(
         VerifyConnectionResponse.newBuilder().setStatus(true).build());
@@ -461,7 +427,6 @@
   public InternalFuture<FindProjects.Response> findProjects(FindProjects request) {
     return FutureGrpc.ClientRequest(
             uac.getUACService().getCurrentUser(ai.verta.uac.Empty.newBuilder().build()), executor)
->>>>>>> e79db543
         .thenCompose(
             userInfo -> {
               InternalFuture<List<GetResourcesResponseItem>> resourcesFuture;
@@ -475,11 +440,7 @@
               } else {
                 resourcesFuture =
                     getResourceItemsForWorkspace(
-<<<<<<< HEAD
                         Optional.of(request.getWorkspaceName()),
-=======
-                        request.getWorkspaceName(),
->>>>>>> e79db543
                         Optional.of(request.getProjectIdsList()),
                         Optional.empty(),
                         ModelDBResourceEnum.ModelDBServiceResourceTypes.PROJECT);
@@ -502,35 +463,8 @@
                           FindProjects.Response.newBuilder().build());
                     }
 
-<<<<<<< HEAD
-                    List<KeyValueQuery> predicates = new ArrayList<>(request.getPredicatesList());
-                    for (KeyValueQuery predicate : predicates) {
-                      // Validate if current user has access to the entity or not where predicate
-                      // key has an id
-                      RdbmsUtils.validatePredicates(
-                          ModelDBConstants.PROJECTS,
-                          new ArrayList<>(accessibleResourceIdsWithCollaborator),
-                          predicate,
-                          true);
-                    }
-
-                    final var futureLocalContext =
-                        InternalFuture.supplyAsync(
-                            () -> {
-                              final var localQueryContext = new QueryFilterContext();
-                              localQueryContext.getConditions().add("p.deleted = :deleted");
-                              localQueryContext.getBinds().add(q -> q.bind("deleted", false));
-
-                              localQueryContext.getConditions().add("p.created = :created");
-                              localQueryContext.getBinds().add(q -> q.bind("created", true));
-
-                              return localQueryContext;
-                            },
-                            executor);
-=======
                     final InternalFuture<QueryFilterContext> futureLocalContext =
                         getFutureLocalContext();
->>>>>>> e79db543
 
                     // futurePredicatesContext
                     final var futurePredicatesContext =
@@ -540,26 +474,8 @@
                     final var futureSortingContext =
                         sortingHandler.processSort(request.getSortKey(), request.getAscending());
 
-<<<<<<< HEAD
-                    final InternalFuture<QueryFilterContext> futureProjectIdsContext =
-                        InternalFuture.supplyAsync(
-                            () -> {
-                              final var localQueryContext = new QueryFilterContext();
-                              localQueryContext.getConditions().add(" p.id IN (<projectIds>) ");
-                              localQueryContext
-                                  .getBinds()
-                                  .add(
-                                      q ->
-                                          q.bindList(
-                                              "projectIds", accessibleResourceIdsWithCollaborator));
-
-                              return localQueryContext;
-                            },
-                            executor);
-=======
                     var futureProjectIdsContext =
                         getFutureProjectIdsContext(request, accessibleResourceIdsWithCollaborator);
->>>>>>> e79db543
 
                     final var futureProjects =
                         InternalFuture.sequence(
@@ -595,94 +511,11 @@
                                                   new HashMap<>();
                                               return query
                                                   .map(
-<<<<<<< HEAD
-                                                      (rs, ctx) -> {
-                                                        var projectBuilder =
-                                                            Project.newBuilder()
-                                                                .setId(rs.getString("p.id"))
-                                                                .setName(rs.getString("p.name"))
-                                                                .setDescription(
-                                                                    rs.getString("p.description"))
-                                                                .setDateUpdated(
-                                                                    rs.getLong("p.date_updated"))
-                                                                .setDateCreated(
-                                                                    rs.getLong("p.date_created"))
-                                                                .setOwner(rs.getString("p.owner"))
-                                                                .setVersionNumber(
-                                                                    rs.getLong("p.version_number"))
-                                                                .setShortName(
-                                                                    rs.getString("p.short_name"))
-                                                                .setReadmeText(
-                                                                    rs.getString("p.readme_text"));
-
-                                                        var projectResource =
-                                                            getResourcesMap.get(
-                                                                projectBuilder.getId());
-                                                        projectBuilder.setVisibility(
-                                                            projectResource.getVisibility());
-                                                        projectBuilder.setWorkspaceServiceId(
-                                                            projectResource.getWorkspaceId());
-                                                        projectBuilder.setOwner(
-                                                            String.valueOf(
-                                                                projectResource.getOwnerId()));
-                                                        projectBuilder.setCustomPermission(
-                                                            projectResource.getCustomPermission());
-
-                                                        Workspace workspace;
-                                                        if (cacheWorkspaceMap.containsKey(
-                                                            projectResource.getWorkspaceId())) {
-                                                          workspace =
-                                                              cacheWorkspaceMap.get(
-                                                                  projectResource.getWorkspaceId());
-                                                        } else {
-                                                          workspace =
-                                                              getWorkspaceById(
-                                                                      projectResource
-                                                                          .getWorkspaceId())
-                                                                  .get();
-                                                          cacheWorkspaceMap.put(
-                                                              workspace.getId(), workspace);
-                                                        }
-                                                        switch (workspace.getInternalIdCase()) {
-                                                          case ORG_ID:
-                                                            projectBuilder.setWorkspaceId(
-                                                                workspace.getOrgId());
-                                                            projectBuilder.setWorkspaceTypeValue(
-                                                                WorkspaceTypeEnum.WorkspaceType
-                                                                    .ORGANIZATION_VALUE);
-                                                            break;
-                                                          case USER_ID:
-                                                            projectBuilder.setWorkspaceId(
-                                                                workspace.getUserId());
-                                                            projectBuilder.setWorkspaceTypeValue(
-                                                                WorkspaceTypeEnum.WorkspaceType
-                                                                    .USER_VALUE);
-                                                            break;
-                                                          default:
-                                                            // Do nothing
-                                                            break;
-                                                        }
-
-                                                        ProjectVisibility visibility =
-                                                            (ProjectVisibility)
-                                                                ModelDBUtils.getOldVisibility(
-                                                                    ModelDBResourceEnum
-                                                                        .ModelDBServiceResourceTypes
-                                                                        .PROJECT,
-                                                                    projectResource
-                                                                        .getVisibility());
-                                                        projectBuilder.setProjectVisibility(
-                                                            visibility);
-
-                                                        return projectBuilder;
-                                                      })
-=======
                                                       (rs, ctx) ->
                                                           buildProjectBuilderFromResultSet(
                                                               getResourcesMap,
                                                               cacheWorkspaceMap,
                                                               rs))
->>>>>>> e79db543
                                                   .list();
                                             })
                                         .thenCompose(
@@ -779,29 +612,7 @@
                                     futureProjectIdsContext),
                                 executor)
                             .thenApply(QueryFilterContext::combine, executor)
-<<<<<<< HEAD
-                            .thenCompose(
-                                queryContext ->
-                                    jdbi.withHandle(
-                                        handle -> {
-                                          var sql = "select count(p.id) from project p ";
-
-                                          if (!queryContext.getConditions().isEmpty()) {
-                                            sql +=
-                                                " WHERE "
-                                                    + String.join(
-                                                        " AND ", queryContext.getConditions());
-                                          }
-
-                                          var query = handle.createQuery(sql);
-                                          queryContext.getBinds().forEach(b -> b.accept(query));
-
-                                          return query.mapTo(Long.class).one();
-                                        }),
-                                executor);
-=======
                             .thenCompose(this::getProjectCountBasedOnQueryFilter, executor);
->>>>>>> e79db543
 
                     return futureProjects
                         .thenApply(this::sortProjectFields, executor)
@@ -819,8 +630,6 @@
             executor);
   }
 
-<<<<<<< HEAD
-=======
   private InternalFuture<Long> getProjectCountBasedOnQueryFilter(QueryFilterContext queryContext) {
     return jdbi.withHandle(
         handle -> {
@@ -932,7 +741,6 @@
         executor);
   }
 
->>>>>>> e79db543
   private InternalFuture<Workspace> getWorkspaceById(long workspaceId) {
     return FutureGrpc.ClientRequest(
         uac.getWorkspaceService()
@@ -987,11 +795,7 @@
   }
 
   private InternalFuture<List<GetResourcesResponseItem>> getResourceItemsForWorkspace(
-<<<<<<< HEAD
       Optional<String> workspaceName,
-=======
-      String workspaceName,
->>>>>>> e79db543
       Optional<List<String>> resourceIdsOptional,
       Optional<String> resourceName,
       ModelDBResourceEnum.ModelDBServiceResourceTypes resourceTypes) {
@@ -1008,11 +812,7 @@
     }
 
     var builder = GetResources.newBuilder().setResources(resources.build());
-<<<<<<< HEAD
     workspaceName.ifPresent(builder::setWorkspaceName);
-=======
-    builder.setWorkspaceName(workspaceName);
->>>>>>> e79db543
     resourceName.ifPresent(builder::setResourceName);
     return FutureGrpc.ClientRequest(
             uac.getCollaboratorService().getResources(builder.build()), executor)
@@ -1052,22 +852,12 @@
             },
             executor)
         .thenCompose(
-<<<<<<< HEAD
-            allowedProjectIds -> {
-              return getResourceItemsForWorkspace(
-                  Optional.empty(),
-                  Optional.of(allowedProjectIds),
-                  Optional.empty(),
-                  ModelDBResourceEnum.ModelDBServiceResourceTypes.PROJECT);
-            },
-=======
             allowedProjectIds ->
                 getResourceItemsForWorkspace(
-                    "",
+                    Optional.empty(),
                     Optional.of(allowedProjectIds),
                     Optional.empty(),
                     ModelDBResourceEnum.ModelDBServiceResourceTypes.PROJECT),
->>>>>>> e79db543
             executor)
         .thenCompose(
             allowedProjectResources ->
@@ -1088,18 +878,10 @@
                               "Mark Projects as deleted : {}, count : {}",
                               allowedProjectResources,
                               updatedCount);
-<<<<<<< HEAD
-                          //                          allowedProjectResources.forEach(
-                          //                              allowedResource ->
-                          //
-                          // ReconcilerInitializer.softDeleteProjects.insert(
-                          //                                      allowedResource.getResourceId()));
-=======
                           allowedProjectResources.forEach(
                               allowedResource ->
                                   ReconcilerInitializer.softDeleteProjects.insert(
                                       allowedResource.getResourceId()));
->>>>>>> e79db543
                           LOGGER.debug("Project deleted successfully");
                         })
                     .thenApply(unused -> allowedProjectResources, executor),
@@ -1143,7 +925,6 @@
             },
             executor);
   }
-<<<<<<< HEAD
 
   public InternalFuture<Project> getProjectById(String projectId) {
     try {
@@ -1237,7 +1018,8 @@
         .thenCompose(
             unused ->
                 FutureGrpc.ClientRequest(
-                    uac.getUACService().getCurrentUser(Empty.newBuilder().build()), executor),
+                    uac.getUACService().getCurrentUser(ai.verta.uac.Empty.newBuilder().build()),
+                    executor),
             executor)
         .thenCompose(
             userInfo -> {
@@ -1575,6 +1357,4 @@
             },
             executor);
   }
-=======
->>>>>>> e79db543
 }