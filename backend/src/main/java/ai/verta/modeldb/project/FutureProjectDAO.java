package ai.verta.modeldb.project;

import ai.verta.common.Artifact;
import ai.verta.common.KeyValue;
import ai.verta.common.KeyValueQuery;
import ai.verta.common.ModelDBResourceEnum;
import ai.verta.common.Pagination;
import ai.verta.common.WorkspaceTypeEnum;
import ai.verta.modeldb.AddProjectTags;
import ai.verta.modeldb.CreateProject;
import ai.verta.modeldb.DeleteProjectArtifact;
import ai.verta.modeldb.DeleteProjectAttributes;
import ai.verta.modeldb.DeleteProjectTags;
import ai.verta.modeldb.Empty;
import ai.verta.modeldb.ExperimentRun;
import ai.verta.modeldb.FindExperimentRuns;
import ai.verta.modeldb.FindProjects;
import ai.verta.modeldb.GetArtifacts;
import ai.verta.modeldb.GetAttributes;
import ai.verta.modeldb.GetProjectByName;
import ai.verta.modeldb.GetProjectCodeVersion;
import ai.verta.modeldb.GetProjectReadme;
import ai.verta.modeldb.GetProjectShortName;
import ai.verta.modeldb.GetSummary;
import ai.verta.modeldb.GetTags;
import ai.verta.modeldb.GetUrlForArtifact;
import ai.verta.modeldb.LastModifiedExperimentRunSummary;
import ai.verta.modeldb.LogAttributes;
import ai.verta.modeldb.LogProjectArtifacts;
import ai.verta.modeldb.LogProjectCodeVersion;
import ai.verta.modeldb.MetricsSummary;
import ai.verta.modeldb.ModelDBConstants;
import ai.verta.modeldb.ModelDBMessages;
import ai.verta.modeldb.Project;
import ai.verta.modeldb.ProjectVisibility;
import ai.verta.modeldb.SetProjectReadme;
import ai.verta.modeldb.SetProjectShortName;
import ai.verta.modeldb.UpdateProjectAttributes;
import ai.verta.modeldb.UpdateProjectDescription;
import ai.verta.modeldb.VerifyConnectionResponse;
import ai.verta.modeldb.artifactStore.ArtifactStoreDAO;
import ai.verta.modeldb.common.CommonMessages;
import ai.verta.modeldb.common.CommonUtils;
import ai.verta.modeldb.common.connections.UAC;
import ai.verta.modeldb.common.exceptions.AlreadyExistsException;
import ai.verta.modeldb.common.exceptions.InternalErrorException;
import ai.verta.modeldb.common.exceptions.InvalidArgumentException;
import ai.verta.modeldb.common.exceptions.NotFoundException;
import ai.verta.modeldb.common.futures.FutureGrpc;
import ai.verta.modeldb.common.futures.FutureJdbi;
import ai.verta.modeldb.common.futures.InternalFuture;
import ai.verta.modeldb.common.query.QueryFilterContext;
import ai.verta.modeldb.config.MDBConfig;
import ai.verta.modeldb.datasetVersion.DatasetVersionDAO;
import ai.verta.modeldb.exceptions.PermissionDeniedException;
import ai.verta.modeldb.experimentRun.FutureExperimentRunDAO;
import ai.verta.modeldb.experimentRun.subtypes.ArtifactHandler;
import ai.verta.modeldb.experimentRun.subtypes.AttributeHandler;
import ai.verta.modeldb.experimentRun.subtypes.CodeVersionHandler;
import ai.verta.modeldb.experimentRun.subtypes.DatasetHandler;
import ai.verta.modeldb.experimentRun.subtypes.PredicatesHandler;
import ai.verta.modeldb.experimentRun.subtypes.SortingHandler;
import ai.verta.modeldb.experimentRun.subtypes.TagsHandler;
<<<<<<< HEAD
import ai.verta.modeldb.project.subtypes.CreateProjectHandler;
import ai.verta.modeldb.utils.ModelDBUtils;
import ai.verta.modeldb.utils.RdbmsUtils;
import ai.verta.uac.Action;
import ai.verta.uac.CollaboratorPermissions;
import ai.verta.uac.DeleteResources;
import ai.verta.uac.Empty;
import ai.verta.uac.GetResources;
import ai.verta.uac.GetResourcesResponseItem;
import ai.verta.uac.GetSelfAllowedResources;
import ai.verta.uac.GetWorkspaceById;
import ai.verta.uac.GetWorkspaceByName;
=======
import ai.verta.modeldb.reconcilers.ReconcilerInitializer;
import ai.verta.modeldb.utils.ModelDBUtils;
import ai.verta.modeldb.utils.RdbmsUtils;
import ai.verta.uac.Action;
import ai.verta.uac.GetResourcesResponseItem;
import ai.verta.uac.GetSelfAllowedResources;
>>>>>>> a5d68b3c
import ai.verta.uac.IsSelfAllowed;
import ai.verta.uac.ModelDBActionEnum;
import ai.verta.uac.ResourceType;
import ai.verta.uac.ResourceVisibility;
import ai.verta.uac.Resources;
import ai.verta.uac.ServiceEnum;
import ai.verta.uac.SetResource;
import ai.verta.uac.Workspace;
import java.sql.SQLException;
import java.util.ArrayList;
import java.util.Arrays;
import java.util.Calendar;
import java.util.Collections;
import java.util.Comparator;
import java.util.Date;
import java.util.HashMap;
import java.util.HashSet;
import java.util.LinkedList;
import java.util.List;
import java.util.Map;
import java.util.Optional;
import java.util.Set;
import java.util.concurrent.Executor;
import java.util.stream.Collectors;
import org.apache.logging.log4j.LogManager;
import org.apache.logging.log4j.Logger;
import org.jdbi.v3.core.statement.Query;

public class FutureProjectDAO {
  private static final Logger LOGGER = LogManager.getLogger(FutureProjectDAO.class);

  private final FutureJdbi jdbi;
  private final Executor executor;
  private final UAC uac;
  private final boolean isMssql;

  private final AttributeHandler attributeHandler;
  private final TagsHandler tagsHandler;
  private final ArtifactHandler artifactHandler;
  private final PredicatesHandler predicatesHandler;
  private final CodeVersionHandler codeVersionHandler;
  private final SortingHandler sortingHandler;
  private final FutureExperimentRunDAO futureExperimentRunDAO;
<<<<<<< HEAD
  private final CreateProjectHandler createProjectHandler;
=======
  private final UACApisUtil uacApisUtil;
>>>>>>> a5d68b3c

  public FutureProjectDAO(
      Executor executor,
      FutureJdbi jdbi,
      UAC uac,
      ArtifactStoreDAO artifactStoreDAO,
      DatasetVersionDAO datasetVersionDAO,
      MDBConfig mdbConfig,
      FutureExperimentRunDAO futureExperimentRunDAO,
      UACApisUtil uacApisUtil) {
    this.jdbi = jdbi;
    this.isMssql = mdbConfig.getDatabase().getRdbConfiguration().isMssql();
    this.executor = executor;
    this.uac = uac;
    this.futureExperimentRunDAO = futureExperimentRunDAO;
    this.uacApisUtil = uacApisUtil;

    var entityName = "ProjectEntity";
    attributeHandler = new AttributeHandler(executor, jdbi, entityName);
    tagsHandler = new TagsHandler(executor, jdbi, entityName);
    codeVersionHandler = new CodeVersionHandler(executor, jdbi, "project");
    DatasetHandler datasetHandler = new DatasetHandler(executor, jdbi, entityName, mdbConfig);
    artifactHandler =
        new ArtifactHandler(
            executor,
            jdbi,
            entityName,
            codeVersionHandler,
            datasetHandler,
            artifactStoreDAO,
            datasetVersionDAO,
            mdbConfig);
    predicatesHandler = new PredicatesHandler(executor, "project", "p", uacApisUtil);
    sortingHandler = new SortingHandler("project");
    createProjectHandler =
        new CreateProjectHandler(
            executor, jdbi, mdbConfig, uac, attributeHandler, tagsHandler, artifactHandler);
  }

  public InternalFuture<Void> deleteAttributes(DeleteProjectAttributes request) {
    final var projectId = request.getId();
    final var now = Calendar.getInstance().getTimeInMillis();

    var validateArgumentFuture =
        InternalFuture.runAsync(
            () -> {
              if (projectId.isEmpty()) {
                throw new InvalidArgumentException(ModelDBMessages.PROJECT_ID_NOT_PRESENT_ERROR);
              }
            },
            executor);

    final Optional<List<String>> maybeKeys =
        request.getDeleteAll() ? Optional.empty() : Optional.of(request.getAttributeKeysList());

    return validateArgumentFuture
        .thenCompose(
            unused ->
                checkProjectPermission(projectId, ModelDBActionEnum.ModelDBServiceActions.UPDATE),
            executor)
        .thenCompose(
            unused ->
                jdbi.useHandle(
                    handle -> attributeHandler.deleteKeyValues(handle, projectId, maybeKeys)),
            executor)
        .thenCompose(unused -> updateModifiedTimestamp(projectId, now), executor)
        .thenCompose(unused -> updateVersionNumber(projectId), executor);
  }

  public InternalFuture<List<KeyValue>> getAttributes(GetAttributes request) {
    final var projectId = request.getId();
    final var keys = request.getAttributeKeysList();
    final var getAll = request.getGetAll();

    var validateArgumentFuture =
        InternalFuture.runAsync(
            () -> {
              if (projectId.isEmpty()) {
                throw new InvalidArgumentException(ModelDBMessages.PROJECT_ID_NOT_PRESENT_ERROR);
              } else if (keys.isEmpty() && !getAll) {
                throw new InvalidArgumentException("Attribute keys not present");
              }
            },
            executor);

    return validateArgumentFuture
        .thenCompose(
            unused ->
                checkProjectPermission(projectId, ModelDBActionEnum.ModelDBServiceActions.READ),
            executor)
        .thenCompose(unused -> attributeHandler.getKeyValues(projectId, keys, getAll), executor);
  }

  public InternalFuture<Void> logAttributes(LogAttributes request) {
    final var projectId = request.getId();
    final var attributes = request.getAttributesList();
    final var now = Calendar.getInstance().getTimeInMillis();

    var validateArgumentFuture =
        InternalFuture.runAsync(
            () -> {
              if (projectId.isEmpty()) {
                throw new InvalidArgumentException(ModelDBMessages.PROJECT_ID_NOT_PRESENT_ERROR);
              } else if (attributes.isEmpty()) {
                throw new InvalidArgumentException("Attributes not present");
              }
            },
            executor);

    return validateArgumentFuture
        .thenCompose(
            unused ->
                checkProjectPermission(projectId, ModelDBActionEnum.ModelDBServiceActions.UPDATE),
            executor)
        .thenCompose(
            unused ->
                jdbi.useHandle(
                    handle -> attributeHandler.logKeyValues(handle, projectId, attributes)),
            executor)
        .thenCompose(unused -> updateModifiedTimestamp(projectId, now), executor)
        .thenCompose(unused -> updateVersionNumber(projectId), executor);
  }

  public InternalFuture<Void> updateProjectAttributes(UpdateProjectAttributes request) {
    final var projectId = request.getId();
    final var attribute = request.getAttribute();
    final var now = Calendar.getInstance().getTimeInMillis();

    var validateArgumentFuture =
        InternalFuture.runAsync(
            () -> {
              if (projectId.isEmpty()) {
                throw new InvalidArgumentException(ModelDBMessages.PROJECT_ID_NOT_PRESENT_ERROR);
              } else if (attribute.getKey().isEmpty()) {
                throw new InvalidArgumentException("Attribute not present");
              }
            },
            executor);

    return validateArgumentFuture
        .thenCompose(
            unused ->
                checkProjectPermission(projectId, ModelDBActionEnum.ModelDBServiceActions.UPDATE),
            executor)
        .thenCompose(
            unused ->
                jdbi.useHandle(
                    handle -> attributeHandler.updateKeyValue(handle, projectId, attribute)),
            executor)
        .thenCompose(unused -> updateModifiedTimestamp(projectId, now), executor)
        .thenCompose(unused -> updateVersionNumber(projectId), executor);
  }

  public InternalFuture<Void> addTags(AddProjectTags request) {
    final var projectId = request.getId();
    final var tags = request.getTagsList();
    final var now = Calendar.getInstance().getTimeInMillis();

    var validateArgumentFuture =
        InternalFuture.runAsync(
            () -> {
              if (projectId.isEmpty()) {
                throw new InvalidArgumentException(ModelDBMessages.PROJECT_ID_NOT_PRESENT_ERROR);
              } else if (tags.isEmpty()) {
                throw new InvalidArgumentException("Tags not present");
              }
            },
            executor);

    return validateArgumentFuture
        .thenCompose(
            unused ->
                checkProjectPermission(projectId, ModelDBActionEnum.ModelDBServiceActions.UPDATE),
            executor)
        .thenCompose(
            unused -> jdbi.useHandle(handle -> tagsHandler.addTags(handle, projectId, tags)),
            executor)
        .thenCompose(unused -> updateModifiedTimestamp(projectId, now), executor)
        .thenCompose(unused -> updateVersionNumber(projectId), executor);
  }

  public InternalFuture<Void> deleteTags(DeleteProjectTags request) {
    final var projectId = request.getId();
    final var now = Calendar.getInstance().getTimeInMillis();

    var validateArgumentFuture =
        InternalFuture.runAsync(
            () -> {
              if (projectId.isEmpty()) {
                throw new InvalidArgumentException(ModelDBMessages.PROJECT_ID_NOT_PRESENT_ERROR);
              }
            },
            executor);

    final Optional<List<String>> maybeTags =
        request.getDeleteAll() ? Optional.empty() : Optional.of(request.getTagsList());

    return validateArgumentFuture
        .thenCompose(
            unused ->
                checkProjectPermission(projectId, ModelDBActionEnum.ModelDBServiceActions.UPDATE),
            executor)
        .thenCompose(
            unused ->
                jdbi.useHandle(handle -> tagsHandler.deleteTags(handle, projectId, maybeTags)),
            executor)
        .thenCompose(unused -> updateModifiedTimestamp(projectId, now), executor)
        .thenCompose(unused -> updateVersionNumber(projectId), executor);
  }

  public InternalFuture<List<String>> getTags(GetTags request) {
    final var projectId = request.getId();
    var validateArgumentFuture =
        InternalFuture.runAsync(
            () -> {
              if (projectId.isEmpty()) {
                throw new InvalidArgumentException(ModelDBMessages.PROJECT_ID_NOT_PRESENT_ERROR);
              }
            },
            executor);

    return validateArgumentFuture
        .thenCompose(
            unused ->
                checkProjectPermission(projectId, ModelDBActionEnum.ModelDBServiceActions.READ),
            executor)
        .thenCompose(unused -> tagsHandler.getTags(projectId), executor);
  }

  private InternalFuture<Void> updateModifiedTimestamp(String projectId, Long now) {
    String greatestValueStr;
    if (isMssql) {
      greatestValueStr =
          "(SELECT MAX(value) FROM (VALUES (date_updated),(:now)) AS maxvalues(value))";
    } else {
      greatestValueStr = "greatest(date_updated, :now)";
    }

    return jdbi.useHandle(
        handle ->
            handle
                .createUpdate(
                    String.format(
                        "update project set date_updated=%s where id=:project_id",
                        greatestValueStr))
                .bind("project_id", projectId)
                .bind("now", now)
                .execute());
  }

  private InternalFuture<Void> updateVersionNumber(String projectId) {
    return jdbi.useHandle(
        handle ->
            handle
                .createUpdate(
                    "update project set version_number=(version_number + 1) where id=:project_id")
                .bind("project_id", projectId)
                .execute());
  }

  public InternalFuture<Void> checkProjectPermission(
      String projId, ModelDBActionEnum.ModelDBServiceActions action) {
    var resourceBuilder =
        Resources.newBuilder()
            .setService(ServiceEnum.Service.MODELDB_SERVICE)
            .setResourceType(
                ResourceType.newBuilder()
                    .setModeldbServiceResourceType(
                        ModelDBResourceEnum.ModelDBServiceResourceTypes.PROJECT));
    if (projId != null) {
      resourceBuilder.addResourceIds(projId);
    }
    return FutureGrpc.ClientRequest(
            uac.getAuthzService()
                .isSelfAllowed(
                    IsSelfAllowed.newBuilder()
                        .addActions(
                            Action.newBuilder()
                                .setModeldbServiceAction(action)
                                .setService(ServiceEnum.Service.MODELDB_SERVICE))
                        .addResources(resourceBuilder.build())
                        .build()),
            executor)
        .thenAccept(
            response -> {
              if (!response.getAllowed()) {
                throw new PermissionDeniedException("Permission denied");
              }
            },
            executor);
  }

  public InternalFuture<Long> getProjectDatasetCount(String projectId) {
    return checkProjectPermission(projectId, ModelDBActionEnum.ModelDBServiceActions.READ)
        .thenCompose(
            unused ->
                jdbi.withHandle(
                    handle -> {
                      var queryStr =
                          "SELECT COUNT(distinct ar.linked_artifact_id) from artifact ar inner join experiment_run er ON er.id = ar.experiment_run_id "
                              + " WHERE er.project_id = :projectId AND ar.experiment_run_id is not null AND ar.linked_artifact_id <> '' ";
                      return handle
                          .createQuery(queryStr)
                          .bind("projectId", projectId)
                          .mapTo(Long.class)
                          .one();
                    }),
            executor);
  }

  public InternalFuture<GetUrlForArtifact.Response> getUrlForArtifact(GetUrlForArtifact request) {
    final var projectId = request.getId();

    InternalFuture<Void> permissionCheck;
    if (request.getMethod().equalsIgnoreCase("get")) {
      permissionCheck =
          checkProjectPermission(projectId, ModelDBActionEnum.ModelDBServiceActions.READ);
    } else {
      permissionCheck =
          checkProjectPermission(projectId, ModelDBActionEnum.ModelDBServiceActions.UPDATE);
    }

    return permissionCheck.thenCompose(
        unused -> artifactHandler.getUrlForArtifact(request), executor);
  }

  public InternalFuture<VerifyConnectionResponse> verifyConnection(Empty request) {
    return InternalFuture.completedInternalFuture(
        VerifyConnectionResponse.newBuilder().setStatus(true).build());
  }

  public InternalFuture<FindProjects.Response> findProjects(FindProjects request) {
    return FutureGrpc.ClientRequest(
            uac.getUACService().getCurrentUser(ai.verta.uac.Empty.newBuilder().build()), executor)
        .thenCompose(
            userInfo -> {
              InternalFuture<List<GetResourcesResponseItem>> resourcesFuture;
              if (request.getWorkspaceName().isEmpty()
                  || request.getWorkspaceName().equals(userInfo.getVertaInfo().getUsername())) {
                resourcesFuture =
                    uacApisUtil.getResourceItemsForLoginUserWorkspace(
                        request.getWorkspaceName(),
                        Optional.of(request.getProjectIdsList()),
                        ModelDBResourceEnum.ModelDBServiceResourceTypes.PROJECT);
              } else {
                resourcesFuture =
                    uacApisUtil.getResourceItemsForWorkspace(
                        Optional.of(request.getWorkspaceName()),
                        Optional.of(request.getProjectIdsList()),
                        Optional.empty(),
                        ModelDBResourceEnum.ModelDBServiceResourceTypes.PROJECT);
              }

              return resourcesFuture.thenCompose(
                  getResourceItems -> {
                    Map<String, GetResourcesResponseItem> getResourcesMap = new HashMap<>();
                    Set<String> accessibleResourceIdsWithCollaborator =
                        getResourceItems.stream()
                            .peek(
                                responseItem ->
                                    getResourcesMap.put(responseItem.getResourceId(), responseItem))
                            .map(GetResourcesResponseItem::getResourceId)
                            .collect(Collectors.toSet());

                    if (accessibleResourceIdsWithCollaborator.isEmpty()) {
                      LOGGER.debug("Accessible Project Ids not found, size 0");
                      return InternalFuture.completedInternalFuture(
                          FindProjects.Response.newBuilder().build());
                    }

                    final InternalFuture<QueryFilterContext> futureLocalContext =
                        getFutureLocalContext();

                    // futurePredicatesContext
                    final var futurePredicatesContext =
                        predicatesHandler.processPredicates(request.getPredicatesList(), executor);

                    // futureSortingContext
                    final var futureSortingContext =
                        sortingHandler.processSort(request.getSortKey(), request.getAscending());

                    var futureProjectIdsContext =
                        getFutureProjectIdsContext(request, accessibleResourceIdsWithCollaborator);

                    final var futureProjects =
                        InternalFuture.sequence(
                                Arrays.asList(
                                    futureLocalContext,
                                    futurePredicatesContext,
                                    futureSortingContext,
                                    futureProjectIdsContext),
                                executor)
                            .thenApply(QueryFilterContext::combine, executor)
                            .thenCompose(
                                queryContext ->
                                    jdbi.withHandle(
                                            handle -> {
                                              var sql =
                                                  "select p.id, p.date_created, p.date_updated, p.name, p.description, p.owner, "
                                                      + "p.short_name, p.project_visibility, p.readme_text, "
                                                      + "p.deleted, p.version_number from project p ";

                                              Query query =
                                                  CommonUtils.buildQueryFromQueryContext(
                                                      "p",
                                                      Pagination.newBuilder()
                                                          .setPageLimit(request.getPageLimit())
                                                          .setPageNumber(request.getPageNumber())
                                                          .build(),
                                                      queryContext,
                                                      handle,
                                                      sql,
                                                      isMssql);

                                              Map<Long, Workspace> cacheWorkspaceMap =
                                                  new HashMap<>();
                                              return query
                                                  .map(
                                                      (rs, ctx) ->
                                                          buildProjectBuilderFromResultSet(
                                                              getResourcesMap,
                                                              cacheWorkspaceMap,
                                                              rs))
                                                  .list();
                                            })
                                        .thenCompose(
                                            builders -> {
                                              if (builders == null || builders.isEmpty()) {
                                                return InternalFuture.completedInternalFuture(
                                                    new LinkedList<Project>());
                                              }

                                              var futureBuildersStream =
                                                  InternalFuture.completedInternalFuture(
                                                      builders.stream());
                                              final var ids =
                                                  builders.stream()
                                                      .map(Project.Builder::getId)
                                                      .collect(Collectors.toSet());

                                              // Get tags
                                              final var futureTags = tagsHandler.getTagsMap(ids);
                                              futureBuildersStream =
                                                  futureBuildersStream.thenCombine(
                                                      futureTags,
                                                      (stream, tags) ->
                                                          stream.map(
                                                              builder ->
                                                                  builder.addAllTags(
                                                                      tags.get(builder.getId()))),
                                                      executor);

                                              // Get attributes
                                              final var futureAttributes =
                                                  attributeHandler.getKeyValuesMap(ids);
                                              futureBuildersStream =
                                                  futureBuildersStream.thenCombine(
                                                      futureAttributes,
                                                      (stream, attributes) ->
                                                          stream.map(
                                                              builder ->
                                                                  builder.addAllAttributes(
                                                                      attributes.get(
                                                                          builder.getId()))),
                                                      executor);

                                              // Get artifacts
                                              final var futureArtifacts =
                                                  artifactHandler.getArtifactsMap(ids);
                                              futureBuildersStream =
                                                  futureBuildersStream.thenCombine(
                                                      futureArtifacts,
                                                      (stream, artifacts) ->
                                                          stream.map(
                                                              builder ->
                                                                  builder.addAllArtifacts(
                                                                      artifacts.get(
                                                                          builder.getId()))),
                                                      executor);

                                              final var futureCodeVersions =
                                                  codeVersionHandler.getCodeVersionMap(
                                                      new ArrayList<>(ids));
                                              futureBuildersStream =
                                                  futureBuildersStream.thenCombine(
                                                      futureCodeVersions,
                                                      (stream, codeVersionMap) ->
                                                          stream.map(
                                                              builder -> {
                                                                if (codeVersionMap.containsKey(
                                                                    builder.getId())) {
                                                                  return builder
                                                                      .setCodeVersionSnapshot(
                                                                          codeVersionMap.get(
                                                                              builder.getId()));
                                                                } else {
                                                                  return builder;
                                                                }
                                                              }),
                                                      executor);

                                              return futureBuildersStream.thenApply(
                                                  projectBuilders ->
                                                      projectBuilders
                                                          .map(Project.Builder::build)
                                                          .collect(Collectors.toList()),
                                                  executor);
                                            },
                                            executor),
                                executor);

                    final var futureCount =
                        InternalFuture.sequence(
                                Arrays.asList(
                                    futureLocalContext,
                                    futurePredicatesContext,
                                    futureProjectIdsContext),
                                executor)
                            .thenApply(QueryFilterContext::combine, executor)
                            .thenCompose(this::getProjectCountBasedOnQueryFilter, executor);

                    return futureProjects
                        .thenApply(this::sortProjectFields, executor)
                        .thenCombine(
                            futureCount,
                            (projects, count) ->
                                FindProjects.Response.newBuilder()
                                    .addAllProjects(projects)
                                    .setTotalRecords(count)
                                    .build(),
                            executor);
                  },
                  executor);
            },
            executor);
  }

  private InternalFuture<Long> getProjectCountBasedOnQueryFilter(QueryFilterContext queryContext) {
    return jdbi.withHandle(
        handle -> {
          var sql = "select count(p.id) from project p ";

          if (!queryContext.getConditions().isEmpty()) {
            sql += " WHERE " + String.join(" AND ", queryContext.getConditions());
          }

          var query = handle.createQuery(sql);
          queryContext.getBinds().forEach(b -> b.accept(query));

          return query.mapTo(Long.class).one();
        });
  }

  private Project.Builder buildProjectBuilderFromResultSet(
      Map<String, GetResourcesResponseItem> getResourcesMap,
      Map<Long, Workspace> cacheWorkspaceMap,
      java.sql.ResultSet rs)
      throws SQLException {
    var projectBuilder =
        Project.newBuilder()
            .setId(rs.getString("id"))
            .setName(rs.getString("name"))
            .setDescription(rs.getString("description"))
            .setDateUpdated(rs.getLong("date_updated"))
            .setDateCreated(rs.getLong("date_created"))
            .setOwner(rs.getString("owner"))
            .setVersionNumber(rs.getLong("version_number"))
            .setShortName(rs.getString("short_name"))
            .setReadmeText(rs.getString("readme_text"));

    var projectResource = getResourcesMap.get(projectBuilder.getId());
    projectBuilder.setVisibility(projectResource.getVisibility());
    projectBuilder.setWorkspaceServiceId(projectResource.getWorkspaceId());
    projectBuilder.setOwner(String.valueOf(projectResource.getOwnerId()));
    projectBuilder.setCustomPermission(projectResource.getCustomPermission());

    Workspace workspace;
    if (cacheWorkspaceMap.containsKey(projectResource.getWorkspaceId())) {
      workspace = cacheWorkspaceMap.get(projectResource.getWorkspaceId());
    } else {
      workspace = uacApisUtil.getWorkspaceById(projectResource.getWorkspaceId()).get();
      cacheWorkspaceMap.put(workspace.getId(), workspace);
    }
    switch (workspace.getInternalIdCase()) {
      case ORG_ID:
        projectBuilder.setWorkspaceId(workspace.getOrgId());
        projectBuilder.setWorkspaceTypeValue(WorkspaceTypeEnum.WorkspaceType.ORGANIZATION_VALUE);
        break;
      case USER_ID:
        projectBuilder.setWorkspaceId(workspace.getUserId());
        projectBuilder.setWorkspaceTypeValue(WorkspaceTypeEnum.WorkspaceType.USER_VALUE);
        break;
      default:
        // Do nothing
        break;
    }

    ProjectVisibility visibility =
        (ProjectVisibility)
            ModelDBUtils.getOldVisibility(
                ModelDBResourceEnum.ModelDBServiceResourceTypes.PROJECT,
                projectResource.getVisibility());
    projectBuilder.setProjectVisibility(visibility);

    return projectBuilder;
  }

  private InternalFuture<QueryFilterContext> getFutureLocalContext() {
    return InternalFuture.supplyAsync(
        () -> {
          final var localQueryContext = new QueryFilterContext();
          localQueryContext.getConditions().add("p.deleted = :deleted");
          localQueryContext.getBinds().add(q -> q.bind("deleted", false));

          localQueryContext.getConditions().add("p.created = :created");
          localQueryContext.getBinds().add(q -> q.bind("created", true));

          return localQueryContext;
        },
        executor);
  }

  private InternalFuture<QueryFilterContext> getFutureProjectIdsContext(
      FindProjects request, Set<String> accessibleResourceIdsWithCollaborator) {
    List<KeyValueQuery> predicates = new ArrayList<>(request.getPredicatesList());
    for (KeyValueQuery predicate : predicates) {
      // Validate if current user has access to the entity or not where predicate
      // key has an id
      RdbmsUtils.validatePredicates(
          ModelDBConstants.PROJECTS,
          new ArrayList<>(accessibleResourceIdsWithCollaborator),
          predicate,
          true);
    }

    return InternalFuture.supplyAsync(
        () -> {
          final var localQueryContext = new QueryFilterContext();
          localQueryContext.getConditions().add(" p.id IN (<projectIds>) ");
          localQueryContext
              .getBinds()
              .add(q -> q.bindList("projectIds", accessibleResourceIdsWithCollaborator));

          return localQueryContext;
        },
        executor);
  }

  private InternalFuture<Workspace> getWorkspaceByWorkspaceName(String workspaceName) {
    return FutureGrpc.ClientRequest(
        uac.getWorkspaceService()
            .getWorkspaceByName(GetWorkspaceByName.newBuilder().setName(workspaceName).build()),
        executor);
  }

  private List<Project> sortProjectFields(List<Project> projects) {
    List<Project> sortedProjects = new LinkedList<>();
    for (Project project : projects) {
      var projectBuilder = Project.newBuilder(project);
      projectBuilder
          .clearTags()
          .addAllTags(project.getTagsList().stream().sorted().collect(Collectors.toList()))
          .clearAttributes()
          .addAllAttributes(
              project.getAttributesList().stream()
                  .sorted(Comparator.comparing(KeyValue::getKey))
                  .collect(Collectors.toList()))
          .clearArtifacts()
          .addAllArtifacts(
              project.getArtifactsList().stream()
                  .sorted(Comparator.comparing(Artifact::getKey))
                  .collect(Collectors.toList()));
      sortedProjects.add(projectBuilder.build());
    }
    return sortedProjects;
  }

  public InternalFuture<List<GetResourcesResponseItem>> deleteProjects(List<String> projectIds) {
    // validate argument
    InternalFuture<Void> validateArgumentFuture =
        InternalFuture.runAsync(
            () -> {
              // Request Parameter Validation
              if (projectIds.isEmpty() || projectIds.stream().allMatch(String::isEmpty)) {
                var errorMessage = "Project ID not found in request";
                throw new InvalidArgumentException(errorMessage);
              }
            },
            executor);

    return validateArgumentFuture
        .thenCompose(
            unused -> {
              // Get self allowed resources id where user has delete permission
              return getSelfAllowedResources(
                  ModelDBResourceEnum.ModelDBServiceResourceTypes.PROJECT,
                  ModelDBActionEnum.ModelDBServiceActions.DELETE,
                  projectIds);
            },
            executor)
        .thenApply(
            allowedProjectIds -> {
              if (allowedProjectIds.isEmpty()) {
                throw new PermissionDeniedException(
                    "Delete Access Denied for given project Ids : " + projectIds);
              }
              return allowedProjectIds;
            },
            executor)
        .thenCompose(
            allowedProjectIds ->
                uacApisUtil.getResourceItemsForWorkspace(
                    Optional.empty(),
                    Optional.of(allowedProjectIds),
                    Optional.empty(),
                    ModelDBResourceEnum.ModelDBServiceResourceTypes.PROJECT),
            executor)
        .thenCompose(
            allowedProjectResources ->
                jdbi.useHandle(
                        handle -> {
                          var updatedCount =
                              handle
                                  .createUpdate(
                                      "update project set deleted = :deleted where id IN (<projectIds>)")
                                  .bind("deleted", true)
                                  .bindList(
                                      "projectIds",
                                      allowedProjectResources.stream()
                                          .map(GetResourcesResponseItem::getResourceId)
                                          .collect(Collectors.toList()))
                                  .execute();
                          LOGGER.debug(
                              "Mark Projects as deleted : {}, count : {}",
                              allowedProjectResources,
                              updatedCount);
                          allowedProjectResources.forEach(
                              allowedResource ->
                                  ReconcilerInitializer.softDeleteProjects.insert(
                                      allowedResource.getResourceId()));
                          LOGGER.debug("Project deleted successfully");
                        })
                    .thenApply(unused -> allowedProjectResources, executor),
            executor);
  }

  private InternalFuture<List<String>> getSelfAllowedResources(
      ModelDBResourceEnum.ModelDBServiceResourceTypes modelDBServiceResourceTypes,
      ModelDBActionEnum.ModelDBServiceActions modelDBServiceActions,
      List<String> requestedResourcesIds) {
    var action =
        Action.newBuilder()
            .setService(ServiceEnum.Service.MODELDB_SERVICE)
            .setModeldbServiceAction(modelDBServiceActions)
            .build();
    GetSelfAllowedResources getAllowedResourcesRequest =
        GetSelfAllowedResources.newBuilder()
            .addActions(action)
            .setResourceType(
                ResourceType.newBuilder()
                    .setModeldbServiceResourceType(modelDBServiceResourceTypes))
            .setService(ServiceEnum.Service.MODELDB_SERVICE)
            .build();
    return FutureGrpc.ClientRequest(
            uac.getAuthzService().getSelfAllowedResources(getAllowedResourcesRequest), executor)
        .thenApply(
            getAllowedResourcesResponse -> {
              LOGGER.trace(CommonMessages.ROLE_SERVICE_RES_RECEIVED_MSG);
              LOGGER.trace(
                  CommonMessages.ROLE_SERVICE_RES_RECEIVED_TRACE_MSG, getAllowedResourcesResponse);

              var resourcesIds = new ArrayList<String>();
              if (!getAllowedResourcesResponse.getResourcesList().isEmpty()) {
                for (Resources resources : getAllowedResourcesResponse.getResourcesList()) {
                  resourcesIds.addAll(resources.getResourceIdsList());
                }
                // Validate if current user has access to the entity or not
                resourcesIds.retainAll(requestedResourcesIds);
              }
              return resourcesIds;
            },
            executor);
  }

  public InternalFuture<Project> getProjectById(String projectId) {
    try {
      var validateArgumentFuture =
          InternalFuture.runAsync(
              () -> {
                if (projectId.isEmpty()) {
                  throw new InvalidArgumentException(ModelDBMessages.PROJECT_ID_NOT_PRESENT_ERROR);
                }
              },
              executor);
      return validateArgumentFuture
          .thenCompose(
              unused ->
                  findProjects(
                      FindProjects.newBuilder()
                          .addProjectIds(projectId)
                          .setPageLimit(1)
                          .setPageNumber(1)
                          .build()),
              executor)
          .thenApply(
              response -> {
                if (response.getProjectsList().isEmpty()) {
                  throw new NotFoundException("Project not found for given Id");
                } else if (response.getProjectsCount() > 1) {
                  throw new InternalErrorException("More then one projects found");
                }
                return response.getProjects(0);
              },
              executor);
    } catch (Exception e) {
      return InternalFuture.failedStage(e);
    }
  }

  public InternalFuture<Project> updateProjectDescription(UpdateProjectDescription request) {
    InternalFuture<Void> validateParametersFuture =
        InternalFuture.runAsync(
            () -> {
              // Request Parameter Validation
              if (request.getId().isEmpty()) {
                var errorMessage = "Project ID is not found in UpdateProjectDescription request";
                throw new InvalidArgumentException(errorMessage);
              }
            },
            executor);

    return validateParametersFuture
        .thenCompose(
            unused ->
                checkProjectPermission(
                    request.getId(), ModelDBActionEnum.ModelDBServiceActions.UPDATE),
            executor)
        .thenCompose(unused -> getProjectById(request.getId()), executor)
        .thenCompose(
            project ->
                jdbi.withHandle(
                    handle -> {
                      var now = new Date().getTime();
                      handle
                          .createUpdate(
                              "update project set description = :description, date_updated = :dateUpdated, version_number=(version_number + 1) where id = :id")
                          .bind("id", project.getId())
                          .bind("description", request.getDescription())
                          .bind("dateUpdated", now)
                          .execute();
                      return project
                          .toBuilder()
                          .setDateUpdated(now)
                          .setDescription(request.getDescription())
                          .setVersionNumber(project.getVersionNumber() + 1L)
                          .build();
                    }),
            executor);
  }

  public InternalFuture<GetProjectByName.Response> getProjectByName(GetProjectByName request) {
    // Request Parameter Validation
    InternalFuture<Void> validateParamFuture =
        InternalFuture.runAsync(
            () -> {
              if (request.getName().isEmpty()) {
                throw new InvalidArgumentException(
                    "Project name is not found in GetProjectByName request");
              }
            },
            executor);

    return validateParamFuture
        .thenCompose(
            unused ->
                FutureGrpc.ClientRequest(
                    uac.getUACService().getCurrentUser(ai.verta.uac.Empty.newBuilder().build()),
                    executor),
            executor)
        .thenCompose(
            userInfo -> {
              // Get the user info from the Context
              return uacApisUtil
                  .getResourceItemsForWorkspace(
                      Optional.empty(),
                      Optional.empty(),
                      Optional.of(request.getName()),
                      ModelDBResourceEnum.ModelDBServiceResourceTypes.PROJECT)
                  .thenCompose(
                      responseItem -> {
                        if (responseItem.size() == 0) {
                          throw new NotFoundException("Project not found");
                        }

                        String workspaceName =
                            request.getWorkspaceName().isEmpty()
                                ? userInfo.getVertaInfo().getUsername()
                                : request.getWorkspaceName();

                        FindProjects.Builder findProjects =
                            FindProjects.newBuilder()
                                .addAllProjectIds(
                                    responseItem.stream()
                                        .map(GetResourcesResponseItem::getResourceId)
                                        .collect(Collectors.toList()))
                                .setWorkspaceName(workspaceName);
                        return findProjects(findProjects.build())
                            .thenApply(
                                response -> {
                                  Project selfOwnerProject = null;
                                  List<Project> sharedProjects = new ArrayList<>();

                                  for (Project project : response.getProjectsList()) {
                                    if (userInfo == null
                                        || project
                                            .getOwner()
                                            .equals(userInfo.getVertaInfo().getUserId())) {
                                      selfOwnerProject = project;
                                    } else {
                                      sharedProjects.add(project);
                                    }
                                  }

                                  var responseBuilder = GetProjectByName.Response.newBuilder();
                                  if (selfOwnerProject != null) {
                                    responseBuilder.setProjectByUser(selfOwnerProject);
                                  }
                                  responseBuilder.addAllSharedProjects(sharedProjects);

                                  return responseBuilder.build();
                                },
                                executor);
                      },
                      executor);
            },
            executor);
  }

  public InternalFuture<Void> logArtifacts(LogProjectArtifacts request) {
    final var projectId = request.getId();
    final var artifacts = request.getArtifactsList();
    final var now = Calendar.getInstance().getTimeInMillis();

    // Request Parameter Validation
    InternalFuture<Void> validateParamFuture =
        InternalFuture.runAsync(
            () -> {
              if (request.getId().isEmpty()) {
                throw new InvalidArgumentException("Project Id is not found in request");
              }
            },
            executor);

    return validateParamFuture
        .thenCompose(
            unused ->
                checkProjectPermission(projectId, ModelDBActionEnum.ModelDBServiceActions.UPDATE),
            executor)
        .thenCompose(
            unused ->
                jdbi.useHandle(
                    handle -> artifactHandler.logArtifacts(handle, projectId, artifacts, false)),
            executor)
        .thenCompose(unused -> updateModifiedTimestamp(projectId, now), executor)
        .thenCompose(unused -> updateVersionNumber(projectId), executor);
  }

  public InternalFuture<List<Artifact>> getArtifacts(GetArtifacts request) {
    final var projectId = request.getId();
    final var key = request.getKey();
    Optional<String> maybeKey = key.isEmpty() ? Optional.empty() : Optional.of(key);

    InternalFuture<Void> validateParamFuture =
        InternalFuture.runAsync(
            () -> {
              if (request.getId().isEmpty()) {
                throw new InvalidArgumentException("Project ID not found in GetArtifacts request");
              }
            },
            executor);

    return validateParamFuture
        .thenCompose(
            unused ->
                checkProjectPermission(projectId, ModelDBActionEnum.ModelDBServiceActions.READ),
            executor)
        .thenCompose(unused -> artifactHandler.getArtifacts(projectId, maybeKey), executor)
        .thenApply(
            artifacts ->
                artifacts.stream()
                    .sorted(Comparator.comparing(Artifact::getKey))
                    .collect(Collectors.toList()),
            executor);
  }

  public InternalFuture<Void> deleteArtifacts(DeleteProjectArtifact request) {
    final var projectId = request.getId();
    final var now = Calendar.getInstance().getTimeInMillis();
    final var keys =
        request.getKey().isEmpty()
            ? new ArrayList<String>()
            : Collections.singletonList(request.getKey());
    Optional<List<String>> optionalKeys = keys.isEmpty() ? Optional.empty() : Optional.of(keys);

    return checkProjectPermission(projectId, ModelDBActionEnum.ModelDBServiceActions.UPDATE)
        .thenCompose(unused -> artifactHandler.deleteArtifacts(projectId, optionalKeys), executor)
        .thenCompose(unused -> updateModifiedTimestamp(projectId, now), executor)
        .thenCompose(unused -> updateVersionNumber(projectId), executor);
  }

  public InternalFuture<GetSummary.Response> getSummary(GetSummary request) {
    // Request Parameter Validation
    InternalFuture<Void> validateParamFuture =
        InternalFuture.runAsync(
            () -> {
              if (request.getEntityId().isEmpty()) {
                var errorMessage = "Project ID not found in GetSummary request";
                throw new InvalidArgumentException(errorMessage);
              }
            },
            executor);

    return validateParamFuture
        .thenCompose(
            unused ->
                checkProjectPermission(
                    request.getEntityId(), ModelDBActionEnum.ModelDBServiceActions.READ),
            executor)
        .thenCompose(unused -> getProjectById(request.getEntityId()), executor)
        .thenCompose(
            project -> {
              final var responseBuilder =
                  GetSummary.Response.newBuilder()
                      .setName(project.getName())
                      .setLastUpdatedTime(project.getDateUpdated());

              var experimentCountFuture =
                  getExperimentCount(Collections.singletonList(project.getId()))
                      .thenApply(responseBuilder::setTotalExperiment, executor);
              return experimentCountFuture
                  .thenCompose(
                      builder ->
                          getExperimentRunCount(Collections.singletonList(project.getId()))
                              .thenApply(builder::setTotalExperimentRuns, executor),
                      executor)
                  .thenCompose(
                      builder ->
                          futureExperimentRunDAO
                              .findExperimentRuns(
                                  FindExperimentRuns.newBuilder()
                                      .setProjectId(request.getEntityId())
                                      .build())
                              .thenApply(
                                  response -> {
                                    var experimentRuns = response.getExperimentRunsList();
                                    LastModifiedExperimentRunSummary
                                        lastModifiedExperimentRunSummary = null;
                                    List<MetricsSummary> minMaxMetricsValueList = new ArrayList<>();
                                    if (!experimentRuns.isEmpty()) {
                                      ExperimentRun lastModifiedExperimentRun = null;
                                      Map<String, Double[]> minMaxMetricsValueMap =
                                          new HashMap<>(); // In double[], Index 0 =
                                      // minValue, Index 1 =
                                      // maxValue
                                      Set<String> keySet = new HashSet<>();

                                      for (ExperimentRun experimentRun : experimentRuns) {
                                        if (lastModifiedExperimentRun == null
                                            || lastModifiedExperimentRun.getDateUpdated()
                                                < experimentRun.getDateUpdated()) {
                                          lastModifiedExperimentRun = experimentRun;
                                        }

                                        for (KeyValue keyValue : experimentRun.getMetricsList()) {
                                          keySet.add(keyValue.getKey());
                                          minMaxMetricsValueMap.putAll(
                                              getMinMaxMetricsValueMap(
                                                  minMaxMetricsValueMap, keyValue));
                                        }
                                      }

                                      lastModifiedExperimentRunSummary =
                                          LastModifiedExperimentRunSummary.newBuilder()
                                              .setLastUpdatedTime(
                                                  lastModifiedExperimentRun.getDateUpdated())
                                              .setName(lastModifiedExperimentRun.getName())
                                              .build();

                                      for (String key : keySet) {
                                        Double[] minMaxValueArray =
                                            minMaxMetricsValueMap.get(
                                                key); // Index 0 = minValue, Index 1
                                        // = maxValue
                                        var minMaxMetricsSummary =
                                            MetricsSummary.newBuilder()
                                                .setKey(key)
                                                .setMinValue(minMaxValueArray[0]) // Index 0 =
                                                // minValue
                                                .setMaxValue(
                                                    minMaxValueArray[1]) // Index 1 = maxValue
                                                .build();
                                        minMaxMetricsValueList.add(minMaxMetricsSummary);
                                      }
                                    }

                                    builder.addAllMetrics(minMaxMetricsValueList);

                                    if (lastModifiedExperimentRunSummary != null) {
                                      builder.setLastModifiedExperimentRunSummary(
                                          lastModifiedExperimentRunSummary);
                                    }

                                    return builder.build();
                                  },
                                  executor),
                      executor);
            },
            executor);
  }

  private Map<String, Double[]> getMinMaxMetricsValueMap(
      Map<String, Double[]> minMaxMetricsValueMap, KeyValue keyValue) {
    Double value = keyValue.getValue().getNumberValue();
    Double[] minMaxValueArray = minMaxMetricsValueMap.get(keyValue.getKey());
    if (minMaxValueArray == null) {
      minMaxValueArray = new Double[2]; // Index 0 = minValue, Index 1 = maxValue
    }
    if (minMaxValueArray[0] == null || minMaxValueArray[0] > value) {
      minMaxValueArray[0] = value;
    }
    if (minMaxValueArray[1] == null || minMaxValueArray[1] < value) {
      minMaxValueArray[1] = value;
    }
    return Collections.singletonMap(keyValue.getKey(), minMaxValueArray);
  }

  private InternalFuture<Long> getExperimentCount(List<String> projectIds) {
    return jdbi.withHandle(
            handle ->
                handle
                    .createQuery(
                        "SELECT COUNT(ee.id) FROM experiment ee WHERE ee.project_id IN (<project_ids>)")
                    .bindList(ModelDBConstants.PROJECT_IDS, projectIds)
                    .mapTo(Long.class)
                    .findOne())
        .thenApply(count -> count.orElse(0L), executor);
  }

  private InternalFuture<Long> getExperimentRunCount(List<String> projectIds) {
    return jdbi.withHandle(
            handle ->
                handle
                    .createQuery(
                        "SELECT COUNT(er.id) FROM experiment_run er WHERE er.project_id IN (<project_ids>)")
                    .bindList(ModelDBConstants.PROJECT_IDS, projectIds)
                    .mapTo(Long.class)
                    .findOne())
        .thenApply(count -> count.orElse(0L), executor);
  }

  public InternalFuture<Void> setProjectReadme(SetProjectReadme request) {
    // Request Parameter Validation
    InternalFuture<Void> validateParamFuture =
        InternalFuture.runAsync(
            () -> {
              if (request.getId().isEmpty()) {
                throw new InvalidArgumentException(
                    "Project ID not found in SetProjectReadme request");
              }
            },
            executor);

    return validateParamFuture
        .thenCompose(
            unused ->
                checkProjectPermission(
                    request.getId(), ModelDBActionEnum.ModelDBServiceActions.UPDATE),
            executor)
        .thenCompose(
            unused ->
                jdbi.useHandle(
                    handle ->
                        handle
                            .createUpdate(
                                "update project set readme_text = :readmeText where id = :id")
                            .bind("id", request.getId())
                            .bind("readmeText", request.getReadmeText())
                            .execute()),
            executor)
        .thenCompose(
            unused -> updateModifiedTimestamp(request.getId(), new Date().getTime()), executor)
        .thenCompose(unused -> updateVersionNumber(request.getId()), executor);
  }

  public InternalFuture<GetProjectReadme.Response> getProjectReadme(GetProjectReadme request) {
    // Request Parameter Validation
    InternalFuture<Void> validateParamFuture =
        InternalFuture.runAsync(
            () -> {
              if (request.getId().isEmpty()) {
                var errorMessage = "Project ID not found in GetProjectReadme request";
                throw new InvalidArgumentException(errorMessage);
              }
            },
            executor);

    return validateParamFuture
        .thenCompose(
            unused ->
                checkProjectPermission(
                    request.getId(), ModelDBActionEnum.ModelDBServiceActions.READ),
            executor)
        .thenCompose(
            unused ->
                jdbi.withHandle(
                    handle ->
                        handle
                            .createQuery("select readme_text from project where id = :id")
                            .bind("id", request.getId())
                            .mapTo(String.class)
                            .findOne()),
            executor)
        .thenApply(
            readmeTextOptional -> {
              var response = GetProjectReadme.Response.newBuilder();
              readmeTextOptional.ifPresent(response::setReadmeText);
              return response.build();
            },
            executor);
  }

  public InternalFuture<Void> setProjectShortName(SetProjectShortName request) {
    // Request Parameter Validation
    InternalFuture<Void> validateParamFuture =
        InternalFuture.runAsync(
            () -> {
              if (request.getId().isEmpty()) {
                throw new InvalidArgumentException(
                    "Project ID not found in SetProjectShortName request");
              } else if (request.getShortName().isEmpty()) {
                throw new InvalidArgumentException(
                    "Project shortName not found in SetProjectShortName request");
              }
            },
            executor);

    return validateParamFuture
        .thenCompose(
            unused ->
                checkProjectPermission(
                    request.getId(), ModelDBActionEnum.ModelDBServiceActions.UPDATE),
            executor)
        .thenCompose(
            unused ->
                getSelfAllowedResources(
                    ModelDBResourceEnum.ModelDBServiceResourceTypes.PROJECT,
                    ModelDBActionEnum.ModelDBServiceActions.READ,
                    Collections.emptyList()),
            executor)
        .thenCompose(
            selfAllowedResources -> {
              InternalFuture<Optional<Long>> countFuture =
                  InternalFuture.completedInternalFuture(Optional.of(0L));
              if (!selfAllowedResources.isEmpty()) {
                countFuture =
                    jdbi.withHandle(
                        handle ->
                            handle
                                .createQuery(
                                    "select count(p.id) from project p where p.deleted = false AND p.short_name = :projectShortName AND p.id IN (<projectIds>)")
                                .bind("projectShortName", request.getShortName())
                                .bindList("projectIds", selfAllowedResources)
                                .mapTo(Long.class)
                                .findOne());
              }
              return countFuture.thenCompose(
                  count -> {
                    if (count.isPresent() && count.get() > 0) {
                      return InternalFuture.failedStage(
                          new AlreadyExistsException(
                              "Project already exist with given short name"));
                    }
                    return InternalFuture.completedInternalFuture(null);
                  },
                  executor);
            },
            executor)
        .thenCompose(
            unused -> {
              String projectShortName =
                  ModelDBUtils.convertToProjectShortName(request.getShortName());
              if (!projectShortName.equals(request.getShortName())) {
                throw new InternalErrorException("Project short name is not valid");
              }

              return jdbi.useHandle(
                  handle ->
                      handle
                          .createUpdate("update project set short_name = :shortName where id = :id")
                          .bind("id", request.getId())
                          .bind("shortName", projectShortName)
                          .execute());
            },
            executor)
        .thenCompose(
            unused -> updateModifiedTimestamp(request.getId(), new Date().getTime()), executor)
        .thenCompose(unused -> updateVersionNumber(request.getId()), executor);
  }

  public InternalFuture<GetProjectShortName.Response> getProjectShortName(
      GetProjectShortName request) {
    // Request Parameter Validation
    InternalFuture<Void> validateParamFuture =
        InternalFuture.runAsync(
            () -> {
              if (request.getId().isEmpty()) {
                var errorMessage = "Project ID not found in GetProjectShortName request";
                throw new InvalidArgumentException(errorMessage);
              }
            },
            executor);

    return validateParamFuture
        .thenCompose(
            unused ->
                checkProjectPermission(
                    request.getId(), ModelDBActionEnum.ModelDBServiceActions.READ),
            executor)
        .thenCompose(
            unused ->
                jdbi.withHandle(
                    handle ->
                        handle
                            .createQuery("select short_name from project where id = :id")
                            .bind("id", request.getId())
                            .mapTo(String.class)
                            .findOne()),
            executor)
        .thenApply(
            readmeTextOptional -> {
              var response = GetProjectShortName.Response.newBuilder();
              readmeTextOptional.ifPresent(response::setShortName);
              return response.build();
            },
            executor);
  }

  public InternalFuture<GetProjectCodeVersion.Response> getProjectCodeVersion(
      GetProjectCodeVersion request) {
    // Request Parameter Validation
    InternalFuture<Void> validateParamFuture =
        InternalFuture.runAsync(
            () -> {
              if (request.getId().isEmpty()) {
                var errorMessage = "Project ID not found in GetProjectCodeVersion request";
                throw new InvalidArgumentException(errorMessage);
              }
            },
            executor);

    return validateParamFuture
        .thenCompose(
            unused ->
                checkProjectPermission(
                    request.getId(), ModelDBActionEnum.ModelDBServiceActions.READ),
            executor)
        .thenCompose(unused -> getProjectById(request.getId()), executor)
        .thenApply(
            project ->
                GetProjectCodeVersion.Response.newBuilder()
                    .setCodeVersion(project.getCodeVersionSnapshot())
                    .build(),
            executor);
  }

  public InternalFuture<Void> logProjectCodeVersion(LogProjectCodeVersion request) {
    // Request Parameter Validation
    InternalFuture<Void> validateParamFuture =
        InternalFuture.runAsync(
            () -> {
              String errorMessage = null;
              if (request.getId().isEmpty() && request.getCodeVersion() == null) {
                throw new InvalidArgumentException(
                    "Project ID and Code version not found in LogProjectCodeVersion request");
              } else if (request.getId().isEmpty()) {
                throw new InvalidArgumentException(
                    "Project ID not found in LogProjectCodeVersion request");
              } else if (request.getCodeVersion() == null) {
                throw new InvalidArgumentException(
                    "CodeVersion not found in LogProjectCodeVersion request");
              }
            },
            executor);

    return validateParamFuture
        .thenCompose(
            unused ->
                checkProjectPermission(
                    request.getId(), ModelDBActionEnum.ModelDBServiceActions.UPDATE),
            executor)
        .thenCompose(
            unused ->
                jdbi.useHandle(
                    handle ->
                        codeVersionHandler.logCodeVersion(
                            handle, request.getId(), false, request.getCodeVersion())),
            executor)
        .thenCompose(
            unused -> updateModifiedTimestamp(request.getId(), new Date().getTime()), executor)
        .thenCompose(unused -> updateVersionNumber(request.getId()), executor);
  }

  public InternalFuture<Project> createProject(CreateProject request) {
    // Validate if current user has access to the entity or not
    return checkProjectPermission(null, ModelDBActionEnum.ModelDBServiceActions.CREATE)
        .thenCompose(unused -> createProjectHandler.convertCreateRequest(request), executor)
        .thenCompose(
            project ->
                deleteEntityResourcesWithServiceUser(project.getName())
                    .thenApply(status -> project, executor),
            executor)
        .thenCompose(createProjectHandler::insertProject, executor)
        .thenCompose(
            createdProject ->
                FutureGrpc.ClientRequest(
                        uac.getUACService().getCurrentUser(Empty.newBuilder().build()), executor)
                    .thenCompose(
                        loginUser -> {
                          String workspaceName;
                          if (!request.getWorkspaceName().isEmpty()) {
                            workspaceName = request.getWorkspaceName();
                          } else {
                            workspaceName = loginUser.getVertaInfo().getUsername();
                          }
                          return getWorkspaceByWorkspaceName(workspaceName)
                              .thenCompose(
                                  workspace -> {
                                    ResourceVisibility resourceVisibility =
                                        getResourceVisibility(createdProject, workspace);
                                    var projectBuilder = createdProject.toBuilder();
                                    return createResources(
                                            Optional.of(workspaceName),
                                            createdProject.getId(),
                                            createdProject.getName(),
                                            ModelDBResourceEnum.ModelDBServiceResourceTypes.PROJECT,
                                            createdProject.getCustomPermission(),
                                            resourceVisibility)
                                        .thenCompose(
                                            unused2 -> updateProjectAsCreated(createdProject),
                                            executor)
                                        .thenCompose(
                                            unused ->
                                                populateProjectFieldFromResourceItem(
                                                    createdProject,
                                                    workspaceName,
                                                    workspace,
                                                    projectBuilder),
                                            executor);
                                  },
                                  executor);
                        },
                        executor),
            executor);
  }

  private InternalFuture<Project> populateProjectFieldFromResourceItem(
      Project createdProject,
      String workspaceName,
      Workspace workspace,
      Project.Builder projectBuilder) {
    return getResourceItemsForLoginUserWorkspace(
            workspaceName,
            Optional.of(Collections.singletonList(createdProject.getId())),
            ModelDBResourceEnum.ModelDBServiceResourceTypes.PROJECT)
        .thenApply(
            getResourcesResponseItems -> {
              Optional<GetResourcesResponseItem> responseItem =
                  getResourcesResponseItems.stream().findFirst();
              if (!responseItem.isPresent()) {
                throw new NotFoundException(
                    String.format(
                        "Failed to locate Project resources in UAC for ID : %s",
                        createdProject.getId()));
              }
              GetResourcesResponseItem projectResource = responseItem.get();

              projectBuilder.setVisibility(projectResource.getVisibility());
              projectBuilder.setWorkspaceServiceId(projectResource.getWorkspaceId());
              projectBuilder.setOwner(String.valueOf(projectResource.getOwnerId()));
              projectBuilder.setCustomPermission(projectResource.getCustomPermission());

              switch (workspace.getInternalIdCase()) {
                case ORG_ID:
                  projectBuilder.setWorkspaceId(workspace.getOrgId());
                  projectBuilder.setWorkspaceTypeValue(
                      WorkspaceTypeEnum.WorkspaceType.ORGANIZATION_VALUE);
                  break;
                case USER_ID:
                  projectBuilder.setWorkspaceId(workspace.getUserId());
                  projectBuilder.setWorkspaceTypeValue(WorkspaceTypeEnum.WorkspaceType.USER_VALUE);
                  break;
                default:
                  // Do nothing
                  break;
              }

              ProjectVisibility visibility =
                  (ProjectVisibility)
                      ModelDBUtils.getOldVisibility(
                          ModelDBResourceEnum.ModelDBServiceResourceTypes.PROJECT,
                          projectResource.getVisibility());
              projectBuilder.setProjectVisibility(visibility);

              return projectBuilder.build();
            },
            executor);
  }

  private InternalFuture<Void> updateProjectAsCreated(Project createdProject) {
    return jdbi.useHandle(
        handle ->
            handle
                .createUpdate("UPDATE project SET created=:created WHERE id=:id")
                .bind("created", true)
                .bind("id", createdProject.getId())
                .execute());
  }

  private ResourceVisibility getResourceVisibility(Project createdProject, Workspace workspace) {
    var resourceVisibility = createdProject.getVisibility();
    if (createdProject.getVisibility().equals(ResourceVisibility.UNKNOWN)) {
      resourceVisibility =
          ModelDBUtils.getResourceVisibility(
              Optional.of(workspace), createdProject.getProjectVisibility());
    }
    return resourceVisibility;
  }

  private InternalFuture<Boolean> deleteEntityResourcesWithServiceUser(String projectName) {

    return jdbi.withHandle(
            handle ->
                handle
                    .createQuery(
                        "SELECT p.id From project p where p.name = :projectName AND p.deleted = :deleted")
                    .bind("projectName", projectName)
                    .bind("deleted", true)
                    .mapTo(String.class)
                    .list())
        .thenCompose(
            deletedProjectIds -> {
              if (deletedProjectIds == null || deletedProjectIds.isEmpty()) {
                return InternalFuture.completedInternalFuture(true);
              }
              var modeldbServiceResourceType =
                  ResourceType.newBuilder()
                      .setModeldbServiceResourceType(
                          ModelDBResourceEnum.ModelDBServiceResourceTypes.PROJECT)
                      .build();
              var resources =
                  Resources.newBuilder()
                      .setResourceType(modeldbServiceResourceType)
                      .setService(ServiceEnum.Service.MODELDB_SERVICE)
                      .addAllResourceIds(deletedProjectIds)
                      .build();

              LOGGER.trace("Calling CollaboratorService to delete resources");
              var deleteResources = DeleteResources.newBuilder().setResources(resources).build();
              return FutureGrpc.ClientRequest(
                      uac.getServiceAccountCollaboratorServiceForServiceUser()
                          .deleteResources(deleteResources),
                      executor)
                  .thenCompose(
                      response -> {
                        LOGGER.trace("DeleteResources message sent.  Response: {}", response);
                        return InternalFuture.completedInternalFuture(true);
                      },
                      executor);
            },
            executor);
  }

  private InternalFuture<Boolean> createResources(
      Optional<String> workspaceName,
      String resourceId,
      String resourceName,
      ModelDBResourceEnum.ModelDBServiceResourceTypes resourceType,
      CollaboratorPermissions permissions,
      ResourceVisibility resourceVisibility) {
    LOGGER.trace("Calling CollaboratorService to create resources");
    var modeldbServiceResourceType =
        ResourceType.newBuilder().setModeldbServiceResourceType(resourceType).build();
    var setResourcesBuilder =
        SetResource.newBuilder()
            .setService(ServiceEnum.Service.MODELDB_SERVICE)
            .setResourceType(modeldbServiceResourceType)
            .setResourceId(resourceId)
            .setResourceName(resourceName)
            .setVisibility(resourceVisibility);

    if (resourceVisibility.equals(ResourceVisibility.ORG_CUSTOM)) {
      setResourcesBuilder.setCollaboratorType(permissions.getCollaboratorType());
      setResourcesBuilder.setCanDeploy(permissions.getCanDeploy());
    }

    if (workspaceName.isPresent()) {
      setResourcesBuilder = setResourcesBuilder.setWorkspaceName(workspaceName.get());
    } else {
      throw new IllegalArgumentException(
          "workspaceId and workspaceName are both empty.  One must be provided.");
    }

    return FutureGrpc.ClientRequest(
            uac.getCollaboratorService().setResource(setResourcesBuilder.build()), executor)
        .thenCompose(
            response -> {
              LOGGER.trace("SetResources message sent.  Response: {}", response);
              return InternalFuture.completedInternalFuture(true);
            },
            executor);
  }
}<|MERGE_RESOLUTION|>--- conflicted
+++ resolved
@@ -61,27 +61,16 @@
 import ai.verta.modeldb.experimentRun.subtypes.PredicatesHandler;
 import ai.verta.modeldb.experimentRun.subtypes.SortingHandler;
 import ai.verta.modeldb.experimentRun.subtypes.TagsHandler;
-<<<<<<< HEAD
 import ai.verta.modeldb.project.subtypes.CreateProjectHandler;
+import ai.verta.modeldb.reconcilers.ReconcilerInitializer;
 import ai.verta.modeldb.utils.ModelDBUtils;
 import ai.verta.modeldb.utils.RdbmsUtils;
 import ai.verta.uac.Action;
 import ai.verta.uac.CollaboratorPermissions;
 import ai.verta.uac.DeleteResources;
-import ai.verta.uac.Empty;
-import ai.verta.uac.GetResources;
 import ai.verta.uac.GetResourcesResponseItem;
 import ai.verta.uac.GetSelfAllowedResources;
-import ai.verta.uac.GetWorkspaceById;
 import ai.verta.uac.GetWorkspaceByName;
-=======
-import ai.verta.modeldb.reconcilers.ReconcilerInitializer;
-import ai.verta.modeldb.utils.ModelDBUtils;
-import ai.verta.modeldb.utils.RdbmsUtils;
-import ai.verta.uac.Action;
-import ai.verta.uac.GetResourcesResponseItem;
-import ai.verta.uac.GetSelfAllowedResources;
->>>>>>> a5d68b3c
 import ai.verta.uac.IsSelfAllowed;
 import ai.verta.uac.ModelDBActionEnum;
 import ai.verta.uac.ResourceType;
@@ -125,11 +114,8 @@
   private final CodeVersionHandler codeVersionHandler;
   private final SortingHandler sortingHandler;
   private final FutureExperimentRunDAO futureExperimentRunDAO;
-<<<<<<< HEAD
+  private final UACApisUtil uacApisUtil;
   private final CreateProjectHandler createProjectHandler;
-=======
-  private final UACApisUtil uacApisUtil;
->>>>>>> a5d68b3c
 
   public FutureProjectDAO(
       Executor executor,
@@ -1555,7 +1541,8 @@
         .thenCompose(
             createdProject ->
                 FutureGrpc.ClientRequest(
-                        uac.getUACService().getCurrentUser(Empty.newBuilder().build()), executor)
+                        uac.getUACService().getCurrentUser(ai.verta.uac.Empty.newBuilder().build()),
+                        executor)
                     .thenCompose(
                         loginUser -> {
                           String workspaceName;
@@ -1600,7 +1587,8 @@
       String workspaceName,
       Workspace workspace,
       Project.Builder projectBuilder) {
-    return getResourceItemsForLoginUserWorkspace(
+    return uacApisUtil
+        .getResourceItemsForLoginUserWorkspace(
             workspaceName,
             Optional.of(Collections.singletonList(createdProject.getId())),
             ModelDBResourceEnum.ModelDBServiceResourceTypes.PROJECT)
