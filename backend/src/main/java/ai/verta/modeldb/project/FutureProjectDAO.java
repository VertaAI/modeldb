package ai.verta.modeldb.project;

import ai.verta.common.Artifact;
import ai.verta.common.KeyValue;
import ai.verta.common.KeyValueQuery;
import ai.verta.common.ModelDBResourceEnum;
import ai.verta.common.Pagination;
import ai.verta.common.WorkspaceTypeEnum;
import ai.verta.modeldb.AddProjectTags;
import ai.verta.modeldb.DeleteProjectAttributes;
import ai.verta.modeldb.DeleteProjectTags;
<<<<<<< HEAD
=======
import ai.verta.modeldb.Empty;
>>>>>>> d7f1cf7f
import ai.verta.modeldb.FindProjects;
import ai.verta.modeldb.GetAttributes;
import ai.verta.modeldb.GetTags;
import ai.verta.modeldb.GetUrlForArtifact;
import ai.verta.modeldb.LogAttributes;
import ai.verta.modeldb.ModelDBConstants;
import ai.verta.modeldb.ModelDBMessages;
import ai.verta.modeldb.Project;
import ai.verta.modeldb.ProjectVisibility;
import ai.verta.modeldb.UpdateProjectAttributes;
import ai.verta.modeldb.VerifyConnectionResponse;
import ai.verta.modeldb.artifactStore.ArtifactStoreDAO;
import ai.verta.modeldb.common.CommonUtils;
import ai.verta.modeldb.common.connections.UAC;
import ai.verta.modeldb.common.exceptions.InvalidArgumentException;
import ai.verta.modeldb.common.futures.FutureGrpc;
import ai.verta.modeldb.common.futures.FutureJdbi;
import ai.verta.modeldb.common.futures.InternalFuture;
import ai.verta.modeldb.common.query.QueryFilterContext;
import ai.verta.modeldb.config.MDBConfig;
import ai.verta.modeldb.datasetVersion.DatasetVersionDAO;
import ai.verta.modeldb.exceptions.PermissionDeniedException;
import ai.verta.modeldb.experimentRun.subtypes.ArtifactHandler;
import ai.verta.modeldb.experimentRun.subtypes.AttributeHandler;
import ai.verta.modeldb.experimentRun.subtypes.CodeVersionHandler;
import ai.verta.modeldb.experimentRun.subtypes.DatasetHandler;
import ai.verta.modeldb.experimentRun.subtypes.PredicatesHandler;
import ai.verta.modeldb.experimentRun.subtypes.SortingHandler;
import ai.verta.modeldb.experimentRun.subtypes.TagsHandler;
import ai.verta.modeldb.utils.ModelDBUtils;
import ai.verta.modeldb.utils.RdbmsUtils;
import ai.verta.uac.Action;
<<<<<<< HEAD
import ai.verta.uac.Empty;
=======
>>>>>>> d7f1cf7f
import ai.verta.uac.GetResources;
import ai.verta.uac.GetResourcesResponseItem;
import ai.verta.uac.GetWorkspaceById;
import ai.verta.uac.IsSelfAllowed;
import ai.verta.uac.ModelDBActionEnum;
import ai.verta.uac.ResourceType;
import ai.verta.uac.Resources;
import ai.verta.uac.ServiceEnum;
import ai.verta.uac.Workspace;
<<<<<<< HEAD
import java.util.ArrayList;
import java.util.Arrays;
import java.util.Calendar;
=======
import java.sql.SQLException;
import java.util.ArrayList;
import java.util.Arrays;
import java.util.Calendar;
import java.util.Comparator;
>>>>>>> d7f1cf7f
import java.util.HashMap;
import java.util.LinkedList;
import java.util.List;
import java.util.Map;
import java.util.Optional;
import java.util.Set;
import java.util.concurrent.Executor;
import java.util.stream.Collectors;
import org.apache.logging.log4j.LogManager;
import org.apache.logging.log4j.Logger;
import org.jdbi.v3.core.statement.Query;

public class FutureProjectDAO {
  private static final Logger LOGGER = LogManager.getLogger(FutureProjectDAO.class);

  private final Executor executor;
  private final FutureJdbi jdbi;
  private final UAC uac;
  private final boolean isMssql;

  private final AttributeHandler attributeHandler;
  private final TagsHandler tagsHandler;
  private final ArtifactHandler artifactHandler;
  private final PredicatesHandler predicatesHandler;
  private final CodeVersionHandler codeVersionHandler;
  private final SortingHandler sortingHandler;

  public FutureProjectDAO(
      Executor executor,
      FutureJdbi jdbi,
      UAC uac,
      ArtifactStoreDAO artifactStoreDAO,
      DatasetVersionDAO datasetVersionDAO,
      MDBConfig mdbConfig) {
    this.executor = executor;
    this.jdbi = jdbi;
    this.uac = uac;
    this.isMssql = mdbConfig.getDatabase().getRdbConfiguration().isMssql();

    var entityName = "ProjectEntity";
    attributeHandler = new AttributeHandler(executor, jdbi, entityName);
    tagsHandler = new TagsHandler(executor, jdbi, entityName);
    codeVersionHandler = new CodeVersionHandler(executor, jdbi, "project");
    DatasetHandler datasetHandler = new DatasetHandler(executor, jdbi, entityName, mdbConfig);
    artifactHandler =
        new ArtifactHandler(
            executor,
            jdbi,
            entityName,
            codeVersionHandler,
            datasetHandler,
            artifactStoreDAO,
            datasetVersionDAO,
            mdbConfig);
    predicatesHandler = new PredicatesHandler("project", "p");
    sortingHandler = new SortingHandler("project");
  }

  public InternalFuture<Void> deleteAttributes(DeleteProjectAttributes request) {
    final var projectId = request.getId();
    final var now = Calendar.getInstance().getTimeInMillis();

    var validateArgumentFuture =
        InternalFuture.runAsync(
            () -> {
              if (projectId.isEmpty()) {
                throw new InvalidArgumentException(ModelDBMessages.PROJECT_ID_NOT_PRESENT_ERROR);
              }
            },
            executor);

    final Optional<List<String>> maybeKeys =
        request.getDeleteAll() ? Optional.empty() : Optional.of(request.getAttributeKeysList());

    return validateArgumentFuture
        .thenCompose(
            unused ->
                checkProjectPermission(projectId, ModelDBActionEnum.ModelDBServiceActions.UPDATE),
            executor)
        .thenCompose(unused -> attributeHandler.deleteKeyValues(projectId, maybeKeys), executor)
        .thenCompose(unused -> updateModifiedTimestamp(projectId, now), executor)
        .thenCompose(unused -> updateVersionNumber(projectId), executor);
  }

  public InternalFuture<List<KeyValue>> getAttributes(GetAttributes request) {
    final var projectId = request.getId();
    final var keys = request.getAttributeKeysList();
    final var getAll = request.getGetAll();

    var validateArgumentFuture =
        InternalFuture.runAsync(
            () -> {
              if (projectId.isEmpty()) {
                throw new InvalidArgumentException(ModelDBMessages.PROJECT_ID_NOT_PRESENT_ERROR);
              } else if (keys.isEmpty() && !getAll) {
                throw new InvalidArgumentException("Attribute keys not present");
              }
            },
            executor);

    return validateArgumentFuture
        .thenCompose(
            unused ->
                checkProjectPermission(projectId, ModelDBActionEnum.ModelDBServiceActions.READ),
            executor)
        .thenCompose(unused -> attributeHandler.getKeyValues(projectId, keys, getAll), executor);
  }

  public InternalFuture<Void> logAttributes(LogAttributes request) {
    final var projectId = request.getId();
    final var attributes = request.getAttributesList();
    final var now = Calendar.getInstance().getTimeInMillis();

    var validateArgumentFuture =
        InternalFuture.runAsync(
            () -> {
              if (projectId.isEmpty()) {
                throw new InvalidArgumentException(ModelDBMessages.PROJECT_ID_NOT_PRESENT_ERROR);
              } else if (attributes.isEmpty()) {
                throw new InvalidArgumentException("Attributes not present");
              }
            },
            executor);

    return validateArgumentFuture
        .thenCompose(
            unused ->
                checkProjectPermission(projectId, ModelDBActionEnum.ModelDBServiceActions.UPDATE),
            executor)
        .thenCompose(unused -> attributeHandler.logKeyValues(projectId, attributes), executor)
        .thenCompose(unused -> updateModifiedTimestamp(projectId, now), executor)
        .thenCompose(unused -> updateVersionNumber(projectId), executor);
  }

  public InternalFuture<Void> updateProjectAttributes(UpdateProjectAttributes request) {
    final var projectId = request.getId();
    final var attribute = request.getAttribute();
    final var now = Calendar.getInstance().getTimeInMillis();

    var validateArgumentFuture =
        InternalFuture.runAsync(
            () -> {
              if (projectId.isEmpty()) {
                throw new InvalidArgumentException(ModelDBMessages.PROJECT_ID_NOT_PRESENT_ERROR);
              } else if (attribute.getKey().isEmpty()) {
                throw new InvalidArgumentException("Attribute not present");
              }
            },
            executor);

    return validateArgumentFuture
        .thenCompose(
            unused ->
                checkProjectPermission(projectId, ModelDBActionEnum.ModelDBServiceActions.UPDATE),
            executor)
        .thenCompose(unused -> attributeHandler.updateKeyValue(projectId, attribute), executor)
        .thenCompose(unused -> updateModifiedTimestamp(projectId, now), executor)
        .thenCompose(unused -> updateVersionNumber(projectId), executor);
  }

  public InternalFuture<Void> addTags(AddProjectTags request) {
    final var projectId = request.getId();
    final var tags = request.getTagsList();
    final var now = Calendar.getInstance().getTimeInMillis();

    var validateArgumentFuture =
        InternalFuture.runAsync(
            () -> {
              if (projectId.isEmpty()) {
                throw new InvalidArgumentException(ModelDBMessages.PROJECT_ID_NOT_PRESENT_ERROR);
              } else if (tags.isEmpty()) {
                throw new InvalidArgumentException("Tags not present");
              }
            },
            executor);

    return validateArgumentFuture
        .thenCompose(
            unused ->
                checkProjectPermission(projectId, ModelDBActionEnum.ModelDBServiceActions.UPDATE),
            executor)
        .thenCompose(unused -> tagsHandler.addTags(projectId, tags), executor)
        .thenCompose(unused -> updateModifiedTimestamp(projectId, now), executor)
        .thenCompose(unused -> updateVersionNumber(projectId), executor);
  }

  public InternalFuture<Void> deleteTags(DeleteProjectTags request) {
    final var projectId = request.getId();
    final var now = Calendar.getInstance().getTimeInMillis();

    var validateArgumentFuture =
        InternalFuture.runAsync(
            () -> {
              if (projectId.isEmpty()) {
                throw new InvalidArgumentException(ModelDBMessages.PROJECT_ID_NOT_PRESENT_ERROR);
              }
            },
            executor);

    final Optional<List<String>> maybeTags =
        request.getDeleteAll() ? Optional.empty() : Optional.of(request.getTagsList());

    return validateArgumentFuture
        .thenCompose(
            unused ->
                checkProjectPermission(projectId, ModelDBActionEnum.ModelDBServiceActions.UPDATE),
            executor)
        .thenCompose(unused -> tagsHandler.deleteTags(projectId, maybeTags), executor)
        .thenCompose(unused -> updateModifiedTimestamp(projectId, now), executor)
        .thenCompose(unused -> updateVersionNumber(projectId), executor);
  }

  public InternalFuture<List<String>> getTags(GetTags request) {
    final var projectId = request.getId();
    var validateArgumentFuture =
        InternalFuture.runAsync(
            () -> {
              if (projectId.isEmpty()) {
                throw new InvalidArgumentException(ModelDBMessages.PROJECT_ID_NOT_PRESENT_ERROR);
              }
            },
            executor);

    return validateArgumentFuture
        .thenCompose(
            unused ->
                checkProjectPermission(projectId, ModelDBActionEnum.ModelDBServiceActions.READ),
            executor)
        .thenCompose(unused -> tagsHandler.getTags(projectId), executor);
  }

  private InternalFuture<Void> updateModifiedTimestamp(String projectId, Long now) {
    String greatestValueStr;
    if (isMssql) {
      greatestValueStr =
          "(SELECT MAX(value) FROM (VALUES (date_updated),(:now)) AS maxvalues(value))";
    } else {
      greatestValueStr = "greatest(date_updated, :now)";
    }

    return jdbi.useHandle(
        handle ->
            handle
                .createUpdate(
                    String.format(
                        "update project set date_updated=%s where id=:project_id",
                        greatestValueStr))
                .bind("project_id", projectId)
                .bind("now", now)
                .execute());
  }

  private InternalFuture<Void> updateVersionNumber(String projectId) {
    return jdbi.useHandle(
        handle ->
            handle
                .createUpdate(
                    "update project set version_number=(version_number + 1) where id=:project_id")
                .bind("project_id", projectId)
                .execute());
  }

  public InternalFuture<Void> checkProjectPermission(
      String projId, ModelDBActionEnum.ModelDBServiceActions action) {
    return FutureGrpc.ClientRequest(
            uac.getAuthzService()
                .isSelfAllowed(
                    IsSelfAllowed.newBuilder()
                        .addActions(
                            Action.newBuilder()
                                .setModeldbServiceAction(action)
                                .setService(ServiceEnum.Service.MODELDB_SERVICE))
                        .addResources(
                            Resources.newBuilder()
                                .setService(ServiceEnum.Service.MODELDB_SERVICE)
                                .setResourceType(
                                    ResourceType.newBuilder()
                                        .setModeldbServiceResourceType(
                                            ModelDBResourceEnum.ModelDBServiceResourceTypes
                                                .PROJECT))
                                .addResourceIds(projId))
                        .build()),
            executor)
        .thenAccept(
            response -> {
              if (!response.getAllowed()) {
                throw new PermissionDeniedException("Permission denied");
              }
            },
            executor);
  }

  public InternalFuture<Long> getProjectDatasetCount(String projectId) {
    return checkProjectPermission(projectId, ModelDBActionEnum.ModelDBServiceActions.READ)
        .thenCompose(
            unused ->
                jdbi.withHandle(
                    handle -> {
                      var queryStr =
                          "SELECT COUNT(distinct ar.linked_artifact_id) from artifact ar inner join experiment_run er ON er.id = ar.experiment_run_id "
                              + " WHERE er.project_id = :projectId AND ar.experiment_run_id is not null AND ar.linked_artifact_id <> '' ";
                      return handle
                          .createQuery(queryStr)
                          .bind("projectId", projectId)
                          .mapTo(Long.class)
                          .one();
                    }),
            executor);
  }

  public InternalFuture<GetUrlForArtifact.Response> getUrlForArtifact(GetUrlForArtifact request) {
    final var projectId = request.getId();

    InternalFuture<Void> permissionCheck;
    if (request.getMethod().equalsIgnoreCase("get")) {
      permissionCheck =
          checkProjectPermission(projectId, ModelDBActionEnum.ModelDBServiceActions.READ);
    } else {
      permissionCheck =
          checkProjectPermission(projectId, ModelDBActionEnum.ModelDBServiceActions.UPDATE);
    }

    return permissionCheck.thenCompose(
        unused -> artifactHandler.getUrlForArtifact(request), executor);
  }

<<<<<<< HEAD
  public InternalFuture<FindProjects.Response> findProjects(FindProjects request) {
    return FutureGrpc.ClientRequest(
            uac.getUACService().getCurrentUser(Empty.newBuilder().build()), executor)
=======
  public InternalFuture<VerifyConnectionResponse> verifyConnection(Empty request) {
    return InternalFuture.completedInternalFuture(
        VerifyConnectionResponse.newBuilder().setStatus(true).build());
  }

  public InternalFuture<FindProjects.Response> findProjects(FindProjects request) {
    return FutureGrpc.ClientRequest(
            uac.getUACService().getCurrentUser(ai.verta.uac.Empty.newBuilder().build()), executor)
>>>>>>> d7f1cf7f
        .thenCompose(
            userInfo -> {
              InternalFuture<List<GetResourcesResponseItem>> resourcesFuture;
              if (request.getWorkspaceName().isEmpty()
                  || request.getWorkspaceName().equals(userInfo.getVertaInfo().getUsername())) {
                resourcesFuture =
                    getResourceItemsForLoginUserWorkspace(
                        request.getWorkspaceName(),
                        Optional.of(request.getProjectIdsList()),
                        ModelDBResourceEnum.ModelDBServiceResourceTypes.PROJECT);
              } else {
                resourcesFuture =
                    getResourceItemsForWorkspace(
                        request.getWorkspaceName(),
                        Optional.of(request.getProjectIdsList()),
                        Optional.empty(),
                        ModelDBResourceEnum.ModelDBServiceResourceTypes.PROJECT);
              }

              return resourcesFuture.thenCompose(
                  getResourceItems -> {
<<<<<<< HEAD
=======
                    final InternalFuture<QueryFilterContext> futureLocalContext =
                        getFutureLocalContext();

                    // futurePredicatesContext
                    final var futurePredicatesContext =
                        predicatesHandler.processPredicates(request.getPredicatesList(), executor);

                    // futureSortingContext
                    final var futureSortingContext =
                        sortingHandler.processSort(request.getSortKey(), request.getAscending());

>>>>>>> d7f1cf7f
                    Map<String, GetResourcesResponseItem> getResourcesMap = new HashMap<>();
                    Set<String> accessibleResourceIdsWithCollaborator =
                        getResourceItems.stream()
                            .peek(
                                responseItem ->
                                    getResourcesMap.put(responseItem.getResourceId(), responseItem))
                            .map(GetResourcesResponseItem::getResourceId)
                            .collect(Collectors.toSet());

                    if (accessibleResourceIdsWithCollaborator.isEmpty()) {
                      LOGGER.debug("Accessible Project Ids not found, size 0");
                      return InternalFuture.completedInternalFuture(
                          FindProjects.Response.newBuilder().build());
                    }

<<<<<<< HEAD
                    List<KeyValueQuery> predicates = new ArrayList<>(request.getPredicatesList());
                    for (KeyValueQuery predicate : predicates) {
                      // Validate if current user has access to the entity or not where predicate
                      // key has an id
                      RdbmsUtils.validatePredicates(
                          ModelDBConstants.PROJECTS,
                          new ArrayList<>(accessibleResourceIdsWithCollaborator),
                          predicate,
                          true);
                    }

                    final var futureLocalContext =
                        InternalFuture.supplyAsync(
                            () -> {
                              final var localQueryContext = new QueryFilterContext();
                              localQueryContext.getConditions().add("p.deleted = :deleted");
                              localQueryContext.getBinds().add(q -> q.bind("deleted", false));

                              localQueryContext.getConditions().add("p.created = :created");
                              localQueryContext.getBinds().add(q -> q.bind("created", true));

                              return localQueryContext;
                            },
                            executor);

                    // futurePredicatesContext
                    final var futurePredicatesContext =
                        predicatesHandler.processPredicates(request.getPredicatesList(), executor);

                    // futureSortingContext
                    final var futureSortingContext =
                        sortingHandler.processSort(request.getSortKey(), request.getAscending());

                    final InternalFuture<QueryFilterContext> futureProjectIdsContext =
                        InternalFuture.supplyAsync(
                            () -> {
                              final var localQueryContext = new QueryFilterContext();
                              localQueryContext.getConditions().add(" p.id IN (<projectIds>) ");
                              localQueryContext
                                  .getBinds()
                                  .add(
                                      q ->
                                          q.bindList(
                                              "projectIds", accessibleResourceIdsWithCollaborator));

                              return localQueryContext;
                            },
                            executor);
=======
                    var futureProjectIdsContext =
                        getFutureProjectIdsContext(request, accessibleResourceIdsWithCollaborator);
>>>>>>> d7f1cf7f

                    final var futureProjects =
                        InternalFuture.sequence(
                                Arrays.asList(
                                    futureLocalContext,
                                    futurePredicatesContext,
                                    futureSortingContext,
                                    futureProjectIdsContext),
                                executor)
                            .thenApply(QueryFilterContext::combine, executor)
                            .thenCompose(
                                queryContext ->
                                    jdbi.withHandle(
                                            handle -> {
                                              var sql =
                                                  "select p.id, p.date_created, p.date_updated, p.name, p.description, p.owner, "
                                                      + "p.short_name, p.project_visibility, p.readme_text, "
                                                      + "p.deleted, p.version_number from project p ";

                                              Query query =
                                                  CommonUtils.buildQueryFromQueryContext(
                                                      "p",
                                                      Pagination.newBuilder()
                                                          .setPageLimit(request.getPageLimit())
                                                          .setPageNumber(request.getPageNumber())
                                                          .build(),
                                                      queryContext,
                                                      handle,
                                                      sql,
                                                      isMssql);

                                              Map<Long, Workspace> cacheWorkspaceMap =
                                                  new HashMap<>();
                                              return query
                                                  .map(
<<<<<<< HEAD
                                                      (rs, ctx) -> {
                                                        var projectBuilder =
                                                            Project.newBuilder()
                                                                .setId(rs.getString("p.id"))
                                                                .setName(rs.getString("p.name"))
                                                                .setDescription(
                                                                    rs.getString("p.description"))
                                                                .setDateUpdated(
                                                                    rs.getLong("p.date_updated"))
                                                                .setDateCreated(
                                                                    rs.getLong("p.date_created"))
                                                                .setOwner(rs.getString("p.owner"))
                                                                .setVersionNumber(
                                                                    rs.getLong("p.version_number"))
                                                                .setShortName(
                                                                    rs.getString("p.short_name"))
                                                                .setReadmeText(
                                                                    rs.getString("p.readme_text"));

                                                        var projectResource =
                                                            getResourcesMap.get(
                                                                projectBuilder.getId());
                                                        projectBuilder.setVisibility(
                                                            projectResource.getVisibility());
                                                        projectBuilder.setWorkspaceServiceId(
                                                            projectResource.getWorkspaceId());
                                                        projectBuilder.setOwner(
                                                            String.valueOf(
                                                                projectResource.getOwnerId()));
                                                        projectBuilder.setCustomPermission(
                                                            projectResource.getCustomPermission());

                                                        Workspace workspace;
                                                        if (cacheWorkspaceMap.containsKey(
                                                            projectResource.getWorkspaceId())) {
                                                          workspace =
                                                              cacheWorkspaceMap.get(
                                                                  projectResource.getWorkspaceId());
                                                        } else {
                                                          workspace =
                                                              getWorkspaceById(
                                                                      projectResource
                                                                          .getWorkspaceId())
                                                                  .get();
                                                          cacheWorkspaceMap.put(
                                                              workspace.getId(), workspace);
                                                        }
                                                        switch (workspace.getInternalIdCase()) {
                                                          case ORG_ID:
                                                            projectBuilder.setWorkspaceId(
                                                                workspace.getOrgId());
                                                            projectBuilder.setWorkspaceTypeValue(
                                                                WorkspaceTypeEnum.WorkspaceType
                                                                    .ORGANIZATION_VALUE);
                                                            break;
                                                          case USER_ID:
                                                            projectBuilder.setWorkspaceId(
                                                                workspace.getUserId());
                                                            projectBuilder.setWorkspaceTypeValue(
                                                                WorkspaceTypeEnum.WorkspaceType
                                                                    .USER_VALUE);
                                                            break;
                                                          default:
                                                            // Do nothing
                                                            break;
                                                        }

                                                        ProjectVisibility visibility =
                                                            (ProjectVisibility)
                                                                ModelDBUtils.getOldVisibility(
                                                                    ModelDBResourceEnum
                                                                        .ModelDBServiceResourceTypes
                                                                        .PROJECT,
                                                                    projectResource
                                                                        .getVisibility());
                                                        projectBuilder.setProjectVisibility(
                                                            visibility);

                                                        return projectBuilder;
                                                      })
=======
                                                      (rs, ctx) ->
                                                          buildProjectBuilderFromResultSet(
                                                              getResourcesMap,
                                                              cacheWorkspaceMap,
                                                              rs))
>>>>>>> d7f1cf7f
                                                  .list();
                                            })
                                        .thenCompose(
                                            builders -> {
                                              if (builders == null || builders.isEmpty()) {
                                                return InternalFuture.completedInternalFuture(
                                                    new LinkedList<Project>());
                                              }

                                              var futureBuildersStream =
                                                  InternalFuture.completedInternalFuture(
                                                      builders.stream());
                                              final var ids =
                                                  builders.stream()
                                                      .map(Project.Builder::getId)
                                                      .collect(Collectors.toSet());

<<<<<<< HEAD
                                              // Get tags
                                              final var futureTags = tagsHandler.getTagsMap(ids);
                                              futureBuildersStream =
                                                  futureBuildersStream.thenCombine(
                                                      futureTags,
                                                      (stream, tags) ->
                                                          stream.map(
                                                              builder ->
                                                                  builder.addAllTags(
                                                                      tags.get(builder.getId()))),
                                                      executor);

                                              // Get attributes
                                              final var futureAttributes =
                                                  attributeHandler.getKeyValuesMap(ids);
                                              futureBuildersStream =
                                                  futureBuildersStream.thenCombine(
                                                      futureAttributes,
                                                      (stream, attributes) ->
                                                          stream.map(
                                                              builder ->
                                                                  builder.addAllAttributes(
                                                                      attributes.get(
                                                                          builder.getId()))),
                                                      executor);

                                              // Get artifacts
                                              final var futureArtifacts =
                                                  artifactHandler.getArtifactsMap(ids);
                                              futureBuildersStream =
                                                  futureBuildersStream.thenCombine(
                                                      futureArtifacts,
                                                      (stream, artifacts) ->
                                                          stream.map(
                                                              builder ->
                                                                  builder.addAllArtifacts(
                                                                      artifacts.get(
                                                                          builder.getId()))),
                                                      executor);

                                              final var futureCodeVersions =
                                                  codeVersionHandler.getCodeVersionMap(
                                                      new ArrayList<>(ids));
                                              futureBuildersStream =
                                                  futureBuildersStream.thenCombine(
                                                      futureCodeVersions,
                                                      (stream, codeVersionMap) ->
                                                          stream.map(
                                                              builder -> {
                                                                if (codeVersionMap.containsKey(
                                                                    builder.getId())) {
                                                                  return builder
                                                                      .setCodeVersionSnapshot(
                                                                          codeVersionMap.get(
                                                                              builder.getId()));
                                                                } else {
                                                                  return builder;
                                                                }
                                                              }),
                                                      executor);
=======
                                              // TODO: populate other dependent fields in project
                                              // builder here
>>>>>>> d7f1cf7f

                                              return futureBuildersStream.thenApply(
                                                  projectBuilders ->
                                                      projectBuilders
                                                          .map(Project.Builder::build)
                                                          .collect(Collectors.toList()),
                                                  executor);
                                            },
                                            executor),
                                executor);

                    final var futureCount =
                        InternalFuture.sequence(
                                Arrays.asList(
                                    futureLocalContext,
                                    futurePredicatesContext,
                                    futureProjectIdsContext),
                                executor)
                            .thenApply(QueryFilterContext::combine, executor)
<<<<<<< HEAD
                            .thenCompose(
                                queryContext ->
                                    jdbi.withHandle(
                                        handle -> {
                                          var sql = "select count(p.id) from project p ";

                                          if (!queryContext.getConditions().isEmpty()) {
                                            sql +=
                                                " WHERE "
                                                    + String.join(
                                                        " AND ", queryContext.getConditions());
                                          }

                                          var query = handle.createQuery(sql);
                                          queryContext.getBinds().forEach(b -> b.accept(query));

                                          return query.mapTo(Long.class).one();
                                        }),
                                executor);

                    return futureProjects.thenCombine(
                        futureCount,
                        (projects, count) ->
                            FindProjects.Response.newBuilder()
                                .addAllProjects(projects)
                                .setTotalRecords(count)
                                .build(),
                        executor);
=======
                            .thenCompose(this::getProjectCountBasedOnQueryFilter, executor);

                    return futureProjects
                        .thenApply(this::sortProjectFields, executor)
                        .thenCombine(
                            futureCount,
                            (projects, count) ->
                                FindProjects.Response.newBuilder()
                                    .addAllProjects(projects)
                                    .setTotalRecords(count)
                                    .build(),
                            executor);
>>>>>>> d7f1cf7f
                  },
                  executor);
            },
            executor);
  }

<<<<<<< HEAD
=======
  private InternalFuture<Long> getProjectCountBasedOnQueryFilter(QueryFilterContext queryContext) {
    return jdbi.withHandle(
        handle -> {
          var sql = "select count(p.id) from project p ";

          if (!queryContext.getConditions().isEmpty()) {
            sql += " WHERE " + String.join(" AND ", queryContext.getConditions());
          }

          var query = handle.createQuery(sql);
          queryContext.getBinds().forEach(b -> b.accept(query));

          return query.mapTo(Long.class).one();
        });
  }

  private Project.Builder buildProjectBuilderFromResultSet(
      Map<String, GetResourcesResponseItem> getResourcesMap,
      Map<Long, Workspace> cacheWorkspaceMap,
      java.sql.ResultSet rs)
      throws SQLException {
    var projectBuilder =
        Project.newBuilder()
            .setId(rs.getString("p.id"))
            .setName(rs.getString("p.name"))
            .setDescription(rs.getString("p.description"))
            .setDateUpdated(rs.getLong("p.date_updated"))
            .setDateCreated(rs.getLong("p.date_created"))
            .setOwner(rs.getString("p.owner"))
            .setVersionNumber(rs.getLong("p.version_number"))
            .setShortName(rs.getString("p.short_name"))
            .setReadmeText(rs.getString("p.readme_text"));

    var projectResource = getResourcesMap.get(projectBuilder.getId());
    projectBuilder.setVisibility(projectResource.getVisibility());
    projectBuilder.setWorkspaceServiceId(projectResource.getWorkspaceId());
    projectBuilder.setOwner(String.valueOf(projectResource.getOwnerId()));
    projectBuilder.setCustomPermission(projectResource.getCustomPermission());

    Workspace workspace;
    if (cacheWorkspaceMap.containsKey(projectResource.getWorkspaceId())) {
      workspace = cacheWorkspaceMap.get(projectResource.getWorkspaceId());
    } else {
      workspace = getWorkspaceById(projectResource.getWorkspaceId()).get();
      cacheWorkspaceMap.put(workspace.getId(), workspace);
    }
    switch (workspace.getInternalIdCase()) {
      case ORG_ID:
        projectBuilder.setWorkspaceId(workspace.getOrgId());
        projectBuilder.setWorkspaceTypeValue(WorkspaceTypeEnum.WorkspaceType.ORGANIZATION_VALUE);
        break;
      case USER_ID:
        projectBuilder.setWorkspaceId(workspace.getUserId());
        projectBuilder.setWorkspaceTypeValue(WorkspaceTypeEnum.WorkspaceType.USER_VALUE);
        break;
      default:
        // Do nothing
        break;
    }

    ProjectVisibility visibility =
        (ProjectVisibility)
            ModelDBUtils.getOldVisibility(
                ModelDBResourceEnum.ModelDBServiceResourceTypes.PROJECT,
                projectResource.getVisibility());
    projectBuilder.setProjectVisibility(visibility);

    return projectBuilder;
  }

  private InternalFuture<QueryFilterContext> getFutureLocalContext() {
    return InternalFuture.supplyAsync(
        () -> {
          final var localQueryContext = new QueryFilterContext();
          localQueryContext.getConditions().add("p.deleted = :deleted");
          localQueryContext.getBinds().add(q -> q.bind("deleted", false));

          localQueryContext.getConditions().add("p.created = :created");
          localQueryContext.getBinds().add(q -> q.bind("created", true));

          return localQueryContext;
        },
        executor);
  }

  private InternalFuture<QueryFilterContext> getFutureProjectIdsContext(
      FindProjects request, Set<String> accessibleResourceIdsWithCollaborator) {
    List<KeyValueQuery> predicates = new ArrayList<>(request.getPredicatesList());
    for (KeyValueQuery predicate : predicates) {
      // Validate if current user has access to the entity or not where predicate
      // key has an id
      RdbmsUtils.validatePredicates(
          ModelDBConstants.PROJECTS,
          new ArrayList<>(accessibleResourceIdsWithCollaborator),
          predicate,
          true);
    }

    return InternalFuture.supplyAsync(
        () -> {
          final var localQueryContext = new QueryFilterContext();
          localQueryContext.getConditions().add(" p.id IN (<projectIds>) ");
          localQueryContext
              .getBinds()
              .add(q -> q.bindList("projectIds", accessibleResourceIdsWithCollaborator));

          return localQueryContext;
        },
        executor);
  }

>>>>>>> d7f1cf7f
  private InternalFuture<Workspace> getWorkspaceById(long workspaceId) {
    return FutureGrpc.ClientRequest(
        uac.getWorkspaceService()
            .getWorkspaceById(GetWorkspaceById.newBuilder().setId(workspaceId).build()),
        executor);
  }

<<<<<<< HEAD
=======
  private List<Project> sortProjectFields(List<Project> projects) {
    List<Project> sortedProjects = new LinkedList<>();
    for (Project project : projects) {
      var projectBuilder = Project.newBuilder(project);
      projectBuilder
          .clearTags()
          .addAllTags(project.getTagsList().stream().sorted().collect(Collectors.toList()))
          .clearAttributes()
          .addAllAttributes(
              project.getAttributesList().stream()
                  .sorted(Comparator.comparing(KeyValue::getKey))
                  .collect(Collectors.toList()))
          .clearArtifacts()
          .addAllArtifacts(
              project.getArtifactsList().stream()
                  .sorted(Comparator.comparing(Artifact::getKey))
                  .collect(Collectors.toList()));
      sortedProjects.add(projectBuilder.build());
    }
    return sortedProjects;
  }

>>>>>>> d7f1cf7f
  private InternalFuture<List<GetResourcesResponseItem>> getResourceItemsForLoginUserWorkspace(
      String workspaceName,
      Optional<List<String>> resourceIdsOptional,
      ModelDBResourceEnum.ModelDBServiceResourceTypes resourceTypes) {
    var resourceType =
        ResourceType.newBuilder().setModeldbServiceResourceType(resourceTypes).build();
    Resources.Builder resources =
        Resources.newBuilder()
            .setResourceType(resourceType)
            .setService(ServiceEnum.Service.MODELDB_SERVICE);

    if (!resourceIdsOptional.isEmpty() && resourceIdsOptional.isPresent()) {
      resources.addAllResourceIds(
          resourceIdsOptional.get().stream().map(String::valueOf).collect(Collectors.toSet()));
    }

    var builder = GetResources.newBuilder().setResources(resources.build());
    builder.setWorkspaceName(workspaceName);
    return FutureGrpc.ClientRequest(
            uac.getCollaboratorService().getResourcesSpecialPersonalWorkspace(builder.build()),
            executor)
        .thenApply(GetResources.Response::getItemList, executor);
  }

  private InternalFuture<List<GetResourcesResponseItem>> getResourceItemsForWorkspace(
      String workspaceName,
      Optional<List<String>> resourceIdsOptional,
      Optional<String> resourceName,
      ModelDBResourceEnum.ModelDBServiceResourceTypes resourceTypes) {
    var resourceType =
        ResourceType.newBuilder().setModeldbServiceResourceType(resourceTypes).build();
    Resources.Builder resources =
        Resources.newBuilder()
            .setResourceType(resourceType)
            .setService(ServiceEnum.Service.MODELDB_SERVICE);

    if (!resourceIdsOptional.isEmpty() && resourceIdsOptional.isPresent()) {
      resources.addAllResourceIds(
          resourceIdsOptional.get().stream().map(String::valueOf).collect(Collectors.toSet()));
    }

    var builder = GetResources.newBuilder().setResources(resources.build());
    builder.setWorkspaceName(workspaceName);
    resourceName.ifPresent(builder::setResourceName);
    return FutureGrpc.ClientRequest(
            uac.getCollaboratorService().getResources(builder.build()), executor)
        .thenApply(GetResources.Response::getItemList, executor);
  }
}<|MERGE_RESOLUTION|>--- conflicted
+++ resolved
@@ -9,10 +9,7 @@
 import ai.verta.modeldb.AddProjectTags;
 import ai.verta.modeldb.DeleteProjectAttributes;
 import ai.verta.modeldb.DeleteProjectTags;
-<<<<<<< HEAD
-=======
 import ai.verta.modeldb.Empty;
->>>>>>> d7f1cf7f
 import ai.verta.modeldb.FindProjects;
 import ai.verta.modeldb.GetAttributes;
 import ai.verta.modeldb.GetTags;
@@ -45,10 +42,6 @@
 import ai.verta.modeldb.utils.ModelDBUtils;
 import ai.verta.modeldb.utils.RdbmsUtils;
 import ai.verta.uac.Action;
-<<<<<<< HEAD
-import ai.verta.uac.Empty;
-=======
->>>>>>> d7f1cf7f
 import ai.verta.uac.GetResources;
 import ai.verta.uac.GetResourcesResponseItem;
 import ai.verta.uac.GetWorkspaceById;
@@ -58,17 +51,11 @@
 import ai.verta.uac.Resources;
 import ai.verta.uac.ServiceEnum;
 import ai.verta.uac.Workspace;
-<<<<<<< HEAD
-import java.util.ArrayList;
-import java.util.Arrays;
-import java.util.Calendar;
-=======
 import java.sql.SQLException;
 import java.util.ArrayList;
 import java.util.Arrays;
 import java.util.Calendar;
 import java.util.Comparator;
->>>>>>> d7f1cf7f
 import java.util.HashMap;
 import java.util.LinkedList;
 import java.util.List;
@@ -395,11 +382,6 @@
         unused -> artifactHandler.getUrlForArtifact(request), executor);
   }
 
-<<<<<<< HEAD
-  public InternalFuture<FindProjects.Response> findProjects(FindProjects request) {
-    return FutureGrpc.ClientRequest(
-            uac.getUACService().getCurrentUser(Empty.newBuilder().build()), executor)
-=======
   public InternalFuture<VerifyConnectionResponse> verifyConnection(Empty request) {
     return InternalFuture.completedInternalFuture(
         VerifyConnectionResponse.newBuilder().setStatus(true).build());
@@ -408,7 +390,6 @@
   public InternalFuture<FindProjects.Response> findProjects(FindProjects request) {
     return FutureGrpc.ClientRequest(
             uac.getUACService().getCurrentUser(ai.verta.uac.Empty.newBuilder().build()), executor)
->>>>>>> d7f1cf7f
         .thenCompose(
             userInfo -> {
               InternalFuture<List<GetResourcesResponseItem>> resourcesFuture;
@@ -430,20 +411,6 @@
 
               return resourcesFuture.thenCompose(
                   getResourceItems -> {
-<<<<<<< HEAD
-=======
-                    final InternalFuture<QueryFilterContext> futureLocalContext =
-                        getFutureLocalContext();
-
-                    // futurePredicatesContext
-                    final var futurePredicatesContext =
-                        predicatesHandler.processPredicates(request.getPredicatesList(), executor);
-
-                    // futureSortingContext
-                    final var futureSortingContext =
-                        sortingHandler.processSort(request.getSortKey(), request.getAscending());
-
->>>>>>> d7f1cf7f
                     Map<String, GetResourcesResponseItem> getResourcesMap = new HashMap<>();
                     Set<String> accessibleResourceIdsWithCollaborator =
                         getResourceItems.stream()
@@ -459,31 +426,8 @@
                           FindProjects.Response.newBuilder().build());
                     }
 
-<<<<<<< HEAD
-                    List<KeyValueQuery> predicates = new ArrayList<>(request.getPredicatesList());
-                    for (KeyValueQuery predicate : predicates) {
-                      // Validate if current user has access to the entity or not where predicate
-                      // key has an id
-                      RdbmsUtils.validatePredicates(
-                          ModelDBConstants.PROJECTS,
-                          new ArrayList<>(accessibleResourceIdsWithCollaborator),
-                          predicate,
-                          true);
-                    }
-
-                    final var futureLocalContext =
-                        InternalFuture.supplyAsync(
-                            () -> {
-                              final var localQueryContext = new QueryFilterContext();
-                              localQueryContext.getConditions().add("p.deleted = :deleted");
-                              localQueryContext.getBinds().add(q -> q.bind("deleted", false));
-
-                              localQueryContext.getConditions().add("p.created = :created");
-                              localQueryContext.getBinds().add(q -> q.bind("created", true));
-
-                              return localQueryContext;
-                            },
-                            executor);
+                    final InternalFuture<QueryFilterContext> futureLocalContext =
+                        getFutureLocalContext();
 
                     // futurePredicatesContext
                     final var futurePredicatesContext =
@@ -493,25 +437,8 @@
                     final var futureSortingContext =
                         sortingHandler.processSort(request.getSortKey(), request.getAscending());
 
-                    final InternalFuture<QueryFilterContext> futureProjectIdsContext =
-                        InternalFuture.supplyAsync(
-                            () -> {
-                              final var localQueryContext = new QueryFilterContext();
-                              localQueryContext.getConditions().add(" p.id IN (<projectIds>) ");
-                              localQueryContext
-                                  .getBinds()
-                                  .add(
-                                      q ->
-                                          q.bindList(
-                                              "projectIds", accessibleResourceIdsWithCollaborator));
-
-                              return localQueryContext;
-                            },
-                            executor);
-=======
                     var futureProjectIdsContext =
                         getFutureProjectIdsContext(request, accessibleResourceIdsWithCollaborator);
->>>>>>> d7f1cf7f
 
                     final var futureProjects =
                         InternalFuture.sequence(
@@ -547,94 +474,11 @@
                                                   new HashMap<>();
                                               return query
                                                   .map(
-<<<<<<< HEAD
-                                                      (rs, ctx) -> {
-                                                        var projectBuilder =
-                                                            Project.newBuilder()
-                                                                .setId(rs.getString("p.id"))
-                                                                .setName(rs.getString("p.name"))
-                                                                .setDescription(
-                                                                    rs.getString("p.description"))
-                                                                .setDateUpdated(
-                                                                    rs.getLong("p.date_updated"))
-                                                                .setDateCreated(
-                                                                    rs.getLong("p.date_created"))
-                                                                .setOwner(rs.getString("p.owner"))
-                                                                .setVersionNumber(
-                                                                    rs.getLong("p.version_number"))
-                                                                .setShortName(
-                                                                    rs.getString("p.short_name"))
-                                                                .setReadmeText(
-                                                                    rs.getString("p.readme_text"));
-
-                                                        var projectResource =
-                                                            getResourcesMap.get(
-                                                                projectBuilder.getId());
-                                                        projectBuilder.setVisibility(
-                                                            projectResource.getVisibility());
-                                                        projectBuilder.setWorkspaceServiceId(
-                                                            projectResource.getWorkspaceId());
-                                                        projectBuilder.setOwner(
-                                                            String.valueOf(
-                                                                projectResource.getOwnerId()));
-                                                        projectBuilder.setCustomPermission(
-                                                            projectResource.getCustomPermission());
-
-                                                        Workspace workspace;
-                                                        if (cacheWorkspaceMap.containsKey(
-                                                            projectResource.getWorkspaceId())) {
-                                                          workspace =
-                                                              cacheWorkspaceMap.get(
-                                                                  projectResource.getWorkspaceId());
-                                                        } else {
-                                                          workspace =
-                                                              getWorkspaceById(
-                                                                      projectResource
-                                                                          .getWorkspaceId())
-                                                                  .get();
-                                                          cacheWorkspaceMap.put(
-                                                              workspace.getId(), workspace);
-                                                        }
-                                                        switch (workspace.getInternalIdCase()) {
-                                                          case ORG_ID:
-                                                            projectBuilder.setWorkspaceId(
-                                                                workspace.getOrgId());
-                                                            projectBuilder.setWorkspaceTypeValue(
-                                                                WorkspaceTypeEnum.WorkspaceType
-                                                                    .ORGANIZATION_VALUE);
-                                                            break;
-                                                          case USER_ID:
-                                                            projectBuilder.setWorkspaceId(
-                                                                workspace.getUserId());
-                                                            projectBuilder.setWorkspaceTypeValue(
-                                                                WorkspaceTypeEnum.WorkspaceType
-                                                                    .USER_VALUE);
-                                                            break;
-                                                          default:
-                                                            // Do nothing
-                                                            break;
-                                                        }
-
-                                                        ProjectVisibility visibility =
-                                                            (ProjectVisibility)
-                                                                ModelDBUtils.getOldVisibility(
-                                                                    ModelDBResourceEnum
-                                                                        .ModelDBServiceResourceTypes
-                                                                        .PROJECT,
-                                                                    projectResource
-                                                                        .getVisibility());
-                                                        projectBuilder.setProjectVisibility(
-                                                            visibility);
-
-                                                        return projectBuilder;
-                                                      })
-=======
                                                       (rs, ctx) ->
                                                           buildProjectBuilderFromResultSet(
                                                               getResourcesMap,
                                                               cacheWorkspaceMap,
                                                               rs))
->>>>>>> d7f1cf7f
                                                   .list();
                                             })
                                         .thenCompose(
@@ -652,7 +496,6 @@
                                                       .map(Project.Builder::getId)
                                                       .collect(Collectors.toSet());
 
-<<<<<<< HEAD
                                               // Get tags
                                               final var futureTags = tagsHandler.getTagsMap(ids);
                                               futureBuildersStream =
@@ -713,10 +556,6 @@
                                                                 }
                                                               }),
                                                       executor);
-=======
-                                              // TODO: populate other dependent fields in project
-                                              // builder here
->>>>>>> d7f1cf7f
 
                                               return futureBuildersStream.thenApply(
                                                   projectBuilders ->
@@ -736,36 +575,6 @@
                                     futureProjectIdsContext),
                                 executor)
                             .thenApply(QueryFilterContext::combine, executor)
-<<<<<<< HEAD
-                            .thenCompose(
-                                queryContext ->
-                                    jdbi.withHandle(
-                                        handle -> {
-                                          var sql = "select count(p.id) from project p ";
-
-                                          if (!queryContext.getConditions().isEmpty()) {
-                                            sql +=
-                                                " WHERE "
-                                                    + String.join(
-                                                        " AND ", queryContext.getConditions());
-                                          }
-
-                                          var query = handle.createQuery(sql);
-                                          queryContext.getBinds().forEach(b -> b.accept(query));
-
-                                          return query.mapTo(Long.class).one();
-                                        }),
-                                executor);
-
-                    return futureProjects.thenCombine(
-                        futureCount,
-                        (projects, count) ->
-                            FindProjects.Response.newBuilder()
-                                .addAllProjects(projects)
-                                .setTotalRecords(count)
-                                .build(),
-                        executor);
-=======
                             .thenCompose(this::getProjectCountBasedOnQueryFilter, executor);
 
                     return futureProjects
@@ -778,15 +587,12 @@
                                     .setTotalRecords(count)
                                     .build(),
                             executor);
->>>>>>> d7f1cf7f
                   },
                   executor);
             },
             executor);
   }
 
-<<<<<<< HEAD
-=======
   private InternalFuture<Long> getProjectCountBasedOnQueryFilter(QueryFilterContext queryContext) {
     return jdbi.withHandle(
         handle -> {
@@ -898,7 +704,6 @@
         executor);
   }
 
->>>>>>> d7f1cf7f
   private InternalFuture<Workspace> getWorkspaceById(long workspaceId) {
     return FutureGrpc.ClientRequest(
         uac.getWorkspaceService()
@@ -906,8 +711,6 @@
         executor);
   }
 
-<<<<<<< HEAD
-=======
   private List<Project> sortProjectFields(List<Project> projects) {
     List<Project> sortedProjects = new LinkedList<>();
     for (Project project : projects) {
@@ -930,7 +733,6 @@
     return sortedProjects;
   }
 
->>>>>>> d7f1cf7f
   private InternalFuture<List<GetResourcesResponseItem>> getResourceItemsForLoginUserWorkspace(
       String workspaceName,
       Optional<List<String>> resourceIdsOptional,
