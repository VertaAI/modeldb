--- conflicted
+++ resolved
@@ -863,33 +863,11 @@
             executor);
   }
 
-<<<<<<< HEAD
-  private InternalFuture<List<String>> getSelfAllowedResources(
-      ModelDBResourceEnum.ModelDBServiceResourceTypes modelDBServiceResourceTypes,
-      ModelDBActionEnum.ModelDBServiceActions modelDBServiceActions,
-      List<String> requestedResourcesIds) {
-    var action =
-        Action.newBuilder()
-            .setService(ServiceEnum.Service.MODELDB_SERVICE)
-            .setModeldbServiceAction(modelDBServiceActions)
-            .build();
-    GetSelfAllowedResources getAllowedResourcesRequest =
-        GetSelfAllowedResources.newBuilder()
-            .addActions(action)
-            .setResourceType(
-                ResourceType.newBuilder()
-                    .setModeldbServiceResourceType(modelDBServiceResourceTypes))
-            .setService(ServiceEnum.Service.MODELDB_SERVICE)
-            .build();
-    return FutureUtil.clientRequest(
-            uac.getAuthzService().getSelfAllowedResources(getAllowedResourcesRequest), executor)
-=======
   private InternalFuture<Collection<String>> getSelfAllowedResources(
       ModelDBServiceActions modelDBServiceActions, List<String> requestedResourcesIds) {
     return uacApisUtil
         .getAllowedEntitiesByResourceType(
             modelDBServiceActions, ModelDBResourceEnum.ModelDBServiceResourceTypes.PROJECT)
->>>>>>> 80f46e1e
         .thenApply(
             getAllowedResourcesResponse -> {
               LOGGER.trace(CommonMessages.ROLE_SERVICE_RES_RECEIVED_MSG);
