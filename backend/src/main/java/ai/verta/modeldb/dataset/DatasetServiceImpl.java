package ai.verta.modeldb.dataset;

import static io.grpc.Status.Code.INVALID_ARGUMENT;

import ai.verta.common.KeyValueQuery;
import ai.verta.common.ModelDBResourceEnum.ModelDBServiceResourceTypes;
import ai.verta.common.OperatorEnum;
import ai.verta.common.ValueTypeEnum;
import ai.verta.modeldb.AddDatasetAttributes;
import ai.verta.modeldb.AddDatasetTags;
import ai.verta.modeldb.App;
import ai.verta.modeldb.CreateDataset;
import ai.verta.modeldb.Dataset;
import ai.verta.modeldb.DatasetServiceGrpc.DatasetServiceImplBase;
import ai.verta.modeldb.DeleteDataset;
import ai.verta.modeldb.DeleteDatasetAttributes;
import ai.verta.modeldb.DeleteDatasetTags;
import ai.verta.modeldb.DeleteDatasets;
import ai.verta.modeldb.Experiment;
import ai.verta.modeldb.ExperimentRun;
import ai.verta.modeldb.FindDatasets;
import ai.verta.modeldb.FindExperimentRuns;
import ai.verta.modeldb.FindExperiments;
import ai.verta.modeldb.GetAllDatasets;
import ai.verta.modeldb.GetDatasetById;
import ai.verta.modeldb.GetDatasetByName;
import ai.verta.modeldb.GetExperimentRunByDataset;
import ai.verta.modeldb.GetTags;
import ai.verta.modeldb.LastExperimentByDatasetId;
import ai.verta.modeldb.ModelDBConstants;
import ai.verta.modeldb.ModelDBMessages;
import ai.verta.modeldb.UpdateDatasetAttributes;
import ai.verta.modeldb.UpdateDatasetDescription;
import ai.verta.modeldb.UpdateDatasetName;
import ai.verta.modeldb.audit_log.AuditLogLocalDAO;
import ai.verta.modeldb.authservice.AuthService;
import ai.verta.modeldb.authservice.RoleService;
import ai.verta.modeldb.dto.DatasetPaginationDTO;
import ai.verta.modeldb.dto.ExperimentPaginationDTO;
import ai.verta.modeldb.dto.ExperimentRunPaginationDTO;
import ai.verta.modeldb.dto.WorkspaceDTO;
import ai.verta.modeldb.entities.audit_log.AuditLogLocalEntity;
import ai.verta.modeldb.entities.versioning.RepositoryEnums;
import ai.verta.modeldb.exceptions.InvalidArgumentException;
import ai.verta.modeldb.exceptions.ModelDBException;
import ai.verta.modeldb.experiment.ExperimentDAO;
import ai.verta.modeldb.experimentRun.ExperimentRunDAO;
import ai.verta.modeldb.metadata.MetadataDAO;
import ai.verta.modeldb.metadata.MetadataServiceImpl;
import ai.verta.modeldb.project.ProjectDAO;
import ai.verta.modeldb.utils.ModelDBUtils;
import ai.verta.modeldb.versioning.Commit;
import ai.verta.modeldb.versioning.CommitDAO;
import ai.verta.modeldb.versioning.DeleteRepositoryRequest;
import ai.verta.modeldb.versioning.ListCommitsRequest;
import ai.verta.modeldb.versioning.Repository;
import ai.verta.modeldb.versioning.RepositoryDAO;
import ai.verta.modeldb.versioning.RepositoryIdentification;
import ai.verta.uac.ModelDBActionEnum.ModelDBServiceActions;
import ai.verta.uac.ResourceVisibility;
import ai.verta.uac.ServiceEnum;
import ai.verta.uac.UserInfo;
import com.google.gson.Gson;
import com.google.protobuf.Any;
import com.google.protobuf.ListValue;
import com.google.protobuf.Value;
import com.google.rpc.Code;
import com.google.rpc.Status;
import io.grpc.protobuf.StatusProto;
import io.grpc.stub.StreamObserver;
import java.util.ArrayList;
import java.util.Calendar;
import java.util.Collections;
import java.util.List;
import java.util.stream.Collectors;
import org.apache.logging.log4j.LogManager;
import org.apache.logging.log4j.Logger;

public class DatasetServiceImpl extends DatasetServiceImplBase {

  private static final Logger LOGGER = LogManager.getLogger(DatasetServiceImpl.class);
  private final RepositoryDAO repositoryDAO;
  private final CommitDAO commitDAO;
  private final MetadataDAO metadataDAO;
  private AuthService authService;
  private RoleService roleService;
  private ProjectDAO projectDAO;
  private ExperimentDAO experimentDAO;
  private ExperimentRunDAO experimentRunDAO;
  private final AuditLogLocalDAO auditLogLocalDAO;
  private static final String SERVICE_NAME =
      String.format("%s.%s", ModelDBConstants.SERVICE_NAME, ModelDBConstants.DATASET);

  public DatasetServiceImpl(
      AuthService authService,
      RoleService roleService,
      ProjectDAO projectDAO,
      ExperimentDAO experimentDAO,
      ExperimentRunDAO experimentRunDAO,
      RepositoryDAO repositoryDAO,
      CommitDAO commitDAO,
      MetadataDAO metadataDAO,
      AuditLogLocalDAO auditLogLocalDAO) {
    this.authService = authService;
    this.roleService = roleService;
    this.projectDAO = projectDAO;
    this.experimentDAO = experimentDAO;
    this.experimentRunDAO = experimentRunDAO;
    this.repositoryDAO = repositoryDAO;
    this.commitDAO = commitDAO;
    this.metadataDAO = metadataDAO;
    this.auditLogLocalDAO = auditLogLocalDAO;
  }

  private void saveAuditLogs(
      UserInfo userInfo, String action, List<String> resourceIds, String metadataBlob) {
    List<AuditLogLocalEntity> auditLogLocalEntities =
        resourceIds.stream()
            .map(
                resourceId ->
                    new AuditLogLocalEntity(
                        SERVICE_NAME,
                        authService.getVertaIdFromUserInfo(
                            userInfo == null ? authService.getCurrentLoginUserInfo() : userInfo),
                        action,
                        resourceId,
                        ModelDBConstants.DATASET,
                        ServiceEnum.Service.MODELDB_SERVICE.name(),
                        metadataBlob))
            .collect(Collectors.toList());
    if (!auditLogLocalEntities.isEmpty()) {
      auditLogLocalDAO.saveAuditLogs(auditLogLocalEntities);
    }
  }

  /**
   * Create a Dataset from the input parameters and logs it. Required input parameter : name
   * Generate a random UUID for id set Name,Description,Attributes, Tags and Visibility from the
   * request. set current user as an owner
   */
  @Override
  public void createDataset(
      CreateDataset request, StreamObserver<CreateDataset.Response> responseObserver) {
    try {
      if (request.getName().isEmpty()) {
        request = request.toBuilder().setName(MetadataServiceImpl.createRandomName()).build();
      }

      roleService.validateEntityUserWithUserInfo(
          ModelDBServiceResourceTypes.REPOSITORY, null, ModelDBServiceActions.CREATE);

      // Get the user info from the Context
      UserInfo userInfo = authService.getCurrentLoginUserInfo();

      Dataset dataset = getDatasetFromRequest(request, userInfo);
      ModelDBUtils.checkPersonalWorkspace(
          userInfo, dataset.getWorkspaceType(), dataset.getWorkspaceId(), "repository");

      Repository repository =
          repositoryDAO.createRepository(commitDAO, metadataDAO, dataset, true, userInfo);
      Dataset createdDataset =
          dataset
              .toBuilder()
              .setId(String.valueOf(repository.getId()))
              .setTimeCreated(repository.getDateCreated())
              .setTimeUpdated(repository.getDateUpdated())
              .build();

      saveAuditLogs(
          userInfo, ModelDBConstants.CREATE, Collections.singletonList(createdDataset.getId()), "");
      responseObserver.onNext(
          CreateDataset.Response.newBuilder().setDataset(createdDataset).build());
      responseObserver.onCompleted();

    } catch (Exception e) {
      ModelDBUtils.observeError(responseObserver, e, CreateDataset.Response.getDefaultInstance());
    }
  }

  private Dataset getDatasetFromRequest(CreateDataset request, UserInfo userInfo) {
    /*
     * Generate a random UUID for id
     * set Name,Description,Attributes, Tags and Visibility from the request
     * set times to current time
     */
    Dataset.Builder datasetBuilder =
        Dataset.newBuilder()
            .setName(ModelDBUtils.checkEntityNameLength(request.getName()))
            .setDescription(request.getDescription())
            .addAllAttributes(request.getAttributesList())
            .addAllTags(ModelDBUtils.checkEntityTagsLength(request.getTagsList()))
            .setDatasetVisibility(request.getDatasetVisibility())
            .setVisibility(request.getVisibility())
<<<<<<< HEAD
            .setCustomPermission(request.getCustomPermission())
            .setDatasetType(request.getDatasetType());
=======
            .setDatasetType(request.getDatasetType())
            .setCustomPermission(request.getCustomPermission());
>>>>>>> 7da27e80

    if (App.getInstance().getStoreClientCreationTimestamp() && request.getTimeCreated() != 0L) {
      datasetBuilder
          .setTimeCreated(request.getTimeCreated())
          .setTimeUpdated(request.getTimeCreated());
    } else {
      datasetBuilder
          .setTimeCreated(Calendar.getInstance().getTimeInMillis())
          .setTimeUpdated(Calendar.getInstance().getTimeInMillis());
    }

    /*
     * Set current user as owner.
     */

    if (userInfo != null) {
      String vertaId = authService.getVertaIdFromUserInfo(userInfo);
      datasetBuilder.setOwner(vertaId);
      String workspaceName = request.getWorkspaceName();
      WorkspaceDTO workspaceDTO =
          roleService.getWorkspaceDTOByWorkspaceName(userInfo, workspaceName);
      if (workspaceDTO.getWorkspaceId() != null) {
        datasetBuilder.setWorkspaceId(workspaceDTO.getWorkspaceId());
        datasetBuilder.setWorkspaceServiceId(workspaceDTO.getWorkspaceServiceId());
        datasetBuilder.setWorkspaceType(workspaceDTO.getWorkspaceType());
      }
    }
    return datasetBuilder.build();
  }

  /** Fetch all (owned and shared) dataset for the current user */
  @Override
  public void getAllDatasets(
      GetAllDatasets request, StreamObserver<GetAllDatasets.Response> responseObserver) {
    try {
      // Get the user info from the Context
      UserInfo userInfo = authService.getCurrentLoginUserInfo();

      FindDatasets.Builder findDatasets =
          FindDatasets.newBuilder()
              .setPageNumber(request.getPageNumber())
              .setPageLimit(request.getPageLimit())
              .setAscending(request.getAscending())
              .setSortKey(request.getSortKey())
              .setWorkspaceName(request.getWorkspaceName());

      if (findDatasets.getSortKey().equals(ModelDBConstants.TIME_UPDATED)) {
        findDatasets.setSortKey(ModelDBConstants.DATE_UPDATED);
      }
      if (findDatasets.getSortKey().equals(ModelDBConstants.TIME_CREATED)) {
        findDatasets.setSortKey(ModelDBConstants.DATE_CREATED);
      }

      DatasetPaginationDTO datasetPaginationDTO =
          repositoryDAO.findDatasets(
              metadataDAO, findDatasets.build(), userInfo, ResourceVisibility.PRIVATE);

      LOGGER.debug(
          ModelDBMessages.ACCESSIBLE_DATASET_IN_SERVICE, datasetPaginationDTO.getDatasets().size());
      responseObserver.onNext(
          GetAllDatasets.Response.newBuilder()
              .addAllDatasets(datasetPaginationDTO.getDatasets())
              .setTotalRecords(datasetPaginationDTO.getTotalRecords())
              .build());
      responseObserver.onCompleted();

    } catch (Exception e) {
      ModelDBUtils.observeError(responseObserver, e, GetAllDatasets.Response.getDefaultInstance());
    }
  }

  /** Deletes dataset corresponding to the id. Required input parameter : id */
  @Override
  public void deleteDataset(
      DeleteDataset request, StreamObserver<DeleteDataset.Response> responseObserver) {
    try {
      // Request Parameter Validation
      if (request.getId().isEmpty()) {
        LOGGER.info(ModelDBMessages.DATASET_ID_NOT_FOUND_IN_REQUEST);
        Status status =
            Status.newBuilder()
                .setCode(Code.INVALID_ARGUMENT_VALUE)
                .setMessage(ModelDBMessages.DATASET_ID_NOT_FOUND_IN_REQUEST)
                .addDetails(Any.pack(DeleteDataset.Response.getDefaultInstance()))
                .build();
        throw StatusProto.toStatusRuntimeException(status);
      }

      deleteRepositoriesByDatasetIds(Collections.singletonList(request.getId()));
      saveAuditLogs(null, ModelDBConstants.DELETE, Collections.singletonList(request.getId()), "");
      responseObserver.onNext(DeleteDataset.Response.newBuilder().setStatus(true).build());
      responseObserver.onCompleted();

    } catch (Exception e) {
      ModelDBUtils.observeError(responseObserver, e, DeleteDataset.Response.getDefaultInstance());
    }
  }

  /**
   * Fetches dataset corresponding to the id. <br>
   * Required input parameter : id
   */
  @Override
  public void getDatasetById(
      GetDatasetById request, StreamObserver<GetDatasetById.Response> responseObserver) {
    try {
      // Request Parameter Validation
      if (request.getId().isEmpty()) {
        LOGGER.info(ModelDBMessages.DATASET_ID_NOT_FOUND_IN_REQUEST);
        Status status =
            Status.newBuilder()
                .setCode(Code.INVALID_ARGUMENT_VALUE)
                .setMessage(ModelDBMessages.DATASET_ID_NOT_FOUND_IN_REQUEST)
                .addDetails(Any.pack(GetDatasetById.Response.getDefaultInstance()))
                .build();
        throw StatusProto.toStatusRuntimeException(status);
      }

      // Validate if current user has access to the entity or not
      roleService.validateEntityUserWithUserInfo(
          ModelDBServiceResourceTypes.REPOSITORY, request.getId(), ModelDBServiceActions.READ);

      responseObserver.onNext(repositoryDAO.getDatasetById(metadataDAO, request.getId()));
      responseObserver.onCompleted();

    } catch (Exception e) {
      ModelDBUtils.observeError(responseObserver, e, GetDatasetById.Response.getDefaultInstance());
    }
  }

  @Override
  public void findDatasets(
      FindDatasets request, StreamObserver<FindDatasets.Response> responseObserver) {
    try {
      // Get the user info from the Context
      UserInfo userInfo = authService.getCurrentLoginUserInfo();
      DatasetPaginationDTO datasetPaginationDTO =
          repositoryDAO.findDatasets(metadataDAO, request, userInfo, ResourceVisibility.PRIVATE);
      responseObserver.onNext(
          FindDatasets.Response.newBuilder()
              .addAllDatasets(datasetPaginationDTO.getDatasets())
              .setTotalRecords(datasetPaginationDTO.getTotalRecords())
              .build());
      responseObserver.onCompleted();

    } catch (Exception e) {
      ModelDBUtils.observeError(responseObserver, e, FindDatasets.Response.getDefaultInstance());
    }
  }

  @Override
  public void getDatasetByName(
      GetDatasetByName request, StreamObserver<GetDatasetByName.Response> responseObserver) {
    try {
      // Request Parameter Validation
      if (request.getName().isEmpty()) {
        LOGGER.info(ModelDBMessages.DATASET_NAME_NOT_FOUND_IN_REQUEST);
        Status status =
            Status.newBuilder()
                .setCode(Code.INVALID_ARGUMENT_VALUE)
                .setMessage(ModelDBMessages.DATASET_NAME_NOT_FOUND_IN_REQUEST)
                .addDetails(Any.pack(GetDatasetByName.Response.getDefaultInstance()))
                .build();
        throw StatusProto.toStatusRuntimeException(status);
      }

      // Get the user info from the Context
      UserInfo userInfo = authService.getCurrentLoginUserInfo();

      FindDatasets.Builder findDatasets =
          FindDatasets.newBuilder()
              .addPredicates(
                  KeyValueQuery.newBuilder()
                      .setKey(ModelDBConstants.NAME)
                      .setValue(Value.newBuilder().setStringValue(request.getName()).build())
                      .setOperator(OperatorEnum.Operator.EQ)
                      .setValueType(ValueTypeEnum.ValueType.STRING)
                      .build())
              .setWorkspaceName(
                  request.getWorkspaceName().isEmpty()
                      ? authService.getUsernameFromUserInfo(userInfo)
                      : request.getWorkspaceName());

      DatasetPaginationDTO datasetPaginationDTO =
          repositoryDAO.findDatasets(
              metadataDAO, findDatasets.build(), userInfo, ResourceVisibility.PRIVATE);

      if (datasetPaginationDTO.getTotalRecords() == 0) {
        Status status =
            Status.newBuilder()
                .setCode(Code.NOT_FOUND_VALUE)
                .setMessage("Dataset not found")
                .addDetails(Any.pack(GetDatasetByName.Response.getDefaultInstance()))
                .build();
        throw StatusProto.toStatusRuntimeException(status);
      }
      Dataset selfOwnerdataset = null;
      List<Dataset> sharedDatasets = new ArrayList<>();

      for (Dataset dataset : datasetPaginationDTO.getDatasets()) {
        if (userInfo == null
            || dataset.getOwner().equals(authService.getVertaIdFromUserInfo(userInfo))) {
          selfOwnerdataset = dataset;
        } else {
          sharedDatasets.add(dataset);
        }
      }

      GetDatasetByName.Response.Builder responseBuilder = GetDatasetByName.Response.newBuilder();
      if (selfOwnerdataset != null) {
        responseBuilder.setDatasetByUser(selfOwnerdataset);
      }
      responseBuilder.addAllSharedDatasets(sharedDatasets);

      responseObserver.onNext(responseBuilder.build());
      responseObserver.onCompleted();

    } catch (Exception e) {
      ModelDBUtils.observeError(
          responseObserver, e, GetDatasetByName.Response.getDefaultInstance());
    }
  }

  @Override
  public void updateDatasetName(
      UpdateDatasetName request, StreamObserver<UpdateDatasetName.Response> responseObserver) {
    try {
      // Request Parameter Validation
      String errorMessage = null;
      if (request.getId().isEmpty() && request.getName().isEmpty()) {
        errorMessage = "Dataset ID and Dataset name not found in UpdateDatasetName request";
      } else if (request.getId().isEmpty()) {
        errorMessage = ModelDBMessages.DATASET_ID_NOT_FOUND_IN_REQUEST;
      } else if (request.getName().isEmpty()) {
        request = request.toBuilder().setName(MetadataServiceImpl.createRandomName()).build();
      }

      if (errorMessage != null) {
        LOGGER.info(errorMessage);
        Status status =
            Status.newBuilder()
                .setCode(Code.INVALID_ARGUMENT_VALUE)
                .setMessage(errorMessage)
                .addDetails(Any.pack(UpdateDatasetName.Response.getDefaultInstance()))
                .build();
        throw StatusProto.toStatusRuntimeException(status);
      }

      // Validate if current user has access to the entity or not
      roleService.validateEntityUserWithUserInfo(
          ModelDBServiceResourceTypes.REPOSITORY, request.getId(), ModelDBServiceActions.UPDATE);

      GetDatasetById.Response getDatasetResponse =
          repositoryDAO.getDatasetById(metadataDAO, request.getId());
      Dataset updatedDataset =
          getDatasetResponse.getDataset().toBuilder().setName(request.getName()).build();
      repositoryDAO.createRepository(commitDAO, metadataDAO, updatedDataset, false, null);
      getDatasetResponse = repositoryDAO.getDatasetById(metadataDAO, request.getId());
      updatedDataset = getDatasetResponse.getDataset();

      saveAuditLogs(
          null,
          ModelDBConstants.UPDATE,
          Collections.singletonList(updatedDataset.getId()),
          String.format(
              ModelDBConstants.METADATA_JSON_TEMPLATE, "update", "name", updatedDataset.getName()));

      responseObserver.onNext(
          UpdateDatasetName.Response.newBuilder().setDataset(updatedDataset).build());
      responseObserver.onCompleted();

    } catch (Exception e) {
      ModelDBUtils.observeError(
          responseObserver, e, UpdateDatasetName.Response.getDefaultInstance());
    }
  }

  @Override
  public void updateDatasetDescription(
      UpdateDatasetDescription request,
      StreamObserver<UpdateDatasetDescription.Response> responseObserver) {
    try {
      // Request Parameter Validation
      if (request.getId().isEmpty()) {
        throw new ModelDBException(
            ModelDBMessages.DATASET_ID_NOT_FOUND_IN_REQUEST, INVALID_ARGUMENT);
      }

      // Validate if current user has access to the entity or not
      roleService.validateEntityUserWithUserInfo(
          ModelDBServiceResourceTypes.REPOSITORY, request.getId(), ModelDBServiceActions.UPDATE);

      GetDatasetById.Response getDatasetResponse =
          repositoryDAO.getDatasetById(metadataDAO, request.getId());
      Dataset updatedDataset =
          getDatasetResponse
              .getDataset()
              .toBuilder()
              .setDescription(request.getDescription())
              .build();
      repositoryDAO.createRepository(commitDAO, metadataDAO, updatedDataset, false, null);
      getDatasetResponse = repositoryDAO.getDatasetById(metadataDAO, request.getId());
      updatedDataset = getDatasetResponse.getDataset();
      saveAuditLogs(
          null,
          ModelDBConstants.UPDATE,
          Collections.singletonList(updatedDataset.getId()),
          String.format(
              ModelDBConstants.METADATA_JSON_TEMPLATE,
              "update",
              "description",
              updatedDataset.getDescription()));
      responseObserver.onNext(
          UpdateDatasetDescription.Response.newBuilder().setDataset(updatedDataset).build());
      responseObserver.onCompleted();

    } catch (Exception e) {
      ModelDBUtils.observeError(
          responseObserver, e, UpdateDatasetDescription.Response.getDefaultInstance());
    }
  }

  @Override
  public void addDatasetTags(
      AddDatasetTags request, StreamObserver<AddDatasetTags.Response> responseObserver) {
    try {
      // Request Parameter Validation
      String errorMessage = null;
      if (request.getId().isEmpty() && request.getTagsList().isEmpty()) {
        errorMessage = "Dataset ID and Dataset tags not found in AddDatasetTags request";
      } else if (request.getId().isEmpty()) {
        errorMessage = ModelDBMessages.DATASET_ID_NOT_FOUND_IN_REQUEST;
      } else if (request.getTagsList().isEmpty()) {
        errorMessage = "Dataset tags not found in AddDatasetTags request";
      }

      if (errorMessage != null) {
        LOGGER.info(errorMessage);
        Status status =
            Status.newBuilder()
                .setCode(Code.INVALID_ARGUMENT_VALUE)
                .setMessage(errorMessage)
                .addDetails(Any.pack(AddDatasetTags.Response.getDefaultInstance()))
                .build();
        throw StatusProto.toStatusRuntimeException(status);
      }

      // Validate if current user has access to the entity or not
      roleService.validateEntityUserWithUserInfo(
          ModelDBServiceResourceTypes.REPOSITORY, request.getId(), ModelDBServiceActions.UPDATE);

      AddDatasetTags.Response updatedDataset =
          repositoryDAO.addDatasetTags(
              metadataDAO,
              request.getId(),
              ModelDBUtils.checkEntityTagsLength(request.getTagsList()));
      saveAuditLogs(
          null,
          ModelDBConstants.UPDATE,
          Collections.singletonList(request.getId()),
          String.format(
              ModelDBConstants.METADATA_JSON_TEMPLATE,
              "add",
              "tags",
              new Gson().toJsonTree(request.getTagsList())));
      responseObserver.onNext(updatedDataset);
      responseObserver.onCompleted();

    } catch (Exception e) {
      ModelDBUtils.observeError(responseObserver, e, AddDatasetTags.Response.getDefaultInstance());
    }
  }

  @Override
  public void getDatasetTags(GetTags request, StreamObserver<GetTags.Response> responseObserver) {
    try {
      // Request Parameter Validation
      LOGGER.info("getDatasetTags not supported");
      throw new ModelDBException("Not supported", Code.UNIMPLEMENTED);

    } catch (Exception e) {
      ModelDBUtils.observeError(responseObserver, e, GetTags.Response.getDefaultInstance());
    }
  }

  @Override
  public void deleteDatasetTags(
      DeleteDatasetTags request, StreamObserver<DeleteDatasetTags.Response> responseObserver) {
    try {
      // Request Parameter Validation
      String errorMessage = null;
      if (request.getId().isEmpty() && request.getTagsList().isEmpty() && !request.getDeleteAll()) {
        errorMessage = "Dataset ID and Dataset tags not found in DeleteDatasetTags request";
      } else if (request.getId().isEmpty()) {
        errorMessage = ModelDBMessages.DATASET_ID_NOT_FOUND_IN_REQUEST;
      } else if (request.getTagsList().isEmpty() && !request.getDeleteAll()) {
        errorMessage = "Dataset tags not found in DeleteDatasetTags request";
      }

      if (errorMessage != null) {
        LOGGER.info(errorMessage);
        Status status =
            Status.newBuilder()
                .setCode(Code.INVALID_ARGUMENT_VALUE)
                .setMessage(errorMessage)
                .addDetails(Any.pack(DeleteDatasetTags.Response.getDefaultInstance()))
                .build();
        throw StatusProto.toStatusRuntimeException(status);
      }

      // Validate if current user has access to the entity or not
      roleService.validateEntityUserWithUserInfo(
          ModelDBServiceResourceTypes.REPOSITORY, request.getId(), ModelDBServiceActions.UPDATE);

      Dataset updatedDataset =
          repositoryDAO.deleteDatasetTags(
              metadataDAO, request.getId(), request.getTagsList(), request.getDeleteAll());
      saveAuditLogs(
          null,
          ModelDBConstants.UPDATE,
          Collections.singletonList(updatedDataset.getId()),
          String.format(
              ModelDBConstants.METADATA_JSON_TEMPLATE,
              "delete",
              "tags",
              request.getDeleteAll() ? "deleteAll" : new Gson().toJsonTree(request.getTagsList())));
      responseObserver.onNext(
          DeleteDatasetTags.Response.newBuilder().setDataset(updatedDataset).build());
      responseObserver.onCompleted();

    } catch (Exception e) {
      ModelDBUtils.observeError(
          responseObserver, e, DeleteDatasetTags.Response.getDefaultInstance());
    }
  }

  @Override
  public void addDatasetAttributes(
      AddDatasetAttributes request,
      StreamObserver<AddDatasetAttributes.Response> responseObserver) {
    try {
      // Request Parameter Validation
      String errorMessage = null;
      if (request.getId().isEmpty() && request.getAttributesList().isEmpty()) {
        errorMessage = "Dataset ID and Attribute list not found in AddDatasetAttributes request";
      } else if (request.getId().isEmpty()) {
        errorMessage = ModelDBMessages.DATASET_ID_NOT_FOUND_IN_REQUEST;
      } else if (request.getAttributesList().isEmpty()) {
        errorMessage = "Attribute list not found in AddDatasetAttributes request";
      }

      if (errorMessage != null) {
        LOGGER.info(errorMessage);
        Status status =
            Status.newBuilder()
                .setCode(Code.INVALID_ARGUMENT_VALUE)
                .setMessage(errorMessage)
                .addDetails(Any.pack(AddDatasetAttributes.Response.getDefaultInstance()))
                .build();
        throw StatusProto.toStatusRuntimeException(status);
      }

      // Validate if current user has access to the entity or not
      roleService.validateEntityUserWithUserInfo(
          ModelDBServiceResourceTypes.REPOSITORY, request.getId(), ModelDBServiceActions.UPDATE);

      GetDatasetById.Response getDatasetResponse =
          repositoryDAO.getDatasetById(metadataDAO, request.getId());
      Dataset updatedDataset =
          getDatasetResponse
              .getDataset()
              .toBuilder()
              .addAllAttributes(request.getAttributesList())
              .build();
      repositoryDAO.createRepository(commitDAO, metadataDAO, updatedDataset, false, null);
      getDatasetResponse = repositoryDAO.getDatasetById(metadataDAO, request.getId());
      updatedDataset = getDatasetResponse.getDataset();
      saveAuditLogs(
          null,
          ModelDBConstants.UPDATE,
          Collections.singletonList(request.getId()),
          String.format(
              ModelDBConstants.METADATA_JSON_TEMPLATE,
              "add",
              "attributes",
              new Gson().toJsonTree(request.getAttributesList())));
      responseObserver.onNext(
          AddDatasetAttributes.Response.newBuilder().setDataset(updatedDataset).build());
      responseObserver.onCompleted();

    } catch (Exception e) {
      ModelDBUtils.observeError(
          responseObserver, e, AddDatasetAttributes.Response.getDefaultInstance());
    }
  }

  @Override
  public void updateDatasetAttributes(
      UpdateDatasetAttributes request,
      StreamObserver<UpdateDatasetAttributes.Response> responseObserver) {
    try {
      // Request Parameter Validation
      String errorMessage = null;
      if (request.getId().isEmpty() && request.getAttribute().getKey().isEmpty()) {
        errorMessage = "Dataset ID and attribute key not found in UpdateDatasetAttributes request";
      } else if (request.getId().isEmpty()) {
        errorMessage = ModelDBMessages.DATASET_ID_NOT_FOUND_IN_REQUEST;
      } else if (request.getAttribute().getKey().isEmpty()) {
        errorMessage = "Attribute key not found in UpdateDatasetAttributes request";
      }

      if (errorMessage != null) {
        LOGGER.info(errorMessage);
        Status status =
            Status.newBuilder()
                .setCode(Code.INVALID_ARGUMENT_VALUE)
                .setMessage(errorMessage)
                .addDetails(Any.pack(UpdateDatasetAttributes.Response.getDefaultInstance()))
                .build();
        throw StatusProto.toStatusRuntimeException(status);
      }

      // Validate if current user has access to the entity or not
      roleService.validateEntityUserWithUserInfo(
          ModelDBServiceResourceTypes.REPOSITORY, request.getId(), ModelDBServiceActions.UPDATE);

      GetDatasetById.Response getDatasetResponse =
          repositoryDAO.getDatasetById(metadataDAO, request.getId());
      Dataset updatedDataset =
          getDatasetResponse.getDataset().toBuilder().addAttributes(request.getAttribute()).build();
      repositoryDAO.createRepository(commitDAO, metadataDAO, updatedDataset, false, null);
      getDatasetResponse = repositoryDAO.getDatasetById(metadataDAO, request.getId());
      updatedDataset = getDatasetResponse.getDataset();
      saveAuditLogs(
          null,
          ModelDBConstants.UPDATE,
          Collections.singletonList(updatedDataset.getId()),
          String.format(
              ModelDBConstants.METADATA_JSON_TEMPLATE,
              "update",
              "attributes",
              ModelDBUtils.getStringFromProtoObject(request.getAttribute())));
      responseObserver.onNext(
          UpdateDatasetAttributes.Response.newBuilder().setDataset(updatedDataset).build());
      responseObserver.onCompleted();

    } catch (Exception e) {
      ModelDBUtils.observeError(
          responseObserver, e, UpdateDatasetAttributes.Response.getDefaultInstance());
    }
  }

  @Override
  public void deleteDatasetAttributes(
      DeleteDatasetAttributes request,
      StreamObserver<DeleteDatasetAttributes.Response> responseObserver) {
    try {
      // Request Parameter Validation
      String errorMessage = null;
      if (request.getId().isEmpty()
          && request.getAttributeKeysList().isEmpty()
          && !request.getDeleteAll()) {
        errorMessage =
            "Dataset ID and Dataset attribute keys not found in DeleteDatasetAttributes request";
      } else if (request.getId().isEmpty()) {
        errorMessage = ModelDBMessages.DATASET_ID_NOT_FOUND_IN_REQUEST;
      } else if (request.getAttributeKeysList().isEmpty() && !request.getDeleteAll()) {
        errorMessage = "Dataset attribute keys not found in DeleteDatasetAttributes request";
      }

      if (errorMessage != null) {
        LOGGER.info(errorMessage);
        Status status =
            Status.newBuilder()
                .setCode(Code.INVALID_ARGUMENT_VALUE)
                .setMessage(errorMessage)
                .addDetails(Any.pack(DeleteDatasetAttributes.Response.getDefaultInstance()))
                .build();
        throw StatusProto.toStatusRuntimeException(status);
      }

      // Validate if current user has access to the entity or not
      roleService.validateEntityUserWithUserInfo(
          ModelDBServiceResourceTypes.REPOSITORY, request.getId(), ModelDBServiceActions.UPDATE);

      repositoryDAO.deleteRepositoryAttributes(
          Long.parseLong(request.getId()),
          request.getAttributeKeysList(),
          request.getDeleteAll(),
          false,
          RepositoryEnums.RepositoryTypeEnum.DATASET);
      GetDatasetById.Response getDatasetResponse =
          repositoryDAO.getDatasetById(metadataDAO, request.getId());
      saveAuditLogs(
          null,
          ModelDBConstants.UPDATE,
          Collections.singletonList(request.getId()),
          String.format(
              ModelDBConstants.METADATA_JSON_TEMPLATE,
              "delete",
              "attributes",
              request.getDeleteAll()
                  ? "deleteAll"
                  : new Gson().toJsonTree(request.getAttributeKeysList())));
      responseObserver.onNext(
          DeleteDatasetAttributes.Response.newBuilder()
              .setDataset(getDatasetResponse.getDataset())
              .build());
      responseObserver.onCompleted();

    } catch (Exception e) {
      ModelDBUtils.observeError(
          responseObserver, e, DeleteDatasetAttributes.Response.getDefaultInstance());
    }
  }

  @Override
  public void deleteDatasets(
      DeleteDatasets request, StreamObserver<DeleteDatasets.Response> responseObserver) {
    try {
      // Request Parameter Validation
      if (request.getIdsList().isEmpty()) {
        LOGGER.info(ModelDBMessages.DATASET_ID_NOT_FOUND_IN_REQUEST);
        Status status =
            Status.newBuilder()
                .setCode(Code.INVALID_ARGUMENT_VALUE)
                .setMessage(ModelDBMessages.DATASET_ID_NOT_FOUND_IN_REQUEST)
                .addDetails(Any.pack(DeleteDatasets.Response.getDefaultInstance()))
                .build();
        throw StatusProto.toStatusRuntimeException(status);
      }

      deleteRepositoriesByDatasetIds(request.getIdsList());
      saveAuditLogs(null, ModelDBConstants.DELETE, request.getIdsList(), "");
      responseObserver.onNext(DeleteDatasets.Response.newBuilder().setStatus(true).build());
      responseObserver.onCompleted();

    } catch (Exception e) {
      ModelDBUtils.observeError(responseObserver, e, DeleteDatasets.Response.getDefaultInstance());
    }
  }

  private void deleteRepositoriesByDatasetIds(List<String> datasetIds) throws ModelDBException {
    for (String datasetId : datasetIds) {
      repositoryDAO.deleteRepository(
          DeleteRepositoryRequest.newBuilder()
              .setRepositoryId(
                  RepositoryIdentification.newBuilder().setRepoId(Long.parseLong(datasetId)))
              .build(),
          commitDAO,
          experimentRunDAO,
          false,
          RepositoryEnums.RepositoryTypeEnum.DATASET);
    }
  }

  @Override
  public void getLastExperimentByDatasetId(
      LastExperimentByDatasetId request,
      StreamObserver<LastExperimentByDatasetId.Response> responseObserver) {
    try {
      if (request.getDatasetId().isEmpty()) {
        throw new InvalidArgumentException(ModelDBMessages.DATASET_ID_NOT_FOUND_IN_REQUEST);
      }

      // Validate if current user has access to the entity or not
      roleService.validateEntityUserWithUserInfo(
          ModelDBServiceResourceTypes.REPOSITORY,
          request.getDatasetId(),
          ModelDBServiceActions.READ);
      // Get the user info from the Context
      UserInfo userInfo = authService.getCurrentLoginUserInfo();

      RepositoryIdentification repositoryIdentification =
          RepositoryIdentification.newBuilder()
              .setRepoId(Long.parseLong(request.getDatasetId()))
              .build();
      ListCommitsRequest.Builder listCommitsRequest =
          ListCommitsRequest.newBuilder().setRepositoryId(repositoryIdentification);
      ListCommitsRequest.Response listCommitsResponse =
          commitDAO.listCommits(
              listCommitsRequest.build(),
              (session ->
                  repositoryDAO.getRepositoryById(
                      session,
                      repositoryIdentification,
                      false,
                      false,
                      RepositoryEnums.RepositoryTypeEnum.DATASET)),
              false);
      List<String> datasetVersionIds = new ArrayList<>();
      ListValue.Builder listValueBuilder = ListValue.newBuilder();
      List<Commit> commitList = listCommitsResponse.getCommitsList();
      if (!commitList.isEmpty()) {
        for (Commit commit : commitList) {
          datasetVersionIds.add(commit.getCommitSha());
          listValueBuilder.addValues(
              Value.newBuilder().setStringValue(commit.getCommitSha()).build());
        }
      }

      Experiment lastUpdatedExperiment = null;
      if (!datasetVersionIds.isEmpty()) {

        KeyValueQuery keyValueQuery =
            KeyValueQuery.newBuilder()
                .setKey(ModelDBConstants.DATASETS + "." + ModelDBConstants.LINKED_ARTIFACT_ID)
                .setValue(Value.newBuilder().setListValue(listValueBuilder.build()).build())
                .setOperator(OperatorEnum.Operator.IN)
                .build();
        FindExperimentRuns findExperimentRuns =
            FindExperimentRuns.newBuilder().addPredicates(keyValueQuery).build();
        ExperimentRunPaginationDTO experimentRunPaginationDTO =
            experimentRunDAO.findExperimentRuns(projectDAO, userInfo, findExperimentRuns);
        if (experimentRunPaginationDTO != null
            && experimentRunPaginationDTO.getExperimentRuns() != null
            && !experimentRunPaginationDTO.getExperimentRuns().isEmpty()) {
          List<ExperimentRun> experimentRuns = experimentRunPaginationDTO.getExperimentRuns();
          List<String> experimentIds = new ArrayList<>();
          for (ExperimentRun experimentRun : experimentRuns) {
            experimentIds.add(experimentRun.getExperimentId());
          }
          FindExperiments findExperiments =
              FindExperiments.newBuilder()
                  .addAllExperimentIds(experimentIds)
                  .setPageLimit(1)
                  .setPageNumber(1)
                  .setSortKey(ModelDBConstants.DATE_UPDATED)
                  .setAscending(false)
                  .build();
          ExperimentPaginationDTO experimentPaginationDTO =
              experimentDAO.findExperiments(projectDAO, userInfo, findExperiments);
          if (experimentPaginationDTO.getExperiments() != null
              && !experimentPaginationDTO.getExperiments().isEmpty()) {
            lastUpdatedExperiment = experimentPaginationDTO.getExperiments().get(0);
          }
        }
      }

      if (lastUpdatedExperiment != null) {
        responseObserver.onNext(
            LastExperimentByDatasetId.Response.newBuilder()
                .setExperiment(lastUpdatedExperiment)
                .build());
      } else {
        responseObserver.onNext(LastExperimentByDatasetId.Response.newBuilder().build());
      }
      responseObserver.onCompleted();

    } catch (Exception e) {
      ModelDBUtils.observeError(
          responseObserver, e, LastExperimentByDatasetId.Response.getDefaultInstance());
    }
  }

  @Override
  public void getExperimentRunByDataset(
      GetExperimentRunByDataset request,
      StreamObserver<GetExperimentRunByDataset.Response> responseObserver) {
    try {
      if (request.getDatasetId().isEmpty()) {
        throw new InvalidArgumentException(ModelDBMessages.DATASET_ID_NOT_FOUND_IN_REQUEST);
      }

      // Validate if current user has access to the entity or not
      roleService.validateEntityUserWithUserInfo(
          ModelDBServiceResourceTypes.REPOSITORY,
          request.getDatasetId(),
          ModelDBServiceActions.READ);

      // Get the user info from the Context
      UserInfo userInfo = authService.getCurrentLoginUserInfo();
      RepositoryIdentification repositoryIdentification =
          RepositoryIdentification.newBuilder()
              .setRepoId(Long.parseLong(request.getDatasetId()))
              .build();
      ListCommitsRequest.Builder listCommitsRequest =
          ListCommitsRequest.newBuilder().setRepositoryId(repositoryIdentification);
      ListCommitsRequest.Response listCommitsResponse =
          commitDAO.listCommits(
              listCommitsRequest.build(),
              (session ->
                  repositoryDAO.getRepositoryById(
                      session,
                      repositoryIdentification,
                      false,
                      false,
                      RepositoryEnums.RepositoryTypeEnum.DATASET)),
              false);
      List<String> datasetVersionIds = new ArrayList<>();
      ListValue.Builder listValueBuilder = ListValue.newBuilder();
      List<Commit> commitList = listCommitsResponse.getCommitsList();
      if (!commitList.isEmpty()) {
        for (Commit commit : commitList) {
          datasetVersionIds.add(commit.getCommitSha());
          listValueBuilder.addValues(
              Value.newBuilder().setStringValue(commit.getCommitSha()).build());
        }
      }

      List<ExperimentRun> experimentRuns = new ArrayList<>();
      if (!datasetVersionIds.isEmpty()) {
        KeyValueQuery keyValueQuery =
            KeyValueQuery.newBuilder()
                .setKey(ModelDBConstants.DATASETS + "." + ModelDBConstants.LINKED_ARTIFACT_ID)
                .setValue(Value.newBuilder().setListValue(listValueBuilder.build()).build())
                .setOperator(OperatorEnum.Operator.IN)
                .build();
        FindExperimentRuns findExperimentRuns =
            FindExperimentRuns.newBuilder().addPredicates(keyValueQuery).build();
        ExperimentRunPaginationDTO experimentRunPaginationDTO =
            experimentRunDAO.findExperimentRuns(projectDAO, userInfo, findExperimentRuns);
        if (experimentRunPaginationDTO != null
            && experimentRunPaginationDTO.getExperimentRuns() != null
            && !experimentRunPaginationDTO.getExperimentRuns().isEmpty()) {
          experimentRuns.addAll(experimentRunPaginationDTO.getExperimentRuns());
        }
      }

      responseObserver.onNext(
          GetExperimentRunByDataset.Response.newBuilder()
              .addAllExperimentRuns(experimentRuns)
              .build());
      responseObserver.onCompleted();

    } catch (Exception e) {
      ModelDBUtils.observeError(
          responseObserver, e, GetExperimentRunByDataset.Response.getDefaultInstance());
    }
  }
}<|MERGE_RESOLUTION|>--- conflicted
+++ resolved
@@ -191,13 +191,8 @@
             .addAllTags(ModelDBUtils.checkEntityTagsLength(request.getTagsList()))
             .setDatasetVisibility(request.getDatasetVisibility())
             .setVisibility(request.getVisibility())
-<<<<<<< HEAD
-            .setCustomPermission(request.getCustomPermission())
-            .setDatasetType(request.getDatasetType());
-=======
             .setDatasetType(request.getDatasetType())
             .setCustomPermission(request.getCustomPermission());
->>>>>>> 7da27e80
 
     if (App.getInstance().getStoreClientCreationTimestamp() && request.getTimeCreated() != 0L) {
       datasetBuilder
