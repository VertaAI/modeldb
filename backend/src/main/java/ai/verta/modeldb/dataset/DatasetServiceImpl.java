--- conflicted
+++ resolved
@@ -140,8 +140,10 @@
 
       Dataset dataset = getDatasetFromRequest(request, userInfo);
       ModelDBUtils.checkPersonalWorkspace(
-<<<<<<< HEAD
           userInfo, dataset.getWorkspaceType(), dataset.getWorkspaceId(), "repository");
+      if (App.getInstance().getPublicSharingEnabled()) {
+        dataset = dataset.toBuilder().setDatasetVisibility(DatasetVisibility.PUBLIC).build();
+      }
       Repository repository =
           repositoryDAO.createRepository(commitDAO, metadataDAO, dataset, true, userInfo);
       Dataset createdDataset =
@@ -151,13 +153,6 @@
               .setTimeCreated(repository.getDateCreated())
               .setTimeUpdated(repository.getDateUpdated())
               .build();
-=======
-          userInfo, dataset.getWorkspaceType(), dataset.getWorkspaceId(), "dataset");
-      if (App.getInstance().getPublicSharingEnabled()) {
-        dataset = dataset.toBuilder().setDatasetVisibility(DatasetVisibility.PUBLIC).build();
-      }
-      Dataset createdDataset = datasetDAO.createDataset(dataset, userInfo);
->>>>>>> 29d987ac
 
       responseObserver.onNext(
           CreateDataset.Response.newBuilder().setDataset(createdDataset).build());
