--- conflicted
+++ resolved
@@ -388,13 +388,8 @@
       // Add succeeded event in local DB
       addEvent(
           response.getDataset().getId(),
-<<<<<<< HEAD
           response.getDataset().getWorkspaceServiceId(),
-          "update.resource.dataset.update_dataset_succeeded",
-=======
-          Long.parseLong(response.getDataset().getWorkspaceId()),
           UPDATE_DATASET_EVENT_TYPE,
->>>>>>> 6d8ac784
           Optional.of("name"),
           Collections.singletonMap("name", response.getDataset().getName()),
           "dataset name updated successfully");
@@ -438,13 +433,8 @@
       // Add succeeded event in local DB
       addEvent(
           response.getDataset().getId(),
-<<<<<<< HEAD
           response.getDataset().getWorkspaceServiceId(),
-          "update.resource.dataset.update_dataset_succeeded",
-=======
-          Long.parseLong(response.getDataset().getWorkspaceId()),
           UPDATE_DATASET_EVENT_TYPE,
->>>>>>> 6d8ac784
           Optional.of("description"),
           Collections.emptyMap(),
           "dataset description updated successfully");
@@ -489,13 +479,8 @@
       // Add succeeded event in local DB
       addEvent(
           response.getDataset().getId(),
-<<<<<<< HEAD
           response.getDataset().getWorkspaceServiceId(),
-          "update.resource.dataset.update_dataset_succeeded",
-=======
-          Long.parseLong(response.getDataset().getWorkspaceId()),
           UPDATE_DATASET_EVENT_TYPE,
->>>>>>> 6d8ac784
           Optional.of("tags"),
           Collections.singletonMap(
               "tags",
