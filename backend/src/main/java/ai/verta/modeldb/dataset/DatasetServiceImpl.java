--- conflicted
+++ resolved
@@ -82,20 +82,6 @@
   }
 
   private void saveAuditLog(
-<<<<<<< HEAD
-=======
-      Optional<UserInfo> userInfo,
-      ModelDBServiceActions action,
-      String resourceId,
-      String request,
-      String response,
-      Long workspaceId) {
-    saveAuditLogs(
-        userInfo, action, Collections.singletonList(resourceId), request, response, workspaceId);
-  }
-
-  private void saveAuditLogs(
->>>>>>> 5bae78cd
       Optional<UserInfo> userInfo,
       ModelDBServiceActions action,
       String resourceId,
@@ -283,10 +269,10 @@
 
       final GetDatasetById.Response response =
           repositoryDAO.getDatasetById(metadataDAO, request.getId());
-      saveAuditLogs(
+      saveAuditLog(
           Optional.empty(),
           ModelDBServiceActions.READ,
-          Collections.singletonList(request.getId()),
+          request.getId(),
           ModelDBUtils.getStringFromProtoObject(request),
           ModelDBUtils.getStringFromProtoObject(response),
           response.getDataset().getWorkspaceServiceId());
@@ -891,10 +877,10 @@
       }
       Long workspaceId =
           workspaceServiceId.orElse(authService.getWorkspaceIdFromUserInfo(userInfo));
-      saveAuditLogs(
+      saveAuditLog(
           Optional.of(userInfo),
           ModelDBServiceActions.READ,
-          Collections.singletonList(request.getDatasetId()),
+          request.getDatasetId(),
           ModelDBUtils.getStringFromProtoObject(request),
           ModelDBUtils.getStringFromProtoObject(response),
           workspaceId);
