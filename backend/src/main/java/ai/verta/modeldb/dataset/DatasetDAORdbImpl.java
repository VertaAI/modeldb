--- conflicted
+++ resolved
@@ -42,10 +42,7 @@
   private static final Logger LOGGER = LogManager.getLogger(DatasetDAORdbImpl.class);
   private static final ModelDBHibernateUtil modelDBHibernateUtil =
       ModelDBHibernateUtil.getInstance();
-<<<<<<< HEAD
   private static final String DATASET_ID_POST_QUERY_PARAM = " = :datasetId";
-=======
->>>>>>> bb73a0dd
   private final AuthService authService;
   private final MDBRoleService mdbRoleService;
 
@@ -568,12 +565,8 @@
       var transaction = session.beginTransaction();
       var stringQueryBuilder = new StringBuilder("delete from TagsMapping tm WHERE ");
       if (deleteAll) {
-<<<<<<< HEAD
         stringQueryBuilder.append(
             " tm.datasetEntity." + ModelDBConstants.ID + DATASET_ID_POST_QUERY_PARAM);
-=======
-        stringQueryBuilder.append(" tm.datasetEntity." + ModelDBConstants.ID + " = :datasetId");
->>>>>>> bb73a0dd
         var query =
             session
                 .createQuery(stringQueryBuilder.toString())
@@ -582,12 +575,8 @@
         query.executeUpdate();
       } else {
         stringQueryBuilder.append(" tm." + ModelDBConstants.TAGS + " in (:tags)");
-<<<<<<< HEAD
         stringQueryBuilder.append(
             " AND tm.datasetEntity." + ModelDBConstants.ID + DATASET_ID_POST_QUERY_PARAM);
-=======
-        stringQueryBuilder.append(" AND tm.datasetEntity." + ModelDBConstants.ID + " = :datasetId");
->>>>>>> bb73a0dd
         var query =
             session
                 .createQuery(stringQueryBuilder.toString())
@@ -714,12 +703,8 @@
 
       var stringQueryBuilder = new StringBuilder("delete from AttributeEntity attr WHERE ");
       if (deleteAll) {
-<<<<<<< HEAD
         stringQueryBuilder.append(
             " attr.datasetEntity." + ModelDBConstants.ID + DATASET_ID_POST_QUERY_PARAM);
-=======
-        stringQueryBuilder.append(" attr.datasetEntity." + ModelDBConstants.ID + " = :datasetId");
->>>>>>> bb73a0dd
         var query =
             session
                 .createQuery(stringQueryBuilder.toString())
@@ -729,11 +714,7 @@
       } else {
         stringQueryBuilder.append(" attr." + ModelDBConstants.KEY + " in (:keys)");
         stringQueryBuilder.append(
-<<<<<<< HEAD
             " AND attr.datasetEntity." + ModelDBConstants.ID + DATASET_ID_POST_QUERY_PARAM);
-=======
-            " AND attr.datasetEntity." + ModelDBConstants.ID + " = :datasetId");
->>>>>>> bb73a0dd
         var query =
             session
                 .createQuery(stringQueryBuilder.toString())
@@ -804,11 +785,7 @@
         LOGGER.debug("Workspace and current login user match");
         List<GetResourcesResponseItem> accessibleAllWorkspaceItems =
             mdbRoleService.getResourceItems(
-<<<<<<< HEAD
-                null, Collections.emptySet(), ModelDBServiceResourceTypes.DATASET);
-=======
                 null, Collections.emptySet(), ModelDBServiceResourceTypes.DATASET, false);
->>>>>>> bb73a0dd
         accessibleResourceIds.addAll(
             accessibleAllWorkspaceItems.stream()
                 .map(GetResourcesResponseItem::getResourceId)
