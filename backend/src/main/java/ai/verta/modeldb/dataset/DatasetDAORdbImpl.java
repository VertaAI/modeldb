package ai.verta.modeldb.dataset;

import ai.verta.common.KeyValue;
import ai.verta.common.KeyValueQuery;
import ai.verta.common.ModelDBResourceEnum.ModelDBServiceResourceTypes;
import ai.verta.common.OperatorEnum;
import ai.verta.common.ValueTypeEnum;
import ai.verta.common.WorkspaceTypeEnum.WorkspaceType;
import ai.verta.modeldb.Dataset;
import ai.verta.modeldb.FindDatasets;
import ai.verta.modeldb.ModelDBConstants;
import ai.verta.modeldb.ModelDBMessages;
import ai.verta.modeldb.authservice.RoleService;
import ai.verta.modeldb.common.authservice.AuthService;
import ai.verta.modeldb.common.collaborator.CollaboratorUser;
import ai.verta.modeldb.common.exceptions.ModelDBException;
import ai.verta.modeldb.common.exceptions.NotFoundException;
import ai.verta.modeldb.dto.DatasetPaginationDTO;
import ai.verta.modeldb.entities.AttributeEntity;
import ai.verta.modeldb.entities.DatasetEntity;
import ai.verta.modeldb.entities.TagsMapping;
import ai.verta.modeldb.exceptions.PermissionDeniedException;
import ai.verta.modeldb.telemetry.TelemetryUtils;
import ai.verta.modeldb.utils.ModelDBHibernateUtil;
import ai.verta.modeldb.utils.ModelDBUtils;
import ai.verta.modeldb.utils.RdbmsUtils;
import ai.verta.uac.*;
import com.google.protobuf.Value;
import com.google.rpc.Code;
import java.util.*;
import java.util.stream.Collectors;
import javax.persistence.criteria.*;
import org.apache.logging.log4j.LogManager;
import org.apache.logging.log4j.Logger;
import org.hibernate.LockMode;
import org.hibernate.LockOptions;
import org.hibernate.Session;
import org.hibernate.query.Query;

public class DatasetDAORdbImpl implements DatasetDAO {

  private static final Logger LOGGER = LogManager.getLogger(DatasetDAORdbImpl.class);
  private static final ModelDBHibernateUtil modelDBHibernateUtil =
      ModelDBHibernateUtil.getInstance();
  public static final String GLOBAL_SHARING = "_DATASET_GLOBAL_SHARING";
  private final AuthService authService;
  private final RoleService roleService;

  // Queries
  private static final String GET_DATASET_BY_IDS_QUERY =
      "From DatasetEntity ds where ds.id IN (:ids) AND ds."
          + ModelDBConstants.DELETED
          + " = false ";
  private static final String GET_DATASET_ATTRIBUTES_QUERY =
      new StringBuilder("From AttributeEntity attr where attr.")
          .append(ModelDBConstants.KEY)
          .append(" in (:keys) AND attr.datasetEntity.")
          .append(ModelDBConstants.ID)
          .append(" = :datasetId AND attr.field_type = :fieldType")
          .toString();
  private static final String CHECK_DATASE_QUERY_PREFIX =
      new StringBuilder("Select count(*) From DatasetEntity ds where ")
          .append(" ds." + ModelDBConstants.NAME + " = :datasetName ")
          .toString();
  private static final String DELETED_STATUS_DATASET_QUERY_STRING =
      new StringBuilder("UPDATE ")
          .append(DatasetEntity.class.getSimpleName())
          .append(" dt ")
          .append("SET dt.")
          .append(ModelDBConstants.DELETED)
          .append(" = :deleted ")
          .append(" WHERE dt.")
          .append(ModelDBConstants.ID)
          .append(" IN (:datasetIds)")
          .toString();
  private static final String COUNT_DATASET_BY_ID_HQL =
      "Select Count(id) From DatasetEntity d where d.deleted = false AND d.id = :datasetId";
  private static final String NON_DELETED_DATASET_IDS =
      "select id  From DatasetEntity d where d.deleted = false";
  private static final String NON_DELETED_DATASET_IDS_BY_IDS =
      NON_DELETED_DATASET_IDS + " AND d.id in (:" + ModelDBConstants.DATASET_IDS + ")";

  public DatasetDAORdbImpl(AuthService authService, RoleService roleService) {
    this.authService = authService;
    this.roleService = roleService;
  }

  private void checkDatasetAlreadyExist(Dataset dataset) {
    try (var session = modelDBHibernateUtil.getSessionFactory().openSession()) {
      // TODO: this entire DAO will removed after merging of the PR:
      // https://github.com/VertaAI/modeldb/pull/1846
      /*modelDBHibernateUtil.checkIfEntityAlreadyExists(
      session,
      "ds",
      CHECK_DATASE_QUERY_PREFIX,
      "Dataset",
      "datasetName",
      dataset.getName(),
      ModelDBConstants.WORKSPACE,
      dataset.getWorkspaceId(),
      dataset.getWorkspaceType(),
      LOGGER);*/
    } catch (Exception ex) {
      if (ModelDBUtils.needToRetry(ex)) {
        checkDatasetAlreadyExist(dataset);
      } else {
        throw ex;
      }
    }
  }

  @Override
  public Dataset createDataset(Dataset dataset, UserInfo userInfo) {
    // Check entity already exists
    checkDatasetAlreadyExist(dataset);

    try (var session = modelDBHibernateUtil.getSessionFactory().openSession()) {
      var datasetEntity = RdbmsUtils.generateDatasetEntity(dataset);
      var transaction = session.beginTransaction();
      session.save(datasetEntity);
      transaction.commit();
      LOGGER.debug("Dataset created successfully");

      var resourceVisibility = dataset.getVisibility();
      if (dataset.getVisibility().equals(ResourceVisibility.UNKNOWN)) {
        resourceVisibility =
            ModelDBUtils.getResourceVisibility(Optional.empty(), dataset.getDatasetVisibility());
      }
      roleService.createWorkspacePermissions(
          Optional.of(dataset.getWorkspaceServiceId()),
          Optional.empty(),
          dataset.getId(),
          datasetEntity.getName(),
          Optional.empty(),
          ModelDBServiceResourceTypes.DATASET,
          dataset.getCustomPermission(),
          resourceVisibility,
          false);
      LOGGER.debug("Dataset role bindings created successfully");
      TelemetryUtils.insertModelDBDeploymentInfo();
      return datasetEntity.getProtoObject(roleService);
    } catch (Exception ex) {
      if (ModelDBUtils.needToRetry(ex)) {
        return createDataset(dataset, userInfo);
      } else {
        throw ex;
      }
    }
  }

  @Override
  public List<Dataset> getDatasetByIds(List<String> sharedDatasetIds) {
<<<<<<< HEAD
    try (var session = modelDBHibernateUtil.getSessionFactory().openSession()) {
=======
    try (Session session = modelDBHibernateUtil.getSessionFactory().openSession()) {
>>>>>>> 0be544c2
      List<DatasetEntity> datasetEntities = getDatasetEntityList(session, sharedDatasetIds);
      LOGGER.debug("Got Dataset by Ids successfully");
      return RdbmsUtils.convertDatasetsFromDatasetEntityList(roleService, datasetEntities);
    } catch (Exception ex) {
      if (ModelDBUtils.needToRetry(ex)) {
        return getDatasetByIds(sharedDatasetIds);
      } else {
        throw ex;
      }
    }
  }

  @SuppressWarnings("unchecked")
  private List<DatasetEntity> getDatasetEntityList(Session session, List<String> datasetIds) {
    var query = session.createQuery(GET_DATASET_BY_IDS_QUERY);
    query.setParameterList("ids", datasetIds);
    return query.list();
  }

  @Override
  public DatasetPaginationDTO getDatasets(
      UserInfo userInfo,
      Integer pageNumber,
      Integer pageLimit,
      Boolean order,
      String sortKey,
      ResourceVisibility datasetVisibility) {
<<<<<<< HEAD
    var findDatasets =
=======
    FindDatasets findDatasets =
>>>>>>> 0be544c2
        FindDatasets.newBuilder()
            .setPageNumber(pageNumber)
            .setPageLimit(pageLimit)
            .setAscending(order)
            .setSortKey(sortKey)
            .build();
    return findDatasets(findDatasets, userInfo, datasetVisibility);
  }

  @Override
  public Boolean deleteDatasets(List<String> datasetIds) {
    // Get self allowed resources id where user has delete permission
    List<String> allowedDatasetIds =
        roleService.getAccessibleResourceIdsByActions(
            ModelDBServiceResourceTypes.DATASET,
            ModelDBActionEnum.ModelDBServiceActions.DELETE,
            datasetIds);
    if (allowedDatasetIds.isEmpty()) {
      throw new PermissionDeniedException("Access Denied for given dataset Ids : " + datasetIds);
    }

    try (var session = modelDBHibernateUtil.getSessionFactory().openSession()) {
      var transaction = session.beginTransaction();
      var deletedDatasetsQuery =
          session
              .createQuery(DELETED_STATUS_DATASET_QUERY_STRING)
              .setLockOptions(new LockOptions().setLockMode(LockMode.PESSIMISTIC_WRITE));
      deletedDatasetsQuery.setParameter("deleted", true);
      deletedDatasetsQuery.setParameter("datasetIds", allowedDatasetIds);
      int updatedCount = deletedDatasetsQuery.executeUpdate();
      LOGGER.debug("Mark Datasets as deleted : {}, count : {}", allowedDatasetIds, updatedCount);
      transaction.commit();
      LOGGER.debug("Dataset deleted successfully");
      return true;
    } catch (Exception ex) {
      if (ModelDBUtils.needToRetry(ex)) {
        return deleteDatasets(datasetIds);
      } else {
        throw ex;
      }
    }
  }

  @Override
  public Dataset getDatasetById(String datasetId) {
<<<<<<< HEAD
    try (var session = modelDBHibernateUtil.getSessionFactory().openSession()) {
      var datasetObj = getDatasetEntity(session, datasetId);
=======
    try (Session session = modelDBHibernateUtil.getSessionFactory().openSession()) {
      DatasetEntity datasetObj = getDatasetEntity(session, datasetId);
>>>>>>> 0be544c2
      return datasetObj.getProtoObject(roleService);
    } catch (Exception ex) {
      if (ModelDBUtils.needToRetry(ex)) {
        return getDatasetById(datasetId);
      } else {
        throw ex;
      }
    }
  }

  @Override
  public DatasetEntity getDatasetEntity(Session session, String datasetId) {
    DatasetEntity datasetObj = session.get(DatasetEntity.class, datasetId);
    if (datasetObj == null) {
      throw new NotFoundException("dataset with input id not found");
    }
    LOGGER.debug(ModelDBMessages.DATASET_UPDATE_SUCCESSFULLY_MSG);
    return datasetObj;
  }

  @Override
  public DatasetPaginationDTO findDatasets(
      FindDatasets queryParameters,
      UserInfo currentLoginUserInfo,
      ResourceVisibility datasetVisibility) {
<<<<<<< HEAD
    try (var session = modelDBHibernateUtil.getSessionFactory().openSession()) {
=======
    try (Session session = modelDBHibernateUtil.getSessionFactory().openSession()) {
>>>>>>> 0be544c2

      List<String> accessibleDatasetIds =
          roleService.getAccessibleResourceIds(
              null,
              new CollaboratorUser(authService, currentLoginUserInfo),
              ModelDBServiceResourceTypes.DATASET,
              queryParameters.getDatasetIdsList());

      if (accessibleDatasetIds.isEmpty() && roleService.IsImplemented()) {
        LOGGER.debug("Accessible Dataset Ids not found, size 0");
        var datasetPaginationDTO = new DatasetPaginationDTO();
        datasetPaginationDTO.setDatasets(Collections.emptyList());
        datasetPaginationDTO.setTotalRecords(0L);
        return datasetPaginationDTO;
      }

      var builder = session.getCriteriaBuilder();
      // Using FROM and JOIN
      CriteriaQuery<DatasetEntity> criteriaQuery = builder.createQuery(DatasetEntity.class);
      Root<DatasetEntity> datasetRoot = criteriaQuery.from(DatasetEntity.class);
      datasetRoot.alias("ds");
      List<Predicate> finalPredicatesList = new ArrayList<>();

      List<KeyValueQuery> predicates = new ArrayList<>(queryParameters.getPredicatesList());
      for (KeyValueQuery predicate : predicates) {
        // Validate if current user has access to the entity or not where predicate key has an id
        RdbmsUtils.validatePredicates(
            ModelDBConstants.DATASETS, accessibleDatasetIds, predicate, roleService);
      }

      String workspaceName = queryParameters.getWorkspaceName();

      if (workspaceName != null
          && !workspaceName.isEmpty()
          && workspaceName.equals(authService.getUsernameFromUserInfo(currentLoginUserInfo))) {
        accessibleDatasetIds =
            roleService.getSelfDirectlyAllowedResources(
                ModelDBServiceResourceTypes.DATASET, ModelDBActionEnum.ModelDBServiceActions.READ);
        if (queryParameters.getDatasetIdsList() != null
            && !queryParameters.getDatasetIdsList().isEmpty()) {
          accessibleDatasetIds.retainAll(queryParameters.getDatasetIdsList());
        }
        // user is in his workspace and has no datasets, return empty
        if (accessibleDatasetIds.isEmpty()) {
          var datasetPaginationDTO = new DatasetPaginationDTO();
          datasetPaginationDTO.setDatasets(Collections.emptyList());
          datasetPaginationDTO.setTotalRecords(0L);
          return datasetPaginationDTO;
        }

        List<String> orgIds =
            roleService.listMyOrganizations().stream()
                .map(Organization::getId)
                .collect(Collectors.toList());
        if (!orgIds.isEmpty()) {
          finalPredicatesList.add(
              builder.not(
                  builder.and(
                      datasetRoot.get(ModelDBConstants.WORKSPACE).in(orgIds),
                      builder.equal(
                          datasetRoot.get(ModelDBConstants.WORKSPACE_TYPE),
                          WorkspaceType.ORGANIZATION_VALUE))));
        }
      } else {
        if (datasetVisibility.equals(ResourceVisibility.PRIVATE)) {
          List<KeyValueQuery> workspacePredicates =
              ModelDBUtils.getKeyValueQueriesByWorkspace(
                  roleService, currentLoginUserInfo, workspaceName);
          if (workspacePredicates.size() > 0) {
            var privateWorkspacePredicate =
                builder.equal(
                    datasetRoot.get(ModelDBConstants.WORKSPACE),
                    workspacePredicates.get(0).getValue().getStringValue());
            var privateWorkspaceTypePredicate =
                builder.equal(
                    datasetRoot.get(ModelDBConstants.WORKSPACE_TYPE),
                    workspacePredicates.get(1).getValue().getNumberValue());
            var privatePredicate =
                builder.and(privateWorkspacePredicate, privateWorkspaceTypePredicate);

            finalPredicatesList.add(privatePredicate);
          }
        }
      }

      if (!accessibleDatasetIds.isEmpty()) {
        Expression<String> exp = datasetRoot.get(ModelDBConstants.ID);
        var predicate2 = exp.in(accessibleDatasetIds);
        finalPredicatesList.add(predicate2);
      }

      var entityName = "datasetEntity";
      try {
        List<Predicate> queryPredicatesList =
            RdbmsUtils.getQueryPredicatesFromPredicateList(
                entityName,
                predicates,
                builder,
                criteriaQuery,
                datasetRoot,
                authService,
                roleService,
                ModelDBServiceResourceTypes.DATASET);
        if (!queryPredicatesList.isEmpty()) {
          finalPredicatesList.addAll(queryPredicatesList);
        }
      } catch (ModelDBException ex) {
        if (ex.getCode().ordinal() == Code.FAILED_PRECONDITION_VALUE
            && ModelDBConstants.INTERNAL_MSG_USERS_NOT_FOUND.equals(ex.getMessage())) {
          LOGGER.info(ex.getMessage());
          var datasetPaginationDTO = new DatasetPaginationDTO();
          datasetPaginationDTO.setDatasets(Collections.emptyList());
          datasetPaginationDTO.setTotalRecords(0L);
          return datasetPaginationDTO;
        }
        throw ex;
      }

      finalPredicatesList.add(builder.equal(datasetRoot.get(ModelDBConstants.DELETED), false));

      String sortBy = queryParameters.getSortKey();
      if (sortBy == null || sortBy.isEmpty()) {
        sortBy = ModelDBConstants.TIME_UPDATED;
      }

      var orderBy =
          RdbmsUtils.getOrderBasedOnSortKey(
              sortBy, queryParameters.getAscending(), builder, datasetRoot, entityName);

      var predicateArr = new Predicate[finalPredicatesList.size()];
      for (var index = 0; index < finalPredicatesList.size(); index++) {
        predicateArr[index] = finalPredicatesList.get(index);
      }

      var predicateWhereCause = builder.and(predicateArr);
      criteriaQuery.select(datasetRoot);
      criteriaQuery.where(predicateWhereCause);
      criteriaQuery.orderBy(orderBy);

      var query = session.createQuery(criteriaQuery);
      LOGGER.debug("Datasets final query : {}", query.getQueryString());
      if (queryParameters.getPageNumber() != 0 && queryParameters.getPageLimit() != 0) {
        // Calculate number of documents to skip
        int skips = queryParameters.getPageLimit() * (queryParameters.getPageNumber() - 1);
        query.setFirstResult(skips);
        query.setMaxResults(queryParameters.getPageLimit());
      }

      List<Dataset> datasetList = new ArrayList<>();
      List<DatasetEntity> datasetEntities = query.list();
      LOGGER.debug("Datasets result count : {}", datasetEntities.size());
      if (!datasetEntities.isEmpty()) {
        datasetList = RdbmsUtils.convertDatasetsFromDatasetEntityList(roleService, datasetEntities);
      }

      Set<String> datasetIdsSet = new HashSet<>();
      List<Dataset> datasets = new ArrayList<>();
      for (Dataset dataset : datasetList) {
        if (!datasetIdsSet.contains(dataset.getId())) {
          datasetIdsSet.add(dataset.getId());
          if (queryParameters.getIdsOnly()) {
            dataset = Dataset.newBuilder().setId(dataset.getId()).build();
            datasets.add(dataset);
          } else {
            datasets.add(dataset);
          }
        }
      }

      long totalRecords = RdbmsUtils.count(session, datasetRoot, criteriaQuery);
      LOGGER.debug("Datasets total records count : {}", totalRecords);

      var datasetPaginationDTO = new DatasetPaginationDTO();
      datasetPaginationDTO.setDatasets(datasets);
      datasetPaginationDTO.setTotalRecords(totalRecords);
      return datasetPaginationDTO;
    } catch (Exception ex) {
      if (ModelDBUtils.needToRetry(ex)) {
        return findDatasets(queryParameters, currentLoginUserInfo, datasetVisibility);
      } else {
        throw ex;
      }
    }
  }

  @Override
  public List<Dataset> getDatasets(String key, String value, UserInfo userInfo) {
<<<<<<< HEAD
    var findDatasets =
=======
    FindDatasets findDatasets =
>>>>>>> 0be544c2
        FindDatasets.newBuilder()
            .addPredicates(
                KeyValueQuery.newBuilder()
                    .setKey(key)
                    .setValue(Value.newBuilder().setStringValue(value).build())
                    .setOperator(OperatorEnum.Operator.EQ)
                    .setValueType(ValueTypeEnum.ValueType.STRING)
                    .build())
            .build();
    var datasetPaginationDTO = findDatasets(findDatasets, userInfo, ResourceVisibility.PRIVATE);
    LOGGER.debug("Datasets size is {}", datasetPaginationDTO.getDatasets().size());
    return datasetPaginationDTO.getDatasets();
  }

  @Override
  public Dataset updateDatasetName(String datasetId, String datasetName) {
<<<<<<< HEAD
    try (var session = modelDBHibernateUtil.getSessionFactory().openSession()) {
=======
    try (Session session = modelDBHibernateUtil.getSessionFactory().openSession()) {
>>>>>>> 0be544c2
      DatasetEntity datasetObj =
          session.load(DatasetEntity.class, datasetId, LockMode.PESSIMISTIC_WRITE);

      var dataset =
          Dataset.newBuilder()
              .setName(datasetName)
              .setWorkspaceId(datasetObj.getWorkspace())
              .setWorkspaceTypeValue(datasetObj.getWorkspace_type())
              .build();
      // Check entity already exists
      checkDatasetAlreadyExist(dataset);

      datasetObj.setName(datasetName);
      datasetObj.setTime_updated(Calendar.getInstance().getTimeInMillis());
      var transaction = session.beginTransaction();
      session.update(datasetObj);
      transaction.commit();
      LOGGER.debug(ModelDBMessages.DATASET_UPDATE_SUCCESSFULLY_MSG);
      return datasetObj.getProtoObject(roleService);
    } catch (Exception ex) {
      if (ModelDBUtils.needToRetry(ex)) {
        return updateDatasetName(datasetId, datasetName);
      } else {
        throw ex;
      }
    }
  }

  @Override
  public Dataset updateDatasetDescription(String datasetId, String datasetDescription) {
<<<<<<< HEAD
    try (var session = modelDBHibernateUtil.getSessionFactory().openSession()) {
=======
    try (Session session = modelDBHibernateUtil.getSessionFactory().openSession()) {
>>>>>>> 0be544c2
      DatasetEntity datasetObj =
          session.load(DatasetEntity.class, datasetId, LockMode.PESSIMISTIC_WRITE);
      datasetObj.setDescription(datasetDescription);
      datasetObj.setTime_updated(Calendar.getInstance().getTimeInMillis());
      var transaction = session.beginTransaction();
      session.update(datasetObj);
      transaction.commit();
      LOGGER.debug(ModelDBMessages.DATASET_UPDATE_SUCCESSFULLY_MSG);
      return datasetObj.getProtoObject(roleService);
    } catch (Exception ex) {
      if (ModelDBUtils.needToRetry(ex)) {
        return updateDatasetDescription(datasetId, datasetDescription);
      } else {
        throw ex;
      }
    }
  }

  @Override
  public Dataset addDatasetTags(String datasetId, List<String> tagsList) {
<<<<<<< HEAD
    try (var session = modelDBHibernateUtil.getSessionFactory().openSession()) {
=======
    try (Session session = modelDBHibernateUtil.getSessionFactory().openSession()) {
>>>>>>> 0be544c2
      DatasetEntity datasetObj =
          session.get(DatasetEntity.class, datasetId, LockMode.PESSIMISTIC_WRITE);
      if (datasetObj == null) {
        var errorMessage = "Dataset not found for given ID";
        throw new NotFoundException(errorMessage);
      }
      List<String> newTags = new ArrayList<>();
      var existingProtoDatasetObj = datasetObj.getProtoObject(roleService);
      for (String tag : tagsList) {
        if (!existingProtoDatasetObj.getTagsList().contains(tag)) {
          newTags.add(tag);
        }
      }
      if (!newTags.isEmpty()) {
        List<TagsMapping> newTagMappings =
            RdbmsUtils.convertTagListFromTagMappingList(datasetObj, newTags);
        datasetObj.getTags().addAll(newTagMappings);
        datasetObj.setTime_updated(Calendar.getInstance().getTimeInMillis());
        var transaction = session.beginTransaction();
        session.saveOrUpdate(datasetObj);
        transaction.commit();
      }
      LOGGER.debug("Dataset tags added successfully");
      return datasetObj.getProtoObject(roleService);
    } catch (Exception ex) {
      if (ModelDBUtils.needToRetry(ex)) {
        return addDatasetTags(datasetId, tagsList);
      } else {
        throw ex;
      }
    }
  }

  @Override
  public List<String> getDatasetTags(String datasetId) {
<<<<<<< HEAD
    try (var session = modelDBHibernateUtil.getSessionFactory().openSession()) {
=======
    try (Session session = modelDBHibernateUtil.getSessionFactory().openSession()) {
>>>>>>> 0be544c2
      DatasetEntity datasetObj = session.get(DatasetEntity.class, datasetId);
      LOGGER.debug("Got Dataset");
      return datasetObj.getProtoObject(roleService).getTagsList();
    } catch (Exception ex) {
      if (ModelDBUtils.needToRetry(ex)) {
        return getDatasetTags(datasetId);
      } else {
        throw ex;
      }
    }
  }

  @Override
  public Dataset deleteDatasetTags(
      String datasetId, List<String> datasetTagList, Boolean deleteAll) {
<<<<<<< HEAD
    try (var session = modelDBHibernateUtil.getSessionFactory().openSession()) {
      var transaction = session.beginTransaction();
      var stringQueryBuilder = new StringBuilder("delete from TagsMapping tm WHERE ");
=======
    try (Session session = modelDBHibernateUtil.getSessionFactory().openSession()) {
      Transaction transaction = session.beginTransaction();
      StringBuilder stringQueryBuilder = new StringBuilder("delete from TagsMapping tm WHERE ");
>>>>>>> 0be544c2
      if (deleteAll) {
        stringQueryBuilder.append(" tm.datasetEntity." + ModelDBConstants.ID + " = :datasetId");
        var query =
            session
                .createQuery(stringQueryBuilder.toString())
                .setLockOptions(new LockOptions().setLockMode(LockMode.PESSIMISTIC_WRITE));
        query.setParameter(ModelDBConstants.DATASET_ID_STR, datasetId);
        query.executeUpdate();
      } else {
        stringQueryBuilder.append(" tm." + ModelDBConstants.TAGS + " in (:tags)");
        stringQueryBuilder.append(" AND tm.datasetEntity." + ModelDBConstants.ID + " = :datasetId");
        var query =
            session
                .createQuery(stringQueryBuilder.toString())
                .setLockOptions(new LockOptions().setLockMode(LockMode.PESSIMISTIC_WRITE));
        query.setParameter("tags", datasetTagList);
        query.setParameter(ModelDBConstants.DATASET_ID_STR, datasetId);
        query.executeUpdate();
      }

      DatasetEntity datasetObj = session.get(DatasetEntity.class, datasetId);
      datasetObj.setTime_updated(Calendar.getInstance().getTimeInMillis());
      session.update(datasetObj);
      transaction.commit();
      LOGGER.debug("Dataset tags deleted successfully");
      return datasetObj.getProtoObject(roleService);
    } catch (Exception ex) {
      if (ModelDBUtils.needToRetry(ex)) {
        return deleteDatasetTags(datasetId, datasetTagList, deleteAll);
      } else {
        throw ex;
      }
    }
  }

  @Override
  public Dataset addDatasetAttributes(String datasetId, List<KeyValue> attributesList) {
<<<<<<< HEAD
    try (var session = modelDBHibernateUtil.getSessionFactory().openSession()) {
=======
    try (Session session = modelDBHibernateUtil.getSessionFactory().openSession()) {
>>>>>>> 0be544c2
      DatasetEntity datasetObj =
          session.get(DatasetEntity.class, datasetId, LockMode.PESSIMISTIC_WRITE);
      datasetObj.setAttributeMapping(
          RdbmsUtils.convertAttributesFromAttributeEntityList(
              datasetObj, ModelDBConstants.ATTRIBUTES, attributesList));
      datasetObj.setTime_updated(Calendar.getInstance().getTimeInMillis());
      var transaction = session.beginTransaction();
      session.saveOrUpdate(datasetObj);
      transaction.commit();
      LOGGER.debug("Dataset attributes added successfully");
      return datasetObj.getProtoObject(roleService);
    } catch (Exception ex) {
      if (ModelDBUtils.needToRetry(ex)) {
        return addDatasetAttributes(datasetId, attributesList);
      } else {
        throw ex;
      }
    }
  }

  @Override
  public Dataset updateDatasetAttributes(String datasetId, KeyValue attribute) {
<<<<<<< HEAD
    try (var session = modelDBHibernateUtil.getSessionFactory().openSession()) {
=======
    try (Session session = modelDBHibernateUtil.getSessionFactory().openSession()) {
>>>>>>> 0be544c2
      DatasetEntity datasetObj =
          session.get(DatasetEntity.class, datasetId, LockMode.PESSIMISTIC_WRITE);
      if (datasetObj == null) {
        var errorMessage = "Dataset not found for given ID";
        throw new NotFoundException(errorMessage);
      }

      var updatedAttributeObj =
          RdbmsUtils.generateAttributeEntity(datasetObj, ModelDBConstants.ATTRIBUTES, attribute);

      List<AttributeEntity> existingAttributes = datasetObj.getAttributeMapping();
      if (!existingAttributes.isEmpty()) {
        var doesExist = false;
        for (AttributeEntity existingAttribute : existingAttributes) {
          if (existingAttribute.getKey().equals(attribute.getKey())) {
            existingAttribute.setKey(updatedAttributeObj.getKey());
            existingAttribute.setValue(updatedAttributeObj.getValue());
            existingAttribute.setValue_type(updatedAttributeObj.getValue_type());
            doesExist = true;
            break;
          }
        }
        if (!doesExist) {
          datasetObj.setAttributeMapping(Collections.singletonList(updatedAttributeObj));
        }
      } else {
        datasetObj.setAttributeMapping(Collections.singletonList(updatedAttributeObj));
      }
      datasetObj.setTime_updated(Calendar.getInstance().getTimeInMillis());
      var transaction = session.beginTransaction();
      session.saveOrUpdate(datasetObj);
      transaction.commit();
      return datasetObj.getProtoObject(roleService);
    } catch (Exception ex) {
      if (ModelDBUtils.needToRetry(ex)) {
        return updateDatasetAttributes(datasetId, attribute);
      } else {
        throw ex;
      }
    }
  }

  @Override
  public List<KeyValue> getDatasetAttributes(
      String datasetId, List<String> attributeKeyList, Boolean getAll) {
<<<<<<< HEAD
    try (var session = modelDBHibernateUtil.getSessionFactory().openSession()) {
=======
    try (Session session = modelDBHibernateUtil.getSessionFactory().openSession()) {
>>>>>>> 0be544c2
      if (getAll) {
        DatasetEntity datasetObj = session.get(DatasetEntity.class, datasetId);
        return datasetObj.getProtoObject(roleService).getAttributesList();
      } else {
        var query = session.createQuery(GET_DATASET_ATTRIBUTES_QUERY);
        query.setParameterList("keys", attributeKeyList);
        query.setParameter(ModelDBConstants.DATASET_ID_STR, datasetId);
        query.setParameter("fieldType", ModelDBConstants.ATTRIBUTES);

        @SuppressWarnings("unchecked")
        List<AttributeEntity> attributeEntities = query.list();
        return RdbmsUtils.convertAttributeEntityListFromAttributes(attributeEntities);
      }
    } catch (Exception ex) {
      if (ModelDBUtils.needToRetry(ex)) {
        return getDatasetAttributes(datasetId, attributeKeyList, getAll);
      } else {
        throw ex;
      }
    }
  }

  @Override
  public Dataset deleteDatasetAttributes(
      String datasetId, List<String> attributeKeyList, Boolean deleteAll) {
<<<<<<< HEAD
    try (var session = modelDBHibernateUtil.getSessionFactory().openSession()) {
      var transaction = session.beginTransaction();
=======
    try (Session session = modelDBHibernateUtil.getSessionFactory().openSession()) {
      Transaction transaction = session.beginTransaction();
>>>>>>> 0be544c2

      var stringQueryBuilder = new StringBuilder("delete from AttributeEntity attr WHERE ");
      if (deleteAll) {
        stringQueryBuilder.append(" attr.datasetEntity." + ModelDBConstants.ID + " = :datasetId");
        var query =
            session
                .createQuery(stringQueryBuilder.toString())
                .setLockOptions(new LockOptions().setLockMode(LockMode.PESSIMISTIC_WRITE));
        query.setParameter(ModelDBConstants.DATASET_ID_STR, datasetId);
        query.executeUpdate();
      } else {
        stringQueryBuilder.append(" attr." + ModelDBConstants.KEY + " in (:keys)");
        stringQueryBuilder.append(
            " AND attr.datasetEntity." + ModelDBConstants.ID + " = :datasetId");
        var query =
            session
                .createQuery(stringQueryBuilder.toString())
                .setLockOptions(new LockOptions().setLockMode(LockMode.PESSIMISTIC_WRITE));
        query.setParameter("keys", attributeKeyList);
        query.setParameter(ModelDBConstants.DATASET_ID_STR, datasetId);
        query.executeUpdate();
      }
      DatasetEntity datasetObj = session.get(DatasetEntity.class, datasetId);
      datasetObj.setTime_updated(Calendar.getInstance().getTimeInMillis());
      session.update(datasetObj);
      transaction.commit();
      return datasetObj.getProtoObject(roleService);
    } catch (Exception ex) {
      if (ModelDBUtils.needToRetry(ex)) {
        return deleteDatasetAttributes(datasetId, attributeKeyList, deleteAll);
      } else {
        throw ex;
      }
    }
  }

  @Override
  public Map<String, String> getOwnersByDatasetIds(List<String> datasetIds) {
    try (var session = modelDBHibernateUtil.getSessionFactory().openSession()) {
      var query = session.createQuery(GET_DATASET_BY_IDS_QUERY);
      query.setParameterList("ids", datasetIds);

      @SuppressWarnings("unchecked")
      List<DatasetEntity> datasetEntities = query.list();
      LOGGER.debug("Got Dataset by Id");
      Map<String, String> datasetOwnersMap = new HashMap<>();
      for (DatasetEntity datasetEntity : datasetEntities) {
        datasetOwnersMap.put(datasetEntity.getId(), datasetEntity.getOwner());
      }
      return datasetOwnersMap;
    } catch (Exception ex) {
      if (ModelDBUtils.needToRetry(ex)) {
        return getOwnersByDatasetIds(datasetIds);
      } else {
        throw ex;
      }
    }
  }

  @Override
  public List<String> getWorkspaceDatasetIDs(String workspaceName, UserInfo currentLoginUserInfo) {
    if (!roleService.IsImplemented()) {
      try (var session = modelDBHibernateUtil.getSessionFactory().openSession()) {
        return session.createQuery(NON_DELETED_DATASET_IDS).list();
      }
    } else {

      // get list of accessible datasets
      @SuppressWarnings("unchecked")
      List<String> accessibleDatasetIds =
          roleService.getAccessibleResourceIds(
              null,
              new CollaboratorUser(authService, currentLoginUserInfo),
              ModelDBServiceResourceTypes.DATASET,
              Collections.EMPTY_LIST);

      Set<String> accessibleResourceIds = new HashSet<>(accessibleDatasetIds);
      // in personal workspace show datasets directly shared
      if (workspaceName != null
          && !workspaceName.isEmpty()
          && workspaceName.equals(authService.getUsernameFromUserInfo(currentLoginUserInfo))) {
        LOGGER.debug("Workspace and current login user match");
        List<GetResourcesResponseItem> accessibleAllWorkspaceItems =
            roleService.getResourceItems(
                null, Collections.emptySet(), ModelDBServiceResourceTypes.DATASET);
        accessibleResourceIds.addAll(
            accessibleAllWorkspaceItems.stream()
                .map(GetResourcesResponseItem::getResourceId)
                .collect(Collectors.toSet()));
      } else if (workspaceName != null && !workspaceName.isEmpty()) {
        // get list of accessible datasets
        accessibleResourceIds =
            ModelDBUtils.filterWorkspaceOnlyAccessibleIds(
                roleService,
                accessibleResourceIds,
                workspaceName,
                currentLoginUserInfo,
                ModelDBServiceResourceTypes.DATASET);
      }

      LOGGER.debug("accessibleAllWorkspaceDatasetIds : {}", accessibleResourceIds);

      try (var session = modelDBHibernateUtil.getSessionFactory().openSession()) {
        @SuppressWarnings("unchecked")
        Query<String> query = session.createQuery(NON_DELETED_DATASET_IDS_BY_IDS);
        query.setParameterList(ModelDBConstants.DATASET_IDS, accessibleDatasetIds);
        List<String> resultDatasets = query.list();
        LOGGER.debug(
            "Total accessible project Ids in function getWorkspaceDatasetIDs : {}", resultDatasets);
        return resultDatasets;
      }
    }
  }

  @Override
  public boolean datasetExistsInDB(String datasetId) {
    try (var session = modelDBHibernateUtil.getSessionFactory().openSession()) {
      var query = session.createQuery(COUNT_DATASET_BY_ID_HQL);
      query.setParameter("datasetId", datasetId);
      Long projectCount = (Long) query.getSingleResult();
      return projectCount == 1L;
    } catch (Exception ex) {
      if (ModelDBUtils.needToRetry(ex)) {
        return datasetExistsInDB(datasetId);
      } else {
        throw ex;
      }
    }
  }
}<|MERGE_RESOLUTION|>--- conflicted
+++ resolved
@@ -150,11 +150,7 @@
 
   @Override
   public List<Dataset> getDatasetByIds(List<String> sharedDatasetIds) {
-<<<<<<< HEAD
-    try (var session = modelDBHibernateUtil.getSessionFactory().openSession()) {
-=======
-    try (Session session = modelDBHibernateUtil.getSessionFactory().openSession()) {
->>>>>>> 0be544c2
+    try (var session = modelDBHibernateUtil.getSessionFactory().openSession()) {
       List<DatasetEntity> datasetEntities = getDatasetEntityList(session, sharedDatasetIds);
       LOGGER.debug("Got Dataset by Ids successfully");
       return RdbmsUtils.convertDatasetsFromDatasetEntityList(roleService, datasetEntities);
@@ -182,11 +178,7 @@
       Boolean order,
       String sortKey,
       ResourceVisibility datasetVisibility) {
-<<<<<<< HEAD
     var findDatasets =
-=======
-    FindDatasets findDatasets =
->>>>>>> 0be544c2
         FindDatasets.newBuilder()
             .setPageNumber(pageNumber)
             .setPageLimit(pageLimit)
@@ -232,13 +224,8 @@
 
   @Override
   public Dataset getDatasetById(String datasetId) {
-<<<<<<< HEAD
     try (var session = modelDBHibernateUtil.getSessionFactory().openSession()) {
       var datasetObj = getDatasetEntity(session, datasetId);
-=======
-    try (Session session = modelDBHibernateUtil.getSessionFactory().openSession()) {
-      DatasetEntity datasetObj = getDatasetEntity(session, datasetId);
->>>>>>> 0be544c2
       return datasetObj.getProtoObject(roleService);
     } catch (Exception ex) {
       if (ModelDBUtils.needToRetry(ex)) {
@@ -264,11 +251,7 @@
       FindDatasets queryParameters,
       UserInfo currentLoginUserInfo,
       ResourceVisibility datasetVisibility) {
-<<<<<<< HEAD
-    try (var session = modelDBHibernateUtil.getSessionFactory().openSession()) {
-=======
-    try (Session session = modelDBHibernateUtil.getSessionFactory().openSession()) {
->>>>>>> 0be544c2
+    try (var session = modelDBHibernateUtil.getSessionFactory().openSession()) {
 
       List<String> accessibleDatasetIds =
           roleService.getAccessibleResourceIds(
@@ -456,11 +439,7 @@
 
   @Override
   public List<Dataset> getDatasets(String key, String value, UserInfo userInfo) {
-<<<<<<< HEAD
     var findDatasets =
-=======
-    FindDatasets findDatasets =
->>>>>>> 0be544c2
         FindDatasets.newBuilder()
             .addPredicates(
                 KeyValueQuery.newBuilder()
@@ -477,11 +456,7 @@
 
   @Override
   public Dataset updateDatasetName(String datasetId, String datasetName) {
-<<<<<<< HEAD
-    try (var session = modelDBHibernateUtil.getSessionFactory().openSession()) {
-=======
-    try (Session session = modelDBHibernateUtil.getSessionFactory().openSession()) {
->>>>>>> 0be544c2
+    try (var session = modelDBHibernateUtil.getSessionFactory().openSession()) {
       DatasetEntity datasetObj =
           session.load(DatasetEntity.class, datasetId, LockMode.PESSIMISTIC_WRITE);
 
@@ -512,11 +487,7 @@
 
   @Override
   public Dataset updateDatasetDescription(String datasetId, String datasetDescription) {
-<<<<<<< HEAD
-    try (var session = modelDBHibernateUtil.getSessionFactory().openSession()) {
-=======
-    try (Session session = modelDBHibernateUtil.getSessionFactory().openSession()) {
->>>>>>> 0be544c2
+    try (var session = modelDBHibernateUtil.getSessionFactory().openSession()) {
       DatasetEntity datasetObj =
           session.load(DatasetEntity.class, datasetId, LockMode.PESSIMISTIC_WRITE);
       datasetObj.setDescription(datasetDescription);
@@ -537,11 +508,7 @@
 
   @Override
   public Dataset addDatasetTags(String datasetId, List<String> tagsList) {
-<<<<<<< HEAD
-    try (var session = modelDBHibernateUtil.getSessionFactory().openSession()) {
-=======
-    try (Session session = modelDBHibernateUtil.getSessionFactory().openSession()) {
->>>>>>> 0be544c2
+    try (var session = modelDBHibernateUtil.getSessionFactory().openSession()) {
       DatasetEntity datasetObj =
           session.get(DatasetEntity.class, datasetId, LockMode.PESSIMISTIC_WRITE);
       if (datasetObj == null) {
@@ -577,11 +544,7 @@
 
   @Override
   public List<String> getDatasetTags(String datasetId) {
-<<<<<<< HEAD
-    try (var session = modelDBHibernateUtil.getSessionFactory().openSession()) {
-=======
-    try (Session session = modelDBHibernateUtil.getSessionFactory().openSession()) {
->>>>>>> 0be544c2
+    try (var session = modelDBHibernateUtil.getSessionFactory().openSession()) {
       DatasetEntity datasetObj = session.get(DatasetEntity.class, datasetId);
       LOGGER.debug("Got Dataset");
       return datasetObj.getProtoObject(roleService).getTagsList();
@@ -597,15 +560,9 @@
   @Override
   public Dataset deleteDatasetTags(
       String datasetId, List<String> datasetTagList, Boolean deleteAll) {
-<<<<<<< HEAD
     try (var session = modelDBHibernateUtil.getSessionFactory().openSession()) {
       var transaction = session.beginTransaction();
       var stringQueryBuilder = new StringBuilder("delete from TagsMapping tm WHERE ");
-=======
-    try (Session session = modelDBHibernateUtil.getSessionFactory().openSession()) {
-      Transaction transaction = session.beginTransaction();
-      StringBuilder stringQueryBuilder = new StringBuilder("delete from TagsMapping tm WHERE ");
->>>>>>> 0be544c2
       if (deleteAll) {
         stringQueryBuilder.append(" tm.datasetEntity." + ModelDBConstants.ID + " = :datasetId");
         var query =
@@ -643,11 +600,7 @@
 
   @Override
   public Dataset addDatasetAttributes(String datasetId, List<KeyValue> attributesList) {
-<<<<<<< HEAD
-    try (var session = modelDBHibernateUtil.getSessionFactory().openSession()) {
-=======
-    try (Session session = modelDBHibernateUtil.getSessionFactory().openSession()) {
->>>>>>> 0be544c2
+    try (var session = modelDBHibernateUtil.getSessionFactory().openSession()) {
       DatasetEntity datasetObj =
           session.get(DatasetEntity.class, datasetId, LockMode.PESSIMISTIC_WRITE);
       datasetObj.setAttributeMapping(
@@ -670,11 +623,7 @@
 
   @Override
   public Dataset updateDatasetAttributes(String datasetId, KeyValue attribute) {
-<<<<<<< HEAD
-    try (var session = modelDBHibernateUtil.getSessionFactory().openSession()) {
-=======
-    try (Session session = modelDBHibernateUtil.getSessionFactory().openSession()) {
->>>>>>> 0be544c2
+    try (var session = modelDBHibernateUtil.getSessionFactory().openSession()) {
       DatasetEntity datasetObj =
           session.get(DatasetEntity.class, datasetId, LockMode.PESSIMISTIC_WRITE);
       if (datasetObj == null) {
@@ -720,11 +669,7 @@
   @Override
   public List<KeyValue> getDatasetAttributes(
       String datasetId, List<String> attributeKeyList, Boolean getAll) {
-<<<<<<< HEAD
-    try (var session = modelDBHibernateUtil.getSessionFactory().openSession()) {
-=======
-    try (Session session = modelDBHibernateUtil.getSessionFactory().openSession()) {
->>>>>>> 0be544c2
+    try (var session = modelDBHibernateUtil.getSessionFactory().openSession()) {
       if (getAll) {
         DatasetEntity datasetObj = session.get(DatasetEntity.class, datasetId);
         return datasetObj.getProtoObject(roleService).getAttributesList();
@@ -750,13 +695,8 @@
   @Override
   public Dataset deleteDatasetAttributes(
       String datasetId, List<String> attributeKeyList, Boolean deleteAll) {
-<<<<<<< HEAD
     try (var session = modelDBHibernateUtil.getSessionFactory().openSession()) {
       var transaction = session.beginTransaction();
-=======
-    try (Session session = modelDBHibernateUtil.getSessionFactory().openSession()) {
-      Transaction transaction = session.beginTransaction();
->>>>>>> 0be544c2
 
       var stringQueryBuilder = new StringBuilder("delete from AttributeEntity attr WHERE ");
       if (deleteAll) {
