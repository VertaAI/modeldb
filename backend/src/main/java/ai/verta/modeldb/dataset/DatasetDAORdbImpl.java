--- conflicted
+++ resolved
@@ -111,12 +111,7 @@
   }
 
   @Override
-<<<<<<< HEAD
   public Dataset createDataset(Dataset dataset, UserInfo userInfo) {
-=======
-  public Dataset createDataset(Dataset dataset, UserInfo userInfo)
-      throws InvalidProtocolBufferException {
->>>>>>> 716f9213
     // Check entity already exists
     checkDatasetAlreadyExist(dataset);
 
@@ -155,12 +150,7 @@
   }
 
   @Override
-<<<<<<< HEAD
   public List<Dataset> getDatasetByIds(List<String> sharedDatasetIds) {
-=======
-  public List<Dataset> getDatasetByIds(List<String> sharedDatasetIds)
-      throws InvalidProtocolBufferException {
->>>>>>> 716f9213
     try (Session session = modelDBHibernateUtil.getSessionFactory().openSession()) {
       List<DatasetEntity> datasetEntities = getDatasetEntityList(session, sharedDatasetIds);
       LOGGER.debug("Got Dataset by Ids successfully");
@@ -188,12 +178,7 @@
       Integer pageLimit,
       Boolean order,
       String sortKey,
-<<<<<<< HEAD
       ResourceVisibility datasetVisibility) {
-=======
-      ResourceVisibility datasetVisibility)
-      throws InvalidProtocolBufferException {
->>>>>>> 716f9213
     FindDatasets findDatasets =
         FindDatasets.newBuilder()
             .setPageNumber(pageNumber)
@@ -239,11 +224,7 @@
   }
 
   @Override
-<<<<<<< HEAD
   public Dataset getDatasetById(String datasetId) {
-=======
-  public Dataset getDatasetById(String datasetId) throws InvalidProtocolBufferException {
->>>>>>> 716f9213
     try (Session session = modelDBHibernateUtil.getSessionFactory().openSession()) {
       DatasetEntity datasetObj = getDatasetEntity(session, datasetId);
       return datasetObj.getProtoObject(roleService);
@@ -270,12 +251,7 @@
   public DatasetPaginationDTO findDatasets(
       FindDatasets queryParameters,
       UserInfo currentLoginUserInfo,
-<<<<<<< HEAD
       ResourceVisibility datasetVisibility) {
-=======
-      ResourceVisibility datasetVisibility)
-      throws InvalidProtocolBufferException {
->>>>>>> 716f9213
     try (Session session = modelDBHibernateUtil.getSessionFactory().openSession()) {
 
       List<String> accessibleDatasetIds =
@@ -463,12 +439,7 @@
   }
 
   @Override
-<<<<<<< HEAD
   public List<Dataset> getDatasets(String key, String value, UserInfo userInfo) {
-=======
-  public List<Dataset> getDatasets(String key, String value, UserInfo userInfo)
-      throws InvalidProtocolBufferException {
->>>>>>> 716f9213
     FindDatasets findDatasets =
         FindDatasets.newBuilder()
             .addPredicates(
@@ -486,12 +457,7 @@
   }
 
   @Override
-<<<<<<< HEAD
   public Dataset updateDatasetName(String datasetId, String datasetName) {
-=======
-  public Dataset updateDatasetName(String datasetId, String datasetName)
-      throws InvalidProtocolBufferException {
->>>>>>> 716f9213
     try (Session session = modelDBHibernateUtil.getSessionFactory().openSession()) {
       DatasetEntity datasetObj =
           session.load(DatasetEntity.class, datasetId, LockMode.PESSIMISTIC_WRITE);
@@ -522,12 +488,7 @@
   }
 
   @Override
-<<<<<<< HEAD
   public Dataset updateDatasetDescription(String datasetId, String datasetDescription) {
-=======
-  public Dataset updateDatasetDescription(String datasetId, String datasetDescription)
-      throws InvalidProtocolBufferException {
->>>>>>> 716f9213
     try (Session session = modelDBHibernateUtil.getSessionFactory().openSession()) {
       DatasetEntity datasetObj =
           session.load(DatasetEntity.class, datasetId, LockMode.PESSIMISTIC_WRITE);
@@ -548,12 +509,7 @@
   }
 
   @Override
-<<<<<<< HEAD
   public Dataset addDatasetTags(String datasetId, List<String> tagsList) {
-=======
-  public Dataset addDatasetTags(String datasetId, List<String> tagsList)
-      throws InvalidProtocolBufferException {
->>>>>>> 716f9213
     try (Session session = modelDBHibernateUtil.getSessionFactory().openSession()) {
       DatasetEntity datasetObj =
           session.get(DatasetEntity.class, datasetId, LockMode.PESSIMISTIC_WRITE);
@@ -589,11 +545,7 @@
   }
 
   @Override
-<<<<<<< HEAD
   public List<String> getDatasetTags(String datasetId) {
-=======
-  public List<String> getDatasetTags(String datasetId) throws InvalidProtocolBufferException {
->>>>>>> 716f9213
     try (Session session = modelDBHibernateUtil.getSessionFactory().openSession()) {
       DatasetEntity datasetObj = session.get(DatasetEntity.class, datasetId);
       LOGGER.debug("Got Dataset");
@@ -608,13 +560,8 @@
   }
 
   @Override
-<<<<<<< HEAD
   public Dataset deleteDatasetTags(
       String datasetId, List<String> datasetTagList, Boolean deleteAll) {
-=======
-  public Dataset deleteDatasetTags(String datasetId, List<String> datasetTagList, Boolean deleteAll)
-      throws InvalidProtocolBufferException {
->>>>>>> 716f9213
     try (Session session = modelDBHibernateUtil.getSessionFactory().openSession()) {
       Transaction transaction = session.beginTransaction();
       StringBuilder stringQueryBuilder = new StringBuilder("delete from TagsMapping tm WHERE ");
@@ -654,12 +601,7 @@
   }
 
   @Override
-<<<<<<< HEAD
   public Dataset addDatasetAttributes(String datasetId, List<KeyValue> attributesList) {
-=======
-  public Dataset addDatasetAttributes(String datasetId, List<KeyValue> attributesList)
-      throws InvalidProtocolBufferException {
->>>>>>> 716f9213
     try (Session session = modelDBHibernateUtil.getSessionFactory().openSession()) {
       DatasetEntity datasetObj =
           session.get(DatasetEntity.class, datasetId, LockMode.PESSIMISTIC_WRITE);
@@ -682,12 +624,7 @@
   }
 
   @Override
-<<<<<<< HEAD
   public Dataset updateDatasetAttributes(String datasetId, KeyValue attribute) {
-=======
-  public Dataset updateDatasetAttributes(String datasetId, KeyValue attribute)
-      throws InvalidProtocolBufferException {
->>>>>>> 716f9213
     try (Session session = modelDBHibernateUtil.getSessionFactory().openSession()) {
       DatasetEntity datasetObj =
           session.get(DatasetEntity.class, datasetId, LockMode.PESSIMISTIC_WRITE);
@@ -733,12 +670,7 @@
 
   @Override
   public List<KeyValue> getDatasetAttributes(
-<<<<<<< HEAD
       String datasetId, List<String> attributeKeyList, Boolean getAll) {
-=======
-      String datasetId, List<String> attributeKeyList, Boolean getAll)
-      throws InvalidProtocolBufferException {
->>>>>>> 716f9213
     try (Session session = modelDBHibernateUtil.getSessionFactory().openSession()) {
       if (getAll) {
         DatasetEntity datasetObj = session.get(DatasetEntity.class, datasetId);
@@ -764,12 +696,7 @@
 
   @Override
   public Dataset deleteDatasetAttributes(
-<<<<<<< HEAD
       String datasetId, List<String> attributeKeyList, Boolean deleteAll) {
-=======
-      String datasetId, List<String> attributeKeyList, Boolean deleteAll)
-      throws InvalidProtocolBufferException {
->>>>>>> 716f9213
     try (Session session = modelDBHibernateUtil.getSessionFactory().openSession()) {
       Transaction transaction = session.beginTransaction();
 
