package ai.verta.modeldb.dataset;

import ai.verta.common.KeyValue;
import ai.verta.common.KeyValueQuery;
import ai.verta.common.ModelDBResourceEnum.ModelDBServiceResourceTypes;
import ai.verta.common.OperatorEnum;
import ai.verta.common.ValueTypeEnum;
import ai.verta.common.WorkspaceTypeEnum.WorkspaceType;
import ai.verta.modeldb.Dataset;
import ai.verta.modeldb.FindDatasets;
import ai.verta.modeldb.ModelDBConstants;
import ai.verta.modeldb.ModelDBMessages;
import ai.verta.modeldb.authservice.RoleService;
import ai.verta.modeldb.common.authservice.AuthService;
import ai.verta.modeldb.common.collaborator.CollaboratorUser;
import ai.verta.modeldb.dto.DatasetPaginationDTO;
import ai.verta.modeldb.dto.WorkspaceDTO;
import ai.verta.modeldb.entities.AttributeEntity;
import ai.verta.modeldb.entities.DatasetEntity;
import ai.verta.modeldb.entities.TagsMapping;
import ai.verta.modeldb.exceptions.ModelDBException;
import ai.verta.modeldb.exceptions.NotFoundException;
import ai.verta.modeldb.telemetry.TelemetryUtils;
import ai.verta.modeldb.utils.ModelDBHibernateUtil;
import ai.verta.modeldb.utils.ModelDBUtils;
import ai.verta.modeldb.utils.RdbmsUtils;
import ai.verta.uac.ModelDBActionEnum;
import ai.verta.uac.ModelDBActionEnum.ModelDBServiceActions;
import ai.verta.uac.Organization;
import ai.verta.uac.ResourceVisibility;
import ai.verta.uac.UserInfo;
import com.google.protobuf.InvalidProtocolBufferException;
import com.google.protobuf.Value;
import com.google.rpc.Code;
import com.google.rpc.Status;
import io.grpc.protobuf.StatusProto;
import org.apache.logging.log4j.LogManager;
import org.apache.logging.log4j.Logger;
import org.hibernate.LockMode;
import org.hibernate.LockOptions;
import org.hibernate.Session;
import org.hibernate.Transaction;
import org.hibernate.query.Query;

import javax.persistence.criteria.*;
import java.util.*;
import java.util.stream.Collectors;

public class DatasetDAORdbImpl implements DatasetDAO {

  private static final Logger LOGGER = LogManager.getLogger(DatasetDAORdbImpl.class);
  public static final String GLOBAL_SHARING = "_DATASET_GLOBAL_SHARING";
  private final AuthService authService;
  private final RoleService roleService;

  // Queries
  private static final String GET_DATASET_BY_IDS_QUERY =
      "From DatasetEntity ds where ds.id IN (:ids) AND ds."
          + ModelDBConstants.DELETED
          + " = false ";
  private static final String GET_DATASET_ATTRIBUTES_QUERY =
      new StringBuilder("From AttributeEntity attr where attr.")
          .append(ModelDBConstants.KEY)
          .append(" in (:keys) AND attr.datasetEntity.")
          .append(ModelDBConstants.ID)
          .append(" = :datasetId AND attr.field_type = :fieldType")
          .toString();
  private static final String CHECK_DATASE_QUERY_PREFIX =
      new StringBuilder("Select count(*) From DatasetEntity ds where ")
          .append(" ds." + ModelDBConstants.NAME + " = :datasetName ")
          .toString();
  private static final String DELETED_STATUS_DATASET_QUERY_STRING =
      new StringBuilder("UPDATE ")
          .append(DatasetEntity.class.getSimpleName())
          .append(" dt ")
          .append("SET dt.")
          .append(ModelDBConstants.DELETED)
          .append(" = :deleted ")
          .append(" WHERE dt.")
          .append(ModelDBConstants.ID)
          .append(" IN (:datasetIds)")
          .toString();
  private static final String COUNT_DATASET_BY_ID_HQL =
      "Select Count(id) From DatasetEntity d where d.deleted = false AND d.id = :datasetId";
  private static final String NON_DELETED_DATASET_IDS =
      "select id  From DatasetEntity d where d.deleted = false";
  private static final String NON_DELETED_DATASET_IDS_BY_IDS =
      NON_DELETED_DATASET_IDS + " AND d.id in (:" + ModelDBConstants.DATASET_IDS + ")";
  private static final String IDS_FILTERED_BY_WORKSPACE =
      NON_DELETED_DATASET_IDS_BY_IDS
          + " AND d."
          + ModelDBConstants.WORKSPACE
          + " = :"
          + ModelDBConstants.WORKSPACE
          + " AND d."
          + ModelDBConstants.WORKSPACE_TYPE
          + " = :"
          + ModelDBConstants.WORKSPACE_TYPE;

  public DatasetDAORdbImpl(AuthService authService, RoleService roleService) {
    this.authService = authService;
    this.roleService = roleService;
  }

  private void checkDatasetAlreadyExist(Dataset dataset) {
    try (Session session = ModelDBHibernateUtil.getSessionFactory().openSession()) {
      ModelDBHibernateUtil.checkIfEntityAlreadyExists(
          session,
          "ds",
          CHECK_DATASE_QUERY_PREFIX,
          "Dataset",
          "datasetName",
          dataset.getName(),
          ModelDBConstants.WORKSPACE,
          dataset.getWorkspaceId(),
          dataset.getWorkspaceType(),
          LOGGER);
    } catch (Exception ex) {
      if (ModelDBUtils.needToRetry(ex)) {
        checkDatasetAlreadyExist(dataset);
      } else {
        throw ex;
      }
    }
  }

  @Override
  public Dataset createDataset(Dataset dataset, UserInfo userInfo)
      throws InvalidProtocolBufferException {
    // Check entity already exists
    checkDatasetAlreadyExist(dataset);

    try (Session session = ModelDBHibernateUtil.getSessionFactory().openSession()) {
      DatasetEntity datasetEntity = RdbmsUtils.generateDatasetEntity(dataset);
      Transaction transaction = session.beginTransaction();
      session.save(datasetEntity);
      transaction.commit();
      LOGGER.debug("Dataset created successfully");

      ResourceVisibility resourceVisibility = dataset.getVisibility();
      if (dataset.getVisibility().equals(ResourceVisibility.UNKNOWN)) {
        resourceVisibility =
<<<<<<< HEAD
            ModelDBUtils.getResourceVisibility(null, dataset.getDatasetVisibility());
=======
            ModelDBUtils.getResourceVisibility(Optional.empty(), dataset.getDatasetVisibility());
>>>>>>> b76c642d
      }
      roleService.createWorkspacePermissions(
          dataset.getWorkspaceServiceId(),
          Optional.of(dataset.getWorkspaceType()),
          dataset.getId(),
          datasetEntity.getName(),
          Optional.empty(), // UAC will populate the owner ID
          ModelDBServiceResourceTypes.DATASET,
          dataset.getCustomPermission(),
          resourceVisibility);
      LOGGER.debug("Dataset role bindings created successfully");
      TelemetryUtils.insertModelDBDeploymentInfo();
      return datasetEntity.getProtoObject(roleService);
    } catch (Exception ex) {
      if (ModelDBUtils.needToRetry(ex)) {
        return createDataset(dataset, userInfo);
      } else {
        throw ex;
      }
    }
  }

  @Override
  public List<Dataset> getDatasetByIds(List<String> sharedDatasetIds)
      throws InvalidProtocolBufferException {
    try (Session session = ModelDBHibernateUtil.getSessionFactory().openSession()) {
      List<DatasetEntity> datasetEntities = getDatasetEntityList(session, sharedDatasetIds);
      LOGGER.debug("Got Dataset by Ids successfully");
      return RdbmsUtils.convertDatasetsFromDatasetEntityList(roleService, datasetEntities);
    } catch (Exception ex) {
      if (ModelDBUtils.needToRetry(ex)) {
        return getDatasetByIds(sharedDatasetIds);
      } else {
        throw ex;
      }
    }
  }

  @SuppressWarnings("unchecked")
  private List<DatasetEntity> getDatasetEntityList(Session session, List<String> datasetIds) {
    Query query = session.createQuery(GET_DATASET_BY_IDS_QUERY);
    query.setParameterList("ids", datasetIds);
    return query.list();
  }

  @Override
  public DatasetPaginationDTO getDatasets(
      UserInfo userInfo,
      Integer pageNumber,
      Integer pageLimit,
      Boolean order,
      String sortKey,
      ResourceVisibility datasetVisibility)
      throws InvalidProtocolBufferException {
    FindDatasets findDatasets =
        FindDatasets.newBuilder()
            .setPageNumber(pageNumber)
            .setPageLimit(pageLimit)
            .setAscending(order)
            .setSortKey(sortKey)
            .build();
    return findDatasets(findDatasets, userInfo, datasetVisibility);
  }

  @Override
  public Boolean deleteDatasets(List<String> datasetIds) {
    // Get self allowed resources id where user has delete permission
    List<String> allowedDatasetIds =
        roleService.getAccessibleResourceIdsByActions(
            ModelDBServiceResourceTypes.DATASET,
            ModelDBActionEnum.ModelDBServiceActions.DELETE,
            datasetIds);
    if (allowedDatasetIds.isEmpty()) {
      Status status =
          Status.newBuilder()
              .setCode(Code.PERMISSION_DENIED_VALUE)
              .setMessage("Access Denied for given dataset Ids : " + datasetIds)
              .build();
      throw StatusProto.toStatusRuntimeException(status);
    }

    try (Session session = ModelDBHibernateUtil.getSessionFactory().openSession()) {
      Transaction transaction = session.beginTransaction();
      Query deletedDatasetsQuery =
          session
              .createQuery(DELETED_STATUS_DATASET_QUERY_STRING)
              .setLockOptions(new LockOptions().setLockMode(LockMode.PESSIMISTIC_WRITE));
      deletedDatasetsQuery.setParameter("deleted", true);
      deletedDatasetsQuery.setParameter("datasetIds", allowedDatasetIds);
      int updatedCount = deletedDatasetsQuery.executeUpdate();
      LOGGER.debug("Mark Datasets as deleted : {}, count : {}", allowedDatasetIds, updatedCount);
      transaction.commit();
      LOGGER.debug("Dataset deleted successfully");
      return true;
    } catch (Exception ex) {
      if (ModelDBUtils.needToRetry(ex)) {
        return deleteDatasets(datasetIds);
      } else {
        throw ex;
      }
    }
  }

  @Override
  public Dataset getDatasetById(String datasetId) throws InvalidProtocolBufferException {
    try (Session session = ModelDBHibernateUtil.getSessionFactory().openSession()) {
      DatasetEntity datasetObj = getDatasetEntity(session, datasetId);
      return datasetObj.getProtoObject(roleService);
    } catch (Exception ex) {
      if (ModelDBUtils.needToRetry(ex)) {
        return getDatasetById(datasetId);
      } else {
        throw ex;
      }
    }
  }

  @Override
  public DatasetEntity getDatasetEntity(Session session, String datasetId) {
    DatasetEntity datasetObj = session.get(DatasetEntity.class, datasetId);
    if (datasetObj == null) {
      throw new NotFoundException("dataset with input id not found");
    }
    LOGGER.debug(ModelDBMessages.DATASET_UPDATE_SUCCESSFULLY_MSG);
    return datasetObj;
  }

  @Override
  public DatasetPaginationDTO findDatasets(
      FindDatasets queryParameters,
      UserInfo currentLoginUserInfo,
      ResourceVisibility datasetVisibility)
      throws InvalidProtocolBufferException {
    try (Session session = ModelDBHibernateUtil.getSessionFactory().openSession()) {

      List<String> accessibleDatasetIds =
          roleService.getAccessibleResourceIds(
              null,
              new CollaboratorUser(authService, currentLoginUserInfo),
              ModelDBServiceResourceTypes.DATASET,
              queryParameters.getDatasetIdsList());

      if (accessibleDatasetIds.isEmpty() && roleService.IsImplemented()) {
        LOGGER.debug("Accessible Dataset Ids not found, size 0");
        DatasetPaginationDTO datasetPaginationDTO = new DatasetPaginationDTO();
        datasetPaginationDTO.setDatasets(Collections.emptyList());
        datasetPaginationDTO.setTotalRecords(0L);
        return datasetPaginationDTO;
      }

      CriteriaBuilder builder = session.getCriteriaBuilder();
      // Using FROM and JOIN
      CriteriaQuery<DatasetEntity> criteriaQuery = builder.createQuery(DatasetEntity.class);
      Root<DatasetEntity> datasetRoot = criteriaQuery.from(DatasetEntity.class);
      datasetRoot.alias("ds");
      List<Predicate> finalPredicatesList = new ArrayList<>();

      List<KeyValueQuery> predicates = new ArrayList<>(queryParameters.getPredicatesList());
      for (KeyValueQuery predicate : predicates) {
        // Validate if current user has access to the entity or not where predicate key has an id
        RdbmsUtils.validatePredicates(
            ModelDBConstants.DATASETS, accessibleDatasetIds, predicate, roleService);
      }

      String workspaceName = queryParameters.getWorkspaceName();

      if (workspaceName != null
          && !workspaceName.isEmpty()
          && workspaceName.equals(authService.getUsernameFromUserInfo(currentLoginUserInfo))) {
        accessibleDatasetIds =
            roleService.getSelfDirectlyAllowedResources(
                ModelDBServiceResourceTypes.DATASET, ModelDBActionEnum.ModelDBServiceActions.READ);
        if (queryParameters.getDatasetIdsList() != null
            && !queryParameters.getDatasetIdsList().isEmpty()) {
          accessibleDatasetIds.retainAll(queryParameters.getDatasetIdsList());
        }
        // user is in his workspace and has no datasets, return empty
        if (accessibleDatasetIds.isEmpty()) {
          DatasetPaginationDTO datasetPaginationDTO = new DatasetPaginationDTO();
          datasetPaginationDTO.setDatasets(Collections.emptyList());
          datasetPaginationDTO.setTotalRecords(0L);
          return datasetPaginationDTO;
        }

        List<String> orgIds =
            roleService.listMyOrganizations().stream()
                .map(Organization::getId)
                .collect(Collectors.toList());
        if (!orgIds.isEmpty()) {
          finalPredicatesList.add(
              builder.not(
                  builder.and(
                      datasetRoot.get(ModelDBConstants.WORKSPACE).in(orgIds),
                      builder.equal(
                          datasetRoot.get(ModelDBConstants.WORKSPACE_TYPE),
                          WorkspaceType.ORGANIZATION_VALUE))));
        }
      } else {
        if (datasetVisibility.equals(ResourceVisibility.PRIVATE)) {
          List<KeyValueQuery> workspacePredicates =
              ModelDBUtils.getKeyValueQueriesByWorkspace(
                  roleService, currentLoginUserInfo, workspaceName);
          if (workspacePredicates.size() > 0) {
            Predicate privateWorkspacePredicate =
                builder.equal(
                    datasetRoot.get(ModelDBConstants.WORKSPACE),
                    workspacePredicates.get(0).getValue().getStringValue());
            Predicate privateWorkspaceTypePredicate =
                builder.equal(
                    datasetRoot.get(ModelDBConstants.WORKSPACE_TYPE),
                    workspacePredicates.get(1).getValue().getNumberValue());
            Predicate privatePredicate =
                builder.and(privateWorkspacePredicate, privateWorkspaceTypePredicate);

            finalPredicatesList.add(privatePredicate);
          }
        }
      }

      if (!accessibleDatasetIds.isEmpty()) {
        Expression<String> exp = datasetRoot.get(ModelDBConstants.ID);
        Predicate predicate2 = exp.in(accessibleDatasetIds);
        finalPredicatesList.add(predicate2);
      }

      String entityName = "datasetEntity";
      try {
        List<Predicate> queryPredicatesList =
            RdbmsUtils.getQueryPredicatesFromPredicateList(
                entityName,
                predicates,
                builder,
                criteriaQuery,
                datasetRoot,
                authService,
                roleService);
        if (!queryPredicatesList.isEmpty()) {
          finalPredicatesList.addAll(queryPredicatesList);
        }
      } catch (ModelDBException ex) {
        if (ex.getCode().ordinal() == Code.FAILED_PRECONDITION_VALUE
            && ModelDBConstants.INTERNAL_MSG_USERS_NOT_FOUND.equals(ex.getMessage())) {
          LOGGER.info(ex.getMessage());
          DatasetPaginationDTO datasetPaginationDTO = new DatasetPaginationDTO();
          datasetPaginationDTO.setDatasets(Collections.emptyList());
          datasetPaginationDTO.setTotalRecords(0L);
          return datasetPaginationDTO;
        }
      }

      finalPredicatesList.add(builder.equal(datasetRoot.get(ModelDBConstants.DELETED), false));

      String sortBy = queryParameters.getSortKey();
      if (sortBy == null || sortBy.isEmpty()) {
        sortBy = ModelDBConstants.TIME_UPDATED;
      }

      Order orderBy =
          RdbmsUtils.getOrderBasedOnSortKey(
              sortBy, queryParameters.getAscending(), builder, datasetRoot, entityName);

      Predicate[] predicateArr = new Predicate[finalPredicatesList.size()];
      for (int index = 0; index < finalPredicatesList.size(); index++) {
        predicateArr[index] = finalPredicatesList.get(index);
      }

      Predicate predicateWhereCause = builder.and(predicateArr);
      criteriaQuery.select(datasetRoot);
      criteriaQuery.where(predicateWhereCause);
      criteriaQuery.orderBy(orderBy);

      Query query = session.createQuery(criteriaQuery);
      LOGGER.debug("Datasets final query : {}", query.getQueryString());
      if (queryParameters.getPageNumber() != 0 && queryParameters.getPageLimit() != 0) {
        // Calculate number of documents to skip
        int skips = queryParameters.getPageLimit() * (queryParameters.getPageNumber() - 1);
        query.setFirstResult(skips);
        query.setMaxResults(queryParameters.getPageLimit());
      }

      List<Dataset> datasetList = new ArrayList<>();
      List<DatasetEntity> datasetEntities = query.list();
      LOGGER.debug("Datasets result count : {}", datasetEntities.size());
      if (!datasetEntities.isEmpty()) {
        datasetList = RdbmsUtils.convertDatasetsFromDatasetEntityList(roleService, datasetEntities);
      }

      Set<String> datasetIdsSet = new HashSet<>();
      List<Dataset> datasets = new ArrayList<>();
      for (Dataset dataset : datasetList) {
        if (!datasetIdsSet.contains(dataset.getId())) {
          datasetIdsSet.add(dataset.getId());
          if (queryParameters.getIdsOnly()) {
            dataset = Dataset.newBuilder().setId(dataset.getId()).build();
            datasets.add(dataset);
          } else {
            datasets.add(dataset);
          }
        }
      }

      long totalRecords = RdbmsUtils.count(session, datasetRoot, criteriaQuery);
      LOGGER.debug("Datasets total records count : {}", totalRecords);

      DatasetPaginationDTO datasetPaginationDTO = new DatasetPaginationDTO();
      datasetPaginationDTO.setDatasets(datasets);
      datasetPaginationDTO.setTotalRecords(totalRecords);
      return datasetPaginationDTO;
    } catch (Exception ex) {
      if (ModelDBUtils.needToRetry(ex)) {
        return findDatasets(queryParameters, currentLoginUserInfo, datasetVisibility);
      } else {
        throw ex;
      }
    }
  }

  @Override
  public List<Dataset> getDatasets(String key, String value, UserInfo userInfo)
      throws InvalidProtocolBufferException {
    FindDatasets findDatasets =
        FindDatasets.newBuilder()
            .addPredicates(
                KeyValueQuery.newBuilder()
                    .setKey(key)
                    .setValue(Value.newBuilder().setStringValue(value).build())
                    .setOperator(OperatorEnum.Operator.EQ)
                    .setValueType(ValueTypeEnum.ValueType.STRING)
                    .build())
            .build();
    DatasetPaginationDTO datasetPaginationDTO =
        findDatasets(findDatasets, userInfo, ResourceVisibility.PRIVATE);
    LOGGER.debug("Datasets size is {}", datasetPaginationDTO.getDatasets().size());
    return datasetPaginationDTO.getDatasets();
  }

  @Override
  public Dataset updateDatasetName(String datasetId, String datasetName)
      throws InvalidProtocolBufferException {
    try (Session session = ModelDBHibernateUtil.getSessionFactory().openSession()) {
      DatasetEntity datasetObj =
          session.load(DatasetEntity.class, datasetId, LockMode.PESSIMISTIC_WRITE);

      Dataset dataset =
          Dataset.newBuilder()
              .setName(datasetName)
              .setWorkspaceId(datasetObj.getWorkspace())
              .setWorkspaceTypeValue(datasetObj.getWorkspace_type())
              .build();
      // Check entity already exists
      checkDatasetAlreadyExist(dataset);

      datasetObj.setName(datasetName);
      datasetObj.setTime_updated(Calendar.getInstance().getTimeInMillis());
      Transaction transaction = session.beginTransaction();
      session.update(datasetObj);
      transaction.commit();
      LOGGER.debug(ModelDBMessages.DATASET_UPDATE_SUCCESSFULLY_MSG);
      return datasetObj.getProtoObject(roleService);
    } catch (Exception ex) {
      if (ModelDBUtils.needToRetry(ex)) {
        return updateDatasetName(datasetId, datasetName);
      } else {
        throw ex;
      }
    }
  }

  @Override
  public Dataset updateDatasetDescription(String datasetId, String datasetDescription)
      throws InvalidProtocolBufferException {
    try (Session session = ModelDBHibernateUtil.getSessionFactory().openSession()) {
      DatasetEntity datasetObj =
          session.load(DatasetEntity.class, datasetId, LockMode.PESSIMISTIC_WRITE);
      datasetObj.setDescription(datasetDescription);
      datasetObj.setTime_updated(Calendar.getInstance().getTimeInMillis());
      Transaction transaction = session.beginTransaction();
      session.update(datasetObj);
      transaction.commit();
      LOGGER.debug(ModelDBMessages.DATASET_UPDATE_SUCCESSFULLY_MSG);
      return datasetObj.getProtoObject(roleService);
    } catch (Exception ex) {
      if (ModelDBUtils.needToRetry(ex)) {
        return updateDatasetDescription(datasetId, datasetDescription);
      } else {
        throw ex;
      }
    }
  }

  @Override
  public Dataset addDatasetTags(String datasetId, List<String> tagsList)
      throws InvalidProtocolBufferException {
    try (Session session = ModelDBHibernateUtil.getSessionFactory().openSession()) {
      DatasetEntity datasetObj =
          session.get(DatasetEntity.class, datasetId, LockMode.PESSIMISTIC_WRITE);
      if (datasetObj == null) {
        String errorMessage = "Dataset not found for given ID";
        throw new NotFoundException(errorMessage);
      }
      List<String> newTags = new ArrayList<>();
      Dataset existingProtoDatasetObj = datasetObj.getProtoObject(roleService);
      for (String tag : tagsList) {
        if (!existingProtoDatasetObj.getTagsList().contains(tag)) {
          newTags.add(tag);
        }
      }
      if (!newTags.isEmpty()) {
        List<TagsMapping> newTagMappings =
            RdbmsUtils.convertTagListFromTagMappingList(datasetObj, newTags);
        datasetObj.getTags().addAll(newTagMappings);
        datasetObj.setTime_updated(Calendar.getInstance().getTimeInMillis());
        Transaction transaction = session.beginTransaction();
        session.saveOrUpdate(datasetObj);
        transaction.commit();
      }
      LOGGER.debug("Dataset tags added successfully");
      return datasetObj.getProtoObject(roleService);
    } catch (Exception ex) {
      if (ModelDBUtils.needToRetry(ex)) {
        return addDatasetTags(datasetId, tagsList);
      } else {
        throw ex;
      }
    }
  }

  @Override
  public List<String> getDatasetTags(String datasetId) throws InvalidProtocolBufferException {
    try (Session session = ModelDBHibernateUtil.getSessionFactory().openSession()) {
      DatasetEntity datasetObj = session.get(DatasetEntity.class, datasetId);
      LOGGER.debug("Got Dataset");
      return datasetObj.getProtoObject(roleService).getTagsList();
    } catch (Exception ex) {
      if (ModelDBUtils.needToRetry(ex)) {
        return getDatasetTags(datasetId);
      } else {
        throw ex;
      }
    }
  }

  @Override
  public Dataset deleteDatasetTags(String datasetId, List<String> datasetTagList, Boolean deleteAll)
      throws InvalidProtocolBufferException {
    try (Session session = ModelDBHibernateUtil.getSessionFactory().openSession()) {
      Transaction transaction = session.beginTransaction();
      StringBuilder stringQueryBuilder = new StringBuilder("delete from TagsMapping tm WHERE ");
      if (deleteAll) {
        stringQueryBuilder.append(" tm.datasetEntity." + ModelDBConstants.ID + " = :datasetId");
        Query query =
            session
                .createQuery(stringQueryBuilder.toString())
                .setLockOptions(new LockOptions().setLockMode(LockMode.PESSIMISTIC_WRITE));
        query.setParameter(ModelDBConstants.DATASET_ID_STR, datasetId);
        query.executeUpdate();
      } else {
        stringQueryBuilder.append(" tm." + ModelDBConstants.TAGS + " in (:tags)");
        stringQueryBuilder.append(" AND tm.datasetEntity." + ModelDBConstants.ID + " = :datasetId");
        Query query =
            session
                .createQuery(stringQueryBuilder.toString())
                .setLockOptions(new LockOptions().setLockMode(LockMode.PESSIMISTIC_WRITE));
        query.setParameter("tags", datasetTagList);
        query.setParameter(ModelDBConstants.DATASET_ID_STR, datasetId);
        query.executeUpdate();
      }

      DatasetEntity datasetObj = session.get(DatasetEntity.class, datasetId);
      datasetObj.setTime_updated(Calendar.getInstance().getTimeInMillis());
      session.update(datasetObj);
      transaction.commit();
      LOGGER.debug("Dataset tags deleted successfully");
      return datasetObj.getProtoObject(roleService);
    } catch (Exception ex) {
      if (ModelDBUtils.needToRetry(ex)) {
        return deleteDatasetTags(datasetId, datasetTagList, deleteAll);
      } else {
        throw ex;
      }
    }
  }

  @Override
  public Dataset addDatasetAttributes(String datasetId, List<KeyValue> attributesList)
      throws InvalidProtocolBufferException {
    try (Session session = ModelDBHibernateUtil.getSessionFactory().openSession()) {
      DatasetEntity datasetObj =
          session.get(DatasetEntity.class, datasetId, LockMode.PESSIMISTIC_WRITE);
      datasetObj.setAttributeMapping(
          RdbmsUtils.convertAttributesFromAttributeEntityList(
              datasetObj, ModelDBConstants.ATTRIBUTES, attributesList));
      datasetObj.setTime_updated(Calendar.getInstance().getTimeInMillis());
      Transaction transaction = session.beginTransaction();
      session.saveOrUpdate(datasetObj);
      transaction.commit();
      LOGGER.debug("Dataset attributes added successfully");
      return datasetObj.getProtoObject(roleService);
    } catch (Exception ex) {
      if (ModelDBUtils.needToRetry(ex)) {
        return addDatasetAttributes(datasetId, attributesList);
      } else {
        throw ex;
      }
    }
  }

  @Override
  public Dataset updateDatasetAttributes(String datasetId, KeyValue attribute)
      throws InvalidProtocolBufferException {
    try (Session session = ModelDBHibernateUtil.getSessionFactory().openSession()) {
      DatasetEntity datasetObj =
          session.get(DatasetEntity.class, datasetId, LockMode.PESSIMISTIC_WRITE);
      if (datasetObj == null) {
        String errorMessage = "Dataset not found for given ID";
        throw new NotFoundException(errorMessage);
      }

      AttributeEntity updatedAttributeObj =
          RdbmsUtils.generateAttributeEntity(datasetObj, ModelDBConstants.ATTRIBUTES, attribute);

      List<AttributeEntity> existingAttributes = datasetObj.getAttributeMapping();
      if (!existingAttributes.isEmpty()) {
        boolean doesExist = false;
        for (AttributeEntity existingAttribute : existingAttributes) {
          if (existingAttribute.getKey().equals(attribute.getKey())) {
            existingAttribute.setKey(updatedAttributeObj.getKey());
            existingAttribute.setValue(updatedAttributeObj.getValue());
            existingAttribute.setValue_type(updatedAttributeObj.getValue_type());
            doesExist = true;
            break;
          }
        }
        if (!doesExist) {
          datasetObj.setAttributeMapping(Collections.singletonList(updatedAttributeObj));
        }
      } else {
        datasetObj.setAttributeMapping(Collections.singletonList(updatedAttributeObj));
      }
      datasetObj.setTime_updated(Calendar.getInstance().getTimeInMillis());
      Transaction transaction = session.beginTransaction();
      session.saveOrUpdate(datasetObj);
      transaction.commit();
      return datasetObj.getProtoObject(roleService);
    } catch (Exception ex) {
      if (ModelDBUtils.needToRetry(ex)) {
        return updateDatasetAttributes(datasetId, attribute);
      } else {
        throw ex;
      }
    }
  }

  @Override
  public List<KeyValue> getDatasetAttributes(
      String datasetId, List<String> attributeKeyList, Boolean getAll)
      throws InvalidProtocolBufferException {
    try (Session session = ModelDBHibernateUtil.getSessionFactory().openSession()) {
      if (getAll) {
        DatasetEntity datasetObj = session.get(DatasetEntity.class, datasetId);
        return datasetObj.getProtoObject(roleService).getAttributesList();
      } else {
        Query query = session.createQuery(GET_DATASET_ATTRIBUTES_QUERY);
        query.setParameterList("keys", attributeKeyList);
        query.setParameter(ModelDBConstants.DATASET_ID_STR, datasetId);
        query.setParameter("fieldType", ModelDBConstants.ATTRIBUTES);

        @SuppressWarnings("unchecked")
        List<AttributeEntity> attributeEntities = query.list();
        return RdbmsUtils.convertAttributeEntityListFromAttributes(attributeEntities);
      }
    } catch (Exception ex) {
      if (ModelDBUtils.needToRetry(ex)) {
        return getDatasetAttributes(datasetId, attributeKeyList, getAll);
      } else {
        throw ex;
      }
    }
  }

  @Override
  public Dataset deleteDatasetAttributes(
      String datasetId, List<String> attributeKeyList, Boolean deleteAll)
      throws InvalidProtocolBufferException {
    try (Session session = ModelDBHibernateUtil.getSessionFactory().openSession()) {
      Transaction transaction = session.beginTransaction();

      StringBuilder stringQueryBuilder =
          new StringBuilder("delete from AttributeEntity attr WHERE ");
      if (deleteAll) {
        stringQueryBuilder.append(" attr.datasetEntity." + ModelDBConstants.ID + " = :datasetId");
        Query query =
            session
                .createQuery(stringQueryBuilder.toString())
                .setLockOptions(new LockOptions().setLockMode(LockMode.PESSIMISTIC_WRITE));
        query.setParameter(ModelDBConstants.DATASET_ID_STR, datasetId);
        query.executeUpdate();
      } else {
        stringQueryBuilder.append(" attr." + ModelDBConstants.KEY + " in (:keys)");
        stringQueryBuilder.append(
            " AND attr.datasetEntity." + ModelDBConstants.ID + " = :datasetId");
        Query query =
            session
                .createQuery(stringQueryBuilder.toString())
                .setLockOptions(new LockOptions().setLockMode(LockMode.PESSIMISTIC_WRITE));
        query.setParameter("keys", attributeKeyList);
        query.setParameter(ModelDBConstants.DATASET_ID_STR, datasetId);
        query.executeUpdate();
      }
      DatasetEntity datasetObj = session.get(DatasetEntity.class, datasetId);
      datasetObj.setTime_updated(Calendar.getInstance().getTimeInMillis());
      session.update(datasetObj);
      transaction.commit();
      return datasetObj.getProtoObject(roleService);
    } catch (Exception ex) {
      if (ModelDBUtils.needToRetry(ex)) {
        return deleteDatasetAttributes(datasetId, attributeKeyList, deleteAll);
      } else {
        throw ex;
      }
    }
  }

  @Override
  public Map<String, String> getOwnersByDatasetIds(List<String> datasetIds) {
    try (Session session = ModelDBHibernateUtil.getSessionFactory().openSession()) {
      Query query = session.createQuery(GET_DATASET_BY_IDS_QUERY);
      query.setParameterList("ids", datasetIds);

      @SuppressWarnings("unchecked")
      List<DatasetEntity> datasetEntities = query.list();
      LOGGER.debug("Got Dataset by Id");
      Map<String, String> datasetOwnersMap = new HashMap<>();
      for (DatasetEntity datasetEntity : datasetEntities) {
        datasetOwnersMap.put(datasetEntity.getId(), datasetEntity.getOwner());
      }
      return datasetOwnersMap;
    } catch (Exception ex) {
      if (ModelDBUtils.needToRetry(ex)) {
        return getOwnersByDatasetIds(datasetIds);
      } else {
        throw ex;
      }
    }
  }

  @Override
  public List<String> getWorkspaceDatasetIDs(String workspaceName, UserInfo currentLoginUserInfo)
      throws InvalidProtocolBufferException {
    if (!roleService.IsImplemented()) {
      try (Session session = ModelDBHibernateUtil.getSessionFactory().openSession()) {
        return session.createQuery(NON_DELETED_DATASET_IDS).list();
      }
    } else {

      // get list of accessible datasets
      @SuppressWarnings("unchecked")
      List<String> accessibleDatasetIds =
          roleService.getAccessibleResourceIds(
              null,
              new CollaboratorUser(authService, currentLoginUserInfo),
              ModelDBServiceResourceTypes.DATASET,
              Collections.EMPTY_LIST);

      // resolve workspace
      WorkspaceDTO workspaceDTO =
          roleService.getWorkspaceDTOByWorkspaceName(currentLoginUserInfo, workspaceName);

      List<String> resultDatasets = new LinkedList<String>();
      try (Session session = ModelDBHibernateUtil.getSessionFactory().openSession()) {
        @SuppressWarnings("unchecked")
        Query<String> query = session.createQuery(IDS_FILTERED_BY_WORKSPACE);
        query.setParameterList(ModelDBConstants.DATASET_IDS, accessibleDatasetIds);
        query.setParameter(ModelDBConstants.WORKSPACE, workspaceDTO.getWorkspaceId());
        query.setParameter(
            ModelDBConstants.WORKSPACE_TYPE, workspaceDTO.getWorkspaceType().getNumber());
        resultDatasets = query.list();

        // in personal workspace show datasets directly shared
        if (workspaceName.equals(authService.getUsernameFromUserInfo(currentLoginUserInfo))) {
          List<String> directlySharedDatasets =
              roleService.getSelfDirectlyAllowedResources(
                  ModelDBServiceResourceTypes.DATASET, ModelDBServiceActions.READ);
          query = session.createQuery(NON_DELETED_DATASET_IDS_BY_IDS);
          query.setParameterList(ModelDBConstants.DATASET_IDS, directlySharedDatasets);
          resultDatasets.addAll(query.list());
        }
      }
      return resultDatasets;
    }
  }

  @Override
  public boolean datasetExistsInDB(String datasetId) {
    try (Session session = ModelDBHibernateUtil.getSessionFactory().openSession()) {
      Query query = session.createQuery(COUNT_DATASET_BY_ID_HQL);
      query.setParameter("datasetId", datasetId);
      Long projectCount = (Long) query.getSingleResult();
      return projectCount == 1L;
    } catch (Exception ex) {
      if (ModelDBUtils.needToRetry(ex)) {
        return datasetExistsInDB(datasetId);
      } else {
        throw ex;
      }
    }
  }
}<|MERGE_RESOLUTION|>--- conflicted
+++ resolved
@@ -34,6 +34,9 @@
 import com.google.rpc.Code;
 import com.google.rpc.Status;
 import io.grpc.protobuf.StatusProto;
+import java.util.*;
+import java.util.stream.Collectors;
+import javax.persistence.criteria.*;
 import org.apache.logging.log4j.LogManager;
 import org.apache.logging.log4j.Logger;
 import org.hibernate.LockMode;
@@ -41,10 +44,6 @@
 import org.hibernate.Session;
 import org.hibernate.Transaction;
 import org.hibernate.query.Query;
-
-import javax.persistence.criteria.*;
-import java.util.*;
-import java.util.stream.Collectors;
 
 public class DatasetDAORdbImpl implements DatasetDAO {
 
@@ -140,11 +139,7 @@
       ResourceVisibility resourceVisibility = dataset.getVisibility();
       if (dataset.getVisibility().equals(ResourceVisibility.UNKNOWN)) {
         resourceVisibility =
-<<<<<<< HEAD
-            ModelDBUtils.getResourceVisibility(null, dataset.getDatasetVisibility());
-=======
             ModelDBUtils.getResourceVisibility(Optional.empty(), dataset.getDatasetVisibility());
->>>>>>> b76c642d
       }
       roleService.createWorkspacePermissions(
           dataset.getWorkspaceServiceId(),
