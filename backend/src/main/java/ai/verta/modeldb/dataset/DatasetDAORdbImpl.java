--- conflicted
+++ resolved
@@ -285,23 +285,11 @@
 
     try (Session session = ModelDBHibernateUtil.getSessionFactory().openSession()) {
       Transaction transaction = session.beginTransaction();
-<<<<<<< HEAD
       Query deletedDatasetsQuery = session.createQuery(DELETED_STATUS_DATASET_QUERY_STRING);
       deletedDatasetsQuery.setParameter("deleted", true);
       deletedDatasetsQuery.setParameter("datasetIds", allowedDatasetIds);
       int updatedCount = deletedDatasetsQuery.executeUpdate();
       LOGGER.debug("Mark Datasets as deleted : {}, count : {}", allowedDatasetIds, updatedCount);
-=======
-      deleteDatasetVersionsByDatasetIDs(session, allowedDatasetIds, roleBindingNames);
-
-      // Remove dataset collaborator mappings
-      for (DatasetEntity datasetObj : datasetEntities) {
-        session.delete(datasetObj);
-      }
-
-      // Remove roleBindings by accessible datasets
-      deleteRoleBindingsOfAccessibleDatasets(datasetEntities, roleBindingNames);
->>>>>>> a31d0064
       transaction.commit();
       LOGGER.debug("Dataset deleted successfully");
       return true;
