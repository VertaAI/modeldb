package ai.verta.modeldb.data;

import io.grpc.stub.StreamObserver;
import org.apache.logging.log4j.LogManager;
import org.apache.logging.log4j.Logger;

import java.io.FileOutputStream;
import java.io.FileWriter;
import java.io.IOException;

public class ModelDataServiceImpl extends ModelDataServiceGrpc.ModelDataServiceImplBase {
  private static final Logger LOGGER = LogManager.getLogger(ModelDataServiceImpl.class);

  private final String modelDataStoragePath;

  public ModelDataServiceImpl(String modelDataStoragePath) {
    this.modelDataStoragePath = modelDataStoragePath;
  }

<<<<<<< HEAD
    private String buildFileName(ModelDataMetadata metadata) {
        final String modelId = metadata.getModelId();
        final Long timestampMillis = metadata.getTimestampMillis();
        final String endpoint = metadata.getEndpoint();
        return modelDataStoragePath + "/" + modelId + "-" + endpoint + "-" + timestampMillis;
    }

    @Override
    public void storeModelData(StoreModelDataRequest request, StreamObserver<StoreModelDataRequest.Response> responseObserver) {
        LOGGER.info("StoreModelData: " + request);
        final ModelDataMetadata metadata = request.getModelData().getMetadata();
        final String data = request.getModelData().getData();
        final String fileName = buildFileName(metadata);
        try (FileWriter writer = new FileWriter(fileName)) {
            writer.write(data);
        } catch (IOException ex) {
            LOGGER.error(ex);
        }
    }
=======
  @Override
  public void storeModelData(
      StoreModelDataRequest request,
      StreamObserver<StoreModelDataRequest.Response> responseObserver) {
    LOGGER.info("StoreModelData: " + request);
    super.storeModelData(request, responseObserver);
  }
>>>>>>> 9cabf4f9

  @Override
  public void getModelData(
      GetModelDataRequest request, StreamObserver<GetModelDataRequest.Response> responseObserver) {
    LOGGER.info("GetModelData: " + request);
    super.getModelData(request, responseObserver);
  }

  @Override
  public void getModelDataDiff(
      GetModelDataRequest request, StreamObserver<GetModelDataRequest.Response> responseObserver) {
    LOGGER.info("GetModelDataDiff: " + request);
    super.getModelDataDiff(request, responseObserver);
  }
}<|MERGE_RESOLUTION|>--- conflicted
+++ resolved
@@ -17,7 +17,13 @@
     this.modelDataStoragePath = modelDataStoragePath;
   }
 
-<<<<<<< HEAD
+  @Override
+  public void storeModelData(
+      StoreModelDataRequest request,
+      StreamObserver<StoreModelDataRequest.Response> responseObserver) {
+    LOGGER.info("StoreModelData: " + request);
+    super.storeModelData(request, responseObserver);
+  }
     private String buildFileName(ModelDataMetadata metadata) {
         final String modelId = metadata.getModelId();
         final Long timestampMillis = metadata.getTimestampMillis();
@@ -37,15 +43,6 @@
             LOGGER.error(ex);
         }
     }
-=======
-  @Override
-  public void storeModelData(
-      StoreModelDataRequest request,
-      StreamObserver<StoreModelDataRequest.Response> responseObserver) {
-    LOGGER.info("StoreModelData: " + request);
-    super.storeModelData(request, responseObserver);
-  }
->>>>>>> 9cabf4f9
 
   @Override
   public void getModelData(
