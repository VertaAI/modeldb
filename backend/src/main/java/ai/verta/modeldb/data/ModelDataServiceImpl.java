--- conflicted
+++ resolved
@@ -66,7 +66,6 @@
     final Instant startAt = Instant.ofEpochMilli(request.getStartTimeMillis());
     final Instant endAt = Instant.ofEpochMilli(request.getEndTimeMillis());
 
-<<<<<<< HEAD
     final List<Map<String, Object>> filteredToTimespan = fetchModelDataMaps(request, startAt, endAt);
     String json = new Gson().toJson(filteredToTimespan);
     responseObserver.onNext(GetModelDataRequest.Response.newBuilder().setData(json).build());
@@ -93,34 +92,6 @@
       .filter(Objects::nonNull)
       .collect(Collectors.toList());
     return filteredToTimespan;
-=======
-    final File[] filteredToModel =
-        fileRoot.listFiles((dir, name) -> name.startsWith(request.getModelId() + "-"));
-    final List<Map<String, Object>> filteredToTimespan =
-        Arrays.stream(filteredToModel)
-            .filter(
-                file -> {
-                  final Instant fileTimestamp = Instant.ofEpochMilli(file.lastModified());
-                  return startAt.isAfter(fileTimestamp) && endAt.isBefore(fileTimestamp);
-                })
-            .map(
-                file -> {
-                  try {
-                    final String fileContents =
-                        Files.lines(Paths.get(file.getAbsolutePath()))
-                            .collect(Collectors.joining());
-                    return buildModelDataMap(request.getModelId(), file, fileContents);
-                  } catch (IOException e) {
-                    LOGGER.error(e);
-                  }
-                  return null;
-                })
-            .filter(Objects::nonNull)
-            .collect(Collectors.toList());
-    String json = new Gson().toJson(filteredToTimespan);
-    responseObserver.onNext(GetModelDataRequest.Response.newBuilder().setData(json).build());
-    responseObserver.onCompleted();
->>>>>>> ca2740c8
   }
 
   private Map<String, Object> buildModelDataMap(String modelId, File file, String fileContents) {
@@ -142,7 +113,7 @@
     final Instant endAt = Instant.ofEpochMilli(request.getEndTimeMillis());
 
     final List<Map<String, Object>> filteredToTimespan = fetchModelDataMaps(request, startAt, endAt);
-    
+
     filteredToTimespan.stream();
 
     String json = new Gson().toJson(filteredToTimespan);
