--- conflicted
+++ resolved
@@ -65,7 +65,6 @@
     final Instant endAt = Instant.ofEpochMilli(request.getEndTimeMillis());
     final File fileRoot = new File(modelDataStoragePath);
 
-<<<<<<< HEAD
     final File[] filteredToModel = fileRoot.listFiles((dir, name) -> name.startsWith(request.getModelId() + "-"));
     final List<Map<String,Object>> filteredToTimespan = Arrays.stream(filteredToModel)
       .filter(file -> {
@@ -90,18 +89,6 @@
       })
       .filter(Objects::nonNull)
       .collect(Collectors.toList());
-=======
-    final File[] filteredToModel =
-        fileRoot.listFiles((dir, name) -> name.startsWith(request.getModelId() + "-"));
-    final List<File> filteredToTimespan =
-        Arrays.stream(filteredToModel)
-            .filter(
-                file -> {
-                  final Instant fileTimestamp = Instant.ofEpochMilli(file.lastModified());
-                  return startAt.isAfter(fileTimestamp) && endAt.isBefore(fileTimestamp);
-                })
-            .collect(Collectors.toList());
->>>>>>> efda8a28
     String json = new Gson().toJson(filteredToTimespan);
     responseObserver.onNext(GetModelDataRequest.Response.newBuilder().setData(json).build());
     responseObserver.onCompleted();
