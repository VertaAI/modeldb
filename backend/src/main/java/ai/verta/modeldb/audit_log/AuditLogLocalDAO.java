--- conflicted
+++ resolved
@@ -5,16 +5,9 @@
 
 public interface AuditLogLocalDAO {
 
-<<<<<<< HEAD
-  @Deprecated
-  void saveAuditLogs(List<AuditLogLocalEntity> auditLogEntities);
-
-  void saveAuditLog(AuditLogLocalEntity auditLogEntity);
-=======
   // TODO: Remove below method after all services use saveAuditLog
   @Deprecated
   void saveAuditLogs(List<AuditLogLocalEntity> auditLogEntities);
 
   void saveAuditLog(AuditLogLocalEntity auditLogLocalEntity);
->>>>>>> 08288eab
 }