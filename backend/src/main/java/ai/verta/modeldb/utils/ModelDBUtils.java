--- conflicted
+++ resolved
@@ -367,7 +367,6 @@
 
   public static boolean needToRetry(Exception ex) {
     Throwable communicationsException = findCommunicationsFailedCause(ex);
-<<<<<<< HEAD
     if (communicationsException.getCause() instanceof SocketException) {
       LOGGER.warn(communicationsException.getMessage());
       LOGGER.warn(
@@ -378,22 +377,6 @@
       LOGGER.warn(communicationsException.getMessage());
       LOGGER.warn("Retrying since could not get lock");
       return true;
-=======
-    if (communicationsException != null) {
-      if ((communicationsException.getCause() instanceof CommunicationsException)
-          || (communicationsException.getCause() instanceof SocketException)
-          || (communicationsException.getCause() instanceof CJCommunicationsException)) {
-        LOGGER.warn(communicationsException.getMessage());
-        LOGGER.warn(
-            "Detected communication exception of type {}",
-            communicationsException.getCause().getClass());
-        return true;
-      } else if ((communicationsException.getCause() instanceof LockAcquisitionException)) {
-        LOGGER.warn(communicationsException.getMessage());
-        LOGGER.warn("Retrying since could not get lock");
-        return true;
-      }
->>>>>>> 88776ee9
     }
     LOGGER.debug(
         "Detected exception of type {}, which is not categorized as retryable",
