--- conflicted
+++ resolved
@@ -428,11 +428,7 @@
       ModelDBServiceResourceTypes modelDBServiceResourceTypes) {
     List<GetResourcesResponseItem> responseItems =
         mdbRoleService.getResourceItems(
-<<<<<<< HEAD
-            workspace, new HashSet<>(projectEntityIds), modelDBServiceResourceTypes);
-=======
             workspace, new HashSet<>(projectEntityIds), modelDBServiceResourceTypes, false);
->>>>>>> d7fee489
     for (GetResourcesResponseItem item : responseItems) {
       if (workspace.getId() == item.getWorkspaceId()) {
         // Throw error if it is an insert request and project with same name already exists
@@ -452,11 +448,7 @@
     var workspace = mdbRoleService.getWorkspaceByWorkspaceName(userInfo, workspaceName);
     List<GetResourcesResponseItem> items =
         mdbRoleService.getResourceItems(
-<<<<<<< HEAD
-            workspace, accessibleAllWorkspaceProjectIds, modelDBServiceResourceTypes);
-=======
             workspace, accessibleAllWorkspaceProjectIds, modelDBServiceResourceTypes, false);
->>>>>>> d7fee489
     return items.stream().map(GetResourcesResponseItem::getResourceId).collect(Collectors.toSet());
   }
 
