package ai.verta.modeldb.utils;

import ai.verta.common.Artifact;
import ai.verta.common.EntitiesEnum.EntitiesTypes;
import ai.verta.common.KeyValueQuery;
import ai.verta.common.ModelDBResourceEnum.ModelDBServiceResourceTypes;
import ai.verta.common.OperatorEnum;
import ai.verta.common.ValueTypeEnum;
<<<<<<< HEAD
import ai.verta.modeldb.App;
import ai.verta.modeldb.CollaboratorUserInfo;
import ai.verta.modeldb.CollaboratorUserInfo.Builder;
import ai.verta.modeldb.DatasetVisibilityEnum.DatasetVisibility;
import ai.verta.modeldb.GetHydratedProjects;
import ai.verta.modeldb.ModelDBConstants;
import ai.verta.modeldb.ProjectVisibility;
=======
import ai.verta.common.WorkspaceTypeEnum.WorkspaceType;
import ai.verta.modeldb.*;
import ai.verta.modeldb.CollaboratorUserInfo.Builder;
import ai.verta.modeldb.DatasetVisibilityEnum.DatasetVisibility;
>>>>>>> b76c642d
import ai.verta.modeldb.authservice.RoleService;
import ai.verta.modeldb.common.CommonUtils;
import ai.verta.modeldb.common.CommonUtils.RetryCallInterface;
import ai.verta.modeldb.common.authservice.AuthService;
import ai.verta.modeldb.common.collaborator.CollaboratorBase;
import ai.verta.modeldb.common.collaborator.CollaboratorOrg;
import ai.verta.modeldb.common.collaborator.CollaboratorTeam;
import ai.verta.modeldb.common.collaborator.CollaboratorUser;
import ai.verta.modeldb.dto.WorkspaceDTO;
import ai.verta.modeldb.exceptions.InvalidArgumentException;
import ai.verta.modeldb.exceptions.ModelDBException;
import ai.verta.modeldb.versioning.RepositoryVisibilityEnum.RepositoryVisibility;
import ai.verta.uac.*;
import com.amazonaws.AmazonServiceException;
import com.google.protobuf.*;
import com.google.protobuf.util.JsonFormat;
import com.google.rpc.Code;
import com.google.rpc.Status;
import com.mysql.cj.exceptions.CJCommunicationsException;
import com.mysql.cj.jdbc.exceptions.CommunicationsException;
import io.grpc.StatusRuntimeException;
import io.grpc.protobuf.StatusProto;
import io.grpc.stub.StreamObserver;
import java.io.File;
import java.io.FileInputStream;
import java.io.IOException;
import java.io.InputStream;
import java.math.BigInteger;
import java.net.SocketException;
import java.security.MessageDigest;
import java.security.NoSuchAlgorithmException;
<<<<<<< HEAD
import java.util.ArrayList;
import java.util.Arrays;
import java.util.HashMap;
import java.util.HashSet;
import java.util.List;
import java.util.Map;
import java.util.Set;
import java.util.TimerTask;
=======
import java.util.*;
>>>>>>> b76c642d
import java.util.concurrent.Executors;
import java.util.concurrent.ScheduledExecutorService;
import java.util.concurrent.TimeUnit;
import java.util.regex.Pattern;
import java.util.stream.Collectors;
import org.apache.logging.log4j.LogManager;
import org.apache.logging.log4j.Logger;
import org.hibernate.exception.LockAcquisitionException;
import org.yaml.snakeyaml.Yaml;

public class ModelDBUtils {

  private static final Logger LOGGER = LogManager.getLogger(ModelDBUtils.class);
  private static final int STACKTRACE_LENGTH = 4;

  private ModelDBUtils() {}

  public static Map<String, Object> readYamlProperties(String filePath) throws IOException {
    LOGGER.info("Reading File {} as YAML", filePath);
    filePath = appendOptionalTelepresencePath(filePath);
    InputStream inputStream = new FileInputStream(new File(filePath));
    Yaml yaml = new Yaml();
    @SuppressWarnings("unchecked")
    Map<String, Object> prop = (Map<String, Object>) yaml.load(inputStream);
    return prop;
  }

  public static String appendOptionalTelepresencePath(String filePath) {
    String telepresenceRoot = System.getenv("TELEPRESENCE_ROOT");
    if (telepresenceRoot != null) {
      filePath = telepresenceRoot + filePath;
    }
    return filePath;
  }

  public static String getStringFromProtoObject(MessageOrBuilder object)
      throws InvalidProtocolBufferException {
    return JsonFormat.printer().preservingProtoFieldNames().print(object);
  }

  public static Message.Builder getProtoObjectFromString(String jsonString, Message.Builder builder)
      throws InvalidProtocolBufferException {
    JsonFormat.parser().merge(jsonString, builder);
    return builder;
  }

  public static boolean isValidEmail(String email) {
    String emailRegex =
        "^[a-zA-Z0-9_+&*-]+(?:\\."
            + "[a-zA-Z0-9_+&*-]+)*@"
            + "(?:[a-zA-Z0-9-]+\\.)+[a-z"
            + "A-Z]{2,7}$";

    Pattern pat = Pattern.compile(emailRegex);
    if (email == null) return false;
    return pat.matcher(email).matches();
  }

  private static String getMd5String(String inputString) {
    try {
      MessageDigest md = MessageDigest.getInstance("MD5");
      byte[] messageDigest = md.digest(inputString.getBytes());
      BigInteger no = new BigInteger(1, messageDigest);
      String hashtext = no.toString(16);
      StringBuilder outputStringBuilder = new StringBuilder(hashtext);
      while (outputStringBuilder.toString().length() < 32) {
        outputStringBuilder.append("0").append(outputStringBuilder.toString());
      }
      return outputStringBuilder.toString();
    }

    // For specifying wrong message digest algorithms
    catch (NoSuchAlgorithmException e) {
      Status status =
          Status.newBuilder().setCode(Code.INTERNAL_VALUE).setMessage(e.getMessage()).build();
      throw StatusProto.toStatusRuntimeException(status);
    }
  }

  public static String convertToProjectShortName(String projectName) {
    // replace all the special characters with `-` a part of alpha numeric characters, dots,
    // underscore and hyphen
    String projectShortName = projectName.replaceAll("[^a-zA-Z0-9_.-]+", "-");
    if (projectShortName.length() > ModelDBConstants.NAME_MAX_LENGTH) {
      String first10Characters = projectShortName.substring(0, 10);
      String remainingCharacters = projectShortName.substring(11);
      String md5RemainingCharacters = ModelDBUtils.getMd5String(remainingCharacters);
      projectShortName = first10Characters + md5RemainingCharacters;
    }
    return projectShortName;
  }

  public static String checkEntityNameLength(String entityName) {
    if (entityName != null && entityName.length() > ModelDBConstants.NAME_LENGTH) {
      String errorMessage =
          "Entity name can not be more than " + ModelDBConstants.NAME_LENGTH + " characters";
      throw new InvalidArgumentException(errorMessage);
    }
    return entityName;
  }

  public static List<String> checkEntityTagsLength(List<String> tags) {
    for (String tag : tags) {
      if (tag.isEmpty()) {
        String errorMessage = "Invalid tag found, Tag shouldn't be empty";
        throw new InvalidArgumentException(errorMessage);
      } else if (tag.length() > ModelDBConstants.TAG_LENGTH) {
        String errorMessage =
            "Tag name can not be more than "
                + ModelDBConstants.TAG_LENGTH
                + " characters. Limit exceeded tag is: "
                + tag;
        throw new InvalidArgumentException(errorMessage);
      }
    }
    return tags;
  }

  /**
   * VERTA <br>
   * Function to divide the list of collaborators by one's which can be resolved by email_id and
   * ones which can be resolved by user_id. <br>
   * The output just contains email_id or user_id as appropriate instead of entire collaborator
   * object.
   *
   * @param entityCollaboratorList : list of collaborators
   * @return map with keys `user_id` and `email_id` and values being a list of user_ids or
   *     email_ids.
   */
  public static Map<String, List<String>> getVertaIdOrEmailIdMapFromCollaborator(
      List<GetCollaboratorResponseItem> entityCollaboratorList) {

    Set<String> vertaIdSet = new HashSet<>();
    Set<String> emailIdSet = new HashSet<>();

    for (GetCollaboratorResponseItem collaborator : entityCollaboratorList) {
      if (collaborator.getAuthzEntityType() == EntitiesTypes.USER) {
        if (collaborator.getShareViaType().ordinal() == ShareViaEnum.EMAIL_ID_VALUE
            && ModelDBUtils.isValidEmail(collaborator.getVertaId())) {
          emailIdSet.add(collaborator.getVertaId());
        } else {
          vertaIdSet.add(collaborator.getVertaId());
        }
      }
    }

    Map<String, List<String>> vertaIdAndEmailIdMap = new HashMap<>();
    vertaIdAndEmailIdMap.put(ModelDBConstants.VERTA_ID, new ArrayList<>(vertaIdSet));
    vertaIdAndEmailIdMap.put(ModelDBConstants.EMAILID, new ArrayList<>(emailIdSet));

    return vertaIdAndEmailIdMap;
  }

  /**
   * VERTA<br>
   * Resolves the collaborators by looking them up in the map.
   *
   * @param collaboratorList : List of collaborators to be resolved from the map
   * @param userInfoMap : Map from vertaId to UserInfo, containing vertaIds related to the current
   *     higher RPC called.
   * @return List of CollaboratorUserInfo
   */
  public static List<CollaboratorUserInfo> getHydratedCollaboratorUserInfo(
      AuthService authService,
      RoleService roleService,
      List<GetCollaboratorResponseItem> collaboratorList,
      Map<String, UserInfo> userInfoMap) {

    return getHydratedCollaboratorUserInfoByAuthz(
        authService, roleService, collaboratorList, userInfoMap);
  }

  private static List<CollaboratorUserInfo> getHydratedCollaboratorUserInfoByAuthz(
      AuthService authService,
      RoleService roleService,
      List<GetCollaboratorResponseItem> collaboratorList,
      Map<String, UserInfo> userInfoMap) {

    List<CollaboratorUserInfo> collaboratorUserInfos = new ArrayList<>();

    if (collaboratorList != null && !collaboratorList.isEmpty()) {
      for (GetCollaboratorResponseItem collaborator : collaboratorList) {

        try {
          CollaboratorBase collaborator1 = null;
          switch (collaborator.getAuthzEntityType()) {
            case USER:
              UserInfo userInfoValue = userInfoMap.get(collaborator.getVertaId());
              if (userInfoValue != null) {
                collaborator1 = new CollaboratorUser(authService, userInfoValue);
              } else {
                LOGGER.info("skipping " + collaborator.getVertaId() + " because it is not found");
              }
              break;
            case ORGANIZATION:
              collaborator1 = new CollaboratorOrg(collaborator.getVertaId(), roleService);
              break;
            case TEAM:
              collaborator1 = new CollaboratorTeam(collaborator.getVertaId(), roleService);
              break;
            default:
              Status status =
                  Status.newBuilder()
                      .setCode(Code.INTERNAL.getNumber())
                      .setMessage(ModelDBConstants.INTERNAL_ERROR)
                      .addDetails(Any.pack(GetHydratedProjects.Response.getDefaultInstance()))
                      .build();
              throw StatusProto.toStatusRuntimeException(status);
          }

          final Builder builder = CollaboratorUserInfo.newBuilder();
          if (collaborator1 != null) {
            collaborator1.addToResponse(builder);
            CollaboratorUserInfo collaboratorUserInfo =
                builder
                    .setCanDeploy(collaborator.getPermission().getCanDeploy())
                    .setCollaboratorType(collaborator.getPermission().getCollaboratorType())
                    .build();
            collaboratorUserInfos.add(collaboratorUserInfo);
          }
        } catch (StatusRuntimeException ex) {
          if (ex.getStatus().getCode().value() == Code.PERMISSION_DENIED_VALUE) {
            LOGGER.info(
                "skipping "
                    + collaborator.getVertaId()
                    + " because the current user doesn't have access to it");
          } else if (ex.getStatus().getCode().value() == Code.NOT_FOUND_VALUE) {
            LOGGER.info("skipping " + collaborator.getVertaId() + " because it is not found");
          } else {
            LOGGER.debug(ex.getMessage(), ex);
            throw ex;
          }
        }
      }
    }

    return collaboratorUserInfos;
  }

  /**
   * Create artifact path using entityId and artifact key
   *
   * @param entityId : Project.id, Experiment.id, ExperimentRun.id
   * @param artifact : Project.artifacts.artifact, Experiment.artifacts.artifact
   * @return {@link String} : updated artifact path with entityID and artifact key.
   */
  private static String getPathForArtifact(String entityId, Artifact artifact) {
    return entityId + "/" + artifact.getKey();
  }

  /**
   * Update artifact path based on pathOnly flag
   *
   * @param entityId : Project.id, Experiment.id, ExperimentRun.id
   * @param artifacts : List of artifact which is comes from request
   * @return {@link List<Artifact>} : updated artifact
   */
  public static List<Artifact> getArtifactsWithUpdatedPath(
      String entityId, List<Artifact> artifacts) {
    List<Artifact> artifactList = new ArrayList<>();
    for (Artifact artifact : artifacts) {
      boolean pathOnly = artifact.getPathOnly();
      String path =
          artifact.getPath().isEmpty()
              ? getPathForArtifact(entityId, artifact)
              : artifact.getPath();
      artifact =
          artifact
              .toBuilder()
              .setKey(artifact.getKey())
              .setPath(path)
              .setPathOnly(pathOnly)
              .setArtifactType(artifact.getArtifactType())
              .setFilenameExtension(artifact.getFilenameExtension())
              .build();
      artifactList.add(artifact);
    }
    return artifactList;
  }

  public static List<Action> getActionsList(List<String> ids, Map<String, Actions> actions) {
    return new ArrayList<>(
        actions.values().stream()
            .findFirst()
            .orElseThrow(
                () -> {
                  Status status =
                      Status.newBuilder()
                          .setCode(Code.INTERNAL_VALUE)
                          .setMessage("Can't find allowed actions of current user for: " + ids)
                          .build();
                  return StatusProto.toStatusRuntimeException(status);
                })
            .getActionsList());
  }

  public static List<KeyValueQuery> getKeyValueQueriesByWorkspace(
      RoleService roleService, UserInfo userInfo, String workspaceName) {
    WorkspaceDTO workspaceDTO = roleService.getWorkspaceDTOByWorkspaceName(userInfo, workspaceName);
    return getKeyValueQueriesByWorkspaceDTO(workspaceDTO);
  }

  public static List<KeyValueQuery> getKeyValueQueriesByWorkspaceDTO(WorkspaceDTO workspaceDTO) {
    List<KeyValueQuery> workspaceQueries = new ArrayList<>();
    if (workspaceDTO != null && workspaceDTO.getWorkspaceId() != null) {
      KeyValueQuery workspacePredicates =
          KeyValueQuery.newBuilder()
              .setKey(ModelDBConstants.WORKSPACE)
              .setValue(Value.newBuilder().setStringValue(workspaceDTO.getWorkspaceId()).build())
              .setOperator(OperatorEnum.Operator.EQ)
              .setValueType(ValueTypeEnum.ValueType.STRING)
              .build();
      workspaceQueries.add(workspacePredicates);
      KeyValueQuery workspaceTypePredicates =
          KeyValueQuery.newBuilder()
              .setKey(ModelDBConstants.WORKSPACE_TYPE)
              .setValue(
                  Value.newBuilder()
                      .setNumberValue(workspaceDTO.getWorkspaceType().getNumber())
                      .build())
              .setOperator(OperatorEnum.Operator.EQ)
              .setValueType(ValueTypeEnum.ValueType.NUMBER)
              .build();
      workspaceQueries.add(workspaceTypePredicates);
    }
    return workspaceQueries;
  }

  public static void scheduleTask(
      TimerTask task, long initialDelay, long frequency, TimeUnit timeUnit) {
    // scheduling the timer instance
    ScheduledExecutorService executor = Executors.newSingleThreadScheduledExecutor();
    executor.scheduleAtFixedRate(task, initialDelay, frequency, timeUnit);
  }

  public static Throwable findRootCause(Throwable throwable) {
    if (throwable == null) {
      return null;
    }
    Throwable rootCause = throwable;
    while (rootCause.getCause() != null && rootCause.getCause() != rootCause) {
      rootCause = rootCause.getCause();
    }
    return rootCause;
  }

  public static <T extends GeneratedMessageV3> void observeError(
      StreamObserver<T> responseObserver, Exception e, T defaultInstance) {
    Status status;
    Exception statusRuntimeException;
    if (e instanceof StatusRuntimeException) {
      statusRuntimeException = e;
    } else {
      Throwable throwable = findRootCause(e);
      // Condition 'throwable != null' covered by below condition 'throwable instanceof
      // SocketException'
      StackTraceElement[] stack = e.getStackTrace();
      if (throwable instanceof SocketException) {
        String errorMessage = "Database Connection not found: ";
        LOGGER.info(errorMessage + "{}", e.getMessage());
        status =
            Status.newBuilder()
                .setCode(Code.UNAVAILABLE_VALUE)
                .setMessage(errorMessage + throwable.getMessage())
                .addDetails(Any.pack(defaultInstance))
                .build();
      } else if (e instanceof LockAcquisitionException) {
        String errorMessage = "Encountered deadlock in database connection.";
        LOGGER.info(errorMessage + "{}", e.getMessage());
        status =
            Status.newBuilder()
                .setCode(Code.ABORTED_VALUE)
                .setMessage(errorMessage + throwable.getMessage())
                .addDetails(Any.pack(defaultInstance))
                .build();
      } else if (e instanceof ModelDBException) {
        ModelDBException modelDBException = (ModelDBException) e;
        logBasedOnTheErrorCode(isClientError(modelDBException.getCode().value()), modelDBException);
        status =
            Status.newBuilder()
                .setCode(modelDBException.getCode().value())
                .setMessage(modelDBException.getMessage())
                .addDetails(Any.pack(defaultInstance))
                .build();
      } else {
        LOGGER.error(
            "Stacktrace with {} elements for {} {}", stack.length, e.getClass(), e.getMessage());
        status =
            Status.newBuilder()
                .setCode(Code.INTERNAL_VALUE)
                .setMessage(ModelDBConstants.INTERNAL_ERROR)
                .addDetails(Any.pack(defaultInstance))
                .build();
      }
      int n = 0;
      boolean isLongStack = stack.length > STACKTRACE_LENGTH;
      if (isLongStack) {
        for (; n < STACKTRACE_LENGTH + 1; ++n) {
          LOGGER.warn("{}: {}", n, stack[n].toString());
        }
      }
      for (; n < stack.length; ++n) {
        if (stack[n].getClassName().startsWith("ai.verta") || !isLongStack) {
          LOGGER.warn("{}: {}", n, stack[n].toString());
        }
      }
      statusRuntimeException = StatusProto.toStatusRuntimeException(status);
    }
    responseObserver.onError(statusRuntimeException);
  }

  public static void logBasedOnTheErrorCode(boolean isClientError, Throwable e) {
    if (isClientError) {
      LOGGER.info("Exception occurred:{} {}", e.getClass(), e.getMessage());
    } else {
      LOGGER.warn("Exception occurred:{} {}", e.getClass(), e.getMessage());
    }
  }

  public static boolean isClientError(int grpcCodeValue) {
    switch (grpcCodeValue) {
      case 0: // OK : 200 OK
      case 1: // CANCELLED : 499 Client Closed Request
      case 3: // INVALID_ARGUMENT: 400 Bad Request
      case 5: // NOT_FOUND: 404 Not Found
      case 7: // PERMISSION_DENIED: 403 Forbidden
      case 6: // ALREADY_EXISTS: 409 Conflict
      case 8: // RESOURCE_EXHAUSTED: 429 Too Many Requests
      case 9: // FAILED_PRECONDITION: 400 Bad Request
      case 10: // ABORTED: 409 Conflict
      case 11: // OUT_OF_RANGE: 400 Bad Request
      case 16: // UNAUTHENTICATED: 401 Unauthorized
        return true;
      case 2: // UNKNOWN: 500 Internal Server Error
      case 4: // DEADLINE_EXCEEDED: 504 Gateway Timeout
      case 12: // UNIMPLEMENTED: 501 Not Implemented
      case 13: // INTERNAL: 500 Internal Server Error
      case 14: // UNAVAILABLE: 503 Service Unavailable
      case 15: // DATA_LOSS: 500 Internal Server Error
      default:
        return false;
    }
  }

  public static boolean needToRetry(Exception ex) {
    Throwable communicationsException = findCommunicationsFailedCause(ex);
    if ((communicationsException.getCause() instanceof CommunicationsException)
        || (communicationsException.getCause() instanceof SocketException)
        || (communicationsException.getCause() instanceof CJCommunicationsException)) {
      LOGGER.warn(communicationsException.getMessage());
      LOGGER.warn(
          "Detected communication exception of type {}",
          communicationsException.getCause().getClass());
      if (ModelDBHibernateUtil.checkDBConnection()) {
        LOGGER.info("Resetting session Factory");

        ModelDBHibernateUtil.resetSessionFactory();
        LOGGER.info("Resetted session Factory");
      } else {
        LOGGER.warn("DB could not be reached");
      }
      return true;
    } else if ((communicationsException.getCause() instanceof LockAcquisitionException)) {
      LOGGER.warn(communicationsException.getMessage());
      LOGGER.warn("Retrying since could not get lock");
      return true;
    }
    LOGGER.debug(
        "Detected exception of type {}, which is not categorized as retryable",
        ex,
        communicationsException);
    return false;
  }

  public static Throwable findCommunicationsFailedCause(Throwable throwable) {
    if (throwable == null) {
      return null;
    }
    Throwable rootCause = throwable;
    while (rootCause.getCause() != null
        && !(rootCause.getCause() instanceof CJCommunicationsException
            || rootCause.getCause() instanceof CommunicationsException
            || rootCause.getCause() instanceof SocketException
            || rootCause.getCause() instanceof LockAcquisitionException)) {
      rootCause = rootCause.getCause();
    }
    return rootCause;
  }

  public static void checkIfEntityAlreadyExists(
      RoleService roleService,
      Workspace workspace,
      String name,
      List<String> projectEntityIds,
      ModelDBServiceResourceTypes modelDBServiceResourceTypes) {
    List<GetResourcesResponseItem> responseItems =
        roleService.getResourceItems(
            workspace, new HashSet<>(projectEntityIds), modelDBServiceResourceTypes);
    for (GetResourcesResponseItem item : responseItems) {
      if (workspace.getId() == item.getWorkspaceId()) {
        // Throw error if it is an insert request and project with same name already exists
        LOGGER.info("{} with name {} already exists", modelDBServiceResourceTypes, name);
        Status status =
            Status.newBuilder()
                .setCode(Code.ALREADY_EXISTS_VALUE)
                .setMessage(modelDBServiceResourceTypes + " already exists in database")
                .build();
        throw StatusProto.toStatusRuntimeException(status);
      }
    }
  }

  public static Set<String> filterWorkspaceOnlyAccessibleIds(
      RoleService roleService,
      Set<String> accessibleAllWorkspaceProjectIds,
      String workspaceName,
      UserInfo userInfo,
      ModelDBServiceResourceTypes modelDBServiceResourceTypes) {
    Workspace workspace = roleService.getWorkspaceByWorkspaceName(userInfo, workspaceName);
    List<GetResourcesResponseItem> items =
        roleService.getResourceItems(
            workspace, accessibleAllWorkspaceProjectIds, modelDBServiceResourceTypes);
    return items.stream().map(GetResourcesResponseItem::getResourceId).collect(Collectors.toSet());
  }

  public static String getLocationWithSlashOperator(List<String> locations) {
    return String.join("/", locations);
  }

  public static List<String> getLocationWithSplitSlashOperator(String locationsString) {
    return Arrays.asList(locationsString.split("/"));
  }

  public static String getJoinedLocation(List<String> location) {
    return String.join("#", location);
  }

  public static boolean isEnvSet(String envVar) {
    String envVarVal = System.getenv(envVar);
    return envVarVal != null && !envVarVal.isEmpty();
  }

  public static void validateEntityNameWithColonAndSlash(String name) throws ModelDBException {
    if (name != null
        && !name.isEmpty()
        && (name.contains(":") || name.contains("/") || name.contains("\\"))) {
      throw new ModelDBException(
          "Name can not contain ':' or '/' or '\\\\'", Code.INVALID_ARGUMENT);
    }
  }

  public static ModelDBException getInvalidFieldException(IllegalArgumentException ex) {
    if (ex.getCause() != null
        && ex.getCause().getMessage() != null
        && ex.getCause().getMessage().contains("could not resolve property: ")) {
      String invalidFieldName = ex.getCause().getMessage();
      invalidFieldName = invalidFieldName.substring("could not resolve property: ".length());
      invalidFieldName = invalidFieldName.substring(0, invalidFieldName.indexOf(" of:"));
      return new ModelDBException(
          "Invalid field found in the request : " + invalidFieldName, Code.INVALID_ARGUMENT);
    }
    throw ex;
  }

  public static void logAmazonServiceExceptionErrorCodes(Logger LOGGER, AmazonServiceException e) {
    LOGGER.info("Amazon Service Status Code: " + e.getStatusCode());
    LOGGER.info("Amazon Service Error Code: " + e.getErrorCode());
    LOGGER.info("Amazon Service Error Type: " + e.getErrorType());
    LOGGER.info("Amazon Service Error Message: " + e.getErrorMessage());
  }

  public static ResourceVisibility getResourceVisibility(
<<<<<<< HEAD
      Workspace workspace, ProtocolMessageEnum visibility) {
    if (workspace == null) {
      return ResourceVisibility.PRIVATE;
    }
    if (workspace.getInternalIdCase() == Workspace.InternalIdCase.ORG_ID) {
=======
      Optional<Workspace> workspace, ProtocolMessageEnum visibility) {
    if (!workspace.isPresent()) {
      return ResourceVisibility.PRIVATE;
    }
    if (workspace.get().getInternalIdCase() == Workspace.InternalIdCase.ORG_ID) {
>>>>>>> b76c642d
      if (visibility == ProjectVisibility.ORG_SCOPED_PUBLIC
          || visibility == RepositoryVisibility.ORG_SCOPED_PUBLIC
          || visibility == DatasetVisibility.ORG_SCOPED_PUBLIC) {
        return ResourceVisibility.ORG_DEFAULT;
      } else if (visibility == ProjectVisibility.PRIVATE
          || visibility == RepositoryVisibility.PRIVATE
          || visibility == DatasetVisibility.PRIVATE) {
        return ResourceVisibility.PRIVATE;
      }
      return ResourceVisibility.ORG_DEFAULT;
    }
    return ResourceVisibility.PRIVATE;
  }

  public static ProtocolMessageEnum getOldVisibility(
      ModelDBServiceResourceTypes resourceTypes, ResourceVisibility visibility) {
    switch (resourceTypes) {
      case PROJECT:
        if (visibility == ResourceVisibility.ORG_DEFAULT) {
          return ProjectVisibility.ORG_SCOPED_PUBLIC;
        } else if (visibility == ResourceVisibility.ORG_CUSTOM) {
          return ProjectVisibility.ORG_SCOPED_PUBLIC;
        } else {
          return ProjectVisibility.PRIVATE;
        }
      case REPOSITORY:
        if (visibility == ResourceVisibility.ORG_DEFAULT) {
          return RepositoryVisibility.ORG_SCOPED_PUBLIC;
        } else if (visibility == ResourceVisibility.ORG_CUSTOM) {
          return RepositoryVisibility.ORG_SCOPED_PUBLIC;
        } else {
          return RepositoryVisibility.PRIVATE;
        }
      case DATASET:
        if (visibility == ResourceVisibility.ORG_DEFAULT) {
          return DatasetVisibility.ORG_SCOPED_PUBLIC;
        } else if (visibility == ResourceVisibility.ORG_CUSTOM) {
          return DatasetVisibility.ORG_SCOPED_PUBLIC;
        } else {
          return DatasetVisibility.PRIVATE;
        }
      default:
        return null;
    }
  }

  public static Object retryOrThrowException(
      StatusRuntimeException ex, boolean retry, RetryCallInterface<?> retryCallInterface) {
    return CommonUtils.retryOrThrowException(
        ex, retry, retryCallInterface, App.getInstance().getRequestTimeout());
  }
}<|MERGE_RESOLUTION|>--- conflicted
+++ resolved
@@ -6,7 +6,7 @@
 import ai.verta.common.ModelDBResourceEnum.ModelDBServiceResourceTypes;
 import ai.verta.common.OperatorEnum;
 import ai.verta.common.ValueTypeEnum;
-<<<<<<< HEAD
+import ai.verta.modeldb.*;
 import ai.verta.modeldb.App;
 import ai.verta.modeldb.CollaboratorUserInfo;
 import ai.verta.modeldb.CollaboratorUserInfo.Builder;
@@ -14,12 +14,6 @@
 import ai.verta.modeldb.GetHydratedProjects;
 import ai.verta.modeldb.ModelDBConstants;
 import ai.verta.modeldb.ProjectVisibility;
-=======
-import ai.verta.common.WorkspaceTypeEnum.WorkspaceType;
-import ai.verta.modeldb.*;
-import ai.verta.modeldb.CollaboratorUserInfo.Builder;
-import ai.verta.modeldb.DatasetVisibilityEnum.DatasetVisibility;
->>>>>>> b76c642d
 import ai.verta.modeldb.authservice.RoleService;
 import ai.verta.modeldb.common.CommonUtils;
 import ai.verta.modeldb.common.CommonUtils.RetryCallInterface;
@@ -51,18 +45,7 @@
 import java.net.SocketException;
 import java.security.MessageDigest;
 import java.security.NoSuchAlgorithmException;
-<<<<<<< HEAD
-import java.util.ArrayList;
-import java.util.Arrays;
-import java.util.HashMap;
-import java.util.HashSet;
-import java.util.List;
-import java.util.Map;
-import java.util.Set;
-import java.util.TimerTask;
-=======
 import java.util.*;
->>>>>>> b76c642d
 import java.util.concurrent.Executors;
 import java.util.concurrent.ScheduledExecutorService;
 import java.util.concurrent.TimeUnit;
@@ -635,19 +618,11 @@
   }
 
   public static ResourceVisibility getResourceVisibility(
-<<<<<<< HEAD
-      Workspace workspace, ProtocolMessageEnum visibility) {
-    if (workspace == null) {
-      return ResourceVisibility.PRIVATE;
-    }
-    if (workspace.getInternalIdCase() == Workspace.InternalIdCase.ORG_ID) {
-=======
       Optional<Workspace> workspace, ProtocolMessageEnum visibility) {
     if (!workspace.isPresent()) {
       return ResourceVisibility.PRIVATE;
     }
     if (workspace.get().getInternalIdCase() == Workspace.InternalIdCase.ORG_ID) {
->>>>>>> b76c642d
       if (visibility == ProjectVisibility.ORG_SCOPED_PUBLIC
           || visibility == RepositoryVisibility.ORG_SCOPED_PUBLIC
           || visibility == DatasetVisibility.ORG_SCOPED_PUBLIC) {
