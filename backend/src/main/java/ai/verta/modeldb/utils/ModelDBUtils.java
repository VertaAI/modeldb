package ai.verta.modeldb.utils;

import ai.verta.common.Artifact;
import ai.verta.common.EntitiesEnum.EntitiesTypes;
import ai.verta.common.KeyValueQuery;
import ai.verta.common.ModelDBResourceEnum.ModelDBServiceResourceTypes;
import ai.verta.common.OperatorEnum;
import ai.verta.common.ValueTypeEnum;
import ai.verta.common.WorkspaceTypeEnum.WorkspaceType;
import ai.verta.modeldb.App;
import ai.verta.modeldb.CollaboratorUserInfo;
import ai.verta.modeldb.DatasetVisibilityEnum.DatasetVisibility;
import ai.verta.modeldb.ModelDBConstants;
import ai.verta.modeldb.ProjectVisibility;
import ai.verta.modeldb.authservice.MDBRoleService;
import ai.verta.modeldb.common.CommonConstants;
import ai.verta.modeldb.common.CommonUtils;
import ai.verta.modeldb.common.CommonUtils.RetryCallInterface;
import ai.verta.modeldb.common.authservice.AuthService;
import ai.verta.modeldb.common.collaborator.CollaboratorBase;
import ai.verta.modeldb.common.collaborator.CollaboratorOrg;
import ai.verta.modeldb.common.collaborator.CollaboratorTeam;
import ai.verta.modeldb.common.collaborator.CollaboratorUser;
import ai.verta.modeldb.common.exceptions.AlreadyExistsException;
import ai.verta.modeldb.common.exceptions.InternalErrorException;
import ai.verta.modeldb.common.exceptions.ModelDBException;
import ai.verta.modeldb.dto.WorkspaceDTO;
import ai.verta.modeldb.entities.versioning.RepositoryEntity;
import ai.verta.modeldb.exceptions.*;
import ai.verta.modeldb.versioning.RepositoryVisibilityEnum.RepositoryVisibility;
import ai.verta.uac.*;
import com.amazonaws.AmazonServiceException;
import com.google.protobuf.*;
import com.google.protobuf.util.JsonFormat;
import com.google.rpc.Code;
import com.google.rpc.Status;
import com.mysql.cj.exceptions.CJCommunicationsException;
import com.mysql.cj.jdbc.exceptions.CommunicationsException;
import io.grpc.StatusRuntimeException;
import io.grpc.protobuf.StatusProto;
import java.io.File;
import java.io.FileInputStream;
import java.io.IOException;
import java.io.InputStream;
import java.math.BigInteger;
import java.net.SocketException;
import java.security.MessageDigest;
import java.security.NoSuchAlgorithmException;
import java.util.*;
import java.util.concurrent.Executors;
import java.util.concurrent.ScheduledExecutorService;
import java.util.concurrent.TimeUnit;
import java.util.regex.Pattern;
import java.util.stream.Collectors;
import org.apache.logging.log4j.LogManager;
import org.apache.logging.log4j.Logger;
import org.hibernate.exception.LockAcquisitionException;
import org.yaml.snakeyaml.Yaml;

public class ModelDBUtils {

  private static final Logger LOGGER = LogManager.getLogger(ModelDBUtils.class);

  private ModelDBUtils() {}

  public static Map<String, Object> readYamlProperties(String filePath) throws IOException {
    LOGGER.info("Reading File {} as YAML", filePath);
    filePath = CommonUtils.appendOptionalTelepresencePath(filePath);
    InputStream inputStream = new FileInputStream(new File(filePath));
    var yaml = new Yaml();
    @SuppressWarnings("unchecked")
    Map<String, Object> prop = (Map<String, Object>) yaml.load(inputStream);
    return prop;
  }

  public static String getStringFromProtoObject(MessageOrBuilder object) {
    try {
      return JsonFormat.printer().preservingProtoFieldNames().print(object);
    } catch (InvalidProtocolBufferException ex) {
      LOGGER.warn("Error generating while convert MessageOrBuilder to string", ex);
      throw new RuntimeException(ex);
    }
  }

  public static boolean isValidEmail(String email) {
    String emailRegex =
        "^[a-zA-Z0-9_+&*-]+(?:\\."
            + "[a-zA-Z0-9_+&*-]+)*@"
            + "(?:[a-zA-Z0-9-]+\\.)+[a-z"
            + "A-Z]{2,7}$";

    var pat = Pattern.compile(emailRegex);
    if (email == null) return false;
    return pat.matcher(email).matches();
  }

  private static String getMd5String(String inputString) {
    try {
      @SuppressWarnings("squid:S4790")
      var md = MessageDigest.getInstance("MD5");
      byte[] messageDigest = md.digest(inputString.getBytes());
      var no = new BigInteger(1, messageDigest);
      var hashtext = no.toString(16);
      var outputStringBuilder = new StringBuilder(hashtext);
      while (outputStringBuilder.toString().length() < 32) {
        outputStringBuilder.append("0").append(outputStringBuilder.toString());
      }
      return outputStringBuilder.toString();
    }

    // For specifying wrong message digest algorithms
    catch (NoSuchAlgorithmException e) {
      throw new InternalErrorException(e.getMessage());
    }
  }

  public static String convertToProjectShortName(String projectName) {
    // replace all the special characters with `-` a part of alpha numeric characters, dots,
    // underscore and hyphen
    String projectShortName = projectName.replaceAll("[^a-zA-Z0-9_.-]+", "-");
    if (projectShortName.length() > ModelDBConstants.NAME_MAX_LENGTH) {
      var first10Characters = projectShortName.substring(0, 10);
      var remainingCharacters = projectShortName.substring(11);
      var md5RemainingCharacters = ModelDBUtils.getMd5String(remainingCharacters);
      projectShortName = first10Characters + md5RemainingCharacters;
    }
    return projectShortName;
  }

  public static String checkEntityNameLength(String entityName) {
    if (entityName != null && entityName.length() > ModelDBConstants.NAME_LENGTH) {
      String errorMessage =
          "Entity name can not be more than " + ModelDBConstants.NAME_LENGTH + " characters";
      throw new InvalidArgumentException(errorMessage);
    }
    return entityName;
  }

  public static List<String> checkEntityTagsLength(List<String> tags) {
    for (String tag : tags) {
      if (tag.isEmpty()) {
        var errorMessage = "Invalid tag found, Tag shouldn't be empty";
        throw new InvalidArgumentException(errorMessage);
      } else if (tag.length() > ModelDBConstants.TAG_LENGTH) {
        String errorMessage =
            "Tag name can not be more than "
                + ModelDBConstants.TAG_LENGTH
                + " characters. Limit exceeded tag is: "
                + tag;
        throw new InvalidArgumentException(errorMessage);
      }
    }
    return tags;
  }

  /**
   * VERTA <br>
   * Function to divide the list of collaborators by one's which can be resolved by email_id and
   * ones which can be resolved by user_id. <br>
   * The output just contains email_id or user_id as appropriate instead of entire collaborator
   * object.
   *
   * @param entityCollaboratorList : list of collaborators
   * @return map with keys `user_id` and `email_id` and values being a list of user_ids or
   *     email_ids.
   */
  public static Map<String, List<String>> getVertaIdOrEmailIdMapFromCollaborator(
      List<GetCollaboratorResponseItem> entityCollaboratorList) {

    Set<String> vertaIdSet = new HashSet<>();
    Set<String> emailIdSet = new HashSet<>();

    for (GetCollaboratorResponseItem collaborator : entityCollaboratorList) {
      if (collaborator.getAuthzEntityType() == EntitiesTypes.USER) {
        if (collaborator.getShareViaType().ordinal() == ShareViaEnum.EMAIL_ID_VALUE
            && ModelDBUtils.isValidEmail(collaborator.getVertaId())) {
          emailIdSet.add(collaborator.getVertaId());
        } else {
          vertaIdSet.add(collaborator.getVertaId());
        }
      }
    }

    Map<String, List<String>> vertaIdAndEmailIdMap = new HashMap<>();
    vertaIdAndEmailIdMap.put(ModelDBConstants.VERTA_ID, new ArrayList<>(vertaIdSet));
    vertaIdAndEmailIdMap.put(ModelDBConstants.EMAILID, new ArrayList<>(emailIdSet));

    return vertaIdAndEmailIdMap;
  }

  /**
   * VERTA<br>
   * Resolves the collaborators by looking them up in the map.
   *
   * @param collaboratorList : List of collaborators to be resolved from the map
   * @param userInfoMap : Map from vertaId to UserInfo, containing vertaIds related to the current
   *     higher RPC called.
   * @return List of CollaboratorUserInfo
   */
  public static List<CollaboratorUserInfo> getHydratedCollaboratorUserInfo(
      AuthService authService,
      MDBRoleService mdbRoleService,
      List<GetCollaboratorResponseItem> collaboratorList,
      Map<String, UserInfo> userInfoMap) {

    return getHydratedCollaboratorUserInfoByAuthz(
        authService, mdbRoleService, collaboratorList, userInfoMap);
  }

  private static List<CollaboratorUserInfo> getHydratedCollaboratorUserInfoByAuthz(
      AuthService authService,
      MDBRoleService mdbRoleService,
      List<GetCollaboratorResponseItem> collaboratorList,
      Map<String, UserInfo> userInfoMap) {

    List<CollaboratorUserInfo> collaboratorUserInfos = new ArrayList<>();

    if (collaboratorList != null && !collaboratorList.isEmpty()) {
      for (GetCollaboratorResponseItem collaborator : collaboratorList) {

        try {
          CollaboratorBase collaborator1 = null;
          switch (collaborator.getAuthzEntityType()) {
            case USER:
              var userInfoValue = userInfoMap.get(collaborator.getVertaId());
              if (userInfoValue != null) {
                collaborator1 = new CollaboratorUser(authService, userInfoValue);
              } else {
                LOGGER.info(
                    String.format(
                        "skipping %s because it is not found", collaborator.getVertaId()));
              }
              break;
            case ORGANIZATION:
              collaborator1 = new CollaboratorOrg(collaborator.getVertaId(), mdbRoleService);
              break;
            case TEAM:
              collaborator1 = new CollaboratorTeam(collaborator.getVertaId(), mdbRoleService);
              break;
            default:
              throw new InternalErrorException(CommonConstants.INTERNAL_ERROR);
          }

          final var builder = CollaboratorUserInfo.newBuilder();
          if (collaborator1 != null) {
            collaborator1.addToResponse(builder);
            var collaboratorUserInfo =
                builder
                    .setCanDeploy(collaborator.getPermission().getCanDeploy())
                    .setCollaboratorType(collaborator.getPermission().getCollaboratorType())
                    .build();
            collaboratorUserInfos.add(collaboratorUserInfo);
          }
        } catch (StatusRuntimeException ex) {
          if (ex.getStatus().getCode().value() == Code.PERMISSION_DENIED_VALUE) {
            LOGGER.info(
                String.format(
                    "skipping %s because the current user doesn't have access to it",
                    collaborator.getVertaId()));
          } else if (ex.getStatus().getCode().value() == Code.NOT_FOUND_VALUE) {
            LOGGER.info(
                String.format("skipping %s because it is not found", collaborator.getVertaId()));
          } else {
            LOGGER.debug(ex.getMessage(), ex);
            throw ex;
          }
        }
      }
    }

    return collaboratorUserInfos;
  }

  /**
   * Create artifact path using entityId and artifact key
   *
   * @param entityId : Project.id, Experiment.id, ExperimentRun.id
   * @param artifact : Project.artifacts.artifact, Experiment.artifacts.artifact
   * @return {@link String} : updated artifact path with entityID and artifact key.
   */
  private static String getPathForArtifact(String entityId, Artifact artifact) {
    return entityId + "/" + artifact.getKey();
  }

  /**
   * Update artifact path based on pathOnly flag
   *
   * @param entityId : Project.id, Experiment.id, ExperimentRun.id
   * @param artifacts : List of artifact which is comes from request
   * @return {@link List<Artifact>} : updated artifact
   */
  public static List<Artifact> getArtifactsWithUpdatedPath(
      String entityId, List<Artifact> artifacts) {
    List<Artifact> artifactList = new ArrayList<>();
    for (Artifact artifact : artifacts) {
      boolean pathOnly = artifact.getPathOnly();
      String path =
          artifact.getPath().isEmpty()
              ? getPathForArtifact(entityId, artifact)
              : artifact.getPath();
      artifact =
          artifact
              .toBuilder()
              .setKey(artifact.getKey())
              .setPath(path)
              .setPathOnly(pathOnly)
              .setArtifactType(artifact.getArtifactType())
              .setFilenameExtension(artifact.getFilenameExtension())
              .build();
      artifactList.add(artifact);
    }
    return artifactList;
  }

  public static List<Action> getActionsList(List<String> ids, Map<String, Actions> actions) {
    return new ArrayList<>(
        actions.values().stream()
            .findFirst()
            .orElseThrow(
                () -> {
                  var status =
                      Status.newBuilder()
                          .setCode(Code.INTERNAL_VALUE)
                          .setMessage("Can't find allowed actions of current user for: " + ids)
                          .build();
                  return StatusProto.toStatusRuntimeException(status);
                })
            .getActionsList());
  }

  public static List<KeyValueQuery> getKeyValueQueriesByWorkspace(
      MDBRoleService mdbRoleService, UserInfo userInfo, String workspaceName) {
    var workspaceDTO = mdbRoleService.getWorkspaceDTOByWorkspaceName(userInfo, workspaceName);
    return getKeyValueQueriesByWorkspaceDTO(workspaceDTO);
  }

  public static List<KeyValueQuery> getKeyValueQueriesByWorkspaceDTO(WorkspaceDTO workspaceDTO) {
    List<KeyValueQuery> workspaceQueries = new ArrayList<>();
    if (workspaceDTO != null && workspaceDTO.getWorkspaceId() != null) {
      KeyValueQuery workspacePredicates =
          KeyValueQuery.newBuilder()
              .setKey(ModelDBConstants.WORKSPACE)
              .setValue(Value.newBuilder().setStringValue(workspaceDTO.getWorkspaceId()).build())
              .setOperator(OperatorEnum.Operator.EQ)
              .setValueType(ValueTypeEnum.ValueType.STRING)
              .build();
      workspaceQueries.add(workspacePredicates);
      KeyValueQuery workspaceTypePredicates =
          KeyValueQuery.newBuilder()
              .setKey(ModelDBConstants.WORKSPACE_TYPE)
              .setValue(
                  Value.newBuilder()
                      .setNumberValue(workspaceDTO.getWorkspaceType().getNumber())
                      .build())
              .setOperator(OperatorEnum.Operator.EQ)
              .setValueType(ValueTypeEnum.ValueType.NUMBER)
              .build();
      workspaceQueries.add(workspaceTypePredicates);
    }
    return workspaceQueries;
  }

  public static void scheduleTask(
      TimerTask task, long initialDelay, long frequency, TimeUnit timeUnit) {
    // scheduling the timer instance
    ScheduledExecutorService executor = Executors.newSingleThreadScheduledExecutor();
    executor.scheduleAtFixedRate(task, initialDelay, frequency, timeUnit);
  }

  public static boolean needToRetry(Exception ex) {
    Throwable communicationsException = findCommunicationsFailedCause(ex);
    if (communicationsException != null) {
      if ((communicationsException.getCause() instanceof CommunicationsException)
          || (communicationsException.getCause() instanceof SocketException)
          || (communicationsException.getCause() instanceof CJCommunicationsException)) {
        LOGGER.warn(communicationsException.getMessage());
        LOGGER.warn(
            "Detected communication exception of type {}",
            communicationsException.getCause().getClass());
        return true;
      } else if ((communicationsException.getCause() instanceof LockAcquisitionException)) {
        LOGGER.warn(communicationsException.getMessage());
        LOGGER.warn("Retrying since could not get lock");
        return true;
      }
    }
    LOGGER.debug(
        "Detected exception of type {}, which is not categorized as retryable",
        ex,
        communicationsException);
    return false;
  }

  public static Throwable findCommunicationsFailedCause(Throwable throwable) {
    if (throwable == null) {
      return null;
    }
    var rootCause = throwable;
    while (rootCause.getCause() != null
        && !(rootCause.getCause() instanceof CJCommunicationsException
            || rootCause.getCause() instanceof CommunicationsException
            || rootCause.getCause() instanceof SocketException
            || rootCause.getCause() instanceof LockAcquisitionException)) {
      rootCause = rootCause.getCause();
    }
    return rootCause;
  }

  /**
   * Throws an error if the workspace type is USER and the workspaceId and userID do not match. Is a
   * NO-OP if userinfo is null.
   */
  public static void checkPersonalWorkspace(
      UserInfo userInfo,
      WorkspaceType workspaceType,
      String workspaceId,
      String resourceNameString) {
    if (userInfo != null
        && workspaceType == WorkspaceType.USER
        && !workspaceId.equals(userInfo.getVertaInfo().getUserId())) {
      throw new PermissionDeniedException(
          "Creation of " + resourceNameString + " in other user's workspace is not permitted");
    }
  }

  public static void checkIfEntityAlreadyExists(
      MDBRoleService mdbRoleService,
      Workspace workspace,
      String name,
      List<String> projectEntityIds,
      ModelDBServiceResourceTypes modelDBServiceResourceTypes) {
    List<GetResourcesResponseItem> responseItems =
        mdbRoleService.getResourceItems(
<<<<<<< HEAD
            workspace, new HashSet<>(projectEntityIds), modelDBServiceResourceTypes);
=======
            workspace, new HashSet<>(projectEntityIds), modelDBServiceResourceTypes, false);
>>>>>>> 437f5ecf
    for (GetResourcesResponseItem item : responseItems) {
      if (workspace.getId() == item.getWorkspaceId()) {
        // Throw error if it is an insert request and project with same name already exists
        LOGGER.info("{} with name {} already exists", modelDBServiceResourceTypes, name);
        throw new AlreadyExistsException(
            modelDBServiceResourceTypes + " already exists in database");
      }
    }
  }

  public static Set<String> filterWorkspaceOnlyAccessibleIds(
      MDBRoleService mdbRoleService,
      Set<String> accessibleAllWorkspaceProjectIds,
      String workspaceName,
      UserInfo userInfo,
      ModelDBServiceResourceTypes modelDBServiceResourceTypes) {
    var workspace = mdbRoleService.getWorkspaceByWorkspaceName(userInfo, workspaceName);
    List<GetResourcesResponseItem> items =
        mdbRoleService.getResourceItems(
<<<<<<< HEAD
            workspace, accessibleAllWorkspaceProjectIds, modelDBServiceResourceTypes);
=======
            workspace, accessibleAllWorkspaceProjectIds, modelDBServiceResourceTypes, false);
>>>>>>> 437f5ecf
    return items.stream().map(GetResourcesResponseItem::getResourceId).collect(Collectors.toSet());
  }

  public static String getLocationWithSlashOperator(List<String> locations) {
    return String.join("/", locations);
  }

  public static List<String> getLocationWithSplitSlashOperator(String locationsString) {
    return Arrays.asList(locationsString.split("/"));
  }

  public static String getJoinedLocation(List<String> location) {
    return String.join("#", location);
  }

  public static boolean isEnvSet(String envVar) {
    String envVarVal = System.getenv(envVar);
    return envVarVal != null && !envVarVal.isEmpty();
  }

  public static void validateEntityNameWithColonAndSlash(String name) throws ModelDBException {
    if (name != null
        && !name.isEmpty()
        && (name.contains(":") || name.contains("/") || name.contains("\\"))) {
      throw new ModelDBException(
          "Name can not contain ':' or '/' or '\\\\'", Code.INVALID_ARGUMENT);
    }
  }

  public static ModelDBException getInvalidFieldException(IllegalArgumentException ex) {
    if (ex.getCause() != null
        && ex.getCause().getMessage() != null
        && ex.getCause().getMessage().contains("could not resolve property: ")) {
      String invalidFieldName = ex.getCause().getMessage();
      invalidFieldName = invalidFieldName.substring("could not resolve property: ".length());
      invalidFieldName = invalidFieldName.substring(0, invalidFieldName.indexOf(" of:"));
      return new ModelDBException(
          "Invalid field found in the request : " + invalidFieldName, Code.INVALID_ARGUMENT);
    }
    throw ex;
  }

  public static void logAmazonServiceExceptionErrorCodes(Logger LOGGER, AmazonServiceException e) {
    LOGGER.info("Amazon Service Status Code: " + e.getStatusCode());
    LOGGER.info("Amazon Service Error Code: " + e.getErrorCode());
    LOGGER.info("Amazon Service Error Type: " + e.getErrorType());
    LOGGER.info("Amazon Service Error Message: " + e.getErrorMessage());
  }

  public static ResourceVisibility getResourceVisibility(
      Optional<Workspace> workspace, ProtocolMessageEnum visibility) {
    if (!workspace.isPresent()) {
      return ResourceVisibility.PRIVATE;
    }
    if (workspace.get().getInternalIdCase() == Workspace.InternalIdCase.ORG_ID) {
      if (visibility == ProjectVisibility.ORG_SCOPED_PUBLIC
          || visibility == RepositoryVisibility.ORG_SCOPED_PUBLIC
          || visibility == DatasetVisibility.ORG_SCOPED_PUBLIC) {
        return ResourceVisibility.ORG_DEFAULT;
      } else if (visibility == ProjectVisibility.PRIVATE
          || visibility == RepositoryVisibility.PRIVATE
          || visibility == DatasetVisibility.PRIVATE) {
        return ResourceVisibility.PRIVATE;
      }
      return ResourceVisibility.ORG_DEFAULT;
    }
    return ResourceVisibility.PRIVATE;
  }

  public static ProtocolMessageEnum getOldVisibility(
      ModelDBServiceResourceTypes resourceTypes, ResourceVisibility visibility) {
    switch (resourceTypes) {
      case PROJECT:
        if (visibility == ResourceVisibility.ORG_DEFAULT) {
          return ProjectVisibility.ORG_SCOPED_PUBLIC;
        } else if (visibility == ResourceVisibility.ORG_CUSTOM) {
          return ProjectVisibility.ORG_SCOPED_PUBLIC;
        } else {
          return ProjectVisibility.PRIVATE;
        }
      case REPOSITORY:
        if (visibility == ResourceVisibility.ORG_DEFAULT) {
          return RepositoryVisibility.ORG_SCOPED_PUBLIC;
        } else if (visibility == ResourceVisibility.ORG_CUSTOM) {
          return RepositoryVisibility.ORG_SCOPED_PUBLIC;
        } else {
          return RepositoryVisibility.PRIVATE;
        }
      case DATASET:
        if (visibility == ResourceVisibility.ORG_DEFAULT) {
          return DatasetVisibility.ORG_SCOPED_PUBLIC;
        } else if (visibility == ResourceVisibility.ORG_CUSTOM) {
          return DatasetVisibility.ORG_SCOPED_PUBLIC;
        } else {
          return DatasetVisibility.PRIVATE;
        }
      default:
        return null;
    }
  }

  public static Object retryOrThrowException(
      StatusRuntimeException ex, boolean retry, RetryCallInterface<?> retryCallInterface) {
    return CommonUtils.retryOrThrowException(
<<<<<<< HEAD
        ex,
        retry,
        retryCallInterface,
        App.getInstance().mdbConfig.getGrpcServer().getRequestTimeout());
=======
        ex, retry, retryCallInterface, App.getInstance().mdbConfig.grpcServer.requestTimeout);
>>>>>>> 437f5ecf
  }

  public static ModelDBServiceResourceTypes getModelDBServiceResourceTypesFromRepository(
      RepositoryEntity repository) {
    var modelDBServiceResourceTypes = ModelDBServiceResourceTypes.REPOSITORY;
    if (repository.isDataset()) {
      modelDBServiceResourceTypes = ModelDBServiceResourceTypes.DATASET;
    }
    return modelDBServiceResourceTypes;
  }
}<|MERGE_RESOLUTION|>--- conflicted
+++ resolved
@@ -431,11 +431,7 @@
       ModelDBServiceResourceTypes modelDBServiceResourceTypes) {
     List<GetResourcesResponseItem> responseItems =
         mdbRoleService.getResourceItems(
-<<<<<<< HEAD
-            workspace, new HashSet<>(projectEntityIds), modelDBServiceResourceTypes);
-=======
             workspace, new HashSet<>(projectEntityIds), modelDBServiceResourceTypes, false);
->>>>>>> 437f5ecf
     for (GetResourcesResponseItem item : responseItems) {
       if (workspace.getId() == item.getWorkspaceId()) {
         // Throw error if it is an insert request and project with same name already exists
@@ -455,11 +451,7 @@
     var workspace = mdbRoleService.getWorkspaceByWorkspaceName(userInfo, workspaceName);
     List<GetResourcesResponseItem> items =
         mdbRoleService.getResourceItems(
-<<<<<<< HEAD
-            workspace, accessibleAllWorkspaceProjectIds, modelDBServiceResourceTypes);
-=======
             workspace, accessibleAllWorkspaceProjectIds, modelDBServiceResourceTypes, false);
->>>>>>> 437f5ecf
     return items.stream().map(GetResourcesResponseItem::getResourceId).collect(Collectors.toSet());
   }
 
@@ -564,14 +556,10 @@
   public static Object retryOrThrowException(
       StatusRuntimeException ex, boolean retry, RetryCallInterface<?> retryCallInterface) {
     return CommonUtils.retryOrThrowException(
-<<<<<<< HEAD
         ex,
         retry,
         retryCallInterface,
         App.getInstance().mdbConfig.getGrpcServer().getRequestTimeout());
-=======
-        ex, retry, retryCallInterface, App.getInstance().mdbConfig.grpcServer.requestTimeout);
->>>>>>> 437f5ecf
   }
 
   public static ModelDBServiceResourceTypes getModelDBServiceResourceTypesFromRepository(
