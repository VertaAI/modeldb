--- conflicted
+++ resolved
@@ -326,13 +326,8 @@
   }
 
   public static List<KeyValueQuery> getKeyValueQueriesByWorkspace(
-<<<<<<< HEAD
       MDBRoleService mdbRoleService, UserInfo userInfo, String workspaceName) {
     var workspaceDTO = mdbRoleService.getWorkspaceDTOByWorkspaceName(userInfo, workspaceName);
-=======
-      RoleService roleService, UserInfo userInfo, String workspaceName) {
-    var workspaceDTO = roleService.getWorkspaceDTOByWorkspaceName(userInfo, workspaceName);
->>>>>>> 37b02763
     return getKeyValueQueriesByWorkspaceDTO(workspaceDTO);
   }
 
@@ -432,13 +427,8 @@
       List<String> projectEntityIds,
       ModelDBServiceResourceTypes modelDBServiceResourceTypes) {
     List<GetResourcesResponseItem> responseItems =
-<<<<<<< HEAD
         mdbRoleService.getResourceItems(
-            workspace, new HashSet<>(projectEntityIds), modelDBServiceResourceTypes);
-=======
-        roleService.getResourceItems(
             workspace, new HashSet<>(projectEntityIds), modelDBServiceResourceTypes, false);
->>>>>>> 37b02763
     for (GetResourcesResponseItem item : responseItems) {
       if (workspace.getId() == item.getWorkspaceId()) {
         // Throw error if it is an insert request and project with same name already exists
@@ -455,17 +445,10 @@
       String workspaceName,
       UserInfo userInfo,
       ModelDBServiceResourceTypes modelDBServiceResourceTypes) {
-<<<<<<< HEAD
     var workspace = mdbRoleService.getWorkspaceByWorkspaceName(userInfo, workspaceName);
     List<GetResourcesResponseItem> items =
         mdbRoleService.getResourceItems(
-            workspace, accessibleAllWorkspaceProjectIds, modelDBServiceResourceTypes);
-=======
-    var workspace = roleService.getWorkspaceByWorkspaceName(userInfo, workspaceName);
-    List<GetResourcesResponseItem> items =
-        roleService.getResourceItems(
             workspace, accessibleAllWorkspaceProjectIds, modelDBServiceResourceTypes, false);
->>>>>>> 37b02763
     return items.stream().map(GetResourcesResponseItem::getResourceId).collect(Collectors.toSet());
   }
 
