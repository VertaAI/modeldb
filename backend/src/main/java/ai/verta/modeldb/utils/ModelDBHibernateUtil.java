--- conflicted
+++ resolved
@@ -245,12 +245,6 @@
           exportSchema(metaDataSrc.buildMetadata());
         }
 
-<<<<<<< HEAD
-=======
-        // Check if any migration need to be run or not and based on the migration status flag
-        runMigration(config);
-
->>>>>>> 4b9f4282
         LOGGER.info(ModelDBMessages.READY_STATUS, isReady);
         isReady = true;
         return sessionFactory;
@@ -517,16 +511,7 @@
   public static boolean tableExists(Connection conn, DatabaseConfig config, String tableName)
       throws SQLException {
     boolean tExists = false;
-<<<<<<< HEAD
-    try (ResultSet rs =
-        getTableBasedOnDialect(
-            conn,
-            tableName,
-            config.RdbConfiguration.RdbDatabaseName,
-            config.RdbConfiguration.RdbDialect)) {
-=======
     try (ResultSet rs = getTableBasedOnDialect(conn, tableName, config.RdbConfiguration)) {
->>>>>>> 4b9f4282
       while (rs.next()) {
         String tName = rs.getString("TABLE_NAME");
         if (tName != null && tName.equals(tableName)) {
@@ -824,11 +809,7 @@
     RdbConfig rdb = config.RdbConfiguration;
 
     if (rdb.RdbDatabaseName.contains("-")) {
-<<<<<<< HEAD
-      if (rdb.RdbDialect.equals(ModelDBConstants.POSTGRES_DB_DIALECT)) {
-=======
       if (rdb.isPostgres()) {
->>>>>>> 4b9f4282
         throw new InterruptedException("Postgres doesn't allow '-' in the database name");
       } else {
         ModelDBHibernateUtil.createDBIfNotExists(rdb);
