package ai.verta.modeldb.utils;

import static ai.verta.modeldb.authservice.AuthServiceChannel.isMigrationUtilsCall;

import ai.verta.modeldb.App;
import ai.verta.modeldb.ModelDBConstants;
import ai.verta.modeldb.ModelDBMessages;
import ai.verta.modeldb.WorkspaceTypeEnum.WorkspaceType;
import ai.verta.modeldb.batchProcess.OwnerRoleBindingUtils;
import ai.verta.modeldb.entities.ArtifactEntity;
import ai.verta.modeldb.entities.ArtifactStoreMapping;
import ai.verta.modeldb.entities.AttributeEntity;
import ai.verta.modeldb.entities.CodeVersionEntity;
import ai.verta.modeldb.entities.CommentEntity;
import ai.verta.modeldb.entities.DatasetEntity;
import ai.verta.modeldb.entities.DatasetPartInfoEntity;
import ai.verta.modeldb.entities.DatasetVersionEntity;
import ai.verta.modeldb.entities.ExperimentEntity;
import ai.verta.modeldb.entities.ExperimentRunEntity;
import ai.verta.modeldb.entities.FeatureEntity;
import ai.verta.modeldb.entities.GitSnapshotEntity;
import ai.verta.modeldb.entities.JobEntity;
import ai.verta.modeldb.entities.KeyValueEntity;
import ai.verta.modeldb.entities.LineageEntity;
import ai.verta.modeldb.entities.ObservationEntity;
import ai.verta.modeldb.entities.PathDatasetVersionInfoEntity;
import ai.verta.modeldb.entities.ProjectEntity;
import ai.verta.modeldb.entities.QueryDatasetVersionInfoEntity;
import ai.verta.modeldb.entities.QueryParameterEntity;
import ai.verta.modeldb.entities.RawDatasetVersionInfoEntity;
import ai.verta.modeldb.entities.TagsMapping;
import ai.verta.modeldb.entities.UserCommentEntity;
import ai.verta.modeldb.entities.code.GitCodeBlobEntity;
import ai.verta.modeldb.entities.code.NotebookCodeBlobEntity;
import ai.verta.modeldb.entities.config.ConfigBlobEntity;
import ai.verta.modeldb.entities.config.HyperparameterElementConfigBlobEntity;
import ai.verta.modeldb.entities.config.HyperparameterSetConfigBlobEntity;
import ai.verta.modeldb.entities.dataset.PathDatasetComponentBlobEntity;
import ai.verta.modeldb.entities.dataset.S3DatasetComponentBlobEntity;
import ai.verta.modeldb.entities.environment.DockerEnvironmentBlobEntity;
import ai.verta.modeldb.entities.environment.EnvironmentBlobEntity;
import ai.verta.modeldb.entities.environment.EnvironmentCommandLineEntity;
import ai.verta.modeldb.entities.environment.EnvironmentVariablesEntity;
import ai.verta.modeldb.entities.environment.PythonEnvironmentBlobEntity;
import ai.verta.modeldb.entities.environment.PythonEnvironmentRequirementBlobEntity;
import ai.verta.modeldb.entities.metadata.LabelsMappingEntity;
import ai.verta.modeldb.entities.versioning.BranchEntity;
import ai.verta.modeldb.entities.versioning.CommitEntity;
import ai.verta.modeldb.entities.versioning.InternalFolderElementEntity;
import ai.verta.modeldb.entities.versioning.RepositoryEntity;
import ai.verta.modeldb.entities.versioning.TagsEntity;
import ai.verta.modeldb.entities.versioning.VersioningModeldbEntityMapping;
import com.google.common.base.Joiner;
import com.google.rpc.Code;
import com.google.rpc.Status;
import io.grpc.health.v1.HealthCheckResponse;
import io.grpc.protobuf.StatusProto;
import java.sql.Connection;
import java.sql.DriverManager;
import java.sql.ResultSet;
import java.sql.SQLException;
import java.sql.Statement;
import java.sql.Timestamp;
import java.util.Calendar;
import java.util.EnumSet;
import java.util.List;
import java.util.Map;
import java.util.Properties;
import java.util.concurrent.CompletableFuture;
import java.util.concurrent.ExecutionException;
import liquibase.Contexts;
import liquibase.LabelExpression;
import liquibase.Liquibase;
import liquibase.configuration.GlobalConfiguration;
import liquibase.configuration.LiquibaseConfiguration;
import liquibase.database.Database;
import liquibase.database.DatabaseFactory;
import liquibase.database.jvm.JdbcConnection;
import liquibase.exception.LiquibaseException;
import liquibase.exception.LockException;
import liquibase.lockservice.LockServiceFactory;
import liquibase.resource.FileSystemResourceAccessor;
import org.apache.logging.log4j.LogManager;
import org.apache.logging.log4j.Logger;
import org.hibernate.Session;
import org.hibernate.SessionFactory;
import org.hibernate.boot.Metadata;
import org.hibernate.boot.MetadataSources;
import org.hibernate.boot.registry.StandardServiceRegistry;
import org.hibernate.boot.registry.StandardServiceRegistryBuilder;
import org.hibernate.cfg.Configuration;
import org.hibernate.cfg.Environment;
import org.hibernate.engine.jdbc.connections.spi.ConnectionProvider;
import org.hibernate.query.Query;
import org.hibernate.tool.hbm2ddl.SchemaExport;
import org.hibernate.tool.schema.TargetType;

public class ModelDBHibernateUtil {
  private static final Logger LOGGER = LogManager.getLogger(ModelDBHibernateUtil.class);
  private static StandardServiceRegistry registry;
  private static SessionFactory sessionFactory;
  private static String databaseName;
  private static String rDBDriver;
  private static String rDBUrl;
  private static String configUsername;
  private static String configPassword;
  private static Integer timeout = 4;
  private static Long liquibaseLockThreshold = 0L;
  private static Boolean isReady = false;
  private static Class[] entities = {
    ProjectEntity.class,
    ExperimentEntity.class,
    ExperimentRunEntity.class,
    KeyValueEntity.class,
    ArtifactEntity.class,
    FeatureEntity.class,
    TagsMapping.class,
    ObservationEntity.class,
    JobEntity.class,
    GitSnapshotEntity.class,
    CodeVersionEntity.class,
    DatasetEntity.class,
    DatasetVersionEntity.class,
    RawDatasetVersionInfoEntity.class,
    PathDatasetVersionInfoEntity.class,
    DatasetPartInfoEntity.class,
    QueryDatasetVersionInfoEntity.class,
    QueryParameterEntity.class,
    CommentEntity.class,
    UserCommentEntity.class,
    ArtifactStoreMapping.class,
    AttributeEntity.class,
    LineageEntity.class,
    RepositoryEntity.class,
    CommitEntity.class,
    LabelsMappingEntity.class,
    TagsEntity.class,
    PathDatasetComponentBlobEntity.class,
    S3DatasetComponentBlobEntity.class,
    InternalFolderElementEntity.class,
    EnvironmentBlobEntity.class,
    DockerEnvironmentBlobEntity.class,
    PythonEnvironmentBlobEntity.class,
    PythonEnvironmentRequirementBlobEntity.class,
    EnvironmentCommandLineEntity.class,
    EnvironmentVariablesEntity.class,
    BranchEntity.class,
    HyperparameterElementConfigBlobEntity.class,
    HyperparameterSetConfigBlobEntity.class,
    ConfigBlobEntity.class,
    GitCodeBlobEntity.class,
    NotebookCodeBlobEntity.class,
    BranchEntity.class,
    VersioningModeldbEntityMapping.class
  };

  private ModelDBHibernateUtil() {}

  public static Connection getConnection() throws SQLException {
    return sessionFactory
        .getSessionFactoryOptions()
        .getServiceRegistry()
        .getService(ConnectionProvider.class)
        .getConnection();
  }

  public static SessionFactory getSessionFactory() {
    if (sessionFactory == null) {
      LOGGER.info("Fetching sessionFactory");
      try {
        App app = App.getInstance();
        Map<String, Object> databasePropMap = app.getDatabasePropMap();

        Map<String, Object> rDBPropMap =
            (Map<String, Object>) databasePropMap.get("RdbConfiguration");

        databaseName = (String) rDBPropMap.get("RdbDatabaseName");
        rDBDriver = (String) rDBPropMap.get("RdbDriver");
        rDBUrl = (String) rDBPropMap.get("RdbUrl");
        String rDBDialect = (String) rDBPropMap.get("RdbDialect");
        configUsername = (String) rDBPropMap.get("RdbUsername");
        configPassword = (String) rDBPropMap.get("RdbPassword");
        if (databasePropMap.containsKey("timeout")) {
          timeout = (Integer) databasePropMap.get("timeout");
        }
        liquibaseLockThreshold =
            Long.parseLong(databasePropMap.getOrDefault("liquibaseLockThreshold", "60").toString());

        // Change liquibase default table names
        System.getProperties().put("liquibase.databaseChangeLogTableName", "database_change_log");
        System.getProperties()
            .put("liquibase.databaseChangeLogLockTableName", "database_change_log_lock");

        // Hibernate settings equivalent to hibernate.cfg.xml's properties
        Configuration configuration = new Configuration();

        Properties settings = new Properties();

        String connectionString =
            rDBUrl
                + "/"
                + databaseName
                + "?createDatabaseIfNotExist=true&useUnicode=yes&characterEncoding=UTF-8";
        settings.put(Environment.DRIVER, rDBDriver);
        settings.put(Environment.URL, connectionString);
        settings.put(Environment.USER, configUsername);
        settings.put(Environment.PASS, configPassword);
        settings.put(Environment.DIALECT, rDBDialect);
        settings.put(Environment.HBM2DDL_AUTO, "validate");
        settings.put(Environment.SHOW_SQL, "false");
        configuration.setProperties(settings);

        LOGGER.trace("connectionString {}", connectionString);
        // Create registry builder
        StandardServiceRegistryBuilder registryBuilder =
            new StandardServiceRegistryBuilder().applySettings(settings);
        MetadataSources metaDataSrc = new MetadataSources(registryBuilder.build());
        for (Class entity : entities) {
          metaDataSrc.addAnnotatedClass(entity);
        }

        // Check DB is up or not
        boolean dbConnectionStatus =
            checkDBConnection(
                rDBDriver, rDBUrl, databaseName, configUsername, configPassword, timeout);
        if (!dbConnectionStatus) {
          checkDBConnectionInLoop(true);
        }

        releaseLiquibaseLock(metaDataSrc);

        // Run tables liquibase migration
        createTablesLiquibaseMigration(metaDataSrc);

        // Create session factory and validate entity
        sessionFactory = metaDataSrc.buildMetadata().buildSessionFactory();

        // Export schema
        if (ModelDBConstants.EXPORT_SCHEMA) {
          exportSchema(metaDataSrc.buildMetadata());
        }

<<<<<<< HEAD
        // Check if any migration need to be run or not and based on the migration status will
        // decide a READY state of the modelDB backend
=======
        // Check if any migration need to be run or not and based on the migration status flag
>>>>>>> 142f8ff1
        runMigration();

        LOGGER.info(ModelDBMessages.READY_STATUS, isReady);
        return sessionFactory;
      } catch (Exception e) {
        e.printStackTrace();
        LOGGER.warn(
            "ModelDBHibernateUtil getSessionFactory() getting error : {}", e.getMessage(), e);
        if (registry != null) {
          StandardServiceRegistryBuilder.destroy(registry);
        }
        Status status =
            Status.newBuilder().setCode(Code.INTERNAL_VALUE).setMessage(e.getMessage()).build();
        throw StatusProto.toStatusRuntimeException(status);
      }
    } else {
      return loopBack(sessionFactory);
    }
  }

  private static SessionFactory loopBack(SessionFactory sessionFactory) {
    try {
      boolean dbConnectionLive = ping();
      if (dbConnectionLive) {
        return sessionFactory;
      }
      // Check DB connection based on the periodic time logic
      checkDBConnectionInLoop(false);
      ModelDBHibernateUtil.sessionFactory = null;
      sessionFactory = getSessionFactory();
      LOGGER.debug("ModelDBHibernateUtil getSessionFactory() DB connection got successfully");
      return sessionFactory;
    } catch (Exception ex) {
      LOGGER.warn("ModelDBHibernateUtil loopBack() getting error ", ex);
      Status status =
          Status.newBuilder().setCode(Code.UNAVAILABLE_VALUE).setMessage(ex.getMessage()).build();
      throw StatusProto.toStatusRuntimeException(status);
    }
  }

  private static void checkDBConnectionInLoop(boolean isStartUpTime) throws InterruptedException {
    int loopBackTime = 5;
    int loopIndex = 0;
    boolean dbConnectionLive = false;
    while (!dbConnectionLive) {
      if (loopIndex < 10 || isStartUpTime) {
        Thread.sleep(loopBackTime);
        LOGGER.debug(
            "ModelDBHibernateUtil getSessionFactory() retrying for DB connection after {} millisecond ",
            loopBackTime);
        loopBackTime = loopBackTime * 2;
        loopIndex = loopIndex + 1;
        dbConnectionLive =
            checkDBConnection(
                rDBDriver, rDBUrl, databaseName, configUsername, configPassword, timeout);
        if (isStartUpTime && loopBackTime >= 2560) {
          loopBackTime = 2560;
        }
      } else {
        Status status =
            Status.newBuilder()
                .setCode(Code.UNAVAILABLE_VALUE)
                .setMessage("DB connection not found after 2560 millisecond")
                .build();
        throw StatusProto.toStatusRuntimeException(status);
      }
    }
  }

  private static void exportSchema(Metadata buildMetadata) {
    String rootPath = System.getProperty(ModelDBConstants.userDir);
    rootPath = rootPath + "\\src\\main\\resources\\liquibase\\hibernate-base-db-schema.sql";
    new SchemaExport()
        .setDelimiter(";")
        .setOutputFile(rootPath)
        .create(EnumSet.of(TargetType.SCRIPT), buildMetadata);
  }

  public static void shutdown() {
    if (registry != null) {
      StandardServiceRegistryBuilder.destroy(registry);
    }
  }

  private static void releaseLiquibaseLock(MetadataSources metaDataSrc)
      throws LiquibaseException, SQLException, InterruptedException {
    // Get database connection
    try (Connection con =
        metaDataSrc.getServiceRegistry().getService(ConnectionProvider.class).getConnection()) {

      boolean existsStatus = tableExists(con, "database_change_log_lock");
      if (!existsStatus) {
        LOGGER.info("Table database_change_log_lock does not exists in DB");
        LOGGER.info("Proceeding with liquibase assuming it has never been run");
        return;
      }

      JdbcConnection jdbcCon = new JdbcConnection(con);

      Statement stmt = jdbcCon.createStatement();

      String sql = "SELECT * FROM database_change_log_lock WHERE ID = 1";
      ResultSet rs = stmt.executeQuery(sql);

      long lastLockAcquireTimestamp = 0L;
      boolean locked = false;
      // Extract data from result set
      while (rs.next()) {
        // Retrieve by column name
        int id = rs.getInt("id");
        locked = rs.getBoolean("locked");
        Timestamp lockGrantedTimeStamp = rs.getTimestamp("lockgranted", Calendar.getInstance());
        String lockedBy = rs.getString("lockedby");

        // Display values
        LOGGER.debug(
            "Id: {}, Locked: {}, LockGrantedTimeStamp: {}, LockedBy: {}",
            id,
            locked,
            lockGrantedTimeStamp,
            lockedBy);

        if (lockGrantedTimeStamp != null) {
          lastLockAcquireTimestamp = lockGrantedTimeStamp.getTime();
        }
        LOGGER.debug("database locked by Liquibase: {}", locked);
      }
      rs.close();
      stmt.close();

      Calendar currentCalender = Calendar.getInstance();
      long currentLockedTimeDiffSecond =
          (currentCalender.getTimeInMillis() - lastLockAcquireTimestamp) / 1000;
      LOGGER.debug(
          "current liquibase locked time difference in second: {}", currentLockedTimeDiffSecond);
      if (lastLockAcquireTimestamp != 0 && currentLockedTimeDiffSecond > liquibaseLockThreshold) {
        // Initialize Liquibase and run the update
        Database database =
            DatabaseFactory.getInstance().findCorrectDatabaseImplementation(jdbcCon);
        LockServiceFactory.getInstance().getLockService(database).forceReleaseLock();
        locked = false;
        LOGGER.debug("Release database lock executing query from backend");
      }

      if (locked) {
        Thread.sleep(liquibaseLockThreshold * 1000); // liquibaseLockThreshold = second
        releaseLiquibaseLock(metaDataSrc);
      }
    } catch (InterruptedException e) {
      LOGGER.error(e.getMessage(), e);
      throw e;
    }
  }

  private static void createTablesLiquibaseMigration(MetadataSources metaDataSrc)
      throws LiquibaseException, SQLException, InterruptedException {
    // Get database connection
    try (Connection con =
        metaDataSrc.getServiceRegistry().getService(ConnectionProvider.class).getConnection()) {
      JdbcConnection jdbcCon = new JdbcConnection(con);

      // Overwrite default liquibase table names by custom
      GlobalConfiguration liquibaseConfiguration =
          LiquibaseConfiguration.getInstance().getConfiguration(GlobalConfiguration.class);
      liquibaseConfiguration.setDatabaseChangeLogLockWaitTime(1L);

      // Initialize Liquibase and run the update
      Database database = DatabaseFactory.getInstance().findCorrectDatabaseImplementation(jdbcCon);
      String rootPath = System.getProperty(ModelDBConstants.userDir);
      rootPath = rootPath + "\\src\\main\\resources\\liquibase\\db-changelog-1.0.xml";
      Liquibase liquibase = new Liquibase(rootPath, new FileSystemResourceAccessor(), database);

      boolean liquibaseExecuted = false;
      while (!liquibaseExecuted) {
        try {
          liquibase.update(new Contexts(), new LabelExpression());
          liquibaseExecuted = true;
        } catch (LockException ex) {
          LOGGER.warn(
              "ModelDBHibernateUtil createTablesLiquibaseMigration() getting LockException ", ex);
          releaseLiquibaseLock(metaDataSrc);
        }
      }
    }
  }

  private static boolean checkDBConnection(
      String rDBDriver,
      String rDBUrl,
      String databaseName,
      String configUsername,
      String configPassword,
      Integer timeout) {
    String connectionString =
        rDBUrl
            + "/"
            + databaseName
            + "?createDatabaseIfNotExist=true&useUnicode=yes&characterEncoding=UTF-8";

    try {
      Class.forName(rDBDriver);
    } catch (ClassNotFoundException e) {
      LOGGER.warn("ModelDBHibernateUtil checkDBConnection() got error ", e);
      return false;
    }
    try (Connection con =
        DriverManager.getConnection(connectionString, configUsername, configPassword)) {

      return con.isValid(timeout);
    } catch (Exception ex) {
      LOGGER.warn("ModelDBHibernateUtil checkDBConnection() got error ", ex);
      return false;
    }
  }

  private static boolean ping() {
    try (Session session = sessionFactory.openSession()) {
      final boolean[] valid = {false};
      session.doWork(
          connection -> {
            if (connection.isValid(timeout)) {
              valid[0] = true;
            }
          });

      return valid[0];
    }
  }

  public static HealthCheckResponse.ServingStatus checkReady() {
    if (isReady && ping()) {
      return HealthCheckResponse.ServingStatus.SERVING;
    }
    return HealthCheckResponse.ServingStatus.NOT_SERVING;
  }

  public static HealthCheckResponse.ServingStatus checkLive() {
    return HealthCheckResponse.ServingStatus.SERVING;
  }

  public static boolean tableExists(Connection conn, String tableName) throws SQLException {
    boolean tExists = false;
    try (ResultSet rs = conn.getMetaData().getTables(null, null, tableName, null)) {
      while (rs.next()) {
        String tName = rs.getString("TABLE_NAME");
        if (tName != null && tName.equals(tableName)) {
          tExists = true;
          break;
        }
      }
    }
    return tExists;
  }

  public static void checkIfEntityAlreadyExists(
      Session session,
      String shortName,
      String command,
      String entityName,
      String fieldName,
      String name,
      String workspaceColumnName,
      String workspaceId,
      WorkspaceType workspaceType,
      Logger logger) {
    Query query =
        getWorkspaceEntityQuery(
            session,
            shortName,
            command,
            fieldName,
            name,
            workspaceColumnName,
            workspaceId,
            workspaceType,
            true,
            null);
    Long count = (Long) query.uniqueResult();

    if (count > 0) {
      // Throw error if it is an insert request and project with same name already exists
      logger.warn(entityName + " with name {} already exists", name);
      Status status =
          Status.newBuilder()
              .setCode(Code.ALREADY_EXISTS_VALUE)
              .setMessage(entityName + " already exists in database")
              .build();
      throw StatusProto.toStatusRuntimeException(status);
    }
  }

  public static Query getWorkspaceEntityQuery(
      Session session,
      String shortName,
      String command,
      String fieldName,
      String name,
      String workspaceColumnName,
      String workspaceId,
      WorkspaceType workspaceType,
      boolean shouldSetName,
      List<String> ordering) {
    StringBuilder stringQueryBuilder = new StringBuilder(command);
    if (workspaceId != null && !workspaceId.isEmpty()) {
      if (shouldSetName) {
        stringQueryBuilder.append(" AND ");
      }
      stringQueryBuilder
          .append(shortName)
          .append(".")
          .append(workspaceColumnName)
          .append(" =: ")
          .append(workspaceColumnName)
          .append(" AND ")
          .append(shortName)
          .append(".")
          .append(ModelDBConstants.WORKSPACE_TYPE)
          .append(" =: ")
          .append(ModelDBConstants.WORKSPACE_TYPE);
    }

    if (ordering != null && !ordering.isEmpty()) {
      stringQueryBuilder.append(" order by ");
      Joiner joiner = Joiner.on(",");
      stringQueryBuilder.append(joiner.join(ordering));
    }
    Query query = session.createQuery(stringQueryBuilder.toString());
    if (shouldSetName) {
      query.setParameter(fieldName, name);
    }
    if (workspaceId != null && !workspaceId.isEmpty()) {
      query.setParameter(workspaceColumnName, workspaceId);
      query.setParameter(ModelDBConstants.WORKSPACE_TYPE, workspaceType.getNumber());
    }
    return query;
  }

  /**
<<<<<<< HEAD
   * Don't change anything in this function because based on the function backend READY status will
   * define. If you want to define new migration then add new if check for your migration in `if
   * (migration) {` condition.
=======
   * If you want to define new migration then add new if check for your migration in `if (migration)
   * {` condition.
>>>>>>> 142f8ff1
   */
  @SuppressWarnings("unchecked")
  private static void runMigration() {
    App app = App.getInstance();
<<<<<<< HEAD
    Object t = app.getPropertiesMap().get(ModelDBConstants.MIGRATION);
=======
>>>>>>> 142f8ff1
    Map<String, Boolean> migrationTypeMap =
        (Map<String, Boolean>) app.getPropertiesMap().get(ModelDBConstants.MIGRATION);
    if (migrationTypeMap != null && migrationTypeMap.size() > 0) {
      new Thread(
              () -> {
                isMigrationUtilsCall = true;
                int index = 0;
                try {
                  CompletableFuture<Boolean>[] completableFutures =
                      new CompletableFuture[migrationTypeMap.size()];
                  for (String migrationName : migrationTypeMap.keySet()) {
                    Boolean migration = migrationTypeMap.get(migrationName);
                    if (migration) {
                      if (migrationName.equals(
                          ModelDBConstants.SUB_ENTITIES_OWNERS_RBAC_MIGRATION)) {
                        // Manually migration for populate RoleBinding of experiment, experimentRun
                        // &
                        // datasetVersion owner
                        CompletableFuture<Boolean> futureTask =
                            CompletableFuture.supplyAsync(
                                () -> {
                                  OwnerRoleBindingUtils.execute();
                                  return true;
                                });
                        completableFutures[index] = futureTask;
                        index = index + 1;
                      } // add else if here for the new migration type
                    }
                  }
                  if (index > 0) {
                    CompletableFuture<Void> combinedFuture =
                        CompletableFuture.allOf(completableFutures);
                    combinedFuture.get();
                    LOGGER.warn("Finished all the future tasks");
                  }
                } catch (InterruptedException | ExecutionException e) {
                  LOGGER.warn(
                      "ModelDBHibernateUtil runMigration() getting error : {}", e.getMessage(), e);
                }
                isMigrationUtilsCall = false;
<<<<<<< HEAD
                LOGGER.info(ModelDBMessages.READY_STATUS, isReady);
                isReady = true;
              })
          .start();
    } else {
      LOGGER.info(ModelDBMessages.READY_STATUS, isReady);
      isReady = true;
=======
              })
          .start();
>>>>>>> 142f8ff1
    }
  }
}<|MERGE_RESOLUTION|>--- conflicted
+++ resolved
@@ -240,12 +240,7 @@
           exportSchema(metaDataSrc.buildMetadata());
         }
 
-<<<<<<< HEAD
-        // Check if any migration need to be run or not and based on the migration status will
-        // decide a READY state of the modelDB backend
-=======
         // Check if any migration need to be run or not and based on the migration status flag
->>>>>>> 142f8ff1
         runMigration();
 
         LOGGER.info(ModelDBMessages.READY_STATUS, isReady);
@@ -584,22 +579,12 @@
   }
 
   /**
-<<<<<<< HEAD
-   * Don't change anything in this function because based on the function backend READY status will
-   * define. If you want to define new migration then add new if check for your migration in `if
-   * (migration) {` condition.
-=======
    * If you want to define new migration then add new if check for your migration in `if (migration)
    * {` condition.
->>>>>>> 142f8ff1
    */
   @SuppressWarnings("unchecked")
   private static void runMigration() {
     App app = App.getInstance();
-<<<<<<< HEAD
-    Object t = app.getPropertiesMap().get(ModelDBConstants.MIGRATION);
-=======
->>>>>>> 142f8ff1
     Map<String, Boolean> migrationTypeMap =
         (Map<String, Boolean>) app.getPropertiesMap().get(ModelDBConstants.MIGRATION);
     if (migrationTypeMap != null && migrationTypeMap.size() > 0) {
@@ -640,18 +625,8 @@
                       "ModelDBHibernateUtil runMigration() getting error : {}", e.getMessage(), e);
                 }
                 isMigrationUtilsCall = false;
-<<<<<<< HEAD
-                LOGGER.info(ModelDBMessages.READY_STATUS, isReady);
-                isReady = true;
               })
           .start();
-    } else {
-      LOGGER.info(ModelDBMessages.READY_STATUS, isReady);
-      isReady = true;
-=======
-              })
-          .start();
->>>>>>> 142f8ff1
     }
   }
 }