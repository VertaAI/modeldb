package ai.verta.modeldb.utils;

import static ai.verta.modeldb.authservice.AuthServiceChannel.isBackgroundUtilsCall;

import ai.verta.common.WorkspaceTypeEnum.WorkspaceType;
import ai.verta.modeldb.App;
import ai.verta.modeldb.ModelDBConstants;
import ai.verta.modeldb.ModelDBException;
import ai.verta.modeldb.ModelDBMessages;
import ai.verta.modeldb.batchProcess.OwnerRoleBindingRepositoryUtils;
import ai.verta.modeldb.batchProcess.OwnerRoleBindingUtils;
import ai.verta.modeldb.entities.ArtifactEntity;
import ai.verta.modeldb.entities.ArtifactPartEntity;
import ai.verta.modeldb.entities.ArtifactStoreMapping;
import ai.verta.modeldb.entities.AttributeEntity;
import ai.verta.modeldb.entities.CodeVersionEntity;
import ai.verta.modeldb.entities.CommentEntity;
import ai.verta.modeldb.entities.DatasetEntity;
import ai.verta.modeldb.entities.DatasetPartInfoEntity;
import ai.verta.modeldb.entities.DatasetVersionEntity;
import ai.verta.modeldb.entities.ExperimentEntity;
import ai.verta.modeldb.entities.ExperimentRunEntity;
import ai.verta.modeldb.entities.FeatureEntity;
import ai.verta.modeldb.entities.GitSnapshotEntity;
import ai.verta.modeldb.entities.JobEntity;
import ai.verta.modeldb.entities.KeyValueEntity;
import ai.verta.modeldb.entities.LineageEntity;
import ai.verta.modeldb.entities.ObservationEntity;
import ai.verta.modeldb.entities.PathDatasetVersionInfoEntity;
import ai.verta.modeldb.entities.ProjectEntity;
import ai.verta.modeldb.entities.QueryDatasetVersionInfoEntity;
import ai.verta.modeldb.entities.QueryParameterEntity;
import ai.verta.modeldb.entities.RawDatasetVersionInfoEntity;
import ai.verta.modeldb.entities.TagsMapping;
import ai.verta.modeldb.entities.UploadStatusEntity;
import ai.verta.modeldb.entities.UserCommentEntity;
import ai.verta.modeldb.entities.code.GitCodeBlobEntity;
import ai.verta.modeldb.entities.code.NotebookCodeBlobEntity;
import ai.verta.modeldb.entities.config.ConfigBlobEntity;
import ai.verta.modeldb.entities.config.HyperparameterElementConfigBlobEntity;
import ai.verta.modeldb.entities.config.HyperparameterElementMappingEntity;
import ai.verta.modeldb.entities.config.HyperparameterSetConfigBlobEntity;
import ai.verta.modeldb.entities.dataset.PathDatasetComponentBlobEntity;
import ai.verta.modeldb.entities.dataset.S3DatasetComponentBlobEntity;
import ai.verta.modeldb.entities.environment.DockerEnvironmentBlobEntity;
import ai.verta.modeldb.entities.environment.EnvironmentBlobEntity;
import ai.verta.modeldb.entities.environment.EnvironmentCommandLineEntity;
import ai.verta.modeldb.entities.environment.EnvironmentVariablesEntity;
import ai.verta.modeldb.entities.environment.PythonEnvironmentBlobEntity;
import ai.verta.modeldb.entities.environment.PythonEnvironmentRequirementBlobEntity;
import ai.verta.modeldb.entities.metadata.LabelsMappingEntity;
import ai.verta.modeldb.entities.metadata.MetadataPropertyMappingEntity;
import ai.verta.modeldb.entities.versioning.BranchEntity;
import ai.verta.modeldb.entities.versioning.CommitEntity;
import ai.verta.modeldb.entities.versioning.DatasetRepositoryMappingEntity;
import ai.verta.modeldb.entities.versioning.InternalFolderElementEntity;
import ai.verta.modeldb.entities.versioning.RepositoryEntity;
import ai.verta.modeldb.entities.versioning.TagsEntity;
import ai.verta.modeldb.entities.versioning.VersioningModeldbEntityMapping;
import com.google.common.base.Joiner;
import com.google.rpc.Code;
import com.google.rpc.Status;
import io.grpc.health.v1.HealthCheckResponse;
import io.grpc.protobuf.StatusProto;
import java.sql.Connection;
import java.sql.DriverManager;
import java.sql.ResultSet;
import java.sql.SQLException;
import java.sql.Statement;
import java.sql.Timestamp;
import java.util.Calendar;
import java.util.EnumSet;
import java.util.List;
import java.util.Map;
import java.util.Properties;
import java.util.concurrent.CompletableFuture;
import java.util.concurrent.ExecutionException;
import liquibase.Contexts;
import liquibase.LabelExpression;
import liquibase.Liquibase;
import liquibase.configuration.GlobalConfiguration;
import liquibase.configuration.LiquibaseConfiguration;
import liquibase.database.Database;
import liquibase.database.DatabaseFactory;
import liquibase.database.jvm.JdbcConnection;
import liquibase.exception.LiquibaseException;
import liquibase.exception.LockException;
import liquibase.lockservice.LockServiceFactory;
import liquibase.resource.FileSystemResourceAccessor;
import org.apache.logging.log4j.LogManager;
import org.apache.logging.log4j.Logger;
import org.hibernate.Session;
import org.hibernate.SessionFactory;
import org.hibernate.boot.Metadata;
import org.hibernate.boot.MetadataSources;
import org.hibernate.boot.registry.StandardServiceRegistry;
import org.hibernate.boot.registry.StandardServiceRegistryBuilder;
import org.hibernate.cfg.Configuration;
import org.hibernate.cfg.Environment;
import org.hibernate.engine.jdbc.connections.spi.ConnectionProvider;
import org.hibernate.query.Query;
import org.hibernate.tool.hbm2ddl.SchemaExport;
import org.hibernate.tool.schema.TargetType;

public class ModelDBHibernateUtil {
  private static final Logger LOGGER = LogManager.getLogger(ModelDBHibernateUtil.class);
  private static StandardServiceRegistry registry;
  private static SessionFactory sessionFactory;
  private static String databaseName;
  private static String rDBDriver;
  private static String rDBUrl;
  public static String rDBDialect;
  private static String configUsername;
  private static String configPassword;
  private static Integer timeout = 4;
  private static Long liquibaseLockThreshold = 0L;
  private static Boolean isReady = false;
  private static Class[] entities = {
    ProjectEntity.class,
    ExperimentEntity.class,
    ExperimentRunEntity.class,
    KeyValueEntity.class,
    ArtifactEntity.class,
    ArtifactPartEntity.class,
    FeatureEntity.class,
    TagsMapping.class,
    ObservationEntity.class,
    JobEntity.class,
    GitSnapshotEntity.class,
    CodeVersionEntity.class,
    DatasetEntity.class,
    DatasetVersionEntity.class,
    RawDatasetVersionInfoEntity.class,
    PathDatasetVersionInfoEntity.class,
    DatasetPartInfoEntity.class,
    QueryDatasetVersionInfoEntity.class,
    QueryParameterEntity.class,
    CommentEntity.class,
    UserCommentEntity.class,
    ArtifactStoreMapping.class,
    AttributeEntity.class,
    LineageEntity.class,
    RepositoryEntity.class,
    CommitEntity.class,
    LabelsMappingEntity.class,
    TagsEntity.class,
    PathDatasetComponentBlobEntity.class,
    S3DatasetComponentBlobEntity.class,
    InternalFolderElementEntity.class,
    EnvironmentBlobEntity.class,
    DockerEnvironmentBlobEntity.class,
    PythonEnvironmentBlobEntity.class,
    PythonEnvironmentRequirementBlobEntity.class,
    EnvironmentCommandLineEntity.class,
    EnvironmentVariablesEntity.class,
    BranchEntity.class,
    HyperparameterElementConfigBlobEntity.class,
    HyperparameterSetConfigBlobEntity.class,
    ConfigBlobEntity.class,
    GitCodeBlobEntity.class,
    NotebookCodeBlobEntity.class,
    BranchEntity.class,
    VersioningModeldbEntityMapping.class,
    HyperparameterElementMappingEntity.class,
<<<<<<< HEAD
    MetadataPropertyMappingEntity.class,
    DatasetRepositoryMappingEntity.class
=======
    UploadStatusEntity.class
>>>>>>> c15a8ebf
  };

  private ModelDBHibernateUtil() {}

  public static Connection getConnection() throws SQLException {
    return sessionFactory
        .getSessionFactoryOptions()
        .getServiceRegistry()
        .getService(ConnectionProvider.class)
        .getConnection();
  }

  public static SessionFactory createOrGetSessionFactory() throws ModelDBException {
    if (sessionFactory == null) {
      LOGGER.info("Fetching sessionFactory");
      try {
        App app = App.getInstance();
        Map<String, Object> databasePropMap = app.getDatabasePropMap();

        Map<String, Object> rDBPropMap =
            (Map<String, Object>) databasePropMap.get("RdbConfiguration");

        databaseName = (String) rDBPropMap.get("RdbDatabaseName");
        if (!app.getTraceEnabled()) {
          rDBDriver = (String) rDBPropMap.get("RdbDriver");
        } else {
          rDBDriver = "io.opentracing.contrib.jdbc.TracingDriver";
        }
        rDBUrl = (String) rDBPropMap.get("RdbUrl");
        rDBDialect = (String) rDBPropMap.get("RdbDialect");
        configUsername = (String) rDBPropMap.get("RdbUsername");
        configPassword = (String) rDBPropMap.get("RdbPassword");
        if (databasePropMap.containsKey("timeout")) {
          timeout = (Integer) databasePropMap.get("timeout");
        }
        liquibaseLockThreshold =
            Long.parseLong(databasePropMap.getOrDefault("liquibaseLockThreshold", "60").toString());

        // Change liquibase default table names
        System.getProperties().put("liquibase.databaseChangeLogTableName", "database_change_log");
        System.getProperties()
            .put("liquibase.databaseChangeLogLockTableName", "database_change_log_lock");

        // Hibernate settings equivalent to hibernate.cfg.xml's properties
        Configuration configuration = new Configuration();

        Properties settings = new Properties();

        String connectionString =
            rDBUrl
                + "/"
                + databaseName
                + "?createDatabaseIfNotExist=true&useUnicode=yes&characterEncoding=UTF-8";
        settings.put(Environment.DRIVER, rDBDriver);
        settings.put(Environment.URL, connectionString);
        settings.put(Environment.USER, configUsername);
        settings.put(Environment.PASS, configPassword);
        settings.put(Environment.DIALECT, rDBDialect);
        settings.put(Environment.HBM2DDL_AUTO, "validate");
        settings.put(Environment.SHOW_SQL, "false");
        configuration.setProperties(settings);

        LOGGER.trace("connectionString {}", connectionString);
        // Create registry builder
        StandardServiceRegistryBuilder registryBuilder =
            new StandardServiceRegistryBuilder().applySettings(settings);
        MetadataSources metaDataSrc = new MetadataSources(registryBuilder.build());
        for (Class entity : entities) {
          metaDataSrc.addAnnotatedClass(entity);
        }

        // Check DB is up or not
        boolean dbConnectionStatus =
            checkDBConnection(
                rDBDriver, rDBUrl, databaseName, configUsername, configPassword, timeout);
        if (!dbConnectionStatus) {
          checkDBConnectionInLoop(true);
        }

        releaseLiquibaseLock(metaDataSrc);

        // Run tables liquibase migration
        createTablesLiquibaseMigration(metaDataSrc);

        // Create session factory and validate entity
        sessionFactory = metaDataSrc.buildMetadata().buildSessionFactory();

        // Export schema
        if (ModelDBConstants.EXPORT_SCHEMA) {
          exportSchema(metaDataSrc.buildMetadata());
        }

        // Check if any migration need to be run or not and based on the migration status flag
        runMigration();

        LOGGER.info(ModelDBMessages.READY_STATUS, isReady);
        isReady = true;
        return sessionFactory;
      } catch (Exception e) {
        LOGGER.warn(
            "ModelDBHibernateUtil getSessionFactory() getting error : {}", e.getMessage(), e);
        if (registry != null) {
          StandardServiceRegistryBuilder.destroy(registry);
        }
        throw new ModelDBException(e.getMessage());
      }
    } else {
      return loopBack(sessionFactory);
    }
  }

  public static SessionFactory getSessionFactory() {
    try {
      return createOrGetSessionFactory();
    } catch (Exception e) {
      Status status =
          Status.newBuilder().setCode(Code.INTERNAL_VALUE).setMessage(e.getMessage()).build();
      throw StatusProto.toStatusRuntimeException(status);
    }
  }

  private static SessionFactory loopBack(SessionFactory sessionFactory) {
    try {
      boolean dbConnectionLive =
          checkDBConnection(
              rDBDriver, rDBUrl, databaseName, configUsername, configPassword, timeout);
      if (dbConnectionLive) {
        return sessionFactory;
      }
      // Check DB connection based on the periodic time logic
      checkDBConnectionInLoop(false);
      sessionFactory = resetSessionFactory();
      LOGGER.debug("ModelDBHibernateUtil getSessionFactory() DB connection got successfully");
      return sessionFactory;
    } catch (Exception ex) {
      LOGGER.warn("ModelDBHibernateUtil loopBack() getting error ", ex);
      Status status =
          Status.newBuilder().setCode(Code.UNAVAILABLE_VALUE).setMessage(ex.getMessage()).build();
      throw StatusProto.toStatusRuntimeException(status);
    }
  }

  public static SessionFactory resetSessionFactory() {
    isReady = false;
    ModelDBHibernateUtil.sessionFactory = null;
    return getSessionFactory();
  }

  private static void checkDBConnectionInLoop(boolean isStartUpTime) throws InterruptedException {
    int loopBackTime = 5;
    int loopIndex = 0;
    boolean dbConnectionLive = false;
    while (!dbConnectionLive) {
      if (loopIndex < 10 || isStartUpTime) {
        Thread.sleep(loopBackTime);
        LOGGER.debug(
            "ModelDBHibernateUtil getSessionFactory() retrying for DB connection after {} millisecond ",
            loopBackTime);
        loopBackTime = loopBackTime * 2;
        loopIndex = loopIndex + 1;
        dbConnectionLive =
            checkDBConnection(
                rDBDriver, rDBUrl, databaseName, configUsername, configPassword, timeout);
        if (isStartUpTime && loopBackTime >= 2560) {
          loopBackTime = 2560;
        }
      } else {
        Status status =
            Status.newBuilder()
                .setCode(Code.UNAVAILABLE_VALUE)
                .setMessage("DB connection not found after 2560 millisecond")
                .build();
        throw StatusProto.toStatusRuntimeException(status);
      }
    }
  }

  private static void exportSchema(Metadata buildMetadata) {
    String rootPath = System.getProperty(ModelDBConstants.userDir);
    rootPath = rootPath + "\\src\\main\\resources\\liquibase\\hibernate-base-db-schema.sql";
    new SchemaExport()
        .setDelimiter(";")
        .setOutputFile(rootPath)
        .create(EnumSet.of(TargetType.SCRIPT), buildMetadata);
  }

  public static void shutdown() {
    if (registry != null) {
      StandardServiceRegistryBuilder.destroy(registry);
    }
  }

  private static void releaseLiquibaseLock(MetadataSources metaDataSrc)
      throws LiquibaseException, SQLException, InterruptedException {
    // Get database connection
    try (Connection con =
        metaDataSrc.getServiceRegistry().getService(ConnectionProvider.class).getConnection()) {

      boolean existsStatus = tableExists(con, "database_change_log_lock");
      if (!existsStatus) {
        LOGGER.info("Table database_change_log_lock does not exists in DB");
        LOGGER.info("Proceeding with liquibase assuming it has never been run");
        return;
      }

      JdbcConnection jdbcCon = new JdbcConnection(con);

      Statement stmt = jdbcCon.createStatement();

      String sql = "SELECT * FROM database_change_log_lock WHERE ID = 1";
      ResultSet rs = stmt.executeQuery(sql);

      long lastLockAcquireTimestamp = 0L;
      boolean locked = false;
      // Extract data from result set
      while (rs.next()) {
        // Retrieve by column name
        int id = rs.getInt("id");
        locked = rs.getBoolean("locked");
        Timestamp lockGrantedTimeStamp = rs.getTimestamp("lockgranted", Calendar.getInstance());
        String lockedBy = rs.getString("lockedby");

        // Display values
        LOGGER.debug(
            "Id: {}, Locked: {}, LockGrantedTimeStamp: {}, LockedBy: {}",
            id,
            locked,
            lockGrantedTimeStamp,
            lockedBy);

        if (lockGrantedTimeStamp != null) {
          lastLockAcquireTimestamp = lockGrantedTimeStamp.getTime();
        }
        LOGGER.debug("database locked by Liquibase: {}", locked);
      }
      rs.close();
      stmt.close();

      Calendar currentCalender = Calendar.getInstance();
      long currentLockedTimeDiffSecond =
          (currentCalender.getTimeInMillis() - lastLockAcquireTimestamp) / 1000;
      LOGGER.debug(
          "current liquibase locked time difference in second: {}", currentLockedTimeDiffSecond);
      if (lastLockAcquireTimestamp != 0 && currentLockedTimeDiffSecond > liquibaseLockThreshold) {
        // Initialize Liquibase and run the update
        Database database =
            DatabaseFactory.getInstance().findCorrectDatabaseImplementation(jdbcCon);
        LockServiceFactory.getInstance().getLockService(database).forceReleaseLock();
        locked = false;
        LOGGER.debug("Release database lock executing query from backend");
      }

      if (locked) {
        Thread.sleep(liquibaseLockThreshold * 1000); // liquibaseLockThreshold = second
        releaseLiquibaseLock(metaDataSrc);
      }
    } catch (InterruptedException e) {
      LOGGER.error(e.getMessage(), e);
      throw e;
    }
  }

  private static void createTablesLiquibaseMigration(MetadataSources metaDataSrc)
      throws LiquibaseException, SQLException, InterruptedException {
    // Get database connection
    try (Connection con =
        metaDataSrc.getServiceRegistry().getService(ConnectionProvider.class).getConnection()) {
      JdbcConnection jdbcCon = new JdbcConnection(con);

      // Overwrite default liquibase table names by custom
      GlobalConfiguration liquibaseConfiguration =
          LiquibaseConfiguration.getInstance().getConfiguration(GlobalConfiguration.class);
      liquibaseConfiguration.setDatabaseChangeLogLockWaitTime(1L);

      // Initialize Liquibase and run the update
      Database database = DatabaseFactory.getInstance().findCorrectDatabaseImplementation(jdbcCon);
      String rootPath = System.getProperty(ModelDBConstants.userDir);
      rootPath = rootPath + "\\src\\main\\resources\\liquibase\\db-changelog-1.0.xml";
      Liquibase liquibase = new Liquibase(rootPath, new FileSystemResourceAccessor(), database);

      boolean liquibaseExecuted = false;
      while (!liquibaseExecuted) {
        try {
          liquibase.update(new Contexts(), new LabelExpression());
          liquibaseExecuted = true;
        } catch (LockException ex) {
          LOGGER.warn(
              "ModelDBHibernateUtil createTablesLiquibaseMigration() getting LockException ", ex);
          releaseLiquibaseLock(metaDataSrc);
        }
      }
    }
  }

  public static boolean checkDBConnection() {
    return checkDBConnection(
        rDBDriver, rDBUrl, databaseName, configUsername, configPassword, timeout);
  }

  private static boolean checkDBConnection(
      String rDBDriver,
      String rDBUrl,
      String databaseName,
      String configUsername,
      String configPassword,
      Integer timeout) {
    String connectionString =
        rDBUrl
            + "/"
            + databaseName
            + "?createDatabaseIfNotExist=true&useUnicode=yes&characterEncoding=UTF-8";

    try {
      Class.forName(rDBDriver);
    } catch (ClassNotFoundException e) {
      LOGGER.warn("ModelDBHibernateUtil checkDBConnection() got error ", e);
      return false;
    }
    try (Connection con =
        DriverManager.getConnection(connectionString, configUsername, configPassword)) {

      return con.isValid(timeout);
    } catch (Exception ex) {
      LOGGER.warn("ModelDBHibernateUtil checkDBConnection() got error ", ex);
      return false;
    }
  }

  public static boolean ping() {
    if (sessionFactory != null) {
      try (Session session = sessionFactory.openSession()) {
        final boolean[] valid = {false};
        session.doWork(
            connection -> {
              if (connection.isValid(timeout)) {
                valid[0] = true;
              }
            });

        return valid[0];
      }
    }
    return false;
  }

  public static HealthCheckResponse.ServingStatus checkReady() {
    if (isReady && ping()) {
      return HealthCheckResponse.ServingStatus.SERVING;
    }
    return HealthCheckResponse.ServingStatus.NOT_SERVING;
  }

  public static HealthCheckResponse.ServingStatus checkLive() {
    return HealthCheckResponse.ServingStatus.SERVING;
  }

  public static boolean tableExists(Connection conn, String tableName) throws SQLException {
    boolean tExists = false;
    try (ResultSet rs = conn.getMetaData().getTables(null, null, tableName, null)) {
      while (rs.next()) {
        String tName = rs.getString("TABLE_NAME");
        if (tName != null && tName.equals(tableName)) {
          tExists = true;
          break;
        }
      }
    }
    return tExists;
  }

  public static void checkIfEntityAlreadyExists(
      Session session,
      String shortName,
      String command,
      String entityName,
      String fieldName,
      String name,
      String workspaceColumnName,
      String workspaceId,
      WorkspaceType workspaceType,
      Logger logger) {
    Query query =
        getWorkspaceEntityQuery(
            session,
            shortName,
            command,
            fieldName,
            name,
            workspaceColumnName,
            workspaceId,
            workspaceType,
            true,
            null);
    Long count = (Long) query.uniqueResult();

    if (count > 0) {
      // Throw error if it is an insert request and project with same name already exists
      logger.info(entityName + " with name {} already exists", name);
      Status status =
          Status.newBuilder()
              .setCode(Code.ALREADY_EXISTS_VALUE)
              .setMessage(entityName + " already exists in database")
              .build();
      throw StatusProto.toStatusRuntimeException(status);
    }
  }

  public static Query getWorkspaceEntityQuery(
      Session session,
      String shortName,
      String command,
      String fieldName,
      String name,
      String workspaceColumnName,
      String workspaceId,
      WorkspaceType workspaceType,
      boolean shouldSetName,
      List<String> ordering) {
    StringBuilder stringQueryBuilder = new StringBuilder(command);
    stringQueryBuilder
        .append(" AND ")
        .append(shortName)
        .append(".")
        .append(ModelDBConstants.DELETED)
        .append(" = false ");
    if (workspaceId != null && !workspaceId.isEmpty()) {
      if (shouldSetName) {
        stringQueryBuilder.append(" AND ");
      }
      stringQueryBuilder
          .append(shortName)
          .append(".")
          .append(workspaceColumnName)
          .append(" =: ")
          .append(workspaceColumnName)
          .append(" AND ")
          .append(shortName)
          .append(".")
          .append(ModelDBConstants.WORKSPACE_TYPE)
          .append(" =: ")
          .append(ModelDBConstants.WORKSPACE_TYPE);
    }

    if (ordering != null && !ordering.isEmpty()) {
      stringQueryBuilder.append(" order by ");
      Joiner joiner = Joiner.on(",");
      stringQueryBuilder.append(joiner.join(ordering));
    }
    Query query = session.createQuery(stringQueryBuilder.toString());
    if (shouldSetName) {
      query.setParameter(fieldName, name);
    }
    if (workspaceId != null && !workspaceId.isEmpty()) {
      query.setParameter(workspaceColumnName, workspaceId);
      query.setParameter(ModelDBConstants.WORKSPACE_TYPE, workspaceType.getNumber());
    }
    return query;
  }

  /**
   * If you want to define new migration then add new if check for your migration in `if (migration)
   * {` condition.
   */
  @SuppressWarnings("unchecked")
  private static void runMigration() {
    App app = App.getInstance();
    Map<String, Boolean> migrationTypeMap =
        (Map<String, Boolean>) app.getPropertiesMap().get(ModelDBConstants.MIGRATION);
    if (migrationTypeMap != null && migrationTypeMap.size() > 0) {
      new Thread(
              () -> {
                isBackgroundUtilsCall = true;
                int index = 0;
                try {
                  CompletableFuture<Boolean>[] completableFutures =
                      new CompletableFuture[migrationTypeMap.size()];
                  for (String migrationName : migrationTypeMap.keySet()) {
                    Boolean migration = migrationTypeMap.get(migrationName);
                    if (migration) {
                      if (migrationName.equals(
                          ModelDBConstants.SUB_ENTITIES_OWNERS_RBAC_MIGRATION)) {
                        // Manually migration for populate RoleBinding of experiment, experimentRun
                        // &
                        // datasetVersion owner
                        CompletableFuture<Boolean> futureTask =
                            CompletableFuture.supplyAsync(
                                () -> {
                                  OwnerRoleBindingUtils.execute();
                                  return true;
                                });
                        completableFutures[index] = futureTask;
                        index = index + 1;
                      }
                      if (migrationName.equals(
                          ModelDBConstants.SUB_ENTITIES_REPOSITORY_OWNERS_RBAC_MIGRATION)) {
                        // Manual migration for populate RoleBinding of repository
                        CompletableFuture<Boolean> futureTask =
                            CompletableFuture.supplyAsync(
                                () -> {
                                  OwnerRoleBindingRepositoryUtils.execute();
                                  return true;
                                });
                        completableFutures[index] = futureTask;
                        index = index + 1;
                      } // add else if here for the new migration type
                    }
                  }
                  if (index > 0) {
                    CompletableFuture<Void> combinedFuture =
                        CompletableFuture.allOf(completableFutures);
                    combinedFuture.get();
                    LOGGER.info("Finished all the future tasks");
                  }
                } catch (InterruptedException | ExecutionException e) {
                  LOGGER.warn(
                      "ModelDBHibernateUtil runMigration() getting error : {}", e.getMessage(), e);
                }
                isBackgroundUtilsCall = false;
              })
          .start();
    }
  }
}<|MERGE_RESOLUTION|>--- conflicted
+++ resolved
@@ -162,12 +162,9 @@
     BranchEntity.class,
     VersioningModeldbEntityMapping.class,
     HyperparameterElementMappingEntity.class,
-<<<<<<< HEAD
     MetadataPropertyMappingEntity.class,
-    DatasetRepositoryMappingEntity.class
-=======
+    DatasetRepositoryMappingEntity.class,
     UploadStatusEntity.class
->>>>>>> c15a8ebf
   };
 
   private ModelDBHibernateUtil() {}
