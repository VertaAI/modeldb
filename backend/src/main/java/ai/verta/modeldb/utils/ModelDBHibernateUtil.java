--- conflicted
+++ resolved
@@ -32,11 +32,6 @@
 import io.grpc.health.v1.HealthCheckResponse;
 import java.sql.*;
 import java.util.*;
-<<<<<<< HEAD
-import java.util.concurrent.CompletableFuture;
-import java.util.concurrent.ExecutionException;
-=======
->>>>>>> 494c013d
 import liquibase.Contexts;
 import liquibase.LabelExpression;
 import liquibase.Liquibase;
@@ -567,83 +562,6 @@
       throws ClassNotFoundException, ModelDBException, DatabaseException, SQLException {
     RdbConfig rdb = config.RdbConfiguration;
 
-<<<<<<< HEAD
-    App app = App.getInstance();
-    Map<String, Map<String, Object>> migrationTypeMap =
-        (Map<String, Map<String, Object>>) app.getPropertiesMap().get(ModelDBConstants.MIGRATION);
-    if (migrationTypeMap != null && migrationTypeMap.size() > 0) {
-      new Thread(
-              () -> {
-                CommonUtils.registeredBackgroundUtilsCount();
-                int index = 0;
-                try {
-                  CompletableFuture<Boolean>[] completableFutures =
-                      new CompletableFuture[migrationTypeMap.size()];
-                  for (String migrationName : migrationTypeMap.keySet()) {
-                    Map<String, Object> migrationDetailMap = migrationTypeMap.get(migrationName);
-                    if ((boolean) migrationDetailMap.get(ModelDBConstants.ENABLE)) {
-                      if (migrationName.equals(
-                          ModelDBConstants.SUB_ENTITIES_OWNERS_RBAC_MIGRATION)) {
-                        // Manually migration for populate RoleBinding of experiment, experimentRun
-                        // &
-                        // datasetVersion owner
-                        CompletableFuture<Boolean> futureTask =
-                            CompletableFuture.supplyAsync(
-                                () -> {
-                                  OwnerRoleBindingUtils.execute();
-                                  return true;
-                                });
-                        completableFutures[index] = futureTask;
-                        index = index + 1;
-                      }
-                      if (migrationName.equals(
-                          ModelDBConstants.SUB_ENTITIES_REPOSITORY_OWNERS_RBAC_MIGRATION)) {
-                        // Manual migration for populate RoleBinding of repository
-                        CompletableFuture<Boolean> futureTask =
-                            CompletableFuture.supplyAsync(
-                                () -> {
-                                  OwnerRoleBindingRepositoryUtils.execute();
-                                  return true;
-                                });
-                        completableFutures[index] = futureTask;
-                        index = index + 1;
-                      }
-                      if (migrationName.equals(ModelDBConstants.POPULATE_VERSION_MIGRATION)) {
-                        // Manual migration for populate RoleBinding of repository
-                        CompletableFuture<Boolean> futureTask =
-                            CompletableFuture.supplyAsync(
-                                () -> {
-                                  int recordUpdateLimit =
-                                      (int)
-                                          migrationDetailMap.getOrDefault(
-                                              ModelDBConstants.RECORD_UPDATE_LIMIT, 100);
-                                  PopulateVersionMigration.execute(recordUpdateLimit);
-                                  return true;
-                                });
-                        completableFutures[index] = futureTask;
-                        index = index + 1;
-                      }
-                      // add if here for the new migration type
-                    }
-                  }
-                  if (index > 0) {
-                    CompletableFuture<Void> combinedFuture =
-                        CompletableFuture.allOf(completableFutures);
-                    combinedFuture.get();
-                    LOGGER.info("Finished all the future tasks");
-                  }
-                } catch (InterruptedException | ExecutionException e) {
-                  LOGGER.warn(
-                      "ModelDBHibernateUtil runMigration() getting error : {}", e.getMessage(), e);
-                } finally {
-                  CommonUtils.unregisteredBackgroundUtilsCount();
-                }
-              })
-          .start();
-
-      // Execute migration on main thread
-      CollaboratorResourceMigration.execute();
-=======
     if (config.migrations != null) {
       for (MigrationConfig migrationConfig : config.migrations) {
         if (!migrationConfig.enabled) {
@@ -659,20 +577,8 @@
           case ModelDBConstants.POPULATE_VERSION_MIGRATION:
             PopulateVersionMigration.execute(migrationConfig.record_update_limit);
             break;
-          case ModelDBConstants.DATASET_VERSIONING_MIGRATION:
-            CommonUtils.registeredBackgroundUtilsCount();
-            boolean isLocked = checkMigrationLockedStatus(migrationConfig.name, rdb);
-            if (!isLocked) {
-              LOGGER.debug("Obtaining migration lock");
-              lockedMigration(migrationConfig.name, rdb);
-              DatasetToRepositoryMigration.execute(migrationConfig.record_update_limit);
-            } else {
-              LOGGER.debug("Migration already locked");
-            }
-            break;
-        }
-      }
->>>>>>> 494c013d
+        }
+      }
     }
 
     CollaboratorResourceMigration.execute();
