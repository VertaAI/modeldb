package ai.verta.modeldb.utils;

import static ai.verta.modeldb.authservice.AuthServiceChannel.isBackgroundUtilsCall;

import ai.verta.modeldb.App;
import ai.verta.modeldb.ModelDBConstants;
import ai.verta.modeldb.ModelDBException;
import ai.verta.modeldb.ModelDBMessages;
import ai.verta.modeldb.WorkspaceTypeEnum.WorkspaceType;
import ai.verta.modeldb.batchProcess.OwnerRoleBindingRepositoryUtils;
import ai.verta.modeldb.batchProcess.OwnerRoleBindingUtils;
import ai.verta.modeldb.entities.ArtifactEntity;
import ai.verta.modeldb.entities.ArtifactPartEntity;
import ai.verta.modeldb.entities.ArtifactStoreMapping;
import ai.verta.modeldb.entities.AttributeEntity;
import ai.verta.modeldb.entities.CodeVersionEntity;
import ai.verta.modeldb.entities.CommentEntity;
import ai.verta.modeldb.entities.DatasetEntity;
import ai.verta.modeldb.entities.DatasetPartInfoEntity;
import ai.verta.modeldb.entities.DatasetVersionEntity;
import ai.verta.modeldb.entities.ExperimentEntity;
import ai.verta.modeldb.entities.ExperimentRunEntity;
import ai.verta.modeldb.entities.FeatureEntity;
import ai.verta.modeldb.entities.GitSnapshotEntity;
import ai.verta.modeldb.entities.JobEntity;
import ai.verta.modeldb.entities.KeyValueEntity;
import ai.verta.modeldb.entities.LineageEntity;
import ai.verta.modeldb.entities.ObservationEntity;
import ai.verta.modeldb.entities.PathDatasetVersionInfoEntity;
import ai.verta.modeldb.entities.ProjectEntity;
import ai.verta.modeldb.entities.QueryDatasetVersionInfoEntity;
import ai.verta.modeldb.entities.QueryParameterEntity;
import ai.verta.modeldb.entities.RawDatasetVersionInfoEntity;
import ai.verta.modeldb.entities.TagsMapping;
import ai.verta.modeldb.entities.UserCommentEntity;
import ai.verta.modeldb.entities.code.GitCodeBlobEntity;
import ai.verta.modeldb.entities.code.NotebookCodeBlobEntity;
import ai.verta.modeldb.entities.config.ConfigBlobEntity;
import ai.verta.modeldb.entities.config.HyperparameterElementConfigBlobEntity;
import ai.verta.modeldb.entities.config.HyperparameterElementMappingEntity;
import ai.verta.modeldb.entities.config.HyperparameterSetConfigBlobEntity;
import ai.verta.modeldb.entities.dataset.PathDatasetComponentBlobEntity;
import ai.verta.modeldb.entities.dataset.S3DatasetComponentBlobEntity;
import ai.verta.modeldb.entities.environment.DockerEnvironmentBlobEntity;
import ai.verta.modeldb.entities.environment.EnvironmentBlobEntity;
import ai.verta.modeldb.entities.environment.EnvironmentCommandLineEntity;
import ai.verta.modeldb.entities.environment.EnvironmentVariablesEntity;
import ai.verta.modeldb.entities.environment.PythonEnvironmentBlobEntity;
import ai.verta.modeldb.entities.environment.PythonEnvironmentRequirementBlobEntity;
import ai.verta.modeldb.entities.metadata.LabelsMappingEntity;
import ai.verta.modeldb.entities.versioning.BranchEntity;
import ai.verta.modeldb.entities.versioning.CommitEntity;
import ai.verta.modeldb.entities.versioning.InternalFolderElementEntity;
import ai.verta.modeldb.entities.versioning.RepositoryEntity;
import ai.verta.modeldb.entities.versioning.TagsEntity;
import ai.verta.modeldb.entities.versioning.VersioningModeldbEntityMapping;
import com.google.common.base.Joiner;
import com.google.rpc.Code;
import com.google.rpc.Status;
import io.grpc.health.v1.HealthCheckResponse;
import io.grpc.protobuf.StatusProto;
import java.sql.Connection;
import java.sql.DriverManager;
import java.sql.ResultSet;
import java.sql.SQLException;
import java.sql.Statement;
import java.sql.Timestamp;
import java.util.Calendar;
import java.util.EnumSet;
import java.util.List;
import java.util.Map;
import java.util.Properties;
import java.util.concurrent.CompletableFuture;
import java.util.concurrent.ExecutionException;
import liquibase.Contexts;
import liquibase.LabelExpression;
import liquibase.Liquibase;
import liquibase.configuration.GlobalConfiguration;
import liquibase.configuration.LiquibaseConfiguration;
import liquibase.database.Database;
import liquibase.database.DatabaseFactory;
import liquibase.database.jvm.JdbcConnection;
import liquibase.exception.LiquibaseException;
import liquibase.exception.LockException;
import liquibase.lockservice.LockServiceFactory;
import liquibase.resource.FileSystemResourceAccessor;
import org.apache.logging.log4j.LogManager;
import org.apache.logging.log4j.Logger;
import org.hibernate.Session;
import org.hibernate.SessionFactory;
import org.hibernate.boot.Metadata;
import org.hibernate.boot.MetadataSources;
import org.hibernate.boot.registry.StandardServiceRegistry;
import org.hibernate.boot.registry.StandardServiceRegistryBuilder;
import org.hibernate.cfg.Configuration;
import org.hibernate.cfg.Environment;
import org.hibernate.engine.jdbc.connections.spi.ConnectionProvider;
import org.hibernate.query.Query;
import org.hibernate.tool.hbm2ddl.SchemaExport;
import org.hibernate.tool.schema.TargetType;

public class ModelDBHibernateUtil {
  private static final Logger LOGGER = LogManager.getLogger(ModelDBHibernateUtil.class);
  private static StandardServiceRegistry registry;
  private static SessionFactory sessionFactory;
  private static String databaseName;
  private static String rDBDriver;
  private static String rDBUrl;
  public static String rDBDialect;
  private static String configUsername;
  private static String configPassword;
  private static Integer timeout = 4;
  private static Long liquibaseLockThreshold = 0L;
  private static Boolean isReady = false;
  private static Class[] entities = {
    ProjectEntity.class,
    ExperimentEntity.class,
    ExperimentRunEntity.class,
    KeyValueEntity.class,
    ArtifactEntity.class,
    ArtifactPartEntity.class,
    FeatureEntity.class,
    TagsMapping.class,
    ObservationEntity.class,
    JobEntity.class,
    GitSnapshotEntity.class,
    CodeVersionEntity.class,
    DatasetEntity.class,
    DatasetVersionEntity.class,
    RawDatasetVersionInfoEntity.class,
    PathDatasetVersionInfoEntity.class,
    DatasetPartInfoEntity.class,
    QueryDatasetVersionInfoEntity.class,
    QueryParameterEntity.class,
    CommentEntity.class,
    UserCommentEntity.class,
    ArtifactStoreMapping.class,
    AttributeEntity.class,
    LineageEntity.class,
    RepositoryEntity.class,
    CommitEntity.class,
    LabelsMappingEntity.class,
    TagsEntity.class,
    PathDatasetComponentBlobEntity.class,
    S3DatasetComponentBlobEntity.class,
    InternalFolderElementEntity.class,
    EnvironmentBlobEntity.class,
    DockerEnvironmentBlobEntity.class,
    PythonEnvironmentBlobEntity.class,
    PythonEnvironmentRequirementBlobEntity.class,
    EnvironmentCommandLineEntity.class,
    EnvironmentVariablesEntity.class,
    BranchEntity.class,
    HyperparameterElementConfigBlobEntity.class,
    HyperparameterSetConfigBlobEntity.class,
    ConfigBlobEntity.class,
    GitCodeBlobEntity.class,
    NotebookCodeBlobEntity.class,
    BranchEntity.class,
    VersioningModeldbEntityMapping.class,
    HyperparameterElementMappingEntity.class
  };

  private ModelDBHibernateUtil() {}

  public static Connection getConnection() throws SQLException {
    return sessionFactory
        .getSessionFactoryOptions()
        .getServiceRegistry()
        .getService(ConnectionProvider.class)
        .getConnection();
  }

  public static SessionFactory createOrGetSessionFactory() throws ModelDBException {
    if (sessionFactory == null) {
      LOGGER.info("Fetching sessionFactory");
      try {
        App app = App.getInstance();
        Map<String, Object> databasePropMap = app.getDatabasePropMap();

        Map<String, Object> rDBPropMap =
            (Map<String, Object>) databasePropMap.get("RdbConfiguration");

        databaseName = (String) rDBPropMap.get("RdbDatabaseName");
        if (!app.getTraceEnabled()) {
          rDBDriver = (String) rDBPropMap.get("RdbDriver");
        } else {
          rDBDriver = "io.opentracing.contrib.jdbc.TracingDriver";
        }
        rDBUrl = (String) rDBPropMap.get("RdbUrl");
        rDBDialect = (String) rDBPropMap.get("RdbDialect");
        configUsername = (String) rDBPropMap.get("RdbUsername");
        configPassword = (String) rDBPropMap.get("RdbPassword");
        if (databasePropMap.containsKey("timeout")) {
          timeout = (Integer) databasePropMap.get("timeout");
        }
        liquibaseLockThreshold =
            Long.parseLong(databasePropMap.getOrDefault("liquibaseLockThreshold", "60").toString());

        // Change liquibase default table names
        System.getProperties().put("liquibase.databaseChangeLogTableName", "database_change_log");
        System.getProperties()
            .put("liquibase.databaseChangeLogLockTableName", "database_change_log_lock");

        // Hibernate settings equivalent to hibernate.cfg.xml's properties
        Configuration configuration = new Configuration();

        Properties settings = new Properties();

        String connectionString =
            rDBUrl
                + "/"
                + databaseName
                + "?createDatabaseIfNotExist=true&useUnicode=yes&characterEncoding=UTF-8";
        settings.put(Environment.DRIVER, rDBDriver);
        settings.put(Environment.URL, connectionString);
        settings.put(Environment.USER, configUsername);
        settings.put(Environment.PASS, configPassword);
        settings.put(Environment.DIALECT, rDBDialect);
        settings.put(Environment.HBM2DDL_AUTO, "validate");
        settings.put(Environment.SHOW_SQL, "false");
        configuration.setProperties(settings);

        LOGGER.trace("connectionString {}", connectionString);
        // Create registry builder
        StandardServiceRegistryBuilder registryBuilder =
            new StandardServiceRegistryBuilder().applySettings(settings);
        MetadataSources metaDataSrc = new MetadataSources(registryBuilder.build());
        for (Class entity : entities) {
          metaDataSrc.addAnnotatedClass(entity);
        }

        // Check DB is up or not
        boolean dbConnectionStatus =
            checkDBConnection(
                rDBDriver, rDBUrl, databaseName, configUsername, configPassword, timeout);
        if (!dbConnectionStatus) {
          checkDBConnectionInLoop(true);
        }

        releaseLiquibaseLock(metaDataSrc);

        // Run tables liquibase migration
        createTablesLiquibaseMigration(metaDataSrc);

        // Create session factory and validate entity
        sessionFactory = metaDataSrc.buildMetadata().buildSessionFactory();

        // Export schema
        if (ModelDBConstants.EXPORT_SCHEMA) {
          exportSchema(metaDataSrc.buildMetadata());
        }

        // Check if any migration need to be run or not and based on the migration status flag
        runMigration();

        LOGGER.info(ModelDBMessages.READY_STATUS, isReady);
        isReady = true;
        return sessionFactory;
      } catch (Exception e) {
        LOGGER.warn(
            "ModelDBHibernateUtil getSessionFactory() getting error : {}", e.getMessage(), e);
        if (registry != null) {
          StandardServiceRegistryBuilder.destroy(registry);
        }
        throw new ModelDBException(e.getMessage());
      }
    } else {
      return loopBack(sessionFactory);
    }
  }

  public static SessionFactory getSessionFactory() {
    try {
      return createOrGetSessionFactory();
    } catch (Exception e) {
      Status status =
          Status.newBuilder().setCode(Code.INTERNAL_VALUE).setMessage(e.getMessage()).build();
      throw StatusProto.toStatusRuntimeException(status);
    }
  }

  private static SessionFactory loopBack(SessionFactory sessionFactory) {
    try {
      boolean dbConnectionLive =
          checkDBConnection(
              rDBDriver, rDBUrl, databaseName, configUsername, configPassword, timeout);
      if (dbConnectionLive) {
        return sessionFactory;
      }
      // Check DB connection based on the periodic time logic
      checkDBConnectionInLoop(false);
<<<<<<< HEAD
      sessionFactory = resetSessionFactory();
=======
      ModelDBHibernateUtil.sessionFactory = null;
      sessionFactory = createOrGetSessionFactory();
>>>>>>> 7fae4dc1
      LOGGER.debug("ModelDBHibernateUtil getSessionFactory() DB connection got successfully");
      return sessionFactory;
    } catch (Exception ex) {
      LOGGER.warn("ModelDBHibernateUtil loopBack() getting error ", ex);
      Status status =
          Status.newBuilder().setCode(Code.UNAVAILABLE_VALUE).setMessage(ex.getMessage()).build();
      throw StatusProto.toStatusRuntimeException(status);
    }
  }

  public static SessionFactory resetSessionFactory() {
    ModelDBHibernateUtil.sessionFactory = null;
    return getSessionFactory();
  }

  private static void checkDBConnectionInLoop(boolean isStartUpTime) throws InterruptedException {
    int loopBackTime = 5;
    int loopIndex = 0;
    boolean dbConnectionLive = false;
    while (!dbConnectionLive) {
      if (loopIndex < 10 || isStartUpTime) {
        Thread.sleep(loopBackTime);
        LOGGER.debug(
            "ModelDBHibernateUtil getSessionFactory() retrying for DB connection after {} millisecond ",
            loopBackTime);
        loopBackTime = loopBackTime * 2;
        loopIndex = loopIndex + 1;
        dbConnectionLive =
            checkDBConnection(
                rDBDriver, rDBUrl, databaseName, configUsername, configPassword, timeout);
        if (isStartUpTime && loopBackTime >= 2560) {
          loopBackTime = 2560;
        }
      } else {
        Status status =
            Status.newBuilder()
                .setCode(Code.UNAVAILABLE_VALUE)
                .setMessage("DB connection not found after 2560 millisecond")
                .build();
        throw StatusProto.toStatusRuntimeException(status);
      }
    }
  }

  private static void exportSchema(Metadata buildMetadata) {
    String rootPath = System.getProperty(ModelDBConstants.userDir);
    rootPath = rootPath + "\\src\\main\\resources\\liquibase\\hibernate-base-db-schema.sql";
    new SchemaExport()
        .setDelimiter(";")
        .setOutputFile(rootPath)
        .create(EnumSet.of(TargetType.SCRIPT), buildMetadata);
  }

  public static void shutdown() {
    if (registry != null) {
      StandardServiceRegistryBuilder.destroy(registry);
    }
  }

  private static void releaseLiquibaseLock(MetadataSources metaDataSrc)
      throws LiquibaseException, SQLException, InterruptedException {
    // Get database connection
    try (Connection con =
        metaDataSrc.getServiceRegistry().getService(ConnectionProvider.class).getConnection()) {

      boolean existsStatus = tableExists(con, "database_change_log_lock");
      if (!existsStatus) {
        LOGGER.info("Table database_change_log_lock does not exists in DB");
        LOGGER.info("Proceeding with liquibase assuming it has never been run");
        return;
      }

      JdbcConnection jdbcCon = new JdbcConnection(con);

      Statement stmt = jdbcCon.createStatement();

      String sql = "SELECT * FROM database_change_log_lock WHERE ID = 1";
      ResultSet rs = stmt.executeQuery(sql);

      long lastLockAcquireTimestamp = 0L;
      boolean locked = false;
      // Extract data from result set
      while (rs.next()) {
        // Retrieve by column name
        int id = rs.getInt("id");
        locked = rs.getBoolean("locked");
        Timestamp lockGrantedTimeStamp = rs.getTimestamp("lockgranted", Calendar.getInstance());
        String lockedBy = rs.getString("lockedby");

        // Display values
        LOGGER.debug(
            "Id: {}, Locked: {}, LockGrantedTimeStamp: {}, LockedBy: {}",
            id,
            locked,
            lockGrantedTimeStamp,
            lockedBy);

        if (lockGrantedTimeStamp != null) {
          lastLockAcquireTimestamp = lockGrantedTimeStamp.getTime();
        }
        LOGGER.debug("database locked by Liquibase: {}", locked);
      }
      rs.close();
      stmt.close();

      Calendar currentCalender = Calendar.getInstance();
      long currentLockedTimeDiffSecond =
          (currentCalender.getTimeInMillis() - lastLockAcquireTimestamp) / 1000;
      LOGGER.debug(
          "current liquibase locked time difference in second: {}", currentLockedTimeDiffSecond);
      if (lastLockAcquireTimestamp != 0 && currentLockedTimeDiffSecond > liquibaseLockThreshold) {
        // Initialize Liquibase and run the update
        Database database =
            DatabaseFactory.getInstance().findCorrectDatabaseImplementation(jdbcCon);
        LockServiceFactory.getInstance().getLockService(database).forceReleaseLock();
        locked = false;
        LOGGER.debug("Release database lock executing query from backend");
      }

      if (locked) {
        Thread.sleep(liquibaseLockThreshold * 1000); // liquibaseLockThreshold = second
        releaseLiquibaseLock(metaDataSrc);
      }
    } catch (InterruptedException e) {
      LOGGER.error(e.getMessage(), e);
      throw e;
    }
  }

  private static void createTablesLiquibaseMigration(MetadataSources metaDataSrc)
      throws LiquibaseException, SQLException, InterruptedException {
    // Get database connection
    try (Connection con =
        metaDataSrc.getServiceRegistry().getService(ConnectionProvider.class).getConnection()) {
      JdbcConnection jdbcCon = new JdbcConnection(con);

      // Overwrite default liquibase table names by custom
      GlobalConfiguration liquibaseConfiguration =
          LiquibaseConfiguration.getInstance().getConfiguration(GlobalConfiguration.class);
      liquibaseConfiguration.setDatabaseChangeLogLockWaitTime(1L);

      // Initialize Liquibase and run the update
      Database database = DatabaseFactory.getInstance().findCorrectDatabaseImplementation(jdbcCon);
      String rootPath = System.getProperty(ModelDBConstants.userDir);
      rootPath = rootPath + "\\src\\main\\resources\\liquibase\\db-changelog-1.0.xml";
      Liquibase liquibase = new Liquibase(rootPath, new FileSystemResourceAccessor(), database);

      boolean liquibaseExecuted = false;
      while (!liquibaseExecuted) {
        try {
          liquibase.update(new Contexts(), new LabelExpression());
          liquibaseExecuted = true;
        } catch (LockException ex) {
          LOGGER.warn(
              "ModelDBHibernateUtil createTablesLiquibaseMigration() getting LockException ", ex);
          releaseLiquibaseLock(metaDataSrc);
        }
      }
    }
  }

  public static boolean checkDBConnection() {
    return checkDBConnection(
        rDBDriver, rDBUrl, databaseName, configUsername, configPassword, timeout);
  }

  private static boolean checkDBConnection(
      String rDBDriver,
      String rDBUrl,
      String databaseName,
      String configUsername,
      String configPassword,
      Integer timeout) {
    String connectionString =
        rDBUrl
            + "/"
            + databaseName
            + "?createDatabaseIfNotExist=true&useUnicode=yes&characterEncoding=UTF-8";

    try {
      Class.forName(rDBDriver);
    } catch (ClassNotFoundException e) {
      LOGGER.warn("ModelDBHibernateUtil checkDBConnection() got error ", e);
      return false;
    }
    try (Connection con =
        DriverManager.getConnection(connectionString, configUsername, configPassword)) {

      return con.isValid(timeout);
    } catch (Exception ex) {
      LOGGER.warn("ModelDBHibernateUtil checkDBConnection() got error ", ex);
      return false;
    }
  }

  public static boolean ping() {
    try (Session session = sessionFactory.openSession()) {
      final boolean[] valid = {false};
      session.doWork(
          connection -> {
            if (connection.isValid(timeout)) {
              valid[0] = true;
            }
          });

      return valid[0];
    }
  }

  public static HealthCheckResponse.ServingStatus checkReady() {
    if (isReady && ping()) {
      return HealthCheckResponse.ServingStatus.SERVING;
    }
    return HealthCheckResponse.ServingStatus.NOT_SERVING;
  }

  public static HealthCheckResponse.ServingStatus checkLive() {
    return HealthCheckResponse.ServingStatus.SERVING;
  }

  public static boolean tableExists(Connection conn, String tableName) throws SQLException {
    boolean tExists = false;
    try (ResultSet rs = conn.getMetaData().getTables(null, null, tableName, null)) {
      while (rs.next()) {
        String tName = rs.getString("TABLE_NAME");
        if (tName != null && tName.equals(tableName)) {
          tExists = true;
          break;
        }
      }
    }
    return tExists;
  }

  public static void checkIfEntityAlreadyExists(
      Session session,
      String shortName,
      String command,
      String entityName,
      String fieldName,
      String name,
      String workspaceColumnName,
      String workspaceId,
      WorkspaceType workspaceType,
      Logger logger) {
    Query query =
        getWorkspaceEntityQuery(
            session,
            shortName,
            command,
            fieldName,
            name,
            workspaceColumnName,
            workspaceId,
            workspaceType,
            true,
            null);
    Long count = (Long) query.uniqueResult();

    if (count > 0) {
      // Throw error if it is an insert request and project with same name already exists
      logger.warn(entityName + " with name {} already exists", name);
      Status status =
          Status.newBuilder()
              .setCode(Code.ALREADY_EXISTS_VALUE)
              .setMessage(entityName + " already exists in database")
              .build();
      throw StatusProto.toStatusRuntimeException(status);
    }
  }

  public static Query getWorkspaceEntityQuery(
      Session session,
      String shortName,
      String command,
      String fieldName,
      String name,
      String workspaceColumnName,
      String workspaceId,
      WorkspaceType workspaceType,
      boolean shouldSetName,
      List<String> ordering) {
    StringBuilder stringQueryBuilder = new StringBuilder(command);
    stringQueryBuilder
        .append(" AND ")
        .append(shortName)
        .append(".")
        .append(ModelDBConstants.DELETED)
        .append(" = false ");
    if (workspaceId != null && !workspaceId.isEmpty()) {
      if (shouldSetName) {
        stringQueryBuilder.append(" AND ");
      }
      stringQueryBuilder
          .append(shortName)
          .append(".")
          .append(workspaceColumnName)
          .append(" =: ")
          .append(workspaceColumnName)
          .append(" AND ")
          .append(shortName)
          .append(".")
          .append(ModelDBConstants.WORKSPACE_TYPE)
          .append(" =: ")
          .append(ModelDBConstants.WORKSPACE_TYPE);
    }

    if (ordering != null && !ordering.isEmpty()) {
      stringQueryBuilder.append(" order by ");
      Joiner joiner = Joiner.on(",");
      stringQueryBuilder.append(joiner.join(ordering));
    }
    Query query = session.createQuery(stringQueryBuilder.toString());
    if (shouldSetName) {
      query.setParameter(fieldName, name);
    }
    if (workspaceId != null && !workspaceId.isEmpty()) {
      query.setParameter(workspaceColumnName, workspaceId);
      query.setParameter(ModelDBConstants.WORKSPACE_TYPE, workspaceType.getNumber());
    }
    return query;
  }

  /**
   * If you want to define new migration then add new if check for your migration in `if (migration)
   * {` condition.
   */
  @SuppressWarnings("unchecked")
  private static void runMigration() {
    App app = App.getInstance();
    Map<String, Boolean> migrationTypeMap =
        (Map<String, Boolean>) app.getPropertiesMap().get(ModelDBConstants.MIGRATION);
    if (migrationTypeMap != null && migrationTypeMap.size() > 0) {
      new Thread(
              () -> {
                isBackgroundUtilsCall = true;
                int index = 0;
                try {
                  CompletableFuture<Boolean>[] completableFutures =
                      new CompletableFuture[migrationTypeMap.size()];
                  for (String migrationName : migrationTypeMap.keySet()) {
                    Boolean migration = migrationTypeMap.get(migrationName);
                    if (migration) {
                      if (migrationName.equals(
                          ModelDBConstants.SUB_ENTITIES_OWNERS_RBAC_MIGRATION)) {
                        // Manually migration for populate RoleBinding of experiment, experimentRun
                        // &
                        // datasetVersion owner
                        CompletableFuture<Boolean> futureTask =
                            CompletableFuture.supplyAsync(
                                () -> {
                                  OwnerRoleBindingUtils.execute();
                                  return true;
                                });
                        completableFutures[index] = futureTask;
                        index = index + 1;
                      }
                      if (migrationName.equals(
                          ModelDBConstants.SUB_ENTITIES_REPOSITORY_OWNERS_RBAC_MIGRATION)) {
                        // Manual migration for populate RoleBinding of repository
                        CompletableFuture<Boolean> futureTask =
                            CompletableFuture.supplyAsync(
                                () -> {
                                  OwnerRoleBindingRepositoryUtils.execute();
                                  return true;
                                });
                        completableFutures[index] = futureTask;
                        index = index + 1;
                      } // add else if here for the new migration type
                    }
                  }
                  if (index > 0) {
                    CompletableFuture<Void> combinedFuture =
                        CompletableFuture.allOf(completableFutures);
                    combinedFuture.get();
                    LOGGER.warn("Finished all the future tasks");
                  }
                } catch (InterruptedException | ExecutionException e) {
                  LOGGER.warn(
                      "ModelDBHibernateUtil runMigration() getting error : {}", e.getMessage(), e);
                }
                isBackgroundUtilsCall = false;
              })
          .start();
    }
  }
}<|MERGE_RESOLUTION|>--- conflicted
+++ resolved
@@ -290,12 +290,7 @@
       }
       // Check DB connection based on the periodic time logic
       checkDBConnectionInLoop(false);
-<<<<<<< HEAD
       sessionFactory = resetSessionFactory();
-=======
-      ModelDBHibernateUtil.sessionFactory = null;
-      sessionFactory = createOrGetSessionFactory();
->>>>>>> 7fae4dc1
       LOGGER.debug("ModelDBHibernateUtil getSessionFactory() DB connection got successfully");
       return sessionFactory;
     } catch (Exception ex) {
