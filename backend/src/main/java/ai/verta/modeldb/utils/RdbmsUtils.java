--- conflicted
+++ resolved
@@ -2172,12 +2172,8 @@
       Object value,
       Map<String, Object> parametersMap) {
     @SuppressWarnings("squid:S2245")
-<<<<<<< HEAD
     long timestamp =
         (long) index0 + (long) new Random(System.nanoTime()).nextInt(Integer.MAX_VALUE);
-=======
-    long timestamp = index0 + new Random(System.nanoTime()).nextInt(Integer.MAX_VALUE);
->>>>>>> d7fee489
     String key;
     switch (operator.ordinal()) {
       case OperatorEnum.Operator.GT_VALUE:
