package ai.verta.modeldb.utils;

import ai.verta.common.*;
import ai.verta.common.OperatorEnum.Operator;
import ai.verta.modeldb.CodeVersion;
import ai.verta.modeldb.Comment;
import ai.verta.modeldb.Dataset;
import ai.verta.modeldb.DatasetPartInfo;
import ai.verta.modeldb.DatasetVersion;
import ai.verta.modeldb.EntityComment;
import ai.verta.modeldb.Experiment;
import ai.verta.modeldb.ExperimentRun;
import ai.verta.modeldb.Feature;
import ai.verta.modeldb.GitSnapshot;
import ai.verta.modeldb.Job;
import ai.verta.modeldb.Location;
import ai.verta.modeldb.ModelDBConstants;
import ai.verta.modeldb.Observation;
import ai.verta.modeldb.PathDatasetVersionInfo;
import ai.verta.modeldb.Project;
import ai.verta.modeldb.QueryDatasetVersionInfo;
import ai.verta.modeldb.QueryParameter;
import ai.verta.modeldb.RawDatasetVersionInfo;
import ai.verta.modeldb.VersioningEntry;
import ai.verta.modeldb.authservice.RoleService;
import ai.verta.modeldb.common.authservice.AuthService;
import ai.verta.modeldb.common.dto.UserInfoPaginationDTO;
import ai.verta.modeldb.entities.ArtifactEntity;
import ai.verta.modeldb.entities.AttributeEntity;
import ai.verta.modeldb.entities.CodeVersionEntity;
import ai.verta.modeldb.entities.CommentEntity;
import ai.verta.modeldb.entities.DatasetEntity;
import ai.verta.modeldb.entities.DatasetPartInfoEntity;
import ai.verta.modeldb.entities.DatasetVersionEntity;
import ai.verta.modeldb.entities.ExperimentEntity;
import ai.verta.modeldb.entities.ExperimentRunEntity;
import ai.verta.modeldb.entities.FeatureEntity;
import ai.verta.modeldb.entities.GitSnapshotEntity;
import ai.verta.modeldb.entities.JobEntity;
import ai.verta.modeldb.entities.KeyValueEntity;
import ai.verta.modeldb.entities.ObservationEntity;
import ai.verta.modeldb.entities.PathDatasetVersionInfoEntity;
import ai.verta.modeldb.entities.ProjectEntity;
import ai.verta.modeldb.entities.QueryDatasetVersionInfoEntity;
import ai.verta.modeldb.entities.QueryParameterEntity;
import ai.verta.modeldb.entities.RawDatasetVersionInfoEntity;
import ai.verta.modeldb.entities.TagsMapping;
import ai.verta.modeldb.entities.UserCommentEntity;
import ai.verta.modeldb.entities.config.ConfigBlobEntity;
import ai.verta.modeldb.entities.config.HyperparameterElementMappingEntity;
import ai.verta.modeldb.entities.metadata.LabelsMappingEntity;
import ai.verta.modeldb.entities.versioning.VersioningModeldbEntityMapping;
import ai.verta.modeldb.exceptions.ModelDBException;
import ai.verta.modeldb.metadata.IDTypeEnum;
import ai.verta.modeldb.versioning.Blob;
import ai.verta.modeldb.versioning.BlobExpanded;
import ai.verta.uac.GetResourcesResponseItem;
import ai.verta.uac.ResourceVisibility;
import ai.verta.uac.UserInfo;
import ai.verta.uac.Workspace;
import com.google.protobuf.InvalidProtocolBufferException;
import com.google.protobuf.ListValue;
import com.google.protobuf.Value;
import com.google.protobuf.Value.KindCase;
import com.google.rpc.Code;
import com.google.rpc.Status;
import io.grpc.protobuf.StatusProto;
import java.math.BigInteger;
import java.util.ArrayList;
import java.util.Calendar;
import java.util.Collections;
import java.util.HashMap;
import java.util.HashSet;
import java.util.List;
import java.util.Map;
import java.util.Set;
import java.util.regex.Pattern;
import java.util.stream.Collectors;
import javax.persistence.criteria.CriteriaBuilder;
import javax.persistence.criteria.CriteriaBuilder.Trimspec;
import javax.persistence.criteria.CriteriaQuery;
import javax.persistence.criteria.Expression;
import javax.persistence.criteria.Join;
import javax.persistence.criteria.JoinType;
import javax.persistence.criteria.Order;
import javax.persistence.criteria.Path;
import javax.persistence.criteria.Predicate;
import javax.persistence.criteria.Root;
import javax.persistence.criteria.Subquery;
import org.apache.logging.log4j.LogManager;
import org.apache.logging.log4j.Logger;
import org.hibernate.Session;
import org.hibernate.query.Query;

public class RdbmsUtils {

  private RdbmsUtils() {}

  private static final Logger LOGGER = LogManager.getLogger(RdbmsUtils.class);
  private static final String MAX_EPOCH_NUMBER_SQL_1 =
      "select max(o.epoch_number) From (select keyvaluemapping_id, epoch_number from observation where experiment_run_id ='";
  private static final String MAX_EPOCH_NUMBER_SQL_2 =
      "' and entity_name = 'ExperimentRunEntity') o, (select id from keyvalue where kv_key ='";
  private static final String MAX_EPOCH_NUMBER_SQL_3 =
      "' and  entity_name IS NULL) k where o.keyvaluemapping_id = k.id ";

  public static JobEntity generateJobEntity(Job job) throws InvalidProtocolBufferException {
    return new JobEntity(job);
  }

  public static ProjectEntity generateProjectEntity(Project project)
      throws InvalidProtocolBufferException {
    return new ProjectEntity(project);
  }

  // TODO: delete as it seems unused
  public static List<Project> convertProjectsFromProjectEntityList(
      RoleService roleService, AuthService authService, List<ProjectEntity> projectEntityList)
      throws InvalidProtocolBufferException {
    List<Project> projects = new ArrayList<>();
    if (projectEntityList != null) {
      for (ProjectEntity projectEntity : projectEntityList) {
        projects.add(projectEntity.getProtoObject(roleService, authService));
      }
    }
    return projects;
  }

  public static ExperimentEntity generateExperimentEntity(Experiment experiment)
      throws InvalidProtocolBufferException {
    return new ExperimentEntity(experiment);
  }

  public static List<Experiment> convertExperimentsFromExperimentEntityList(
      List<ExperimentEntity> experimentEntityList) throws InvalidProtocolBufferException {
    List<Experiment> experiments = new ArrayList<>();
    if (experimentEntityList != null) {
      for (ExperimentEntity experimentEntity : experimentEntityList) {
        experiments.add(experimentEntity.getProtoObject());
      }
    }
    return experiments;
  }

  public static List<ExperimentRun> convertExperimentRunsFromExperimentRunEntityList(
      List<ExperimentRunEntity> experimentRunEntityList) throws InvalidProtocolBufferException {
    List<ExperimentRun> experimentRuns = new ArrayList<>();
    if (experimentRunEntityList != null) {
      for (ExperimentRunEntity experimentRunEntity : experimentRunEntityList) {
        experimentRuns.add(experimentRunEntity.getProtoObject());
      }
    }
    return experimentRuns;
  }

  public static ExperimentRunEntity generateExperimentRunEntity(ExperimentRun experimentRun)
      throws InvalidProtocolBufferException {
    return new ExperimentRunEntity(experimentRun);
  }

  public static AttributeEntity generateAttributeEntity(
      Object entity, String fieldType, KeyValue attribute) throws InvalidProtocolBufferException {
    return new AttributeEntity(entity, fieldType, attribute);
  }

  public static List<AttributeEntity> convertAttributesFromAttributeEntityList(
      Object entity, String fieldType, List<KeyValue> attributes)
      throws InvalidProtocolBufferException {
    List<AttributeEntity> attributeList = new ArrayList<>();
    if (attributes != null) {
      for (KeyValue attribute : attributes) {
        AttributeEntity attributeEntity = generateAttributeEntity(entity, fieldType, attribute);
        attributeList.add(attributeEntity);
      }
    }
    return attributeList;
  }

  public static List<KeyValue> convertAttributeEntityListFromAttributes(
      List<AttributeEntity> attributeEntityList) throws InvalidProtocolBufferException {

    LOGGER.trace("Converting AttributeEntityListFromAttributes ");
    List<KeyValue> attributeList = new ArrayList<>();
    if (attributeEntityList != null) {
      for (AttributeEntity attribute : attributeEntityList) {
        attributeList.add(attribute.getProtoObj());
      }
    }
    LOGGER.trace("Converted AttributeEntityListFromAttributes ");
    return attributeList;
  }

  public static KeyValueEntity generateKeyValueEntity(
      Object entity, String fieldType, KeyValue keyValue) throws InvalidProtocolBufferException {
    return new KeyValueEntity(entity, fieldType, keyValue);
  }

  public static List<KeyValueEntity> convertKeyValuesFromKeyValueEntityList(
      Object entity, String fieldType, List<KeyValue> keyValueList)
      throws InvalidProtocolBufferException {
    List<KeyValueEntity> attributeList = new ArrayList<>();
    if (keyValueList != null) {
      for (KeyValue keyValue : keyValueList) {
        KeyValueEntity keyValueEntity = generateKeyValueEntity(entity, fieldType, keyValue);
        attributeList.add(keyValueEntity);
      }
    }
    return attributeList;
  }

  public static List<KeyValue> convertKeyValueEntityListFromKeyValues(
      List<KeyValueEntity> keyValueEntityList) throws InvalidProtocolBufferException {

    LOGGER.trace("Converting KeyValueEntityListFromKeyValues ");
    List<KeyValue> attributeList = new ArrayList<>();
    if (keyValueEntityList != null) {
      for (KeyValueEntity keyValue : keyValueEntityList) {
        attributeList.add(keyValue.getProtoKeyValue());
      }
    }
    LOGGER.trace("Converted KeyValueEntityListFromKeyValues ");
    return attributeList;
  }

  public static ArtifactEntity generateArtifactEntity(
      Object entity, String fieldType, Artifact artifact) {
    return new ArtifactEntity(entity, fieldType, artifact);
  }

  public static List<ArtifactEntity> convertArtifactsFromArtifactEntityList(
      Object entity, String fieldType, List<Artifact> artifactList) {
    List<ArtifactEntity> artifactEntityList = new ArrayList<>();
    if (artifactList != null) {
      return artifactList.stream()
          .map(artifact -> generateArtifactEntity(entity, fieldType, artifact))
          .collect(Collectors.toList());
    }
    return artifactEntityList;
  }

  public static List<Artifact> convertArtifactEntityListFromArtifacts(
      List<ArtifactEntity> artifactEntityList) {
    if (artifactEntityList != null) {
      return artifactEntityList.stream()
          .map(ArtifactEntity::getProtoObject)
          .collect(Collectors.toList());
    }
    return Collections.emptyList();
  }

  public static ObservationEntity generateObservationEntity(
      Session session,
      Object entity,
      String fieldType,
      Observation observation,
      String entity_name,
      String entity_id)
      throws InvalidProtocolBufferException {
    if (session == null // request came from creating the entire ExperimentRun
        || observation.hasEpochNumber()) {
      if (observation.getEpochNumber().getKindCase() != KindCase.NUMBER_VALUE) {
        String invalidEpochMessage =
            "Observations can only have numeric epoch_number, condition not met in " + observation;
        LOGGER.info(invalidEpochMessage);
        Status invalidEpoch =
            Status.newBuilder()
                .setCode(Code.INVALID_ARGUMENT_VALUE)
                .setMessage(invalidEpochMessage)
                .build();
        throw StatusProto.toStatusRuntimeException(invalidEpoch);
      }
      return new ObservationEntity(entity, fieldType, observation);
    } else {
      if (entity_name.equalsIgnoreCase("ExperimentRunEntity") && observation.hasAttribute()) {
        String MAX_EPOCH_NUMBER_SQL =
            MAX_EPOCH_NUMBER_SQL_1
                + entity_id
                + MAX_EPOCH_NUMBER_SQL_2
                + observation.getAttribute().getKey()
                + MAX_EPOCH_NUMBER_SQL_3;
        Query sqlQuery = session.createSQLQuery(MAX_EPOCH_NUMBER_SQL);
        BigInteger maxEpochNumber = (BigInteger) sqlQuery.uniqueResult();
        Long newEpochValue = maxEpochNumber == null ? 0L : maxEpochNumber.longValue() + 1;

        Observation new_observation =
            Observation.newBuilder(observation)
                .setEpochNumber(Value.newBuilder().setNumberValue(newEpochValue))
                .build();
        return new ObservationEntity(entity, fieldType, new_observation);
      } else {
        String unimplementedErrorMessage =
            "Observations not supported for non ExperimentRun entities, found "
                + entity_name
                + " in "
                + observation;
        LOGGER.warn(unimplementedErrorMessage);
        Status unimplementedError =
            Status.newBuilder()
                .setCode(Code.UNIMPLEMENTED_VALUE)
                .setMessage(unimplementedErrorMessage)
                .build();
        throw StatusProto.toStatusRuntimeException(unimplementedError);
      }
    }
  }

  public static List<ObservationEntity> convertObservationsFromObservationEntityList(
      Session session,
      Object entity,
      String fieldType,
      List<Observation> observationList,
      String entity_name,
      String entity_id)
      throws InvalidProtocolBufferException {
    LOGGER.trace("Converting ObservationsFromObservationEntityList");
    LOGGER.trace("fieldType {}", fieldType);
    List<ObservationEntity> observationEntityList = new ArrayList<>();
    if (observationList != null) {
      LOGGER.trace("observationList size {}", observationList.size());
      for (Observation observation : observationList) {
        ObservationEntity observationEntity =
            generateObservationEntity(
                session, entity, fieldType, observation, entity_name, entity_id);
        observationEntityList.add(observationEntity);
      }
    }
    LOGGER.trace("observationList size 0");
    LOGGER.trace("Converted ObservationsFromObservationEntityList");
    return observationEntityList;
  }

  public static List<Observation> convertObservationEntityListFromObservations(
      List<ObservationEntity> observationEntityList) throws InvalidProtocolBufferException {
    List<Observation> observationList = new ArrayList<>();
    LOGGER.trace("Converting ObservationEntityListFromObservations");
    if (observationEntityList != null) {
      for (ObservationEntity observation : observationEntityList) {
        observationList.add(observation.getProtoObject());
      }
    }
    LOGGER.trace("Converted ObservationEntityListFromObservations");
    return observationList;
  }

  public static List<TagsMapping> convertTagListFromTagMappingList(
      Object entity, List<String> tagsList) {
    List<TagsMapping> tagsMappings = new ArrayList<>();
    if (tagsList != null) {
      for (String tag : tagsList) {
        TagsMapping tagsMapping = new TagsMapping(entity, tag);
        tagsMappings.add(tagsMapping);
      }
    }
    return tagsMappings;
  }

  public static List<String> convertTagsMappingListFromTagList(List<TagsMapping> tagsMappings) {
    if (tagsMappings != null) {
      return tagsMappings.stream().map(TagsMapping::getTag).sorted().collect(Collectors.toList());
    }
    return Collections.emptyList();
  }

  public static List<FeatureEntity> convertFeatureListFromFeatureMappingList(
      Object entity, List<Feature> features) {
    List<FeatureEntity> featureEntities = new ArrayList<>();
    if (features != null) {
      for (Feature feature : features) {
        FeatureEntity featureEntity = new FeatureEntity(entity, feature);
        featureEntities.add(featureEntity);
      }
    }
    return featureEntities;
  }

  public static List<Feature> convertFeatureEntityListFromFeatureList(
      List<FeatureEntity> featureEntities) {
    if (featureEntities != null) {
      return featureEntities.stream()
          .map(FeatureEntity::getProtoObject)
          .collect(Collectors.toList());
    }
    return Collections.emptyList();
  }

  public static DatasetEntity generateDatasetEntity(Dataset dataset)
      throws InvalidProtocolBufferException {
    return new DatasetEntity(dataset);
  }

  public static List<Dataset> convertDatasetsFromDatasetEntityList(
      RoleService roleService, List<DatasetEntity> datasetEntityList)
      throws InvalidProtocolBufferException {
    List<Dataset> datasets = new ArrayList<>();
    if (datasetEntityList != null) {
      for (DatasetEntity datasetEntity : datasetEntityList) {
        datasets.add(datasetEntity.getProtoObject(roleService));
      }
    }
    return datasets;
  }

  public static CodeVersionEntity generateCodeVersionEntity(
      String fieldType, CodeVersion codeVersion) {
    return new CodeVersionEntity(fieldType, codeVersion);
  }

  public static GitSnapshotEntity generateGitSnapshotEntity(
      String fieldType, GitSnapshot gitSnapshot) {
    return new GitSnapshotEntity(fieldType, gitSnapshot);
  }

  public static DatasetVersionEntity generateDatasetVersionEntity(DatasetVersion datasetVersion)
      throws InvalidProtocolBufferException {
    return new DatasetVersionEntity(datasetVersion);
  }

  public static List<DatasetVersion> convertDatasetVersionsFromDatasetVersionEntityList(
      List<DatasetVersionEntity> datasetVersionEntityList) throws InvalidProtocolBufferException {
    List<DatasetVersion> datasetVersions = new ArrayList<>();
    if (datasetVersionEntityList != null) {
      for (DatasetVersionEntity datasetVersionEntity : datasetVersionEntityList) {
        datasetVersions.add(datasetVersionEntity.getProtoObject());
      }
    }
    return datasetVersions;
  }

  public static RawDatasetVersionInfoEntity generateRawDatasetVersionInfoEntity(
      String fieldType, RawDatasetVersionInfo rawDatasetVersionInfo) {
    return new RawDatasetVersionInfoEntity(fieldType, rawDatasetVersionInfo);
  }

  public static PathDatasetVersionInfoEntity generatePathDatasetVersionInfoEntity(
      String fieldType, PathDatasetVersionInfo pathDatasetVersionInfo) {
    return new PathDatasetVersionInfoEntity(fieldType, pathDatasetVersionInfo);
  }

  public static QueryDatasetVersionInfoEntity generateQueryDatasetVersionInfoEntity(
      String fieldType, QueryDatasetVersionInfo queryDatasetVersionInfo)
      throws InvalidProtocolBufferException {
    return new QueryDatasetVersionInfoEntity(fieldType, queryDatasetVersionInfo);
  }

  public static DatasetPartInfoEntity generateDatasetPartInfoEntity(
      Object entity, String fieldType, DatasetPartInfo datasetPartInfo) {
    return new DatasetPartInfoEntity(entity, fieldType, datasetPartInfo);
  }

  public static List<DatasetPartInfo> convertDatasetPartInfoEntityListFromDatasetPartInfos(
      List<DatasetPartInfoEntity> datasetPartInfoEntityList) {
    List<DatasetPartInfo> datasetPartInfos = new ArrayList<>();
    if (datasetPartInfoEntityList != null) {
      return datasetPartInfoEntityList.stream()
          .map(DatasetPartInfoEntity::getProtoObject)
          .collect(Collectors.toList());
    }
    return datasetPartInfos;
  }

  public static List<DatasetPartInfoEntity> convertDatasetPartInfosFromDatasetPartInfoEntityList(
      Object entity, String fieldType, List<DatasetPartInfo> datasetPartInfoList) {
    List<DatasetPartInfoEntity> datasetPartInfoEntityList = new ArrayList<>();
    if (datasetPartInfoList != null) {
      return datasetPartInfoList.stream()
          .map(datasetPartInfo -> generateDatasetPartInfoEntity(entity, fieldType, datasetPartInfo))
          .collect(Collectors.toList());
    }
    return datasetPartInfoEntityList;
  }

  public static QueryParameterEntity generateQueryParameterEntity(
      Object entity, String fieldType, QueryParameter queryParameter)
      throws InvalidProtocolBufferException {
    return new QueryParameterEntity(entity, fieldType, queryParameter);
  }

  public static List<QueryParameterEntity> convertQueryParametersFromQueryParameterEntityList(
      Object entity, String fieldType, List<QueryParameter> queryParameterList)
      throws InvalidProtocolBufferException {
    List<QueryParameterEntity> queryParameterEntityList = new ArrayList<>();
    if (queryParameterList != null) {
      for (QueryParameter keyValue : queryParameterList) {
        QueryParameterEntity keyValueEntity =
            generateQueryParameterEntity(entity, fieldType, keyValue);
        queryParameterEntityList.add(keyValueEntity);
      }
    }
    return queryParameterEntityList;
  }

  public static List<QueryParameter> convertQueryParameterEntityListFromQueryParameters(
      List<QueryParameterEntity> queryParameterEntityList) throws InvalidProtocolBufferException {
    List<QueryParameter> queryParameterList = new ArrayList<>();
    if (queryParameterEntityList != null) {
      for (QueryParameterEntity queryParameterEntity : queryParameterEntityList) {
        queryParameterList.add(queryParameterEntity.getProtoObject());
      }
    }
    return queryParameterList;
  }

  public static List<UserCommentEntity> convertUserCommentsFromUserCommentEntityList(
      Object entity, List<Comment> userComments) {
    List<UserCommentEntity> userCommentEntityList = new ArrayList<>();
    if (userComments != null) {
      return userComments.stream()
          .map(comment -> new UserCommentEntity(entity, comment))
          .collect(Collectors.toList());
    }
    return userCommentEntityList;
  }

  public static List<Comment> convertUserCommentListFromUserComments(
      List<UserCommentEntity> userCommentEntityList) {
    List<Comment> commentList = new ArrayList<>();
    if (userCommentEntityList != null) {
      return userCommentEntityList.stream()
          .map(UserCommentEntity::getProtoObject)
          .collect(Collectors.toList());
    }
    return commentList;
  }

  public static CommentEntity generateCommentEntity(EntityComment entityComment) {
    return new CommentEntity(entityComment);
  }

  /**
   * Return List of entity data and total count base on the given parameters
   *
   * @param session : hibernate session
   * @param entityName : entity name like ProjectEntity, DatasetEntity etc. Here we used the
   *     hibernate so this entity name is the same name of java class name
   * @param projectionFields : list of string which contains the selected field names
   * @param whereClauseParam : where clause parameter map contains key="entity field name",
   *     value="object[2] where position-1 = operator like EQ,IN etc. position-2 = entity field
   *     values"
   * @param pageNumber : page number for pagination
   * @param pageLimit : page limit for pagination
   * @param order : sort order for sorted list
   * @param sortBy : sort key for sorted list (default sortKey=DATE_UPDATED)
   * @param isNeedTotalCount : if service need the total count for pagination then
   *     'isNeedTotalCount' = true
   * @return {@link Map} : return Map where key=ModelDBConstants.DATA_LIST &
   *     ModelDBConstants.TOTAL_COUNT AND value=list of entity (ex: List<ProjectEntity>),
   *     total_count(Long)
   */
  public static Map<String, Object> findListWithPagination(
      Session session,
      String entityName,
      List<String> projectionFields,
      Map<String, Object[]> whereClauseParam,
      Integer pageNumber,
      Integer pageLimit,
      Boolean order,
      String sortBy,
      Boolean isNeedTotalCount) {
    String alias = "entity";
    StringBuilder finalQueryBuilder = new StringBuilder();
    StringBuilder countQueryBuilder =
        new StringBuilder("SELECT COUNT (")
            .append(alias)
            .append(".")
            .append(ModelDBConstants.ID)
            .append(") ");

    if (projectionFields != null && !projectionFields.isEmpty()) {
      finalQueryBuilder.append("SELECT ");
      int index = 1;
      for (String selectedField : projectionFields) {
        finalQueryBuilder.append(alias).append(".");
        finalQueryBuilder.append(selectedField);
        if (index < projectionFields.size()) {
          finalQueryBuilder.append(", ");
          index++;
        }
      }
      finalQueryBuilder.append(" ");
    }

    finalQueryBuilder.append("FROM ").append(entityName).append(" ").append(alias).append(" ");
    countQueryBuilder.append("FROM ").append(entityName).append(" ").append(alias).append(" ");

    if (whereClauseParam != null && whereClauseParam.size() > 0) {
      finalQueryBuilder.append(" WHERE ");
      countQueryBuilder.append(" WHERE ");
      int index = 1;
      for (Map.Entry<String, Object[]> entityFieldEntry : whereClauseParam.entrySet()) {
        Object[] operatorWithValueArr = entityFieldEntry.getValue();
        finalQueryBuilder.append(" ").append(alias).append(".").append(entityFieldEntry.getKey());
        countQueryBuilder.append(" ").append(alias).append(".").append(entityFieldEntry.getKey());
        finalQueryBuilder
            .append(" ")
            .append(operatorWithValueArr[0])
            .append(" :")
            .append(entityFieldEntry.getKey());
        countQueryBuilder
            .append(" ")
            .append(operatorWithValueArr[0])
            .append(" :")
            .append(entityFieldEntry.getKey());

        if (index < whereClauseParam.size()) {
          finalQueryBuilder.append(" AND ");
          countQueryBuilder.append(" AND ");
          index++;
        }
      }
    }

    finalQueryBuilder
        .append(" AND ")
        .append(alias)
        .append(".")
        .append(ModelDBConstants.DELETED)
        .append(" = false ");
    countQueryBuilder
        .append(" AND ")
        .append(alias)
        .append(".")
        .append(ModelDBConstants.DELETED)
        .append(" = false ");

    sortBy = (sortBy == null || sortBy.isEmpty()) ? ModelDBConstants.DATE_UPDATED : sortBy;

    if (order) {
      finalQueryBuilder
          .append(" ORDER BY ")
          .append(alias)
          .append(".")
          .append(sortBy)
          .append(" ")
          .append(ModelDBConstants.ORDER_ASC);
    } else {
      finalQueryBuilder
          .append(" ORDER BY ")
          .append(alias)
          .append(".")
          .append(sortBy)
          .append(" ")
          .append(ModelDBConstants.ORDER_DESC);
    }

    Query query = session.createQuery(finalQueryBuilder.toString());
    if (pageNumber != null && pageLimit != null && pageNumber != 0 && pageLimit != 0) {
      // Calculate number of documents to skip
      int skips = pageLimit * (pageNumber - 1);
      query.setFirstResult(skips);
      query.setMaxResults(pageLimit);
    }

    if (whereClauseParam != null && whereClauseParam.size() > 0) {
      for (Map.Entry<String, Object[]> entityFieldEntry : whereClauseParam.entrySet()) {
        Object[] operatorWithValueArr = entityFieldEntry.getValue();
        if (operatorWithValueArr[1] instanceof List) {
          List<?> objectList = (List<?>) operatorWithValueArr[1];
          query.setParameterList(entityFieldEntry.getKey(), objectList);
        } else {
          query.setParameter(entityFieldEntry.getKey(), operatorWithValueArr[1]);
        }
      }
    }

    List entityList = query.list();

    Map<String, Object> dataWithCountMap = new HashMap<>();
    dataWithCountMap.put(ModelDBConstants.DATA_LIST, entityList);

    if (isNeedTotalCount) {
      Query countQuery = session.createQuery(countQueryBuilder.toString());
      if (whereClauseParam != null && whereClauseParam.size() > 0) {
        for (Map.Entry<String, Object[]> entityFieldEntry : whereClauseParam.entrySet()) {
          Object[] operatorWithValueArr = entityFieldEntry.getValue();
          if (operatorWithValueArr[1] instanceof List) {
            List<?> objectList = (List<?>) operatorWithValueArr[1];
            countQuery.setParameterList(entityFieldEntry.getKey(), objectList);
          } else {
            countQuery.setParameter(entityFieldEntry.getKey(), operatorWithValueArr[1]);
          }
        }
      }
      Long countResult = (Long) countQuery.uniqueResult();
      dataWithCountMap.put(ModelDBConstants.TOTAL_COUNT, countResult);
    }
    LOGGER.debug(entityName + " getting successfully, list size : {}", entityList.size());
    return dataWithCountMap;
  }

  public static String getRdbOperatorSymbol(Operator operator) {
    switch (operator) {
      case EQ:
        return " = ";
      case NE:
        return " <> ";
      case GT:
        return " > ";
      case GTE:
        return " >= ";
      case LT:
        return " < ";
      case LTE:
        return " <= ";
      case CONTAIN:
        return " LIKE ";
      case NOT_CONTAIN:
        return " NOT LIKE ";
      default:
        return " = ";
    }
  }

  /**
   * Return the where clause predicate based on given parameters
   *
   * @param builder : Hibernate criteria builder
   * @param valueExpression : field value path for criteria query
   * @param operator : operator like EQ, GTE, LE etc.
   * @param operatorValue : field value which set to where clause based on field, Operator and this
   *     value
   * @return {@link Predicate} : return predicate (where clause condition) for criteria query
   */
  private static Predicate getOperatorPredicate(
      CriteriaBuilder builder,
      Expression valueExpression,
      Operator operator,
      Object operatorValue) {
    switch (operator.ordinal()) {
      case Operator.GT_VALUE:
        return builder.greaterThan(valueExpression, (Comparable) operatorValue);
      case Operator.GTE_VALUE:
        return builder.greaterThanOrEqualTo(valueExpression, (Comparable) operatorValue);
      case Operator.LT_VALUE:
        return builder.lessThan(valueExpression, (Comparable) operatorValue);
      case Operator.LTE_VALUE:
        return builder.lessThanOrEqualTo(valueExpression, (Comparable) operatorValue);
      case Operator.NE_VALUE:
        return builder.notEqual(valueExpression, operatorValue);
      case Operator.CONTAIN_VALUE:
        return builder.like(
            builder.lower(valueExpression),
            ("%" + Pattern.compile((String) operatorValue) + "%").toLowerCase());
      case Operator.NOT_CONTAIN_VALUE:
        return builder.notLike(
            builder.lower(valueExpression),
            ("%" + Pattern.compile((String) operatorValue) + "%").toLowerCase());
      case Operator.IN_VALUE:
        return valueExpression.in(operatorValue);
      default:
        return builder.equal(valueExpression, operatorValue);
    }
  }

  /**
   * @param builder : Hibernate criteria builder
   * @param fieldName : field name which is set in entity like project.attributes, dataset.parent_id
   *     etc.
   * @param valueExpression : criteria query path for field value to set on query predicate
   * @param keyValueQuery : field contain the keyValue and operator for query which is set by
   *     frontend
   * @return {@link Predicate} : return predicate (where clause condition) for criteria query
   * @throws InvalidProtocolBufferException InvalidProtocolBufferException
   */
  public static Predicate getValuePredicate(
      CriteriaBuilder builder,
      String fieldName,
      Path valueExpression,
      KeyValueQuery keyValueQuery,
      boolean stringColumn)
      throws InvalidProtocolBufferException {

    Value value = keyValueQuery.getValue();
    Operator operator = keyValueQuery.getOperator();
    switch (value.getKindCase()) {
      case NUMBER_VALUE:
        LOGGER.debug("Called switch case : number_value");
        //        return getOperatorPredicate(
        //            builder,
        //            builder.function("CAST", BigDecimal.class, valueExpression,
        //            		builder.function("DECIMAL", BigDecimal.class,
        // builder.literal(10),builder.literal(10))),
        //            operator, value.getNumberValue());
<<<<<<< HEAD
        if (ModelDBHibernateUtil.config.RdbConfiguration.RdbDialect.equals(
            ModelDBConstants.POSTGRES_DB_DIALECT)) {
=======
        if (ModelDBHibernateUtil.config.RdbConfiguration.isPostgres()) {
>>>>>>> 4b9f4282
          if (stringColumn) {

            return getOperatorPredicate(
                builder,
                builder
                    .trim(Trimspec.BOTH, Character.valueOf('"'), valueExpression)
                    .as(Double.class),
                operator,
                value.getNumberValue());
          } else {
            return getOperatorPredicate(
                builder, valueExpression.as(Double.class), operator, value.getNumberValue());
          }
        } else {
          return getOperatorPredicate(
              builder, builder.toBigDecimal(valueExpression), operator, value.getNumberValue());
        }
      case STRING_VALUE:
        LOGGER.debug("Called switch case : string_value");
        if (!value.getStringValue().isEmpty()) {
          LOGGER.debug("Called switch case : string value exist");
          if (fieldName.equals(ModelDBConstants.ATTRIBUTES)
              && !(operator.equals(Operator.CONTAIN) || operator.equals(Operator.NOT_CONTAIN))) {
            return getOperatorPredicate(
                builder, valueExpression, operator, ModelDBUtils.getStringFromProtoObject(value));
          } else if (keyValueQuery.getKey().equals(ModelDBConstants.VISIBILITY)) {
            return getOperatorPredicate(
                builder,
                valueExpression,
                operator,
                ResourceVisibility.valueOf(value.getStringValue()).ordinal());
          } else {
            return getOperatorPredicate(builder, valueExpression, operator, value.getStringValue());
          }
        } else {
          Status invalidValueTypeError =
              Status.newBuilder()
                  .setCode(Code.INVALID_ARGUMENT_VALUE)
                  .setMessage("Predicate does not contain string value in request")
                  .build();
          throw StatusProto.toStatusRuntimeException(invalidValueTypeError);
        }
      case BOOL_VALUE:
        LOGGER.debug("Called switch case : bool_value");
        return getOperatorPredicate(builder, valueExpression, operator, value.getBoolValue());
      case LIST_VALUE:
        List<Object> valueList = new ArrayList<>();
        ListValue listValue = value.getListValue();
        for (Value item : listValue.getValuesList()) {
          if (item.getKindCase().ordinal() == Value.KindCase.STRING_VALUE.ordinal()) {
            String stringValue = item.getStringValue();
            valueList.add(stringValue);
          } else if (item.getKindCase().ordinal() == Value.KindCase.NUMBER_VALUE.ordinal()) {
            Double doubleValue = item.getNumberValue();
            valueList.add(doubleValue);
          }
        }
        return getOperatorPredicate(builder, valueExpression, operator, valueList);
      default:
        Status invalidValueTypeError =
            Status.newBuilder()
                .setCode(Code.UNIMPLEMENTED_VALUE)
                .setMessage(
                    "Unknown 'Value' type recognized, valid 'Value' type are NUMBER_VALUE, STRING_VALUE, BOOL_VALUE")
                .build();
        throw StatusProto.toStatusRuntimeException(invalidValueTypeError);
    }
  }

  /**
   * Method add the where clause base on the sort key switch cases and create the condition and add
   * it in final where clause predicate list and create the hibernate criteria Order for query
   *
   * @param sortBy : sort key for sorted list (default sortKey=DATE_UPDATED)
   * @param isAscending : sort order for sorted list
   * @param builder : Hibernate criteria builder
   * @param root : entity root which is further used for getting sub filed path from it and set in
   *     criteria where clause. Ex: Root<DatasetEntity> datasetRoot =
   *     criteriaQuery.from(DatasetEntity.class);
   * @param parentFieldName : entity has multi level field hierarchy so here mention the parent
   *     field name like attributes, artifacts, tags, metrics etc.
   * @return {@link Order} : return hibernate order base on the parameters
   */
  public static Order getOrderBasedOnSortKey(
      String sortBy,
      Boolean isAscending,
      CriteriaBuilder builder,
      Root<?> root,
      String parentFieldName) {
    if (sortBy == null || sortBy.isEmpty()) {
      sortBy = ModelDBConstants.DATE_UPDATED;
    }

    Order orderBy;

    String[] keys = sortBy.split("\\.");
    root.get(ModelDBConstants.ID);
    Expression<?> orderByExpression;
    switch (keys[0]) {
      case ModelDBConstants.ARTIFACTS:
        LOGGER.debug("switch case : Artifacts");
        Join<ExperimentRunEntity, ArtifactEntity> artifactEntityJoin =
            root.join(ModelDBConstants.ARTIFACT_MAPPING, JoinType.LEFT);
        artifactEntityJoin.alias(parentFieldName + "_art");
        artifactEntityJoin.on(
            builder.and(
                builder.equal(
                    artifactEntityJoin.get(parentFieldName).get(ModelDBConstants.ID),
                    root.get(ModelDBConstants.ID)),
                builder.equal(
                    artifactEntityJoin.get(ModelDBConstants.FEILD_TYPE),
                    ModelDBConstants.ARTIFACTS),
                builder.equal(
                    artifactEntityJoin.get(ModelDBConstants.KEY), keys[keys.length - 1])));

        orderByExpression = artifactEntityJoin.get(ModelDBConstants.PATH);
        break;
      case ModelDBConstants.DATASETS:
        LOGGER.debug("switch case : Datasets");
        Join<ExperimentRunEntity, ArtifactEntity> datasetEntityJoin =
            root.join(ModelDBConstants.ARTIFACT_MAPPING, JoinType.LEFT);
        datasetEntityJoin.alias(parentFieldName + "_dts");
        datasetEntityJoin.on(
            builder.and(
                builder.equal(
                    datasetEntityJoin.get(parentFieldName).get(ModelDBConstants.ID),
                    root.get(ModelDBConstants.ID)),
                builder.equal(
                    datasetEntityJoin.get(ModelDBConstants.FEILD_TYPE), ModelDBConstants.DATASETS),
                builder.equal(datasetEntityJoin.get(ModelDBConstants.KEY), keys[keys.length - 1])));

        orderByExpression = datasetEntityJoin.get(ModelDBConstants.PATH);
        break;
      case ModelDBConstants.ATTRIBUTES:
        LOGGER.debug("switch case : Attributes");
        Join<ExperimentRunEntity, AttributeEntity> attributeEntityJoin =
            root.join(ModelDBConstants.ATTRIBUTE_MAPPING, JoinType.LEFT);
        attributeEntityJoin.alias(parentFieldName + "_attr");
        attributeEntityJoin.on(
            builder.and(
                builder.equal(
                    attributeEntityJoin.get(parentFieldName).get(ModelDBConstants.ID),
                    root.get(ModelDBConstants.ID)),
                builder.equal(
                    attributeEntityJoin.get(ModelDBConstants.FEILD_TYPE),
                    ModelDBConstants.ATTRIBUTES),
                builder.equal(
                    attributeEntityJoin.get(ModelDBConstants.KEY), keys[keys.length - 1])));

        orderByExpression = attributeEntityJoin.get(ModelDBConstants.VALUE);
        break;
      case ModelDBConstants.HYPERPARAMETERS:
        LOGGER.debug("switch case : Hyperparameters");
        Join<ExperimentRunEntity, KeyValueEntity> hyperparameterEntityJoin =
            root.join(ModelDBConstants.KEY_VALUE_MAPPING, JoinType.LEFT);
        hyperparameterEntityJoin.alias(parentFieldName + "_hypr");
        hyperparameterEntityJoin.on(
            builder.and(
                builder.equal(
                    hyperparameterEntityJoin.get(parentFieldName).get(ModelDBConstants.ID),
                    root.get(ModelDBConstants.ID)),
                builder.equal(
                    hyperparameterEntityJoin.get(ModelDBConstants.FEILD_TYPE),
                    ModelDBConstants.HYPERPARAMETERS),
                builder.equal(
                    hyperparameterEntityJoin.get(ModelDBConstants.KEY), keys[keys.length - 1])));

        orderByExpression = hyperparameterEntityJoin.get(ModelDBConstants.VALUE);
        break;
      case ModelDBConstants.METRICS:
        LOGGER.debug("switch case : Metrics");
        Join<ExperimentRunEntity, KeyValueEntity> metricsEntityJoin =
            root.join(ModelDBConstants.KEY_VALUE_MAPPING, JoinType.LEFT);
        metricsEntityJoin.alias(parentFieldName + "_mtr");
        metricsEntityJoin.on(
            builder.and(
                builder.equal(
                    metricsEntityJoin.get(parentFieldName).get(ModelDBConstants.ID),
                    root.get(ModelDBConstants.ID)),
                builder.equal(
                    metricsEntityJoin.get(ModelDBConstants.FEILD_TYPE), ModelDBConstants.METRICS),
                builder.equal(metricsEntityJoin.get(ModelDBConstants.KEY), keys[keys.length - 1])));

        orderByExpression = metricsEntityJoin.get(ModelDBConstants.VALUE);
        break;
      case ModelDBConstants.OBSERVATIONS:
        LOGGER.debug("switch case : Observation");
        if (keys.length > 2) {
          // If getting third level key like observation.attribute.attr_1 then it is not supported
          Status status =
              Status.newBuilder()
                  .setCode(Code.UNIMPLEMENTED_VALUE)
                  .setMessage("Third level of sorting not supported")
                  .build();
          throw StatusProto.toStatusRuntimeException(status);
          /*TODO: Below code for supporting the third level (ex: experimentRun.attributes.att_1) ordering data but right now Mongo doesn't support the third level ordering so commented below code to maintain the functionality.
          switch (keys[1]) {
              case ModelDBConstants.ATTRIBUTES:
                  LOGGER.debug("switch case : Observation --> Attributes");
                  String objAttrParentFieldName = "observationEntity";
                  Path obsAttrExpression = criteriaQuery.from(KeyValueEntity.class);
                  obsAttrExpression.alias(objAttrParentFieldName + "_kv");
                  finalPredicatesList.addAll(
                          getKeyValueTypePredicates(
                                  obserExpression,
                                  objAttrParentFieldName,
                                  obsAttrExpression,
                                  builder,
                                  ModelDBConstants.ATTRIBUTES,
                                  keys[keys.length - 1],
                                  null));
                  orderByExpression = obsAttrExpression.get(ModelDBConstants.VALUE);
                  break;
              case ModelDBConstants.ARTIFACTS:
                  LOGGER.debug("switch case : Observation --> Artifact");
                  String objArtParentFieldName = "observationEntity";
                  Path obrArtExpression = criteriaQuery.from(ArtifactEntity.class);
                  obrArtExpression.alias(objArtParentFieldName + "_art");
                  finalPredicatesList.addAll(
                          getKeyValueTypePredicates(
                                  obserExpression,
                                  objArtParentFieldName,
                                  obrArtExpression,
                                  builder,
                                  ModelDBConstants.ARTIFACTS,
                                  keys[keys.length - 1],
                                  null));
                  orderByExpression = obrArtExpression.get(ModelDBConstants.PATH);
                  break;

              default:
                  break;
          }*/
        } else {
          Join<ExperimentRunEntity, ObservationEntity> observationEntityJoin =
              root.join(ModelDBConstants.OBSERVATION_MAPPING, JoinType.LEFT);
          observationEntityJoin.alias(parentFieldName + "_obser");
          observationEntityJoin.on(
              builder.and(
                  builder.equal(
                      observationEntityJoin.get(parentFieldName).get(ModelDBConstants.ID),
                      root.get(ModelDBConstants.ID)),
                  builder.equal(
                      observationEntityJoin.get(ModelDBConstants.FEILD_TYPE),
                      ModelDBConstants.OBSERVATIONS),
                  builder.equal(
                      observationEntityJoin.get(ModelDBConstants.KEY), keys[keys.length - 1])));

          orderByExpression = observationEntityJoin.get(keys[1]);
        }
        break;
      case ModelDBConstants.FEATURES:
        LOGGER.debug("switch case : Feature");
        Join<ExperimentRunEntity, FeatureEntity> featureEntityJoin =
            root.join(ModelDBConstants.FEATURES, JoinType.LEFT);
        featureEntityJoin.alias(parentFieldName + "_feature");
        featureEntityJoin.on(
            builder.and(
                builder.equal(
                    featureEntityJoin.get(parentFieldName).get(ModelDBConstants.ID),
                    root.get(ModelDBConstants.ID))));

        orderByExpression = featureEntityJoin.get(ModelDBConstants.NAME);
        break;
      case ModelDBConstants.TAGS:
        LOGGER.debug("switch case : tags");
        Join<ExperimentRunEntity, TagsMapping> tagsEntityJoin =
            root.join(ModelDBConstants.TAGS, JoinType.LEFT);
        tagsEntityJoin.alias(parentFieldName + "_tags");
        tagsEntityJoin.on(
            builder.and(
                builder.equal(
                    tagsEntityJoin.get(parentFieldName).get(ModelDBConstants.ID),
                    root.get(ModelDBConstants.ID))));

        orderByExpression = tagsEntityJoin.get(ModelDBConstants.TAGS);
        break;
      default:
        orderByExpression = root.get(sortBy);
    }
    orderBy = isAscending ? builder.asc(orderByExpression) : builder.desc(orderByExpression);

    return orderBy;
  }

  /**
   * Method add the where clause base on the sort key switch cases and create the condition and add
   * it in final where clause predicate list and create the hibernate criteria Order for query
   *
   * @param sortBy : sort key for sorted list (default sortKey=DATE_UPDATED)
   * @param isAscending : sort order for sorted list
   * @param builder : Hibernate criteria builder
   * @param root : entity root which is further used for getting sub filed path from it and set in
   *     criteria where clause. Ex: Root<DatasetEntity> datasetRoot =
   *     criteriaQuery.from(DatasetEntity.class);
   * @param parentFieldName : entity has multi level field hierarchy so here mention the parent
   *     field name like attributes, artifacts, tags, metrics etc.
   * @return {@link Order} : return hibernate order base on the parameters
   */
  public static Order[] getOrderArrBasedOnSortKey(
      String sortBy,
      Boolean isAscending,
      CriteriaBuilder builder,
      Root<?> root,
      String parentFieldName) {
    if (sortBy == null || sortBy.isEmpty()) {
      sortBy = ModelDBConstants.DATE_UPDATED;
    }

    String[] keys = sortBy.split("\\.");
    root.get(ModelDBConstants.ID);
    List<Expression<?>> orderByExpressionList = new ArrayList<>();
    switch (keys[0]) {
      case ModelDBConstants.ARTIFACTS:
        LOGGER.debug("switch case : Artifacts");
        Join<ExperimentRunEntity, ArtifactEntity> artifactEntityJoin =
            root.join(ModelDBConstants.ARTIFACT_MAPPING, JoinType.LEFT);
        artifactEntityJoin.alias(parentFieldName + "_art");
        artifactEntityJoin.on(
            builder.and(
                builder.equal(
                    artifactEntityJoin.get(parentFieldName).get(ModelDBConstants.ID),
                    root.get(ModelDBConstants.ID)),
                builder.equal(
                    artifactEntityJoin.get(ModelDBConstants.FEILD_TYPE),
                    ModelDBConstants.ARTIFACTS),
                builder.equal(
                    artifactEntityJoin.get(ModelDBConstants.KEY), keys[keys.length - 1])));

        orderByExpressionList.add(artifactEntityJoin.get(ModelDBConstants.PATH));
        break;
      case ModelDBConstants.DATASETS:
        LOGGER.debug("switch case : Datasets");
        Join<ExperimentRunEntity, ArtifactEntity> datasetEntityJoin =
            root.join(ModelDBConstants.ARTIFACT_MAPPING, JoinType.LEFT);
        datasetEntityJoin.alias(parentFieldName + "_dts");
        datasetEntityJoin.on(
            builder.and(
                builder.equal(
                    datasetEntityJoin.get(parentFieldName).get(ModelDBConstants.ID),
                    root.get(ModelDBConstants.ID)),
                builder.equal(
                    datasetEntityJoin.get(ModelDBConstants.FEILD_TYPE), ModelDBConstants.DATASETS),
                builder.equal(datasetEntityJoin.get(ModelDBConstants.KEY), keys[keys.length - 1])));

        orderByExpressionList.add(datasetEntityJoin.get(ModelDBConstants.PATH));
        break;
      case ModelDBConstants.ATTRIBUTES:
        LOGGER.debug("switch case : Attributes");
        Join<ExperimentRunEntity, AttributeEntity> attributeEntityJoin =
            root.join(ModelDBConstants.ATTRIBUTE_MAPPING, JoinType.LEFT);
        attributeEntityJoin.alias(parentFieldName + "_attr");
        attributeEntityJoin.on(
            builder.and(
                builder.equal(
                    attributeEntityJoin.get(parentFieldName).get(ModelDBConstants.ID),
                    root.get(ModelDBConstants.ID)),
                builder.equal(
                    attributeEntityJoin.get(ModelDBConstants.FEILD_TYPE),
                    ModelDBConstants.ATTRIBUTES),
                builder.equal(
                    attributeEntityJoin.get(ModelDBConstants.KEY), keys[keys.length - 1])));

        orderByExpressionList.add(attributeEntityJoin.get(ModelDBConstants.VALUE));
        break;
      case ModelDBConstants.HYPERPARAMETERS:
        LOGGER.debug("switch case : Hyperparameters");
        Join<ExperimentRunEntity, KeyValueEntity> hyperparameterEntityJoin =
            root.join(ModelDBConstants.KEY_VALUE_MAPPING, JoinType.LEFT);
        hyperparameterEntityJoin.alias(parentFieldName + "_hypr");
        hyperparameterEntityJoin.on(
            builder.and(
                builder.equal(
                    hyperparameterEntityJoin.get(parentFieldName).get(ModelDBConstants.ID),
                    root.get(ModelDBConstants.ID)),
                builder.equal(
                    hyperparameterEntityJoin.get(ModelDBConstants.FEILD_TYPE),
                    ModelDBConstants.HYPERPARAMETERS),
                builder.equal(
                    hyperparameterEntityJoin.get(ModelDBConstants.KEY), keys[keys.length - 1])));

        orderByExpressionList.add(hyperparameterEntityJoin.get(ModelDBConstants.VALUE));

        if (parentFieldName.equals("experimentRunEntity")) {
          Join<ExperimentRunEntity, HyperparameterElementMappingEntity> elementMappingEntityJoin =
              root.join(ModelDBConstants.HYPERPARAMETER_ELEMENT_MAPPINGS, JoinType.LEFT);
          elementMappingEntityJoin.alias(parentFieldName + "_hyper_elem_mapping");
          elementMappingEntityJoin.on(
              builder.and(
                  builder.equal(
                      elementMappingEntityJoin.get(parentFieldName).get(ModelDBConstants.ID),
                      root.get(ModelDBConstants.ID))),
              builder.equal(
                  elementMappingEntityJoin.get(ModelDBConstants.NAME), keys[keys.length - 1]));

          orderByExpressionList.add(elementMappingEntityJoin.get("int_value"));
          orderByExpressionList.add(elementMappingEntityJoin.get("float_value"));
          orderByExpressionList.add(elementMappingEntityJoin.get("string_value"));
        }
        break;
      case ModelDBConstants.METRICS:
        LOGGER.debug("switch case : Metrics");
        Join<ExperimentRunEntity, KeyValueEntity> metricsEntityJoin =
            root.join(ModelDBConstants.KEY_VALUE_MAPPING, JoinType.LEFT);
        metricsEntityJoin.alias(parentFieldName + "_mtr");
        metricsEntityJoin.on(
            builder.and(
                builder.equal(
                    metricsEntityJoin.get(parentFieldName).get(ModelDBConstants.ID),
                    root.get(ModelDBConstants.ID)),
                builder.equal(
                    metricsEntityJoin.get(ModelDBConstants.FEILD_TYPE), ModelDBConstants.METRICS),
                builder.equal(metricsEntityJoin.get(ModelDBConstants.KEY), keys[keys.length - 1])));

        orderByExpressionList.add(metricsEntityJoin.get(ModelDBConstants.VALUE));
        break;
      case ModelDBConstants.OBSERVATIONS:
        LOGGER.debug("switch case : Observation");
        if (keys.length > 2) {
          // If getting third level key like observation.attribute.attr_1 then it is not supported
          Status status =
              Status.newBuilder()
                  .setCode(Code.UNIMPLEMENTED_VALUE)
                  .setMessage("Third level of sorting not supported")
                  .build();
          throw StatusProto.toStatusRuntimeException(status);
          /*TODO: Below code for supporting the third level (ex: experimentRun.attributes.att_1) ordering data but right now Mongo doesn't support the third level ordering so commented below code to maintain the functionality.
          switch (keys[1]) {
              case ModelDBConstants.ATTRIBUTES:
                  LOGGER.debug("switch case : Observation --> Attributes");
                  String objAttrParentFieldName = "observationEntity";
                  Path obsAttrExpression = criteriaQuery.from(KeyValueEntity.class);
                  obsAttrExpression.alias(objAttrParentFieldName + "_kv");
                  finalPredicatesList.addAll(
                          getKeyValueTypePredicates(
                                  obserExpression,
                                  objAttrParentFieldName,
                                  obsAttrExpression,
                                  builder,
                                  ModelDBConstants.ATTRIBUTES,
                                  keys[keys.length - 1],
                                  null));
                  orderByExpression = obsAttrExpression.get(ModelDBConstants.VALUE);
                  break;
              case ModelDBConstants.ARTIFACTS:
                  LOGGER.debug("switch case : Observation --> Artifact");
                  String objArtParentFieldName = "observationEntity";
                  Path obrArtExpression = criteriaQuery.from(ArtifactEntity.class);
                  obrArtExpression.alias(objArtParentFieldName + "_art");
                  finalPredicatesList.addAll(
                          getKeyValueTypePredicates(
                                  obserExpression,
                                  objArtParentFieldName,
                                  obrArtExpression,
                                  builder,
                                  ModelDBConstants.ARTIFACTS,
                                  keys[keys.length - 1],
                                  null));
                  orderByExpression = obrArtExpression.get(ModelDBConstants.PATH);
                  break;

              default:
                  break;
          }*/
        } else {
          Join<ExperimentRunEntity, ObservationEntity> observationEntityJoin =
              root.join(ModelDBConstants.OBSERVATION_MAPPING, JoinType.LEFT);
          observationEntityJoin.alias(parentFieldName + "_obser");
          observationEntityJoin.on(
              builder.and(
                  builder.equal(
                      observationEntityJoin.get(parentFieldName).get(ModelDBConstants.ID),
                      root.get(ModelDBConstants.ID)),
                  builder.equal(
                      observationEntityJoin.get(ModelDBConstants.FEILD_TYPE),
                      ModelDBConstants.OBSERVATIONS),
                  builder.equal(
                      observationEntityJoin.get(ModelDBConstants.KEY), keys[keys.length - 1])));

          orderByExpressionList.add(observationEntityJoin.get(keys[1]));
        }
        break;
      case ModelDBConstants.FEATURES:
        LOGGER.debug("switch case : Feature");
        Join<ExperimentRunEntity, FeatureEntity> featureEntityJoin =
            root.join(ModelDBConstants.FEATURES, JoinType.LEFT);
        featureEntityJoin.alias(parentFieldName + "_feature");
        featureEntityJoin.on(
            builder.and(
                builder.equal(
                    featureEntityJoin.get(parentFieldName).get(ModelDBConstants.ID),
                    root.get(ModelDBConstants.ID))));

        orderByExpressionList.add(featureEntityJoin.get(ModelDBConstants.NAME));
        break;
      case ModelDBConstants.TAGS:
        LOGGER.debug("switch case : tags");
        Join<ExperimentRunEntity, TagsMapping> tagsEntityJoin =
            root.join(ModelDBConstants.TAGS, JoinType.LEFT);
        tagsEntityJoin.alias(parentFieldName + "_tags");
        tagsEntityJoin.on(
            builder.and(
                builder.equal(
                    tagsEntityJoin.get(parentFieldName).get(ModelDBConstants.ID),
                    root.get(ModelDBConstants.ID))));

        orderByExpressionList.add(tagsEntityJoin.get(ModelDBConstants.TAGS));
        break;
      default:
        orderByExpressionList.add(root.get(sortBy));
    }
    Order[] orderByArr = new Order[orderByExpressionList.size()];
    for (int index = 0; index < orderByExpressionList.size(); index++) {
      Expression<?> orderByExpression = orderByExpressionList.get(index);
      orderByArr[index] =
          isAscending ? builder.asc(orderByExpression) : builder.desc(orderByExpression);
    }

    return orderByArr;
  }

  /**
   * @param expression : entity has multi level field this field name from parent root path
   * @param builder : Hibernate criteria builder
   * @param fieldType : For example, artifact has the single table but type is different like
   *     dataset(artifact), artifact(artifact) etc.
   * @param key : artifact.key
   * @param predicate : field contain the keyValue and operator for query which is set by frontend
   * @return {@link List<Predicate>} : which contain the where clause condition(predicate) created
   *     from KeyValueQuery base on artifact
   * @throws InvalidProtocolBufferException InvalidProtocolBufferException
   */
  private static List<Predicate> getArtifactTypePredicates(
      Path expression,
      CriteriaBuilder builder,
      String fieldType,
      String key,
      KeyValueQuery predicate)
      throws InvalidProtocolBufferException {
    List<Predicate> fieldPredicates = new ArrayList<>();
    Predicate fieldTypePredicate =
        builder.equal(expression.get(ModelDBConstants.FEILD_TYPE), fieldType);
    fieldPredicates.add(fieldTypePredicate);

    Path valueExpression;
    if (key.equals(ModelDBConstants.LINKED_ARTIFACT_ID)) {
      valueExpression = expression.get(key);
    } else {
      Predicate keyPredicate = builder.equal(expression.get(ModelDBConstants.KEY), key);
      fieldPredicates.add(keyPredicate);
      valueExpression = expression.get(ModelDBConstants.PATH);
    }

    if (predicate != null) {
      Predicate valuePredicate =
          getValuePredicate(builder, ModelDBConstants.ARTIFACTS, valueExpression, predicate, true);
      fieldPredicates.add(valuePredicate);
    }

    return fieldPredicates;
  }

  /**
   * @param expression : entity has multi level field this field name from parent root path
   * @param builder : Hibernate criteria builder
   * @param fieldType : For example, attribute has the single table but type is different like
   *     metrics(attribute), attribute(attribute), hyperparameter(attribute) etc.
   * @param key : attribute.key
   * @param predicate : field contain the keyValue and operator for query which is set by frontend
   * @return {@link List<Predicate>} : which contain the where clause condition(predicate) created
   *     from KeyValueQuery base on attributes
   * @throws InvalidProtocolBufferException InvalidProtocolBufferException
   */
  private static List<Predicate> getKeyValueTypePredicates(
      Path expression,
      CriteriaBuilder builder,
      String fieldType,
      String key,
      KeyValueQuery predicate)
      throws InvalidProtocolBufferException {
    List<Predicate> fieldPredicates = new ArrayList<>();
    Predicate fieldTypePredicate =
        builder.equal(expression.get(ModelDBConstants.FEILD_TYPE), fieldType);
    fieldPredicates.add(fieldTypePredicate);
    Predicate keyPredicate = builder.equal(expression.get(ModelDBConstants.KEY), key);
    fieldPredicates.add(keyPredicate);

    if (predicate != null) {
      Predicate valuePredicate =
          getValuePredicate(
              builder,
              ModelDBConstants.ATTRIBUTES,
              expression.get(ModelDBConstants.VALUE),
              predicate,
              true);
      fieldPredicates.add(valuePredicate);
    }

    return fieldPredicates;
  }

  /**
   * Return the data count base on the criteria query
   *
   * @param session : hibernate session
   * @param root : entity root which is further used for getting sub filed path from it and set in
   *     criteria where clause. Ex: Root<ProjectEntity> projectRoot =
   *     criteriaQuery.from(ProjectEntity.class);
   * @param criteria : Hibernate criteria query reference for further process
   * @param <T> : T = entity name like ProjectEntity, DatasetEntity, ExperimentEntity etc.
   * @return {@link Long} : total records count
   */
  public static <T> long count(Session session, Root<T> root, CriteriaQuery<T> criteria) {
    final CriteriaBuilder builder = session.getCriteriaBuilder();
    final CriteriaQuery<Long> countCriteria = builder.createQuery(Long.class);

    countCriteria.select(builder.count(root));
    countCriteria.getRoots().addAll(criteria.getRoots());

    final Predicate whereRestriction = criteria.getRestriction();
    if (whereRestriction != null) {
      countCriteria.where(whereRestriction);
    }

    final Predicate groupRestriction = criteria.getGroupRestriction();
    if (groupRestriction != null) {
      countCriteria.having(groupRestriction);
    }

    countCriteria.groupBy(criteria.getGroupList());
    countCriteria.distinct(criteria.isDistinct());
    return session.createQuery(countCriteria).getSingleResult();
  }

  /**
   * @param entityName : entity name like ProjectEntity, DatasetEntity etc. Here we used the
   *     hibernate so this entity name is the same name of java class name
   * @param predicates : field contain the keyValue and operator for query which is set by frontend
   * @param builder : Hibernate criteria builder
   * @param criteriaQuery : Hibernate criteria query reference for further process
   * @param entityRootPath : entity root which is further used for getting sub filed path from it
   *     and set in criteria where clause. Ex: Root<ProjectEntity> projectRoot =
   *     criteriaQuery.from(ProjectEntity.class);
   * @return {@link List<Predicate>} : list for where clause condition for criteria query
   * @throws InvalidProtocolBufferException InvalidProtocolBufferException
   */
  public static List<Predicate> getQueryPredicatesFromPredicateList(
      String entityName,
      List<KeyValueQuery> predicates,
      CriteriaBuilder builder,
      CriteriaQuery<?> criteriaQuery,
      Root<?> entityRootPath,
      AuthService authService,
      RoleService roleService)
      throws InvalidProtocolBufferException, ModelDBException {
    List<Predicate> finalPredicatesList = new ArrayList<>();
    if (!predicates.isEmpty()) {
      List<Predicate> keyValuePredicates = new ArrayList<>();
      for (int index = 0; index < predicates.size(); index++) {
        KeyValueQuery predicate = predicates.get(index);
        try {
          String errorMessage = null;
          String key = predicate.getKey();
          if (key.isEmpty()) {
            errorMessage = "Key not found in predicate";
          } else if (!key.contains(ModelDBConstants.LINKED_ARTIFACT_ID)
              && predicate.getOperator().equals(Operator.IN)) {
            errorMessage = "Operator `IN` supported only with the linked_artifact_id as a key";
          }

          if (errorMessage != null) {
            Status invalidValueTypeError =
                Status.newBuilder()
                    .setCode(Code.INVALID_ARGUMENT_VALUE)
                    .setMessage(errorMessage)
                    .build();
            throw StatusProto.toStatusRuntimeException(invalidValueTypeError);
          }

          LOGGER.debug("Set predicate : \n{}", predicate);
          Path expression;
          String[] names = key.split("\\.");

          Operator operator = predicate.getOperator();
          if (operator.equals(Operator.NOT_CONTAIN)) {
            predicate = predicate.toBuilder().setOperator(Operator.CONTAIN).build();
          } else if (operator.equals(Operator.NE)) {
            predicate = predicate.toBuilder().setOperator(Operator.EQ).build();
          }
          Subquery<String> subquery = criteriaQuery.subquery(String.class);

          Expression<String> parentPathFromChild;
          switch (names[0]) {
            case ModelDBConstants.ARTIFACTS:
              LOGGER.debug("switch case : Artifacts");
              Root<ArtifactEntity> artifactEntityRoot = subquery.from(ArtifactEntity.class);
              artifactEntityRoot.alias(entityName + "_" + ModelDBConstants.ARTIFACT_ALIAS + index);
              List<Predicate> artifactValuePredicates =
                  RdbmsUtils.getArtifactTypePredicates(
                      artifactEntityRoot,
                      builder,
                      ModelDBConstants.ARTIFACTS,
                      names[names.length - 1],
                      predicate);

              parentPathFromChild = artifactEntityRoot.get(entityName).get(ModelDBConstants.ID);
              subquery.select(parentPathFromChild);
              artifactValuePredicates.add(builder.isNotNull(parentPathFromChild));

              Predicate[] artifactPredicatesOne = new Predicate[artifactValuePredicates.size()];
              for (int indexJ = 0; indexJ < artifactValuePredicates.size(); indexJ++) {
                artifactPredicatesOne[indexJ] = artifactValuePredicates.get(indexJ);
              }
              subquery.where(builder.and(artifactPredicatesOne));
              keyValuePredicates.add(
                  getPredicateFromSubquery(builder, entityRootPath, operator, subquery));
              break;
            case ModelDBConstants.DATASETS:
              LOGGER.debug("switch case : Datasets");
              Root<ArtifactEntity> datasetEntityRoot = subquery.from(ArtifactEntity.class);
              datasetEntityRoot.alias(entityName + "_" + ModelDBConstants.DATASET_ALIAS + index);
              List<Predicate> datasetValuePredicates =
                  RdbmsUtils.getArtifactTypePredicates(
                      datasetEntityRoot,
                      builder,
                      ModelDBConstants.DATASETS,
                      names[names.length - 1],
                      predicate);

              parentPathFromChild = datasetEntityRoot.get(entityName).get(ModelDBConstants.ID);
              subquery.select(parentPathFromChild);
              datasetValuePredicates.add(builder.isNotNull(parentPathFromChild));

              Predicate[] datasetPredicatesOne = new Predicate[datasetValuePredicates.size()];
              for (int indexJ = 0; indexJ < datasetValuePredicates.size(); indexJ++) {
                datasetPredicatesOne[indexJ] = datasetValuePredicates.get(indexJ);
              }
              subquery.where(builder.and(datasetPredicatesOne));
              keyValuePredicates.add(
                  getPredicateFromSubquery(builder, entityRootPath, operator, subquery));
              break;
            case ModelDBConstants.ATTRIBUTES:
              LOGGER.debug("switch case : Attributes");
              Root<AttributeEntity> attributeEntityRoot = subquery.from(AttributeEntity.class);
              attributeEntityRoot.alias(
                  entityName + "_" + ModelDBConstants.ATTRIBUTE_ALIAS + index);
              List<Predicate> attributeValuePredicates =
                  RdbmsUtils.getKeyValueTypePredicates(
                      attributeEntityRoot,
                      builder,
                      ModelDBConstants.ATTRIBUTES,
                      names[names.length - 1],
                      predicate);

              parentPathFromChild = attributeEntityRoot.get(entityName).get(ModelDBConstants.ID);
              subquery.select(parentPathFromChild);
              attributeValuePredicates.add(builder.isNotNull(parentPathFromChild));

              Predicate[] attributePredicatesOne = new Predicate[attributeValuePredicates.size()];
              for (int indexJ = 0; indexJ < attributeValuePredicates.size(); indexJ++) {
                attributePredicatesOne[indexJ] = attributeValuePredicates.get(indexJ);
              }
              subquery.where(builder.and(attributePredicatesOne));
              keyValuePredicates.add(
                  getPredicateFromSubquery(builder, entityRootPath, operator, subquery));
              break;
            case ModelDBConstants.HYPERPARAMETERS:
              LOGGER.debug("switch case : Hyperparameters");
              Subquery<String> subqueryMDB = criteriaQuery.subquery(String.class);
              Root<KeyValueEntity> hyperparameterEntityRoot =
                  subqueryMDB.from(KeyValueEntity.class);
              hyperparameterEntityRoot.alias(
                  entityName + "_" + ModelDBConstants.HYPERPARAMETER_ALIAS + index);
              List<Predicate> hyperparameterValuePredicates =
                  RdbmsUtils.getKeyValueTypePredicates(
                      hyperparameterEntityRoot,
                      builder,
                      ModelDBConstants.HYPERPARAMETERS,
                      names[names.length - 1],
                      predicate);
              parentPathFromChild =
                  hyperparameterEntityRoot.get(entityName).get(ModelDBConstants.ID);
              subqueryMDB.select(parentPathFromChild);
              hyperparameterValuePredicates.add(builder.isNotNull(parentPathFromChild));

              Predicate[] hyperparameterPredicatesOne =
                  new Predicate[hyperparameterValuePredicates.size()];
              for (int indexJ = 0; indexJ < hyperparameterValuePredicates.size(); indexJ++) {
                hyperparameterPredicatesOne[indexJ] = hyperparameterValuePredicates.get(indexJ);
              }
              subqueryMDB.where(builder.and(hyperparameterPredicatesOne));
              // This subquery should become one part of union
              Predicate[] predicatesArr = new Predicate[2];
              Predicate oldHyperparameterPredicate =
                  getPredicateFromSubquery(builder, entityRootPath, operator, subqueryMDB);
              predicatesArr[0] = oldHyperparameterPredicate;
              Subquery<String> subqueryVersion = criteriaQuery.subquery(String.class);
              // Hyperparameter from new design
              Predicate newHyperparameterPredicate =
                  getVersionedInputHyperparameterPredicate(
                      entityName,
                      builder,
                      entityRootPath,
                      index,
                      predicate,
                      names,
                      operator,
                      subqueryVersion);
              predicatesArr[1] = newHyperparameterPredicate;
              if (operator.equals(Operator.NOT_CONTAIN) || operator.equals(Operator.NE)) {
                keyValuePredicates.add(builder.and(predicatesArr));
              } else {
                keyValuePredicates.add(builder.or(predicatesArr));
              }
              break;
            case ModelDBConstants.METRICS:
              LOGGER.debug("switch case : Metrics");
              Root<KeyValueEntity> metricsEntityRoot = subquery.from(KeyValueEntity.class);
              metricsEntityRoot.alias(entityName + "_" + ModelDBConstants.METRICS_ALIAS + index);
              List<Predicate> metricsValuePredicates =
                  RdbmsUtils.getKeyValueTypePredicates(
                      metricsEntityRoot,
                      builder,
                      ModelDBConstants.METRICS,
                      names[names.length - 1],
                      predicate);

              parentPathFromChild = metricsEntityRoot.get(entityName).get(ModelDBConstants.ID);
              subquery.select(parentPathFromChild);
              metricsValuePredicates.add(builder.isNotNull(parentPathFromChild));

              Predicate[] metricsPredicatesOne = new Predicate[metricsValuePredicates.size()];
              for (int indexJ = 0; indexJ < metricsValuePredicates.size(); indexJ++) {
                metricsPredicatesOne[indexJ] = metricsValuePredicates.get(indexJ);
              }
              subquery.where(builder.and(metricsPredicatesOne));
              keyValuePredicates.add(
                  getPredicateFromSubquery(builder, entityRootPath, operator, subquery));
              break;
            case ModelDBConstants.OBSERVATIONS:
              LOGGER.debug("switch case : Observation");

              if (names.length > 2) {
                switch (names[1]) {
                  case ModelDBConstants.ATTRIBUTES:
                    LOGGER.debug("switch case : Observation --> Attributes");
                    Root<KeyValueEntity> obrAttrEntityRoot = subquery.from(KeyValueEntity.class);
                    obrAttrEntityRoot.alias(
                        entityName
                            + "_observationEntity_"
                            + ModelDBConstants.ATTRIBUTE_ALIAS
                            + index);
                    List<Predicate> obrAttrValuePredicates =
                        RdbmsUtils.getKeyValueTypePredicates(
                            obrAttrEntityRoot,
                            builder,
                            ModelDBConstants.ATTRIBUTES,
                            names[names.length - 1],
                            predicate);

                    parentPathFromChild =
                        obrAttrEntityRoot.get(entityName).get(ModelDBConstants.ID);
                    subquery.select(parentPathFromChild);
                    obrAttrValuePredicates.add(builder.isNotNull(parentPathFromChild));

                    Predicate[] obrAttrPredicatesOne = new Predicate[obrAttrValuePredicates.size()];
                    for (int indexJ = 0; indexJ < obrAttrValuePredicates.size(); indexJ++) {
                      obrAttrPredicatesOne[indexJ] = obrAttrValuePredicates.get(indexJ);
                    }
                    subquery.where(builder.and(obrAttrPredicatesOne));
                    keyValuePredicates.add(
                        getPredicateFromSubquery(builder, entityRootPath, operator, subquery));
                    break;
                  case ModelDBConstants.ARTIFACTS:
                    LOGGER.debug("switch case : Observation --> Artifact");
                    Root<ArtifactEntity> obrArtEntityRoot = subquery.from(ArtifactEntity.class);
                    obrArtEntityRoot.alias(
                        entityName
                            + "_observationEntity_"
                            + ModelDBConstants.ARTIFACT_ALIAS
                            + index);
                    List<Predicate> obrArtValuePredicates =
                        RdbmsUtils.getArtifactTypePredicates(
                            obrArtEntityRoot,
                            builder,
                            ModelDBConstants.ARTIFACTS,
                            names[names.length - 1],
                            predicate);

                    parentPathFromChild = obrArtEntityRoot.get(entityName).get(ModelDBConstants.ID);
                    subquery.select(parentPathFromChild);
                    obrArtValuePredicates.add(builder.isNotNull(parentPathFromChild));
                    Predicate[] obrArtPredicatesOne = new Predicate[obrArtValuePredicates.size()];
                    for (int indexJ = 0; indexJ < obrArtValuePredicates.size(); indexJ++) {
                      obrArtPredicatesOne[indexJ] = obrArtValuePredicates.get(indexJ);
                    }
                    subquery.where(builder.and(obrArtPredicatesOne));
                    keyValuePredicates.add(
                        getPredicateFromSubquery(builder, entityRootPath, operator, subquery));
                    break;

                  default:
                    break;
                }
              } else {
                Root<ObservationEntity> observationEntityRootEntityRoot =
                    subquery.from(ObservationEntity.class);
                observationEntityRootEntityRoot.alias(
                    entityName + "_" + ModelDBConstants.OBSERVATION_ALIAS + index);
                Predicate observationValuePredicate =
                    RdbmsUtils.getValuePredicate(
                        builder,
                        ModelDBConstants.OBSERVATIONS,
                        observationEntityRootEntityRoot.get(names[1]),
                        predicate,
                        true);

                parentPathFromChild =
                    observationEntityRootEntityRoot.get(entityName).get(ModelDBConstants.ID);
                subquery.select(parentPathFromChild);
                subquery.where(
                    builder.and(observationValuePredicate, builder.isNotNull(parentPathFromChild)));
                keyValuePredicates.add(
                    getPredicateFromSubquery(builder, entityRootPath, operator, subquery));
              }
              break;
            case ModelDBConstants.FEATURES:
              LOGGER.debug("switch case : Feature");
              Root<FeatureEntity> featureEntityRoot = subquery.from(FeatureEntity.class);
              featureEntityRoot.alias(entityName + "_" + ModelDBConstants.FEATURE_ALIAS + index);
              Predicate featureValuePredicate =
                  RdbmsUtils.getValuePredicate(
                      builder,
                      ModelDBConstants.FEATURES,
                      featureEntityRoot.get(names[names.length - 1]),
                      predicate,
                      true);

              parentPathFromChild = featureEntityRoot.get(entityName).get(ModelDBConstants.ID);
              subquery.select(parentPathFromChild);
              subquery.where(
                  builder.and(featureValuePredicate, builder.isNotNull(parentPathFromChild)));
              keyValuePredicates.add(
                  getPredicateFromSubquery(builder, entityRootPath, operator, subquery));
              break;
            case ModelDBConstants.TAGS:
              LOGGER.debug("switch case : tags");
              Predicate tagValuePredicate;
              if (entityName.equals(ModelDBConstants.REPOSITORY_ENTITY)) {
                Subquery<Long> longSubquery = criteriaQuery.subquery(Long.class);
                Root<LabelsMappingEntity> tagsMappingRoot =
                    longSubquery.from(LabelsMappingEntity.class);
                tagsMappingRoot.alias(entityName + "_" + ModelDBConstants.TAGS_ALIAS + index);
                Predicate predicate1 =
                    builder.equal(
                        tagsMappingRoot.get("id").get("entity_type"),
                        IDTypeEnum.IDType.VERSIONING_REPOSITORY_VALUE);
                Predicate predicate2 =
                    RdbmsUtils.getValuePredicate(
                        builder,
                        "id.label",
                        tagsMappingRoot.get("id").get("label"),
                        predicate,
                        true);
                tagValuePredicate = builder.and(predicate1, predicate2);
                parentPathFromChild = tagsMappingRoot.get("id").get("entity_hash");
                longSubquery.select(parentPathFromChild.as(Long.class));
                longSubquery.where(
                    builder.and(tagValuePredicate, builder.isNotNull(parentPathFromChild)));
                Expression<String> exp = entityRootPath.get(ModelDBConstants.ID);
                if (operator.equals(Operator.NOT_CONTAIN) || operator.equals(Operator.NE)) {
                  keyValuePredicates.add(builder.not(exp.in(longSubquery)));
                } else {
                  keyValuePredicates.add(exp.in(longSubquery));
                }
              } else {
                Root<TagsMapping> tagsMappingRoot = subquery.from(TagsMapping.class);
                tagsMappingRoot.alias(entityName + "_" + ModelDBConstants.TAGS_ALIAS + index);
                tagValuePredicate =
                    RdbmsUtils.getValuePredicate(
                        builder,
                        ModelDBConstants.TAGS,
                        tagsMappingRoot.get(ModelDBConstants.TAGS),
                        predicate,
                        true);

                parentPathFromChild = tagsMappingRoot.get(entityName).get(ModelDBConstants.ID);
                subquery.select(parentPathFromChild);
                subquery.where(
                    builder.and(tagValuePredicate, builder.isNotNull(parentPathFromChild)));
                keyValuePredicates.add(
                    getPredicateFromSubquery(builder, entityRootPath, operator, subquery));
              }
              break;
            case ModelDBConstants.VERSIONED_INPUTS:
              LOGGER.debug("switch case : versioned_inputs");
              Root<VersioningModeldbEntityMapping> versioningEntityRoot =
                  subquery.from(VersioningModeldbEntityMapping.class);
              versioningEntityRoot.alias(
                  entityName + "_" + ModelDBConstants.VERSIONED_ALIAS + index);
              Predicate keyValuePredicate =
                  RdbmsUtils.getValuePredicate(
                      builder, names[1], versioningEntityRoot.get(names[1]), predicate, false);

              List<Predicate> versioningValuePredicates = new ArrayList<>();
              versioningValuePredicates.add(keyValuePredicate);

              parentPathFromChild = versioningEntityRoot.get(entityName).get(ModelDBConstants.ID);
              subquery.select(parentPathFromChild);

              versioningValuePredicates.add(builder.isNotNull(parentPathFromChild));
              Predicate[] versioningPredicatesOne = new Predicate[versioningValuePredicates.size()];
              for (int indexJ = 0; indexJ < versioningValuePredicates.size(); indexJ++) {
                versioningPredicatesOne[indexJ] = versioningValuePredicates.get(indexJ);
              }
              subquery.where(builder.and(versioningPredicatesOne));
              keyValuePredicates.add(
                  getPredicateFromSubquery(builder, entityRootPath, operator, subquery));
              break;
            default:
              if (entityName.equals(ModelDBConstants.REPOSITORY_ENTITY)) {
                if (key.equals(ModelDBConstants.TIME_UPDATED)) {
                  key = ModelDBConstants.DATE_UPDATED;
                }
                if (key.equals(ModelDBConstants.TIME_CREATED)) {
                  key = ModelDBConstants.DATE_CREATED;
                }
              }
              predicate = predicate.toBuilder().setOperator(operator).build();
              if (key.equalsIgnoreCase("owner")
                  && (operator.equals(Operator.CONTAIN) || operator.equals(Operator.NOT_CONTAIN))) {
                Predicate fuzzySearchPredicate =
                    getFuzzyUsersQueryPredicate(
                        authService, roleService, builder, entityRootPath, predicate);
                if (fuzzySearchPredicate != null) {
                  keyValuePredicates.add(fuzzySearchPredicate);
                } else {
                  throw new ModelDBException(
                      ModelDBConstants.INTERNAL_MSG_USERS_NOT_FOUND, Code.FAILED_PRECONDITION);
                }
              } else if (key.equalsIgnoreCase("dataset_visibility")) {
                expression = entityRootPath.get("repository_visibility");
                Predicate queryPredicate =
                    RdbmsUtils.getValuePredicate(builder, key, expression, predicate, false);
                keyValuePredicates.add(queryPredicate);
                criteriaQuery.multiselect(entityRootPath, expression);
              } else {
                expression = entityRootPath.get(key);
                Predicate queryPredicate =
                    RdbmsUtils.getValuePredicate(builder, key, expression, predicate, false);
                keyValuePredicates.add(queryPredicate);
                criteriaQuery.multiselect(entityRootPath, expression);
              }
          }
        } catch (IllegalArgumentException ex) {
          ex.printStackTrace();
          if (ex.getMessage()
              .contains(
                  "Unable to locate Attribute  with the the given name ["
                      + predicate.getKey()
                      + "] on this ManagedType ["
                      + entityRootPath.getJavaType().getName()
                      + "]")) {
            Status invalidKeyError =
                Status.newBuilder()
                    .setCode(Code.INVALID_ARGUMENT_VALUE)
                    .setMessage(
                        "Predicate key '"
                            + predicate.getKey()
                            + "' mapping not found in the MDB entity")
                    .build();
            throw StatusProto.toStatusRuntimeException(invalidKeyError);
          } else {
            throw ex;
          }
        }
      }
      if (!keyValuePredicates.isEmpty()) {
        Predicate[] finalKeyValuePredicates = new Predicate[keyValuePredicates.size()];
        for (int indexJ = 0; indexJ < keyValuePredicates.size(); indexJ++) {
          finalKeyValuePredicates[indexJ] = keyValuePredicates.get(indexJ);
        }
        finalPredicatesList.add(builder.and(finalKeyValuePredicates));
      }
    }
    return finalPredicatesList;
  }

  private static Predicate getFuzzyUsersQueryPredicate(
      AuthService authService,
      RoleService roleService,
      CriteriaBuilder builder,
      Root<?> entityRootPath,
      KeyValueQuery requestedPredicate) {
    if (requestedPredicate.getValue().getKindCase().equals(Value.KindCase.STRING_VALUE)) {
      Operator operator = requestedPredicate.getOperator();
      List<UserInfo> userInfoList = getFuzzyUserInfos(authService, requestedPredicate);
      if (userInfoList != null && !userInfoList.isEmpty()) {
        Set<String> projectIdSet = new HashSet<>();
        for (UserInfo userInfo : userInfoList) {
          List<GetResourcesResponseItem> accessibleAllWorkspaceItems =
              roleService.getResourceItems(
                  Workspace.newBuilder()
                      .setId(authService.getWorkspaceIdFromUserInfo(userInfo))
                      .build(),
                  Collections.emptySet(),
                  ModelDBResourceEnum.ModelDBServiceResourceTypes.PROJECT);
          projectIdSet.addAll(
              accessibleAllWorkspaceItems.stream()
                  .map(GetResourcesResponseItem::getResourceId)
                  .collect(Collectors.toSet()));
        }

        Expression<String> exp = entityRootPath.get(ModelDBConstants.ID);
        if (operator.equals(Operator.NOT_CONTAIN) || operator.equals(Operator.NE)) {
          return builder.not(exp.in(projectIdSet));
        } else {
          return exp.in(projectIdSet);
        }
      }
    } else {
      Status invalidValueTypeError =
          Status.newBuilder()
              .setCode(Code.INVALID_ARGUMENT_VALUE)
              .setMessage("Predicate for the owner search only supporting 'String' value")
              .build();
      throw StatusProto.toStatusRuntimeException(invalidValueTypeError);
    }
    return null;
  }

  public static List<UserInfo> getFuzzyUserInfos(
      AuthService authService, KeyValueQuery requestedPredicate) {
    UserInfoPaginationDTO userInfoPaginationDTO =
        authService.getFuzzyUserInfoList(requestedPredicate.getValue().getStringValue());
    return userInfoPaginationDTO.getUserInfoList();
  }

  private static Predicate getVersionedInputHyperparameterPredicate(
      String entityName,
      CriteriaBuilder builder,
      Root<?> entityRootPath,
      int index,
      KeyValueQuery predicate,
      String[] names,
      Operator operator,
      Subquery<String> subquery)
      throws InvalidProtocolBufferException {
    Root<HyperparameterElementMappingEntity> elementMappingEntityRoot =
        subquery.from(HyperparameterElementMappingEntity.class);
    elementMappingEntityRoot.alias(
        entityName + "_" + ModelDBConstants.HYPERPARAMETER_ALIAS + "elem_mapping_" + index);
    List<Predicate> configBlobEntityRootPredicates = new ArrayList<>();
    Predicate idPredicate =
        builder.equal(
            elementMappingEntityRoot.get(entityName).get(ModelDBConstants.ID),
            entityRootPath.get(ModelDBConstants.ID));
    configBlobEntityRootPredicates.add(idPredicate);

    Predicate keyPredicate =
        builder.equal(elementMappingEntityRoot.get(ModelDBConstants.NAME), names[names.length - 1]);
    configBlobEntityRootPredicates.add(keyPredicate);

    List<Predicate> orPredicates = new ArrayList<>();
    if (predicate.getValue().getKindCase().equals(KindCase.NUMBER_VALUE)) {
      try {
        Predicate intValuePredicate =
            getValuePredicate(
                builder,
                ModelDBConstants.HYPERPARAMETERS,
                elementMappingEntityRoot.get("int_value"),
                predicate,
                false);
        orPredicates.add(intValuePredicate);
      } catch (Exception e) {
        LOGGER.debug("Value could not be cast to int");
      }
      try {
        Predicate floatValuePredicate =
            getValuePredicate(
                builder,
                ModelDBConstants.HYPERPARAMETERS,
                elementMappingEntityRoot.get("float_value"),
                predicate,
                false);
        orPredicates.add(floatValuePredicate);
      } catch (Exception e) {
        LOGGER.debug("Value could not be cast to float");
      }
    }
    Predicate stringValuePredicate =
        getValuePredicate(
            builder,
            ModelDBConstants.HYPERPARAMETERS,
            elementMappingEntityRoot.get("string_value"),
            predicate,
            true);
    orPredicates.add(stringValuePredicate);
    configBlobEntityRootPredicates.add(builder.or(orPredicates.toArray(new Predicate[0])));

    Expression<String> parentPathFromChild =
        elementMappingEntityRoot.get(entityName).get(ModelDBConstants.ID);
    configBlobEntityRootPredicates.add(builder.isNotNull(parentPathFromChild));

    Predicate[] hyprElemmappingRootPredicatesOne =
        new Predicate[configBlobEntityRootPredicates.size()];
    for (int indexJ = 0; indexJ < configBlobEntityRootPredicates.size(); indexJ++) {
      hyprElemmappingRootPredicatesOne[indexJ] = configBlobEntityRootPredicates.get(indexJ);
    }
    subquery.select(parentPathFromChild);
    subquery.where(builder.and(hyprElemmappingRootPredicatesOne));

    return getPredicateFromSubquery(builder, entityRootPath, operator, subquery);
  }

  private static Predicate getPredicateFromSubquery(
      CriteriaBuilder builder,
      Root<?> entityRootPath,
      Operator operator,
      Subquery<String> subquery) {
    return getPredicateFromSubquery(
        builder, entityRootPath, operator, subquery, ModelDBConstants.ID);
  }

  private static Predicate getPredicateFromSubquery(
      CriteriaBuilder builder,
      Root<?> entityRootPath,
      Operator operator,
      Subquery<String> subquery,
      String fieldName) {
    Expression<String> exp = entityRootPath.get(fieldName);
    if (operator.equals(Operator.NOT_CONTAIN) || operator.equals(Operator.NE)) {
      return builder.not(exp.in(subquery));
    } else {
      return exp.in(subquery);
    }
  }

  public static List<VersioningModeldbEntityMapping> getVersioningMappingFromVersioningInput(
      Session session,
      VersioningEntry versioningEntry,
      Map<String, Map.Entry<BlobExpanded, String>> locationBlobWithHashMap,
      Object entity)
      throws InvalidProtocolBufferException {
    List<VersioningModeldbEntityMapping> versioningModeldbEntityMappings = new ArrayList<>();
    if (versioningEntry.getKeyLocationMapMap().isEmpty()) {
      versioningModeldbEntityMappings.add(
          new VersioningModeldbEntityMapping(
              versioningEntry.getRepositoryId(),
              versioningEntry.getCommit(),
              null,
              null,
              null,
              null,
              entity));
    } else {
      for (Map.Entry<String, Location> locationEntry :
          versioningEntry.getKeyLocationMapMap().entrySet()) {
        String locationKey = String.join("#", locationEntry.getValue().getLocationList());
        Map.Entry<BlobExpanded, String> blobExpandedWithHashMap =
            locationBlobWithHashMap.get(locationKey);

        Blob blob = blobExpandedWithHashMap.getKey().getBlob();

        VersioningModeldbEntityMapping vmem =
            new VersioningModeldbEntityMapping(
                versioningEntry.getRepositoryId(),
                versioningEntry.getCommit(),
                locationEntry.getKey(),
                ModelDBUtils.getStringFromProtoObject(locationEntry.getValue()),
                blob.getContentCase().getNumber(),
                blobExpandedWithHashMap.getValue(),
                entity);
        if (blob.getContentCase().equals(Blob.ContentCase.CONFIG)) {
          Query query =
              session.createQuery(
                  "FROM "
                      + ConfigBlobEntity.class.getSimpleName()
                      + " cb WHERE cb.blob_hash = :blobHash");
          query.setParameter("blobHash", blobExpandedWithHashMap.getValue());
          List<ConfigBlobEntity> configBlobEntities = query.list();
          vmem.setConfig_blob_entities(new HashSet<>(configBlobEntities));
        }
        versioningModeldbEntityMappings.add(vmem);
      }
    }
    return versioningModeldbEntityMappings;
  }

  public static VersioningEntry getVersioningEntryFromList(
      List<VersioningModeldbEntityMapping> versioningModeldbEntityMappings)
      throws InvalidProtocolBufferException {
    VersioningEntry.Builder versioningEntry = VersioningEntry.newBuilder();
    for (VersioningModeldbEntityMapping versioningModeldbEntityMapping :
        versioningModeldbEntityMappings) {
      versioningEntry.setRepositoryId(versioningModeldbEntityMapping.getRepository_id());
      versioningEntry.setCommit(versioningModeldbEntityMapping.getCommit());
      if (versioningModeldbEntityMapping.getVersioning_location() != null
          && !versioningModeldbEntityMapping.getVersioning_location().isEmpty()) {
        Location.Builder locationBuilder = Location.newBuilder();
        ModelDBUtils.getProtoObjectFromString(
            versioningModeldbEntityMapping.getVersioning_location(), locationBuilder);
        versioningEntry.putKeyLocationMap(
            versioningModeldbEntityMapping.getVersioning_key(), locationBuilder.build());
      }
    }
    return versioningEntry.build();
  }

  /**
   * Validating predicate with following condition
   *
   * <p>Validate if current user has access to the entity or not where predicate key has an id with
   * only allowed 'EQ' operators
   *
   * <p>Validate predicate id is in accessible ids or not.
   *
   * <p>Only allow 'EQ' operator for predicate key has an id.
   *
   * <p>Workspace & workspace type should not allowed in the predicate
   *
   * @param entityName : dataset, project etc.
   * @param accessibleEntityIds : accessible entity ids like project.ids, dataset.ids etc.
   * @param predicate : predicate request
   * @param roleService : role service
   */
  public static void validatePredicates(
      String entityName,
      List<String> accessibleEntityIds,
      KeyValueQuery predicate,
      RoleService roleService) {
    if (predicate.getKey().equals(ModelDBConstants.ID)) {
      if (!predicate.getOperator().equals(OperatorEnum.Operator.EQ)) {
        Status statusMessage =
            Status.newBuilder()
                .setCode(Code.INVALID_ARGUMENT_VALUE)
                .setMessage(ModelDBConstants.NON_EQ_ID_PRED_ERROR_MESSAGE)
                .build();
        throw StatusProto.toStatusRuntimeException(statusMessage);
      }
      String entityId = predicate.getValue().getStringValue();
      if ((accessibleEntityIds.isEmpty() || !accessibleEntityIds.contains(entityId))
          && roleService.IsImplemented()) {
        Status statusMessage =
            Status.newBuilder()
                .setCode(Code.PERMISSION_DENIED_VALUE)
                .setMessage(
                    "Access is denied. User is unauthorized for given "
                        + entityName
                        + " entity ID : "
                        + entityId)
                .build();
        throw StatusProto.toStatusRuntimeException(statusMessage);
      }
    }

    if (predicate.getKey().equalsIgnoreCase(ModelDBConstants.WORKSPACE)
        || predicate.getKey().equalsIgnoreCase(ModelDBConstants.WORKSPACE_ID)
        || predicate.getKey().equalsIgnoreCase(ModelDBConstants.WORKSPACE_NAME)
        || predicate.getKey().equalsIgnoreCase(ModelDBConstants.WORKSPACE_TYPE)) {
      Status statusMessage =
          Status.newBuilder()
              .setCode(Code.INVALID_ARGUMENT_VALUE)
              .setMessage("Workspace name OR type not supported as predicate")
              .build();
      throw StatusProto.toStatusRuntimeException(statusMessage);
    }
  }

  /**
   * @param index0 : predicate index for unique query parameter identity
   * @param queryBuilder : query builder
   * @param operator : query operator like GE, LE, EQ, GTE etc.
   * @param value : query parameter value like repoId(123), repoName(xyz) etc.
   * @param parametersMap : query parameter identity map.
   */
  public static void setValueWithOperatorInQuery(
      int index0,
      StringBuilder queryBuilder,
      OperatorEnum.Operator operator,
      Object value,
      Map<String, Object> parametersMap) {
    long timestamp =
        index0 + Math.round(100.0 * Math.random()) + Calendar.getInstance().getTimeInMillis();
    String key;
    switch (operator.ordinal()) {
      case OperatorEnum.Operator.GT_VALUE:
        key = "GT_VALUE_" + timestamp;
        queryBuilder.append(" > :").append(key);
        parametersMap.put(key, value);
        break;
      case OperatorEnum.Operator.GTE_VALUE:
        key = "GTE_VALUE_" + timestamp;
        queryBuilder.append(" >= :").append(key);
        parametersMap.put(key, value);
        break;
      case OperatorEnum.Operator.LT_VALUE:
        key = "LT_VALUE_" + timestamp;
        queryBuilder.append(" < :").append(key);
        parametersMap.put(key, value);
        break;
      case OperatorEnum.Operator.LTE_VALUE:
        key = "LTE_VALUE_" + timestamp;
        queryBuilder.append(" <= :").append(key);
        parametersMap.put(key, value);
        break;
      case OperatorEnum.Operator.NE_VALUE:
        key = "NE_VALUE_" + timestamp;
        queryBuilder.append(" <> :").append(key);
        parametersMap.put(key, value);
        break;
      case OperatorEnum.Operator.CONTAIN_VALUE:
        queryBuilder
            .append(" LIKE ")
            .append(("'%" + Pattern.compile((String) value) + "%'").toLowerCase());
        break;
      case OperatorEnum.Operator.NOT_CONTAIN_VALUE:
        queryBuilder
            .append(" NOT LIKE ")
            .append(("'%" + Pattern.compile((String) value) + "%'").toLowerCase());
        break;
      case OperatorEnum.Operator.IN_VALUE:
        key = "IN_VALUE_" + timestamp;
        queryBuilder.append(" IN (:").append(key).append(")");
        parametersMap.put(key, value);
        break;
      default:
        key = "default_" + timestamp;
        queryBuilder.append(" = :").append(key);
        parametersMap.put(key, value);
    }
    queryBuilder.append(" ");
  }

  public static void setParameterInQuery(Query query, Map<String, Object> parametersMap) {
    if (parametersMap.size() > 0) {
      parametersMap.forEach(
          (key, value) -> {
            if (value instanceof List) {
              List<Object> objectList = (List<Object>) value;
              query.setParameterList(key, objectList);
            } else {
              query.setParameter(key, value);
            }
          });
    }
  }
}<|MERGE_RESOLUTION|>--- conflicted
+++ resolved
@@ -780,12 +780,7 @@
         //            		builder.function("DECIMAL", BigDecimal.class,
         // builder.literal(10),builder.literal(10))),
         //            operator, value.getNumberValue());
-<<<<<<< HEAD
-        if (ModelDBHibernateUtil.config.RdbConfiguration.RdbDialect.equals(
-            ModelDBConstants.POSTGRES_DB_DIALECT)) {
-=======
         if (ModelDBHibernateUtil.config.RdbConfiguration.isPostgres()) {
->>>>>>> 4b9f4282
           if (stringColumn) {
 
             return getOperatorPredicate(
