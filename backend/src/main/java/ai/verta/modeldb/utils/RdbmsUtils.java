package ai.verta.modeldb.utils;

import ai.verta.common.*;
import ai.verta.common.ModelDBResourceEnum.ModelDBServiceResourceTypes;
import ai.verta.common.OperatorEnum.Operator;
import ai.verta.modeldb.*;
import ai.verta.modeldb.authservice.MDBRoleService;
import ai.verta.modeldb.common.CommonUtils;
import ai.verta.modeldb.common.authservice.AuthService;
import ai.verta.modeldb.common.exceptions.ModelDBException;
import ai.verta.modeldb.entities.*;
import ai.verta.modeldb.entities.config.ConfigBlobEntity;
import ai.verta.modeldb.entities.config.HyperparameterElementMappingEntity;
import ai.verta.modeldb.entities.metadata.LabelsMappingEntity;
import ai.verta.modeldb.entities.versioning.VersioningModeldbEntityMapping;
import ai.verta.modeldb.exceptions.InvalidArgumentException;
import ai.verta.modeldb.exceptions.PermissionDeniedException;
import ai.verta.modeldb.exceptions.UnimplementedException;
import ai.verta.modeldb.metadata.IDTypeEnum;
import ai.verta.modeldb.versioning.Blob;
import ai.verta.modeldb.versioning.BlobExpanded;
import ai.verta.uac.GetResourcesResponseItem;
import ai.verta.uac.ResourceVisibility;
import ai.verta.uac.UserInfo;
import ai.verta.uac.Workspace;
import com.google.protobuf.Value;
import com.google.protobuf.Value.KindCase;
import com.google.rpc.Code;
import java.math.BigInteger;
import java.util.*;
import java.util.regex.Pattern;
import java.util.stream.Collectors;
import javax.persistence.criteria.*;
import javax.persistence.criteria.CriteriaBuilder.Trimspec;
import org.apache.logging.log4j.LogManager;
import org.apache.logging.log4j.Logger;
import org.hibernate.Session;
import org.hibernate.query.Query;

public class RdbmsUtils {

  private RdbmsUtils() {}

  private static final Logger LOGGER = LogManager.getLogger(RdbmsUtils.class);
  private static final String MAX_EPOCH_NUMBER_SQL_1 =
      "select max(o.epoch_number) From (select keyvaluemapping_id, epoch_number from observation where experiment_run_id ='";
  private static final String MAX_EPOCH_NUMBER_SQL_2 =
      "' and entity_name = 'ExperimentRunEntity') o, (select id from keyvalue where kv_key ='";
  private static final String MAX_EPOCH_NUMBER_SQL_3 =
      "' and  entity_name IS NULL) k where o.keyvaluemapping_id = k.id ";

  public static JobEntity generateJobEntity(Job job) {
    return new JobEntity(job);
  }

  public static ProjectEntity generateProjectEntity(Project project) {
    return new ProjectEntity(project);
  }

  // TODO: delete as it seems unused
  public static List<Project> convertProjectsFromProjectEntityList(
<<<<<<< HEAD
      MDBRoleService mdbRoleService,
      AuthService authService,
      List<ProjectEntity> projectEntityList) {
=======
      RoleService roleService, AuthService authService, List<ProjectEntity> projectEntityList) {
>>>>>>> 37b02763
    List<Project> projects = new ArrayList<>();
    if (projectEntityList != null) {
      Map<Long, Workspace> cacheWorkspaceMap = new HashMap<>();
      Map<String, GetResourcesResponseItem> getResourcesMap = new HashMap<>();
      for (ProjectEntity projectEntity : projectEntityList) {
        projects.add(
            projectEntity.getProtoObject(
                mdbRoleService, authService, cacheWorkspaceMap, getResourcesMap));
      }
    }
    return projects;
  }

  public static ExperimentEntity generateExperimentEntity(Experiment experiment) {
    return new ExperimentEntity(experiment);
  }

  public static List<Experiment> convertExperimentsFromExperimentEntityList(
      List<ExperimentEntity> experimentEntityList) {
    List<Experiment> experiments = new ArrayList<>();
    if (experimentEntityList != null) {
      for (ExperimentEntity experimentEntity : experimentEntityList) {
        experiments.add(experimentEntity.getProtoObject());
      }
    }
    return experiments;
  }

  public static List<ExperimentRun> convertExperimentRunsFromExperimentRunEntityList(
      List<ExperimentRunEntity> experimentRunEntityList) {
    List<ExperimentRun> experimentRuns = new ArrayList<>();
    if (experimentRunEntityList != null) {
      for (ExperimentRunEntity experimentRunEntity : experimentRunEntityList) {
        experimentRuns.add(experimentRunEntity.getProtoObject());
      }
    }
    return experimentRuns;
  }

  public static ExperimentRunEntity generateExperimentRunEntity(ExperimentRun experimentRun) {
    return new ExperimentRunEntity(experimentRun);
  }

  public static AttributeEntity generateAttributeEntity(
      Object entity, String fieldType, KeyValue attribute) {
    return new AttributeEntity(entity, fieldType, attribute);
  }

  public static List<AttributeEntity> convertAttributesFromAttributeEntityList(
      Object entity, String fieldType, List<KeyValue> attributes) {
    List<AttributeEntity> attributeList = new ArrayList<>();
    if (attributes != null) {
      for (KeyValue attribute : attributes) {
        var attributeEntity = generateAttributeEntity(entity, fieldType, attribute);
        attributeList.add(attributeEntity);
      }
    }
    return attributeList;
  }

  public static List<KeyValue> convertAttributeEntityListFromAttributes(
      List<AttributeEntity> attributeEntityList) {

    LOGGER.trace("Converting AttributeEntityListFromAttributes ");
    List<KeyValue> attributeList = new ArrayList<>();
    if (attributeEntityList != null) {
      attributeList =
          attributeEntityList.stream()
              .map(AttributeEntity::getProtoObj)
              .sorted(Comparator.comparing(KeyValue::getKey))
              .collect(Collectors.toList());
    }
    LOGGER.trace("Converted AttributeEntityListFromAttributes ");
    return attributeList;
  }

  public static KeyValueEntity generateKeyValueEntity(
      Object entity, String fieldType, KeyValue keyValue) {
    return new KeyValueEntity(entity, fieldType, keyValue);
  }

  public static List<KeyValueEntity> convertKeyValuesFromKeyValueEntityList(
      Object entity, String fieldType, List<KeyValue> keyValueList) {
    List<KeyValueEntity> attributeList = new ArrayList<>();
    if (keyValueList != null) {
      for (KeyValue keyValue : keyValueList) {
        var keyValueEntity = generateKeyValueEntity(entity, fieldType, keyValue);
        attributeList.add(keyValueEntity);
      }
    }
    return attributeList;
  }

  public static List<KeyValue> convertKeyValueEntityListFromKeyValues(
      List<KeyValueEntity> keyValueEntityList) {

    LOGGER.trace("Converting KeyValueEntityListFromKeyValues ");
    List<KeyValue> attributeList = new ArrayList<>();
    if (keyValueEntityList != null) {
      attributeList =
          keyValueEntityList.stream()
              .map(KeyValueEntity::getProtoKeyValue)
              .sorted(Comparator.comparing(KeyValue::getKey))
              .collect(Collectors.toList());
    }
    LOGGER.trace("Converted KeyValueEntityListFromKeyValues ");
    return attributeList;
  }

  public static ArtifactEntity generateArtifactEntity(
      Object entity, String fieldType, Artifact artifact) {
    return new ArtifactEntity(entity, fieldType, artifact);
  }

  public static List<ArtifactEntity> convertArtifactsFromArtifactEntityList(
      Object entity, String fieldType, List<Artifact> artifactList) {
    List<ArtifactEntity> artifactEntityList = new ArrayList<>();
    if (artifactList != null) {
      return artifactList.stream()
          .map(artifact -> generateArtifactEntity(entity, fieldType, artifact))
          .collect(Collectors.toList());
    }
    return artifactEntityList;
  }

  public static List<Artifact> convertArtifactEntityListFromArtifacts(
      List<ArtifactEntity> artifactEntityList) {
    if (artifactEntityList != null) {
      return artifactEntityList.stream()
          .map(ArtifactEntity::getProtoObject)
          .sorted(Comparator.comparing(Artifact::getKey))
          .collect(Collectors.toList());
    }
    return Collections.emptyList();
  }

  public static ObservationEntity generateObservationEntity(
      Session session,
      Object entity,
      String fieldType,
      Observation observation,
      String entity_name,
      String entity_id) {
    if (session == null // request came from creating the entire ExperimentRun
        || observation.hasEpochNumber()) {
      if (observation.getEpochNumber().getKindCase() != KindCase.NUMBER_VALUE) {
        String invalidEpochMessage =
            "Observations can only have numeric epoch_number, condition not met in " + observation;
        throw new InvalidArgumentException(invalidEpochMessage);
      }
      return new ObservationEntity(entity, fieldType, observation);
    } else {
      if (entity_name.equalsIgnoreCase("ExperimentRunEntity") && observation.hasAttribute()) {
        StringBuilder MAX_EPOCH_NUMBER_SQL =
            new StringBuilder(MAX_EPOCH_NUMBER_SQL_1)
                .append(entity_id)
                .append(MAX_EPOCH_NUMBER_SQL_2)
                .append(observation.getAttribute().getKey())
                .append(MAX_EPOCH_NUMBER_SQL_3);
        Query sqlQuery = session.createSQLQuery(MAX_EPOCH_NUMBER_SQL.toString());
        BigInteger maxEpochNumber = (BigInteger) sqlQuery.uniqueResult();
        Long newEpochValue = maxEpochNumber == null ? 0L : maxEpochNumber.longValue() + 1;

        var new_observation =
            Observation.newBuilder(observation)
                .setEpochNumber(Value.newBuilder().setNumberValue(newEpochValue))
                .build();
        return new ObservationEntity(entity, fieldType, new_observation);
      } else {
        String unimplementedErrorMessage =
            "Observations not supported for non ExperimentRun entities, found "
                + entity_name
                + " in "
                + observation;
        LOGGER.warn(unimplementedErrorMessage);
        throw new UnimplementedException(unimplementedErrorMessage);
      }
    }
  }

  public static List<ObservationEntity> convertObservationsFromObservationEntityList(
      Session session,
      Object entity,
      String fieldType,
      List<Observation> observationList,
      String entity_name,
      String entity_id) {
    LOGGER.trace("Converting ObservationsFromObservationEntityList");
    LOGGER.trace("fieldType {}", fieldType);
    List<ObservationEntity> observationEntityList = new ArrayList<>();
    if (observationList != null) {
      LOGGER.trace("observationList size {}", observationList.size());
      for (Observation observation : observationList) {
        var observationEntity =
            generateObservationEntity(
                session, entity, fieldType, observation, entity_name, entity_id);
        observationEntityList.add(observationEntity);
      }
    }
    LOGGER.trace("observationList size 0");
    LOGGER.trace("Converted ObservationsFromObservationEntityList");
    return observationEntityList;
  }

  public static List<Observation> convertObservationEntityListFromObservations(
      List<ObservationEntity> observationEntityList) {
    List<Observation> observationList = new ArrayList<>();
    LOGGER.trace("Converting ObservationEntityListFromObservations");
    if (observationEntityList != null) {
      observationList =
          observationEntityList.stream()
              .map(ObservationEntity::getProtoObject)
              .sorted(Comparator.comparing(RdbmsUtils::getObservationCompareKey))
              .collect(Collectors.toList());
    }
    LOGGER.trace("Converted ObservationEntityListFromObservations");
    return observationList;
  }

  public static String getObservationCompareKey(Observation observation) {
    if (observation.hasArtifact()) {
      return observation.getArtifact().getKey();
    } else {
      return observation.getAttribute().getKey();
    }
  }

  public static List<TagsMapping> convertTagListFromTagMappingList(
      Object entity, List<String> tagsList) {
    List<TagsMapping> tagsMappings = new ArrayList<>();
    if (tagsList != null) {
      for (String tag : tagsList) {
        var tagsMapping = new TagsMapping(entity, tag);
        tagsMappings.add(tagsMapping);
      }
    }
    return tagsMappings;
  }

  public static List<String> convertTagsMappingListFromTagList(List<TagsMapping> tagsMappings) {
    if (tagsMappings != null) {
      return tagsMappings.stream().map(TagsMapping::getTag).sorted().collect(Collectors.toList());
    }
    return Collections.emptyList();
  }

  public static List<FeatureEntity> convertFeatureListFromFeatureMappingList(
      Object entity, List<Feature> features) {
    List<FeatureEntity> featureEntities = new ArrayList<>();
    if (features != null) {
      for (Feature feature : features) {
        var featureEntity = new FeatureEntity(entity, feature);
        featureEntities.add(featureEntity);
      }
    }
    return featureEntities;
  }

  public static List<Feature> convertFeatureEntityListFromFeatureList(
      List<FeatureEntity> featureEntities) {
    if (featureEntities != null) {
      return featureEntities.stream()
          .map(FeatureEntity::getProtoObject)
          .sorted(Comparator.comparing(Feature::getName))
          .collect(Collectors.toList());
    }
    return Collections.emptyList();
  }

  public static DatasetEntity generateDatasetEntity(Dataset dataset) {
    return new DatasetEntity(dataset);
  }

  public static List<Dataset> convertDatasetsFromDatasetEntityList(
<<<<<<< HEAD
      MDBRoleService mdbRoleService, List<DatasetEntity> datasetEntityList) {
=======
      RoleService roleService, List<DatasetEntity> datasetEntityList) {
>>>>>>> 37b02763
    List<Dataset> datasets = new ArrayList<>();
    if (datasetEntityList != null) {
      for (DatasetEntity datasetEntity : datasetEntityList) {
        datasets.add(datasetEntity.getProtoObject(mdbRoleService));
      }
    }
    return datasets;
  }

  public static CodeVersionEntity generateCodeVersionEntity(
      String fieldType, CodeVersion codeVersion) {
    return new CodeVersionEntity(fieldType, codeVersion);
  }

  public static GitSnapshotEntity generateGitSnapshotEntity(
      String fieldType, GitSnapshot gitSnapshot) {
    return new GitSnapshotEntity(fieldType, gitSnapshot);
  }

  public static DatasetVersionEntity generateDatasetVersionEntity(DatasetVersion datasetVersion) {
    return new DatasetVersionEntity(datasetVersion);
  }

  public static List<DatasetVersion> convertDatasetVersionsFromDatasetVersionEntityList(
      List<DatasetVersionEntity> datasetVersionEntityList) {
    List<DatasetVersion> datasetVersions = new ArrayList<>();
    if (datasetVersionEntityList != null) {
      for (DatasetVersionEntity datasetVersionEntity : datasetVersionEntityList) {
        datasetVersions.add(datasetVersionEntity.getProtoObject());
      }
    }
    return datasetVersions;
  }

  public static RawDatasetVersionInfoEntity generateRawDatasetVersionInfoEntity(
      String fieldType, RawDatasetVersionInfo rawDatasetVersionInfo) {
    return new RawDatasetVersionInfoEntity(fieldType, rawDatasetVersionInfo);
  }

  public static PathDatasetVersionInfoEntity generatePathDatasetVersionInfoEntity(
      String fieldType, PathDatasetVersionInfo pathDatasetVersionInfo) {
    return new PathDatasetVersionInfoEntity(fieldType, pathDatasetVersionInfo);
  }

  public static QueryDatasetVersionInfoEntity generateQueryDatasetVersionInfoEntity(
      String fieldType, QueryDatasetVersionInfo queryDatasetVersionInfo) {
    return new QueryDatasetVersionInfoEntity(fieldType, queryDatasetVersionInfo);
  }

  public static DatasetPartInfoEntity generateDatasetPartInfoEntity(
      Object entity, String fieldType, DatasetPartInfo datasetPartInfo) {
    return new DatasetPartInfoEntity(entity, fieldType, datasetPartInfo);
  }

  public static List<DatasetPartInfo> convertDatasetPartInfoEntityListFromDatasetPartInfos(
      List<DatasetPartInfoEntity> datasetPartInfoEntityList) {
    List<DatasetPartInfo> datasetPartInfos = new ArrayList<>();
    if (datasetPartInfoEntityList != null) {
      return datasetPartInfoEntityList.stream()
          .map(DatasetPartInfoEntity::getProtoObject)
          .collect(Collectors.toList());
    }
    return datasetPartInfos;
  }

  public static List<DatasetPartInfoEntity> convertDatasetPartInfosFromDatasetPartInfoEntityList(
      Object entity, String fieldType, List<DatasetPartInfo> datasetPartInfoList) {
    List<DatasetPartInfoEntity> datasetPartInfoEntityList = new ArrayList<>();
    if (datasetPartInfoList != null) {
      return datasetPartInfoList.stream()
          .map(datasetPartInfo -> generateDatasetPartInfoEntity(entity, fieldType, datasetPartInfo))
          .collect(Collectors.toList());
    }
    return datasetPartInfoEntityList;
  }

  public static QueryParameterEntity generateQueryParameterEntity(
      Object entity, String fieldType, QueryParameter queryParameter) {
    return new QueryParameterEntity(entity, fieldType, queryParameter);
  }

  public static List<QueryParameterEntity> convertQueryParametersFromQueryParameterEntityList(
      Object entity, String fieldType, List<QueryParameter> queryParameterList) {
    List<QueryParameterEntity> queryParameterEntityList = new ArrayList<>();
    if (queryParameterList != null) {
      for (QueryParameter keyValue : queryParameterList) {
        var keyValueEntity = generateQueryParameterEntity(entity, fieldType, keyValue);
        queryParameterEntityList.add(keyValueEntity);
      }
    }
    return queryParameterEntityList;
  }

  public static List<QueryParameter> convertQueryParameterEntityListFromQueryParameters(
      List<QueryParameterEntity> queryParameterEntityList) {
    List<QueryParameter> queryParameterList = new ArrayList<>();
    if (queryParameterEntityList != null) {
      for (QueryParameterEntity queryParameterEntity : queryParameterEntityList) {
        queryParameterList.add(queryParameterEntity.getProtoObject());
      }
    }
    return queryParameterList;
  }

  public static List<UserCommentEntity> convertUserCommentsFromUserCommentEntityList(
      Object entity, List<Comment> userComments) {
    List<UserCommentEntity> userCommentEntityList = new ArrayList<>();
    if (userComments != null) {
      return userComments.stream()
          .map(comment -> new UserCommentEntity(entity, comment))
          .collect(Collectors.toList());
    }
    return userCommentEntityList;
  }

  public static List<Comment> convertUserCommentListFromUserComments(
      List<UserCommentEntity> userCommentEntityList) {
    List<Comment> commentList = new ArrayList<>();
    if (userCommentEntityList != null) {
      return userCommentEntityList.stream()
          .map(UserCommentEntity::getProtoObject)
          .collect(Collectors.toList());
    }
    return commentList;
  }

  public static CommentEntity generateCommentEntity(EntityComment entityComment) {
    return new CommentEntity(entityComment);
  }

  /**
   * Return List of entity data and total count base on the given parameters
   *
   * @param session : hibernate session
   * @param entityName : entity name like ProjectEntity, DatasetEntity etc. Here we used the
   *     hibernate so this entity name is the same name of java class name
   * @param projectionFields : list of string which contains the selected field names
   * @param whereClauseParam : where clause parameter map contains key="entity field name",
   *     value="object[2] where position-1 = operator like EQ,IN etc. position-2 = entity field
   *     values"
   * @param pageNumber : page number for pagination
   * @param pageLimit : page limit for pagination
   * @param order : sort order for sorted list
   * @param sortBy : sort key for sorted list (default sortKey=DATE_UPDATED)
   * @param isNeedTotalCount : if service need the total count for pagination then
   *     'isNeedTotalCount' = true
   * @return {@link Map} : return Map where key=ModelDBConstants.DATA_LIST &
   *     ModelDBConstants.TOTAL_COUNT AND value=list of entity (ex: List<ProjectEntity>),
   *     total_count(Long)
   */
  public static Map<String, Object> findListWithPagination(
      Session session,
      String entityName,
      List<String> projectionFields,
      Map<String, Object[]> whereClauseParam,
      Integer pageNumber,
      Integer pageLimit,
      Boolean order,
      String sortBy,
      Boolean isNeedTotalCount) {
    var alias = "entity";
    var finalQueryBuilder = new StringBuilder();
    StringBuilder countQueryBuilder =
        new StringBuilder("SELECT COUNT (")
            .append(alias)
            .append(".")
            .append(ModelDBConstants.ID)
            .append(") ");

    if (projectionFields != null && !projectionFields.isEmpty()) {
      finalQueryBuilder.append("SELECT ");
      var index = 1;
      for (String selectedField : projectionFields) {
        finalQueryBuilder.append(alias).append(".");
        finalQueryBuilder.append(selectedField);
        if (index < projectionFields.size()) {
          finalQueryBuilder.append(", ");
          index++;
        }
      }
      finalQueryBuilder.append(" ");
    }

    finalQueryBuilder.append("FROM ").append(entityName).append(" ").append(alias).append(" ");
    countQueryBuilder.append("FROM ").append(entityName).append(" ").append(alias).append(" ");

    if (whereClauseParam != null && whereClauseParam.size() > 0) {
      finalQueryBuilder.append(" WHERE ");
      countQueryBuilder.append(" WHERE ");
      var index = 1;
      for (Map.Entry<String, Object[]> entityFieldEntry : whereClauseParam.entrySet()) {
        Object[] operatorWithValueArr = entityFieldEntry.getValue();
        finalQueryBuilder.append(" ").append(alias).append(".").append(entityFieldEntry.getKey());
        countQueryBuilder.append(" ").append(alias).append(".").append(entityFieldEntry.getKey());
        finalQueryBuilder
            .append(" ")
            .append(operatorWithValueArr[0])
            .append(" :")
            .append(entityFieldEntry.getKey());
        countQueryBuilder
            .append(" ")
            .append(operatorWithValueArr[0])
            .append(" :")
            .append(entityFieldEntry.getKey());

        if (index < whereClauseParam.size()) {
          finalQueryBuilder.append(" AND ");
          countQueryBuilder.append(" AND ");
          index++;
        }
      }
    }

    finalQueryBuilder
        .append(" AND ")
        .append(alias)
        .append(".")
        .append(ModelDBConstants.DELETED)
        .append(" = false ");
    countQueryBuilder
        .append(" AND ")
        .append(alias)
        .append(".")
        .append(ModelDBConstants.DELETED)
        .append(" = false ");

    sortBy = (sortBy == null || sortBy.isEmpty()) ? ModelDBConstants.DATE_UPDATED : sortBy;

    if (order) {
      finalQueryBuilder
          .append(" ORDER BY ")
          .append(alias)
          .append(".")
          .append(sortBy)
          .append(" ")
          .append(ModelDBConstants.ORDER_ASC);
    } else {
      finalQueryBuilder
          .append(" ORDER BY ")
          .append(alias)
          .append(".")
          .append(sortBy)
          .append(" ")
          .append(ModelDBConstants.ORDER_DESC);
    }

    var query = session.createQuery(finalQueryBuilder.toString());
    if (pageNumber != null && pageLimit != null && pageNumber != 0 && pageLimit != 0) {
      // Calculate number of documents to skip
      int skips = pageLimit * (pageNumber - 1);
      query.setFirstResult(skips);
      query.setMaxResults(pageLimit);
    }

    if (whereClauseParam != null && whereClauseParam.size() > 0) {
      for (Map.Entry<String, Object[]> entityFieldEntry : whereClauseParam.entrySet()) {
        Object[] operatorWithValueArr = entityFieldEntry.getValue();
        if (operatorWithValueArr[1] instanceof List) {
          List<?> objectList = (List<?>) operatorWithValueArr[1];
          query.setParameterList(entityFieldEntry.getKey(), objectList);
        } else {
          query.setParameter(entityFieldEntry.getKey(), operatorWithValueArr[1]);
        }
      }
    }

    var entityList = query.list();

    Map<String, Object> dataWithCountMap = new HashMap<>();
    dataWithCountMap.put(ModelDBConstants.DATA_LIST, entityList);

    if (isNeedTotalCount) {
      var countQuery = session.createQuery(countQueryBuilder.toString());
      if (whereClauseParam != null && whereClauseParam.size() > 0) {
        for (Map.Entry<String, Object[]> entityFieldEntry : whereClauseParam.entrySet()) {
          Object[] operatorWithValueArr = entityFieldEntry.getValue();
          if (operatorWithValueArr[1] instanceof List) {
            List<?> objectList = (List<?>) operatorWithValueArr[1];
            countQuery.setParameterList(entityFieldEntry.getKey(), objectList);
          } else {
            countQuery.setParameter(entityFieldEntry.getKey(), operatorWithValueArr[1]);
          }
        }
      }
      Long countResult = (Long) countQuery.uniqueResult();
      dataWithCountMap.put(ModelDBConstants.TOTAL_COUNT, countResult);
    }
    LOGGER.debug(entityName + " getting successfully, list size : {}", entityList.size());
    return dataWithCountMap;
  }

  public static String getRdbOperatorSymbol(Operator operator) {
    switch (operator) {
      case EQ:
        return " = ";
      case NE:
        return " <> ";
      case GT:
        return " > ";
      case GTE:
        return " >= ";
      case LT:
        return " < ";
      case LTE:
        return " <= ";
      case CONTAIN:
        return " LIKE ";
      case NOT_CONTAIN:
        return " NOT LIKE ";
      default:
        return " = ";
    }
  }

  /**
   * Return the where clause predicate based on given parameters
   *
   * @param builder : Hibernate criteria builder
   * @param valueExpression : field value path for criteria query
   * @param operator : operator like EQ, GTE, LE etc.
   * @param operatorValue : field value which set to where clause based on field, Operator and this
   *     value
   * @return {@link Predicate} : return predicate (where clause condition) for criteria query
   */
  private static Predicate getOperatorPredicate(
      CriteriaBuilder builder,
      Expression valueExpression,
      Operator operator,
      Object operatorValue) {
    switch (operator.ordinal()) {
      case Operator.GT_VALUE:
        return builder.greaterThan(valueExpression, (Comparable) operatorValue);
      case Operator.GTE_VALUE:
        return builder.greaterThanOrEqualTo(valueExpression, (Comparable) operatorValue);
      case Operator.LT_VALUE:
        return builder.lessThan(valueExpression, (Comparable) operatorValue);
      case Operator.LTE_VALUE:
        return builder.lessThanOrEqualTo(valueExpression, (Comparable) operatorValue);
      case Operator.NE_VALUE:
        return builder.notEqual(valueExpression, operatorValue);
      case Operator.CONTAIN_VALUE:
        return builder.like(
            builder.lower(valueExpression),
            ("%" + Pattern.compile((String) operatorValue) + "%").toLowerCase());
      case Operator.NOT_CONTAIN_VALUE:
        return builder.notLike(
            builder.lower(valueExpression),
            ("%" + Pattern.compile((String) operatorValue) + "%").toLowerCase());
      case Operator.IN_VALUE:
        return valueExpression.in(operatorValue);
      default:
        return builder.equal(valueExpression, operatorValue);
    }
  }

  /**
   * @param builder : Hibernate criteria builder
   * @param fieldName : field name which is set in entity like project.attributes, dataset.parent_id
   *     etc.
   * @param valueExpression : criteria query path for field value to set on query predicate
   * @param keyValueQuery : field contain the keyValue and operator for query which is set by
   *     frontend
   * @return {@link Predicate} : return predicate (where clause condition) for criteria query
   */
  public static Predicate getValuePredicate(
      CriteriaBuilder builder,
      String fieldName,
      Path valueExpression,
      KeyValueQuery keyValueQuery,
      boolean stringColumn) {

    var value = keyValueQuery.getValue();
    var operator = keyValueQuery.getOperator();
    switch (value.getKindCase()) {
      case NUMBER_VALUE:
        LOGGER.debug("Called switch case : number_value");
        //        return getOperatorPredicate(
        //            builder,
        //            builder.function("CAST", BigDecimal.class, valueExpression,
        //            		builder.function("DECIMAL", BigDecimal.class,
        // builder.literal(10),builder.literal(10))),
        //            operator, value.getNumberValue());
        if (App.getInstance().mdbConfig.database.RdbConfiguration.isPostgres()) {
          if (stringColumn) {

            return getOperatorPredicate(
                builder,
                builder
                    .trim(Trimspec.BOTH, Character.valueOf('"'), valueExpression)
                    .as(Double.class),
                operator,
                value.getNumberValue());
          } else {
            return getOperatorPredicate(
                builder, valueExpression.as(Double.class), operator, value.getNumberValue());
          }
        } else {
          return getOperatorPredicate(
              builder, builder.toBigDecimal(valueExpression), operator, value.getNumberValue());
        }
      case STRING_VALUE:
        LOGGER.debug("Called switch case : string_value");
        if (!value.getStringValue().isEmpty()) {
          LOGGER.debug("Called switch case : string value exist");
          if (fieldName.equals(ModelDBConstants.ATTRIBUTES)
              && !(operator.equals(Operator.CONTAIN) || operator.equals(Operator.NOT_CONTAIN))) {
            return getOperatorPredicate(
                builder, valueExpression, operator, ModelDBUtils.getStringFromProtoObject(value));
          } else if (keyValueQuery.getKey().equals(ModelDBConstants.VISIBILITY)) {
            return getOperatorPredicate(
                builder,
                valueExpression,
                operator,
                ResourceVisibility.valueOf(value.getStringValue()).ordinal());
          } else {
            return getOperatorPredicate(builder, valueExpression, operator, value.getStringValue());
          }
        } else {
          throw new InvalidArgumentException("Predicate does not contain string value in request");
        }
      case BOOL_VALUE:
        LOGGER.debug("Called switch case : bool_value");
        return getOperatorPredicate(builder, valueExpression, operator, value.getBoolValue());
      case LIST_VALUE:
        List<Object> valueList = new ArrayList<>();
        var listValue = value.getListValue();
        for (Value item : listValue.getValuesList()) {
          if (item.getKindCase().ordinal() == Value.KindCase.STRING_VALUE.ordinal()) {
            var stringValue = item.getStringValue();
            valueList.add(stringValue);
          } else if (item.getKindCase().ordinal() == Value.KindCase.NUMBER_VALUE.ordinal()) {
            Double doubleValue = item.getNumberValue();
            valueList.add(doubleValue);
          }
        }
        return getOperatorPredicate(builder, valueExpression, operator, valueList);
      default:
        throw new UnimplementedException(
            "Unknown 'Value' type recognized, valid 'Value' type are NUMBER_VALUE, STRING_VALUE, BOOL_VALUE");
    }
  }

  /**
   * Method add the where clause base on the sort key switch cases and create the condition and add
   * it in final where clause predicate list and create the hibernate criteria Order for query
   *
   * @param sortBy : sort key for sorted list (default sortKey=DATE_UPDATED)
   * @param isAscending : sort order for sorted list
   * @param builder : Hibernate criteria builder
   * @param root : entity root which is further used for getting sub filed path from it and set in
   *     criteria where clause. Ex: Root<DatasetEntity> datasetRoot =
   *     criteriaQuery.from(DatasetEntity.class);
   * @param parentFieldName : entity has multi level field hierarchy so here mention the parent
   *     field name like attributes, artifacts, tags, metrics etc.
   * @return {@link Order} : return hibernate order base on the parameters
   */
  public static Order getOrderBasedOnSortKey(
      String sortBy,
      Boolean isAscending,
      CriteriaBuilder builder,
      Root<?> root,
      String parentFieldName) {
    if (sortBy == null || sortBy.isEmpty()) {
      sortBy = ModelDBConstants.DATE_UPDATED;
    }

    Order orderBy;

    String[] keys = sortBy.split("\\.");
    root.get(ModelDBConstants.ID);
    Expression<?> orderByExpression;
    switch (keys[0]) {
      case ModelDBConstants.ARTIFACTS:
        LOGGER.debug("switch case : Artifacts");
        Join<ExperimentRunEntity, ArtifactEntity> artifactEntityJoin =
            root.join(ModelDBConstants.ARTIFACT_MAPPING, JoinType.LEFT);
        artifactEntityJoin.alias(parentFieldName + "_art");
        artifactEntityJoin.on(
            builder.and(
                builder.equal(
                    artifactEntityJoin.get(parentFieldName).get(ModelDBConstants.ID),
                    root.get(ModelDBConstants.ID)),
                builder.equal(
                    artifactEntityJoin.get(ModelDBConstants.FEILD_TYPE),
                    ModelDBConstants.ARTIFACTS),
                builder.equal(
                    artifactEntityJoin.get(ModelDBConstants.KEY), keys[keys.length - 1])));

        orderByExpression = artifactEntityJoin.get(ModelDBConstants.PATH);
        break;
      case ModelDBConstants.DATASETS:
        LOGGER.debug("switch case : Datasets");
        Join<ExperimentRunEntity, ArtifactEntity> datasetEntityJoin =
            root.join(ModelDBConstants.ARTIFACT_MAPPING, JoinType.LEFT);
        datasetEntityJoin.alias(parentFieldName + "_dts");
        datasetEntityJoin.on(
            builder.and(
                builder.equal(
                    datasetEntityJoin.get(parentFieldName).get(ModelDBConstants.ID),
                    root.get(ModelDBConstants.ID)),
                builder.equal(
                    datasetEntityJoin.get(ModelDBConstants.FEILD_TYPE), ModelDBConstants.DATASETS),
                builder.equal(datasetEntityJoin.get(ModelDBConstants.KEY), keys[keys.length - 1])));

        orderByExpression = datasetEntityJoin.get(ModelDBConstants.PATH);
        break;
      case ModelDBConstants.ATTRIBUTES:
        LOGGER.debug("switch case : Attributes");
        Join<ExperimentRunEntity, AttributeEntity> attributeEntityJoin =
            root.join(ModelDBConstants.ATTRIBUTE_MAPPING, JoinType.LEFT);
        attributeEntityJoin.alias(parentFieldName + "_attr");
        attributeEntityJoin.on(
            builder.and(
                builder.equal(
                    attributeEntityJoin.get(parentFieldName).get(ModelDBConstants.ID),
                    root.get(ModelDBConstants.ID)),
                builder.equal(
                    attributeEntityJoin.get(ModelDBConstants.FEILD_TYPE),
                    ModelDBConstants.ATTRIBUTES),
                builder.equal(
                    attributeEntityJoin.get(ModelDBConstants.KEY), keys[keys.length - 1])));

        orderByExpression = attributeEntityJoin.get(ModelDBConstants.VALUE);
        break;
      case ModelDBConstants.HYPERPARAMETERS:
        LOGGER.debug("switch case : Hyperparameters");
        Join<ExperimentRunEntity, KeyValueEntity> hyperparameterEntityJoin =
            root.join(ModelDBConstants.KEY_VALUE_MAPPING, JoinType.LEFT);
        hyperparameterEntityJoin.alias(parentFieldName + "_hypr");
        hyperparameterEntityJoin.on(
            builder.and(
                builder.equal(
                    hyperparameterEntityJoin.get(parentFieldName).get(ModelDBConstants.ID),
                    root.get(ModelDBConstants.ID)),
                builder.equal(
                    hyperparameterEntityJoin.get(ModelDBConstants.FEILD_TYPE),
                    ModelDBConstants.HYPERPARAMETERS),
                builder.equal(
                    hyperparameterEntityJoin.get(ModelDBConstants.KEY), keys[keys.length - 1])));

        orderByExpression = hyperparameterEntityJoin.get(ModelDBConstants.VALUE);
        break;
      case ModelDBConstants.METRICS:
        LOGGER.debug("switch case : Metrics");
        Join<ExperimentRunEntity, KeyValueEntity> metricsEntityJoin =
            root.join(ModelDBConstants.KEY_VALUE_MAPPING, JoinType.LEFT);
        metricsEntityJoin.alias(parentFieldName + "_mtr");
        metricsEntityJoin.on(
            builder.and(
                builder.equal(
                    metricsEntityJoin.get(parentFieldName).get(ModelDBConstants.ID),
                    root.get(ModelDBConstants.ID)),
                builder.equal(
                    metricsEntityJoin.get(ModelDBConstants.FEILD_TYPE), ModelDBConstants.METRICS),
                builder.equal(metricsEntityJoin.get(ModelDBConstants.KEY), keys[keys.length - 1])));

        orderByExpression = metricsEntityJoin.get(ModelDBConstants.VALUE);
        break;
      case ModelDBConstants.OBSERVATIONS:
        LOGGER.debug("switch case : Observation");
        if (keys.length > 2) {
          // If getting third level key like observation.attribute.attr_1 then it is not supported
          throw new InvalidArgumentException("Third level of sorting not supported");
          /*TODO: Below code for supporting the third level (ex: experimentRun.attributes.att_1) ordering data but right now Mongo doesn't support the third level ordering so commented below code to maintain the functionality.
          switch (keys[1]) {
              case ModelDBConstants.ATTRIBUTES:
                  LOGGER.debug("switch case : Observation --> Attributes");
                  String objAttrParentFieldName = "observationEntity";
                  Path obsAttrExpression = criteriaQuery.from(KeyValueEntity.class);
                  obsAttrExpression.alias(objAttrParentFieldName + "_kv");
                  finalPredicatesList.addAll(
                          getKeyValueTypePredicates(
                                  obserExpression,
                                  objAttrParentFieldName,
                                  obsAttrExpression,
                                  builder,
                                  ModelDBConstants.ATTRIBUTES,
                                  keys[keys.length - 1],
                                  null));
                  orderByExpression = obsAttrExpression.get(ModelDBConstants.VALUE);
                  break;
              case ModelDBConstants.ARTIFACTS:
                  LOGGER.debug("switch case : Observation --> Artifact");
                  String objArtParentFieldName = "observationEntity";
                  Path obrArtExpression = criteriaQuery.from(ArtifactEntity.class);
                  obrArtExpression.alias(objArtParentFieldName + "_art");
                  finalPredicatesList.addAll(
                          getKeyValueTypePredicates(
                                  obserExpression,
                                  objArtParentFieldName,
                                  obrArtExpression,
                                  builder,
                                  ModelDBConstants.ARTIFACTS,
                                  keys[keys.length - 1],
                                  null));
                  orderByExpression = obrArtExpression.get(ModelDBConstants.PATH);
                  break;

              default:
                  break;
          }*/
        } else {
          Join<ExperimentRunEntity, ObservationEntity> observationEntityJoin =
              root.join(ModelDBConstants.OBSERVATION_MAPPING, JoinType.LEFT);
          observationEntityJoin.alias(parentFieldName + "_obser");
          observationEntityJoin.on(
              builder.and(
                  builder.equal(
                      observationEntityJoin.get(parentFieldName).get(ModelDBConstants.ID),
                      root.get(ModelDBConstants.ID)),
                  builder.equal(
                      observationEntityJoin.get(ModelDBConstants.FEILD_TYPE),
                      ModelDBConstants.OBSERVATIONS),
                  builder.equal(
                      observationEntityJoin.get(ModelDBConstants.KEY), keys[keys.length - 1])));

          orderByExpression = observationEntityJoin.get(keys[1]);
        }
        break;
      case ModelDBConstants.FEATURES:
        LOGGER.debug("switch case : Feature");
        Join<ExperimentRunEntity, FeatureEntity> featureEntityJoin =
            root.join(ModelDBConstants.FEATURES, JoinType.LEFT);
        featureEntityJoin.alias(parentFieldName + "_feature");
        featureEntityJoin.on(
            builder.and(
                builder.equal(
                    featureEntityJoin.get(parentFieldName).get(ModelDBConstants.ID),
                    root.get(ModelDBConstants.ID))));

        orderByExpression = featureEntityJoin.get(ModelDBConstants.NAME);
        break;
      case ModelDBConstants.TAGS:
        LOGGER.debug("switch case : tags");
        Join<ExperimentRunEntity, TagsMapping> tagsEntityJoin =
            root.join(ModelDBConstants.TAGS, JoinType.LEFT);
        tagsEntityJoin.alias(parentFieldName + "_tags");
        tagsEntityJoin.on(
            builder.and(
                builder.equal(
                    tagsEntityJoin.get(parentFieldName).get(ModelDBConstants.ID),
                    root.get(ModelDBConstants.ID))));

        orderByExpression = tagsEntityJoin.get(ModelDBConstants.TAGS);
        break;
      default:
        orderByExpression = root.get(sortBy);
    }
    orderBy = isAscending ? builder.asc(orderByExpression) : builder.desc(orderByExpression);

    return orderBy;
  }

  /**
   * Method add the where clause base on the sort key switch cases and create the condition and add
   * it in final where clause predicate list and create the hibernate criteria Order for query
   *
   * @param sortBy : sort key for sorted list (default sortKey=DATE_UPDATED)
   * @param isAscending : sort order for sorted list
   * @param builder : Hibernate criteria builder
   * @param root : entity root which is further used for getting sub filed path from it and set in
   *     criteria where clause. Ex: Root<DatasetEntity> datasetRoot =
   *     criteriaQuery.from(DatasetEntity.class);
   * @param parentFieldName : entity has multi level field hierarchy so here mention the parent
   *     field name like attributes, artifacts, tags, metrics etc.
   * @return {@link Order} : return hibernate order base on the parameters
   */
  public static Order[] getOrderArrBasedOnSortKey(
      String sortBy,
      Boolean isAscending,
      CriteriaBuilder builder,
      Root<?> root,
      String parentFieldName) {
    if (sortBy == null || sortBy.isEmpty()) {
      sortBy = ModelDBConstants.DATE_UPDATED;
    }

    String[] keys = sortBy.split("\\.");
    root.get(ModelDBConstants.ID);
    List<Expression<?>> orderByExpressionList = new ArrayList<>();
    switch (keys[0]) {
      case ModelDBConstants.ARTIFACTS:
        LOGGER.debug("switch case : Artifacts");
        Join<ExperimentRunEntity, ArtifactEntity> artifactEntityJoin =
            root.join(ModelDBConstants.ARTIFACT_MAPPING, JoinType.LEFT);
        artifactEntityJoin.alias(parentFieldName + "_art");
        artifactEntityJoin.on(
            builder.and(
                builder.equal(
                    artifactEntityJoin.get(parentFieldName).get(ModelDBConstants.ID),
                    root.get(ModelDBConstants.ID)),
                builder.equal(
                    artifactEntityJoin.get(ModelDBConstants.FEILD_TYPE),
                    ModelDBConstants.ARTIFACTS),
                builder.equal(
                    artifactEntityJoin.get(ModelDBConstants.KEY), keys[keys.length - 1])));

        orderByExpressionList.add(artifactEntityJoin.get(ModelDBConstants.PATH));
        break;
      case ModelDBConstants.DATASETS:
        LOGGER.debug("switch case : Datasets");
        Join<ExperimentRunEntity, ArtifactEntity> datasetEntityJoin =
            root.join(ModelDBConstants.ARTIFACT_MAPPING, JoinType.LEFT);
        datasetEntityJoin.alias(parentFieldName + "_dts");
        datasetEntityJoin.on(
            builder.and(
                builder.equal(
                    datasetEntityJoin.get(parentFieldName).get(ModelDBConstants.ID),
                    root.get(ModelDBConstants.ID)),
                builder.equal(
                    datasetEntityJoin.get(ModelDBConstants.FEILD_TYPE), ModelDBConstants.DATASETS),
                builder.equal(datasetEntityJoin.get(ModelDBConstants.KEY), keys[keys.length - 1])));

        orderByExpressionList.add(datasetEntityJoin.get(ModelDBConstants.PATH));
        break;
      case ModelDBConstants.ATTRIBUTES:
        LOGGER.debug("switch case : Attributes");
        Join<ExperimentRunEntity, AttributeEntity> attributeEntityJoin =
            root.join(ModelDBConstants.ATTRIBUTE_MAPPING, JoinType.LEFT);
        attributeEntityJoin.alias(parentFieldName + "_attr");
        attributeEntityJoin.on(
            builder.and(
                builder.equal(
                    attributeEntityJoin.get(parentFieldName).get(ModelDBConstants.ID),
                    root.get(ModelDBConstants.ID)),
                builder.equal(
                    attributeEntityJoin.get(ModelDBConstants.FEILD_TYPE),
                    ModelDBConstants.ATTRIBUTES),
                builder.equal(
                    attributeEntityJoin.get(ModelDBConstants.KEY), keys[keys.length - 1])));

        orderByExpressionList.add(attributeEntityJoin.get(ModelDBConstants.VALUE));
        break;
      case ModelDBConstants.HYPERPARAMETERS:
        LOGGER.debug("switch case : Hyperparameters");
        Join<ExperimentRunEntity, KeyValueEntity> hyperparameterEntityJoin =
            root.join(ModelDBConstants.KEY_VALUE_MAPPING, JoinType.LEFT);
        hyperparameterEntityJoin.alias(parentFieldName + "_hypr");
        hyperparameterEntityJoin.on(
            builder.and(
                builder.equal(
                    hyperparameterEntityJoin.get(parentFieldName).get(ModelDBConstants.ID),
                    root.get(ModelDBConstants.ID)),
                builder.equal(
                    hyperparameterEntityJoin.get(ModelDBConstants.FEILD_TYPE),
                    ModelDBConstants.HYPERPARAMETERS),
                builder.equal(
                    hyperparameterEntityJoin.get(ModelDBConstants.KEY), keys[keys.length - 1])));

        orderByExpressionList.add(hyperparameterEntityJoin.get(ModelDBConstants.VALUE));

        if (parentFieldName.equals("experimentRunEntity")) {
          Join<ExperimentRunEntity, HyperparameterElementMappingEntity> elementMappingEntityJoin =
              root.join(ModelDBConstants.HYPERPARAMETER_ELEMENT_MAPPINGS, JoinType.LEFT);
          elementMappingEntityJoin.alias(parentFieldName + "_hyper_elem_mapping");
          elementMappingEntityJoin.on(
              builder.and(
                  builder.equal(
                      elementMappingEntityJoin.get(parentFieldName).get(ModelDBConstants.ID),
                      root.get(ModelDBConstants.ID))),
              builder.equal(
                  elementMappingEntityJoin.get(ModelDBConstants.NAME), keys[keys.length - 1]));

          orderByExpressionList.add(elementMappingEntityJoin.get("int_value"));
          orderByExpressionList.add(elementMappingEntityJoin.get("float_value"));
          orderByExpressionList.add(elementMappingEntityJoin.get("string_value"));
        }
        break;
      case ModelDBConstants.METRICS:
        LOGGER.debug("switch case : Metrics");
        Join<ExperimentRunEntity, KeyValueEntity> metricsEntityJoin =
            root.join(ModelDBConstants.KEY_VALUE_MAPPING, JoinType.LEFT);
        metricsEntityJoin.alias(parentFieldName + "_mtr");
        metricsEntityJoin.on(
            builder.and(
                builder.equal(
                    metricsEntityJoin.get(parentFieldName).get(ModelDBConstants.ID),
                    root.get(ModelDBConstants.ID)),
                builder.equal(
                    metricsEntityJoin.get(ModelDBConstants.FEILD_TYPE), ModelDBConstants.METRICS),
                builder.equal(metricsEntityJoin.get(ModelDBConstants.KEY), keys[keys.length - 1])));

        orderByExpressionList.add(metricsEntityJoin.get(ModelDBConstants.VALUE));
        break;
      case ModelDBConstants.OBSERVATIONS:
        LOGGER.debug("switch case : Observation");
        if (keys.length > 2) {
          // If getting third level key like observation.attribute.attr_1 then it is not supported
          throw new InvalidArgumentException("Third level of sorting not supported");
          /*TODO: Below code for supporting the third level (ex: experimentRun.attributes.att_1) ordering data but right now Mongo doesn't support the third level ordering so commented below code to maintain the functionality.
          switch (keys[1]) {
              case ModelDBConstants.ATTRIBUTES:
                  LOGGER.debug("switch case : Observation --> Attributes");
                  String objAttrParentFieldName = "observationEntity";
                  Path obsAttrExpression = criteriaQuery.from(KeyValueEntity.class);
                  obsAttrExpression.alias(objAttrParentFieldName + "_kv");
                  finalPredicatesList.addAll(
                          getKeyValueTypePredicates(
                                  obserExpression,
                                  objAttrParentFieldName,
                                  obsAttrExpression,
                                  builder,
                                  ModelDBConstants.ATTRIBUTES,
                                  keys[keys.length - 1],
                                  null));
                  orderByExpression = obsAttrExpression.get(ModelDBConstants.VALUE);
                  break;
              case ModelDBConstants.ARTIFACTS:
                  LOGGER.debug("switch case : Observation --> Artifact");
                  String objArtParentFieldName = "observationEntity";
                  Path obrArtExpression = criteriaQuery.from(ArtifactEntity.class);
                  obrArtExpression.alias(objArtParentFieldName + "_art");
                  finalPredicatesList.addAll(
                          getKeyValueTypePredicates(
                                  obserExpression,
                                  objArtParentFieldName,
                                  obrArtExpression,
                                  builder,
                                  ModelDBConstants.ARTIFACTS,
                                  keys[keys.length - 1],
                                  null));
                  orderByExpression = obrArtExpression.get(ModelDBConstants.PATH);
                  break;

              default:
                  break;
          }*/
        } else {
          Join<ExperimentRunEntity, ObservationEntity> observationEntityJoin =
              root.join(ModelDBConstants.OBSERVATION_MAPPING, JoinType.LEFT);
          observationEntityJoin.alias(parentFieldName + "_obser");
          observationEntityJoin.on(
              builder.and(
                  builder.equal(
                      observationEntityJoin.get(parentFieldName).get(ModelDBConstants.ID),
                      root.get(ModelDBConstants.ID)),
                  builder.equal(
                      observationEntityJoin.get(ModelDBConstants.FEILD_TYPE),
                      ModelDBConstants.OBSERVATIONS),
                  builder.equal(
                      observationEntityJoin.get(ModelDBConstants.KEY), keys[keys.length - 1])));

          orderByExpressionList.add(observationEntityJoin.get(keys[1]));
        }
        break;
      case ModelDBConstants.FEATURES:
        LOGGER.debug("switch case : Feature");
        Join<ExperimentRunEntity, FeatureEntity> featureEntityJoin =
            root.join(ModelDBConstants.FEATURES, JoinType.LEFT);
        featureEntityJoin.alias(parentFieldName + "_feature");
        featureEntityJoin.on(
            builder.and(
                builder.equal(
                    featureEntityJoin.get(parentFieldName).get(ModelDBConstants.ID),
                    root.get(ModelDBConstants.ID))));

        orderByExpressionList.add(featureEntityJoin.get(ModelDBConstants.NAME));
        break;
      case ModelDBConstants.TAGS:
        LOGGER.debug("switch case : tags");
        Join<ExperimentRunEntity, TagsMapping> tagsEntityJoin =
            root.join(ModelDBConstants.TAGS, JoinType.LEFT);
        tagsEntityJoin.alias(parentFieldName + "_tags");
        tagsEntityJoin.on(
            builder.and(
                builder.equal(
                    tagsEntityJoin.get(parentFieldName).get(ModelDBConstants.ID),
                    root.get(ModelDBConstants.ID))));

        orderByExpressionList.add(tagsEntityJoin.get(ModelDBConstants.TAGS));
        break;
      default:
        orderByExpressionList.add(root.get(sortBy));
    }
    var orderByArr = new Order[orderByExpressionList.size()];
    for (var index = 0; index < orderByExpressionList.size(); index++) {
      Expression<?> orderByExpression = orderByExpressionList.get(index);
      orderByArr[index] =
          isAscending ? builder.asc(orderByExpression) : builder.desc(orderByExpression);
    }

    return orderByArr;
  }

  /**
   * @param expression : entity has multi level field this field name from parent root path
   * @param builder : Hibernate criteria builder
   * @param fieldType : For example, artifact has the single table but type is different like
   *     dataset(artifact), artifact(artifact) etc.
   * @param key : artifact.key
   * @param predicate : field contain the keyValue and operator for query which is set by frontend
   * @return {@link List<Predicate>} : which contain the where clause condition(predicate) created
   *     from KeyValueQuery base on artifact
   */
  private static List<Predicate> getArtifactTypePredicates(
      Path expression,
      CriteriaBuilder builder,
      String fieldType,
      String key,
      KeyValueQuery predicate) {
    List<Predicate> fieldPredicates = new ArrayList<>();
    var fieldTypePredicate = builder.equal(expression.get(ModelDBConstants.FEILD_TYPE), fieldType);
    fieldPredicates.add(fieldTypePredicate);

    Path valueExpression;
    if (key.equals(ModelDBConstants.LINKED_ARTIFACT_ID)) {
      valueExpression = expression.get(key);
    } else {
      var keyPredicate = builder.equal(expression.get(ModelDBConstants.KEY), key);
      fieldPredicates.add(keyPredicate);
      valueExpression = expression.get(ModelDBConstants.PATH);
    }

    if (predicate != null) {
      var valuePredicate =
          getValuePredicate(builder, ModelDBConstants.ARTIFACTS, valueExpression, predicate, true);
      fieldPredicates.add(valuePredicate);
    }

    return fieldPredicates;
  }

  /**
   * @param expression : entity has multi level field this field name from parent root path
   * @param builder : Hibernate criteria builder
   * @param fieldType : For example, attribute has the single table but type is different like
   *     metrics(attribute), attribute(attribute), hyperparameter(attribute) etc.
   * @param key : attribute.key
   * @param predicate : field contain the keyValue and operator for query which is set by frontend
   * @return {@link List<Predicate>} : which contain the where clause condition(predicate) created
   *     from KeyValueQuery base on attributes
   */
  private static List<Predicate> getKeyValueTypePredicates(
      Path expression,
      CriteriaBuilder builder,
      String fieldType,
      String key,
      KeyValueQuery predicate) {
    List<Predicate> fieldPredicates = new ArrayList<>();
    var fieldTypePredicate = builder.equal(expression.get(ModelDBConstants.FEILD_TYPE), fieldType);
    fieldPredicates.add(fieldTypePredicate);
    var keyPredicate = builder.equal(expression.get(ModelDBConstants.KEY), key);
    fieldPredicates.add(keyPredicate);

    if (predicate != null) {
      var valuePredicate =
          getValuePredicate(
              builder,
              ModelDBConstants.ATTRIBUTES,
              expression.get(ModelDBConstants.VALUE),
              predicate,
              true);
      fieldPredicates.add(valuePredicate);
    }

    return fieldPredicates;
  }

  /**
   * Return the data count base on the criteria query
   *
   * @param session : hibernate session
   * @param root : entity root which is further used for getting sub filed path from it and set in
   *     criteria where clause. Ex: Root<ProjectEntity> projectRoot =
   *     criteriaQuery.from(ProjectEntity.class);
   * @param criteria : Hibernate criteria query reference for further process
   * @param <T> : T = entity name like ProjectEntity, DatasetEntity, ExperimentEntity etc.
   * @return {@link Long} : total records count
   */
  public static <T> long count(Session session, Root<T> root, CriteriaQuery<T> criteria) {
    final var builder = session.getCriteriaBuilder();
    final CriteriaQuery<Long> countCriteria = builder.createQuery(Long.class);

    countCriteria.select(builder.count(root));
    countCriteria.getRoots().addAll(criteria.getRoots());

    final Predicate whereRestriction = criteria.getRestriction();
    if (whereRestriction != null) {
      countCriteria.where(whereRestriction);
    }

    final Predicate groupRestriction = criteria.getGroupRestriction();
    if (groupRestriction != null) {
      countCriteria.having(groupRestriction);
    }

    countCriteria.groupBy(criteria.getGroupList());
    countCriteria.distinct(criteria.isDistinct());
    return session.createQuery(countCriteria).getSingleResult();
  }

  /**
   * @param entityName : entity name like ProjectEntity, DatasetEntity etc. Here we used the
   *     hibernate so this entity name is the same name of java class name
   * @param predicates : field contain the keyValue and operator for query which is set by frontend
   * @param builder : Hibernate criteria builder
   * @param criteriaQuery : Hibernate criteria query reference for further process
   * @param entityRootPath : entity root which is further used for getting sub filed path from it
   *     and set in criteria where clause. Ex: Root<ProjectEntity> projectRoot =
   *     criteriaQuery.from(ProjectEntity.class);
   * @return {@link List<Predicate>} : list for where clause condition for criteria query
   */
  public static List<Predicate> getQueryPredicatesFromPredicateList(
      String entityName,
      List<KeyValueQuery> predicates,
      CriteriaBuilder builder,
      CriteriaQuery<?> criteriaQuery,
      Root<?> entityRootPath,
      AuthService authService,
      MDBRoleService mdbRoleService,
      ModelDBServiceResourceTypes modelDBServiceResourceTypes)
      throws ModelDBException {
    List<Predicate> finalPredicatesList = new ArrayList<>();
    if (!predicates.isEmpty()) {
      List<Predicate> keyValuePredicates = new ArrayList<>();
      for (var index = 0; index < predicates.size(); index++) {
        KeyValueQuery predicate = predicates.get(index);
        try {
          String errorMessage = null;
          String key = predicate.getKey();
          if (key.isEmpty()) {
            errorMessage = "Key not found in predicate";
          } else if (!key.contains(ModelDBConstants.LINKED_ARTIFACT_ID)
              && predicate.getOperator().equals(Operator.IN)) {
            errorMessage = "Operator `IN` supported only with the linked_artifact_id as a key";
          }

          if (errorMessage != null) {
            throw new InvalidArgumentException(errorMessage);
          }

          LOGGER.debug("Set predicate : \n{}", predicate);
          Path expression;
          String[] names = key.split("\\.");

          var operator = predicate.getOperator();
          if (operator.equals(Operator.NOT_CONTAIN)) {
            predicate = predicate.toBuilder().setOperator(Operator.CONTAIN).build();
          } else if (operator.equals(Operator.NE)) {
            predicate = predicate.toBuilder().setOperator(Operator.EQ).build();
          }
          Subquery<String> subquery = criteriaQuery.subquery(String.class);

          Expression<String> parentPathFromChild;
          switch (names[0]) {
            case ModelDBConstants.ARTIFACTS:
              LOGGER.debug("switch case : Artifacts");
              Root<ArtifactEntity> artifactEntityRoot = subquery.from(ArtifactEntity.class);
              artifactEntityRoot.alias(entityName + "_" + ModelDBConstants.ARTIFACT_ALIAS + index);
              List<Predicate> artifactValuePredicates =
                  RdbmsUtils.getArtifactTypePredicates(
                      artifactEntityRoot,
                      builder,
                      ModelDBConstants.ARTIFACTS,
                      names[names.length - 1],
                      predicate);

              parentPathFromChild = artifactEntityRoot.get(entityName).get(ModelDBConstants.ID);
              subquery.select(parentPathFromChild);
              artifactValuePredicates.add(builder.isNotNull(parentPathFromChild));

              var artifactPredicatesOne = new Predicate[artifactValuePredicates.size()];
              for (var indexJ = 0; indexJ < artifactValuePredicates.size(); indexJ++) {
                artifactPredicatesOne[indexJ] = artifactValuePredicates.get(indexJ);
              }
              subquery.where(builder.and(artifactPredicatesOne));
              keyValuePredicates.add(
                  getPredicateFromSubquery(builder, entityRootPath, operator, subquery));
              break;
            case ModelDBConstants.DATASETS:
              LOGGER.debug("switch case : Datasets");
              Root<ArtifactEntity> datasetEntityRoot = subquery.from(ArtifactEntity.class);
              datasetEntityRoot.alias(entityName + "_" + ModelDBConstants.DATASET_ALIAS + index);
              List<Predicate> datasetValuePredicates =
                  RdbmsUtils.getArtifactTypePredicates(
                      datasetEntityRoot,
                      builder,
                      ModelDBConstants.DATASETS,
                      names[names.length - 1],
                      predicate);

              parentPathFromChild = datasetEntityRoot.get(entityName).get(ModelDBConstants.ID);
              subquery.select(parentPathFromChild);
              datasetValuePredicates.add(builder.isNotNull(parentPathFromChild));

              var datasetPredicatesOne = new Predicate[datasetValuePredicates.size()];
              for (var indexJ = 0; indexJ < datasetValuePredicates.size(); indexJ++) {
                datasetPredicatesOne[indexJ] = datasetValuePredicates.get(indexJ);
              }
              subquery.where(builder.and(datasetPredicatesOne));
              keyValuePredicates.add(
                  getPredicateFromSubquery(builder, entityRootPath, operator, subquery));
              break;
            case ModelDBConstants.ATTRIBUTES:
              LOGGER.debug("switch case : Attributes");
              Root<AttributeEntity> attributeEntityRoot = subquery.from(AttributeEntity.class);
              attributeEntityRoot.alias(
                  entityName + "_" + ModelDBConstants.ATTRIBUTE_ALIAS + index);
              List<Predicate> attributeValuePredicates =
                  RdbmsUtils.getKeyValueTypePredicates(
                      attributeEntityRoot,
                      builder,
                      ModelDBConstants.ATTRIBUTES,
                      names[names.length - 1],
                      predicate);

              parentPathFromChild = attributeEntityRoot.get(entityName).get(ModelDBConstants.ID);
              subquery.select(parentPathFromChild);
              attributeValuePredicates.add(builder.isNotNull(parentPathFromChild));

              var attributePredicatesOne = new Predicate[attributeValuePredicates.size()];
              for (var indexJ = 0; indexJ < attributeValuePredicates.size(); indexJ++) {
                attributePredicatesOne[indexJ] = attributeValuePredicates.get(indexJ);
              }
              subquery.where(builder.and(attributePredicatesOne));
              keyValuePredicates.add(
                  getPredicateFromSubquery(builder, entityRootPath, operator, subquery));
              break;
            case ModelDBConstants.HYPERPARAMETERS:
              LOGGER.debug("switch case : Hyperparameters");
              Subquery<String> subqueryMDB = criteriaQuery.subquery(String.class);
              Root<KeyValueEntity> hyperparameterEntityRoot =
                  subqueryMDB.from(KeyValueEntity.class);
              hyperparameterEntityRoot.alias(
                  entityName + "_" + ModelDBConstants.HYPERPARAMETER_ALIAS + index);
              List<Predicate> hyperparameterValuePredicates =
                  RdbmsUtils.getKeyValueTypePredicates(
                      hyperparameterEntityRoot,
                      builder,
                      ModelDBConstants.HYPERPARAMETERS,
                      names[names.length - 1],
                      predicate);
              parentPathFromChild =
                  hyperparameterEntityRoot.get(entityName).get(ModelDBConstants.ID);
              subqueryMDB.select(parentPathFromChild);
              hyperparameterValuePredicates.add(builder.isNotNull(parentPathFromChild));

              var hyperparameterPredicatesOne = new Predicate[hyperparameterValuePredicates.size()];
              for (var indexJ = 0; indexJ < hyperparameterValuePredicates.size(); indexJ++) {
                hyperparameterPredicatesOne[indexJ] = hyperparameterValuePredicates.get(indexJ);
              }
              subqueryMDB.where(builder.and(hyperparameterPredicatesOne));
              // This subquery should become one part of union
              var predicatesArr = new Predicate[2];
              var oldHyperparameterPredicate =
                  getPredicateFromSubquery(builder, entityRootPath, operator, subqueryMDB);
              predicatesArr[0] = oldHyperparameterPredicate;
              Subquery<String> subqueryVersion = criteriaQuery.subquery(String.class);
              // Hyperparameter from new design
              var newHyperparameterPredicate =
                  getVersionedInputHyperparameterPredicate(
                      entityName,
                      builder,
                      entityRootPath,
                      index,
                      predicate,
                      names,
                      operator,
                      subqueryVersion);
              predicatesArr[1] = newHyperparameterPredicate;
              if (operator.equals(Operator.NOT_CONTAIN) || operator.equals(Operator.NE)) {
                keyValuePredicates.add(builder.and(predicatesArr));
              } else {
                keyValuePredicates.add(builder.or(predicatesArr));
              }
              break;
            case ModelDBConstants.METRICS:
              LOGGER.debug("switch case : Metrics");
              Root<KeyValueEntity> metricsEntityRoot = subquery.from(KeyValueEntity.class);
              metricsEntityRoot.alias(entityName + "_" + ModelDBConstants.METRICS_ALIAS + index);
              List<Predicate> metricsValuePredicates =
                  RdbmsUtils.getKeyValueTypePredicates(
                      metricsEntityRoot,
                      builder,
                      ModelDBConstants.METRICS,
                      names[names.length - 1],
                      predicate);

              parentPathFromChild = metricsEntityRoot.get(entityName).get(ModelDBConstants.ID);
              subquery.select(parentPathFromChild);
              metricsValuePredicates.add(builder.isNotNull(parentPathFromChild));

              var metricsPredicatesOne = new Predicate[metricsValuePredicates.size()];
              for (var indexJ = 0; indexJ < metricsValuePredicates.size(); indexJ++) {
                metricsPredicatesOne[indexJ] = metricsValuePredicates.get(indexJ);
              }
              subquery.where(builder.and(metricsPredicatesOne));
              keyValuePredicates.add(
                  getPredicateFromSubquery(builder, entityRootPath, operator, subquery));
              break;
            case ModelDBConstants.OBSERVATIONS:
              LOGGER.debug("switch case : Observation");

              if (names.length > 2) {
                switch (names[1]) {
                  case ModelDBConstants.ATTRIBUTES:
                    LOGGER.debug("switch case : Observation --> Attributes");
                    Root<KeyValueEntity> obrAttrEntityRoot = subquery.from(KeyValueEntity.class);
                    obrAttrEntityRoot.alias(
                        entityName
                            + "_observationEntity_"
                            + ModelDBConstants.ATTRIBUTE_ALIAS
                            + index);
                    List<Predicate> obrAttrValuePredicates =
                        RdbmsUtils.getKeyValueTypePredicates(
                            obrAttrEntityRoot,
                            builder,
                            ModelDBConstants.ATTRIBUTES,
                            names[names.length - 1],
                            predicate);

                    parentPathFromChild =
                        obrAttrEntityRoot.get(entityName).get(ModelDBConstants.ID);
                    subquery.select(parentPathFromChild);
                    obrAttrValuePredicates.add(builder.isNotNull(parentPathFromChild));

                    var obrAttrPredicatesOne = new Predicate[obrAttrValuePredicates.size()];
                    for (var indexJ = 0; indexJ < obrAttrValuePredicates.size(); indexJ++) {
                      obrAttrPredicatesOne[indexJ] = obrAttrValuePredicates.get(indexJ);
                    }
                    subquery.where(builder.and(obrAttrPredicatesOne));
                    keyValuePredicates.add(
                        getPredicateFromSubquery(builder, entityRootPath, operator, subquery));
                    break;
                  case ModelDBConstants.ARTIFACTS:
                    LOGGER.debug("switch case : Observation --> Artifact");
                    Root<ArtifactEntity> obrArtEntityRoot = subquery.from(ArtifactEntity.class);
                    obrArtEntityRoot.alias(
                        entityName
                            + "_observationEntity_"
                            + ModelDBConstants.ARTIFACT_ALIAS
                            + index);
                    List<Predicate> obrArtValuePredicates =
                        RdbmsUtils.getArtifactTypePredicates(
                            obrArtEntityRoot,
                            builder,
                            ModelDBConstants.ARTIFACTS,
                            names[names.length - 1],
                            predicate);

                    parentPathFromChild = obrArtEntityRoot.get(entityName).get(ModelDBConstants.ID);
                    subquery.select(parentPathFromChild);
                    obrArtValuePredicates.add(builder.isNotNull(parentPathFromChild));
                    var obrArtPredicatesOne = new Predicate[obrArtValuePredicates.size()];
                    for (var indexJ = 0; indexJ < obrArtValuePredicates.size(); indexJ++) {
                      obrArtPredicatesOne[indexJ] = obrArtValuePredicates.get(indexJ);
                    }
                    subquery.where(builder.and(obrArtPredicatesOne));
                    keyValuePredicates.add(
                        getPredicateFromSubquery(builder, entityRootPath, operator, subquery));
                    break;

                  default:
                    break;
                }
              } else {
                Root<ObservationEntity> observationEntityRootEntityRoot =
                    subquery.from(ObservationEntity.class);
                observationEntityRootEntityRoot.alias(
                    entityName + "_" + ModelDBConstants.OBSERVATION_ALIAS + index);
                var observationValuePredicate =
                    RdbmsUtils.getValuePredicate(
                        builder,
                        ModelDBConstants.OBSERVATIONS,
                        observationEntityRootEntityRoot.get(names[1]),
                        predicate,
                        true);

                parentPathFromChild =
                    observationEntityRootEntityRoot.get(entityName).get(ModelDBConstants.ID);
                subquery.select(parentPathFromChild);
                subquery.where(
                    builder.and(observationValuePredicate, builder.isNotNull(parentPathFromChild)));
                keyValuePredicates.add(
                    getPredicateFromSubquery(builder, entityRootPath, operator, subquery));
              }
              break;
            case ModelDBConstants.FEATURES:
              LOGGER.debug("switch case : Feature");
              Root<FeatureEntity> featureEntityRoot = subquery.from(FeatureEntity.class);
              featureEntityRoot.alias(entityName + "_" + ModelDBConstants.FEATURE_ALIAS + index);
              var featureValuePredicate =
                  RdbmsUtils.getValuePredicate(
                      builder,
                      ModelDBConstants.FEATURES,
                      featureEntityRoot.get(names[names.length - 1]),
                      predicate,
                      true);

              parentPathFromChild = featureEntityRoot.get(entityName).get(ModelDBConstants.ID);
              subquery.select(parentPathFromChild);
              subquery.where(
                  builder.and(featureValuePredicate, builder.isNotNull(parentPathFromChild)));
              keyValuePredicates.add(
                  getPredicateFromSubquery(builder, entityRootPath, operator, subquery));
              break;
            case ModelDBConstants.TAGS:
              LOGGER.debug("switch case : tags");
              Predicate tagValuePredicate;
              if (entityName.equals(ModelDBConstants.REPOSITORY_ENTITY)) {
                Subquery<Long> longSubquery = criteriaQuery.subquery(Long.class);
                Root<LabelsMappingEntity> tagsMappingRoot =
                    longSubquery.from(LabelsMappingEntity.class);
                tagsMappingRoot.alias(entityName + "_" + ModelDBConstants.TAGS_ALIAS + index);
                var predicate1 =
                    builder.equal(
                        tagsMappingRoot.get("id").get("entity_type"),
                        IDTypeEnum.IDType.VERSIONING_REPOSITORY_VALUE);
                var predicate2 =
                    RdbmsUtils.getValuePredicate(
                        builder,
                        "id.label",
                        tagsMappingRoot.get("id").get("label"),
                        predicate,
                        true);
                tagValuePredicate = builder.and(predicate1, predicate2);
                parentPathFromChild = tagsMappingRoot.get("id").get("entity_hash");
                longSubquery.select(parentPathFromChild.as(Long.class));
                longSubquery.where(
                    builder.and(tagValuePredicate, builder.isNotNull(parentPathFromChild)));
                Expression<String> exp = entityRootPath.get(ModelDBConstants.ID);
                if (operator.equals(Operator.NOT_CONTAIN) || operator.equals(Operator.NE)) {
                  keyValuePredicates.add(builder.not(exp.in(longSubquery)));
                } else {
                  keyValuePredicates.add(exp.in(longSubquery));
                }
              } else {
                Root<TagsMapping> tagsMappingRoot = subquery.from(TagsMapping.class);
                tagsMappingRoot.alias(entityName + "_" + ModelDBConstants.TAGS_ALIAS + index);
                tagValuePredicate =
                    RdbmsUtils.getValuePredicate(
                        builder,
                        ModelDBConstants.TAGS,
                        tagsMappingRoot.get(ModelDBConstants.TAGS),
                        predicate,
                        true);

                parentPathFromChild = tagsMappingRoot.get(entityName).get(ModelDBConstants.ID);
                subquery.select(parentPathFromChild);
                subquery.where(
                    builder.and(tagValuePredicate, builder.isNotNull(parentPathFromChild)));
                keyValuePredicates.add(
                    getPredicateFromSubquery(builder, entityRootPath, operator, subquery));
              }
              break;
            case ModelDBConstants.VERSIONED_INPUTS:
              LOGGER.debug("switch case : versioned_inputs");
              Root<VersioningModeldbEntityMapping> versioningEntityRoot =
                  subquery.from(VersioningModeldbEntityMapping.class);
              versioningEntityRoot.alias(
                  entityName + "_" + ModelDBConstants.VERSIONED_ALIAS + index);
              var keyValuePredicate =
                  RdbmsUtils.getValuePredicate(
                      builder, names[1], versioningEntityRoot.get(names[1]), predicate, false);

              List<Predicate> versioningValuePredicates = new ArrayList<>();
              versioningValuePredicates.add(keyValuePredicate);

              parentPathFromChild = versioningEntityRoot.get(entityName).get(ModelDBConstants.ID);
              subquery.select(parentPathFromChild);

              versioningValuePredicates.add(builder.isNotNull(parentPathFromChild));
              var versioningPredicatesOne = new Predicate[versioningValuePredicates.size()];
              for (var indexJ = 0; indexJ < versioningValuePredicates.size(); indexJ++) {
                versioningPredicatesOne[indexJ] = versioningValuePredicates.get(indexJ);
              }
              subquery.where(builder.and(versioningPredicatesOne));
              keyValuePredicates.add(
                  getPredicateFromSubquery(builder, entityRootPath, operator, subquery));
              break;
            default:
              if (entityName.equals(ModelDBConstants.REPOSITORY_ENTITY)) {
                if (key.equals(ModelDBConstants.TIME_UPDATED)) {
                  key = ModelDBConstants.DATE_UPDATED;
                }
                if (key.equals(ModelDBConstants.TIME_CREATED)) {
                  key = ModelDBConstants.DATE_CREATED;
                }
              }
              predicate = predicate.toBuilder().setOperator(operator).build();
              if (key.equalsIgnoreCase("owner")) {
                if (modelDBServiceResourceTypes.equals(ModelDBServiceResourceTypes.PROJECT)
                    || modelDBServiceResourceTypes.equals(ModelDBServiceResourceTypes.REPOSITORY)
                    || modelDBServiceResourceTypes.equals(ModelDBServiceResourceTypes.DATASET)) {
                  setFuzzyOwnerPredicateBasedOnUACWorkspace(
                      builder,
                      entityRootPath,
                      authService,
                      modelDBServiceResourceTypes,
                      keyValuePredicates,
                      predicate,
                      operator,
                      mdbRoleService);
                } else {
                  setFuzzySearchPredicateBasedOnMDBOwner(
                      builder,
                      criteriaQuery,
                      entityRootPath,
                      authService,
                      keyValuePredicates,
                      predicate,
                      key,
                      operator);
                }
              } else if (key.equalsIgnoreCase("dataset_visibility")) {
                expression = entityRootPath.get("repository_visibility");
                var queryPredicate =
                    RdbmsUtils.getValuePredicate(builder, key, expression, predicate, false);
                keyValuePredicates.add(queryPredicate);
                criteriaQuery.multiselect(entityRootPath, expression);
              } else {
                expression = entityRootPath.get(key);
                var queryPredicate =
                    RdbmsUtils.getValuePredicate(builder, key, expression, predicate, false);
                keyValuePredicates.add(queryPredicate);
                criteriaQuery.multiselect(entityRootPath, expression);
              }
          }
        } catch (IllegalArgumentException ex) {
          LOGGER.error(ex.getMessage(), ex);
          if (ex.getMessage()
              .contains(
                  "Unable to locate Attribute  with the the given name ["
                      + predicate.getKey()
                      + "] on this ManagedType ["
                      + entityRootPath.getJavaType().getName()
                      + "]")) {
            throw new InvalidArgumentException(
                "Predicate key '" + predicate.getKey() + "' mapping not found in the MDB entity");
          } else {
            throw ex;
          }
        }
      }
      if (!keyValuePredicates.isEmpty()) {
        var finalKeyValuePredicates = new Predicate[keyValuePredicates.size()];
        for (var indexJ = 0; indexJ < keyValuePredicates.size(); indexJ++) {
          finalKeyValuePredicates[indexJ] = keyValuePredicates.get(indexJ);
        }
        finalPredicatesList.add(builder.and(finalKeyValuePredicates));
      }
    }
    return finalPredicatesList;
  }

  private static void setFuzzyOwnerPredicateBasedOnUACWorkspace(
      CriteriaBuilder builder,
      Root<?> entityRootPath,
      AuthService authService,
      ModelDBServiceResourceTypes modelDBServiceResourceTypes,
      List<Predicate> keyValuePredicates,
      KeyValueQuery predicate,
      Operator operator,
      MDBRoleService mdbRoleService) {
    if ((operator.equals(Operator.CONTAIN) || operator.equals(Operator.NOT_CONTAIN))) {
      var fuzzySearchPredicate =
          getFuzzyUsersQueryPredicate(
              authService,
              mdbRoleService,
              builder,
              entityRootPath,
              predicate,
              modelDBServiceResourceTypes);
      if (fuzzySearchPredicate != null) {
        keyValuePredicates.add(fuzzySearchPredicate);
      } else {
        throw new ModelDBException(
            ModelDBConstants.INTERNAL_MSG_USERS_NOT_FOUND, Code.FAILED_PRECONDITION);
      }
    } else {
      var ownerId = predicate.getValue().getStringValue();
      Map<String, UserInfo> userInfoMap =
          authService.getUserInfoFromAuthServer(
              new HashSet<>(Collections.singleton(ownerId)),
              Collections.emptySet(),
              Collections.emptyList(),
              false);
      Set<String> resourceIdSet =
          getResourceIdsFromUserWorkspaces(
              authService,
              mdbRoleService,
              modelDBServiceResourceTypes,
              Collections.singletonList(userInfoMap.get(ownerId)));
      Expression<String> exp = entityRootPath.get(ModelDBConstants.ID);
      keyValuePredicates.add(exp.in(resourceIdSet));
    }
  }

  private static void setFuzzySearchPredicateBasedOnMDBOwner(
      CriteriaBuilder builder,
      CriteriaQuery<?> criteriaQuery,
      Root<?> entityRootPath,
      AuthService authService,
      List<Predicate> keyValuePredicates,
      KeyValueQuery predicate,
      String key,
      Operator operator) {
    Path expression;
    if (operator.equals(Operator.CONTAIN) || operator.equals(Operator.NOT_CONTAIN)) {
      var fuzzySearchPredicate =
          getFuzzyUsersQueryPredicate(authService, builder, entityRootPath, predicate);
      if (fuzzySearchPredicate != null) {
        keyValuePredicates.add(fuzzySearchPredicate);
      } else {
        throw new ModelDBException(
            ModelDBConstants.INTERNAL_MSG_USERS_NOT_FOUND, Code.FAILED_PRECONDITION);
      }
    } else {
      expression = entityRootPath.get(key);
      var queryPredicate = RdbmsUtils.getValuePredicate(builder, key, expression, predicate, false);
      keyValuePredicates.add(queryPredicate);
      criteriaQuery.multiselect(entityRootPath, expression);
    }
  }

  /**
   * This logic is for the other entities excluding project, repository logic where still owner is
   * at the MDB. above removed code with projectIds is added with this logic in subsequence PR.
   * where added two function one for old logic with owner Id for other entities excluding project,
   * repository
   *
   * @param authService: authService
   * @param builder: CriteriaBuilder
   * @param entityRootPath: entityRootPath
   * @param requestedPredicate: requestedPredicate
   * @return {@link Predicate}: criteria query predicate
   */
  private static Predicate getFuzzyUsersQueryPredicate(
      AuthService authService,
      CriteriaBuilder builder,
      Root<?> entityRootPath,
      KeyValueQuery requestedPredicate) {
    if (requestedPredicate.getValue().getKindCase().equals(Value.KindCase.STRING_VALUE)) {
      var operator = requestedPredicate.getOperator();
      List<UserInfo> userInfoList = getFuzzyUserInfos(authService, requestedPredicate);
      if (userInfoList != null && !userInfoList.isEmpty()) {
        Expression<String> exp = entityRootPath.get(requestedPredicate.getKey());
        List<String> vertaIds =
            userInfoList.stream()
                .map(authService::getVertaIdFromUserInfo)
                .collect(Collectors.toList());
        if (operator.equals(Operator.NOT_CONTAIN) || operator.equals(Operator.NE)) {
          return builder.not(exp.in(vertaIds));
        } else {
          return exp.in(vertaIds);
        }
      }
    } else {
      throw new InvalidArgumentException(
          "Predicate for the owner search only supporting 'String' value");
    }
    return null;
  }

  private static Predicate getFuzzyUsersQueryPredicate(
      AuthService authService,
      MDBRoleService mdbRoleService,
      CriteriaBuilder builder,
      Root<?> entityRootPath,
      KeyValueQuery requestedPredicate,
      ModelDBResourceEnum.ModelDBServiceResourceTypes modelDBServiceResourceTypes) {
    if (requestedPredicate.getValue().getKindCase().equals(Value.KindCase.STRING_VALUE)) {
      var operator = requestedPredicate.getOperator();
      List<UserInfo> userInfoList = getFuzzyUserInfos(authService, requestedPredicate);
      if (userInfoList != null && !userInfoList.isEmpty()) {
        Set<String> projectIdSet =
            getResourceIdsFromUserWorkspaces(
                authService, mdbRoleService, modelDBServiceResourceTypes, userInfoList);
        Expression<String> exp = entityRootPath.get(ModelDBConstants.ID);
        if (operator.equals(Operator.NOT_CONTAIN) || operator.equals(Operator.NE)) {
          return builder.not(exp.in(projectIdSet));
        } else {
          return exp.in(projectIdSet);
        }
      }
    } else {
      throw new InvalidArgumentException(
          "Predicate for the owner search only supporting 'String' value");
    }
    return null;
  }

  public static Set<String> getResourceIdsFromUserWorkspaces(
      AuthService authService,
      MDBRoleService mdbRoleService,
      ModelDBServiceResourceTypes modelDBServiceResourceTypes,
      List<UserInfo> userInfoList) {
    Set<String> resourceIdsSet = new HashSet<>();
    for (UserInfo userInfo : userInfoList) {
      List<GetResourcesResponseItem> accessibleAllWorkspaceItems =
          mdbRoleService.getResourceItems(
              Workspace.newBuilder()
                  .setId(authService.getWorkspaceIdFromUserInfo(userInfo))
                  .build(),
              Collections.emptySet(),
              modelDBServiceResourceTypes,
              false);
      resourceIdsSet.addAll(
          accessibleAllWorkspaceItems.stream()
              .map(GetResourcesResponseItem::getResourceId)
              .collect(Collectors.toSet()));
    }
    return resourceIdsSet;
  }

  public static List<UserInfo> getFuzzyUserInfos(
      AuthService authService, KeyValueQuery requestedPredicate) {
    var userInfoPaginationDTO =
        authService.getFuzzyUserInfoList(requestedPredicate.getValue().getStringValue());
    return userInfoPaginationDTO.getUserInfoList();
  }

  private static Predicate getVersionedInputHyperparameterPredicate(
      String entityName,
      CriteriaBuilder builder,
      Root<?> entityRootPath,
      int index,
      KeyValueQuery predicate,
      String[] names,
      Operator operator,
      Subquery<String> subquery) {
    Root<HyperparameterElementMappingEntity> elementMappingEntityRoot =
        subquery.from(HyperparameterElementMappingEntity.class);
    elementMappingEntityRoot.alias(
        entityName + "_" + ModelDBConstants.HYPERPARAMETER_ALIAS + "elem_mapping_" + index);
    List<Predicate> configBlobEntityRootPredicates = new ArrayList<>();
    var idPredicate =
        builder.equal(
            elementMappingEntityRoot.get(entityName).get(ModelDBConstants.ID),
            entityRootPath.get(ModelDBConstants.ID));
    configBlobEntityRootPredicates.add(idPredicate);

    var keyPredicate =
        builder.equal(elementMappingEntityRoot.get(ModelDBConstants.NAME), names[names.length - 1]);
    configBlobEntityRootPredicates.add(keyPredicate);

    List<Predicate> orPredicates = new ArrayList<>();
    if (predicate.getValue().getKindCase().equals(KindCase.NUMBER_VALUE)) {
      try {
        var intValuePredicate =
            getValuePredicate(
                builder,
                ModelDBConstants.HYPERPARAMETERS,
                elementMappingEntityRoot.get("int_value"),
                predicate,
                false);
        orPredicates.add(intValuePredicate);
      } catch (Exception e) {
        LOGGER.debug("Value could not be cast to int");
      }
      try {
        var floatValuePredicate =
            getValuePredicate(
                builder,
                ModelDBConstants.HYPERPARAMETERS,
                elementMappingEntityRoot.get("float_value"),
                predicate,
                false);
        orPredicates.add(floatValuePredicate);
      } catch (Exception e) {
        LOGGER.debug("Value could not be cast to float");
      }
    }
    var stringValuePredicate =
        getValuePredicate(
            builder,
            ModelDBConstants.HYPERPARAMETERS,
            elementMappingEntityRoot.get("string_value"),
            predicate,
            true);
    orPredicates.add(stringValuePredicate);
    configBlobEntityRootPredicates.add(builder.or(orPredicates.toArray(new Predicate[0])));

    Expression<String> parentPathFromChild =
        elementMappingEntityRoot.get(entityName).get(ModelDBConstants.ID);
    configBlobEntityRootPredicates.add(builder.isNotNull(parentPathFromChild));

    var hyprElemmappingRootPredicatesOne = new Predicate[configBlobEntityRootPredicates.size()];
    for (var indexJ = 0; indexJ < configBlobEntityRootPredicates.size(); indexJ++) {
      hyprElemmappingRootPredicatesOne[indexJ] = configBlobEntityRootPredicates.get(indexJ);
    }
    subquery.select(parentPathFromChild);
    subquery.where(builder.and(hyprElemmappingRootPredicatesOne));

    return getPredicateFromSubquery(builder, entityRootPath, operator, subquery);
  }

  private static Predicate getPredicateFromSubquery(
      CriteriaBuilder builder,
      Root<?> entityRootPath,
      Operator operator,
      Subquery<String> subquery) {
    return getPredicateFromSubquery(
        builder, entityRootPath, operator, subquery, ModelDBConstants.ID);
  }

  private static Predicate getPredicateFromSubquery(
      CriteriaBuilder builder,
      Root<?> entityRootPath,
      Operator operator,
      Subquery<String> subquery,
      String fieldName) {
    Expression<String> exp = entityRootPath.get(fieldName);
    if (operator.equals(Operator.NOT_CONTAIN) || operator.equals(Operator.NE)) {
      return builder.not(exp.in(subquery));
    } else {
      return exp.in(subquery);
    }
  }

  public static List<VersioningModeldbEntityMapping> getVersioningMappingFromVersioningInput(
      Session session,
      VersioningEntry versioningEntry,
      Map<String, Map.Entry<BlobExpanded, String>> locationBlobWithHashMap,
      Object entity) {
    List<VersioningModeldbEntityMapping> versioningModeldbEntityMappings = new ArrayList<>();
    if (versioningEntry.getKeyLocationMapMap().isEmpty()) {
      versioningModeldbEntityMappings.add(
          new VersioningModeldbEntityMapping(
              versioningEntry.getRepositoryId(),
              versioningEntry.getCommit(),
              ModelDBConstants.EMPTY_STRING,
              null,
              null,
              null,
              entity));
    } else {
      for (Map.Entry<String, Location> locationEntry :
          versioningEntry.getKeyLocationMapMap().entrySet()) {
        var locationKey = String.join("#", locationEntry.getValue().getLocationList());
        Map.Entry<BlobExpanded, String> blobExpandedWithHashMap =
            locationBlobWithHashMap.get(locationKey);

        var blob = blobExpandedWithHashMap.getKey().getBlob();

        var vmem =
            new VersioningModeldbEntityMapping(
                versioningEntry.getRepositoryId(),
                versioningEntry.getCommit(),
                locationEntry.getKey(),
                ModelDBUtils.getStringFromProtoObject(locationEntry.getValue()),
                blob.getContentCase().getNumber(),
                blobExpandedWithHashMap.getValue(),
                entity);
        if (blob.getContentCase().equals(Blob.ContentCase.CONFIG)) {
          var query =
              session.createQuery("FROM ConfigBlobEntity cb WHERE cb.blob_hash = :blobHash");
          query.setParameter("blobHash", blobExpandedWithHashMap.getValue());
          List<ConfigBlobEntity> configBlobEntities = query.list();
          vmem.setConfig_blob_entities(new HashSet<>(configBlobEntities));
        }
        versioningModeldbEntityMappings.add(vmem);
      }
    }
    return versioningModeldbEntityMappings;
  }

  public static VersioningEntry getVersioningEntryFromList(
      List<VersioningModeldbEntityMapping> versioningModeldbEntityMappings) {
    var versioningEntry = VersioningEntry.newBuilder();
    for (VersioningModeldbEntityMapping versioningModeldbEntityMapping :
        versioningModeldbEntityMappings) {
      versioningEntry.setRepositoryId(versioningModeldbEntityMapping.getRepository_id());
      versioningEntry.setCommit(versioningModeldbEntityMapping.getCommit());
      if (versioningModeldbEntityMapping.getVersioning_location() != null
          && !versioningModeldbEntityMapping.getVersioning_location().isEmpty()) {
        var locationBuilder = Location.newBuilder();
        CommonUtils.getProtoObjectFromString(
            versioningModeldbEntityMapping.getVersioning_location(), locationBuilder);
        versioningEntry.putKeyLocationMap(
            versioningModeldbEntityMapping.getVersioning_key(), locationBuilder.build());
      }
    }
    return versioningEntry.build();
  }

  /**
   * Validating predicate with following condition
   *
   * <p>Validate if current user has access to the entity or not where predicate key has an id with
   * only allowed 'EQ' operators
   *
   * <p>Validate predicate id is in accessible ids or not.
   *
   * <p>Only allow 'EQ' operator for predicate key has an id.
   *
   * <p>Workspace & workspace type should not allowed in the predicate
   *
   * @param entityName : dataset, project etc.
   * @param accessibleEntityIds : accessible entity ids like project.ids, dataset.ids etc.
   * @param predicate : predicate request
   * @param mdbRoleService : role service
   */
  public static void validatePredicates(
      String entityName,
      List<String> accessibleEntityIds,
      KeyValueQuery predicate,
      MDBRoleService mdbRoleService) {
    if (predicate.getKey().equals(ModelDBConstants.ID)) {
      if (!predicate.getOperator().equals(OperatorEnum.Operator.EQ)) {
        throw new InvalidArgumentException(ModelDBConstants.NON_EQ_ID_PRED_ERROR_MESSAGE);
      }
      var entityId = predicate.getValue().getStringValue();
      if ((accessibleEntityIds.isEmpty() || !accessibleEntityIds.contains(entityId))
          && mdbRoleService.IsImplemented()) {
        throw new PermissionDeniedException(
            "Access is denied. User is unauthorized for given "
                + entityName
                + " entity ID : "
                + entityId);
      }
    }

    if (predicate.getKey().equalsIgnoreCase(ModelDBConstants.WORKSPACE)
        || predicate.getKey().equalsIgnoreCase(ModelDBConstants.WORKSPACE_ID)
        || predicate.getKey().equalsIgnoreCase(ModelDBConstants.WORKSPACE_NAME)
        || predicate.getKey().equalsIgnoreCase(ModelDBConstants.WORKSPACE_TYPE)) {
      throw new InvalidArgumentException("Workspace name OR type not supported as predicate");
    }
  }

  /**
   * @param index0 : predicate index for unique query parameter identity
   * @param queryBuilder : query builder
   * @param operator : query operator like GE, LE, EQ, GTE etc.
   * @param value : query parameter value like repoId(123), repoName(xyz) etc.
   * @param parametersMap : query parameter identity map.
   */
  public static void setValueWithOperatorInQuery(
      int index0,
      StringBuilder queryBuilder,
      OperatorEnum.Operator operator,
      Object value,
      Map<String, Object> parametersMap) {
    @SuppressWarnings("squid:S2245")
    long timestamp = index0 + new Random(System.nanoTime()).nextInt(Integer.MAX_VALUE);
    String key;
    switch (operator.ordinal()) {
      case OperatorEnum.Operator.GT_VALUE:
        key = "GT_VALUE_" + timestamp;
        queryBuilder.append(" > :").append(key);
        parametersMap.put(key, value);
        break;
      case OperatorEnum.Operator.GTE_VALUE:
        key = "GTE_VALUE_" + timestamp;
        queryBuilder.append(" >= :").append(key);
        parametersMap.put(key, value);
        break;
      case OperatorEnum.Operator.LT_VALUE:
        key = "LT_VALUE_" + timestamp;
        queryBuilder.append(" < :").append(key);
        parametersMap.put(key, value);
        break;
      case OperatorEnum.Operator.LTE_VALUE:
        key = "LTE_VALUE_" + timestamp;
        queryBuilder.append(" <= :").append(key);
        parametersMap.put(key, value);
        break;
      case OperatorEnum.Operator.NE_VALUE:
        key = "NE_VALUE_" + timestamp;
        queryBuilder.append(" <> :").append(key);
        parametersMap.put(key, value);
        break;
      case OperatorEnum.Operator.CONTAIN_VALUE:
        queryBuilder
            .append(" LIKE ")
            .append(("'%" + Pattern.compile((String) value) + "%'").toLowerCase());
        break;
      case OperatorEnum.Operator.NOT_CONTAIN_VALUE:
        queryBuilder
            .append(" NOT LIKE ")
            .append(("'%" + Pattern.compile((String) value) + "%'").toLowerCase());
        break;
      case OperatorEnum.Operator.IN_VALUE:
        key = "IN_VALUE_" + timestamp;
        queryBuilder.append(" IN (:").append(key).append(")");
        parametersMap.put(key, value);
        break;
      default:
        key = "default_" + timestamp;
        queryBuilder.append(" = :").append(key);
        parametersMap.put(key, value);
    }
    queryBuilder.append(" ");
  }

  public static void setParameterInQuery(Query query, Map<String, Object> parametersMap) {
    if (parametersMap.size() > 0) {
      parametersMap.forEach(
          (key, value) -> {
            if (value instanceof List) {
              List<Object> objectList = (List<Object>) value;
              query.setParameterList(key, objectList);
            } else {
              query.setParameter(key, value);
            }
          });
    }
  }
}<|MERGE_RESOLUTION|>--- conflicted
+++ resolved
@@ -59,13 +59,9 @@
 
   // TODO: delete as it seems unused
   public static List<Project> convertProjectsFromProjectEntityList(
-<<<<<<< HEAD
       MDBRoleService mdbRoleService,
       AuthService authService,
       List<ProjectEntity> projectEntityList) {
-=======
-      RoleService roleService, AuthService authService, List<ProjectEntity> projectEntityList) {
->>>>>>> 37b02763
     List<Project> projects = new ArrayList<>();
     if (projectEntityList != null) {
       Map<Long, Workspace> cacheWorkspaceMap = new HashMap<>();
@@ -340,11 +336,7 @@
   }
 
   public static List<Dataset> convertDatasetsFromDatasetEntityList(
-<<<<<<< HEAD
       MDBRoleService mdbRoleService, List<DatasetEntity> datasetEntityList) {
-=======
-      RoleService roleService, List<DatasetEntity> datasetEntityList) {
->>>>>>> 37b02763
     List<Dataset> datasets = new ArrayList<>();
     if (datasetEntityList != null) {
       for (DatasetEntity datasetEntity : datasetEntityList) {
