--- conflicted
+++ resolved
@@ -1349,13 +1349,9 @@
       CriteriaBuilder builder,
       CriteriaQuery<?> criteriaQuery,
       Root<?> entityRootPath,
-<<<<<<< HEAD
       AuthService authService,
       RoleService roleService,
       ModelDBServiceResourceTypes modelDBServiceResourceTypes)
-=======
-      AuthService authService)
->>>>>>> d38fbc63
       throws InvalidProtocolBufferException, ModelDBException {
     List<Predicate> finalPredicatesList = new ArrayList<>();
     if (!predicates.isEmpty()) {
@@ -1726,7 +1722,6 @@
                 }
               }
               predicate = predicate.toBuilder().setOperator(operator).build();
-<<<<<<< HEAD
               if (key.equalsIgnoreCase("owner")) {
                 if (modelDBServiceResourceTypes.equals(ModelDBServiceResourceTypes.PROJECT)
                     || modelDBServiceResourceTypes.equals(ModelDBServiceResourceTypes.REPOSITORY)) {
@@ -1739,14 +1734,6 @@
                       predicate,
                       operator,
                       roleService);
-=======
-              if (key.equalsIgnoreCase("owner")
-                  && (operator.equals(Operator.CONTAIN) || operator.equals(Operator.NOT_CONTAIN))) {
-                Predicate fuzzySearchPredicate =
-                    getFuzzyUsersQueryPredicate(authService, builder, entityRootPath, predicate);
-                if (fuzzySearchPredicate != null) {
-                  keyValuePredicates.add(fuzzySearchPredicate);
->>>>>>> d38fbc63
                 } else {
                   setFuzzySearchPredicateBasedOnMDBOwner(
                       builder,
@@ -1799,7 +1786,6 @@
     return finalPredicatesList;
   }
 
-<<<<<<< HEAD
   private static void setFuzzyOwnerPredicateBasedOnUACWorkspace(
       CriteriaBuilder builder,
       Root<?> entityRootPath,
@@ -1871,7 +1857,6 @@
     }
   }
 
-=======
   /**
    * This logic is for the other entities excluding project, repository logic where still owner is
    * at the MDB. above removed code with projectIds is added with this logic in subsequence PR.
@@ -1884,7 +1869,6 @@
    * @param requestedPredicate: requestedPredicate
    * @return {@link Predicate}: criteria query predicate
    */
->>>>>>> d38fbc63
   private static Predicate getFuzzyUsersQueryPredicate(
       AuthService authService,
       CriteriaBuilder builder,
@@ -1899,7 +1883,6 @@
             userInfoList.stream()
                 .map(authService::getVertaIdFromUserInfo)
                 .collect(Collectors.toList());
-<<<<<<< HEAD
         if (operator.equals(Operator.NOT_CONTAIN) || operator.equals(Operator.NE)) {
           return builder.not(exp.in(vertaIds));
         } else {
@@ -1928,12 +1911,10 @@
             getResourceIdsFromUserWorkspaces(
                 authService, roleService, modelDBServiceResourceTypes, userInfoList);
         Expression<String> exp = entityRootPath.get(ModelDBConstants.ID);
-=======
->>>>>>> d38fbc63
         if (operator.equals(Operator.NOT_CONTAIN) || operator.equals(Operator.NE)) {
-          return builder.not(exp.in(vertaIds));
+          return builder.not(exp.in(projectIdSet));
         } else {
-          return exp.in(vertaIds);
+          return exp.in(projectIdSet);
         }
       }
     } else {
