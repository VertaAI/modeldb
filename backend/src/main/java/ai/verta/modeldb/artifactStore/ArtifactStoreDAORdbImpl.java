package ai.verta.modeldb.artifactStore;

import ai.verta.modeldb.App;
import ai.verta.modeldb.GetUrlForArtifact;
import ai.verta.modeldb.GetUrlForArtifact.Response;
import ai.verta.modeldb.HttpCodeToGRPCCode;
import ai.verta.modeldb.ModelDBAuthInterceptor;
import ai.verta.modeldb.ModelDBConstants;
import ai.verta.modeldb.ModelDBException;
import ai.verta.modeldb.artifactStore.storageservice.ArtifactStoreService;
import ai.verta.modeldb.monitoring.RequestLatencyResource;
import com.amazonaws.AmazonServiceException;
import com.amazonaws.SdkClientException;
import com.amazonaws.services.s3.model.PartETag;
import com.google.rpc.Code;
import java.util.List;
import java.util.Optional;
import org.apache.logging.log4j.LogManager;
import org.apache.logging.log4j.Logger;

public class ArtifactStoreDAORdbImpl implements ArtifactStoreDAO {

  private static final Logger LOGGER = LogManager.getLogger(ArtifactStoreDAORdbImpl.class);
  private ArtifactStoreService artifactStoreService;
  private App app;

  public ArtifactStoreDAORdbImpl(ArtifactStoreService artifactStoreService) {
    this.artifactStoreService = artifactStoreService;
    this.app = App.getInstance();
  }

  @Override
  public GetUrlForArtifact.Response getUrlForArtifact(String s3Key, String method)
      throws ModelDBException {
    return getUrlForArtifactMultipart(s3Key, method, 0, null);
  }

  @Override
  public Response getUrlForArtifactMultipart(
      String s3Key, String method, long partNumber, String uploadId) throws ModelDBException {
    try (RequestLatencyResource latencyResource =
        new RequestLatencyResource(ModelDBAuthInterceptor.METHOD_NAME.get())) {
<<<<<<< HEAD
      if (App.getInstance().getTrialEnabled()) {
        return artifactStoreService.generatePresignedUrlForTrial(
            s3Key, method, partNumber, uploadId);
      } else {
        String presignedUrl =
            artifactStoreService.generatePresignedUrl(s3Key, method, partNumber, uploadId);
        return GetUrlForArtifact.Response.newBuilder()
            .setMultipartUploadOk(uploadId != null)
            .setUrl(presignedUrl)
            .build();
      }
=======
      String presignedUrl =
          artifactStoreService.generatePresignedUrl(s3Key, method, partNumber, uploadId);
      return GetUrlForArtifact.Response.newBuilder()
          .setMultipartUploadOk(
              app.getArtifactStoreType().equals(ModelDBConstants.S3) && uploadId != null)
          .setUrl(presignedUrl)
          .build();
>>>>>>> 1c74a5de
    } catch (AmazonServiceException e) {
      // Amazon S3 couldn't be contacted for a response, or the client
      // couldn't parse the response from Amazon S3.
      String errorMessage = e.getMessage();
      LOGGER.warn(errorMessage);
      throw new ModelDBException(
          errorMessage, HttpCodeToGRPCCode.convertHTTPCodeToGRPCCode(e.getStatusCode()));
    } catch (SdkClientException ex) {
      String errorMessage = ex.getMessage();
      LOGGER.warn(errorMessage);
      throw new ModelDBException(errorMessage, Code.INTERNAL);
    }
  }

  @Override
  public Optional<String> initializeMultipart(String s3Key) throws ModelDBException {
    return artifactStoreService.initiateMultipart(s3Key);
  }

  @Override
  public void commitMultipart(String s3Path, String uploadId, List<PartETag> partETags)
      throws ModelDBException {
    artifactStoreService.commitMultipart(s3Path, uploadId, partETags);
  }
}<|MERGE_RESOLUTION|>--- conflicted
+++ resolved
@@ -40,7 +40,6 @@
       String s3Key, String method, long partNumber, String uploadId) throws ModelDBException {
     try (RequestLatencyResource latencyResource =
         new RequestLatencyResource(ModelDBAuthInterceptor.METHOD_NAME.get())) {
-<<<<<<< HEAD
       if (App.getInstance().getTrialEnabled()) {
         return artifactStoreService.generatePresignedUrlForTrial(
             s3Key, method, partNumber, uploadId);
@@ -48,19 +47,10 @@
         String presignedUrl =
             artifactStoreService.generatePresignedUrl(s3Key, method, partNumber, uploadId);
         return GetUrlForArtifact.Response.newBuilder()
-            .setMultipartUploadOk(uploadId != null)
+            .setMultipartUploadOk(app.getArtifactStoreType().equals(ModelDBConstants.S3) && uploadId != null)
             .setUrl(presignedUrl)
             .build();
       }
-=======
-      String presignedUrl =
-          artifactStoreService.generatePresignedUrl(s3Key, method, partNumber, uploadId);
-      return GetUrlForArtifact.Response.newBuilder()
-          .setMultipartUploadOk(
-              app.getArtifactStoreType().equals(ModelDBConstants.S3) && uploadId != null)
-          .setUrl(presignedUrl)
-          .build();
->>>>>>> 1c74a5de
     } catch (AmazonServiceException e) {
       // Amazon S3 couldn't be contacted for a response, or the client
       // couldn't parse the response from Amazon S3.
