package ai.verta.common.testing.utils;

import io.opentelemetry.api.OpenTelemetry;
import io.opentelemetry.api.trace.Span;
import io.opentelemetry.api.trace.StatusCode;
import io.opentelemetry.api.trace.Tracer;
import io.opentelemetry.context.Scope;
import io.opentelemetry.sdk.OpenTelemetrySdk;
import io.opentelemetry.sdk.autoconfigure.AutoConfiguredOpenTelemetrySdk;
import java.lang.reflect.Method;
import java.util.Map;
import java.util.Optional;
import lombok.extern.log4j.Log4j2;
import org.junit.jupiter.api.extension.*;

@Log4j2
public class TracingExtension
    implements BeforeAllCallback,
        AfterAllCallback,
        InvocationInterceptor,
        TestWatcher,
        TestInstancePostProcessor {

  private static OpenTelemetry openTelemetry = OpenTelemetry.noop();

  private static final ExtensionContext.Namespace NAMESPACE =
      ExtensionContext.Namespace.create("tracing");

  private Tracer getTracer() {
    return openTelemetry.getTracer("tracingExtension");
  }

  @Override
  public void beforeAll(ExtensionContext context) throws Exception {}

  private void maybeStartRootSpan(ExtensionContext context) {
    ExtensionContext.Store store = context.getStore(NAMESPACE);
    Span rootSpan = store.get("rootSpan", Span.class);
    if (rootSpan == null) {
      String spanName =
          context
              .getTestClass()
              .map(clas -> "TestClass: " + clas.getSimpleName())
              .orElse(context.getDisplayName());
      System.out.println("Starting root span with name: " + spanName);
      Span classSpan = getTracer().spanBuilder(spanName).startSpan();
      Scope scope = classSpan.makeCurrent();
      store.put("rootScope", scope);
      store.put("rootSpan", classSpan);
    }
  }

  @Override
  public void afterAll(ExtensionContext context) {
    finish(context);
  }

  private static void finish(ExtensionContext context) {
    ExtensionContext.Store store = context.getStore(NAMESPACE);
    Span span = store.get("rootSpan", Span.class);
    Scope scope = store.get("rootScope", Scope.class);
    if (scope != null) {
      scope.close();
      store.remove("rootScope");
    }
    if (span != null) {
      span.end();
      store.remove("rootSpan");
      log.info("finished root span for class: " + context.getTestClass());
    }
  }

  @Override
  public void testDisabled(ExtensionContext context, Optional<String> reason) {
    finishTestSpan(context, "disabled", null);
  }

  @Override
  public void testSuccessful(ExtensionContext context) {
    finishTestSpan(context, "success", null);
  }

  @Override
  public void testAborted(ExtensionContext context, Throwable cause) {
    finishTestSpan(context, "aborted", cause);
  }

  @Override
  public void testFailed(ExtensionContext context, Throwable cause) {
    finishTestSpan(context, "failed", cause);
  }

  private void maybeStartTestCaseSpan(ExtensionContext context) {
    ExtensionContext.Store store = context.getStore(NAMESPACE);
    Span testCaseSpan = store.get("testCaseSpan", Span.class);
    if (testCaseSpan == null) {
      String spanName = "TestCase: " + context.getDisplayName();
      log.info("Starting testcase span with name: " + spanName);
      Span classSpan = getTracer().spanBuilder(spanName).startSpan();
      Scope scope = classSpan.makeCurrent();
      store.put("testScope", scope);
      store.put("testCaseSpan", classSpan);
    }
  }

  private static void finishTestSpan(ExtensionContext context, String reason, Throwable cause) {
    ExtensionContext.Store store = context.getStore(NAMESPACE);
    Span span = store.get("testCaseSpan", Span.class);
    Scope scope = store.get("testScope", Scope.class);
    if (scope != null) {
      scope.close();
      store.remove("testScope");
    }
    if (span != null) {
      span.setAttribute("testResult", reason);
      if (cause != null) {
        span.recordException(cause);
        span.setStatus(StatusCode.ERROR);
      }
      span.end();
      store.remove("testCaseSpan");
      log.info("finished test span for testcase: " + context.getDisplayName());
    }
  }

  @Override
  public void interceptBeforeAllMethod(
      Invocation<Void> invocation,
      ReflectiveInvocationContext<Method> invocationContext,
      ExtensionContext extensionContext)
      throws Throwable {
    maybeStartRootSpan(extensionContext);
    runInSpan("BeforeAll: " + extensionContext.getDisplayName(), invocation::proceed);
  }

  @Override
  public void interceptBeforeEachMethod(
      Invocation<Void> invocation,
      ReflectiveInvocationContext<Method> invocationContext,
      ExtensionContext extensionContext)
      throws Throwable {
    maybeStartRootSpan(extensionContext);
    maybeStartTestCaseSpan(extensionContext);
    runInSpan("BeforeEach: " + extensionContext.getDisplayName(), invocation::proceed);
  }

  @Override
  public void interceptTestMethod(
      Invocation<Void> invocation,
      ReflectiveInvocationContext<Method> invocationContext,
      ExtensionContext extensionContext)
      throws Throwable {
    maybeStartRootSpan(extensionContext);
    maybeStartTestCaseSpan(extensionContext);
    runInSpan(extensionContext.getDisplayName(), invocation::proceed);
  }

  @Override
  public void interceptAfterEachMethod(
      Invocation<Void> invocation,
      ReflectiveInvocationContext<Method> invocationContext,
      ExtensionContext extensionContext)
      throws Throwable {
    runInSpan("AfterEach: " + extensionContext.getDisplayName(), invocation::proceed);
  }

  @Override
  public void interceptAfterAllMethod(
      Invocation<Void> invocation,
      ReflectiveInvocationContext<Method> invocationContext,
      ExtensionContext extensionContext)
      throws Throwable {
    runInSpan("AfterAll: " + extensionContext.getDisplayName(), invocation::proceed);
  }

  private void runInSpan(String spanName, ThrowingRunnable operation) throws Throwable {
    Span span = getTracer().spanBuilder(spanName).startSpan();
    try (Scope ignored = span.makeCurrent()) {
      operation.run();
    } catch (Throwable t) {
      span.recordException(t);
      span.setStatus(StatusCode.ERROR);
      throw t;
    } finally {
      span.end();
    }
  }

  @Override
  public void postProcessTestInstance(Object o, ExtensionContext extensionContext) {
    maybeStartRootSpan(extensionContext);
  }

<<<<<<< HEAD
  /**
   * This method initiates an OpenTelemetrySdk instance using AutoConfiguredOpenTelemetrySdk
   * builder. It sets the global OpenTelemetry SDK, and configures various properties including
   * tracing exporter, propagators, and disabled resource providers.
   *
   * <p>For tracing in tests, consider the following steps:
   *
   * <ul>
   *   <li>Run Jaeger locally using: {@code docker run --rm --name jaeger -p 16686:16686 -p
   *       4317:4317 jaegertracing/all-in-one:1.48}
   *   <li>Set the OTEL_TRACES_EXPORTER environment variable to "otlp" when running the tests.
   *   <li>Extend your test with the TracingExtension: {@code @ExtendWith(TracingExtension.class)}
   * </ul>
   *
   * Note: This method sets the 'otel.traces.exporter' as 'none', the 'otel.propagators' as
   * 'jaeger,tracecontext', and the 'otel.java.disabled.resource.providers' as
   * 'io.opentelemetry.instrumentation.resources.ProcessResourceProvider'.
   *
   * @return OpenTelemetrySdk instance with the provided configurations
   */
  public static OpenTelemetrySdk initializeOpenTelemetrySdk() {
    log.info("initializing otel");
    var autoConfiguredOpenTelemetrySdk =
        AutoConfiguredOpenTelemetrySdk.builder()
            .setResultAsGlobal()
            .addPropertiesSupplier(
                () ->
                    Map.of(
                        "otel.traces.exporter",
                        "none",
                        "otel.propagators",
                        "jaeger,tracecontext",
                        "otel.java.disabled.resource.providers",
                        "io.opentelemetry.instrumentation.resources.ProcessResourceProvider"))
            .addPropertiesCustomizer(
                configProperties -> {
                  return Map.of(
                      "otel.metrics.exporter",
                      "none",
                      "otel.logs.exporter",
                      "none",
                      "otel.service.name",
                      "registry-local-its");
                })
            .build();
    var openTelemetrySdk = autoConfiguredOpenTelemetrySdk.getOpenTelemetrySdk();
    log.debug("openTelemetrySdk initialized = " + openTelemetrySdk);
    return openTelemetrySdk;
=======
  public static void setOpenTelemetry(OpenTelemetry openTelemetry) {
    TracingExtension.openTelemetry = openTelemetry;
>>>>>>> ef0d8f31
  }
}<|MERGE_RESOLUTION|>--- conflicted
+++ resolved
@@ -191,10 +191,9 @@
     maybeStartRootSpan(extensionContext);
   }
 
-<<<<<<< HEAD
   /**
    * This method initiates an OpenTelemetrySdk instance using AutoConfiguredOpenTelemetrySdk
-   * builder. It sets the global OpenTelemetry SDK, and configures various properties including
+   * builder. It also configures various properties including
    * tracing exporter, propagators, and disabled resource providers.
    *
    * <p>For tracing in tests, consider the following steps:
@@ -216,7 +215,6 @@
     log.info("initializing otel");
     var autoConfiguredOpenTelemetrySdk =
         AutoConfiguredOpenTelemetrySdk.builder()
-            .setResultAsGlobal()
             .addPropertiesSupplier(
                 () ->
                     Map.of(
@@ -240,9 +238,9 @@
     var openTelemetrySdk = autoConfiguredOpenTelemetrySdk.getOpenTelemetrySdk();
     log.debug("openTelemetrySdk initialized = " + openTelemetrySdk);
     return openTelemetrySdk;
-=======
+  }
+
   public static void setOpenTelemetry(OpenTelemetry openTelemetry) {
     TracingExtension.openTelemetry = openTelemetry;
->>>>>>> ef0d8f31
   }
 }