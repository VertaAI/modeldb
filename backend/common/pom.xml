--- conflicted
+++ resolved
@@ -192,15 +192,6 @@
             <scope>test</scope>
         </dependency>
         <!-- Snyk abatement -->
-        <dependency>
-<<<<<<< HEAD
-            <groupId>org.glassfish</groupId>
-            <artifactId>jakarta.el</artifactId>
-=======
-            <groupId>org.apache.tomcat.embed</groupId>
-            <artifactId>tomcat-embed-core</artifactId>
->>>>>>> 1a5227b8
-        </dependency>
         <dependency>
             <groupId>com.google.code.gson</groupId>
             <artifactId>gson</artifactId>
