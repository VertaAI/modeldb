--- conflicted
+++ resolved
@@ -344,12 +344,7 @@
     return from(CompletableFuture.failedFuture(ex));
   }
 
-<<<<<<< HEAD
-  public static <U> Future<U> retrying(
-      Supplier<Future<U>> supplier, RetryStrategy<U> retryStrategy) {
-=======
-  public static <U> Future<U> retrying(Supplier<Future<U>> supplier, RetryStrategy retryStrategy) {
->>>>>>> 12b699d8
+  public static <U> Future<U> retrying(Supplier<Future<U>> supplier, RetryStrategy<U> retryStrategy) {
     final var promise = new CompletableFuture<U>();
 
     supplier
@@ -408,19 +403,10 @@
 
   public static <U> Future<U> retriableStage(
       Supplier<Future<U>> supplier, Function<Throwable, Boolean> retryChecker) {
-<<<<<<< HEAD
     return retrying(supplier, (x, throwable) -> {
-      boolean result = throwable != null && retryChecker.apply(throwable);
+          boolean result = throwable != null && retryChecker.apply(throwable);
       return new RetryStrategy.Retry(result, 0, TimeUnit.SECONDS);
     });
-=======
-    return retrying(
-        supplier,
-        throwable -> {
-          Boolean result = retryChecker.apply(throwable);
-          return new RetryStrategy.Retry(result, 0, TimeUnit.SECONDS);
-        });
->>>>>>> 12b699d8
   }
 
   public static <U> Future<Optional<U>> flipOptional(Optional<Future<U>> val) {
