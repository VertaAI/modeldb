package ai.verta.modeldb.common.connections;

import ai.verta.modeldb.common.CommonConstants;
import ai.verta.modeldb.common.CommonMessages;
import ai.verta.modeldb.common.authservice.AuthInterceptor;
import ai.verta.modeldb.common.config.Config;
import ai.verta.modeldb.common.exceptions.UnavailableException;
import ai.verta.modeldb.common.interceptors.MetadataForwarder;
import ai.verta.uac.AuthzServiceGrpc;
import ai.verta.uac.CollaboratorServiceGrpc;
import ai.verta.uac.RoleServiceGrpc;
import ai.verta.uac.UACServiceGrpc;
import ai.verta.uac.WorkspaceServiceGrpc;
import io.grpc.*;
import io.grpc.stub.AbstractStub;
import io.grpc.stub.MetadataUtils;
import io.opentracing.contrib.grpc.TracingClientInterceptor;
import org.apache.logging.log4j.LogManager;
import org.apache.logging.log4j.Logger;

import java.util.Optional;

public class UAC extends Connection {
  private static final Logger LOGGER = LogManager.getLogger(UAC.class);

  private final ManagedChannel authServiceChannel;

  private final CollaboratorServiceGrpc.CollaboratorServiceFutureStub collaboratorServiceFutureStub;
  private final UACServiceGrpc.UACServiceFutureStub uacServiceFutureStub;
  private final WorkspaceServiceGrpc.WorkspaceServiceFutureStub workspaceServiceFutureStub;
  private final AuthzServiceGrpc.AuthzServiceFutureStub authzServiceFutureStub;
  private final RoleServiceGrpc.RoleServiceFutureStub roleServiceFutureStub;

  public static UAC FromConfig(Config config) {
    if (!config.hasAuth()) return null;
    else return new UAC(config);
  }

  private UAC(Config config) {
    this(
        config.authService.host,
        config.authService.port,
        config);
  }

  public UAC(
      String host, Integer port, Config config) {
    super(config);
    LOGGER.trace(CommonMessages.HOST_PORT_INFO_STR, host, port);
    if (host != null && port != null) { // AuthService not available.
      authServiceChannel =
          ManagedChannelBuilder.forTarget(host + CommonConstants.STRING_COLON + port)
              .usePlaintext()
              .build();
    } else {
      throw new UnavailableException(
          "Host OR Port not found for contacting authentication service");
    }

    collaboratorServiceFutureStub = CollaboratorServiceGrpc.newFutureStub(authServiceChannel);
    uacServiceFutureStub = UACServiceGrpc.newFutureStub(authServiceChannel);
    workspaceServiceFutureStub = WorkspaceServiceGrpc.newFutureStub(authServiceChannel);
    authzServiceFutureStub = AuthzServiceGrpc.newFutureStub(authServiceChannel);
    roleServiceFutureStub = RoleServiceGrpc.newFutureStub(authServiceChannel);
  }

<<<<<<< HEAD
  private UAC(UAC other) {
    authServiceChannel = other.authServiceChannel;
    serviceUserDevKey = other.serviceUserDevKey;
    serviceUserEmail = other.serviceUserEmail;

    collaboratorServiceFutureStub = other.collaboratorServiceFutureStub;
    uacServiceFutureStub = other.uacServiceFutureStub;
    workspaceServiceFutureStub = other.workspaceServiceFutureStub;
    authzServiceFutureStub = other.authzServiceFutureStub;
    roleServiceFutureStub = other.roleServiceFutureStub;
  }

  private Metadata serviceAccountMetadata() {
    return serviceAccountMetadata(serviceUserEmail, serviceUserDevKey);
  }

  private Metadata serviceAccountMetadata(String serviceUserEmail, String serviceUserDevKey) {
    Metadata requestHeaders = new Metadata();
    Metadata.Key<String> email_key = Metadata.Key.of("email", Metadata.ASCII_STRING_MARSHALLER);
    Metadata.Key<String> dev_key =
        Metadata.Key.of("developer_key", Metadata.ASCII_STRING_MARSHALLER);
    Metadata.Key<String> dev_key_hyphen =
        Metadata.Key.of("developer-key", Metadata.ASCII_STRING_MARSHALLER);
    Metadata.Key<String> source_key = Metadata.Key.of("source", Metadata.ASCII_STRING_MARSHALLER);

    requestHeaders.put(email_key, serviceUserEmail);
    requestHeaders.put(dev_key, serviceUserDevKey);
    requestHeaders.put(dev_key_hyphen, serviceUserDevKey);
    requestHeaders.put(source_key, "PythonClient");

    return requestHeaders;
  }

  public Context withServiceAccountMetadata(Context ctx) {
    return ctx.withValue(AuthInterceptor.METADATA_INFO, serviceAccountMetadata());
  }

  // TODO: Get rid of this method and use Context.attach() and .detach() instead
  // because if a method is reliant on our previous context and we've changed it like this,
  // code'll break
  public void updateClientInterceptor(String serviceUserEmail, String serviceUserDevKey) {
    this.clientInterceptor = MetadataUtils.newAttachHeadersInterceptor(serviceAccountMetadata(serviceUserEmail, serviceUserDevKey));
  }

  public UAC withServiceAccount() {
    return this.withServiceAccount(this.serviceUserEmail, this.serviceUserDevKey);
  }

  public UAC withServiceAccount(String serviceUserEmail, String serviceUserDevKey) {
    UAC c = new UAC(this);
    c.clientInterceptor =
        MetadataUtils.newAttachHeadersInterceptor(
            serviceAccountMetadata(serviceUserEmail, serviceUserDevKey));

    return c;
  }

=======
>>>>>>> 586566f9
  public CollaboratorServiceGrpc.CollaboratorServiceFutureStub getCollaboratorService() {
    return attachInterceptors(collaboratorServiceFutureStub);
  }

  public UACServiceGrpc.UACServiceFutureStub getUACService() {
    return attachInterceptors(uacServiceFutureStub);
  }

  public WorkspaceServiceGrpc.WorkspaceServiceFutureStub getWorkspaceService() {
    return attachInterceptors(workspaceServiceFutureStub);
  }

  public AuthzServiceGrpc.AuthzServiceFutureStub getAuthzService() {
    return attachInterceptors(authzServiceFutureStub);
  }

  public RoleServiceGrpc.RoleServiceFutureStub getRoleService() {
    if (clientInterceptor != null) {
      return roleServiceFutureStub.withInterceptors(clientInterceptor);
    }
    return roleServiceFutureStub.withInterceptors(
            MetadataUtils.newAttachHeadersInterceptor(AuthInterceptor.METADATA_INFO.get()));
  }
}<|MERGE_RESOLUTION|>--- conflicted
+++ resolved
@@ -64,66 +64,6 @@
     roleServiceFutureStub = RoleServiceGrpc.newFutureStub(authServiceChannel);
   }
 
-<<<<<<< HEAD
-  private UAC(UAC other) {
-    authServiceChannel = other.authServiceChannel;
-    serviceUserDevKey = other.serviceUserDevKey;
-    serviceUserEmail = other.serviceUserEmail;
-
-    collaboratorServiceFutureStub = other.collaboratorServiceFutureStub;
-    uacServiceFutureStub = other.uacServiceFutureStub;
-    workspaceServiceFutureStub = other.workspaceServiceFutureStub;
-    authzServiceFutureStub = other.authzServiceFutureStub;
-    roleServiceFutureStub = other.roleServiceFutureStub;
-  }
-
-  private Metadata serviceAccountMetadata() {
-    return serviceAccountMetadata(serviceUserEmail, serviceUserDevKey);
-  }
-
-  private Metadata serviceAccountMetadata(String serviceUserEmail, String serviceUserDevKey) {
-    Metadata requestHeaders = new Metadata();
-    Metadata.Key<String> email_key = Metadata.Key.of("email", Metadata.ASCII_STRING_MARSHALLER);
-    Metadata.Key<String> dev_key =
-        Metadata.Key.of("developer_key", Metadata.ASCII_STRING_MARSHALLER);
-    Metadata.Key<String> dev_key_hyphen =
-        Metadata.Key.of("developer-key", Metadata.ASCII_STRING_MARSHALLER);
-    Metadata.Key<String> source_key = Metadata.Key.of("source", Metadata.ASCII_STRING_MARSHALLER);
-
-    requestHeaders.put(email_key, serviceUserEmail);
-    requestHeaders.put(dev_key, serviceUserDevKey);
-    requestHeaders.put(dev_key_hyphen, serviceUserDevKey);
-    requestHeaders.put(source_key, "PythonClient");
-
-    return requestHeaders;
-  }
-
-  public Context withServiceAccountMetadata(Context ctx) {
-    return ctx.withValue(AuthInterceptor.METADATA_INFO, serviceAccountMetadata());
-  }
-
-  // TODO: Get rid of this method and use Context.attach() and .detach() instead
-  // because if a method is reliant on our previous context and we've changed it like this,
-  // code'll break
-  public void updateClientInterceptor(String serviceUserEmail, String serviceUserDevKey) {
-    this.clientInterceptor = MetadataUtils.newAttachHeadersInterceptor(serviceAccountMetadata(serviceUserEmail, serviceUserDevKey));
-  }
-
-  public UAC withServiceAccount() {
-    return this.withServiceAccount(this.serviceUserEmail, this.serviceUserDevKey);
-  }
-
-  public UAC withServiceAccount(String serviceUserEmail, String serviceUserDevKey) {
-    UAC c = new UAC(this);
-    c.clientInterceptor =
-        MetadataUtils.newAttachHeadersInterceptor(
-            serviceAccountMetadata(serviceUserEmail, serviceUserDevKey));
-
-    return c;
-  }
-
-=======
->>>>>>> 586566f9
   public CollaboratorServiceGrpc.CollaboratorServiceFutureStub getCollaboratorService() {
     return attachInterceptors(collaboratorServiceFutureStub);
   }
@@ -141,10 +81,6 @@
   }
 
   public RoleServiceGrpc.RoleServiceFutureStub getRoleService() {
-    if (clientInterceptor != null) {
-      return roleServiceFutureStub.withInterceptors(clientInterceptor);
-    }
-    return roleServiceFutureStub.withInterceptors(
-            MetadataUtils.newAttachHeadersInterceptor(AuthInterceptor.METADATA_INFO.get()));
+    return attachInterceptors(roleServiceFutureStub);
   }
 }