package ai.verta.modeldb.common.connections;

import ai.verta.modeldb.common.config.Config;
import ai.verta.modeldb.common.config.ServiceUserConfig;
import ai.verta.modeldb.common.interceptors.MetadataForwarder;
import io.grpc.ClientInterceptor;
import io.grpc.Context;
import io.grpc.Metadata;
import io.grpc.stub.AbstractStub;
import java.util.Optional;
import java.util.function.Supplier;

public abstract class Connection {
  private final Optional<ClientInterceptor> tracingClientInterceptor;

  protected Connection(Config config) {
    tracingClientInterceptor = config.getTracingClientInterceptor();
  }

  // Place the interceptors in the reverse order of their stacking (the ones attached later will be
  // used first)
  protected <T extends AbstractStub<T>> T attachInterceptors(io.grpc.stub.AbstractStub<T> stub) {
    stub = stub.withInterceptors(MetadataForwarder.clientInterceptor());
<<<<<<< HEAD
    if (tracingClientInterceptor.isPresent()) {
      stub = stub.withInterceptors(tracingClientInterceptor.get());
    }
=======

    // add the tracing interceptor 2nd, so we preserve the OTel Context when making the client
    // calls.
    if (tracingClientInterceptor.isPresent()) {
      stub = stub.withInterceptors(tracingClientInterceptor.get());
    }

>>>>>>> 4c6ea129
    return (T) stub;
  }

  public static <T> T withContextCredentials(ServiceUserConfig config, Supplier<T> supplier) {
    var previous = inplaceSetContextCredentials(config);

    try {
      return supplier.get();
    } finally {
      Context.current().detach(previous);
    }
  }

  public static void withContextCredentials(ServiceUserConfig config, Runnable run) {
    var previous = inplaceSetContextCredentials(config);

    try {
      run.run();
    } finally {
      Context.current().detach(previous);
    }
  }

  // DO NOT use outside of tests as this causes nasty grpc error messages
  public static Context inplaceSetContextCredentials(ServiceUserConfig config) {
    final var authHeaders = new Metadata();
    var emailKey = Metadata.Key.of("email", Metadata.ASCII_STRING_MARSHALLER);
    var devKey = Metadata.Key.of("developer_key", Metadata.ASCII_STRING_MARSHALLER);
    var devKeyHyphen = Metadata.Key.of("developer-key", Metadata.ASCII_STRING_MARSHALLER);
    var sourceKey = Metadata.Key.of("source", Metadata.ASCII_STRING_MARSHALLER);

    authHeaders.put(emailKey, config.getEmail());
    authHeaders.put(devKey, config.getDevKey());
    authHeaders.put(devKeyHyphen, config.getDevKey());
    authHeaders.put(sourceKey, "PythonClient");

    // Force using the ROOT context so that we must lose any context of the current execution
    return Context.ROOT.withValue(MetadataForwarder.METADATA_INFO, authHeaders).attach();
  }
}<|MERGE_RESOLUTION|>--- conflicted
+++ resolved
@@ -21,11 +21,6 @@
   // used first)
   protected <T extends AbstractStub<T>> T attachInterceptors(io.grpc.stub.AbstractStub<T> stub) {
     stub = stub.withInterceptors(MetadataForwarder.clientInterceptor());
-<<<<<<< HEAD
-    if (tracingClientInterceptor.isPresent()) {
-      stub = stub.withInterceptors(tracingClientInterceptor.get());
-    }
-=======
 
     // add the tracing interceptor 2nd, so we preserve the OTel Context when making the client
     // calls.
@@ -33,7 +28,6 @@
       stub = stub.withInterceptors(tracingClientInterceptor.get());
     }
 
->>>>>>> 4c6ea129
     return (T) stub;
   }
 
