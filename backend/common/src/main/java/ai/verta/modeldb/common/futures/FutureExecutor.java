package ai.verta.modeldb.common.futures;

<<<<<<< HEAD
import io.opentelemetry.context.Context;
=======
>>>>>>> 8ab5076b
import java.util.concurrent.Executor;
import java.util.concurrent.Executors;
import java.util.concurrent.ForkJoinPool;
import lombok.AccessLevel;
import lombok.AllArgsConstructor;
import lombok.With;
import org.springframework.lang.NonNull;

@AllArgsConstructor(access = AccessLevel.PROTECTED)
public class FutureExecutor implements Executor {
<<<<<<< HEAD
  private final Executor delegate;

  private FutureExecutor(Executor delegate) {
    this.delegate = Context.taskWrapping(delegate);
  }

  // Wraps an Executor and make it compatible with grpc's context
  public static FutureExecutor makeCompatibleExecutor(Executor delegate) {
    return new FutureExecutor(delegate);
=======
  private final Executor other;
  @With private final io.opentelemetry.context.Context otelContext;
  @With private final io.grpc.Context grpcContext;

  public FutureExecutor captureContext() {
    return withOtelContext(io.opentelemetry.context.Context.current())
        .withGrpcContext(io.grpc.Context.current());
  }

  // Wraps an Executor and make it compatible with grpc's context
  public static FutureExecutor makeCompatibleExecutor(Executor ex) {
    return new FutureExecutor(ex, null, null);
>>>>>>> 8ab5076b
  }

  public static FutureExecutor initializeExecutor(Integer threadCount) {
    return makeCompatibleExecutor(
        new ForkJoinPool(
            threadCount,
            ForkJoinPool.defaultForkJoinWorkerThreadFactory,
            Thread.getDefaultUncaughtExceptionHandler(),
            true));
  }

  public static FutureExecutor newSingleThreadExecutor() {
    return makeCompatibleExecutor(Executors.newSingleThreadExecutor());
  }

  @Override
<<<<<<< HEAD
  public void execute(@NonNull Runnable runnable) {
    delegate.execute(runnable);
=======
  public void execute(@NonNull Runnable r) {
    if (otelContext != null) {
      r = otelContext.wrap(r);
    }
    if (grpcContext != null) {
      r = grpcContext.wrap(r);
    }

    other.execute(r);
>>>>>>> 8ab5076b
  }
}<|MERGE_RESOLUTION|>--- conflicted
+++ resolved
@@ -1,9 +1,5 @@
 package ai.verta.modeldb.common.futures;
 
-<<<<<<< HEAD
-import io.opentelemetry.context.Context;
-=======
->>>>>>> 8ab5076b
 import java.util.concurrent.Executor;
 import java.util.concurrent.Executors;
 import java.util.concurrent.ForkJoinPool;
@@ -14,18 +10,7 @@
 
 @AllArgsConstructor(access = AccessLevel.PROTECTED)
 public class FutureExecutor implements Executor {
-<<<<<<< HEAD
   private final Executor delegate;
-
-  private FutureExecutor(Executor delegate) {
-    this.delegate = Context.taskWrapping(delegate);
-  }
-
-  // Wraps an Executor and make it compatible with grpc's context
-  public static FutureExecutor makeCompatibleExecutor(Executor delegate) {
-    return new FutureExecutor(delegate);
-=======
-  private final Executor other;
   @With private final io.opentelemetry.context.Context otelContext;
   @With private final io.grpc.Context grpcContext;
 
@@ -37,7 +22,6 @@
   // Wraps an Executor and make it compatible with grpc's context
   public static FutureExecutor makeCompatibleExecutor(Executor ex) {
     return new FutureExecutor(ex, null, null);
->>>>>>> 8ab5076b
   }
 
   public static FutureExecutor initializeExecutor(Integer threadCount) {
@@ -54,10 +38,6 @@
   }
 
   @Override
-<<<<<<< HEAD
-  public void execute(@NonNull Runnable runnable) {
-    delegate.execute(runnable);
-=======
   public void execute(@NonNull Runnable r) {
     if (otelContext != null) {
       r = otelContext.wrap(r);
@@ -67,6 +47,5 @@
     }
 
     other.execute(r);
->>>>>>> 8ab5076b
   }
 }