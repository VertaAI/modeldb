package ai.verta.modeldb.common.subtypes;

import ai.verta.common.Artifact;
import ai.verta.modeldb.common.CommonConstants;
import ai.verta.modeldb.common.CommonMessages;
import ai.verta.modeldb.common.config.ArtifactStoreConfig;
import ai.verta.modeldb.common.exceptions.ModelDBException;
import ai.verta.modeldb.common.futures.FutureJdbi;
import ai.verta.modeldb.common.futures.InternalFuture;
import com.google.rpc.Code;
import java.sql.ResultSet;
import java.sql.SQLException;
import java.util.AbstractMap;
import java.util.Collections;
import java.util.Comparator;
import java.util.List;
import java.util.Optional;
import java.util.Set;
import java.util.concurrent.Executor;
import java.util.stream.Collectors;
import org.jdbi.v3.core.Handle;
import org.jdbi.v3.core.statement.Query;

public abstract class CommonArtifactHandler<T> {
  protected static final String ENTITY_ID_QUERY_PARAM = "entity_id";
  protected final Executor executor;
  protected final FutureJdbi jdbi;
  private final ArtifactStoreConfig artifactStoreConfig;

  protected String getTableName() {
    return "artifact";
  }

  public CommonArtifactHandler(
      Executor executor, FutureJdbi jdbi, ArtifactStoreConfig artifactStoreConfig) {
    this.executor = executor;
    this.jdbi = jdbi;
    this.artifactStoreConfig = artifactStoreConfig;
  }

  public InternalFuture<List<Artifact>> getArtifacts(T entityId, Optional<String> maybeKey) {
    var currentFuture = InternalFuture.runAsync(() -> validateField(entityId), executor);
    return currentFuture.thenCompose(
        unused ->
            jdbi.withHandle(
                handle -> {
                  Query query =
                      buildGetArtifactsQuery(Collections.singleton(entityId), maybeKey, handle);
                  return query
                      .map(
                          (rs, ctx) ->
                              Artifact.newBuilder()
                                  .setKey(rs.getString("k"))
                                  .setPath(rs.getString("p"))
                                  .setArtifactTypeValue(rs.getInt("at"))
                                  .setPathOnly(rs.getBoolean("po"))
                                  .setLinkedArtifactId(rs.getString("lai"))
                                  .setFilenameExtension(rs.getString("fe"))
                                  .setSerialization(rs.getString("ser"))
                                  .setArtifactSubtype(rs.getString("ast"))
                                  .setUploadCompleted(rs.getBoolean("uc"))
                                  .build())
                      .list();
                }),
        executor);
  }

  private void validateField(T entityId) {
    if (entityId == null
        || ((entityId instanceof String) && ((String) entityId).isEmpty())
        || ((entityId instanceof Number) && ((Long) entityId == 0))) {
      throw new ModelDBException(CommonMessages.ENTITY_ID_IS_EMPTY_ERROR, Code.INVALID_ARGUMENT);
    }
  }

  protected abstract Query buildGetArtifactsQuery(
      Set<T> entityIds, Optional<String> maybeKey, Handle handle);

  public InternalFuture<MapSubtypes<T, Artifact>> getArtifactsMap(Set<T> entityIds) {
    return jdbi.withHandle(
            handle -> {
              Query query = buildGetArtifactsQuery(entityIds, Optional.empty(), handle);
              return query.map((rs, ctx) -> getSimpleEntryFromResultSet(rs)).list();
            })
        .thenApply(
            simpleEntries ->
                simpleEntries.stream()
                    .sorted(Comparator.comparing(entry -> entry.getValue().getKey()))
                    .collect(Collectors.toList()),
            executor)
        .thenApply(MapSubtypes::from, executor);
  }

  protected abstract AbstractMap.SimpleEntry<T, Artifact> getSimpleEntryFromResultSet(ResultSet rs)
      throws SQLException;

  public void logArtifacts(Handle handle, T entityId, List<Artifact> artifacts, boolean overwrite) {
    // Validate input
    validateField(entityId);

    for (final var artifact : artifacts) {
      String errorMessage = null;
      if (artifact.getKey().isEmpty() && (artifact.getPathOnly() && artifact.getPath().isEmpty())) {
        errorMessage = "Artifact key and Artifact path not found in request";
      } else if (artifact.getKey().isEmpty()) {
        errorMessage = "Artifact key not found in request";
      } else if (artifact.getPathOnly() && artifact.getPath().isEmpty()) {
        errorMessage = "Artifact path not found in request";
      }

      if (errorMessage != null) {
        throw new ModelDBException(errorMessage, Code.INVALID_ARGUMENT);
      }
    }

    if (overwrite) {
<<<<<<< HEAD
      deleteArtifactsWithHandle(
          entityId,
          Optional.of(artifacts.stream().map(Artifact::getKey).collect(Collectors.toList())),
          handle);
    } else {
      validateAndThrowErrorAlreadyExistsArtifacts(entityId, artifacts, handle);
    }

    for (final var artifact : artifacts) {
      var uploadCompleted = !artifactStoreConfig.getArtifactStoreType().equals(CommonConstants.S3);
      if (artifact.getUploadCompleted()) {
        uploadCompleted = true;
      }
      var storeTypePath =
          !artifact.getPathOnly()
              ? artifactStoreConfig.storeTypePathPrefix() + artifact.getPath()
              : "";
      insertArtifactInDB(entityId, handle, artifact, uploadCompleted, storeTypePath);
=======
      for (final var artifact : artifacts) {
        var uploadCompleted =
            !artifactStoreConfig.getArtifactStoreType().equals(CommonConstants.S3);
        if (artifact.getUploadCompleted()) {
          uploadCompleted = true;
        }
        var storeTypePath =
            !artifact.getPathOnly()
                ? artifactStoreConfig.storeTypePathPrefix() + artifact.getPath()
                : "";
        if (isExists(entityId, artifact.getKey(), handle)) {
          updateArtifactWithHandle(entityId, handle, artifact, uploadCompleted, storeTypePath);
        } else {
          insertArtifactInDB(entityId, handle, artifact, uploadCompleted, storeTypePath);
        }
      }
    } else {
      validateAndThrowErrorAlreadyExistsArtifacts(entityId, artifacts, handle);
      for (final var artifact : artifacts) {
        var uploadCompleted =
            !artifactStoreConfig.getArtifactStoreType().equals(CommonConstants.S3);
        if (artifact.getUploadCompleted()) {
          uploadCompleted = true;
        }
        var storeTypePath =
            !artifact.getPathOnly()
                ? artifactStoreConfig.storeTypePathPrefix() + artifact.getPath()
                : "";
        insertArtifactInDB(entityId, handle, artifact, uploadCompleted, storeTypePath);
      }
>>>>>>> f24f8caf
    }
  }

  protected abstract void insertArtifactInDB(
      T entityId, Handle handle, Artifact artifact, boolean uploadCompleted, String storeTypePath);

  protected abstract void validateAndThrowErrorAlreadyExistsArtifacts(
      T entityId, List<Artifact> artifacts, Handle handle);

  protected abstract boolean isExists(T entityId, String key, Handle handle);

  protected abstract void deleteArtifactsWithHandle(
      T entityId, Optional<List<String>> maybeKeys, Handle handle);

  public abstract InternalFuture<Void> deleteArtifacts(
      T entityId, Optional<List<String>> maybeKeys);

  protected abstract void updateArtifactWithHandle(
      T entityId, Handle handle, Artifact artifact, boolean uploadCompleted, String storeTypePath);
}<|MERGE_RESOLUTION|>--- conflicted
+++ resolved
@@ -114,26 +114,6 @@
     }
 
     if (overwrite) {
-<<<<<<< HEAD
-      deleteArtifactsWithHandle(
-          entityId,
-          Optional.of(artifacts.stream().map(Artifact::getKey).collect(Collectors.toList())),
-          handle);
-    } else {
-      validateAndThrowErrorAlreadyExistsArtifacts(entityId, artifacts, handle);
-    }
-
-    for (final var artifact : artifacts) {
-      var uploadCompleted = !artifactStoreConfig.getArtifactStoreType().equals(CommonConstants.S3);
-      if (artifact.getUploadCompleted()) {
-        uploadCompleted = true;
-      }
-      var storeTypePath =
-          !artifact.getPathOnly()
-              ? artifactStoreConfig.storeTypePathPrefix() + artifact.getPath()
-              : "";
-      insertArtifactInDB(entityId, handle, artifact, uploadCompleted, storeTypePath);
-=======
       for (final var artifact : artifacts) {
         var uploadCompleted =
             !artifactStoreConfig.getArtifactStoreType().equals(CommonConstants.S3);
@@ -164,7 +144,6 @@
                 : "";
         insertArtifactInDB(entityId, handle, artifact, uploadCompleted, storeTypePath);
       }
->>>>>>> f24f8caf
     }
   }
 
