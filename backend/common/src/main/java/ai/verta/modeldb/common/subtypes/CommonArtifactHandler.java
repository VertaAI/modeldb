package ai.verta.modeldb.common.subtypes;

import ai.verta.common.Artifact;
import ai.verta.modeldb.common.CommonConstants;
import ai.verta.modeldb.common.CommonMessages;
import ai.verta.modeldb.common.config.ArtifactStoreConfig;
import ai.verta.modeldb.common.exceptions.ModelDBException;
import ai.verta.modeldb.common.futures.FutureJdbi;
import ai.verta.modeldb.common.futures.InternalFuture;
import com.google.rpc.Code;
import java.sql.ResultSet;
import java.sql.SQLException;
import java.util.AbstractMap;
import java.util.ArrayList;
import java.util.Collections;
import java.util.Comparator;
import java.util.List;
import java.util.Optional;
import java.util.Set;
import java.util.concurrent.Executor;
import java.util.stream.Collectors;
import org.jdbi.v3.core.Handle;
import org.jdbi.v3.core.statement.Query;

public abstract class CommonArtifactHandler<T> {
  protected static final String ENTITY_ID_QUERY_PARAM = "entity_id";
  protected final Executor executor;
  protected final FutureJdbi jdbi;
  private final ArtifactStoreConfig artifactStoreConfig;
  protected final String entityName;

  protected String getTableName() {
    return "artifact";
  }

  public CommonArtifactHandler(
      Executor executor,
      FutureJdbi jdbi,
      ArtifactStoreConfig artifactStoreConfig,
      String entityName) {
    this.executor = executor;
    this.jdbi = jdbi;
    this.artifactStoreConfig = artifactStoreConfig;
    this.entityName = entityName;
  }

  public InternalFuture<List<Artifact>> getArtifacts(T entityId, Optional<String> maybeKey) {
    var currentFuture = InternalFuture.runAsync(() -> validateField(entityId), executor);
    return currentFuture
        .thenCompose(
            unused ->
                jdbi.withHandle(
                    handle -> {
                      Query query =
                          buildGetArtifactsQuery(Collections.singleton(entityId), maybeKey, handle);
                      return query
                          .map(
                              (rs, ctx) ->
                                  Artifact.newBuilder()
                                      .setKey(rs.getString("k"))
                                      .setPath(rs.getString("p"))
                                      .setArtifactTypeValue(rs.getInt("at"))
                                      .setPathOnly(rs.getBoolean("po"))
                                      .setLinkedArtifactId(rs.getString("lai"))
                                      .setFilenameExtension(rs.getString("fe"))
                                      .setSerialization(rs.getString("ser"))
                                      .setArtifactSubtype(rs.getString("ast"))
                                      .setUploadCompleted(rs.getBoolean("uc"))
                                      .build())
                          .list();
                    }),
            executor)
        .thenApply(
            artifacts ->
                artifacts.stream()
                    .sorted(Comparator.comparing(Artifact::getKey))
                    .collect(Collectors.toList()),
            executor);
  }

  private void validateField(T entityId) {
    if (entityId == null
        || ((entityId instanceof String) && ((String) entityId).isEmpty())
        || ((entityId instanceof Number) && ((Long) entityId == 0))) {
      throw new ModelDBException(CommonMessages.ENTITY_ID_IS_EMPTY_ERROR, Code.INVALID_ARGUMENT);
    }
  }

  protected abstract Query buildGetArtifactsQuery(
      Set<T> entityIds, Optional<String> maybeKey, Handle handle);

  public InternalFuture<MapSubtypes<T, Artifact>> getArtifactsMap(Set<T> entityIds) {
    return jdbi.withHandle(
            handle -> {
              Query query = buildGetArtifactsQuery(entityIds, Optional.empty(), handle);
              return query.map((rs, ctx) -> getSimpleEntryFromResultSet(rs)).list();
            })
        .thenApply(
            simpleEntries ->
                simpleEntries.stream()
                    .sorted(Comparator.comparing(entry -> entry.getValue().getKey()))
                    .collect(Collectors.toList()),
            executor)
        .thenApply(MapSubtypes::from, executor);
  }

  protected abstract AbstractMap.SimpleEntry<T, Artifact> getSimpleEntryFromResultSet(ResultSet rs)
      throws SQLException;

  public List<Artifact> logArtifacts(
      Handle handle, T entityId, List<Artifact> artifacts, boolean overwrite) {
    // Validate input
    validateField(entityId);

    for (final var artifact : artifacts) {
      if (artifact.getKey().isEmpty()) {
        var errorMessage = "Artifact key not found in request";
        throw new ModelDBException(errorMessage, Code.INVALID_ARGUMENT);
      }
    }

    if (!overwrite) {
      validateAndThrowErrorAlreadyExistsArtifacts(entityId, artifacts, handle);
    }

    List<Artifact> pathUpdatedArtifacts = new ArrayList<>();
    for (var artifact : artifacts) {
      var uploadCompleted = !artifactStoreConfig.getArtifactStoreType().equals(CommonConstants.S3);
      if (artifact.getUploadCompleted()) {
        uploadCompleted = true;
      }

<<<<<<< HEAD
      var validPrefix = artifactStoreConfig.getPathPrefix() +  this.entityName + "/";
      var path = validPrefix + entityId + "/" + artifact.getKey();
      var storeTypePath =
          !artifact.getPathOnly() ? artifactStoreConfig.storeTypePathPrefix() + path : "";
=======
      var path = this.entityName + "/" + entityId + "/" + artifact.getKey();
      artifact = artifact.toBuilder().setPath(path).build();
      var storeTypePath =
          !artifact.getPathOnly() ? artifactStoreConfig.storeTypePathPrefix() + path : "";
      pathUpdatedArtifacts.add(artifact);
>>>>>>> 5650b583

      if (overwrite && isExists(entityId, artifact.getKey(), handle)) {
        if (!artifact.getPath().startsWith(validPrefix)){
          artifact = artifact.toBuilder().setPath(path).build();
        }
        updateArtifactWithHandle(entityId, handle, artifact, uploadCompleted, storeTypePath);
      } else {
        artifact = artifact.toBuilder().setPath(path).build();
        insertArtifactInDB(entityId, handle, artifact, uploadCompleted, storeTypePath);
      }
      pathUpdatedArtifacts.add(artifact);
    }
    return pathUpdatedArtifacts.stream()
        .sorted(Comparator.comparing(Artifact::getKey))
        .collect(Collectors.toList());
  }

  protected abstract void insertArtifactInDB(
      T entityId, Handle handle, Artifact artifact, boolean uploadCompleted, String storeTypePath);

  protected abstract void validateAndThrowErrorAlreadyExistsArtifacts(
      T entityId, List<Artifact> artifacts, Handle handle);

  protected abstract boolean isExists(T entityId, String key, Handle handle);

  protected abstract void deleteArtifactsWithHandle(
      T entityId, Optional<List<String>> maybeKeys, Handle handle);

  public abstract InternalFuture<Void> deleteArtifacts(
      T entityId, Optional<List<String>> maybeKeys);

  protected abstract void updateArtifactWithHandle(
      T entityId, Handle handle, Artifact artifact, boolean uploadCompleted, String storeTypePath);
}<|MERGE_RESOLUTION|>--- conflicted
+++ resolved
@@ -130,18 +130,10 @@
         uploadCompleted = true;
       }
 
-<<<<<<< HEAD
       var validPrefix = artifactStoreConfig.getPathPrefix() +  this.entityName + "/";
       var path = validPrefix + entityId + "/" + artifact.getKey();
       var storeTypePath =
           !artifact.getPathOnly() ? artifactStoreConfig.storeTypePathPrefix() + path : "";
-=======
-      var path = this.entityName + "/" + entityId + "/" + artifact.getKey();
-      artifact = artifact.toBuilder().setPath(path).build();
-      var storeTypePath =
-          !artifact.getPathOnly() ? artifactStoreConfig.storeTypePathPrefix() + path : "";
-      pathUpdatedArtifacts.add(artifact);
->>>>>>> 5650b583
 
       if (overwrite && isExists(entityId, artifact.getKey(), handle)) {
         if (!artifact.getPath().startsWith(validPrefix)){
