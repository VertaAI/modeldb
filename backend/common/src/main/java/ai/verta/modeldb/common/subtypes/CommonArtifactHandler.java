--- conflicted
+++ resolved
@@ -96,7 +96,6 @@
 
   public void logArtifacts(Handle handle, T entityId, List<Artifact> artifacts, boolean overwrite) {
     // Validate input
-<<<<<<< HEAD
     validateField(entityId);
 
     for (final var artifact : artifacts) {
@@ -134,67 +133,6 @@
               : "";
       insertArtifactInDB(entityId, handle, artifact, uploadCompleted, storeTypePath);
     }
-=======
-    return InternalFuture.runAsync(
-            () -> {
-              validateField(entityId);
-
-              for (final var artifact : artifacts) {
-                String errorMessage = null;
-                if (artifact.getKey().isEmpty()
-                    && (artifact.getPathOnly() && artifact.getPath().isEmpty())) {
-                  errorMessage = "Artifact key and Artifact path not found in request";
-                } else if (artifact.getKey().isEmpty()) {
-                  errorMessage = "Artifact key not found in request";
-                } else if (artifact.getPathOnly() && artifact.getPath().isEmpty()) {
-                  errorMessage = "Artifact path not found in request";
-                }
-
-                if (errorMessage != null) {
-                  throw new ModelDBException(errorMessage, Code.INVALID_ARGUMENT);
-                }
-              }
-            },
-            executor)
-        .thenCompose(
-            unused ->
-                // Check for conflicts
-                jdbi.useHandle(
-                    handle -> {
-                      if (overwrite) {
-                        deleteArtifactsWithHandle(
-                            entityId,
-                            Optional.of(
-                                artifacts.stream()
-                                    .map(Artifact::getKey)
-                                    .collect(Collectors.toList())),
-                            handle);
-                      } else {
-                        validateAndThrowErrorAlreadyExistsArtifacts(entityId, artifacts, handle);
-                      }
-                    }),
-            executor)
-        .thenCompose(
-            unused ->
-                // Log
-                jdbi.useHandle(
-                    handle -> {
-                      for (final var artifact : artifacts) {
-                        var uploadCompleted =
-                            !artifactStoreConfig.getArtifactStoreType().equals(CommonConstants.S3);
-                        if (artifact.getUploadCompleted()) {
-                          uploadCompleted = true;
-                        }
-                        var storeTypePath =
-                            !artifact.getPathOnly()
-                                ? artifactStoreConfig.storeTypePathPrefix() + artifact.getPath()
-                                : "";
-                        insertArtifactInDB(
-                            entityId, handle, artifact, uploadCompleted, storeTypePath);
-                      }
-                    }),
-            executor);
->>>>>>> f277f824
   }
 
   protected abstract void insertArtifactInDB(
