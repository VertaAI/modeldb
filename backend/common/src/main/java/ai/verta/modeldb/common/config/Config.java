--- conflicted
+++ resolved
@@ -22,23 +22,7 @@
 @AllArgsConstructor
 @Setter(AccessLevel.NONE)
 public abstract class Config {
-<<<<<<< HEAD
-  @JsonProperty private ServiceConfig authService;
-  @JsonProperty private Map<String, CronJobConfig> cron_job = new HashMap<>();
-  @JsonProperty private boolean populateConnectionsBasedOnPrivileges = false;
-  @JsonProperty private DatabaseConfig database;
-  @JsonProperty private boolean enableTrace = false;
-  @JsonProperty private GrpcServerConfig grpcServer;
-  @JsonProperty private SpringServerConfig springServer;
-  @JsonProperty private ServiceUserConfig service_user;
-  @JsonProperty private int jdbi_retry_time = 100; // Time in ms
-  @JsonProperty private ServerInterceptor tracingServerInterceptor = null;
-  @JsonProperty private ClientInterceptor tracingClientInterceptor = null;
-  @JsonProperty private OpenTelemetry openTelemetry;
-  @JsonProperty private ArtifactStoreConfig artifactStoreConfig;
 
-  @JsonProperty private boolean permissionV2Enabled = false;
-=======
   private ServiceConfig authService;
   private Map<String, CronJobConfig> cron_job = new HashMap<>();
   private boolean populateConnectionsBasedOnPrivileges = false;
@@ -48,17 +32,12 @@
   private SpringServerConfig springServer;
   private ServiceUserConfig service_user;
   private int jdbi_retry_time = 100; // Time in ms
-
-  @Deprecated(forRemoval = true)
-  private boolean event_system_enabled = false;
-
   private ServerInterceptor tracingServerInterceptor = null;
   private ClientInterceptor tracingClientInterceptor = null;
   private OpenTelemetry openTelemetry;
   private ArtifactStoreConfig artifactStoreConfig;
 
   private boolean permissionV2Enabled = false;
->>>>>>> 6f080bd2
 
   public static <T> T getInstance(Class<T> configType, String configFile)
       throws InternalErrorException {
