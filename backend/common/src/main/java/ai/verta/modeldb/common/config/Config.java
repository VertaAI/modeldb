--- conflicted
+++ resolved
@@ -239,17 +239,10 @@
     return openTelemetry;
   }
 
-<<<<<<< HEAD
-  public ArtifactStoreConfig getArtifactStoreConfig() {
-    return artifactStoreConfig;
-  }
-
   public void setArtifactStoreConfig(ArtifactStoreConfig artifactStoreConfig) {
     this.artifactStoreConfig = artifactStoreConfig;
   }
 
-=======
->>>>>>> c07dcd7c
   public void setSpringServer(SpringServerConfig springServer) {
     this.springServer = springServer;
   }
