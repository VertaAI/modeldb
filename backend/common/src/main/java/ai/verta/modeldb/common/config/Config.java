package ai.verta.modeldb.common.config;

import static io.opentelemetry.api.common.AttributeKey.stringKey;

import ai.verta.modeldb.common.CommonUtils;
import ai.verta.modeldb.common.exceptions.InternalErrorException;
import ai.verta.modeldb.common.exceptions.ModelDBException;
import ai.verta.modeldb.common.futures.FutureJdbi;
import ai.verta.modeldb.common.futures.FutureUtil;
import ai.verta.modeldb.common.futures.InternalJdbi;
import com.zaxxer.hikari.HikariDataSource;
import com.zaxxer.hikari.metrics.prometheus.PrometheusMetricsTrackerFactory;
import io.opentelemetry.api.OpenTelemetry;
import io.opentelemetry.api.common.Attributes;
import io.opentelemetry.api.trace.propagation.W3CTraceContextPropagator;
import io.opentelemetry.context.Context;
import io.opentelemetry.context.propagation.ContextPropagators;
import io.opentelemetry.context.propagation.TextMapPropagator;
import io.opentelemetry.exporter.jaeger.thrift.JaegerThriftSpanExporter;
import io.opentelemetry.extension.trace.propagation.JaegerPropagator;
import io.opentelemetry.opentracingshim.OpenTracingShim;
import io.opentelemetry.sdk.OpenTelemetrySdk;
import io.opentelemetry.sdk.extension.resources.ContainerResource;
import io.opentelemetry.sdk.extension.resources.HostResource;
import io.opentelemetry.sdk.resources.Resource;
import io.opentelemetry.sdk.trace.SdkTracerProvider;
import io.opentelemetry.sdk.trace.export.BatchSpanProcessor;
import io.opentracing.Tracer;
import io.opentracing.contrib.grpc.ActiveSpanContextSource;
import io.opentracing.contrib.grpc.ActiveSpanSource;
import io.opentracing.contrib.grpc.TracingClientInterceptor;
import io.opentracing.contrib.grpc.TracingServerInterceptor;
import io.opentracing.contrib.jdbc.TracingDriver;
import io.opentracing.util.GlobalTracer;
import java.io.FileInputStream;
import java.io.InputStream;
import java.util.HashMap;
import java.util.Map;
import java.util.Optional;
import org.jdbi.v3.core.Jdbi;
import org.yaml.snakeyaml.Yaml;
import org.yaml.snakeyaml.constructor.Constructor;
import org.yaml.snakeyaml.introspector.BeanAccess;

@SuppressWarnings({"squid:S116", "squid:S100"})
public abstract class Config {
  public static final String MISSING_REQUIRED = "required field is missing";

  private ServiceConfig authService;
  private Map<String, CronJobConfig> cron_job = new HashMap<>();
  private boolean populateConnectionsBasedOnPrivileges = false;
  private DatabaseConfig database;
  private boolean enableTrace = false;
  private GrpcServerConfig grpcServer;
  private SpringServerConfig springServer;
  private ServiceUserConfig service_user;
  private int jdbi_retry_time = 100; // Time in ms
  private boolean event_system_enabled = false;
  private TracingServerInterceptor tracingServerInterceptor = null;
  private TracingClientInterceptor tracingClientInterceptor = null;
  private volatile OpenTelemetry openTelemetry;
  private ArtifactStoreConfig artifactStoreConfig;

  public static <T> T getInstance(Class<T> configType, String configFile)
      throws InternalErrorException {
    try {
      var yaml = new Yaml(new Constructor(configType));
      String filePath = System.getenv(configFile);
      filePath = CommonUtils.appendOptionalTelepresencePath(filePath);
      InputStream inputStream = new FileInputStream(filePath);
      yaml.setBeanAccess(BeanAccess.FIELD);
      return yaml.loadAs(inputStream, configType);
    } catch (ModelDBException | NullPointerException ex) {
      throw ex;
    } catch (Exception ex) {
      throw new InternalErrorException(ex.getMessage());
    }
  }

  /** If you're overriding this method, don't forget to call super.validate(). */
  public void validate() throws InvalidConfigException {
    if (authService != null) {
      authService.validate("authService");
    }

    if (cron_job != null) {
      for (Map.Entry<String, CronJobConfig> cronJob : cron_job.entrySet()) {
        cronJob.getValue().validate("cron_job." + cronJob.getKey());
      }
    }

    if (database == null) {
      throw new InvalidConfigException("database", MISSING_REQUIRED);
    }
    database.validate("database");

    if (grpcServer == null) {
      throw new InvalidConfigException("grpcServer", MISSING_REQUIRED);
    }
    grpcServer.validate("grpcServer");

    if (springServer == null) {
      throw new InvalidConfigException("springServer", MISSING_REQUIRED);
    }
    springServer.validate("springServer");

    if (artifactStoreConfig == null) {
      throw new InvalidConfigException("artifactStoreConfig", MISSING_REQUIRED);
    }
    artifactStoreConfig.validate("artifactStoreConfig");
  }

  public boolean hasAuth() {
    return authService != null;
  }

  public abstract boolean hasServiceAccount();

  // todo: move all tracing related things to a class that exposes spring @Beans, rather than doing
  // all of this here.
  private void initializeTracing() {
    if (!enableTrace) {
      return;
    }

    if (tracingServerInterceptor == null) {
      OpenTelemetry openTelemetry = getOpenTelemetry();
      Tracer tracerShim = OpenTracingShim.createTracerShim(openTelemetry);

      tracingServerInterceptor =
          TracingServerInterceptor.newBuilder().withTracer(tracerShim).build();
      GlobalTracer.registerIfAbsent(tracerShim);
      TracingDriver.load();
      TracingDriver.setInterceptorMode(true);
      TracingDriver.setInterceptorProperty(true);
    }
    if (tracingClientInterceptor == null) {
      tracingClientInterceptor =
          TracingClientInterceptor.newBuilder()
              .withTracer(GlobalTracer.get())
              .withActiveSpanContextSource(ActiveSpanContextSource.GRPC_CONTEXT)
              .withActiveSpanSource(ActiveSpanSource.GRPC_CONTEXT)
              .build();
    }
  }

  private OpenTelemetry initializeOpenTelemetry() {
    if (!enableTrace) {
      return OpenTelemetry.noop();
    }
    JaegerThriftSpanExporter spanExporter =
        JaegerThriftSpanExporter.builder().setEndpoint(System.getenv("JAEGER_ENDPOINT")).build();
    SdkTracerProvider tracerProvider =
        SdkTracerProvider.builder()
            .addSpanProcessor(BatchSpanProcessor.builder(spanExporter).build())
            .setResource(
                Resource.getDefault()
                    .merge(
                        Resource.create(
                            Attributes.of(
                                stringKey("service.name"),
                                System.getenv("JAEGER_SERVICE_NAME"),
                                stringKey("kubernetes.namespace"),
                                System.getenv("POD_NAMESPACE"))))
                    .merge(HostResource.get())
                    .merge(ContainerResource.get()))
            .build();
    return OpenTelemetrySdk.builder()
        .setTracerProvider(tracerProvider)
        .setPropagators(
            ContextPropagators.create(
                TextMapPropagator.composite(
                    W3CTraceContextPropagator.getInstance(), JaegerPropagator.getInstance())))
        .buildAndRegisterGlobal();
  }

  public Optional<TracingServerInterceptor> getTracingServerInterceptor() {
    initializeTracing();
    return Optional.ofNullable(tracingServerInterceptor);
  }

  public Optional<TracingClientInterceptor> getTracingClientInterceptor() {
    initializeTracing();
    return Optional.ofNullable(tracingClientInterceptor);
  }

  public FutureJdbi initializeFutureJdbi(DatabaseConfig databaseConfig, String poolName) {
    final var jdbi = initializeJdbi(databaseConfig, poolName);
    final var dbExecutor = FutureUtil.initializeExecutor(databaseConfig.getThreadCount());
    // wrap the executor in the OpenTelemetry context wrapper to make sure the context propagates
    // into any jdbi threads.
    return new FutureJdbi(jdbi, Context.taskWrapping(dbExecutor));
  }

  public InternalJdbi initializeJdbi(DatabaseConfig databaseConfig, String poolName) {
    initializeTracing();
    final var hikariDataSource = new HikariDataSource();
    final var dbUrl = RdbConfig.buildDatabaseConnectionString(databaseConfig.getRdbConfiguration());
    hikariDataSource.setJdbcUrl(dbUrl);
    hikariDataSource.setUsername(databaseConfig.getRdbConfiguration().getRdbUsername());
    hikariDataSource.setPassword(databaseConfig.getRdbConfiguration().getRdbPassword());
    hikariDataSource.setMinimumIdle(Integer.parseInt(databaseConfig.getMinConnectionPoolSize()));
    hikariDataSource.setMaximumPoolSize(
        Integer.parseInt(databaseConfig.getMaxConnectionPoolSize()));
    hikariDataSource.setRegisterMbeans(true);
    hikariDataSource.setMetricsTrackerFactory(new PrometheusMetricsTrackerFactory());
    hikariDataSource.setPoolName(poolName);
    hikariDataSource.setLeakDetectionThreshold(databaseConfig.getLeakDetectionThresholdMs());

    return new InternalJdbi(Jdbi.create(hikariDataSource));
  }

  public ServiceConfig getAuthService() {
    return authService;
  }

  public Map<String, CronJobConfig> getCron_job() {
    return cron_job;
  }

  public boolean isPopulateConnectionsBasedOnPrivileges() {
    return populateConnectionsBasedOnPrivileges;
  }

  public DatabaseConfig getDatabase() {
    return database;
  }

  public GrpcServerConfig getGrpcServer() {
    return grpcServer;
  }

  public SpringServerConfig getSpringServer() {
    return springServer;
  }

  public ServiceUserConfig getService_user() {
    return service_user;
  }

  public int getJdbi_retry_time() {
    return jdbi_retry_time;
  }

  public boolean isEvent_system_enabled() {
    return event_system_enabled;
  }

  public OpenTelemetry getOpenTelemetry() {
    if (openTelemetry == null) {
      openTelemetry = initializeOpenTelemetry();
    }
    return openTelemetry;
  }

  public ArtifactStoreConfig getArtifactStoreConfig() {
    return artifactStoreConfig;
  }

<<<<<<< HEAD
  public void setArtifactStoreConfig(ArtifactStoreConfig artifactStoreConfig) {
    this.artifactStoreConfig = artifactStoreConfig;
=======
  public void setSpringServer(SpringServerConfig springServer) {
    this.springServer = springServer;
>>>>>>> 512207ae
  }

  public void setGrpcServer(GrpcServerConfig grpcServer) {
    this.grpcServer = grpcServer;
  }
<<<<<<< HEAD

  public void setSpringServer(SpringServerConfig springServer) {
    this.springServer = springServer;
  }
=======
>>>>>>> 512207ae
}<|MERGE_RESOLUTION|>--- conflicted
+++ resolved
@@ -257,23 +257,15 @@
     return artifactStoreConfig;
   }
 
-<<<<<<< HEAD
   public void setArtifactStoreConfig(ArtifactStoreConfig artifactStoreConfig) {
     this.artifactStoreConfig = artifactStoreConfig;
-=======
+  }
+  
   public void setSpringServer(SpringServerConfig springServer) {
     this.springServer = springServer;
->>>>>>> 512207ae
   }
 
   public void setGrpcServer(GrpcServerConfig grpcServer) {
     this.grpcServer = grpcServer;
   }
-<<<<<<< HEAD
-
-  public void setSpringServer(SpringServerConfig springServer) {
-    this.springServer = springServer;
-  }
-=======
->>>>>>> 512207ae
 }