--- conflicted
+++ resolved
@@ -13,22 +13,13 @@
   String EMPTY_STRING = "";
   String S3 = "S3";
   Integer TAG_LENGTH = 40;
-<<<<<<< HEAD
-  Integer THREAD_COUNT = 256;
-  String LIQUIBASE_MIGRATION = "LIQUIBASE_MIGRATION";
+  String ENABLE_LIQUIBASE_MIGRATION_ENV_VAR = "LIQUIBASE_MIGRATION";
   String RUN_LIQUIBASE_SEPARATE = "RUN_LIQUIBASE_SEPARATE";
   String BACKEND_PID = "verta-backend.pid";
   String FILENAME = "FileName";
-  String PUT = "put";
-  String GET = "get";
   // AWS Releated Constants
   String AWS_ROLE_ARN = "AWS_ROLE_ARN";
   String AWS_WEB_IDENTITY_TOKEN_FILE = "AWS_WEB_IDENTITY_TOKEN_FILE";
-=======
-  String ENABLE_LIQUIBASE_MIGRATION_ENV_VAR = "LIQUIBASE_MIGRATION";
-  String RUN_LIQUIBASE_SEPARATE = "RUN_LIQUIBASE_SEPARATE";
-  String BACKEND_PID = "verta-backend.pid";
->>>>>>> 605a5059
 
   enum UserIdentifier {
     VERTA_ID,
