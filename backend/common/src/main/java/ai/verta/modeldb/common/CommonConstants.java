--- conflicted
+++ resolved
@@ -16,16 +16,13 @@
   Integer THREAD_COUNT = 256;
   String LIQUIBASE_MIGRATION = "LIQUIBASE_MIGRATION";
   String RUN_LIQUIBASE_SEPARATE = "RUN_LIQUIBASE_SEPARATE";
-<<<<<<< HEAD
+  String BACKEND_PID = "verta-backend.pid";
   String FILENAME = "FileName";
   String PUT = "put";
   String GET = "get";
   // AWS Releated Constants
   String AWS_ROLE_ARN = "AWS_ROLE_ARN";
   String AWS_WEB_IDENTITY_TOKEN_FILE = "AWS_WEB_IDENTITY_TOKEN_FILE";
-=======
-  String BACKEND_PID = "verta-backend.pid";
->>>>>>> 5351554e
 
   enum UserIdentifier {
     VERTA_ID,
