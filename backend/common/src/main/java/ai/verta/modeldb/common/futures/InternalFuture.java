--- conflicted
+++ resolved
@@ -1,25 +1,6 @@
 package ai.verta.modeldb.common.futures;
 
-<<<<<<< HEAD
-import java.util.ArrayList;
-import java.util.LinkedList;
-import java.util.List;
-=======
-import io.grpc.Context;
-import io.opentracing.Scope;
-import io.opentracing.Span;
-import io.opentracing.SpanContext;
-import io.opentracing.Tracer;
-import io.opentracing.contrib.grpc.ActiveSpanContextSource;
-import io.opentracing.contrib.grpc.ActiveSpanSource;
-import io.opentracing.contrib.grpc.OpenTracingContextKey;
-import io.opentracing.tag.Tags;
-import io.opentracing.util.GlobalTracer;
-import net.bytebuddy.implementation.bytecode.Throw;
-import org.apache.logging.log4j.util.TriConsumer;
-
 import java.util.*;
->>>>>>> 88137240
 import java.util.concurrent.CompletableFuture;
 import java.util.concurrent.CompletionStage;
 import java.util.concurrent.ExecutionException;
@@ -28,141 +9,54 @@
 import java.util.stream.Collectors;
 
 public class InternalFuture<T> {
-<<<<<<< HEAD
   private CompletionStage<T> stage;
 
   private InternalFuture() {}
-=======
-    private CompletionStage<T> stage;
-
-    private InternalFuture() {
-    }
-
-    public static <T> InternalFuture<T> trace(Supplier<InternalFuture<T>> supplier, String operationName, Map<String,String> tags, Executor executor) {
-        return supplier.get();
-//
-//        if (!GlobalTracer.isRegistered())
-//            return supplier.get();
-//
-//        final var tracer = GlobalTracer.get();
-//
-//        final var currentSpan = tracer.scopeManager().activeSpan();
-//        final var spanContext = TraceSupport.getActiveSpanContext(tracer);
-//        final var spanCreator = TraceSupport.createSpanFromParent(tracer, spanContext, operationName, tags);
-//        final var scopeCreator = tracer.scopeManager().activate(spanCreator);
-//
-//        final var promise = new CompletableFuture<T>();
-//
-//        executor.execute(() -> {
-//            Context.current()
-//                    .withValue(OpenTracingContextKey.getKey(), spanCreator)
-//                    .withValue(OpenTracingContextKey.getSpanContextKey(), spanCreator.context())
-//                    .attach();
-//            supplier.get().stage.whenCompleteAsync(
-//                (v, t) -> {
-//                  scopeCreator.close();
-//                  spanCreator.finish();
-//                  if (t != null) {
-//                    promise.completeExceptionally(t);
-//                  } else {
-//                    promise.complete(v);
-//                  }
-//                },
-//                executor);
-//
-//        });
-//
-//        tracer.scopeManager().activate(currentSpan);
-//
-//        return InternalFuture.from(promise);
-    }
-
-    // Convert a list of futures to a future of a list
-    public static <T> InternalFuture<List<T>> sequence(
-            final List<InternalFuture<T>> futures, Executor executor) {
-        if (futures.isEmpty()) {
-            return InternalFuture.completedInternalFuture(new LinkedList<>());
-        }
-
-        final var promise = new CompletableFuture<List<T>>();
-        final var values = new ArrayList<T>(futures.size());
-        final CompletableFuture<T>[] futuresArray =
-                futures.stream()
-                        .map(x -> x.toCompletionStage().toCompletableFuture())
-                        .collect(Collectors.toList())
-                        .toArray(new CompletableFuture[futures.size()]);
-
-        CompletableFuture.allOf(futuresArray)
-                .whenCompleteAsync(
-                        (ignored, throwable) -> {
-                            if (throwable != null) {
-                                promise.completeExceptionally(throwable);
-                                return;
-                            }
-
-                            try {
-                                for (final var future : futuresArray) {
-                                    values.add(future.get());
-                                }
-                                promise.complete(values);
-                            } catch (Throwable t) {
-                                promise.completeExceptionally(t);
-                            }
-                        },
-                        executor);
-
-        return InternalFuture.from(promise);
-    }
-
-    public static <R> InternalFuture<R> from(CompletionStage<R> other) {
-        var ret = new InternalFuture<R>();
-        ret.stage = other;
-        return ret;
-    }
-
-    public static <R> InternalFuture<R> completedInternalFuture(R value) {
-        var ret = new InternalFuture<R>();
-        ret.stage = CompletableFuture.completedFuture(value);
-        return ret;
-    }
-
-    public <U> InternalFuture<U> thenCompose(
-            Function<? super T, InternalFuture<U>> fn, Executor executor) {
-        return from(
-                stage.thenComposeAsync(fn.andThen(internalFuture -> internalFuture.stage), executor));
-    }
-
-    public <U> InternalFuture<U> thenApply(Function<? super T, ? extends U> fn, Executor executor) {
-        return from(stage.thenApplyAsync(fn, executor));
-    }
-
-    public <U> InternalFuture<U> handle(BiFunction<? super T, Throwable, ? extends U> fn, Executor executor) {
-        return from(stage.handleAsync(fn, executor));
-    }
-
-    public <U, V> InternalFuture<V> thenCombine(
-            InternalFuture<? extends U> other,
-            BiFunction<? super T, ? super U, ? extends V> fn,
-            Executor executor) {
-        return from(stage.thenCombineAsync(other.stage, fn, executor));
-    }
-
-    public InternalFuture<Void> thenAccept(Consumer<? super T> action, Executor executor) {
-        return from(stage.thenAcceptAsync(action, executor));
-    }
-
-    public <U> InternalFuture<Void> thenRun(Runnable runnable, Executor executor) {
-        return from(stage.thenRunAsync(runnable, executor));
-    }
-
-    public static <U> InternalFuture<Void> runAsync(Runnable runnable, Executor executor) {
-        return from(CompletableFuture.runAsync(runnable, executor));
-    }
-
-    public static <U> InternalFuture<U> supplyAsync(Supplier<U> supplier, Executor executor) {
-        return from(CompletableFuture.supplyAsync(supplier, executor));
-    }
->>>>>>> 88137240
+
+  public static <T> InternalFuture<T> trace(
+      Supplier<InternalFuture<T>> supplier,
+      String operationName,
+      Map<String, String> tags,
+      Executor executor) {
+    return supplier.get();
+    //
+    //        if (!GlobalTracer.isRegistered())
+    //            return supplier.get();
+    //
+    //        final var tracer = GlobalTracer.get();
+    //
+    //        final var currentSpan = tracer.scopeManager().activeSpan();
+    //        final var spanContext = TraceSupport.getActiveSpanContext(tracer);
+    //        final var spanCreator = TraceSupport.createSpanFromParent(tracer, spanContext,
+    // operationName, tags);
+    //        final var scopeCreator = tracer.scopeManager().activate(spanCreator);
+    //
+    //        final var promise = new CompletableFuture<T>();
+    //
+    //        executor.execute(() -> {
+    //            Context.current()
+    //                    .withValue(OpenTracingContextKey.getKey(), spanCreator)
+    //                    .withValue(OpenTracingContextKey.getSpanContextKey(),
+    // spanCreator.context())
+    //                    .attach();
+    //            supplier.get().stage.whenCompleteAsync(
+    //                (v, t) -> {
+    //                  scopeCreator.close();
+    //                  spanCreator.finish();
+    //                  if (t != null) {
+    //                    promise.completeExceptionally(t);
+    //                  } else {
+    //                    promise.complete(v);
+    //                  }
+    //                },
+    //                executor);
+    //
+    //        });
+    //
+    //        tracer.scopeManager().activate(currentSpan);
+    //
+    //        return InternalFuture.from(promise);
+  }
 
   // Convert a list of futures to a future of a list
   public static <T> InternalFuture<List<T>> sequence(
@@ -221,6 +115,11 @@
 
   public <U> InternalFuture<U> thenApply(Function<? super T, ? extends U> fn, Executor executor) {
     return from(stage.thenApplyAsync(fn, executor));
+  }
+
+  public <U> InternalFuture<U> handle(
+      BiFunction<? super T, Throwable, ? extends U> fn, Executor executor) {
+    return from(stage.handleAsync(fn, executor));
   }
 
   public <U, V> InternalFuture<V> thenCombine(
