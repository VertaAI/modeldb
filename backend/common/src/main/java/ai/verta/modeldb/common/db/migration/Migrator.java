--- conflicted
+++ resolved
@@ -19,9 +19,6 @@
     this.resourcesDirectory = resourcesDirectory;
   }
 
-<<<<<<< HEAD
-  public void executeMigration(Migration migration) throws IOException, SQLException {
-=======
   /** Assumes that the underlying database has already been created. */
   public void performMigration(RdbConfig config) throws SQLException, MigrationException {
     log.info("Starting database migration process");
@@ -38,7 +35,6 @@
   }
 
   void executeMigration(Migration migration) throws IOException, SQLException {
->>>>>>> 9f73b57a
     String sql =
         Resources.toString(
             Resources.getResource(resourcesDirectory + "/" + migration.getFilename()),
