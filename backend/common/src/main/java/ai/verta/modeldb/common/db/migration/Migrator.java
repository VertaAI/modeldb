package ai.verta.modeldb.common.db.migration;

import ai.verta.modeldb.common.config.RdbConfig;
import com.google.common.io.Resources;
import java.io.File;
import java.io.IOException;
import java.net.URI;
import java.net.URISyntaxException;
import java.nio.charset.StandardCharsets;
import java.nio.file.Path;
import java.nio.file.Paths;
import java.sql.*;
import java.util.Arrays;
import java.util.NavigableSet;
import java.util.Optional;
import java.util.SortedSet;
import java.util.TreeSet;
import java.util.function.Predicate;
import java.util.stream.Collectors;
import lombok.Value;
import lombok.extern.log4j.Log4j2;

@Log4j2
public class Migrator {
  private final Connection connection;
  private final String resourcesDirectory;
  private final RdbConfig rdbConfig;

  public Migrator(
      Connection connection, String resourcesDirectory, RdbConfig databaseConfiguration) {
    this.connection = connection;
    this.resourcesDirectory = resourcesDirectory;
    this.rdbConfig = databaseConfiguration;
  }

  /** Assumes that the underlying database has already been created. */
  public void performMigration() throws SQLException, MigrationException {
    log.info("Starting database migration process");
    performMigration(null);
  }

<<<<<<< HEAD
  public void performMigration(RdbConfig config, Integer desiredVersion)
      throws SQLException, MigrationException {
    MigrationDatastore migrationDatastore = setupDatastore(config);
=======
  public void performMigration(Integer desiredVersion) throws SQLException, MigrationException {
    MigrationDatastore migrationDatastore = setupDatastore();
>>>>>>> a0256847
    MigrationState currentState = findCurrentState();
    if (currentState == null) {
      throw new IllegalStateException(
          "The schema_migrations table contains no records. Migration process cannot start.");
    }
    if (currentState.isDirty()) {
      currentState = cleanUpDirtyDatabase(currentState);
    }
    int versionToTarget = findVersionToTarget(desiredVersion);
    log.info("Starting database migration process to version: " + versionToTarget);

    if (currentState.getVersion() == versionToTarget) {
      log.info("No migrations to perform. Database is already at version " + versionToTarget);
      return;
    }
    SortedSet<Migration> migrationsToPerform =
        gatherMigrationsToPerform(currentState, versionToTarget);
    runMigrations(migrationDatastore, migrationsToPerform);
  }

  private MigrationState cleanUpDirtyDatabase(MigrationState currentState)
      throws MigrationException, SQLException {
    if (currentState.getVersion() <= 1) {
      // todo: are we really comfortable implementing the database drop functionality at this point?
      throw new MigrationException(
          "Database is in a dirty state at version "
              + currentState.getVersion()
              + ". Bailing out until dropping the database is implemented.");
    }
    // We assume if a migration failed, that it wasn't applied, so it should be safe to simply
    // revert the number and unset the dirty flag.
    int revertedVersion = currentState.getVersion() - 1;
    updateVersion(false, revertedVersion);
    return new MigrationState(revertedVersion, false);
  }

  private int findVersionToTarget(Integer desiredVersion) throws MigrationException {
    return desiredVersion != null
        ? desiredVersion
        : gatherMigrations(migration -> true, migration -> true).stream()
            .map(Migration::getNumber)
            .max(Integer::compareTo)
            .orElse(0);
  }

  private SortedSet<Migration> gatherMigrationsToPerform(
      MigrationState currentState, int versionToTarget) throws MigrationException {
    // if we're currently below the targeted version, we want up migrations in the right range,
    // otherwise the down ones.
    if (currentState.getVersion() < versionToTarget) {
      return gatherMigrations(
          Migration::isUp,
          migration -> migrationLessThanTargetedVersion(currentState, versionToTarget, migration));
    }
    return gatherMigrations(
            Migration::isDown,
            migration ->
                migrationGreaterThanTargetedVersion(currentState, versionToTarget, migration))
        .descendingSet();
  }

  /**
   * Returns whether the current migration is greater than targeted version, and less than or equal
   * to the current state's version.
   */
  private static boolean migrationGreaterThanTargetedVersion(
      MigrationState currentState, int versionToTarget, Migration migration) {
    return migration.getNumber() > versionToTarget
        && migration.getNumber() <= currentState.getVersion();
  }

  /**
   * Returns whether the current migration is less than or equal to the targeted version, and
   * greater than to the current state's version.
   */
  private static boolean migrationLessThanTargetedVersion(
      MigrationState currentState, int versionToTarget, Migration migration) {
    return (migration.getNumber() > currentState.getVersion())
        && (migration.getNumber() <= versionToTarget);
  }

  private MigrationDatastore setupDatastore() throws SQLException {
    MigrationDatastore migrationDatastore = MigrationDatastore.create(rdbConfig, connection);
    migrationDatastore.ensureMigrationTableExists();
    MigrationState currentState = findCurrentState();
    if (currentState == null) {
      try (PreparedStatement ps =
          connection.prepareStatement(
              "INSERT INTO schema_migrations (version, dirty) values (?, ?) ")) {
        ps.setInt(1, 0);
        ps.setBoolean(2, false);
        int rowsInserted = ps.executeUpdate();
        if (rowsInserted != 1) {
          throw new IllegalStateException(
              "Failed to insert initial row into the schema_migrations table. rowsInserted: "
                  + rowsInserted);
        }
      }
    }
    return migrationDatastore;
  }

  private void runMigrations(
      MigrationDatastore migrationDatastore, SortedSet<Migration> migrationsToPerform)
      throws MigrationException, SQLException {
    MigrationTools.lockDatabase(migrationDatastore);
    try {
      for (Migration migration : migrationsToPerform) {
        try {
          updateVersion(migration, true);
          executeSingleMigration(migration);
          updateVersion(migration, false);
        } catch (IOException | SQLException e) {
          throw new MigrationException("failed migration " + migration + "", e);
        }
      }
    } finally {
      migrationDatastore.unlock();
    }
  }

  private void updateVersion(Migration pendingMigration, boolean dirty) throws SQLException {
    int newVersion =
        pendingMigration.isUp() ? pendingMigration.getNumber() : pendingMigration.getNumber() - 1;
    updateVersion(dirty, newVersion);
  }

  private void updateVersion(boolean dirty, int newVersion) throws SQLException {
    try (PreparedStatement ps =
        connection.prepareStatement("UPDATE schema_migrations set version = ?, dirty = ?")) {
      ps.setInt(1, newVersion);
      ps.setBoolean(2, dirty);
      int rowsUpdated = ps.executeUpdate();
      if (rowsUpdated != 1) {
        throw new IllegalStateException(
            "Failed to update schema_migrations table. rowsUpdated: " + rowsUpdated);
      }
    }
  }

  private NavigableSet<Migration> gatherMigrations(
      Predicate<Migration> migrationDirectionFilter, Predicate<Migration> migrationVersionFilter)
      throws MigrationException {
    try {
      URI uri = Resources.getResource(resourcesDirectory).toURI();
      Path directory = Paths.get(uri);
      return Arrays.stream(directory.toFile().listFiles())
          .map(File::getName)
          .map(Migration::new)
          .filter(migrationDirectionFilter)
          .filter(migrationVersionFilter)
          .collect(Collectors.toCollection(TreeSet::new));
    } catch (URISyntaxException e) {
      throw new MigrationException("Failed to read migration files.", e);
    }
  }

  private MigrationState findCurrentState() throws SQLException {
    try (PreparedStatement ps =
        connection.prepareStatement(
            "select version, dirty from " + MigrationDatastore.SCHEMA_MIGRATIONS_TABLE)) {
      ResultSet resultSet = ps.executeQuery();
      if (!resultSet.next()) {
        return null;
      }
      return new MigrationState(resultSet.getInt("version"), resultSet.getBoolean("dirty"));
    }
  }

  public void executeSingleMigration(Migration migration) throws IOException, SQLException {
    log.info("executing migration: " + migration);
    String sql =
        Resources.toString(
            Resources.getResource(resourcesDirectory + "/" + migration.getFilename()),
            StandardCharsets.UTF_8);
    try (Statement statement = connection.createStatement()) {
      statement.executeUpdate(sql);
    }
  }

  /**
   * Pre-initializes the schema migrations table, in cases where the database is being converted
   * from a legacy migration tool (i.e. liquibase).
   *
   * <p>_If and only if_ ALL the following conditions are met, then the <code>schema_migrations
   * </code> table will be initialized with the value of <code>assumedCurrentVersion</code>:
   *
   * <ul>
   *   <li>there are legacy migrations present
   *   <li>there is no existing <code>schema_migrations</code> table
   *   <li>an <code>assumedCurrentVersion</code> value is provided
   * </ul>
   *
   * <p>If legacy migrations are in place, and you do not provide an assumed current version, this
   * method will throw an {@link IllegalStateException}.
   *
   * @param legacyMigrationsInPlace Whether legacy migrations have already been applied to this
   *     database.
   * @param assumedCurrentVersion The version that the legacy migrations should correspond to.
   */
  public void preInitializeIfRequired(
      boolean legacyMigrationsInPlace, Optional<Integer> assumedCurrentVersion)
      throws SQLException {
    if (!legacyMigrationsInPlace) {
      return;
    }
    if (assumedCurrentVersion.isEmpty()) {
      throw new IllegalStateException(
          "If legacy migrations are in place, you *must* provide a version to initialize the schema migrations to.");
    }
    try {
      MigrationState currentState = findCurrentState();
      log.info(
          "schema_versions table already exists. Skipping pre-initialization step. current state: "
              + currentState);
    } catch (SQLException e) {
      log.info(
          "No schema_versions table found. Initializing to version " + assumedCurrentVersion.get());
      setupDatastore();
      updateVersion(false, assumedCurrentVersion.get());
    }
  }

  @Value
  private static class MigrationState {
    int version;
    boolean dirty;
  }
}<|MERGE_RESOLUTION|>--- conflicted
+++ resolved
@@ -39,14 +39,8 @@
     performMigration(null);
   }
 
-<<<<<<< HEAD
-  public void performMigration(RdbConfig config, Integer desiredVersion)
-      throws SQLException, MigrationException {
-    MigrationDatastore migrationDatastore = setupDatastore(config);
-=======
   public void performMigration(Integer desiredVersion) throws SQLException, MigrationException {
     MigrationDatastore migrationDatastore = setupDatastore();
->>>>>>> a0256847
     MigrationState currentState = findCurrentState();
     if (currentState == null) {
       throw new IllegalStateException(
