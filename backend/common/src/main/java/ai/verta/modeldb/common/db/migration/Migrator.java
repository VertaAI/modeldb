--- conflicted
+++ resolved
@@ -39,14 +39,8 @@
     performMigration(null);
   }
 
-<<<<<<< HEAD
-  public void performMigration(RdbConfig config, Integer desiredVersion)
-      throws SQLException, MigrationException {
-    MigrationDatastore migrationDatastore = setupDatastore(config);
-=======
-  void performMigration(Integer desiredVersion) throws SQLException, MigrationException {
+  public void performMigration(Integer desiredVersion) throws SQLException, MigrationException {
     MigrationDatastore migrationDatastore = setupDatastore();
->>>>>>> 2dc22717
     MigrationState currentState = findCurrentState();
     if (currentState == null) {
       throw new IllegalStateException(
