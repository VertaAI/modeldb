--- conflicted
+++ resolved
@@ -34,7 +34,6 @@
     performMigration(config, null);
   }
 
-<<<<<<< HEAD
   void performMigration(RdbConfig config, Integer desiredVersion)
       throws SQLException, MigrationException {
     MigrationDatastore migrationDatastore = setupDatastore(config);
@@ -87,7 +86,7 @@
 
   private MigrationDatastore setupDatastore(RdbConfig config) throws SQLException {
     MigrationDatastore migrationDatastore = MigrationDatastore.create(config, connection);
-    migrationDatastore.ensureMigrationTableExists(connection);
+    migrationDatastore.ensureMigrationTableExists();
     MigrationState currentState = findCurrentState();
     if (currentState == null) {
       try (PreparedStatement ps =
@@ -105,9 +104,6 @@
     }
     return migrationDatastore;
   }
-=======
-    migrationDatastore.ensureMigrationTableExists();
->>>>>>> 28c08c04
 
   private void runMigrations(
       MigrationDatastore migrationDatastore, NavigableSet<Migration> migrationsToPerform)
