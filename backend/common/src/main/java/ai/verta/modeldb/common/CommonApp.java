package ai.verta.modeldb.common;

import ai.verta.modeldb.common.artifactStore.storageservice.ArtifactStoreService;
import ai.verta.modeldb.common.artifactStore.storageservice.NoopArtifactStoreService;
import ai.verta.modeldb.common.artifactStore.storageservice.nfs.FileStorageProperties;
import ai.verta.modeldb.common.artifactStore.storageservice.nfs.NFSController;
import ai.verta.modeldb.common.artifactStore.storageservice.nfs.NFSService;
import ai.verta.modeldb.common.artifactStore.storageservice.s3.S3Controller;
import ai.verta.modeldb.common.artifactStore.storageservice.s3.S3Service;
import ai.verta.modeldb.common.config.Config;
import ai.verta.modeldb.common.exceptions.ModelDBException;
import ai.verta.modeldb.common.futures.FutureGrpc;
import io.grpc.Server;
import io.prometheus.client.exporter.MetricsServlet;
import io.prometheus.client.hotspot.DefaultExports;
import io.prometheus.jmx.BuildInfoCollector;
import io.prometheus.jmx.JmxCollector;
<<<<<<< HEAD
import java.io.IOException;
=======
import java.io.BufferedReader;
import java.io.File;
import java.io.FileReader;
>>>>>>> 5351554e
import java.util.Optional;
import java.util.concurrent.Executor;
import java.util.concurrent.atomic.AtomicBoolean;
import javax.management.MalformedObjectNameException;
import org.apache.logging.log4j.LogManager;
import org.apache.logging.log4j.Logger;
import org.springframework.beans.factory.config.AutowireCapableBeanFactory;
import org.springframework.beans.factory.support.BeanDefinitionRegistry;
import org.springframework.beans.factory.support.GenericBeanDefinition;
import org.springframework.boot.web.embedded.tomcat.TomcatServletWebServerFactory;
import org.springframework.boot.web.servlet.ServletRegistrationBean;
import org.springframework.boot.web.servlet.server.ServletWebServerFactory;
import org.springframework.context.ApplicationContext;
import org.springframework.context.ApplicationContextAware;
import org.springframework.context.annotation.Bean;

public abstract class CommonApp implements ApplicationContextAware {
  private static final Logger LOGGER = LogManager.getLogger(CommonApp.class);

  protected ApplicationContext applicationContext;
  protected Optional<Server> server = Optional.empty();

  // Export all JMX metrics to Prometheus
  private static final String JMX_RULES = "---\n" + "rules:\n" + "  - pattern: \".*\"";
  private static final AtomicBoolean metricsInitialized = new AtomicBoolean(false);

  @Bean
  public ServletRegistrationBean<MetricsServlet> servletRegistrationBean()
      throws MalformedObjectNameException {
    if (!metricsInitialized.getAndSet(true)) {
      DefaultExports.initialize();
      new BuildInfoCollector().register();
      new JmxCollector(JMX_RULES).register();
    }
    return new ServletRegistrationBean<>(new MetricsServlet(), "/metrics");
  }

  @Bean
  public GracefulShutdown gracefulShutdown(Config config) {
    if (config == null || config.getSpringServer().getShutdownTimeout() == null) {
      return new GracefulShutdown(30L);
    }
    return new GracefulShutdown(config.getSpringServer().getShutdownTimeout());
  }

  @Bean
  public ServletWebServerFactory servletContainer(final GracefulShutdown gracefulShutdown) {
    var factory = new TomcatServletWebServerFactory();
    factory.addConnectorCustomizers(gracefulShutdown);
    return factory;
  }

  @Bean
  Executor executor(Config config) {
    // Initialize executor so we don't lose context using Futures
    return FutureGrpc.initializeExecutor(config.getGrpcServer().getThreadCount());
  }

  protected void registeredBean(
      ApplicationContext applicationContext, String controllerBeanName, Class<?> className) {
    AutowireCapableBeanFactory factory = applicationContext.getAutowireCapableBeanFactory();
    BeanDefinitionRegistry registry = (BeanDefinitionRegistry) factory;

    // Remove nfsController bean if exists
    if (registry.containsBeanDefinition(controllerBeanName)) {
      registry.removeBeanDefinition(controllerBeanName);
    }
    // create nfsController bean based on condition
    GenericBeanDefinition gbd = new GenericBeanDefinition();
    gbd.setBeanClass(className);
    registry.registerBeanDefinition(controllerBeanName, gbd);
  }

<<<<<<< HEAD
  @Bean
  public ArtifactStoreService artifactStoreService(
      ApplicationContext applicationContext, final Config config) throws IOException {

    final var artifactStoreConfig = config.artifactStoreConfig;
    if (artifactStoreConfig.isEnabled()) {
      //
      // TODO: This is backwards, these values can be extracted from the environment or injected
      // using profiles instead
      // ------------- Start Initialize Cloud storage base on configuration ------------------
      ArtifactStoreService artifactStoreService;

      if (artifactStoreConfig.getArtifactEndpoint() != null) {
        System.getProperties()
            .put(
                "artifactEndpoint.storeArtifact",
                artifactStoreConfig.getArtifactEndpoint().getStoreArtifact());
        System.getProperties()
            .put(
                "artifactEndpoint.getArtifact",
                artifactStoreConfig.getArtifactEndpoint().getGetArtifact());
      }

      if (artifactStoreConfig.getArtifactStoreType().equals("NFS")
          && artifactStoreConfig.getNFS() != null
          && artifactStoreConfig.getNFS().getArtifactEndpoint() != null) {
        System.getProperties()
            .put(
                "artifactEndpoint.storeArtifact",
                artifactStoreConfig.getNFS().getArtifactEndpoint().getStoreArtifact());
        System.getProperties()
            .put(
                "artifactEndpoint.getArtifact",
                artifactStoreConfig.getNFS().getArtifactEndpoint().getGetArtifact());
      }

      switch (artifactStoreConfig.getArtifactStoreType()) {
        case "S3":
          if (!artifactStoreConfig.getS3().getS3presignedURLEnabled()) {
            registeredBean(applicationContext, "s3Controller", S3Controller.class);
          }
          artifactStoreService =
              new S3Service(artifactStoreConfig, artifactStoreConfig.getS3().getCloudBucketName());
          break;
        case "NFS":
          registeredBean(applicationContext, "nfsController", NFSController.class);
          String rootDir = artifactStoreConfig.getNFS().getNfsRootPath();
          LOGGER.trace("NFS server root path {}", rootDir);
          final var props = new FileStorageProperties(rootDir);
          artifactStoreService = new NFSService(props, artifactStoreConfig);
          break;
        default:
          throw new ModelDBException("Configure valid artifact store name in config.yaml file.");
      }
      // ------------- Finish Initialize Cloud storage base on configuration ------------------

      LOGGER.info(
          "ArtifactStore service initialized and resolved storage dependency before server start");
      return artifactStoreService;
    } else {
      LOGGER.info("Artifact store service is disabled.");
      return new NoopArtifactStoreService();
=======
  protected static void resolvePortCollisionIfExists(String path) throws Exception {
    File pidFile = new File(path);
    if (pidFile.exists()) {
      try (BufferedReader reader = new BufferedReader(new FileReader(pidFile))) {
        String pidString = reader.readLine();
        var pid = Long.parseLong(pidString);
        var process = ProcessHandle.of(pid);
        if (process.isPresent()) {
          var processHandle = process.get();
          LOGGER.warn("Port is already used by backend PID: {}", pid);
          boolean destroyed = processHandle.destroy();
          LOGGER.warn("Process kill completed `{}` for PID: {}", destroyed, pid);
          processHandle = processHandle.onExit().get();
          LOGGER.warn("Process is alive after kill: `{}`", processHandle.isAlive());
        }
      }
    }
  }

  protected void cleanUpPIDFile() {
    var path = System.getProperty(CommonConstants.USER_DIR) + "/" + CommonConstants.BACKEND_PID;
    File pidFile = new File(path);
    if (pidFile.exists()) {
      pidFile.deleteOnExit();
      LOGGER.trace(CommonConstants.BACKEND_PID + " file is deleted: {}", pidFile.exists());
>>>>>>> 5351554e
    }
  }
}<|MERGE_RESOLUTION|>--- conflicted
+++ resolved
@@ -15,13 +15,10 @@
 import io.prometheus.client.hotspot.DefaultExports;
 import io.prometheus.jmx.BuildInfoCollector;
 import io.prometheus.jmx.JmxCollector;
-<<<<<<< HEAD
-import java.io.IOException;
-=======
 import java.io.BufferedReader;
 import java.io.File;
 import java.io.FileReader;
->>>>>>> 5351554e
+import java.io.IOException;
 import java.util.Optional;
 import java.util.concurrent.Executor;
 import java.util.concurrent.atomic.AtomicBoolean;
@@ -95,7 +92,34 @@
     registry.registerBeanDefinition(controllerBeanName, gbd);
   }
 
-<<<<<<< HEAD
+  protected static void resolvePortCollisionIfExists(String path) throws Exception {
+    File pidFile = new File(path);
+    if (pidFile.exists()) {
+      try (BufferedReader reader = new BufferedReader(new FileReader(pidFile))) {
+        String pidString = reader.readLine();
+        var pid = Long.parseLong(pidString);
+        var process = ProcessHandle.of(pid);
+        if (process.isPresent()) {
+          var processHandle = process.get();
+          LOGGER.warn("Port is already used by backend PID: {}", pid);
+          boolean destroyed = processHandle.destroy();
+          LOGGER.warn("Process kill completed `{}` for PID: {}", destroyed, pid);
+          processHandle = processHandle.onExit().get();
+          LOGGER.warn("Process is alive after kill: `{}`", processHandle.isAlive());
+        }
+      }
+    }
+  }
+
+  protected void cleanUpPIDFile() {
+    var path = System.getProperty(CommonConstants.USER_DIR) + "/" + CommonConstants.BACKEND_PID;
+    File pidFile = new File(path);
+    if (pidFile.exists()) {
+      pidFile.deleteOnExit();
+      LOGGER.trace(CommonConstants.BACKEND_PID + " file is deleted: {}", pidFile.exists());
+    }
+  }
+
   @Bean
   public ArtifactStoreService artifactStoreService(
       ApplicationContext applicationContext, final Config config) throws IOException {
@@ -158,33 +182,6 @@
     } else {
       LOGGER.info("Artifact store service is disabled.");
       return new NoopArtifactStoreService();
-=======
-  protected static void resolvePortCollisionIfExists(String path) throws Exception {
-    File pidFile = new File(path);
-    if (pidFile.exists()) {
-      try (BufferedReader reader = new BufferedReader(new FileReader(pidFile))) {
-        String pidString = reader.readLine();
-        var pid = Long.parseLong(pidString);
-        var process = ProcessHandle.of(pid);
-        if (process.isPresent()) {
-          var processHandle = process.get();
-          LOGGER.warn("Port is already used by backend PID: {}", pid);
-          boolean destroyed = processHandle.destroy();
-          LOGGER.warn("Process kill completed `{}` for PID: {}", destroyed, pid);
-          processHandle = processHandle.onExit().get();
-          LOGGER.warn("Process is alive after kill: `{}`", processHandle.isAlive());
-        }
-      }
-    }
-  }
-
-  protected void cleanUpPIDFile() {
-    var path = System.getProperty(CommonConstants.USER_DIR) + "/" + CommonConstants.BACKEND_PID;
-    File pidFile = new File(path);
-    if (pidFile.exists()) {
-      pidFile.deleteOnExit();
-      LOGGER.trace(CommonConstants.BACKEND_PID + " file is deleted: {}", pidFile.exists());
->>>>>>> 5351554e
     }
   }
 }