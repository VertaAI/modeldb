--- conflicted
+++ resolved
@@ -44,14 +44,9 @@
       }
 
       if (artifactStoreConfig.getArtifactStoreType().equals("NFS")
-<<<<<<< HEAD
-          && artifactStoreConfig.getNfs() != null
-          && artifactStoreConfig.getNfs().getArtifactEndpoint() != null
+          && artifactStoreConfig.getNFS() != null
+          && artifactStoreConfig.getNFS().getArtifactEndpoint() != null
           && artifactStoreConfig.getArtifactEndpoint() == null) {
-=======
-          && artifactStoreConfig.getNFS() != null
-          && artifactStoreConfig.getNFS().getArtifactEndpoint() != null) {
->>>>>>> c07dcd7c
         System.getProperties()
             .put(
                 "artifactEndpoint.storeArtifact",
