package ai.verta.modeldb.common.futures;

import static org.assertj.core.api.Assertions.assertThat;
import static org.assertj.core.api.Assertions.assertThatThrownBy;
import static org.awaitility.Awaitility.await;

import com.google.common.util.concurrent.Futures;
import com.google.common.util.concurrent.ListenableFuture;
import io.grpc.Context;
import io.opentelemetry.api.trace.Span;
import io.opentelemetry.api.trace.Tracer;
import io.opentelemetry.context.Scope;
import io.opentelemetry.sdk.testing.junit5.OpenTelemetryExtension;
import java.io.IOException;
import java.util.List;
import java.util.Optional;
import java.util.concurrent.ExecutionException;
import java.util.concurrent.Executors;
import java.util.concurrent.atomic.AtomicBoolean;
import java.util.concurrent.atomic.AtomicInteger;
import java.util.concurrent.atomic.AtomicReference;
import lombok.extern.log4j.Log4j2;
import org.assertj.core.api.Assertions;
import org.junit.jupiter.api.AfterEach;
import org.junit.jupiter.api.BeforeEach;
import org.junit.jupiter.api.Test;
import org.junit.jupiter.api.Timeout;
import org.junit.jupiter.api.extension.RegisterExtension;

@Log4j2
class FutureTest {
  @RegisterExtension
  static final OpenTelemetryExtension otelTesting = OpenTelemetryExtension.create();

  @AfterEach
  void tearDown() {
    Future.resetExecutorForTest();
  }

  @BeforeEach
  void setUp() {
    FutureExecutor executor = FutureExecutor.newSingleThreadExecutor();
    Future.setFutureExecutor(executor);
  }

  @Test
  void executorRequired() {
    Future.resetExecutorForTest();
    assertThatThrownBy(() -> Future.of("foo"));
    assertThatThrownBy(() -> Future.failedStage(new RuntimeException()));
    assertThatThrownBy(() -> Future.supplyAsync(() -> "foo"));
    assertThatThrownBy(() -> Future.runAsync(() -> {}));
    assertThatThrownBy(() -> Future.sequence(List.of()));

    Future.setFutureExecutor(FutureExecutor.newSingleThreadExecutor());
    Future<String> baseFuture = Future.of("foo");
    Future.resetExecutorForTest();
    assertThatThrownBy(() -> Future.retriableStage(() -> baseFuture, throwable -> true));
    assertThatThrownBy(() -> Future.flipOptional(Optional.of(baseFuture)));
  }

  @Test
  void composition_failsFast() {
    Future<String> testFuture =
        Future.of("cheese")
            .thenCompose(
                s1 -> {
                  throw new RuntimeException("borken");
                })
            .thenCompose(
                s -> {
                  Assertions.fail("should never execute the next stage");
                  return Future.failedStage(new RuntimeException("broken"));
                });

    assertThatThrownBy(testFuture::blockAndGet)
        .isInstanceOf(RuntimeException.class)
        .hasMessage("borken");
  }

  @Test
  void thenSupply() throws Exception {
    AtomicBoolean firstWasCalled = new AtomicBoolean();
    Future<Void> testFuture =
        Future.supplyAsync(
            () -> {
              firstWasCalled.set(true);
              return null;
            });
    Future<String> result = testFuture.thenSupply(() -> Future.of("cheese"));
    assertThat(result.blockAndGet()).isEqualTo("cheese");
    assertThat(firstWasCalled).isTrue();
  }

  @Test
  void thenSupply_exception() {
    AtomicBoolean secondWasCalled = new AtomicBoolean();
    Future<Void> testFuture =
        Future.supplyAsync(
            () -> {
              throw new IllegalStateException("failed");
            });
    Future<String> result =
        testFuture.thenSupply(
            () ->
                Future.supplyAsync(
                    () -> {
                      secondWasCalled.set(true);
                      return "cheese";
                    }));
    assertThatThrownBy(result::blockAndGet)
        .isInstanceOf(IllegalStateException.class)
        .hasMessageContaining("failed");
    assertThat(secondWasCalled).isFalse();
  }

  @Test
  @Timeout(2)
  void retry_retryCheckerThrows() {
    assertThatThrownBy(
            () ->
                Future.retriableStage(
                        () -> Future.failedStage(new NullPointerException()),
                        throwable -> {
                          // retry checker throws an exception....
                          throw new RuntimeException("uh oh!");
                        })
                    .blockAndGet())
        .isInstanceOf(ExecutionException.class)
        .hasRootCauseInstanceOf(RuntimeException.class)
        .hasRootCauseMessage("uh oh!");
  }

  @Test
  @Timeout(2)
  void retry() throws Exception {
    AtomicInteger sequencer = new AtomicInteger();

    assertThat(
            Future.retriableStage(
                    () -> {
                      if (sequencer.getAndIncrement() < 2) {
                        return Future.failedStage(new NullPointerException());
                      }
                      return Future.of("success!");
                    },
                    throwable -> true)
                .blockAndGet())
        .isEqualTo("success!");
  }

  @Test
  void retry_strategy_failure() {
    AtomicInteger sequencer = new AtomicInteger();
    int maxRetries = 5;
    int moreRetriesThanExpected = 10;
    assertThatThrownBy(
            () ->
                Future.retrying(
                        () -> {
                          if (sequencer.getAndIncrement() < moreRetriesThanExpected) {
                            return Future.failedStage(new NullPointerException());
                          }
                          return Future.of("success!");
                        },
                        RetryStrategy.backoff((x, throwable) -> true, maxRetries))
                    .blockAndGet())
        .isInstanceOf(NullPointerException.class);
    assertThat(sequencer).hasValue(6);
  }

  @Test
  void retry_throwableStrategy() throws Exception {
    AtomicInteger sequencer = new AtomicInteger();

    Future.retrying(
            () -> {
              if (sequencer.getAndIncrement() < 5) {
                return Future.failedStage(new NullPointerException());
              }
              return Future.of("success!");
            },
            RetryStrategy.backoff((x, throwable) -> throwable instanceof NullPointerException, 10))
        .blockAndGet();
    assertThat(sequencer).hasValue(6);
  }

  @Test
  void retry_valueStrategy() throws Exception {
    AtomicInteger sequencer = new AtomicInteger();

    Future.retrying(
            () -> {
              if (sequencer.getAndIncrement() < 5) {
                return Future.of("nope");
              }
              return Future.of("success!");
            },
            RetryStrategy.backoff((value, t) -> value.equals("nope"), 10))
        .blockAndGet();
    assertThat(sequencer).hasValue(6);
  }

  @Test
  @Timeout(2)
  void sequence_exceptionHandling() {
    assertThatThrownBy(
            () ->
                Future.sequence(
                        List.of(Future.of("one"), Future.failedStage(new IOException("io failed"))))
                    .blockAndGet())
        .isInstanceOf(IOException.class)
        .hasMessage("io failed");
  }

  @Test
  void sequence() throws Exception {
    assertThat(Future.sequence(List.of(Future.of("one"), Future.of("two"))).blockAndGet())
        .containsExactly("one", "two");
  }

  @Test
  void thenCombine() throws Exception {
    assertThat(Future.of("one").thenCombine(Future.of("two"), (s, s2) -> s + s2).blockAndGet())
        .isEqualTo("onetwo");
  }

  @Test
  void thenAccept() throws Exception {
    AtomicReference<String> seenValue = new AtomicReference<>();
    Future.of("one").thenAccept(seenValue::set).blockAndGet();
    assertThat(seenValue).hasValue("one");
  }

  @Test
  void thenRun() throws Exception {
    AtomicBoolean runnableCalled = new AtomicBoolean();
    Future.of("one").thenRun(() -> runnableCalled.set(true)).blockAndGet();
    assertThat(runnableCalled).isTrue();
  }

  @Test
  void flipOptional() throws Exception {
    final var res1 = Future.flipOptional(Optional.of(Future.of("123"))).blockAndGet();
    assertThat(res1).isPresent().hasValue("123");

    final var res2 = Future.flipOptional(Optional.empty()).blockAndGet();
    assertThat(res2).isEmpty();
  }

  @Test
  void recover() throws Exception {
    final var value =
        Future.of(123)
            .thenCompose(
                v -> {
                  if (true) {
                    throw new RuntimeException();
                  }
                  return Future.of(123);
                })
            .recover(t -> 456)
            .blockAndGet();

    assertThat(value).isEqualTo(456);
  }

  @Test
  void fireAndForget() {
    AtomicBoolean executed = new AtomicBoolean();
    AtomicReference<String> forgottenResult = new AtomicReference<>();
    Future.runAsync(() -> forgottenResult.set("complete!"))
        .whenComplete((u, throwable) -> executed.set(true));

    await().until(executed::get);
    assertThat(forgottenResult).hasValue("complete!");
  }

  @Test
  void trace() throws Exception {
    Tracer tracer = otelTesting.getOpenTelemetry().getTracer("testTracer");
    Span outside = tracer.spanBuilder("outer").startSpan();
    try (Scope ignored = outside.makeCurrent()) {
      Future.supplyAsync(
              () -> {
                tracer.spanBuilder("one").startSpan().end();
                return "one";
              })
          .thenCompose(
              a ->
                  Future.supplyAsync(
                      () -> {
                        tracer.spanBuilder("two").startSpan().end();
                        return "two";
                      }))
          .thenRun(() -> tracer.spanBuilder("three").startSpan().end())
          .blockAndGet();
    } finally {
      outside.end();
    }

    otelTesting
        .assertTraces()
        .hasSize(1)
        .hasTracesSatisfyingExactly(
            trace ->
                trace.hasSpansSatisfyingExactlyInAnyOrder(
                    s -> s.hasName("outer").hasEnded(),
                    s -> s.hasName("one").hasEnded(),
                    s -> s.hasName("two").hasEnded(),
                    s -> s.hasName("three").hasEnded()));
  }

  @Test
  public void context() throws Exception {
    final var rootContext = Context.ROOT;
    final Context.Key<String> key = Context.key("key");
    rootContext.call(
        () -> {
          assertThat(key.get()).isNull();
          final var context1 = rootContext.withValue(key, "1");
          final var future1 =
              context1.call(
                  () -> {
                    assertThat(key.get()).isEqualTo("1");
                    return Future.supplyAsync(
                        () -> {
                          assertThat(key.get()).isEqualTo("1");
                          try {
                            Thread.sleep(10);
                          } catch (InterruptedException e) {
                            e.printStackTrace();
                          }
                          return key.get();
                        });
                  });
          final var context2 = context1.withValue(key, "2");
          final var future2 =
              context2.call(
                  () -> {
                    assertThat(key.get()).isEqualTo("2");
                    return future1.thenCompose(
                        val -> {
                          assertThat(key.get()).isEqualTo("2");
                          try {
                            Thread.sleep(10);
                          } catch (InterruptedException e) {
                            e.printStackTrace();
                          }
                          return Future.of(key.get());
                        });
                  });
          assertThat(future2.blockAndGet()).isEqualTo("2");
          return null;
        });
  }

  @Test
  void fromListenableFuture() throws Exception {
    ListenableFuture<String> a = Futures.immediateFuture("cheese");
    assertThat(Future.fromListenableFuture(a).blockAndGet()).isEqualTo("cheese");

    ListenableFuture<String> b =
        Futures.submit(() -> "lemonade", Executors.newSingleThreadExecutor());
    assertThat(Future.fromListenableFuture(b).blockAndGet()).isEqualTo("lemonade");

    ListenableFuture<String> c = Futures.immediateFailedFuture(new RuntimeException("oh no"));
<<<<<<< HEAD
    assertThatThrownBy(() -> Future.fromListenableFuture(c).blockAndGet())
=======
    assertThatThrownBy(
            () -> {
              try {
                Future.fromListenableFuture(c).blockAndGet();
              } catch (Exception e) {
                log.error("failed", e);
                throw e;
              }
            })
>>>>>>> 7c84ada6
        .isInstanceOf(RuntimeException.class)
        .hasMessage("oh no")
        .satisfies(
            throwable -> {
              Throwable[] suppressed = throwable.getSuppressed();
              assertThat(suppressed).hasSize(1).allMatch(t -> t.getMessage().contains("call site"));
            });
  }
}<|MERGE_RESOLUTION|>--- conflicted
+++ resolved
@@ -365,19 +365,8 @@
     assertThat(Future.fromListenableFuture(b).blockAndGet()).isEqualTo("lemonade");
 
     ListenableFuture<String> c = Futures.immediateFailedFuture(new RuntimeException("oh no"));
-<<<<<<< HEAD
-    assertThatThrownBy(() -> Future.fromListenableFuture(c).blockAndGet())
-=======
     assertThatThrownBy(
-            () -> {
-              try {
-                Future.fromListenableFuture(c).blockAndGet();
-              } catch (Exception e) {
-                log.error("failed", e);
-                throw e;
-              }
-            })
->>>>>>> 7c84ada6
+            () -> Future.fromListenableFuture(c).blockAndGet())
         .isInstanceOf(RuntimeException.class)
         .hasMessage("oh no")
         .satisfies(
