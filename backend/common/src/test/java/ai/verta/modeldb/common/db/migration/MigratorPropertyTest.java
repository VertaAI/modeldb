--- conflicted
+++ resolved
@@ -31,22 +31,10 @@
 
   @Before
   public void setUp() throws Exception {
-<<<<<<< HEAD
     RdbConfig rdbConfig = createH2Config();
     if (!rdbConfig.isH2()) {
       CommonDBUtil.createDBIfNotExists(rdbConfig);
     }
-=======
-    RdbConfig rdbConfig =
-        RdbConfig.builder()
-            .DBConnectionURL("jdbc:h2:mem:migrationPropertyTestDb")
-            .RdbDriver("org.h2.Driver")
-            .RdbDialect("org.hibernate.dialect.H2Dialect")
-            .RdbDatabaseName("migrationPropertyTestDb")
-            .RdbPassword("password")
-            .RdbUsername("sa")
-            .build();
->>>>>>> 88ea3022
     connection = MigratorTest.buildStandardDbConnection(rdbConfig);
     migrator = new Migrator(connection, INPUT_DIRECTORY, rdbConfig);
   }
@@ -94,13 +82,8 @@
             + " tablesPresentBeforeRun: "
             + beforeTablesPresent;
     for (int i = 1; i <= finalVersion; i++) {
-<<<<<<< HEAD
-      //100 & 101 are empty migrations
+      // 100 & 101 are empty migrations
       if (i == 100 || i == 101) {
-=======
-      // 100 is an empty migration
-      if (i == 100) {
->>>>>>> 88ea3022
         continue;
       }
       assertThat(tablesPresent)
