--- conflicted
+++ resolved
@@ -38,9 +38,8 @@
     CommonDBUtil.createDBIfNotExists(config);
     Connection connection = buildStandardDbConnection(config);
 
-<<<<<<< HEAD
     try {
-      Migrator migrator = new Migrator(connection, "migrations/testing/sqlsvr");
+      Migrator migrator = new Migrator(connection, "migrations/testing/sqlsvr", config);
 
       verifyDdlExecution(connection, migrator);
     } finally {
@@ -49,11 +48,6 @@
             String.format("USE master; drop database %s;", config.getRdbDatabaseName()));
       }
     }
-=======
-    Migrator migrator = new Migrator(connection, "migrations/testing/sqlsvr", config);
-
-    verifyDdlExecution(connection, migrator);
->>>>>>> 2dc22717
   }
 
   @Test
@@ -63,12 +57,8 @@
     CommonDBUtil.createDBIfNotExists(config);
     Connection connection = buildStandardDbConnection(config);
 
-<<<<<<< HEAD
     try {
-      Migrator migrator = new Migrator(connection, "migrations/testing/mysql");
-=======
-    Migrator migrator = new Migrator(connection, "migrations/testing/mysql", config);
->>>>>>> 2dc22717
+      Migrator migrator = new Migrator(connection, "migrations/testing/mysql", config);
 
       verifyDdlExecution(connection, migrator);
     } finally {
