package ai.verta.modeldb.common.db.migration;

import static org.assertj.core.api.Assertions.assertThat;
import static org.assertj.core.api.Assertions.assertThatThrownBy;

import ai.verta.modeldb.common.CommonDBUtil;
import ai.verta.modeldb.common.config.RdbConfig;
import java.io.IOException;
import java.sql.*;
import java.util.Optional;
import org.junit.jupiter.api.BeforeEach;
import org.junit.jupiter.api.Disabled;
import org.junit.jupiter.api.Test;

class MigratorTest {
  @BeforeEach
  void setUp() throws SQLException {
    try (Connection connection = buildH2Connection();
        Statement statement = connection.createStatement()) {
      statement.executeUpdate("DROP TABLE IF EXISTS test_table");
      statement.executeUpdate("DROP TABLE IF EXISTS schema_migrations");
    }
  }

  @Test
  void singleMigration_h2() throws Exception {
    Connection connection = buildH2Connection();

    Migrator migrator = new Migrator(connection, "migrations/testing/h2", createH2Config());

    verifyDdlExecution(connection, migrator);
  }

  @Test
  @Disabled("only run manually to test things against sqlserver for now")
  void singleMigration_sqlserver() throws Exception {
    RdbConfig config = createSqlServerConfig();
    CommonDBUtil.createDBIfNotExists(config);
    Connection connection = buildStandardDbConnection(config);

    try {
<<<<<<< HEAD
      Migrator migrator = new Migrator(connection, "migrations/testing/sqlsvr");
=======
      Migrator migrator = new Migrator(connection, "migrations/testing/sqlsvr", config);
>>>>>>> a0256847

      verifyDdlExecution(connection, migrator);
    } finally {
      try (Statement statement = connection.createStatement()) {
        statement.executeUpdate(
            String.format("USE master; drop database %s;", config.getRdbDatabaseName()));
      }
    }
  }

  @Test
  @Disabled("only run manually to test things against mysql for now")
  void singleMigration_mysql() throws Exception {
    RdbConfig config = createMysqlConfig();
    CommonDBUtil.createDBIfNotExists(config);
    Connection connection = buildStandardDbConnection(config);

    try {
<<<<<<< HEAD
      Migrator migrator = new Migrator(connection, "migrations/testing/mysql");
=======
      Migrator migrator = new Migrator(connection, "migrations/testing/mysql", config);
>>>>>>> a0256847

      verifyDdlExecution(connection, migrator);
    } finally {
      try (Statement statement = connection.createStatement()) {
        statement.executeUpdate(String.format("drop database %s;", config.getRdbDatabaseName()));
      }
    }
  }

  private static void verifyDdlExecution(Connection connection, Migrator migrator)
      throws IOException, SQLException {
    migrator.executeSingleMigration(new Migration("1_create_test_table.up.sql"));
    try (ResultSet tables = connection.getMetaData().getTables(null, null, "TEST_TABLE", null)) {
      assertThat(tables.next()).isTrue();
      assertThat(tables.getString("TABLE_NAME")).isEqualToIgnoringCase("TEST_TABLE");
    }

    try (ResultSet rs = connection.prepareStatement("SELECT i from test_table").executeQuery()) {
      assertThat(rs.next()).isTrue();
      assertThat(rs.getInt("i")).isEqualTo(999);
    }

    migrator.executeSingleMigration(new Migration("1_create_test_table.down.sql"));

    try (ResultSet tables = connection.getMetaData().getTables(null, null, "TEST_TABLE", null)) {
      assertThat(tables.next()).isFalse();
    }
  }

  @Test
  void performMigration_h2() throws Exception {
    RdbConfig config = createH2Config();
    Connection connection = buildStandardDbConnection(config);
    Migrator migrator = new Migrator(connection, "migrations/testing/h2", config);

    verifyAllStateTransitions(config, connection, migrator);
  }

  @Test
  void preMigration_h2() throws Exception {
    RdbConfig config = createH2Config();
    Connection connection = buildStandardDbConnection(config);
    Migrator migrator = new Migrator(connection, "migrations/testing/h2", config);

    // clean, never before initialized database with no legacy version expected:
    migrator.preInitializeIfRequired(false, Optional.empty());
    verifyNoSchemaMigrationTableExists(connection);

    // clean, never before initialized database, with a specific legacy version expected:
    migrator.preInitializeIfRequired(false, Optional.of(2));
    verifyNoSchemaMigrationTableExists(connection);

    // existing database with legacy migrations already applied, but no assumed current version.
    // This should never be done!
    assertThatThrownBy(() -> migrator.preInitializeIfRequired(true, Optional.empty()))
        .isInstanceOf(IllegalStateException.class);
    verifyNoSchemaMigrationTableExists(connection);

    // existing database with legacy migrations already applied, at an assumed version of 5.
    migrator.preInitializeIfRequired(true, Optional.of(5));
    verifyVersionState(connection, 5);

    // since the schema_versions table exists now, the pre-initializer should do nothing.
    // existing database with both legacy and migrator migrations applied
    migrator.preInitializeIfRequired(true, Optional.of(1));
    verifyVersionState(connection, 5);
    migrator.preInitializeIfRequired(false, Optional.of(1));
    verifyVersionState(connection, 5);
    migrator.preInitializeIfRequired(false, Optional.empty());
    verifyVersionState(connection, 5);
  }

  private void verifyNoSchemaMigrationTableExists(Connection connection) throws SQLException {
    try (ResultSet tables =
        connection.getMetaData().getTables(null, null, "SCHEMA_MIGRATIONS", null)) {
      assertThat(tables.next()).isFalse();
    }
  }

  @Test
  void handleDirty_h2() throws Exception {
    RdbConfig config = createH2Config();
    Connection connection = buildStandardDbConnection(config);
    Migrator migrator = new Migrator(connection, "migrations/testing/h2", config);
    migrator.performMigration(1);

    setDirtyAtVersion(connection, 2);

    migrator.performMigration();
    verifyVersionState(connection, 2);
  }

  @Test
  @Disabled("only run manually to test things against mysql for now")
  void handleDirty_mysql() throws Exception {
    RdbConfig config = createMysqlConfig();
    Connection connection = buildStandardDbConnection(config);
    Migrator migrator = new Migrator(connection, "migrations/testing/mysql", config);
    migrator.performMigration(1);

    setDirtyAtVersion(connection, 2);

    migrator.performMigration();
    verifyVersionState(connection, 2);
  }

  @Test
  @Disabled("only run manually to test things against sqlserver for now")
  void handleDirty_sqlserver() throws Exception {
    RdbConfig config = createSqlServerConfig();
    Connection connection = buildStandardDbConnection(config);
    Migrator migrator = new Migrator(connection, "migrations/testing/sqlsvr", config);
    migrator.performMigration(1);

    setDirtyAtVersion(connection, 2);

    migrator.performMigration();
    verifyVersionState(connection, 2);
  }

  private static void setDirtyAtVersion(Connection connection, int version) throws SQLException {
    setDirtyAtVersion(connection, version, true);
  }

  private static void setDirtyAtVersion(Connection connection, int version, boolean dirtyState)
      throws SQLException {
    // manually set the dirty flag with the '2' migration.
    try (PreparedStatement ps =
        connection.prepareStatement("update schema_migrations set dirty = ?, version = ?")) {
      ps.setBoolean(1, dirtyState);
      ps.setInt(2, version);
      ps.executeUpdate();
    }
  }

  private static void verifyAllStateTransitions(
      RdbConfig config, Connection connection, Migrator migrator)
      throws SQLException, MigrationException {
    migrator.performMigration(0);
    verifyVersionState(connection, 0);

    migrator.performMigration(1);
    verifyVersionState(connection, 1);

    migrator.performMigration(2);
    verifyVersionState(connection, 2);

    migrator.performMigration(0);
    verifyVersionState(connection, 0);
    migrator.performMigration();
    verifyVersionState(connection, 2);

    migrator.performMigration(1);
    verifyVersionState(connection, 1);

    migrator.performMigration();
    verifyVersionState(connection, 2);
  }

  private static void verifyVersionState(Connection connection, int expectedVersion)
      throws SQLException {
    try (PreparedStatement ps =
        connection.prepareStatement("select version, dirty from schema_migrations")) {
      ResultSet resultSet = ps.executeQuery();
      assertThat(resultSet.next()).isTrue();
      assertThat(resultSet.getLong(1)).isEqualTo(expectedVersion);
      assertThat(resultSet.getBoolean(2)).isEqualTo(false);
    }
  }

  @Test
  @Disabled("only run manually to test things against sqlserver for now")
  void performMigration_sqlServer() throws Exception {
    RdbConfig config = createSqlServerConfig();
    CommonDBUtil.createDBIfNotExists(config);
    Connection connection = buildStandardDbConnection(config);
    Migrator migrator = new Migrator(connection, "migrations/testing/sqlsvr", config);

    verifyAllStateTransitions(config, connection, migrator);
  }

  @Test
  @Disabled("only run manually to test things against mysql for now")
  void performMigration_mySql() throws Exception {
    RdbConfig config = createMysqlConfig();
    CommonDBUtil.createDBIfNotExists(config);
    Connection connection = buildStandardDbConnection(config);
    Migrator migrator = new Migrator(connection, "migrations/testing/mysql", config);

    verifyAllStateTransitions(config, connection, migrator);
  }

  static Connection buildH2Connection() throws SQLException {
    return buildStandardDbConnection(createH2Config());
  }

  static Connection buildStandardDbConnection(RdbConfig rdbConfig) throws SQLException {
    String connectionString = RdbConfig.buildDatabaseConnectionString(rdbConfig);
    return DriverManager.getConnection(
        connectionString, rdbConfig.getRdbUsername(), rdbConfig.getRdbPassword());
  }

  static RdbConfig createH2Config() {
    return RdbConfig.builder()
        .DBConnectionURL("jdbc:h2:mem:migratorTestDb")
        .RdbDriver("org.h2.Driver")
        .RdbDialect("org.hibernate.dialect.H2Dialect")
        .RdbDatabaseName("migrationTestDb")
        .RdbPassword("password")
        .RdbUsername("sa")
        .build();
  }

  private static RdbConfig createSqlServerConfig() {
    return RdbConfig.builder()
        .RdbUrl("jdbc:sqlserver://localhost:1433")
        .RdbDriver("com.microsoft.sqlserver.jdbc.SQLServerDriver")
        .RdbDialect("org.hibernate.dialect.SQLServer2008Dialect")
        .RdbDatabaseName("migrationTestDb")
        .RdbUsername("SA")
        .RdbPassword("MyPass@word")
        .sslEnabled(false)
        .build();
  }

  private static RdbConfig createMysqlConfig() {
    return RdbConfig.builder()
        .RdbUrl("jdbc:mysql://localhost:3306")
        .RdbDriver("org.mariadb.jdbc.Driver")
        .RdbDialect("org.hibernate.dialect.MySQL5Dialect")
        .RdbDatabaseName("migrationTestDb")
        .RdbUsername("root")
        .RdbPassword("MyN3wP4ssw0rd!")
        .sslEnabled(false)
        .build();
  }
}<|MERGE_RESOLUTION|>--- conflicted
+++ resolved
@@ -39,11 +39,7 @@
     Connection connection = buildStandardDbConnection(config);
 
     try {
-<<<<<<< HEAD
-      Migrator migrator = new Migrator(connection, "migrations/testing/sqlsvr");
-=======
       Migrator migrator = new Migrator(connection, "migrations/testing/sqlsvr", config);
->>>>>>> a0256847
 
       verifyDdlExecution(connection, migrator);
     } finally {
@@ -62,11 +58,7 @@
     Connection connection = buildStandardDbConnection(config);
 
     try {
-<<<<<<< HEAD
-      Migrator migrator = new Migrator(connection, "migrations/testing/mysql");
-=======
       Migrator migrator = new Migrator(connection, "migrations/testing/mysql", config);
->>>>>>> a0256847
 
       verifyDdlExecution(connection, migrator);
     } finally {
