--- conflicted
+++ resolved
@@ -264,7 +264,6 @@
 				</executions>
 			</plugin>
 			<plugin>
-<<<<<<< HEAD
 				<groupId>org.codehaus.mojo</groupId>
 				<artifactId>build-helper-maven-plugin</artifactId>
 				<version>3.2.0</version>
@@ -282,14 +281,6 @@
 						</configuration>
 					</execution>
 				</executions>
-=======
-				<groupId>org.apache.maven.plugins</groupId>
-				<artifactId>maven-compiler-plugin</artifactId>
-				<configuration>
-					<source>11</source>
-					<target>11</target>
-				</configuration>
->>>>>>> 7fbdce08
 			</plugin>
 			<plugin>
 				<!-- Build an default executable JAR -->
