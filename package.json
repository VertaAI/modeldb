{
  "scripts": {
    "pretty": "prettier --write \"client/src/**/*.{ts*,css,js*}\""
  },
  "dependencies": {
    "axios": "^0.18.0",
<<<<<<< HEAD
    "classnames": "^2.2.6",
    "connected-react-router": "^6.2.2",
    "copy-to-clipboard": "^3.0.8",
    "decko": "^1.2.0",
    "es-cookie": "^1.2.0",
    "jose-jwe-jws": "^0.1.6",
    "json2typescript": "^1.0.6",
=======
    "cookie-parser": "^1.4.4",
    "cors": "^2.8.5",
    "dotenv": "^7.0.0",
    "express": "^4.16.4",
    "express-session": "^1.15.6",
    "jose-jwe-jws": "^0.1.7",
>>>>>>> 8c135cd1
    "jwt-decode": "^2.2.0",
    "passport": "^0.4.0",
    "passport-auth0": "^1.1.0"
  },
  "devDependencies": {
<<<<<<< HEAD
    "@types/auth0-js": "^8.11.11",
    "@types/jest": "^24.0.9",
    "@types/jwt-decode": "^2.2.1",
    "@types/lodash": "^4.14.122",
    "@types/node": "^11.10.4",
    "@types/rc-tooltip": "^3.7.1",
    "@types/react": "^16.8.6",
    "@types/react-custom-scrollbars": "^4.0.5",
    "@types/react-dom": "^16.8.2",
    "@types/react-modal": "^3.8.1",
    "@types/react-onclickoutside": "^6.7.0",
    "@types/react-redux": "^7.0.1",
    "@types/react-router-dom": "^4.3.1",
    "@types/redux-logger": "^3.0.7",
    "@types/classnames": "^2.2.7",
    "axios-mock-adapter": "^1.16.0",
    "husky": "^1.3.1",
    "lint-staged": "^8.1.0",
    "prettier": "^1.15.3",
    "redux-devtools-extension": "^2.13.8",
    "redux-logger": "^3.0.6",
    "source-map-explorer": "^1.7.0",
    "tslint": "^5.12.1",
    "tslint-config-airbnb": "^5.11.1",
    "tslint-config-prettier": "^1.17.0",
    "tslint-react": "^3.6.0"
  },
  "husky": {
    "hooks": {
      "pre-commit": "lint-staged"
    }
  },
  "lint-staged": {
    "src/**/*.{ts*,css,js*}": [
      "prettier --write",
      "git add"
    ]
=======
    "prettier": "^1.16.4"
>>>>>>> 8c135cd1
  }
}<|MERGE_RESOLUTION|>--- conflicted
+++ resolved
@@ -4,67 +4,17 @@
   },
   "dependencies": {
     "axios": "^0.18.0",
-<<<<<<< HEAD
-    "classnames": "^2.2.6",
-    "connected-react-router": "^6.2.2",
-    "copy-to-clipboard": "^3.0.8",
-    "decko": "^1.2.0",
-    "es-cookie": "^1.2.0",
-    "jose-jwe-jws": "^0.1.6",
-    "json2typescript": "^1.0.6",
-=======
     "cookie-parser": "^1.4.4",
     "cors": "^2.8.5",
     "dotenv": "^7.0.0",
     "express": "^4.16.4",
     "express-session": "^1.15.6",
     "jose-jwe-jws": "^0.1.7",
->>>>>>> 8c135cd1
     "jwt-decode": "^2.2.0",
     "passport": "^0.4.0",
     "passport-auth0": "^1.1.0"
   },
   "devDependencies": {
-<<<<<<< HEAD
-    "@types/auth0-js": "^8.11.11",
-    "@types/jest": "^24.0.9",
-    "@types/jwt-decode": "^2.2.1",
-    "@types/lodash": "^4.14.122",
-    "@types/node": "^11.10.4",
-    "@types/rc-tooltip": "^3.7.1",
-    "@types/react": "^16.8.6",
-    "@types/react-custom-scrollbars": "^4.0.5",
-    "@types/react-dom": "^16.8.2",
-    "@types/react-modal": "^3.8.1",
-    "@types/react-onclickoutside": "^6.7.0",
-    "@types/react-redux": "^7.0.1",
-    "@types/react-router-dom": "^4.3.1",
-    "@types/redux-logger": "^3.0.7",
-    "@types/classnames": "^2.2.7",
-    "axios-mock-adapter": "^1.16.0",
-    "husky": "^1.3.1",
-    "lint-staged": "^8.1.0",
-    "prettier": "^1.15.3",
-    "redux-devtools-extension": "^2.13.8",
-    "redux-logger": "^3.0.6",
-    "source-map-explorer": "^1.7.0",
-    "tslint": "^5.12.1",
-    "tslint-config-airbnb": "^5.11.1",
-    "tslint-config-prettier": "^1.17.0",
-    "tslint-react": "^3.6.0"
-  },
-  "husky": {
-    "hooks": {
-      "pre-commit": "lint-staged"
-    }
-  },
-  "lint-staged": {
-    "src/**/*.{ts*,css,js*}": [
-      "prettier --write",
-      "git add"
-    ]
-=======
     "prettier": "^1.16.4"
->>>>>>> 8c135cd1
   }
 }