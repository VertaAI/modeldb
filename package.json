{
  "name": "verta",
  "version": "0.1.0",
  "private": true,
  "dependencies": {
    "@types/d3": "^5.7.1",
    "ag-grid-community": "^20.1.0",
    "ag-grid-react": "^20.1.0",
    "auth0-js": "^9.10.0",
    "axios": "^0.18.0",
    "connected-react-router": "^6.2.2",
<<<<<<< HEAD
    "d3": "^5.9.1",
=======
    "decko": "^1.2.0",
>>>>>>> 1a6a5130
    "es-cookie": "^1.2.0",
    "jose-jwe-jws": "^0.1.6",
    "json2typescript": "^1.0.6",
    "jwt-decode": "^2.2.0",
    "lodash": "^4.17.11",
    "normalize.css": "^8.0.1",
    "rc-tooltip": "^3.7.3",
    "react": "^16.7.0",
    "react-app-rewired": "^2.1.1",
    "react-avatar": "^3.5.0",
    "react-custom-scrollbars": "^4.2.1",
    "react-dnd": "^7.0.2",
    "react-dnd-html5-backend": "^7.0.2",
    "react-dom": "^16.7.0",
    "react-modal": "^3.8.1",
    "react-onclickoutside": "^6.7.1",
    "react-redux": "^6.0.0",
    "react-router-dom": "^4.3.1",
    "react-scripts": "2.1.3",
    "redux": "^4.0.1",
    "redux-thunk": "^2.3.0",
    "typesafe-actions": "^2.1.1",
    "typescript": "^3.2.2"
  },
  "scripts": {
    "start": "react-app-rewired start",
    "build": "react-app-rewired build",
    "test": "react-app-rewired test --modulePaths=src",
    "lint": "tslint -p .",
    "eject": "react-scripts eject",
    "pretty": "prettier --write \"src/**/*.{ts*,css,js*}\"",
    "analyze": "source-map-explorer build/static/js/main.*",
    "lint-fix": "tslint -p . --fix"
  },
  "eslintConfig": {
    "extends": "react-app"
  },
  "browserslist": [
    ">0.2%",
    "not dead",
    "not ie <= 11",
    "not op_mini all"
  ],
  "devDependencies": {
    "@types/auth0-js": "^8.11.11",
    "@types/jest": "^24.0.9",
    "@types/jwt-decode": "^2.2.1",
    "@types/lodash": "^4.14.122",
    "@types/node": "^11.10.4",
    "@types/rc-tooltip": "^3.7.1",
    "@types/react": "^16.8.6",
    "@types/react-custom-scrollbars": "^4.0.5",
    "@types/react-dom": "^16.8.2",
    "@types/react-modal": "^3.8.1",
    "@types/react-onclickoutside": "^6.7.0",
    "@types/react-redux": "^7.0.1",
    "@types/react-router-dom": "^4.3.1",
    "@types/redux-logger": "^3.0.7",
    "axios-mock-adapter": "^1.16.0",
    "husky": "^1.3.1",
    "lint-staged": "^8.1.0",
    "prettier": "^1.15.3",
    "redux-devtools-extension": "^2.13.8",
    "redux-logger": "^3.0.6",
    "source-map-explorer": "^1.7.0",
    "tslint": "^5.12.1",
    "tslint-config-airbnb": "^5.11.1",
    "tslint-config-prettier": "^1.17.0",
    "tslint-react": "^3.6.0"
  },
  "husky": {
    "hooks": {
      "pre-commit": "lint-staged"
    }
  },
  "lint-staged": {
    "src/**/*.{ts*,css,js*}": [
      "prettier --write",
      "git add"
    ]
  }
}<|MERGE_RESOLUTION|>--- conflicted
+++ resolved
@@ -9,11 +9,8 @@
     "auth0-js": "^9.10.0",
     "axios": "^0.18.0",
     "connected-react-router": "^6.2.2",
-<<<<<<< HEAD
     "d3": "^5.9.1",
-=======
     "decko": "^1.2.0",
->>>>>>> 1a6a5130
     "es-cookie": "^1.2.0",
     "jose-jwe-jws": "^0.1.6",
     "json2typescript": "^1.0.6",
