--- conflicted
+++ resolved
@@ -1,11 +1,6 @@
 {
   "dependencies": {
     "axios": "^0.18.0",
-<<<<<<< HEAD
-    "circular-json": "^0.5.9",
-    "dotenv": "^7.0.0",
-    "express": "^4.16.4"
-=======
     "cookie-parser": "^1.4.4",
     "cors": "^2.8.5",
     "dotenv": "^7.0.0",
@@ -15,6 +10,5 @@
     "jwt-decode": "^2.2.0",
     "passport": "^0.4.0",
     "passport-auth0": "^1.1.0"
->>>>>>> 033ecab7
   }
 }