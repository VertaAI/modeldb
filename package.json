--- conflicted
+++ resolved
@@ -32,12 +32,9 @@
     "rc-tooltip": "^3.7.3",
     "react": "^16.7.0",
     "react-avatar": "^3.5.0",
-<<<<<<< HEAD
     "react-custom-scrollbars": "^4.2.1",
-=======
     "react-dnd": "^7.0.2",
     "react-dnd-html5-backend": "^7.0.2",
->>>>>>> 38773028
     "react-dom": "^16.7.0",
     "react-modal": "^3.8.1",
     "react-onclickoutside": "^6.7.1",
