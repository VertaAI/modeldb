--- conflicted
+++ resolved
@@ -19,11 +19,8 @@
     "connected-react-router": "^6.2.2",
     "es-cookie": "^1.2.0",
     "fixed-data-table-2": "^0.8.16",
-<<<<<<< HEAD
     "jose-jwe-jws": "^0.1.6",
-=======
     "json2typescript": "^1.0.6",
->>>>>>> 39f504e3
     "jwt-decode": "^2.2.0",
     "lodash": "^4.17.11",
     "normalize.css": "^8.0.1",
