--- conflicted
+++ resolved
@@ -3,19 +3,6 @@
     "pretty": "prettier --write \"client/src/**/*.{ts*,css,js*}\""
   },
   "dependencies": {
-<<<<<<< HEAD
-    "@types/d3": "^5.7.1",
-    "ag-grid-community": "^20.1.0",
-    "ag-grid-react": "^20.1.0",
-    "auth0-js": "^9.10.0",
-    "axios": "^0.18.0",
-    "connected-react-router": "^6.2.2",
-    "d3": "^5.9.1",
-    "decko": "^1.2.0",
-    "es-cookie": "^1.2.0",
-    "jose-jwe-jws": "^0.1.6",
-    "json2typescript": "^1.0.6",
-=======
     "axios": "^0.18.0",
     "cookie-parser": "^1.4.4",
     "cors": "^2.8.5",
@@ -23,7 +10,6 @@
     "express": "^4.16.4",
     "express-session": "^1.15.6",
     "jose-jwe-jws": "^0.1.7",
->>>>>>> 65256afe
     "jwt-decode": "^2.2.0",
     "passport": "^0.4.0",
     "passport-auth0": "^1.1.0"
