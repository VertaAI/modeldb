--- conflicted
+++ resolved
@@ -380,12 +380,8 @@
         "DASHBOARD",
         "REPOSITORY",
         "REGISTERED_MODEL",
-<<<<<<< HEAD
-        "REGISTERED_MODEL_VERSION"
-=======
         "REGISTERED_MODEL_VERSION",
         "MONITORED_ENTITY"
->>>>>>> 7719359f
       ],
       "default": "UNKNOWN"
     },
