--- conflicted
+++ resolved
@@ -509,12 +509,8 @@
         "UPDATE",
         "DELETE",
         "READ_SECRETS",
-<<<<<<< HEAD
-        "CREATE_SERVICE_ACCOUNT"
-=======
         "CREATE_SERVICE_ACCOUNT",
         "CREATE_CONTAINER_REGISTRY"
->>>>>>> 070b527c
       ],
       "default": "UNKNOWN"
     },
