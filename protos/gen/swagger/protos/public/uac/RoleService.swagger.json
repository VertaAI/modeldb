{
  "swagger": "2.0",
  "info": {
    "title": "uac/RoleService.proto",
    "version": "version not set"
  },
  "consumes": [
    "application/json"
  ],
  "produces": [
    "application/json"
  ],
  "paths": {
    "/collaborator/removeResources": {
      "delete": {
        "operationId": "RoleService_removeResources",
        "responses": {
          "200": {
            "description": "A successful response.",
            "schema": {
              "$ref": "#/definitions/uacRemoveResourcesResponse"
            }
          },
          "default": {
            "description": "An unexpected error response",
            "schema": {
              "$ref": "#/definitions/runtimeError"
            }
          }
        },
        "parameters": [
          {
            "name": "resource_ids",
            "in": "query",
            "required": false,
            "type": "array",
            "items": {
              "type": "string"
            },
            "collectionFormat": "multi"
          },
          {
            "name": "resource_type.role_service_resource_type",
            "description": "Separate based on the service itself.",
            "in": "query",
            "required": false,
            "type": "string",
            "enum": [
              "UNKNOWN",
              "ALL",
              "ROLE",
              "ROLE_BINDING"
            ],
            "default": "UNKNOWN"
          },
          {
            "name": "resource_type.authz_service_resource_type",
            "in": "query",
            "required": false,
            "type": "string",
            "enum": [
              "UNKNOWN",
              "ALL",
              "ORGANIZATION",
              "TEAM",
              "WORKSPACE",
              "USER"
            ],
            "default": "UNKNOWN"
          },
          {
            "name": "resource_type.modeldb_service_resource_type",
            "in": "query",
            "required": false,
            "type": "string",
            "enum": [
              "UNKNOWN",
              "ALL",
              "PROJECT",
              "EXPERIMENT",
              "EXPERIMENT_RUN",
              "DATASET",
              "DATASET_VERSION",
              "DASHBOARD",
              "REPOSITORY",
              "REGISTERED_MODEL",
<<<<<<< HEAD
              "REGISTERED_MODEL_VERSION"
=======
              "REGISTERED_MODEL_VERSION",
              "MONITORED_ENTITY"
>>>>>>> 7719359f
            ],
            "default": "UNKNOWN"
          },
          {
            "name": "resource_type.deployment_service_resource_type",
            "in": "query",
            "required": false,
            "type": "string",
            "enum": [
              "UNKNOWN",
              "ALL",
              "ENDPOINT"
            ],
            "default": "UNKNOWN"
          }
        ],
        "tags": [
          "RoleService"
        ]
      }
    },
    "/role/deleteRole": {
      "post": {
        "operationId": "RoleService_deleteRole",
        "responses": {
          "200": {
            "description": "A successful response.",
            "schema": {
              "$ref": "#/definitions/uacDeleteRoleResponse"
            }
          },
          "default": {
            "description": "An unexpected error response",
            "schema": {
              "$ref": "#/definitions/runtimeError"
            }
          }
        },
        "parameters": [
          {
            "name": "body",
            "in": "body",
            "required": true,
            "schema": {
              "$ref": "#/definitions/uacDeleteRole"
            }
          }
        ],
        "tags": [
          "RoleService"
        ]
      }
    },
    "/role/deleteRoleBinding": {
      "post": {
        "operationId": "RoleService_deleteRoleBinding",
        "responses": {
          "200": {
            "description": "A successful response.",
            "schema": {
              "$ref": "#/definitions/uacDeleteRoleBindingResponse"
            }
          },
          "default": {
            "description": "An unexpected error response",
            "schema": {
              "$ref": "#/definitions/runtimeError"
            }
          }
        },
        "parameters": [
          {
            "name": "body",
            "in": "body",
            "required": true,
            "schema": {
              "$ref": "#/definitions/uacDeleteRoleBinding"
            }
          }
        ],
        "tags": [
          "RoleService"
        ]
      }
    },
    "/role/deleteRoleBindings": {
      "post": {
        "operationId": "RoleService_deleteRoleBindings",
        "responses": {
          "200": {
            "description": "A successful response.",
            "schema": {
              "$ref": "#/definitions/uacDeleteRoleBindingsResponse"
            }
          },
          "default": {
            "description": "An unexpected error response",
            "schema": {
              "$ref": "#/definitions/runtimeError"
            }
          }
        },
        "parameters": [
          {
            "name": "body",
            "in": "body",
            "required": true,
            "schema": {
              "$ref": "#/definitions/uacDeleteRoleBindings"
            }
          }
        ],
        "tags": [
          "RoleService"
        ]
      }
    },
    "/role/getRoleBindingById": {
      "get": {
        "operationId": "RoleService_getBindingRoleById",
        "responses": {
          "200": {
            "description": "A successful response.",
            "schema": {
              "$ref": "#/definitions/uacGetRoleBindingByIdResponse"
            }
          },
          "default": {
            "description": "An unexpected error response",
            "schema": {
              "$ref": "#/definitions/runtimeError"
            }
          }
        },
        "parameters": [
          {
            "name": "id",
            "in": "query",
            "required": false,
            "type": "string"
          }
        ],
        "tags": [
          "RoleService"
        ]
      }
    },
    "/role/getRoleBindingByName": {
      "get": {
        "operationId": "RoleService_getRoleBindingByName",
        "responses": {
          "200": {
            "description": "A successful response.",
            "schema": {
              "$ref": "#/definitions/uacGetRoleBindingByNameResponse"
            }
          },
          "default": {
            "description": "An unexpected error response",
            "schema": {
              "$ref": "#/definitions/runtimeError"
            }
          }
        },
        "parameters": [
          {
            "name": "name",
            "in": "query",
            "required": false,
            "type": "string"
          },
          {
            "name": "scope.org_id",
            "in": "query",
            "required": false,
            "type": "string"
          },
          {
            "name": "scope.team_id",
            "in": "query",
            "required": false,
            "type": "string"
          }
        ],
        "tags": [
          "RoleService"
        ]
      }
    },
    "/role/getRoleById": {
      "get": {
        "operationId": "RoleService_getRoleById",
        "responses": {
          "200": {
            "description": "A successful response.",
            "schema": {
              "$ref": "#/definitions/uacGetRoleByIdResponse"
            }
          },
          "default": {
            "description": "An unexpected error response",
            "schema": {
              "$ref": "#/definitions/runtimeError"
            }
          }
        },
        "parameters": [
          {
            "name": "id",
            "in": "query",
            "required": false,
            "type": "string"
          }
        ],
        "tags": [
          "RoleService"
        ]
      }
    },
    "/role/getRoleByName": {
      "get": {
        "operationId": "RoleService_getRoleByName",
        "responses": {
          "200": {
            "description": "A successful response.",
            "schema": {
              "$ref": "#/definitions/uacGetRoleByNameResponse"
            }
          },
          "default": {
            "description": "An unexpected error response",
            "schema": {
              "$ref": "#/definitions/runtimeError"
            }
          }
        },
        "parameters": [
          {
            "name": "name",
            "in": "query",
            "required": false,
            "type": "string"
          },
          {
            "name": "scope.org_id",
            "in": "query",
            "required": false,
            "type": "string"
          },
          {
            "name": "scope.team_id",
            "in": "query",
            "required": false,
            "type": "string"
          }
        ],
        "tags": [
          "RoleService"
        ]
      }
    },
    "/role/listRoleBindings": {
      "get": {
        "operationId": "RoleService_listRoleBindings",
        "responses": {
          "200": {
            "description": "A successful response.",
            "schema": {
              "$ref": "#/definitions/uacListRoleBindingsResponse"
            }
          },
          "default": {
            "description": "An unexpected error response",
            "schema": {
              "$ref": "#/definitions/runtimeError"
            }
          }
        },
        "parameters": [
          {
            "name": "entity_id",
            "in": "query",
            "required": false,
            "type": "string"
          },
          {
            "name": "scope.org_id",
            "in": "query",
            "required": false,
            "type": "string"
          },
          {
            "name": "scope.team_id",
            "in": "query",
            "required": false,
            "type": "string"
          }
        ],
        "tags": [
          "RoleService"
        ]
      }
    },
    "/role/listRoles": {
      "get": {
        "operationId": "RoleService_listRoles",
        "responses": {
          "200": {
            "description": "A successful response.",
            "schema": {
              "$ref": "#/definitions/uacListRolesResponse"
            }
          },
          "default": {
            "description": "An unexpected error response",
            "schema": {
              "$ref": "#/definitions/runtimeError"
            }
          }
        },
        "parameters": [
          {
            "name": "scope.org_id",
            "in": "query",
            "required": false,
            "type": "string"
          },
          {
            "name": "scope.team_id",
            "in": "query",
            "required": false,
            "type": "string"
          }
        ],
        "tags": [
          "RoleService"
        ]
      }
    },
    "/role/setRole": {
      "post": {
        "operationId": "RoleService_setRole",
        "responses": {
          "200": {
            "description": "A successful response.",
            "schema": {
              "$ref": "#/definitions/uacSetRoleResponse"
            }
          },
          "default": {
            "description": "An unexpected error response",
            "schema": {
              "$ref": "#/definitions/runtimeError"
            }
          }
        },
        "parameters": [
          {
            "name": "body",
            "in": "body",
            "required": true,
            "schema": {
              "$ref": "#/definitions/uacSetRole"
            }
          }
        ],
        "tags": [
          "RoleService"
        ]
      }
    },
    "/role/setRoleBinding": {
      "post": {
        "operationId": "RoleService_setRoleBinding",
        "responses": {
          "200": {
            "description": "A successful response.",
            "schema": {
              "$ref": "#/definitions/uacSetRoleBindingResponse"
            }
          },
          "default": {
            "description": "An unexpected error response",
            "schema": {
              "$ref": "#/definitions/runtimeError"
            }
          }
        },
        "parameters": [
          {
            "name": "body",
            "in": "body",
            "required": true,
            "schema": {
              "$ref": "#/definitions/uacSetRoleBinding"
            }
          }
        ],
        "tags": [
          "RoleService"
        ]
      }
    }
  },
  "definitions": {
    "AuthzActionEnumAuthzServiceActions": {
      "type": "string",
      "enum": [
        "UNKNOWN",
        "ALL",
        "IS_ALLOWED",
        "GET",
        "CREATE",
        "READ",
        "UPDATE",
        "DELETE"
      ],
      "default": "UNKNOWN"
    },
    "AuthzResourceEnumAuthzServiceResourceTypes": {
      "type": "string",
      "enum": [
        "UNKNOWN",
        "ALL",
        "ORGANIZATION",
        "TEAM",
        "WORKSPACE",
        "USER"
      ],
      "default": "UNKNOWN"
    },
    "DeploymentActionEnumDeploymentServiceActions": {
      "type": "string",
      "enum": [
        "UNKNOWN",
        "ALL",
        "CREATE",
        "READ",
        "UPDATE",
        "DELETE",
        "UPDATE_PERMISSIONS"
      ],
      "default": "UNKNOWN"
    },
    "DeploymentResourceEnumDeploymentServiceResourceTypes": {
      "type": "string",
      "enum": [
        "UNKNOWN",
        "ALL",
        "ENDPOINT"
      ],
      "default": "UNKNOWN"
    },
    "ModelDBActionEnumModelDBServiceActions": {
      "type": "string",
      "enum": [
        "UNKNOWN",
        "ALL",
        "CREATE",
        "READ",
        "UPDATE",
        "DELETE",
        "DEPLOY",
        "PUBLIC_READ",
        "UPDATE_PERMISSIONS",
        "LOCK",
        "UNLOCK",
        "UPDATE_REDACT"
      ],
      "default": "UNKNOWN"
    },
    "ModelDBResourceEnumModelDBServiceResourceTypes": {
      "type": "string",
      "enum": [
        "UNKNOWN",
        "ALL",
        "PROJECT",
        "EXPERIMENT",
        "EXPERIMENT_RUN",
        "DATASET",
        "DATASET_VERSION",
        "DASHBOARD",
        "REPOSITORY",
        "REGISTERED_MODEL",
<<<<<<< HEAD
        "REGISTERED_MODEL_VERSION"
=======
        "REGISTERED_MODEL_VERSION",
        "MONITORED_ENTITY"
>>>>>>> 7719359f
      ],
      "default": "UNKNOWN"
    },
    "RoleActionEnumRoleServiceActions": {
      "type": "string",
      "enum": [
        "UNKNOWN",
        "ALL",
        "GET_BY_ID",
        "GET_BY_NAME",
        "CREATE",
        "UPDATE",
        "LIST",
        "DELETE"
      ],
      "default": "UNKNOWN"
    },
    "RoleResourceEnumRoleServiceResourceTypes": {
      "type": "string",
      "enum": [
        "UNKNOWN",
        "ALL",
        "ROLE",
        "ROLE_BINDING"
      ],
      "default": "UNKNOWN"
    },
    "ServiceEnumService": {
      "type": "string",
      "enum": [
        "UNKNOWN",
        "ALL",
        "ROLE_SERVICE",
        "AUTHZ_SERVICE",
        "MODELDB_SERVICE",
        "DEPLOYMENT_SERVICE"
      ],
      "default": "UNKNOWN"
    },
    "protobufAny": {
      "type": "object",
      "properties": {
        "type_url": {
          "type": "string"
        },
        "value": {
          "type": "string",
          "format": "byte"
        }
      }
    },
    "runtimeError": {
      "type": "object",
      "properties": {
        "error": {
          "type": "string"
        },
        "code": {
          "type": "integer",
          "format": "int32"
        },
        "message": {
          "type": "string"
        },
        "details": {
          "type": "array",
          "items": {
            "$ref": "#/definitions/protobufAny"
          }
        }
      }
    },
    "uacAction": {
      "type": "object",
      "properties": {
        "service": {
          "$ref": "#/definitions/ServiceEnumService"
        },
        "role_service_action": {
          "$ref": "#/definitions/RoleActionEnumRoleServiceActions"
        },
        "authz_service_action": {
          "$ref": "#/definitions/AuthzActionEnumAuthzServiceActions"
        },
        "modeldb_service_action": {
          "$ref": "#/definitions/ModelDBActionEnumModelDBServiceActions"
        },
        "deployment_service_action": {
          "$ref": "#/definitions/DeploymentActionEnumDeploymentServiceActions"
        }
      },
      "title": "An action describes a specific operation that can be performed on a service"
    },
    "uacDeleteRole": {
      "type": "object",
      "properties": {
        "id": {
          "type": "string"
        }
      }
    },
    "uacDeleteRoleBinding": {
      "type": "object",
      "properties": {
        "id": {
          "type": "string"
        }
      }
    },
    "uacDeleteRoleBindingResponse": {
      "type": "object",
      "properties": {
        "status": {
          "type": "boolean",
          "format": "boolean"
        }
      }
    },
    "uacDeleteRoleBindings": {
      "type": "object",
      "properties": {
        "roleBindingNames": {
          "type": "array",
          "items": {
            "type": "string"
          }
        }
      }
    },
    "uacDeleteRoleBindingsResponse": {
      "type": "object",
      "properties": {
        "status": {
          "type": "boolean",
          "format": "boolean"
        }
      }
    },
    "uacDeleteRoleResponse": {
      "type": "object",
      "properties": {
        "status": {
          "type": "boolean",
          "format": "boolean"
        }
      }
    },
    "uacEntities": {
      "type": "object",
      "properties": {
        "user_ids": {
          "type": "array",
          "items": {
            "type": "string"
          }
        },
        "org_ids": {
          "type": "array",
          "items": {
            "type": "string"
          }
        },
        "team_ids": {
          "type": "array",
          "items": {
            "type": "string"
          }
        }
      },
      "description": "Entities that can be bound to a role. All users in all scopes given are considered a match."
    },
    "uacGetRoleBindingByIdResponse": {
      "type": "object",
      "properties": {
        "role_binding": {
          "$ref": "#/definitions/uacRoleBinding"
        }
      }
    },
    "uacGetRoleBindingByNameResponse": {
      "type": "object",
      "properties": {
        "role_binding": {
          "$ref": "#/definitions/uacRoleBinding"
        }
      }
    },
    "uacGetRoleByIdResponse": {
      "type": "object",
      "properties": {
        "role": {
          "$ref": "#/definitions/uacRole"
        }
      }
    },
    "uacGetRoleByNameResponse": {
      "type": "object",
      "properties": {
        "role": {
          "$ref": "#/definitions/uacRole"
        }
      }
    },
    "uacListRoleBindingsResponse": {
      "type": "object",
      "properties": {
        "role_bindings": {
          "type": "array",
          "items": {
            "$ref": "#/definitions/uacRoleBinding"
          }
        }
      }
    },
    "uacListRolesResponse": {
      "type": "object",
      "properties": {
        "roles": {
          "type": "array",
          "items": {
            "$ref": "#/definitions/uacRole"
          }
        }
      }
    },
    "uacRemoveResourcesResponse": {
      "type": "object",
      "properties": {
        "status": {
          "type": "boolean",
          "format": "boolean"
        }
      }
    },
    "uacResourceActionGroup": {
      "type": "object",
      "properties": {
        "resources": {
          "type": "array",
          "items": {
            "$ref": "#/definitions/uacResources"
          }
        },
        "actions": {
          "type": "array",
          "items": {
            "$ref": "#/definitions/uacAction"
          }
        }
      },
      "title": "Allows grouping multiple resources and actions for more descriptive permissions"
    },
    "uacResourceType": {
      "type": "object",
      "properties": {
        "role_service_resource_type": {
          "$ref": "#/definitions/RoleResourceEnumRoleServiceResourceTypes",
          "title": "Separate based on the service itself"
        },
        "authz_service_resource_type": {
          "$ref": "#/definitions/AuthzResourceEnumAuthzServiceResourceTypes"
        },
        "modeldb_service_resource_type": {
          "$ref": "#/definitions/ModelDBResourceEnumModelDBServiceResourceTypes"
        },
        "deployment_service_resource_type": {
          "$ref": "#/definitions/DeploymentResourceEnumDeploymentServiceResourceTypes"
        }
      }
    },
    "uacResources": {
      "type": "object",
      "properties": {
        "service": {
          "$ref": "#/definitions/ServiceEnumService"
        },
        "resource_ids": {
          "type": "array",
          "items": {
            "type": "string"
          },
          "title": "Internal ID for the resource in the service, whose meaning doesn't matter for other services"
        },
        "all_resource_ids": {
          "type": "boolean",
          "format": "boolean"
        },
        "resource_type": {
          "$ref": "#/definitions/uacResourceType"
        }
      },
      "title": "A resource describes a specific object in a service that can receive an action"
    },
    "uacRole": {
      "type": "object",
      "properties": {
        "id": {
          "type": "string"
        },
        "name": {
          "type": "string"
        },
        "scope": {
          "$ref": "#/definitions/uacRoleScope"
        },
        "resource_action_groups": {
          "type": "array",
          "items": {
            "$ref": "#/definitions/uacResourceActionGroup"
          },
          "title": "Allow multiple combinations at the same time"
        }
      },
      "title": "Defines a role that can perform actions on resources"
    },
    "uacRoleBinding": {
      "type": "object",
      "properties": {
        "id": {
          "type": "string"
        },
        "name": {
          "type": "string"
        },
        "scope": {
          "$ref": "#/definitions/uacRoleScope"
        },
        "entities": {
          "type": "array",
          "items": {
            "$ref": "#/definitions/uacEntities"
          },
          "title": "Binds all roles to all given entities"
        },
        "resources": {
          "type": "array",
          "items": {
            "$ref": "#/definitions/uacResources"
          },
          "title": "We optionally allow a more specialized list of resources that the original one allowed by the roles"
        },
        "role_id": {
          "type": "string"
        },
        "role_name": {
          "type": "string"
        },
        "public": {
          "type": "boolean",
          "format": "boolean"
        }
      },
      "title": "Binds a set of roles to a set of entities"
    },
    "uacRoleScope": {
      "type": "object",
      "properties": {
        "org_id": {
          "type": "string"
        },
        "team_id": {
          "type": "string"
        }
      },
      "title": "Roles can be scoped by organization/team or global\nThe uniqueness of the name is only ensured at the right scope\nBoth Roles and RoleBindings have a scope. The most restrictive one will be used when checking for permissions"
    },
    "uacSetRole": {
      "type": "object",
      "properties": {
        "role": {
          "$ref": "#/definitions/uacRole"
        }
      }
    },
    "uacSetRoleBinding": {
      "type": "object",
      "properties": {
        "role_binding": {
          "$ref": "#/definitions/uacRoleBinding"
        }
      }
    },
    "uacSetRoleBindingResponse": {
      "type": "object",
      "properties": {
        "role_binding": {
          "$ref": "#/definitions/uacRoleBinding"
        }
      }
    },
    "uacSetRoleResponse": {
      "type": "object",
      "properties": {
        "role": {
          "$ref": "#/definitions/uacRole"
        }
      }
    }
  },
  "basePath": "/v1"
}<|MERGE_RESOLUTION|>--- conflicted
+++ resolved
@@ -84,12 +84,8 @@
               "DASHBOARD",
               "REPOSITORY",
               "REGISTERED_MODEL",
-<<<<<<< HEAD
-              "REGISTERED_MODEL_VERSION"
-=======
               "REGISTERED_MODEL_VERSION",
               "MONITORED_ENTITY"
->>>>>>> 7719359f
             ],
             "default": "UNKNOWN"
           },
@@ -574,12 +570,8 @@
         "DASHBOARD",
         "REPOSITORY",
         "REGISTERED_MODEL",
-<<<<<<< HEAD
-        "REGISTERED_MODEL_VERSION"
-=======
         "REGISTERED_MODEL_VERSION",
         "MONITORED_ENTITY"
->>>>>>> 7719359f
       ],
       "default": "UNKNOWN"
     },
