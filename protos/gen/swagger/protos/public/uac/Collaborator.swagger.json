{
  "swagger": "2.0",
  "info": {
    "title": "uac/Collaborator.proto",
    "version": "version not set"
  },
  "consumes": [
    "application/json"
  ],
  "produces": [
    "application/json"
  ],
  "paths": {
    "/collaborator/addOrUpdateDatasetCollaborator": {
      "post": {
        "operationId": "CollaboratorService_addOrUpdateDatasetCollaborator",
        "responses": {
          "200": {
            "description": "A successful response.",
            "schema": {
              "$ref": "#/definitions/uacAddCollaboratorRequestResponse"
            }
          },
          "default": {
            "description": "An unexpected error response",
            "schema": {
              "$ref": "#/definitions/runtimeError"
            }
          }
        },
        "parameters": [
          {
            "name": "body",
            "in": "body",
            "required": true,
            "schema": {
              "$ref": "#/definitions/uacAddCollaboratorRequest"
            }
          }
        ],
        "tags": [
          "CollaboratorService"
        ]
      }
    },
    "/collaborator/addOrUpdateEndpointCollaborator": {
      "post": {
        "operationId": "CollaboratorService_addOrUpdateEndpointCollaborator",
        "responses": {
          "200": {
            "description": "A successful response.",
            "schema": {
              "$ref": "#/definitions/uacAddCollaboratorRequestResponse"
            }
          },
          "default": {
            "description": "An unexpected error response",
            "schema": {
              "$ref": "#/definitions/runtimeError"
            }
          }
        },
        "parameters": [
          {
            "name": "body",
            "in": "body",
            "required": true,
            "schema": {
              "$ref": "#/definitions/uacAddCollaboratorRequest"
            }
          }
        ],
        "tags": [
          "CollaboratorService"
        ]
      }
    },
    "/collaborator/addOrUpdateProjectCollaborator": {
      "post": {
        "operationId": "CollaboratorService_addOrUpdateProjectCollaborator",
        "responses": {
          "200": {
            "description": "A successful response.",
            "schema": {
              "$ref": "#/definitions/uacAddCollaboratorRequestResponse"
            }
          },
          "default": {
            "description": "An unexpected error response",
            "schema": {
              "$ref": "#/definitions/runtimeError"
            }
          }
        },
        "parameters": [
          {
            "name": "body",
            "in": "body",
            "required": true,
            "schema": {
              "$ref": "#/definitions/uacAddCollaboratorRequest"
            }
          }
        ],
        "tags": [
          "CollaboratorService"
        ]
      }
    },
    "/collaborator/addOrUpdateRegisteredModelCollaborator": {
      "post": {
        "operationId": "CollaboratorService_addOrUpdateRegisteredModelCollaborator",
        "responses": {
          "200": {
            "description": "A successful response.",
            "schema": {
              "$ref": "#/definitions/uacAddCollaboratorRequestResponse"
            }
          },
          "default": {
            "description": "An unexpected error response",
            "schema": {
              "$ref": "#/definitions/runtimeError"
            }
          }
        },
        "parameters": [
          {
            "name": "body",
            "in": "body",
            "required": true,
            "schema": {
              "$ref": "#/definitions/uacAddCollaboratorRequest"
            }
          }
        ],
        "tags": [
          "CollaboratorService"
        ]
      }
    },
    "/collaborator/addOrUpdateRepositoryCollaborator": {
      "post": {
        "operationId": "CollaboratorService_addOrUpdateRepositoryCollaborator",
        "responses": {
          "200": {
            "description": "A successful response.",
            "schema": {
              "$ref": "#/definitions/uacAddCollaboratorRequestResponse"
            }
          },
          "default": {
            "description": "An unexpected error response",
            "schema": {
              "$ref": "#/definitions/runtimeError"
            }
          }
        },
        "parameters": [
          {
            "name": "body",
            "in": "body",
            "required": true,
            "schema": {
              "$ref": "#/definitions/uacAddCollaboratorRequest"
            }
          }
        ],
        "tags": [
          "CollaboratorService"
        ]
      }
    },
    "/collaborator/getDatasetCollaborators": {
      "get": {
        "operationId": "CollaboratorService_getDatasetCollaborators",
        "responses": {
          "200": {
            "description": "A successful response.",
            "schema": {
              "$ref": "#/definitions/uacGetCollaboratorResponse"
            }
          },
          "default": {
            "description": "An unexpected error response",
            "schema": {
              "$ref": "#/definitions/runtimeError"
            }
          }
        },
        "parameters": [
          {
            "name": "entity_id",
            "in": "query",
            "required": false,
            "type": "string"
          }
        ],
        "tags": [
          "CollaboratorService"
        ]
      }
    },
    "/collaborator/getEndpointCollaborators": {
      "get": {
        "operationId": "CollaboratorService_getEndpointCollaborators",
        "responses": {
          "200": {
            "description": "A successful response.",
            "schema": {
              "$ref": "#/definitions/uacGetCollaboratorResponse"
            }
          },
          "default": {
            "description": "An unexpected error response",
            "schema": {
              "$ref": "#/definitions/runtimeError"
            }
          }
        },
        "parameters": [
          {
            "name": "entity_id",
            "in": "query",
            "required": false,
            "type": "string"
          }
        ],
        "tags": [
          "CollaboratorService"
        ]
      }
    },
    "/collaborator/getProjectCollaborators": {
      "get": {
        "operationId": "CollaboratorService_getProjectCollaborators",
        "responses": {
          "200": {
            "description": "A successful response.",
            "schema": {
              "$ref": "#/definitions/uacGetCollaboratorResponse"
            }
          },
          "default": {
            "description": "An unexpected error response",
            "schema": {
              "$ref": "#/definitions/runtimeError"
            }
          }
        },
        "parameters": [
          {
            "name": "entity_id",
            "in": "query",
            "required": false,
            "type": "string"
          }
        ],
        "tags": [
          "CollaboratorService"
        ]
      }
    },
    "/collaborator/getRegisteredModelCollaborators": {
      "get": {
        "operationId": "CollaboratorService_getRegisteredModelCollaborators",
        "responses": {
          "200": {
            "description": "A successful response.",
            "schema": {
              "$ref": "#/definitions/uacGetCollaboratorResponse"
            }
          },
          "default": {
            "description": "An unexpected error response",
            "schema": {
              "$ref": "#/definitions/runtimeError"
            }
          }
        },
        "parameters": [
          {
            "name": "entity_id",
            "in": "query",
            "required": false,
            "type": "string"
          }
        ],
        "tags": [
          "CollaboratorService"
        ]
      }
    },
    "/collaborator/getRepositoryCollaborators": {
      "get": {
        "operationId": "CollaboratorService_getRepositoryCollaborators",
        "responses": {
          "200": {
            "description": "A successful response.",
            "schema": {
              "$ref": "#/definitions/uacGetCollaboratorResponse"
            }
          },
          "default": {
            "description": "An unexpected error response",
            "schema": {
              "$ref": "#/definitions/runtimeError"
            }
          }
        },
        "parameters": [
          {
            "name": "entity_id",
            "in": "query",
            "required": false,
            "type": "string"
          }
        ],
        "tags": [
          "CollaboratorService"
        ]
      }
    },
    "/collaborator/getResources": {
      "get": {
        "summary": "The caller must have permission to GET the resource accordingly",
        "operationId": "CollaboratorService_getResources",
        "responses": {
          "200": {
            "description": "A successful response.",
            "schema": {
              "$ref": "#/definitions/uacGetResourcesResponse"
            }
          },
          "default": {
            "description": "An unexpected error response",
            "schema": {
              "$ref": "#/definitions/runtimeError"
            }
          }
        },
        "parameters": [
          {
            "name": "resources.service",
            "in": "query",
            "required": false,
            "type": "string",
            "enum": [
              "UNKNOWN",
              "ALL",
              "ROLE_SERVICE",
              "AUTHZ_SERVICE",
              "MODELDB_SERVICE",
              "DEPLOYMENT_SERVICE"
            ],
            "default": "UNKNOWN"
          },
          {
            "name": "resources.resource_ids",
            "description": "Internal ID for the resource in the service, whose meaning doesn't matter for other services.",
            "in": "query",
            "required": false,
            "type": "array",
            "items": {
              "type": "string"
            },
            "collectionFormat": "multi"
          },
          {
            "name": "resources.all_resource_ids",
            "in": "query",
            "required": false,
            "type": "boolean",
            "format": "boolean"
          },
          {
            "name": "resources.resource_type.role_service_resource_type",
            "description": "Separate based on the service itself.",
            "in": "query",
            "required": false,
            "type": "string",
            "enum": [
              "UNKNOWN",
              "ALL",
              "ROLE",
              "ROLE_BINDING"
            ],
            "default": "UNKNOWN"
          },
          {
            "name": "resources.resource_type.authz_service_resource_type",
            "in": "query",
            "required": false,
            "type": "string",
            "enum": [
              "UNKNOWN",
              "ALL",
              "ORGANIZATION",
              "TEAM",
              "WORKSPACE",
              "USER"
            ],
            "default": "UNKNOWN"
          },
          {
            "name": "resources.resource_type.modeldb_service_resource_type",
            "in": "query",
            "required": false,
            "type": "string",
            "enum": [
              "UNKNOWN",
              "ALL",
              "PROJECT",
              "EXPERIMENT",
              "EXPERIMENT_RUN",
              "DATASET",
              "DATASET_VERSION",
              "DASHBOARD",
              "REPOSITORY",
              "REGISTERED_MODEL",
<<<<<<< HEAD
              "REGISTERED_MODEL_VERSION"
=======
              "REGISTERED_MODEL_VERSION",
              "MONITORED_ENTITY"
>>>>>>> 7719359f
            ],
            "default": "UNKNOWN"
          },
          {
            "name": "resources.resource_type.deployment_service_resource_type",
            "in": "query",
            "required": false,
            "type": "string",
            "enum": [
              "UNKNOWN",
              "ALL",
              "ENDPOINT"
            ],
            "default": "UNKNOWN"
          },
          {
            "name": "workspace_id",
            "in": "query",
            "required": false,
            "type": "string",
            "format": "uint64"
          },
          {
            "name": "workspace_name",
            "in": "query",
            "required": false,
            "type": "string"
          },
          {
            "name": "resource_name",
            "description": "Optional. If Provided, workspace, resource service, type should be provided.",
            "in": "query",
            "required": false,
            "type": "string"
          }
        ],
        "tags": [
          "CollaboratorService"
        ]
      }
    },
    "/collaborator/getResourcesSpecialPersonalWorkspace": {
      "get": {
        "summary": "The caller must have permission to GET the resource accordingly\ngets resources that is available in personal workspace (all except organization workspace resources)",
        "operationId": "CollaboratorService_getResourcesSpecialPersonalWorkspace",
        "responses": {
          "200": {
            "description": "A successful response.",
            "schema": {
              "$ref": "#/definitions/uacGetResourcesResponse"
            }
          },
          "default": {
            "description": "An unexpected error response",
            "schema": {
              "$ref": "#/definitions/runtimeError"
            }
          }
        },
        "parameters": [
          {
            "name": "resources.service",
            "in": "query",
            "required": false,
            "type": "string",
            "enum": [
              "UNKNOWN",
              "ALL",
              "ROLE_SERVICE",
              "AUTHZ_SERVICE",
              "MODELDB_SERVICE",
              "DEPLOYMENT_SERVICE"
            ],
            "default": "UNKNOWN"
          },
          {
            "name": "resources.resource_ids",
            "description": "Internal ID for the resource in the service, whose meaning doesn't matter for other services.",
            "in": "query",
            "required": false,
            "type": "array",
            "items": {
              "type": "string"
            },
            "collectionFormat": "multi"
          },
          {
            "name": "resources.all_resource_ids",
            "in": "query",
            "required": false,
            "type": "boolean",
            "format": "boolean"
          },
          {
            "name": "resources.resource_type.role_service_resource_type",
            "description": "Separate based on the service itself.",
            "in": "query",
            "required": false,
            "type": "string",
            "enum": [
              "UNKNOWN",
              "ALL",
              "ROLE",
              "ROLE_BINDING"
            ],
            "default": "UNKNOWN"
          },
          {
            "name": "resources.resource_type.authz_service_resource_type",
            "in": "query",
            "required": false,
            "type": "string",
            "enum": [
              "UNKNOWN",
              "ALL",
              "ORGANIZATION",
              "TEAM",
              "WORKSPACE",
              "USER"
            ],
            "default": "UNKNOWN"
          },
          {
            "name": "resources.resource_type.modeldb_service_resource_type",
            "in": "query",
            "required": false,
            "type": "string",
            "enum": [
              "UNKNOWN",
              "ALL",
              "PROJECT",
              "EXPERIMENT",
              "EXPERIMENT_RUN",
              "DATASET",
              "DATASET_VERSION",
              "DASHBOARD",
              "REPOSITORY",
              "REGISTERED_MODEL",
<<<<<<< HEAD
              "REGISTERED_MODEL_VERSION"
=======
              "REGISTERED_MODEL_VERSION",
              "MONITORED_ENTITY"
>>>>>>> 7719359f
            ],
            "default": "UNKNOWN"
          },
          {
            "name": "resources.resource_type.deployment_service_resource_type",
            "in": "query",
            "required": false,
            "type": "string",
            "enum": [
              "UNKNOWN",
              "ALL",
              "ENDPOINT"
            ],
            "default": "UNKNOWN"
          },
          {
            "name": "workspace_id",
            "in": "query",
            "required": false,
            "type": "string",
            "format": "uint64"
          },
          {
            "name": "workspace_name",
            "in": "query",
            "required": false,
            "type": "string"
          },
          {
            "name": "resource_name",
            "description": "Optional. If Provided, workspace, resource service, type should be provided.",
            "in": "query",
            "required": false,
            "type": "string"
          }
        ],
        "tags": [
          "CollaboratorService"
        ]
      }
    },
    "/collaborator/removeDatasetCollaborator": {
      "delete": {
        "operationId": "CollaboratorService_removeDatasetCollaborator",
        "responses": {
          "200": {
            "description": "A successful response.",
            "schema": {
              "$ref": "#/definitions/uacRemoveCollaboratorResponse"
            }
          },
          "default": {
            "description": "An unexpected error response",
            "schema": {
              "$ref": "#/definitions/runtimeError"
            }
          }
        },
        "parameters": [
          {
            "name": "entity_id",
            "in": "query",
            "required": false,
            "type": "string"
          },
          {
            "name": "share_with",
            "in": "query",
            "required": false,
            "type": "string"
          },
          {
            "name": "date_deleted",
            "in": "query",
            "required": false,
            "type": "string",
            "format": "uint64"
          },
          {
            "name": "authz_entity_type",
            "in": "query",
            "required": false,
            "type": "string",
            "enum": [
              "UNKNOWN",
              "ORGANIZATION",
              "TEAM",
              "USER"
            ],
            "default": "UNKNOWN"
          }
        ],
        "tags": [
          "CollaboratorService"
        ]
      }
    },
    "/collaborator/removeEndpointCollaborator": {
      "delete": {
        "operationId": "CollaboratorService_removeEndpointCollaborator",
        "responses": {
          "200": {
            "description": "A successful response.",
            "schema": {
              "$ref": "#/definitions/uacRemoveCollaboratorResponse"
            }
          },
          "default": {
            "description": "An unexpected error response",
            "schema": {
              "$ref": "#/definitions/runtimeError"
            }
          }
        },
        "parameters": [
          {
            "name": "entity_id",
            "in": "query",
            "required": false,
            "type": "string"
          },
          {
            "name": "share_with",
            "in": "query",
            "required": false,
            "type": "string"
          },
          {
            "name": "date_deleted",
            "in": "query",
            "required": false,
            "type": "string",
            "format": "uint64"
          },
          {
            "name": "authz_entity_type",
            "in": "query",
            "required": false,
            "type": "string",
            "enum": [
              "UNKNOWN",
              "ORGANIZATION",
              "TEAM",
              "USER"
            ],
            "default": "UNKNOWN"
          }
        ],
        "tags": [
          "CollaboratorService"
        ]
      }
    },
    "/collaborator/removeProjectCollaborator": {
      "delete": {
        "operationId": "CollaboratorService_removeProjectCollaborator",
        "responses": {
          "200": {
            "description": "A successful response.",
            "schema": {
              "$ref": "#/definitions/uacRemoveCollaboratorResponse"
            }
          },
          "default": {
            "description": "An unexpected error response",
            "schema": {
              "$ref": "#/definitions/runtimeError"
            }
          }
        },
        "parameters": [
          {
            "name": "entity_id",
            "in": "query",
            "required": false,
            "type": "string"
          },
          {
            "name": "share_with",
            "in": "query",
            "required": false,
            "type": "string"
          },
          {
            "name": "date_deleted",
            "in": "query",
            "required": false,
            "type": "string",
            "format": "uint64"
          },
          {
            "name": "authz_entity_type",
            "in": "query",
            "required": false,
            "type": "string",
            "enum": [
              "UNKNOWN",
              "ORGANIZATION",
              "TEAM",
              "USER"
            ],
            "default": "UNKNOWN"
          }
        ],
        "tags": [
          "CollaboratorService"
        ]
      }
    },
    "/collaborator/removeRegisteredModelCollaborator": {
      "delete": {
        "operationId": "CollaboratorService_removeRegisteredModelCollaborator",
        "responses": {
          "200": {
            "description": "A successful response.",
            "schema": {
              "$ref": "#/definitions/uacRemoveCollaboratorResponse"
            }
          },
          "default": {
            "description": "An unexpected error response",
            "schema": {
              "$ref": "#/definitions/runtimeError"
            }
          }
        },
        "parameters": [
          {
            "name": "entity_id",
            "in": "query",
            "required": false,
            "type": "string"
          },
          {
            "name": "share_with",
            "in": "query",
            "required": false,
            "type": "string"
          },
          {
            "name": "date_deleted",
            "in": "query",
            "required": false,
            "type": "string",
            "format": "uint64"
          },
          {
            "name": "authz_entity_type",
            "in": "query",
            "required": false,
            "type": "string",
            "enum": [
              "UNKNOWN",
              "ORGANIZATION",
              "TEAM",
              "USER"
            ],
            "default": "UNKNOWN"
          }
        ],
        "tags": [
          "CollaboratorService"
        ]
      }
    },
    "/collaborator/removeRepositoryCollaborator": {
      "delete": {
        "operationId": "CollaboratorService_removeRepositoryCollaborator",
        "responses": {
          "200": {
            "description": "A successful response.",
            "schema": {
              "$ref": "#/definitions/uacRemoveCollaboratorResponse"
            }
          },
          "default": {
            "description": "An unexpected error response",
            "schema": {
              "$ref": "#/definitions/runtimeError"
            }
          }
        },
        "parameters": [
          {
            "name": "entity_id",
            "in": "query",
            "required": false,
            "type": "string"
          },
          {
            "name": "share_with",
            "in": "query",
            "required": false,
            "type": "string"
          },
          {
            "name": "date_deleted",
            "in": "query",
            "required": false,
            "type": "string",
            "format": "uint64"
          },
          {
            "name": "authz_entity_type",
            "in": "query",
            "required": false,
            "type": "string",
            "enum": [
              "UNKNOWN",
              "ORGANIZATION",
              "TEAM",
              "USER"
            ],
            "default": "UNKNOWN"
          }
        ],
        "tags": [
          "CollaboratorService"
        ]
      }
    },
    "/collaborator/setResource": {
      "post": {
        "summary": "The caller must have permission to CREATE or UPDATE the resource accordingly",
        "operationId": "CollaboratorService_setResource",
        "responses": {
          "200": {
            "description": "A successful response.",
            "schema": {
              "$ref": "#/definitions/uacSetResourceResponse"
            }
          },
          "default": {
            "description": "An unexpected error response",
            "schema": {
              "$ref": "#/definitions/runtimeError"
            }
          }
        },
        "parameters": [
          {
            "name": "body",
            "in": "body",
            "required": true,
            "schema": {
              "$ref": "#/definitions/uacSetResource"
            }
          }
        ],
        "tags": [
          "CollaboratorService"
        ]
      }
    }
  },
  "definitions": {
    "AuthzActionEnumAuthzServiceActions": {
      "type": "string",
      "enum": [
        "UNKNOWN",
        "ALL",
        "IS_ALLOWED",
        "GET",
        "CREATE",
        "READ",
        "UPDATE",
        "DELETE"
      ],
      "default": "UNKNOWN"
    },
    "AuthzResourceEnumAuthzServiceResourceTypes": {
      "type": "string",
      "enum": [
        "UNKNOWN",
        "ALL",
        "ORGANIZATION",
        "TEAM",
        "WORKSPACE",
        "USER"
      ],
      "default": "UNKNOWN"
    },
    "CollaboratorTypeEnumCollaboratorType": {
      "type": "string",
      "enum": [
        "READ_ONLY",
        "READ_WRITE"
      ],
      "default": "READ_ONLY"
    },
    "DeploymentActionEnumDeploymentServiceActions": {
      "type": "string",
      "enum": [
        "UNKNOWN",
        "ALL",
        "CREATE",
        "READ",
        "UPDATE",
        "DELETE",
        "UPDATE_PERMISSIONS"
      ],
      "default": "UNKNOWN"
    },
    "DeploymentResourceEnumDeploymentServiceResourceTypes": {
      "type": "string",
      "enum": [
        "UNKNOWN",
        "ALL",
        "ENDPOINT"
      ],
      "default": "UNKNOWN"
    },
    "EntitiesEnumEntitiesTypes": {
      "type": "string",
      "enum": [
        "UNKNOWN",
        "ORGANIZATION",
        "TEAM",
        "USER"
      ],
      "default": "UNKNOWN"
    },
    "IdServiceProviderEnumIdServiceProvider": {
      "type": "string",
      "enum": [
        "UNKNOWN",
        "GITHUB",
        "BITBUCKET",
        "GOOGLE",
        "VERTA",
        "SAML"
      ],
      "default": "UNKNOWN"
    },
    "ModelDBActionEnumModelDBServiceActions": {
      "type": "string",
      "enum": [
        "UNKNOWN",
        "ALL",
        "CREATE",
        "READ",
        "UPDATE",
        "DELETE",
        "DEPLOY",
        "PUBLIC_READ",
        "UPDATE_PERMISSIONS",
        "LOCK",
        "UNLOCK",
        "UPDATE_REDACT"
      ],
      "default": "UNKNOWN"
    },
    "ModelDBResourceEnumModelDBServiceResourceTypes": {
      "type": "string",
      "enum": [
        "UNKNOWN",
        "ALL",
        "PROJECT",
        "EXPERIMENT",
        "EXPERIMENT_RUN",
        "DATASET",
        "DATASET_VERSION",
        "DASHBOARD",
        "REPOSITORY",
        "REGISTERED_MODEL",
<<<<<<< HEAD
        "REGISTERED_MODEL_VERSION"
=======
        "REGISTERED_MODEL_VERSION",
        "MONITORED_ENTITY"
>>>>>>> 7719359f
      ],
      "default": "UNKNOWN"
    },
    "RoleActionEnumRoleServiceActions": {
      "type": "string",
      "enum": [
        "UNKNOWN",
        "ALL",
        "GET_BY_ID",
        "GET_BY_NAME",
        "CREATE",
        "UPDATE",
        "LIST",
        "DELETE"
      ],
      "default": "UNKNOWN"
    },
    "RoleResourceEnumRoleServiceResourceTypes": {
      "type": "string",
      "enum": [
        "UNKNOWN",
        "ALL",
        "ROLE",
        "ROLE_BINDING"
      ],
      "default": "UNKNOWN"
    },
    "ServiceEnumService": {
      "type": "string",
      "enum": [
        "UNKNOWN",
        "ALL",
        "ROLE_SERVICE",
        "AUTHZ_SERVICE",
        "MODELDB_SERVICE",
        "DEPLOYMENT_SERVICE"
      ],
      "default": "UNKNOWN"
    },
    "TernaryEnumTernary": {
      "type": "string",
      "enum": [
        "UNKNOWN",
        "TRUE",
        "FALSE"
      ],
      "default": "UNKNOWN"
    },
    "protobufAny": {
      "type": "object",
      "properties": {
        "type_url": {
          "type": "string"
        },
        "value": {
          "type": "string",
          "format": "byte"
        }
      }
    },
    "runtimeError": {
      "type": "object",
      "properties": {
        "error": {
          "type": "string"
        },
        "code": {
          "type": "integer",
          "format": "int32"
        },
        "message": {
          "type": "string"
        },
        "details": {
          "type": "array",
          "items": {
            "$ref": "#/definitions/protobufAny"
          }
        }
      }
    },
    "uacAction": {
      "type": "object",
      "properties": {
        "service": {
          "$ref": "#/definitions/ServiceEnumService"
        },
        "role_service_action": {
          "$ref": "#/definitions/RoleActionEnumRoleServiceActions"
        },
        "authz_service_action": {
          "$ref": "#/definitions/AuthzActionEnumAuthzServiceActions"
        },
        "modeldb_service_action": {
          "$ref": "#/definitions/ModelDBActionEnumModelDBServiceActions"
        },
        "deployment_service_action": {
          "$ref": "#/definitions/DeploymentActionEnumDeploymentServiceActions"
        }
      },
      "title": "An action describes a specific operation that can be performed on a service"
    },
    "uacAddCollaboratorRequest": {
      "type": "object",
      "properties": {
        "entity_ids": {
          "type": "array",
          "items": {
            "type": "string"
          }
        },
        "share_with": {
          "type": "string"
        },
        "collaborator_type": {
          "$ref": "#/definitions/CollaboratorTypeEnumCollaboratorType"
        },
        "message": {
          "type": "string"
        },
        "date_created": {
          "type": "string",
          "format": "uint64"
        },
        "date_updated": {
          "type": "string",
          "format": "uint64"
        },
        "can_deploy": {
          "$ref": "#/definitions/TernaryEnumTernary"
        },
        "authz_entity_type": {
          "$ref": "#/definitions/EntitiesEnumEntitiesTypes"
        },
        "permission": {
          "$ref": "#/definitions/uacCollaboratorPermissions"
        }
      }
    },
    "uacAddCollaboratorRequestResponse": {
      "type": "object",
      "properties": {
        "self_allowed_actions": {
          "type": "array",
          "items": {
            "$ref": "#/definitions/uacAction"
          }
        },
        "status": {
          "type": "boolean",
          "format": "boolean"
        },
        "collaborator_user_info": {
          "$ref": "#/definitions/uacUserInfo"
        },
        "collaborator_organization": {
          "$ref": "#/definitions/uacOrganization"
        },
        "collaborator_team": {
          "$ref": "#/definitions/uacTeam"
        }
      }
    },
    "uacCollaboratorPermissions": {
      "type": "object",
      "properties": {
        "collaborator_type": {
          "$ref": "#/definitions/CollaboratorTypeEnumCollaboratorType"
        },
        "can_deploy": {
          "$ref": "#/definitions/TernaryEnumTernary"
        }
      }
    },
    "uacDeleteResourcesResponse": {
      "type": "object"
    },
    "uacFlagEnum": {
      "type": "string",
      "enum": [
        "UNDEFINED",
        "TRUE",
        "FALSE"
      ],
      "default": "UNDEFINED"
    },
    "uacGetCollaboratorResponse": {
      "type": "object",
      "properties": {
        "shared_users": {
          "type": "array",
          "items": {
            "$ref": "#/definitions/uacGetCollaboratorResponseItem"
          }
        }
      }
    },
    "uacGetCollaboratorResponseItem": {
      "type": "object",
      "properties": {
        "user_id": {
          "type": "string"
        },
        "collaborator_type": {
          "$ref": "#/definitions/CollaboratorTypeEnumCollaboratorType"
        },
        "share_via_type": {
          "$ref": "#/definitions/uacShareViaEnum"
        },
        "verta_id": {
          "type": "string"
        },
        "can_deploy": {
          "$ref": "#/definitions/TernaryEnumTernary"
        },
        "authz_entity_type": {
          "$ref": "#/definitions/EntitiesEnumEntitiesTypes"
        },
        "permission": {
          "$ref": "#/definitions/uacCollaboratorPermissions"
        }
      }
    },
    "uacGetResourcesResponse": {
      "type": "object",
      "properties": {
        "item": {
          "type": "array",
          "items": {
            "$ref": "#/definitions/uacGetResourcesResponseItem"
          }
        }
      }
    },
    "uacGetResourcesResponseItem": {
      "type": "object",
      "properties": {
        "service": {
          "$ref": "#/definitions/ServiceEnumService"
        },
        "resource_id": {
          "type": "string"
        },
        "resource_name": {
          "type": "string"
        },
        "resource_type": {
          "$ref": "#/definitions/uacResourceType"
        },
        "workspace_id": {
          "type": "string",
          "format": "uint64"
        },
        "owner_id": {
          "type": "string",
          "format": "uint64",
          "title": "Owner of the resource"
        },
        "visibility": {
          "$ref": "#/definitions/uacResourceVisibility",
          "title": "Type of the visibility"
        },
        "custom_permission": {
          "$ref": "#/definitions/uacCollaboratorPermissions",
          "title": "The next field only makes sense when visibility == ORG_CUSTOM\nThey will be empty otherwise"
        }
      }
    },
    "uacOrganization": {
      "type": "object",
      "properties": {
        "id": {
          "type": "string"
        },
        "name": {
          "type": "string"
        },
        "short_name": {
          "type": "string"
        },
        "description": {
          "type": "string"
        },
        "owner_id": {
          "type": "string"
        },
        "created_timestamp": {
          "type": "string",
          "format": "int64"
        },
        "updated_timestamp": {
          "type": "string",
          "format": "int64"
        },
        "global_collaborator_type": {
          "$ref": "#/definitions/CollaboratorTypeEnumCollaboratorType"
        },
        "global_can_deploy": {
          "$ref": "#/definitions/TernaryEnumTernary"
        },
        "default_repo_collaborator_type": {
          "$ref": "#/definitions/CollaboratorTypeEnumCollaboratorType"
        },
        "default_endpoint_collaborator_type": {
          "$ref": "#/definitions/CollaboratorTypeEnumCollaboratorType"
        },
        "default_dataset_collaborator_type": {
          "$ref": "#/definitions/CollaboratorTypeEnumCollaboratorType"
        },
        "default_registered_model_collaborator_type": {
          "$ref": "#/definitions/CollaboratorTypeEnumCollaboratorType"
        },
        "workspace_id": {
          "type": "string"
        },
        "registered_model_can_deploy": {
          "$ref": "#/definitions/TernaryEnumTernary"
        }
      }
    },
    "uacRemoveCollaboratorResponse": {
      "type": "object",
      "properties": {
        "status": {
          "type": "boolean",
          "format": "boolean"
        },
        "self_allowed_actions": {
          "type": "array",
          "items": {
            "$ref": "#/definitions/uacAction"
          }
        }
      }
    },
    "uacResourceType": {
      "type": "object",
      "properties": {
        "role_service_resource_type": {
          "$ref": "#/definitions/RoleResourceEnumRoleServiceResourceTypes",
          "title": "Separate based on the service itself"
        },
        "authz_service_resource_type": {
          "$ref": "#/definitions/AuthzResourceEnumAuthzServiceResourceTypes"
        },
        "modeldb_service_resource_type": {
          "$ref": "#/definitions/ModelDBResourceEnumModelDBServiceResourceTypes"
        },
        "deployment_service_resource_type": {
          "$ref": "#/definitions/DeploymentResourceEnumDeploymentServiceResourceTypes"
        }
      }
    },
    "uacResourceVisibility": {
      "type": "string",
      "enum": [
        "UNKNOWN",
        "ORG_DEFAULT",
        "ORG_CUSTOM",
        "PRIVATE",
        "WORKSPACE_DEFAULT"
      ],
      "default": "UNKNOWN"
    },
    "uacResources": {
      "type": "object",
      "properties": {
        "service": {
          "$ref": "#/definitions/ServiceEnumService"
        },
        "resource_ids": {
          "type": "array",
          "items": {
            "type": "string"
          },
          "title": "Internal ID for the resource in the service, whose meaning doesn't matter for other services"
        },
        "all_resource_ids": {
          "type": "boolean",
          "format": "boolean"
        },
        "resource_type": {
          "$ref": "#/definitions/uacResourceType"
        }
      },
      "title": "A resource describes a specific object in a service that can receive an action"
    },
    "uacSetResource": {
      "type": "object",
      "properties": {
        "service": {
          "$ref": "#/definitions/ServiceEnumService",
          "title": "Specification of the resources. IDs are globally unique, so changes in the fields above cause\nupdate on pre-exising resources"
        },
        "resource_id": {
          "type": "string",
          "title": "Internal ID for the resource in the service, whose meaning doesn't matter for other services\nThis is optional. If empty, means all resources"
        },
        "resource_name": {
          "type": "string"
        },
        "resource_type": {
          "$ref": "#/definitions/uacResourceType"
        },
        "workspace_id": {
          "type": "string",
          "format": "uint64"
        },
        "workspace_name": {
          "type": "string"
        },
        "owner_id": {
          "type": "string",
          "format": "uint64",
          "title": "Owner of the resource"
        },
        "visibility": {
          "$ref": "#/definitions/uacResourceVisibility",
          "title": "Type of the visibility"
        },
        "collaborator_type": {
          "$ref": "#/definitions/CollaboratorTypeEnumCollaboratorType",
          "title": "The next fields only makes sense when visibility == ORG_SCOPED_PUBLIC. We should error\notherwise"
        },
        "can_deploy": {
          "$ref": "#/definitions/TernaryEnumTernary"
        }
      }
    },
    "uacSetResourceResponse": {
      "type": "object"
    },
    "uacShareViaEnum": {
      "type": "string",
      "enum": [
        "USER_ID",
        "EMAIL_ID",
        "USERNAME"
      ],
      "default": "USER_ID"
    },
    "uacTeam": {
      "type": "object",
      "properties": {
        "id": {
          "type": "string"
        },
        "org_id": {
          "type": "string"
        },
        "name": {
          "type": "string"
        },
        "short_name": {
          "type": "string"
        },
        "description": {
          "type": "string"
        },
        "owner_id": {
          "type": "string"
        },
        "created_timestamp": {
          "type": "string",
          "format": "int64"
        },
        "updated_timestamp": {
          "type": "string",
          "format": "int64"
        }
      }
    },
    "uacTrialUserInfo": {
      "type": "object",
      "properties": {
        "days_remaining": {
          "type": "integer",
          "format": "int32"
        }
      }
    },
    "uacUserInfo": {
      "type": "object",
      "properties": {
        "user_id": {
          "type": "string"
        },
        "full_name": {
          "type": "string"
        },
        "first_name": {
          "type": "string"
        },
        "last_name": {
          "type": "string"
        },
        "email": {
          "type": "string"
        },
        "id_service_provider": {
          "$ref": "#/definitions/IdServiceProviderEnumIdServiceProvider"
        },
        "roles": {
          "type": "array",
          "items": {
            "type": "string"
          }
        },
        "image_url": {
          "type": "string"
        },
        "dev_key": {
          "type": "string"
        },
        "verta_info": {
          "$ref": "#/definitions/uacVertaUserInfo"
        },
        "secondary_dev_key": {
          "type": "string"
        }
      }
    },
    "uacVertaUserInfo": {
      "type": "object",
      "properties": {
        "individual_user": {
          "type": "boolean",
          "format": "boolean"
        },
        "username": {
          "type": "string"
        },
        "refresh_timestamp": {
          "type": "string",
          "format": "uint64"
        },
        "last_login_timestamp": {
          "type": "string",
          "format": "uint64"
        },
        "user_id": {
          "type": "string"
        },
        "publicProfile": {
          "$ref": "#/definitions/uacFlagEnum"
        },
        "workspace_id": {
          "type": "string"
        },
        "trial_info": {
          "$ref": "#/definitions/uacTrialUserInfo"
        },
        "default_workspace_id": {
          "type": "string",
          "format": "uint64",
          "title": "Workspace that the user has selected as their default. Initializes to the user's personal workspace\nWhen the user is added to their _first_ org, the default workspace automatically switches to that if it was the default value\nThis should be empty if the user is not the current user"
        }
      }
    }
  },
  "basePath": "/v1"
}<|MERGE_RESOLUTION|>--- conflicted
+++ resolved
@@ -418,12 +418,8 @@
               "DASHBOARD",
               "REPOSITORY",
               "REGISTERED_MODEL",
-<<<<<<< HEAD
-              "REGISTERED_MODEL_VERSION"
-=======
               "REGISTERED_MODEL_VERSION",
               "MONITORED_ENTITY"
->>>>>>> 7719359f
             ],
             "default": "UNKNOWN"
           },
@@ -562,12 +558,8 @@
               "DASHBOARD",
               "REPOSITORY",
               "REGISTERED_MODEL",
-<<<<<<< HEAD
-              "REGISTERED_MODEL_VERSION"
-=======
               "REGISTERED_MODEL_VERSION",
               "MONITORED_ENTITY"
->>>>>>> 7719359f
             ],
             "default": "UNKNOWN"
           },
@@ -1033,12 +1025,8 @@
         "DASHBOARD",
         "REPOSITORY",
         "REGISTERED_MODEL",
-<<<<<<< HEAD
-        "REGISTERED_MODEL_VERSION"
-=======
         "REGISTERED_MODEL_VERSION",
         "MONITORED_ENTITY"
->>>>>>> 7719359f
       ],
       "default": "UNKNOWN"
     },
