{
  "swagger": "2.0",
  "info": {
    "title": "protos/public/modeldb/versioning/VersioningService.proto",
    "version": "version not set"
  },
  "consumes": [
    "application/json"
  ],
  "produces": [
    "application/json"
  ],
  "paths": {
    "/versioning/repositories": {
      "get": {
        "summary": "CRUD for repositories",
        "operationId": "ListRepositories2",
        "responses": {
          "200": {
            "description": "A successful response.",
            "schema": {
              "$ref": "#/definitions/versioningListRepositoriesRequestResponse"
            }
          },
          "default": {
            "description": "An unexpected error response",
            "schema": {
              "$ref": "#/definitions/runtimeError"
            }
          }
        },
        "parameters": [
          {
            "name": "workspace_name",
            "in": "query",
            "required": false,
            "type": "string"
          },
          {
            "name": "pagination.page_number",
            "in": "query",
            "required": false,
            "type": "integer",
            "format": "int32"
          },
          {
            "name": "pagination.page_limit",
            "in": "query",
            "required": false,
            "type": "integer",
            "format": "int32"
          }
        ],
        "tags": [
          "VersioningService"
        ]
      }
    },
    "/versioning/repositories/{id.repo_id}": {
      "get": {
        "operationId": "GetRepository2",
        "responses": {
          "200": {
            "description": "A successful response.",
            "schema": {
              "$ref": "#/definitions/versioningGetRepositoryRequestResponse"
            }
          },
          "default": {
            "description": "An unexpected error response",
            "schema": {
              "$ref": "#/definitions/runtimeError"
            }
          }
        },
        "parameters": [
          {
            "name": "id.repo_id",
            "in": "path",
            "required": true,
            "type": "string",
            "format": "uint64"
          },
          {
            "name": "id.named_id.name",
            "in": "query",
            "required": false,
            "type": "string"
          },
          {
            "name": "id.named_id.workspace_name",
            "in": "query",
            "required": false,
            "type": "string"
          }
        ],
        "tags": [
          "VersioningService"
        ]
      },
      "put": {
        "operationId": "UpdateRepository2",
        "responses": {
          "200": {
            "description": "A successful response.",
            "schema": {
              "$ref": "#/definitions/versioningSetRepositoryResponse"
            }
          },
          "default": {
            "description": "An unexpected error response",
            "schema": {
              "$ref": "#/definitions/runtimeError"
            }
          }
        },
        "parameters": [
          {
            "name": "id.repo_id",
            "in": "path",
            "required": true,
            "type": "string",
            "format": "uint64"
          },
          {
            "name": "body",
            "in": "body",
            "required": true,
            "schema": {
              "$ref": "#/definitions/versioningRepository"
            }
          }
        ],
        "tags": [
          "VersioningService"
        ]
      }
    },
    "/versioning/repositories/{repository_id.repo_id}": {
      "delete": {
        "operationId": "DeleteRepository2",
        "responses": {
          "200": {
            "description": "A successful response.",
            "schema": {
              "$ref": "#/definitions/versioningDeleteRepositoryRequestResponse"
            }
          },
          "default": {
            "description": "An unexpected error response",
            "schema": {
              "$ref": "#/definitions/runtimeError"
            }
          }
        },
        "parameters": [
          {
            "name": "repository_id.repo_id",
            "in": "path",
            "required": true,
            "type": "string",
            "format": "uint64"
          },
          {
            "name": "repository_id.named_id.name",
            "in": "query",
            "required": false,
            "type": "string"
          },
          {
            "name": "repository_id.named_id.workspace_name",
            "in": "query",
            "required": false,
            "type": "string"
          }
        ],
        "tags": [
          "VersioningService"
        ]
      }
    },
    "/versioning/repositories/{repository_id.repo_id}/branches": {
      "get": {
        "summary": "CRUD for Branches",
        "operationId": "ListBranches2",
        "responses": {
          "200": {
            "description": "A successful response.",
            "schema": {
              "$ref": "#/definitions/versioningListBranchesRequestResponse"
            }
          },
          "default": {
            "description": "An unexpected error response",
            "schema": {
              "$ref": "#/definitions/runtimeError"
            }
          }
        },
        "parameters": [
          {
            "name": "repository_id.repo_id",
            "in": "path",
            "required": true,
            "type": "string",
            "format": "uint64"
          },
          {
            "name": "repository_id.named_id.name",
            "in": "query",
            "required": false,
            "type": "string"
          },
          {
            "name": "repository_id.named_id.workspace_name",
            "in": "query",
            "required": false,
            "type": "string"
          }
        ],
        "tags": [
          "VersioningService"
        ]
      }
    },
    "/versioning/repositories/{repository_id.repo_id}/branches/{branch}": {
      "get": {
        "operationId": "GetBranch2",
        "responses": {
          "200": {
            "description": "A successful response.",
            "schema": {
              "$ref": "#/definitions/versioningGetBranchRequestResponse"
            }
          },
          "default": {
            "description": "An unexpected error response",
            "schema": {
              "$ref": "#/definitions/runtimeError"
            }
          }
        },
        "parameters": [
          {
            "name": "repository_id.repo_id",
            "in": "path",
            "required": true,
            "type": "string",
            "format": "uint64"
          },
          {
            "name": "branch",
            "in": "path",
            "required": true,
            "type": "string"
          },
          {
            "name": "repository_id.named_id.name",
            "in": "query",
            "required": false,
            "type": "string"
          },
          {
            "name": "repository_id.named_id.workspace_name",
            "in": "query",
            "required": false,
            "type": "string"
          }
        ],
        "tags": [
          "VersioningService"
        ]
      },
      "delete": {
        "operationId": "DeleteBranch2",
        "responses": {
          "200": {
            "description": "A successful response.",
            "schema": {
              "$ref": "#/definitions/versioningDeleteBranchRequestResponse"
            }
          },
          "default": {
            "description": "An unexpected error response",
            "schema": {
              "$ref": "#/definitions/runtimeError"
            }
          }
        },
        "parameters": [
          {
            "name": "repository_id.repo_id",
            "in": "path",
            "required": true,
            "type": "string",
            "format": "uint64"
          },
          {
            "name": "branch",
            "in": "path",
            "required": true,
            "type": "string"
          },
          {
            "name": "repository_id.named_id.name",
            "in": "query",
            "required": false,
            "type": "string"
          },
          {
            "name": "repository_id.named_id.workspace_name",
            "in": "query",
            "required": false,
            "type": "string"
          }
        ],
        "tags": [
          "VersioningService"
        ]
      },
      "put": {
        "summary": "Unlike tags, branches can be updated. The API must verify that the new commit is a child of the current branch.",
        "operationId": "SetBranch2",
        "responses": {
          "200": {
            "description": "A successful response.",
            "schema": {
              "$ref": "#/definitions/versioningSetBranchRequestResponse"
            }
          },
          "default": {
            "description": "An unexpected error response",
            "schema": {
              "$ref": "#/definitions/runtimeError"
            }
          }
        },
        "parameters": [
          {
            "name": "repository_id.repo_id",
            "in": "path",
            "required": true,
            "type": "string",
            "format": "uint64"
          },
          {
            "name": "branch",
            "in": "path",
            "required": true,
            "type": "string"
          },
          {
            "name": "body",
            "in": "body",
            "required": true,
            "schema": {
              "type": "string"
            }
          }
        ],
        "tags": [
          "VersioningService"
        ]
      }
    },
    "/versioning/repositories/{repository_id.repo_id}/branches/{branch}/commits": {
      "get": {
        "operationId": "ListBranchCommits2",
        "responses": {
          "200": {
            "description": "A successful response.",
            "schema": {
              "$ref": "#/definitions/versioningListBranchCommitsRequestResponse"
            }
          },
          "default": {
            "description": "An unexpected error response",
            "schema": {
              "$ref": "#/definitions/runtimeError"
            }
          }
        },
        "parameters": [
          {
            "name": "repository_id.repo_id",
            "in": "path",
            "required": true,
            "type": "string",
            "format": "uint64"
          },
          {
            "name": "branch",
            "in": "path",
            "required": true,
            "type": "string"
          },
          {
            "name": "repository_id.named_id.name",
            "in": "query",
            "required": false,
            "type": "string"
          },
          {
            "name": "repository_id.named_id.workspace_name",
            "in": "query",
            "required": false,
            "type": "string"
          },
          {
            "name": "pagination.page_number",
            "in": "query",
            "required": false,
            "type": "integer",
            "format": "int32"
          },
          {
            "name": "pagination.page_limit",
            "in": "query",
            "required": false,
            "type": "integer",
            "format": "int32"
          }
        ],
        "tags": [
          "VersioningService"
        ]
      }
    },
    "/versioning/repositories/{repository_id.repo_id}/commits": {
      "get": {
        "summary": "CRUD for commits",
        "operationId": "ListCommits2",
        "responses": {
          "200": {
            "description": "A successful response.",
            "schema": {
              "$ref": "#/definitions/versioningListCommitsRequestResponse"
            }
          },
          "default": {
            "description": "An unexpected error response",
            "schema": {
              "$ref": "#/definitions/runtimeError"
            }
          }
        },
        "parameters": [
          {
            "name": "repository_id.repo_id",
            "in": "path",
            "required": true,
            "type": "string",
            "format": "uint64"
          },
          {
            "name": "repository_id.named_id.name",
            "in": "query",
            "required": false,
            "type": "string"
          },
          {
            "name": "repository_id.named_id.workspace_name",
            "in": "query",
            "required": false,
            "type": "string"
          },
          {
            "name": "pagination.page_number",
            "in": "query",
            "required": false,
            "type": "integer",
            "format": "int32"
          },
          {
            "name": "pagination.page_limit",
            "in": "query",
            "required": false,
            "type": "integer",
            "format": "int32"
          },
          {
            "name": "commit_base",
            "in": "query",
            "required": false,
            "type": "string"
          },
          {
            "name": "commit_head",
            "in": "query",
            "required": false,
            "type": "string"
          }
        ],
        "tags": [
          "VersioningService"
        ]
      },
      "post": {
        "operationId": "CreateCommit2",
        "responses": {
          "200": {
            "description": "A successful response.",
            "schema": {
              "$ref": "#/definitions/versioningCreateCommitRequestResponse"
            }
          },
          "default": {
            "description": "An unexpected error response",
            "schema": {
              "$ref": "#/definitions/runtimeError"
            }
          }
        },
        "parameters": [
          {
            "name": "repository_id.repo_id",
            "in": "path",
            "required": true,
            "type": "string",
            "format": "uint64"
          },
          {
            "name": "body",
            "in": "body",
            "required": true,
            "schema": {
              "$ref": "#/definitions/versioningCreateCommitRequest"
            }
          }
        ],
        "tags": [
          "VersioningService"
        ]
      }
    },
    "/versioning/repositories/{repository_id.repo_id}/commits/{commit_sha}": {
      "get": {
        "operationId": "GetCommit2",
        "responses": {
          "200": {
            "description": "A successful response.",
            "schema": {
              "$ref": "#/definitions/versioningGetCommitRequestResponse"
            }
          },
          "default": {
            "description": "An unexpected error response",
            "schema": {
              "$ref": "#/definitions/runtimeError"
            }
          }
        },
        "parameters": [
          {
            "name": "repository_id.repo_id",
            "in": "path",
            "required": true,
            "type": "string",
            "format": "uint64"
          },
          {
            "name": "commit_sha",
            "in": "path",
            "required": true,
            "type": "string"
          },
          {
            "name": "repository_id.named_id.name",
            "in": "query",
            "required": false,
            "type": "string"
          },
          {
            "name": "repository_id.named_id.workspace_name",
            "in": "query",
            "required": false,
            "type": "string"
          }
        ],
        "tags": [
          "VersioningService"
        ]
      },
      "delete": {
        "operationId": "DeleteCommit2",
        "responses": {
          "200": {
            "description": "A successful response.",
            "schema": {
              "$ref": "#/definitions/versioningDeleteCommitRequestResponse"
            }
          },
          "default": {
            "description": "An unexpected error response",
            "schema": {
              "$ref": "#/definitions/runtimeError"
            }
          }
        },
        "parameters": [
          {
            "name": "repository_id.repo_id",
            "in": "path",
            "required": true,
            "type": "string",
            "format": "uint64"
          },
          {
            "name": "commit_sha",
            "in": "path",
            "required": true,
            "type": "string"
          },
          {
            "name": "repository_id.named_id.name",
            "in": "query",
            "required": false,
            "type": "string"
          },
          {
            "name": "repository_id.named_id.workspace_name",
            "in": "query",
            "required": false,
            "type": "string"
          }
        ],
        "tags": [
          "VersioningService"
        ]
      }
    },
    "/versioning/repositories/{repository_id.repo_id}/commits/{commit_sha}/blobs": {
      "get": {
        "summary": "Getting blobs and folders in a commit",
        "operationId": "ListCommitBlobs2",
        "responses": {
          "200": {
            "description": "A successful response.",
            "schema": {
              "$ref": "#/definitions/versioningListCommitBlobsRequestResponse"
            }
          },
          "default": {
            "description": "An unexpected error response",
            "schema": {
              "$ref": "#/definitions/runtimeError"
            }
          }
        },
        "parameters": [
          {
            "name": "repository_id.repo_id",
            "in": "path",
            "required": true,
            "type": "string",
            "format": "uint64"
          },
          {
            "name": "commit_sha",
            "in": "path",
            "required": true,
            "type": "string"
          },
          {
            "name": "repository_id.named_id.name",
            "in": "query",
            "required": false,
            "type": "string"
          },
          {
            "name": "repository_id.named_id.workspace_name",
            "in": "query",
            "required": false,
            "type": "string"
          },
          {
            "name": "pagination.page_number",
            "in": "query",
            "required": false,
            "type": "integer",
            "format": "int32"
          },
          {
            "name": "pagination.page_limit",
            "in": "query",
            "required": false,
            "type": "integer",
            "format": "int32"
          },
          {
            "name": "location_prefix",
            "description": "List of folder names (with the last element potentially representing the blob name)\nThis will be used to limit the search to scope just this location, like `git log /my/path` would do.",
            "in": "query",
            "required": false,
            "type": "array",
            "items": {
              "type": "string"
            },
            "collectionFormat": "multi"
          }
        ],
        "tags": [
          "VersioningService"
        ]
      }
    },
    "/versioning/repositories/{repository_id.repo_id}/commits/{commit_sha}/path": {
      "get": {
        "operationId": "GetCommitComponent2",
        "responses": {
          "200": {
            "description": "A successful response.",
            "schema": {
              "$ref": "#/definitions/versioningGetCommitComponentRequestResponse"
            }
          },
          "default": {
            "description": "An unexpected error response",
            "schema": {
              "$ref": "#/definitions/runtimeError"
            }
          }
        },
        "parameters": [
          {
            "name": "repository_id.repo_id",
            "in": "path",
            "required": true,
            "type": "string",
            "format": "uint64"
          },
          {
            "name": "commit_sha",
            "in": "path",
            "required": true,
            "type": "string"
          },
          {
            "name": "repository_id.named_id.name",
            "in": "query",
            "required": false,
            "type": "string"
          },
          {
            "name": "repository_id.named_id.workspace_name",
            "in": "query",
            "required": false,
            "type": "string"
          },
          {
            "name": "location",
            "description": "List of folder names, with the last element being the name of the blob or tree\nthe last element determines if the response to be returned is Folder or Blob\nEach element goes one level deeper. So [\"foo\", \"bar\"] represents the same as /foo/bar.",
            "in": "query",
            "required": false,
            "type": "array",
            "items": {
              "type": "string"
            },
            "collectionFormat": "multi"
          }
        ],
        "tags": [
          "VersioningService"
        ]
      }
    },
    "/versioning/repositories/{repository_id.repo_id}/commits/{commit_sha}/path/runs": {
      "get": {
        "summary": "Getting ExperimentRuns linked to a blob",
        "operationId": "ListBlobExperimentRuns2",
        "responses": {
          "200": {
            "description": "A successful response.",
            "schema": {
              "$ref": "#/definitions/versioningListBlobExperimentRunsRequestResponse"
            }
          },
          "default": {
            "description": "An unexpected error response",
            "schema": {
              "$ref": "#/definitions/runtimeError"
            }
          }
        },
        "parameters": [
          {
            "name": "repository_id.repo_id",
            "in": "path",
            "required": true,
            "type": "string",
            "format": "uint64"
          },
          {
            "name": "commit_sha",
            "in": "path",
            "required": true,
            "type": "string"
          },
          {
            "name": "repository_id.named_id.name",
            "in": "query",
            "required": false,
            "type": "string"
          },
          {
            "name": "repository_id.named_id.workspace_name",
            "in": "query",
            "required": false,
            "type": "string"
          },
          {
            "name": "pagination.page_number",
            "in": "query",
            "required": false,
            "type": "integer",
            "format": "int32"
          },
          {
            "name": "pagination.page_limit",
            "in": "query",
            "required": false,
            "type": "integer",
            "format": "int32"
          },
          {
            "name": "location",
            "in": "query",
            "required": false,
            "type": "array",
            "items": {
              "type": "string"
            },
            "collectionFormat": "multi"
          }
        ],
        "tags": [
          "VersioningService"
        ]
      }
    },
    "/versioning/repositories/{repository_id.repo_id}/commits/{commit_sha}/runs": {
      "get": {
        "summary": "Getting ExperimentRuns linked to a commit",
        "operationId": "ListCommitExperimentRuns2",
        "responses": {
          "200": {
            "description": "A successful response.",
            "schema": {
              "$ref": "#/definitions/versioningListCommitExperimentRunsRequestResponse"
            }
          },
          "default": {
            "description": "An unexpected error response",
            "schema": {
              "$ref": "#/definitions/runtimeError"
            }
          }
        },
        "parameters": [
          {
            "name": "repository_id.repo_id",
            "in": "path",
            "required": true,
            "type": "string",
            "format": "uint64"
          },
          {
            "name": "commit_sha",
            "in": "path",
            "required": true,
            "type": "string"
          },
          {
            "name": "repository_id.named_id.name",
            "in": "query",
            "required": false,
            "type": "string"
          },
          {
            "name": "repository_id.named_id.workspace_name",
            "in": "query",
            "required": false,
            "type": "string"
          },
          {
            "name": "pagination.page_number",
            "in": "query",
            "required": false,
            "type": "integer",
            "format": "int32"
          },
          {
            "name": "pagination.page_limit",
            "in": "query",
            "required": false,
            "type": "integer",
            "format": "int32"
          }
        ],
        "tags": [
          "VersioningService"
        ]
      }
    },
    "/versioning/repositories/{repository_id.repo_id}/diff": {
      "get": {
        "summary": "Git-like operations",
        "operationId": "ComputeRepositoryDiff2",
        "responses": {
          "200": {
            "description": "A successful response.",
            "schema": {
              "$ref": "#/definitions/versioningComputeRepositoryDiffRequestResponse"
            }
          },
          "default": {
            "description": "An unexpected error response",
            "schema": {
              "$ref": "#/definitions/runtimeError"
            }
          }
        },
        "parameters": [
          {
            "name": "repository_id.repo_id",
            "in": "path",
            "required": true,
            "type": "string",
            "format": "uint64"
          },
          {
            "name": "repository_id.named_id.name",
            "in": "query",
            "required": false,
            "type": "string"
          },
          {
            "name": "repository_id.named_id.workspace_name",
            "in": "query",
            "required": false,
            "type": "string"
          },
          {
            "name": "commit_a",
            "in": "query",
            "required": false,
            "type": "string"
          },
          {
            "name": "commit_b",
            "in": "query",
            "required": false,
            "type": "string"
          },
          {
            "name": "location_prefix",
            "description": "List of folder names (with the last element potentially representing the blob name)\nThis will be used to limit the search to scope just this location, like `git log /my/path` would do.",
            "in": "query",
            "required": false,
            "type": "array",
            "items": {
              "type": "string"
            },
            "collectionFormat": "multi"
          }
        ],
        "tags": [
          "VersioningService"
        ]
      }
    },
    "/versioning/repositories/{repository_id.repo_id}/merge": {
      "post": {
        "operationId": "MergeRepositoryCommits2",
        "responses": {
          "200": {
            "description": "A successful response.",
            "schema": {
              "$ref": "#/definitions/versioningMergeRepositoryCommitsRequestResponse"
            }
          },
          "default": {
            "description": "An unexpected error response",
            "schema": {
              "$ref": "#/definitions/runtimeError"
            }
          }
        },
        "parameters": [
          {
            "name": "repository_id.repo_id",
            "in": "path",
            "required": true,
            "type": "string",
            "format": "uint64"
          },
          {
            "name": "body",
            "in": "body",
            "required": true,
            "schema": {
              "$ref": "#/definitions/versioningMergeRepositoryCommitsRequest"
            }
          }
        ],
        "tags": [
          "VersioningService"
        ]
      }
    },
    "/versioning/repositories/{repository_id.repo_id}/tags": {
      "get": {
        "summary": "CRUD for tags",
        "operationId": "ListTags2",
        "responses": {
          "200": {
            "description": "A successful response.",
            "schema": {
              "$ref": "#/definitions/versioningListTagsRequestResponse"
            }
          },
          "default": {
            "description": "An unexpected error response",
            "schema": {
              "$ref": "#/definitions/runtimeError"
            }
          }
        },
        "parameters": [
          {
            "name": "repository_id.repo_id",
            "in": "path",
            "required": true,
            "type": "string",
            "format": "uint64"
          },
          {
            "name": "repository_id.named_id.name",
            "in": "query",
            "required": false,
            "type": "string"
          },
          {
            "name": "repository_id.named_id.workspace_name",
            "in": "query",
            "required": false,
            "type": "string"
          }
        ],
        "tags": [
          "VersioningService"
        ]
      }
    },
    "/versioning/repositories/{repository_id.repo_id}/tags/{tag}": {
      "get": {
        "operationId": "GetTag2",
        "responses": {
          "200": {
            "description": "A successful response.",
            "schema": {
              "$ref": "#/definitions/versioningGetTagRequestResponse"
            }
          },
          "default": {
            "description": "An unexpected error response",
            "schema": {
              "$ref": "#/definitions/runtimeError"
            }
          }
        },
        "parameters": [
          {
            "name": "repository_id.repo_id",
            "in": "path",
            "required": true,
            "type": "string",
            "format": "uint64"
          },
          {
            "name": "tag",
            "in": "path",
            "required": true,
            "type": "string"
          },
          {
            "name": "repository_id.named_id.name",
            "in": "query",
            "required": false,
            "type": "string"
          },
          {
            "name": "repository_id.named_id.workspace_name",
            "in": "query",
            "required": false,
            "type": "string"
          }
        ],
        "tags": [
          "VersioningService"
        ]
      },
      "delete": {
        "operationId": "DeleteTag2",
        "responses": {
          "200": {
            "description": "A successful response.",
            "schema": {
              "$ref": "#/definitions/versioningDeleteTagRequestResponse"
            }
          },
          "default": {
            "description": "An unexpected error response",
            "schema": {
              "$ref": "#/definitions/runtimeError"
            }
          }
        },
        "parameters": [
          {
            "name": "repository_id.repo_id",
            "in": "path",
            "required": true,
            "type": "string",
            "format": "uint64"
          },
          {
            "name": "tag",
            "in": "path",
            "required": true,
            "type": "string"
          },
          {
            "name": "repository_id.named_id.name",
            "in": "query",
            "required": false,
            "type": "string"
          },
          {
            "name": "repository_id.named_id.workspace_name",
            "in": "query",
            "required": false,
            "type": "string"
          }
        ],
        "tags": [
          "VersioningService"
        ]
      },
      "put": {
        "summary": "Can't update a tag. If someone tries to set one that exists, we should error.",
        "operationId": "SetTag2",
        "responses": {
          "200": {
            "description": "A successful response.",
            "schema": {
              "$ref": "#/definitions/versioningSetTagRequestResponse"
            }
          },
          "default": {
            "description": "An unexpected error response",
            "schema": {
              "$ref": "#/definitions/runtimeError"
            }
          }
        },
        "parameters": [
          {
            "name": "repository_id.repo_id",
            "in": "path",
            "required": true,
            "type": "string",
            "format": "uint64"
          },
          {
            "name": "tag",
            "in": "path",
            "required": true,
            "type": "string"
          },
          {
            "name": "body",
            "in": "body",
            "required": true,
            "schema": {
              "type": "string"
            }
          }
        ],
        "tags": [
          "VersioningService"
        ]
      }
    },
    "/versioning/workspaces/{id.named_id.workspace_name}/repositories": {
      "post": {
        "operationId": "CreateRepository",
        "responses": {
          "200": {
            "description": "A successful response.",
            "schema": {
              "$ref": "#/definitions/versioningSetRepositoryResponse"
            }
          },
          "default": {
            "description": "An unexpected error response",
            "schema": {
              "$ref": "#/definitions/runtimeError"
            }
          }
        },
        "parameters": [
          {
            "name": "id.named_id.workspace_name",
            "in": "path",
            "required": true,
            "type": "string"
          },
          {
            "name": "body",
            "in": "body",
            "required": true,
            "schema": {
              "$ref": "#/definitions/versioningRepository"
            }
          }
        ],
        "tags": [
          "VersioningService"
        ]
      }
    },
    "/versioning/workspaces/{id.named_id.workspace_name}/repositories/{id.named_id.name}": {
      "get": {
        "operationId": "GetRepository",
        "responses": {
          "200": {
            "description": "A successful response.",
            "schema": {
              "$ref": "#/definitions/versioningGetRepositoryRequestResponse"
            }
          },
          "default": {
            "description": "An unexpected error response",
            "schema": {
              "$ref": "#/definitions/runtimeError"
            }
          }
        },
        "parameters": [
          {
            "name": "id.named_id.workspace_name",
            "in": "path",
            "required": true,
            "type": "string"
          },
          {
            "name": "id.named_id.name",
            "in": "path",
            "required": true,
            "type": "string"
          },
          {
            "name": "id.repo_id",
            "in": "query",
            "required": false,
            "type": "string",
            "format": "uint64"
          }
        ],
        "tags": [
          "VersioningService"
        ]
      },
      "put": {
        "operationId": "UpdateRepository",
        "responses": {
          "200": {
            "description": "A successful response.",
            "schema": {
              "$ref": "#/definitions/versioningSetRepositoryResponse"
            }
          },
          "default": {
            "description": "An unexpected error response",
            "schema": {
              "$ref": "#/definitions/runtimeError"
            }
          }
        },
        "parameters": [
          {
            "name": "id.named_id.workspace_name",
            "in": "path",
            "required": true,
            "type": "string"
          },
          {
            "name": "id.named_id.name",
            "in": "path",
            "required": true,
            "type": "string"
          },
          {
            "name": "body",
            "in": "body",
            "required": true,
            "schema": {
              "$ref": "#/definitions/versioningRepository"
            }
          }
        ],
        "tags": [
          "VersioningService"
        ]
      }
    },
    "/versioning/workspaces/{repository_id.named_id.workspace_name}/repositories/{repository_id.named_id.name}": {
      "delete": {
        "operationId": "DeleteRepository",
        "responses": {
          "200": {
            "description": "A successful response.",
            "schema": {
              "$ref": "#/definitions/versioningDeleteRepositoryRequestResponse"
            }
          },
          "default": {
            "description": "An unexpected error response",
            "schema": {
              "$ref": "#/definitions/runtimeError"
            }
          }
        },
        "parameters": [
          {
            "name": "repository_id.named_id.workspace_name",
            "in": "path",
            "required": true,
            "type": "string"
          },
          {
            "name": "repository_id.named_id.name",
            "in": "path",
            "required": true,
            "type": "string"
          },
          {
            "name": "repository_id.repo_id",
            "in": "query",
            "required": false,
            "type": "string",
            "format": "uint64"
          }
        ],
        "tags": [
          "VersioningService"
        ]
      }
    },
    "/versioning/workspaces/{repository_id.named_id.workspace_name}/repositories/{repository_id.named_id.name}/branches": {
      "get": {
        "summary": "CRUD for Branches",
        "operationId": "ListBranches",
        "responses": {
          "200": {
            "description": "A successful response.",
            "schema": {
              "$ref": "#/definitions/versioningListBranchesRequestResponse"
            }
          },
          "default": {
            "description": "An unexpected error response",
            "schema": {
              "$ref": "#/definitions/runtimeError"
            }
          }
        },
        "parameters": [
          {
            "name": "repository_id.named_id.workspace_name",
            "in": "path",
            "required": true,
            "type": "string"
          },
          {
            "name": "repository_id.named_id.name",
            "in": "path",
            "required": true,
            "type": "string"
          },
          {
            "name": "repository_id.repo_id",
            "in": "query",
            "required": false,
            "type": "string",
            "format": "uint64"
          }
        ],
        "tags": [
          "VersioningService"
        ]
      }
    },
    "/versioning/workspaces/{repository_id.named_id.workspace_name}/repositories/{repository_id.named_id.name}/branches/{branch}": {
      "get": {
        "operationId": "GetBranch",
        "responses": {
          "200": {
            "description": "A successful response.",
            "schema": {
              "$ref": "#/definitions/versioningGetBranchRequestResponse"
            }
          },
          "default": {
            "description": "An unexpected error response",
            "schema": {
              "$ref": "#/definitions/runtimeError"
            }
          }
        },
        "parameters": [
          {
            "name": "repository_id.named_id.workspace_name",
            "in": "path",
            "required": true,
            "type": "string"
          },
          {
            "name": "repository_id.named_id.name",
            "in": "path",
            "required": true,
            "type": "string"
          },
          {
            "name": "branch",
            "in": "path",
            "required": true,
            "type": "string"
          },
          {
            "name": "repository_id.repo_id",
            "in": "query",
            "required": false,
            "type": "string",
            "format": "uint64"
          }
        ],
        "tags": [
          "VersioningService"
        ]
      },
      "delete": {
        "operationId": "DeleteBranch",
        "responses": {
          "200": {
            "description": "A successful response.",
            "schema": {
              "$ref": "#/definitions/versioningDeleteBranchRequestResponse"
            }
          },
          "default": {
            "description": "An unexpected error response",
            "schema": {
              "$ref": "#/definitions/runtimeError"
            }
          }
        },
        "parameters": [
          {
            "name": "repository_id.named_id.workspace_name",
            "in": "path",
            "required": true,
            "type": "string"
          },
          {
            "name": "repository_id.named_id.name",
            "in": "path",
            "required": true,
            "type": "string"
          },
          {
            "name": "branch",
            "in": "path",
            "required": true,
            "type": "string"
          },
          {
            "name": "repository_id.repo_id",
            "in": "query",
            "required": false,
            "type": "string",
            "format": "uint64"
          }
        ],
        "tags": [
          "VersioningService"
        ]
      },
      "put": {
        "summary": "Unlike tags, branches can be updated. The API must verify that the new commit is a child of the current branch.",
        "operationId": "SetBranch",
        "responses": {
          "200": {
            "description": "A successful response.",
            "schema": {
              "$ref": "#/definitions/versioningSetBranchRequestResponse"
            }
          },
          "default": {
            "description": "An unexpected error response",
            "schema": {
              "$ref": "#/definitions/runtimeError"
            }
          }
        },
        "parameters": [
          {
            "name": "repository_id.named_id.workspace_name",
            "in": "path",
            "required": true,
            "type": "string"
          },
          {
            "name": "repository_id.named_id.name",
            "in": "path",
            "required": true,
            "type": "string"
          },
          {
            "name": "branch",
            "in": "path",
            "required": true,
            "type": "string"
          },
          {
            "name": "body",
            "in": "body",
            "required": true,
            "schema": {
              "type": "string"
            }
          }
        ],
        "tags": [
          "VersioningService"
        ]
      }
    },
    "/versioning/workspaces/{repository_id.named_id.workspace_name}/repositories/{repository_id.named_id.name}/branches/{branch}/commits": {
      "get": {
        "operationId": "ListBranchCommits",
        "responses": {
          "200": {
            "description": "A successful response.",
            "schema": {
              "$ref": "#/definitions/versioningListBranchCommitsRequestResponse"
            }
          },
          "default": {
            "description": "An unexpected error response",
            "schema": {
              "$ref": "#/definitions/runtimeError"
            }
          }
        },
        "parameters": [
          {
            "name": "repository_id.named_id.workspace_name",
            "in": "path",
            "required": true,
            "type": "string"
          },
          {
            "name": "repository_id.named_id.name",
            "in": "path",
            "required": true,
            "type": "string"
          },
          {
            "name": "branch",
            "in": "path",
            "required": true,
            "type": "string"
          },
          {
            "name": "repository_id.repo_id",
            "in": "query",
            "required": false,
            "type": "string",
            "format": "uint64"
          },
          {
            "name": "pagination.page_number",
            "in": "query",
            "required": false,
            "type": "integer",
            "format": "int32"
          },
          {
            "name": "pagination.page_limit",
            "in": "query",
            "required": false,
            "type": "integer",
            "format": "int32"
          }
        ],
        "tags": [
          "VersioningService"
        ]
      }
    },
    "/versioning/workspaces/{repository_id.named_id.workspace_name}/repositories/{repository_id.named_id.name}/commits": {
      "get": {
        "summary": "CRUD for commits",
        "operationId": "ListCommits",
        "responses": {
          "200": {
            "description": "A successful response.",
            "schema": {
              "$ref": "#/definitions/versioningListCommitsRequestResponse"
            }
          },
          "default": {
            "description": "An unexpected error response",
            "schema": {
              "$ref": "#/definitions/runtimeError"
            }
          }
        },
        "parameters": [
          {
            "name": "repository_id.named_id.workspace_name",
            "in": "path",
            "required": true,
            "type": "string"
          },
          {
            "name": "repository_id.named_id.name",
            "in": "path",
            "required": true,
            "type": "string"
          },
          {
            "name": "repository_id.repo_id",
            "in": "query",
            "required": false,
            "type": "string",
            "format": "uint64"
          },
          {
            "name": "pagination.page_number",
            "in": "query",
            "required": false,
            "type": "integer",
            "format": "int32"
          },
          {
            "name": "pagination.page_limit",
            "in": "query",
            "required": false,
            "type": "integer",
            "format": "int32"
          },
          {
            "name": "commit_base",
            "in": "query",
            "required": false,
            "type": "string"
          },
          {
            "name": "commit_head",
            "in": "query",
            "required": false,
            "type": "string"
          }
        ],
        "tags": [
          "VersioningService"
        ]
      },
      "post": {
        "operationId": "CreateCommit",
        "responses": {
          "200": {
            "description": "A successful response.",
            "schema": {
              "$ref": "#/definitions/versioningCreateCommitRequestResponse"
            }
          },
          "default": {
            "description": "An unexpected error response",
            "schema": {
              "$ref": "#/definitions/runtimeError"
            }
          }
        },
        "parameters": [
          {
            "name": "repository_id.named_id.workspace_name",
            "in": "path",
            "required": true,
            "type": "string"
          },
          {
            "name": "repository_id.named_id.name",
            "in": "path",
            "required": true,
            "type": "string"
          },
          {
            "name": "body",
            "in": "body",
            "required": true,
            "schema": {
              "$ref": "#/definitions/versioningCreateCommitRequest"
            }
          }
        ],
        "tags": [
          "VersioningService"
        ]
      }
    },
    "/versioning/workspaces/{repository_id.named_id.workspace_name}/repositories/{repository_id.named_id.name}/commits/{commit_sha}": {
      "get": {
        "operationId": "GetCommit",
        "responses": {
          "200": {
            "description": "A successful response.",
            "schema": {
              "$ref": "#/definitions/versioningGetCommitRequestResponse"
            }
          },
          "default": {
            "description": "An unexpected error response",
            "schema": {
              "$ref": "#/definitions/runtimeError"
            }
          }
        },
        "parameters": [
          {
            "name": "repository_id.named_id.workspace_name",
            "in": "path",
            "required": true,
            "type": "string"
          },
          {
            "name": "repository_id.named_id.name",
            "in": "path",
            "required": true,
            "type": "string"
          },
          {
            "name": "commit_sha",
            "in": "path",
            "required": true,
            "type": "string"
          },
          {
            "name": "repository_id.repo_id",
            "in": "query",
            "required": false,
            "type": "string",
            "format": "uint64"
          }
        ],
        "tags": [
          "VersioningService"
        ]
      },
      "delete": {
        "operationId": "DeleteCommit",
        "responses": {
          "200": {
            "description": "A successful response.",
            "schema": {
              "$ref": "#/definitions/versioningDeleteCommitRequestResponse"
            }
          },
          "default": {
            "description": "An unexpected error response",
            "schema": {
              "$ref": "#/definitions/runtimeError"
            }
          }
        },
        "parameters": [
          {
            "name": "repository_id.named_id.workspace_name",
            "in": "path",
            "required": true,
            "type": "string"
          },
          {
            "name": "repository_id.named_id.name",
            "in": "path",
            "required": true,
            "type": "string"
          },
          {
            "name": "commit_sha",
            "in": "path",
            "required": true,
            "type": "string"
          },
          {
            "name": "repository_id.repo_id",
            "in": "query",
            "required": false,
            "type": "string",
            "format": "uint64"
          }
        ],
        "tags": [
          "VersioningService"
        ]
      }
    },
    "/versioning/workspaces/{repository_id.named_id.workspace_name}/repositories/{repository_id.named_id.name}/commits/{commit_sha}/blobs": {
      "get": {
        "summary": "Getting blobs and folders in a commit",
        "operationId": "ListCommitBlobs",
        "responses": {
          "200": {
            "description": "A successful response.",
            "schema": {
              "$ref": "#/definitions/versioningListCommitBlobsRequestResponse"
            }
          },
          "default": {
            "description": "An unexpected error response",
            "schema": {
              "$ref": "#/definitions/runtimeError"
            }
          }
        },
        "parameters": [
          {
            "name": "repository_id.named_id.workspace_name",
            "in": "path",
            "required": true,
            "type": "string"
          },
          {
            "name": "repository_id.named_id.name",
            "in": "path",
            "required": true,
            "type": "string"
          },
          {
            "name": "commit_sha",
            "in": "path",
            "required": true,
            "type": "string"
          },
          {
            "name": "repository_id.repo_id",
            "in": "query",
            "required": false,
            "type": "string",
            "format": "uint64"
          },
          {
            "name": "pagination.page_number",
            "in": "query",
            "required": false,
            "type": "integer",
            "format": "int32"
          },
          {
            "name": "pagination.page_limit",
            "in": "query",
            "required": false,
            "type": "integer",
            "format": "int32"
          },
          {
            "name": "location_prefix",
            "description": "List of folder names (with the last element potentially representing the blob name)\nThis will be used to limit the search to scope just this location, like `git log /my/path` would do.",
            "in": "query",
            "required": false,
            "type": "array",
            "items": {
              "type": "string"
            },
            "collectionFormat": "multi"
          }
        ],
        "tags": [
          "VersioningService"
        ]
      }
    },
    "/versioning/workspaces/{repository_id.named_id.workspace_name}/repositories/{repository_id.named_id.name}/commits/{commit_sha}/path": {
      "get": {
        "operationId": "GetCommitComponent",
        "responses": {
          "200": {
            "description": "A successful response.",
            "schema": {
              "$ref": "#/definitions/versioningGetCommitComponentRequestResponse"
            }
          },
          "default": {
            "description": "An unexpected error response",
            "schema": {
              "$ref": "#/definitions/runtimeError"
            }
          }
        },
        "parameters": [
          {
            "name": "repository_id.named_id.workspace_name",
            "in": "path",
            "required": true,
            "type": "string"
          },
          {
            "name": "repository_id.named_id.name",
            "in": "path",
            "required": true,
            "type": "string"
          },
          {
            "name": "commit_sha",
            "in": "path",
            "required": true,
            "type": "string"
          },
          {
            "name": "repository_id.repo_id",
            "in": "query",
            "required": false,
            "type": "string",
            "format": "uint64"
          },
          {
            "name": "location",
            "description": "List of folder names, with the last element being the name of the blob or tree\nthe last element determines if the response to be returned is Folder or Blob\nEach element goes one level deeper. So [\"foo\", \"bar\"] represents the same as /foo/bar.",
            "in": "query",
            "required": false,
            "type": "array",
            "items": {
              "type": "string"
            },
            "collectionFormat": "multi"
          }
        ],
        "tags": [
          "VersioningService"
        ]
      }
    },
    "/versioning/workspaces/{repository_id.named_id.workspace_name}/repositories/{repository_id.named_id.name}/commits/{commit_sha}/path/runs": {
      "get": {
        "summary": "Getting ExperimentRuns linked to a blob",
        "operationId": "ListBlobExperimentRuns",
        "responses": {
          "200": {
            "description": "A successful response.",
            "schema": {
              "$ref": "#/definitions/versioningListBlobExperimentRunsRequestResponse"
            }
          },
          "default": {
            "description": "An unexpected error response",
            "schema": {
              "$ref": "#/definitions/runtimeError"
            }
          }
        },
        "parameters": [
          {
            "name": "repository_id.named_id.workspace_name",
            "in": "path",
            "required": true,
            "type": "string"
          },
          {
            "name": "repository_id.named_id.name",
            "in": "path",
            "required": true,
            "type": "string"
          },
          {
            "name": "commit_sha",
            "in": "path",
            "required": true,
            "type": "string"
          },
          {
            "name": "repository_id.repo_id",
            "in": "query",
            "required": false,
            "type": "string",
            "format": "uint64"
          },
          {
            "name": "pagination.page_number",
            "in": "query",
            "required": false,
            "type": "integer",
            "format": "int32"
          },
          {
            "name": "pagination.page_limit",
            "in": "query",
            "required": false,
            "type": "integer",
            "format": "int32"
          },
          {
            "name": "location",
            "in": "query",
            "required": false,
            "type": "array",
            "items": {
              "type": "string"
            },
            "collectionFormat": "multi"
          }
        ],
        "tags": [
          "VersioningService"
        ]
      }
    },
    "/versioning/workspaces/{repository_id.named_id.workspace_name}/repositories/{repository_id.named_id.name}/commits/{commit_sha}/runs": {
      "get": {
        "summary": "Getting ExperimentRuns linked to a commit",
        "operationId": "ListCommitExperimentRuns",
        "responses": {
          "200": {
            "description": "A successful response.",
            "schema": {
              "$ref": "#/definitions/versioningListCommitExperimentRunsRequestResponse"
            }
          },
          "default": {
            "description": "An unexpected error response",
            "schema": {
              "$ref": "#/definitions/runtimeError"
            }
          }
        },
        "parameters": [
          {
            "name": "repository_id.named_id.workspace_name",
            "in": "path",
            "required": true,
            "type": "string"
          },
          {
            "name": "repository_id.named_id.name",
            "in": "path",
            "required": true,
            "type": "string"
          },
          {
            "name": "commit_sha",
            "in": "path",
            "required": true,
            "type": "string"
          },
          {
            "name": "repository_id.repo_id",
            "in": "query",
            "required": false,
            "type": "string",
            "format": "uint64"
          },
          {
            "name": "pagination.page_number",
            "in": "query",
            "required": false,
            "type": "integer",
            "format": "int32"
          },
          {
            "name": "pagination.page_limit",
            "in": "query",
            "required": false,
            "type": "integer",
            "format": "int32"
          }
        ],
        "tags": [
          "VersioningService"
        ]
      }
    },
    "/versioning/workspaces/{repository_id.named_id.workspace_name}/repositories/{repository_id.named_id.name}/diff": {
      "get": {
        "summary": "Git-like operations",
        "operationId": "ComputeRepositoryDiff",
        "responses": {
          "200": {
            "description": "A successful response.",
            "schema": {
              "$ref": "#/definitions/versioningComputeRepositoryDiffRequestResponse"
            }
          },
          "default": {
            "description": "An unexpected error response",
            "schema": {
              "$ref": "#/definitions/runtimeError"
            }
          }
        },
        "parameters": [
          {
            "name": "repository_id.named_id.workspace_name",
            "in": "path",
            "required": true,
            "type": "string"
          },
          {
            "name": "repository_id.named_id.name",
            "in": "path",
            "required": true,
            "type": "string"
          },
          {
            "name": "repository_id.repo_id",
            "in": "query",
            "required": false,
            "type": "string",
            "format": "uint64"
          },
          {
            "name": "commit_a",
            "in": "query",
            "required": false,
            "type": "string"
          },
          {
            "name": "commit_b",
            "in": "query",
            "required": false,
            "type": "string"
          },
          {
            "name": "location_prefix",
            "description": "List of folder names (with the last element potentially representing the blob name)\nThis will be used to limit the search to scope just this location, like `git log /my/path` would do.",
            "in": "query",
            "required": false,
            "type": "array",
            "items": {
              "type": "string"
            },
            "collectionFormat": "multi"
          }
        ],
        "tags": [
          "VersioningService"
        ]
      }
    },
    "/versioning/workspaces/{repository_id.named_id.workspace_name}/repositories/{repository_id.named_id.name}/merge": {
      "post": {
        "operationId": "MergeRepositoryCommits",
        "responses": {
          "200": {
            "description": "A successful response.",
            "schema": {
              "$ref": "#/definitions/versioningMergeRepositoryCommitsRequestResponse"
            }
          },
          "default": {
            "description": "An unexpected error response",
            "schema": {
              "$ref": "#/definitions/runtimeError"
            }
          }
        },
        "parameters": [
          {
            "name": "repository_id.named_id.workspace_name",
            "in": "path",
            "required": true,
            "type": "string"
          },
          {
            "name": "repository_id.named_id.name",
            "in": "path",
            "required": true,
            "type": "string"
          },
          {
            "name": "body",
            "in": "body",
            "required": true,
            "schema": {
              "$ref": "#/definitions/versioningMergeRepositoryCommitsRequest"
            }
          }
        ],
        "tags": [
          "VersioningService"
        ]
      }
    },
    "/versioning/workspaces/{repository_id.named_id.workspace_name}/repositories/{repository_id.named_id.name}/tags": {
      "get": {
        "summary": "CRUD for tags",
        "operationId": "ListTags",
        "responses": {
          "200": {
            "description": "A successful response.",
            "schema": {
              "$ref": "#/definitions/versioningListTagsRequestResponse"
            }
          },
          "default": {
            "description": "An unexpected error response",
            "schema": {
              "$ref": "#/definitions/runtimeError"
            }
          }
        },
        "parameters": [
          {
            "name": "repository_id.named_id.workspace_name",
            "in": "path",
            "required": true,
            "type": "string"
          },
          {
            "name": "repository_id.named_id.name",
            "in": "path",
            "required": true,
            "type": "string"
          },
          {
            "name": "repository_id.repo_id",
            "in": "query",
            "required": false,
            "type": "string",
            "format": "uint64"
          }
        ],
        "tags": [
          "VersioningService"
        ]
      }
    },
    "/versioning/workspaces/{repository_id.named_id.workspace_name}/repositories/{repository_id.named_id.name}/tags/{tag}": {
      "get": {
        "operationId": "GetTag",
        "responses": {
          "200": {
            "description": "A successful response.",
            "schema": {
              "$ref": "#/definitions/versioningGetTagRequestResponse"
            }
          },
          "default": {
            "description": "An unexpected error response",
            "schema": {
              "$ref": "#/definitions/runtimeError"
            }
          }
        },
        "parameters": [
          {
            "name": "repository_id.named_id.workspace_name",
            "in": "path",
            "required": true,
            "type": "string"
          },
          {
            "name": "repository_id.named_id.name",
            "in": "path",
            "required": true,
            "type": "string"
          },
          {
            "name": "tag",
            "in": "path",
            "required": true,
            "type": "string"
          },
          {
            "name": "repository_id.repo_id",
            "in": "query",
            "required": false,
            "type": "string",
            "format": "uint64"
          }
        ],
        "tags": [
          "VersioningService"
        ]
      },
      "delete": {
        "operationId": "DeleteTag",
        "responses": {
          "200": {
            "description": "A successful response.",
            "schema": {
              "$ref": "#/definitions/versioningDeleteTagRequestResponse"
            }
          },
          "default": {
            "description": "An unexpected error response",
            "schema": {
              "$ref": "#/definitions/runtimeError"
            }
          }
        },
        "parameters": [
          {
            "name": "repository_id.named_id.workspace_name",
            "in": "path",
            "required": true,
            "type": "string"
          },
          {
            "name": "repository_id.named_id.name",
            "in": "path",
            "required": true,
            "type": "string"
          },
          {
            "name": "tag",
            "in": "path",
            "required": true,
            "type": "string"
          },
          {
            "name": "repository_id.repo_id",
            "in": "query",
            "required": false,
            "type": "string",
            "format": "uint64"
          }
        ],
        "tags": [
          "VersioningService"
        ]
      },
      "put": {
        "summary": "Can't update a tag. If someone tries to set one that exists, we should error.",
        "operationId": "SetTag",
        "responses": {
          "200": {
            "description": "A successful response.",
            "schema": {
              "$ref": "#/definitions/versioningSetTagRequestResponse"
            }
          },
          "default": {
            "description": "An unexpected error response",
            "schema": {
              "$ref": "#/definitions/runtimeError"
            }
          }
        },
        "parameters": [
          {
            "name": "repository_id.named_id.workspace_name",
            "in": "path",
            "required": true,
            "type": "string"
          },
          {
            "name": "repository_id.named_id.name",
            "in": "path",
            "required": true,
            "type": "string"
          },
          {
            "name": "tag",
            "in": "path",
            "required": true,
            "type": "string"
          },
          {
            "name": "body",
            "in": "body",
            "required": true,
            "schema": {
              "type": "string"
            }
          }
        ],
        "tags": [
          "VersioningService"
        ]
      }
    },
    "/versioning/workspaces/{workspace_name}/repositories": {
      "get": {
        "summary": "CRUD for repositories",
        "operationId": "ListRepositories",
        "responses": {
          "200": {
            "description": "A successful response.",
            "schema": {
              "$ref": "#/definitions/versioningListRepositoriesRequestResponse"
            }
          },
          "default": {
            "description": "An unexpected error response",
            "schema": {
              "$ref": "#/definitions/runtimeError"
            }
          }
        },
        "parameters": [
          {
            "name": "workspace_name",
            "in": "path",
            "required": true,
            "type": "string"
          },
          {
            "name": "pagination.page_number",
            "in": "query",
            "required": false,
            "type": "integer",
            "format": "int32"
          },
          {
            "name": "pagination.page_limit",
            "in": "query",
            "required": false,
            "type": "integer",
            "format": "int32"
          }
        ],
        "tags": [
          "VersioningService"
        ]
      }
    }
  },
  "definitions": {
    "ArtifactTypeEnumArtifactType": {
      "type": "string",
      "enum": [
        "IMAGE",
        "MODEL",
        "TENSORBOARD",
        "DATA",
        "BLOB",
        "STRING",
        "CODE"
      ],
      "default": "IMAGE"
    },
    "DiffStatusEnumDiffStatus": {
      "type": "string",
      "enum": [
        "UNKNOWN",
        "ADDED",
        "DELETED",
        "MODIFIED"
      ],
      "default": "UNKNOWN"
    },
    "TernaryEnumTernary": {
      "type": "string",
      "enum": [
        "UNKNOWN",
        "TRUE",
        "FALSE"
      ],
      "default": "UNKNOWN"
    },
    "ValueTypeEnumValueType": {
      "type": "string",
      "enum": [
        "STRING",
        "NUMBER",
        "LIST",
        "BLOB"
      ],
      "default": "STRING"
    },
    "WorkspaceTypeEnumWorkspaceType": {
      "type": "string",
      "enum": [
        "UNKNOWN",
        "ORGANIZATION",
        "USER"
      ],
      "default": "UNKNOWN"
    },
    "commonKeyValue": {
      "type": "object",
      "properties": {
        "key": {
          "type": "string"
        },
        "value": {
          "type": "object"
        },
        "value_type": {
          "$ref": "#/definitions/ValueTypeEnumValueType",
          "description": "As per documentation of proto buffer 3.\n  For enums, the default value is the first defined enum value, which must be 0."
        }
      }
    },
    "modeldbArtifact": {
      "type": "object",
      "properties": {
        "key": {
          "type": "string"
        },
        "path": {
          "type": "string"
        },
        "path_only": {
          "type": "boolean",
          "format": "boolean"
        },
        "artifact_type": {
          "$ref": "#/definitions/ArtifactTypeEnumArtifactType"
        },
        "linked_artifact_id": {
          "type": "string"
        },
        "filename_extension": {
          "type": "string"
        }
      }
    },
    "modeldbCodeVersion": {
      "type": "object",
      "properties": {
        "git_snapshot": {
          "$ref": "#/definitions/modeldbGitSnapshot"
        },
        "code_archive": {
          "$ref": "#/definitions/modeldbArtifact"
        },
        "date_logged": {
          "type": "string",
          "format": "uint64"
        }
      },
      "title": "code version"
    },
    "modeldbExperimentRun": {
      "type": "object",
      "properties": {
        "id": {
          "type": "string"
        },
        "project_id": {
          "type": "string"
        },
        "experiment_id": {
          "type": "string"
        },
        "name": {
          "type": "string"
        },
        "description": {
          "type": "string"
        },
        "date_created": {
          "type": "string",
          "format": "int64"
        },
        "date_updated": {
          "type": "string",
          "format": "int64"
        },
        "start_time": {
          "type": "string",
          "format": "int64"
        },
        "end_time": {
          "type": "string",
          "format": "int64"
        },
        "code_version": {
          "type": "string"
        },
        "code_version_snapshot": {
          "$ref": "#/definitions/modeldbCodeVersion"
        },
        "parent_id": {
          "type": "string"
        },
        "tags": {
          "type": "array",
          "items": {
            "type": "string"
          }
        },
        "attributes": {
          "type": "array",
          "items": {
            "$ref": "#/definitions/commonKeyValue"
          }
        },
        "hyperparameters": {
          "type": "array",
          "items": {
            "$ref": "#/definitions/commonKeyValue"
          }
        },
        "artifacts": {
          "type": "array",
          "items": {
            "$ref": "#/definitions/modeldbArtifact"
          }
        },
        "datasets": {
          "type": "array",
          "items": {
            "$ref": "#/definitions/modeldbArtifact"
          }
        },
        "metrics": {
          "type": "array",
          "items": {
            "$ref": "#/definitions/commonKeyValue"
          }
        },
        "observations": {
          "type": "array",
          "items": {
            "$ref": "#/definitions/modeldbObservation"
          }
        },
        "features": {
          "type": "array",
          "items": {
            "$ref": "#/definitions/modeldbFeature"
          }
        },
        "job_id": {
          "type": "string"
        },
        "owner": {
          "type": "string"
        },
        "versioned_inputs": {
          "$ref": "#/definitions/modeldbVersioningEntry"
        }
      },
      "title": "ExperimentRun Entity"
    },
    "modeldbFeature": {
      "type": "object",
      "properties": {
        "name": {
          "type": "string"
        }
      }
    },
    "modeldbGitSnapshot": {
      "type": "object",
      "properties": {
        "filepaths": {
          "type": "array",
          "items": {
            "type": "string"
          }
        },
        "repo": {
          "type": "string"
        },
        "hash": {
          "type": "string"
        },
        "is_dirty": {
          "$ref": "#/definitions/TernaryEnumTernary"
        }
      }
    },
    "modeldbObservation": {
      "type": "object",
      "properties": {
        "attribute": {
          "$ref": "#/definitions/commonKeyValue"
        },
        "artifact": {
          "$ref": "#/definitions/modeldbArtifact"
        },
        "timestamp": {
          "type": "string",
          "format": "int64"
        }
      },
      "title": "observations with the same key are not overwritten, the are appended to a list"
    },
    "modeldbVersioningEntry": {
      "type": "object",
      "properties": {
        "repository_id": {
          "type": "string",
          "format": "uint64"
        },
        "commit": {
          "type": "string"
        },
        "key_location_map": {
          "type": "object",
          "additionalProperties": {
            "$ref": "#/definitions/vertamodeldbLocation"
          }
        }
      }
    },
    "protobufAny": {
      "type": "object",
      "properties": {
        "type_url": {
          "type": "string"
        },
        "value": {
          "type": "string",
          "format": "byte"
        }
      }
    },
    "protobufNullValue": {
      "type": "string",
      "enum": [
        "NULL_VALUE"
      ],
      "default": "NULL_VALUE",
      "description": "`NullValue` is a singleton enumeration to represent the null value for the\n`Value` type union.\n\n The JSON representation for `NullValue` is JSON `null`.\n\n - NULL_VALUE: Null value."
    },
    "runtimeError": {
      "type": "object",
      "properties": {
        "error": {
          "type": "string"
        },
        "code": {
          "type": "integer",
          "format": "int32"
        },
        "message": {
          "type": "string"
        },
        "details": {
          "type": "array",
          "items": {
            "$ref": "#/definitions/protobufAny"
          }
        }
      }
    },
    "versioningBlob": {
      "type": "object",
      "properties": {
        "dataset": {
          "$ref": "#/definitions/versioningDatasetBlob"
        },
        "environment": {
          "$ref": "#/definitions/versioningEnvironmentBlob"
        },
        "code": {
          "$ref": "#/definitions/versioningCodeBlob"
        },
        "config": {
          "$ref": "#/definitions/versioningConfigBlob"
        }
      }
    },
    "versioningBlobDiff": {
      "type": "object",
      "properties": {
        "location": {
          "type": "array",
          "items": {
            "type": "string"
          },
          "title": "List of folder names, with the last element being the name of the blob\nEach element goes one level deeper. So [\"foo\", \"bar\"] represents the same as /foo/bar"
        },
        "status": {
          "$ref": "#/definitions/DiffStatusEnumDiffStatus"
        },
        "dataset": {
          "$ref": "#/definitions/versioningDatasetDiff"
        },
        "environment": {
          "$ref": "#/definitions/versioningEnvironmentDiff"
        },
        "code": {
          "$ref": "#/definitions/versioningCodeDiff"
        },
        "config": {
          "$ref": "#/definitions/versioningConfigDiff"
        }
      }
    },
    "versioningBlobExpanded": {
      "type": "object",
      "properties": {
        "location": {
          "type": "array",
          "items": {
            "type": "string"
          },
          "title": "List of folder names, with the last element being the name of the blob\nEach element goes one level deeper. So [\"foo\", \"bar\"] represents the same as /foo/bar"
        },
        "blob": {
          "$ref": "#/definitions/versioningBlob"
        }
      }
    },
    "versioningCodeBlob": {
      "type": "object",
      "properties": {
        "git": {
          "$ref": "#/definitions/versioningGitCodeBlob"
        },
        "notebook": {
          "$ref": "#/definitions/versioningNotebookCodeBlob"
        }
      }
    },
    "versioningCodeDiff": {
      "type": "object",
      "properties": {
        "git": {
          "$ref": "#/definitions/versioningGitCodeDiff"
        },
        "notebook": {
          "$ref": "#/definitions/versioningNotebookCodeDiff"
        }
      }
    },
    "versioningCommandLineEnvironmentDiff": {
      "type": "object",
      "properties": {
        "status": {
          "$ref": "#/definitions/DiffStatusEnumDiffStatus"
        },
        "A": {
          "type": "array",
          "items": {
            "type": "string"
          }
        },
        "B": {
          "type": "array",
          "items": {
            "type": "string"
          }
        }
      }
    },
    "versioningCommit": {
      "type": "object",
      "properties": {
        "parent_shas": {
          "type": "array",
          "items": {
            "type": "string"
          },
          "description": "ID of the parent commits."
        },
        "message": {
          "type": "string",
          "description": "Message associated with the commit."
        },
        "date_created": {
          "type": "string",
          "format": "uint64",
          "description": "Date associated with the commit.\nIt will be computed by the backend by default, but a feature flag should enable setting by the client."
        },
        "author": {
          "type": "string",
          "description": "ID of the user who created the commit."
        },
        "commit_sha": {
          "type": "string"
        }
      },
      "title": "Base commit for the versioning system\nDO NOT USE TO COMPUTE SHA"
    },
    "versioningComputeRepositoryDiffRequestResponse": {
      "type": "object",
      "properties": {
        "diffs": {
          "type": "array",
          "items": {
            "$ref": "#/definitions/versioningBlobDiff"
          }
        }
      }
    },
    "versioningConfigBlob": {
      "type": "object",
      "properties": {
        "hyperparameter_set": {
          "type": "array",
          "items": {
            "$ref": "#/definitions/versioningHyperparameterSetConfigBlob"
          }
        },
        "hyperparameters": {
          "type": "array",
          "items": {
            "$ref": "#/definitions/versioningHyperparameterConfigBlob"
          }
        }
      }
    },
    "versioningConfigDiff": {
      "type": "object",
      "properties": {
        "hyperparameter_set": {
          "$ref": "#/definitions/versioningHyperparameterSetConfigDiff"
        },
        "hyperparameters": {
          "$ref": "#/definitions/versioningHyperparameterConfigDiff"
        }
      }
    },
    "versioningContinuousHyperparameterSetConfigBlob": {
      "type": "object",
      "properties": {
        "interval_begin": {
          "$ref": "#/definitions/versioningHyperparameterValuesConfigBlob"
        },
        "interval_end": {
          "$ref": "#/definitions/versioningHyperparameterValuesConfigBlob"
        },
        "interval_step": {
          "$ref": "#/definitions/versioningHyperparameterValuesConfigBlob"
        }
      }
    },
    "versioningCreateCommitRequest": {
      "type": "object",
      "properties": {
        "repository_id": {
          "$ref": "#/definitions/versioningRepositoryIdentification"
        },
        "commit": {
          "$ref": "#/definitions/versioningCommit"
        },
        "blobs": {
          "type": "array",
          "items": {
            "$ref": "#/definitions/versioningBlobExpanded"
          }
        },
        "commit_base": {
          "type": "string",
          "title": "Apply the diffs on top of commit_base\nIf a blob was added in the diff, add it on top of commit_base (doesn't matter if it was present already or not)\nIf a blob was deleted, delete if from commit_base if present\nIf a blob was modified, then:\n1) check that the type of the diff is consistent with the type of the blob. If they are different, raise an error saying so\n2) apply the diff to the blob as per the following logic:\n2a) if the field is atomic (e.g. python version, git repository), use the newer version (B) from the diff and overwrite what the commit_base has\n2b) if the field is not atomic (e.g. list of python requirements, dataset components), merge the lists by a) copying new values, b) deleting removed values, c) updating values that are already present based on some reasonable key"
        },
        "diffs": {
          "type": "array",
          "items": {
            "$ref": "#/definitions/versioningBlobDiff"
          }
        }
      }
    },
    "versioningCreateCommitRequestResponse": {
      "type": "object",
      "properties": {
        "commit": {
          "$ref": "#/definitions/versioningCommit"
        }
      }
    },
    "versioningDatasetBlob": {
      "type": "object",
      "properties": {
        "s3": {
          "$ref": "#/definitions/versioningS3DatasetBlob"
        },
        "path": {
          "$ref": "#/definitions/versioningPathDatasetBlob"
        }
      }
    },
    "versioningDatasetDiff": {
      "type": "object",
      "properties": {
        "s3": {
          "$ref": "#/definitions/versioningS3DatasetDiff"
        },
        "path": {
          "$ref": "#/definitions/versioningPathDatasetDiff"
        }
      }
    },
    "versioningDeleteBranchRequestResponse": {
      "type": "object"
    },
    "versioningDeleteCommitRequestResponse": {
      "type": "object"
    },
    "versioningDeleteRepositoryRequestResponse": {
      "type": "object",
      "properties": {
        "status": {
          "type": "boolean",
          "format": "boolean"
        }
      }
    },
    "versioningDeleteTagRequestResponse": {
      "type": "object"
    },
    "versioningDiscreteHyperparameterSetConfigBlob": {
      "type": "object",
      "properties": {
        "values": {
          "type": "array",
          "items": {
            "$ref": "#/definitions/versioningHyperparameterValuesConfigBlob"
          }
        }
      }
    },
    "versioningDockerEnvironmentBlob": {
      "type": "object",
      "properties": {
        "repository": {
          "type": "string"
        },
        "tag": {
          "type": "string"
        },
        "sha": {
          "type": "string"
        }
      }
    },
    "versioningDockerEnvironmentDiff": {
      "type": "object",
      "properties": {
        "A": {
          "$ref": "#/definitions/versioningDockerEnvironmentBlob"
        },
        "B": {
          "$ref": "#/definitions/versioningDockerEnvironmentBlob"
        }
      }
    },
    "versioningEnvironmentBlob": {
      "type": "object",
      "properties": {
        "python": {
          "$ref": "#/definitions/versioningPythonEnvironmentBlob"
        },
        "docker": {
          "$ref": "#/definitions/versioningDockerEnvironmentBlob"
        },
        "environment_variables": {
          "type": "array",
          "items": {
            "$ref": "#/definitions/versioningEnvironmentVariablesBlob"
          }
        },
        "command_line": {
          "type": "array",
          "items": {
            "type": "string"
          }
        }
      }
    },
    "versioningEnvironmentDiff": {
      "type": "object",
      "properties": {
        "python": {
          "$ref": "#/definitions/versioningPythonEnvironmentDiff"
        },
        "docker": {
          "$ref": "#/definitions/versioningDockerEnvironmentDiff"
        },
        "environment_variables_A": {
          "type": "array",
          "items": {
            "$ref": "#/definitions/versioningEnvironmentVariablesBlob"
          },
          "title": "Should only contain environment variables unique to A/B (considering all fields)"
        },
<<<<<<< HEAD
        "environment_variables_B": {
          "type": "array",
          "items": {
            "$ref": "#/definitions/versioningEnvironmentVariablesBlob"
          }
        },
        "command_line_A": {
          "type": "array",
          "items": {
            "type": "string"
          }
        },
        "command_line_B": {
          "type": "array",
          "items": {
            "type": "string"
          }
=======
        "command_line": {
          "$ref": "#/definitions/versioningCommandLineEnvironmentDiff"
>>>>>>> fc871df0
        }
      }
    },
    "versioningEnvironmentVariablesBlob": {
      "type": "object",
      "properties": {
        "name": {
          "type": "string"
        },
        "value": {
          "type": "string"
        }
      }
    },
<<<<<<< HEAD
=======
    "versioningEnvironmentVariablesDiff": {
      "type": "object",
      "properties": {
        "status": {
          "$ref": "#/definitions/DiffStatusEnumDiffStatus"
        },
        "A": {
          "$ref": "#/definitions/versioningEnvironmentVariablesBlob"
        },
        "B": {
          "$ref": "#/definitions/versioningEnvironmentVariablesBlob"
        }
      }
    },
>>>>>>> fc871df0
    "versioningFolder": {
      "type": "object",
      "properties": {
        "blobs": {
          "type": "array",
          "items": {
            "$ref": "#/definitions/versioningFolderElement"
          },
          "title": "Blobs, which correspond to direct entries/files"
        },
        "sub_folders": {
          "type": "array",
          "items": {
            "$ref": "#/definitions/versioningFolderElement"
          },
          "title": "Subfolders"
        }
      },
      "title": "DO NOT USE TO COMPUTE SHA"
    },
    "versioningFolderElement": {
      "type": "object",
      "properties": {
        "element_name": {
          "type": "string",
          "description": "Name of the element inside the folder."
        },
        "created_by_commit": {
          "type": "string",
          "description": "SHA of the commit which created this element."
        }
      },
      "title": "DO NOT USE TO COMPUTE SHA"
    },
    "versioningGetBranchRequestResponse": {
      "type": "object",
      "properties": {
        "commit": {
          "$ref": "#/definitions/versioningCommit"
        }
      }
    },
    "versioningGetCommitComponentRequestResponse": {
      "type": "object",
      "properties": {
        "folder": {
          "$ref": "#/definitions/versioningFolder"
        },
        "blob": {
          "$ref": "#/definitions/versioningBlob"
        }
      }
    },
    "versioningGetCommitRequestResponse": {
      "type": "object",
      "properties": {
        "commit": {
          "$ref": "#/definitions/versioningCommit"
        }
      }
    },
    "versioningGetRepositoryRequestResponse": {
      "type": "object",
      "properties": {
        "repository": {
          "$ref": "#/definitions/versioningRepository"
        }
      }
    },
    "versioningGetTagRequestResponse": {
      "type": "object",
      "properties": {
        "commit": {
          "$ref": "#/definitions/versioningCommit"
        }
      }
    },
    "versioningGitCodeBlob": {
      "type": "object",
      "properties": {
        "repo": {
          "type": "string"
        },
        "hash": {
          "type": "string"
        },
        "branch": {
          "type": "string"
        },
        "tag": {
          "type": "string"
        },
        "is_dirty": {
          "type": "boolean",
          "format": "boolean"
        }
      }
    },
    "versioningGitCodeDiff": {
      "type": "object",
      "properties": {
        "A": {
          "$ref": "#/definitions/versioningGitCodeBlob"
        },
        "B": {
          "$ref": "#/definitions/versioningGitCodeBlob"
        }
      }
    },
    "versioningHyperparameterConfigBlob": {
      "type": "object",
      "properties": {
        "name": {
          "type": "string"
        },
        "value": {
          "$ref": "#/definitions/versioningHyperparameterValuesConfigBlob"
        }
      }
    },
    "versioningHyperparameterConfigDiff": {
      "type": "object",
      "properties": {
<<<<<<< HEAD
        "A": {
          "type": "array",
          "items": {
            "$ref": "#/definitions/versioningHyperparameterConfigBlob"
          },
          "description": "Hyperparameters only in A/B *or* modified between them. We can identify the modification by matching on the name."
        },
        "B": {
          "type": "array",
          "items": {
            "$ref": "#/definitions/versioningHyperparameterConfigBlob"
          }
=======
        "status": {
          "$ref": "#/definitions/DiffStatusEnumDiffStatus"
        },
        "A": {
          "$ref": "#/definitions/versioningHyperparameterConfigBlob"
        },
        "B": {
          "$ref": "#/definitions/versioningHyperparameterConfigBlob"
>>>>>>> fc871df0
        }
      }
    },
    "versioningHyperparameterSetConfigBlob": {
      "type": "object",
      "properties": {
        "name": {
          "type": "string"
        },
        "continuous": {
          "$ref": "#/definitions/versioningContinuousHyperparameterSetConfigBlob"
        },
        "discrete": {
          "$ref": "#/definitions/versioningDiscreteHyperparameterSetConfigBlob"
        }
      }
    },
    "versioningHyperparameterSetConfigDiff": {
      "type": "object",
      "properties": {
<<<<<<< HEAD
        "A": {
          "type": "array",
          "items": {
            "$ref": "#/definitions/versioningHyperparameterSetConfigBlob"
          },
          "description": "Sets only in A/B *or* modified between them. We can identify the modification by matching on the name."
        },
        "B": {
          "type": "array",
          "items": {
            "$ref": "#/definitions/versioningHyperparameterSetConfigBlob"
          }
=======
        "status": {
          "$ref": "#/definitions/DiffStatusEnumDiffStatus"
        },
        "A": {
          "$ref": "#/definitions/versioningHyperparameterSetConfigBlob"
        },
        "B": {
          "$ref": "#/definitions/versioningHyperparameterSetConfigBlob"
>>>>>>> fc871df0
        }
      }
    },
    "versioningHyperparameterValuesConfigBlob": {
      "type": "object",
      "properties": {
        "int_value": {
          "type": "string",
          "format": "int64"
        },
        "float_value": {
          "type": "number",
          "format": "float"
        },
        "string_value": {
          "type": "string"
        }
      }
    },
    "versioningListBlobExperimentRunsRequestResponse": {
      "type": "object",
      "properties": {
        "runs": {
          "type": "array",
          "items": {
            "$ref": "#/definitions/modeldbExperimentRun"
          }
        },
        "total_records": {
          "type": "string",
          "format": "int64"
        }
      }
    },
    "versioningListBranchCommitsRequestResponse": {
      "type": "object",
      "properties": {
        "commits": {
          "type": "array",
          "items": {
            "$ref": "#/definitions/versioningCommit"
          }
        },
        "total_records": {
          "type": "string",
          "format": "int64"
        }
      }
    },
    "versioningListBranchesRequestResponse": {
      "type": "object",
      "properties": {
        "branches": {
          "type": "array",
          "items": {
            "type": "string"
          }
        },
        "total_records": {
          "type": "string",
          "format": "int64"
        }
      }
    },
    "versioningListCommitBlobsRequestResponse": {
      "type": "object",
      "properties": {
        "blobs": {
          "type": "array",
          "items": {
            "$ref": "#/definitions/versioningBlobExpanded"
          }
        },
        "total_records": {
          "type": "string",
          "format": "int64"
        }
      }
    },
    "versioningListCommitExperimentRunsRequestResponse": {
      "type": "object",
      "properties": {
        "runs": {
          "type": "array",
          "items": {
            "$ref": "#/definitions/modeldbExperimentRun"
          }
        },
        "total_records": {
          "type": "string",
          "format": "int64"
        }
      }
    },
    "versioningListCommitsRequestResponse": {
      "type": "object",
      "properties": {
        "commits": {
          "type": "array",
          "items": {
            "$ref": "#/definitions/versioningCommit"
          }
        },
        "total_records": {
          "type": "string",
          "format": "int64"
        }
      }
    },
    "versioningListRepositoriesRequestResponse": {
      "type": "object",
      "properties": {
        "repositories": {
          "type": "array",
          "items": {
            "$ref": "#/definitions/versioningRepository"
          }
        },
        "total_records": {
          "type": "string",
          "format": "int64"
        }
      }
    },
    "versioningListTagsRequestResponse": {
      "type": "object",
      "properties": {
        "tags": {
          "type": "array",
          "items": {
            "type": "string"
          }
        },
        "total_records": {
          "type": "string",
          "format": "int64"
        }
      }
    },
    "versioningMergeRepositoryCommitsRequest": {
      "type": "object",
      "properties": {
        "repository_id": {
          "$ref": "#/definitions/versioningRepositoryIdentification"
        },
        "commit_sha_a": {
          "type": "string"
        },
        "commit_sha_b": {
          "type": "string"
        },
        "content": {
          "$ref": "#/definitions/versioningCommit"
        }
      }
    },
    "versioningMergeRepositoryCommitsRequestResponse": {
      "type": "object",
      "properties": {
        "commit": {
          "$ref": "#/definitions/versioningCommit"
        }
      }
    },
    "versioningNotebookCodeBlob": {
      "type": "object",
      "properties": {
        "path": {
          "$ref": "#/definitions/versioningPathDatasetBlob"
        },
        "git_repo": {
          "$ref": "#/definitions/versioningGitCodeBlob"
        }
      }
    },
    "versioningNotebookCodeDiff": {
      "type": "object",
      "properties": {
        "A": {
          "$ref": "#/definitions/versioningNotebookCodeBlob"
        },
        "B": {
          "$ref": "#/definitions/versioningNotebookCodeBlob"
        }
      }
    },
    "versioningPagination": {
      "type": "object",
      "properties": {
        "page_number": {
          "type": "integer",
          "format": "int32"
        },
        "page_limit": {
          "type": "integer",
          "format": "int32"
        }
      },
      "title": "For pagination"
    },
    "versioningPathDatasetBlob": {
      "type": "object",
      "properties": {
        "components": {
          "type": "array",
          "items": {
            "$ref": "#/definitions/versioningPathDatasetComponentBlob"
          }
        }
      }
    },
    "versioningPathDatasetComponentBlob": {
      "type": "object",
      "properties": {
        "path": {
          "type": "string"
        },
        "size": {
          "type": "string",
          "format": "uint64"
        },
        "last_modified_at_source": {
          "type": "string",
          "format": "uint64"
        },
        "sha256": {
          "type": "string"
        },
        "md5": {
          "type": "string"
        }
      }
    },
    "versioningPathDatasetDiff": {
      "type": "object",
      "properties": {
        "A": {
          "type": "array",
          "items": {
            "$ref": "#/definitions/versioningPathDatasetComponentBlob"
          },
          "title": "Things are modified when they have same path but different metadata.\nComponents only present in A"
        },
        "B": {
          "type": "array",
          "items": {
            "$ref": "#/definitions/versioningPathDatasetComponentBlob"
          },
          "title": "Components only present in B"
        }
      }
    },
    "versioningPythonEnvironmentBlob": {
      "type": "object",
      "properties": {
        "version": {
          "$ref": "#/definitions/versioningVersionEnvironmentBlob"
        },
        "requirements": {
          "type": "array",
          "items": {
            "$ref": "#/definitions/versioningPythonRequirementEnvironmentBlob"
          }
        },
        "constraints": {
          "type": "array",
          "items": {
            "$ref": "#/definitions/versioningPythonRequirementEnvironmentBlob"
          }
        }
      }
    },
    "versioningPythonEnvironmentDiff": {
      "type": "object",
      "properties": {
<<<<<<< HEAD
        "A": {
          "$ref": "#/definitions/versioningPythonEnvironmentBlob",
          "title": "Should only contain requirements and constraints unique to A/B (considering all fields)"
=======
        "version": {
          "$ref": "#/definitions/versioningVersionEnvironmentDiff"
        },
        "requirements": {
          "type": "array",
          "items": {
            "$ref": "#/definitions/versioningPythonRequirementEnvironmentDiff"
          }
>>>>>>> fc871df0
        },
        "B": {
          "$ref": "#/definitions/versioningPythonEnvironmentBlob"
        }
      }
    },
    "versioningPythonRequirementEnvironmentBlob": {
      "type": "object",
      "properties": {
        "library": {
          "type": "string"
        },
        "constraint": {
          "type": "string"
        },
        "version": {
          "$ref": "#/definitions/versioningVersionEnvironmentBlob"
        }
      }
    },
    "versioningRepository": {
      "type": "object",
      "properties": {
        "id": {
          "type": "string",
          "format": "uint64"
        },
        "name": {
          "type": "string"
        },
        "date_created": {
          "type": "string",
          "format": "uint64"
        },
        "date_updated": {
          "type": "string",
          "format": "uint64"
        },
        "workspace_id": {
          "type": "string"
        },
        "workspace_type": {
          "$ref": "#/definitions/WorkspaceTypeEnumWorkspaceType"
        },
        "owner": {
          "type": "string"
        }
      }
    },
    "versioningRepositoryIdentification": {
      "type": "object",
      "properties": {
        "named_id": {
          "$ref": "#/definitions/versioningRepositoryNamedIdentification"
        },
        "repo_id": {
          "type": "string",
          "format": "uint64"
        }
      },
      "title": "changed from oneof because of that bug: https://github.com/grpc-ecosystem/grpc-gateway/issues/753"
    },
    "versioningRepositoryNamedIdentification": {
      "type": "object",
      "properties": {
        "name": {
          "type": "string"
        },
        "workspace_name": {
          "type": "string"
        }
      },
      "title": "CRUD for repositories"
    },
    "versioningS3DatasetBlob": {
      "type": "object",
      "properties": {
        "components": {
          "type": "array",
          "items": {
            "$ref": "#/definitions/versioningS3DatasetComponentBlob"
          }
        }
      }
    },
    "versioningS3DatasetComponentBlob": {
      "type": "object",
      "properties": {
        "path": {
          "$ref": "#/definitions/versioningPathDatasetComponentBlob"
        }
      }
    },
    "versioningS3DatasetDiff": {
      "type": "object",
      "properties": {
        "A": {
          "type": "array",
          "items": {
            "$ref": "#/definitions/versioningS3DatasetComponentBlob"
          },
          "title": "Components only present in A"
        },
        "B": {
          "type": "array",
          "items": {
            "$ref": "#/definitions/versioningS3DatasetComponentBlob"
          },
          "title": "Components only present in B"
        }
      }
    },
    "versioningSetBranchRequestResponse": {
      "type": "object"
    },
    "versioningSetRepositoryResponse": {
      "type": "object",
      "properties": {
        "repository": {
          "$ref": "#/definitions/versioningRepository"
        }
      }
    },
    "versioningSetTagRequestResponse": {
      "type": "object"
    },
    "versioningVersionEnvironmentBlob": {
      "type": "object",
      "properties": {
        "major": {
          "type": "integer",
          "format": "int32"
        },
        "minor": {
          "type": "integer",
          "format": "int32"
        },
        "patch": {
          "type": "integer",
          "format": "int32"
        },
        "suffix": {
          "type": "string"
        }
      }
    },
    "versioningVersionEnvironmentDiff": {
      "type": "object",
      "properties": {
        "status": {
          "$ref": "#/definitions/DiffStatusEnumDiffStatus"
        },
        "A": {
          "$ref": "#/definitions/versioningVersionEnvironmentBlob"
        },
        "B": {
          "$ref": "#/definitions/versioningVersionEnvironmentBlob"
        }
      }
    },
    "vertamodeldbLocation": {
      "type": "object",
      "properties": {
        "location": {
          "type": "array",
          "items": {
            "type": "string"
          }
        }
      }
    }
  },
  "basePath": "/v1"
}<|MERGE_RESOLUTION|>--- conflicted
+++ resolved
@@ -2912,10 +2912,16 @@
       "type": "object",
       "properties": {
         "hyperparameter_set": {
-          "$ref": "#/definitions/versioningHyperparameterSetConfigDiff"
+          "type": "array",
+          "items": {
+            "$ref": "#/definitions/versioningHyperparameterSetConfigDiff"
+          }
         },
         "hyperparameters": {
-          "$ref": "#/definitions/versioningHyperparameterConfigDiff"
+          "type": "array",
+          "items": {
+            "$ref": "#/definitions/versioningHyperparameterConfigDiff"
+          }
         }
       }
     },
@@ -3036,6 +3042,9 @@
     "versioningDockerEnvironmentDiff": {
       "type": "object",
       "properties": {
+        "status": {
+          "$ref": "#/definitions/DiffStatusEnumDiffStatus"
+        },
         "A": {
           "$ref": "#/definitions/versioningDockerEnvironmentBlob"
         },
@@ -3076,35 +3085,15 @@
         "docker": {
           "$ref": "#/definitions/versioningDockerEnvironmentDiff"
         },
-        "environment_variables_A": {
-          "type": "array",
-          "items": {
-            "$ref": "#/definitions/versioningEnvironmentVariablesBlob"
+        "environment_variables": {
+          "type": "array",
+          "items": {
+            "$ref": "#/definitions/versioningEnvironmentVariablesDiff"
           },
           "title": "Should only contain environment variables unique to A/B (considering all fields)"
         },
-<<<<<<< HEAD
-        "environment_variables_B": {
-          "type": "array",
-          "items": {
-            "$ref": "#/definitions/versioningEnvironmentVariablesBlob"
-          }
-        },
-        "command_line_A": {
-          "type": "array",
-          "items": {
-            "type": "string"
-          }
-        },
-        "command_line_B": {
-          "type": "array",
-          "items": {
-            "type": "string"
-          }
-=======
         "command_line": {
           "$ref": "#/definitions/versioningCommandLineEnvironmentDiff"
->>>>>>> fc871df0
         }
       }
     },
@@ -3119,8 +3108,6 @@
         }
       }
     },
-<<<<<<< HEAD
-=======
     "versioningEnvironmentVariablesDiff": {
       "type": "object",
       "properties": {
@@ -3135,7 +3122,6 @@
         }
       }
     },
->>>>>>> fc871df0
     "versioningFolder": {
       "type": "object",
       "properties": {
@@ -3237,6 +3223,9 @@
     "versioningGitCodeDiff": {
       "type": "object",
       "properties": {
+        "status": {
+          "$ref": "#/definitions/DiffStatusEnumDiffStatus"
+        },
         "A": {
           "$ref": "#/definitions/versioningGitCodeBlob"
         },
@@ -3259,20 +3248,6 @@
     "versioningHyperparameterConfigDiff": {
       "type": "object",
       "properties": {
-<<<<<<< HEAD
-        "A": {
-          "type": "array",
-          "items": {
-            "$ref": "#/definitions/versioningHyperparameterConfigBlob"
-          },
-          "description": "Hyperparameters only in A/B *or* modified between them. We can identify the modification by matching on the name."
-        },
-        "B": {
-          "type": "array",
-          "items": {
-            "$ref": "#/definitions/versioningHyperparameterConfigBlob"
-          }
-=======
         "status": {
           "$ref": "#/definitions/DiffStatusEnumDiffStatus"
         },
@@ -3281,7 +3256,6 @@
         },
         "B": {
           "$ref": "#/definitions/versioningHyperparameterConfigBlob"
->>>>>>> fc871df0
         }
       }
     },
@@ -3302,20 +3276,6 @@
     "versioningHyperparameterSetConfigDiff": {
       "type": "object",
       "properties": {
-<<<<<<< HEAD
-        "A": {
-          "type": "array",
-          "items": {
-            "$ref": "#/definitions/versioningHyperparameterSetConfigBlob"
-          },
-          "description": "Sets only in A/B *or* modified between them. We can identify the modification by matching on the name."
-        },
-        "B": {
-          "type": "array",
-          "items": {
-            "$ref": "#/definitions/versioningHyperparameterSetConfigBlob"
-          }
-=======
         "status": {
           "$ref": "#/definitions/DiffStatusEnumDiffStatus"
         },
@@ -3324,7 +3284,6 @@
         },
         "B": {
           "$ref": "#/definitions/versioningHyperparameterSetConfigBlob"
->>>>>>> fc871df0
         }
       }
     },
@@ -3493,7 +3452,7 @@
       "type": "object",
       "properties": {
         "path": {
-          "$ref": "#/definitions/versioningPathDatasetBlob"
+          "$ref": "#/definitions/versioningPathDatasetComponentBlob"
         },
         "git_repo": {
           "$ref": "#/definitions/versioningGitCodeBlob"
@@ -3503,11 +3462,11 @@
     "versioningNotebookCodeDiff": {
       "type": "object",
       "properties": {
-        "A": {
-          "$ref": "#/definitions/versioningNotebookCodeBlob"
-        },
-        "B": {
-          "$ref": "#/definitions/versioningNotebookCodeBlob"
+        "path": {
+          "$ref": "#/definitions/versioningPathDatasetComponentDiff"
+        },
+        "git_repo": {
+          "$ref": "#/definitions/versioningGitCodeDiff"
         }
       }
     },
@@ -3558,22 +3517,28 @@
         }
       }
     },
+    "versioningPathDatasetComponentDiff": {
+      "type": "object",
+      "properties": {
+        "status": {
+          "$ref": "#/definitions/DiffStatusEnumDiffStatus"
+        },
+        "A": {
+          "$ref": "#/definitions/versioningPathDatasetComponentBlob"
+        },
+        "B": {
+          "$ref": "#/definitions/versioningPathDatasetComponentBlob"
+        }
+      }
+    },
     "versioningPathDatasetDiff": {
       "type": "object",
       "properties": {
-        "A": {
-          "type": "array",
-          "items": {
-            "$ref": "#/definitions/versioningPathDatasetComponentBlob"
-          },
-          "title": "Things are modified when they have same path but different metadata.\nComponents only present in A"
-        },
-        "B": {
-          "type": "array",
-          "items": {
-            "$ref": "#/definitions/versioningPathDatasetComponentBlob"
-          },
-          "title": "Components only present in B"
+        "components": {
+          "type": "array",
+          "items": {
+            "$ref": "#/definitions/versioningPathDatasetComponentDiff"
+          }
         }
       }
     },
@@ -3600,11 +3565,6 @@
     "versioningPythonEnvironmentDiff": {
       "type": "object",
       "properties": {
-<<<<<<< HEAD
-        "A": {
-          "$ref": "#/definitions/versioningPythonEnvironmentBlob",
-          "title": "Should only contain requirements and constraints unique to A/B (considering all fields)"
-=======
         "version": {
           "$ref": "#/definitions/versioningVersionEnvironmentDiff"
         },
@@ -3613,10 +3573,12 @@
           "items": {
             "$ref": "#/definitions/versioningPythonRequirementEnvironmentDiff"
           }
->>>>>>> fc871df0
-        },
-        "B": {
-          "$ref": "#/definitions/versioningPythonEnvironmentBlob"
+        },
+        "constraints": {
+          "type": "array",
+          "items": {
+            "$ref": "#/definitions/versioningPythonRequirementEnvironmentDiff"
+          }
         }
       }
     },
@@ -3631,6 +3593,20 @@
         },
         "version": {
           "$ref": "#/definitions/versioningVersionEnvironmentBlob"
+        }
+      }
+    },
+    "versioningPythonRequirementEnvironmentDiff": {
+      "type": "object",
+      "properties": {
+        "status": {
+          "$ref": "#/definitions/DiffStatusEnumDiffStatus"
+        },
+        "A": {
+          "$ref": "#/definitions/versioningPythonRequirementEnvironmentBlob"
+        },
+        "B": {
+          "$ref": "#/definitions/versioningPythonRequirementEnvironmentBlob"
         }
       }
     },
@@ -3707,22 +3683,22 @@
         }
       }
     },
+    "versioningS3DatasetComponentDiff": {
+      "type": "object",
+      "properties": {
+        "path": {
+          "$ref": "#/definitions/versioningPathDatasetComponentDiff"
+        }
+      }
+    },
     "versioningS3DatasetDiff": {
       "type": "object",
       "properties": {
-        "A": {
-          "type": "array",
-          "items": {
-            "$ref": "#/definitions/versioningS3DatasetComponentBlob"
-          },
-          "title": "Components only present in A"
-        },
-        "B": {
-          "type": "array",
-          "items": {
-            "$ref": "#/definitions/versioningS3DatasetComponentBlob"
-          },
-          "title": "Components only present in B"
+        "components": {
+          "type": "array",
+          "items": {
+            "$ref": "#/definitions/versioningS3DatasetComponentDiff"
+          }
         }
       }
     },
