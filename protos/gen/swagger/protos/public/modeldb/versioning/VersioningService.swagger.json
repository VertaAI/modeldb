{
  "swagger": "2.0",
  "info": {
    "title": "protos/public/modeldb/versioning/VersioningService.proto",
    "version": "version not set"
  },
  "schemes": [
    "http",
    "https"
  ],
  "consumes": [
    "application/json"
  ],
  "produces": [
    "application/json"
  ],
  "paths": {
    "/versioning/repositories": {
      "get": {
        "summary": "CRUD for repositories",
        "operationId": "ListRepositories2",
        "responses": {
          "200": {
            "description": "A successful response.",
            "schema": {
              "$ref": "#/definitions/versioningListRepositoriesRequestResponse"
            }
          }
        },
        "parameters": [
          {
            "name": "workspace_name",
            "in": "query",
            "required": false,
            "type": "string"
          },
          {
            "name": "pagination.page_number",
            "in": "query",
            "required": false,
            "type": "integer",
            "format": "int32"
          },
          {
            "name": "pagination.page_limit",
            "in": "query",
            "required": false,
            "type": "integer",
            "format": "int32"
          }
        ],
        "tags": [
          "VersioningService"
        ]
      }
    },
    "/versioning/repositories/{id.repo_id}": {
      "get": {
        "operationId": "GetRepository2",
        "responses": {
          "200": {
            "description": "A successful response.",
            "schema": {
              "$ref": "#/definitions/versioningGetRepositoryRequestResponse"
            }
          }
        },
        "parameters": [
          {
            "name": "id.repo_id",
            "in": "path",
            "required": true,
            "type": "string",
            "format": "uint64"
          },
          {
            "name": "id.named_id.name",
            "in": "query",
            "required": false,
            "type": "string"
          },
          {
            "name": "id.named_id.workspace_name",
            "in": "query",
            "required": false,
            "type": "string"
          }
        ],
        "tags": [
          "VersioningService"
        ]
      },
      "put": {
        "operationId": "UpdateRepository2",
        "responses": {
          "200": {
            "description": "A successful response.",
            "schema": {
              "$ref": "#/definitions/versioningSetRepositoryResponse"
            }
          }
        },
        "parameters": [
          {
            "name": "id.repo_id",
            "in": "path",
            "required": true,
            "type": "string",
            "format": "uint64"
          },
          {
            "name": "body",
            "in": "body",
            "required": true,
            "schema": {
              "$ref": "#/definitions/versioningRepository"
            }
          }
        ],
        "tags": [
          "VersioningService"
        ]
      }
    },
    "/versioning/repositories/{repository_id.repo_id}": {
      "delete": {
        "operationId": "DeleteRepository2",
        "responses": {
          "200": {
            "description": "A successful response.",
            "schema": {
              "$ref": "#/definitions/versioningDeleteRepositoryRequestResponse"
            }
          }
        },
        "parameters": [
          {
            "name": "repository_id.repo_id",
            "in": "path",
            "required": true,
            "type": "string",
            "format": "uint64"
          },
          {
            "name": "repository_id.named_id.name",
            "in": "query",
            "required": false,
            "type": "string"
          },
          {
            "name": "repository_id.named_id.workspace_name",
            "in": "query",
            "required": false,
            "type": "string"
          }
        ],
        "tags": [
          "VersioningService"
        ]
      }
    },
    "/versioning/repositories/{repository_id.repo_id}/branches": {
      "get": {
        "summary": "CRUD for Branches",
        "operationId": "ListBranches2",
        "responses": {
          "200": {
            "description": "A successful response.",
            "schema": {
              "$ref": "#/definitions/versioningListBranchesRequestResponse"
            }
          }
        },
        "parameters": [
          {
            "name": "repository_id.repo_id",
            "in": "path",
            "required": true,
            "type": "string",
            "format": "uint64"
          },
          {
            "name": "repository_id.named_id.name",
            "in": "query",
            "required": false,
            "type": "string"
          },
          {
            "name": "repository_id.named_id.workspace_name",
            "in": "query",
            "required": false,
            "type": "string"
          }
        ],
        "tags": [
          "VersioningService"
        ]
      }
    },
    "/versioning/repositories/{repository_id.repo_id}/branches/{branch}": {
      "get": {
        "operationId": "GetBranch2",
        "responses": {
          "200": {
            "description": "A successful response.",
            "schema": {
              "$ref": "#/definitions/versioningGetBranchRequestResponse"
            }
          }
        },
        "parameters": [
          {
            "name": "repository_id.repo_id",
            "in": "path",
            "required": true,
            "type": "string",
            "format": "uint64"
          },
          {
            "name": "branch",
            "in": "path",
            "required": true,
            "type": "string"
          },
          {
            "name": "repository_id.named_id.name",
            "in": "query",
            "required": false,
            "type": "string"
          },
          {
            "name": "repository_id.named_id.workspace_name",
            "in": "query",
            "required": false,
            "type": "string"
          }
        ],
        "tags": [
          "VersioningService"
        ]
      },
      "delete": {
        "operationId": "DeleteBranch2",
        "responses": {
          "200": {
            "description": "A successful response.",
            "schema": {
              "$ref": "#/definitions/versioningDeleteBranchRequestResponse"
            }
          }
        },
        "parameters": [
          {
            "name": "repository_id.repo_id",
            "in": "path",
            "required": true,
            "type": "string",
            "format": "uint64"
          },
          {
            "name": "branch",
            "in": "path",
            "required": true,
            "type": "string"
          },
          {
            "name": "repository_id.named_id.name",
            "in": "query",
            "required": false,
            "type": "string"
          },
          {
            "name": "repository_id.named_id.workspace_name",
            "in": "query",
            "required": false,
            "type": "string"
          }
        ],
        "tags": [
          "VersioningService"
        ]
      },
      "put": {
        "summary": "Unlike tags, branches can be updated. The API must verify that the new commit is a child of the current branch.",
        "operationId": "SetBranch2",
        "responses": {
          "200": {
            "description": "A successful response.",
            "schema": {
              "$ref": "#/definitions/versioningSetBranchRequestResponse"
            }
          }
        },
        "parameters": [
          {
            "name": "repository_id.repo_id",
            "in": "path",
            "required": true,
            "type": "string",
            "format": "uint64"
          },
          {
            "name": "branch",
            "in": "path",
            "required": true,
            "type": "string"
          },
          {
            "name": "body",
            "in": "body",
            "required": true,
            "schema": {
              "type": "string"
            }
          }
        ],
        "tags": [
          "VersioningService"
        ]
      }
    },
    "/versioning/repositories/{repository_id.repo_id}/branches/{branch}/log": {
      "get": {
        "operationId": "ListCommitsLog2",
        "responses": {
          "200": {
            "description": "A successful response.",
            "schema": {
              "$ref": "#/definitions/versioningListCommitsLogRequestResponse"
<<<<<<< HEAD
            }
          },
          "default": {
            "description": "An unexpected error response",
            "schema": {
              "$ref": "#/definitions/runtimeError"
=======
>>>>>>> b45e38d6
            }
          }
        },
        "parameters": [
          {
            "name": "repository_id.repo_id",
            "in": "path",
            "required": true,
            "type": "string",
            "format": "uint64"
          },
          {
            "name": "branch",
            "description": "Pagination pagination = 2;",
            "in": "path",
            "required": true,
            "type": "string"
          },
          {
            "name": "repository_id.named_id.name",
            "in": "query",
            "required": false,
            "type": "string"
          },
          {
            "name": "repository_id.named_id.workspace_name",
            "in": "query",
            "required": false,
            "type": "string"
          },
          {
            "name": "commit_sha",
            "in": "query",
            "required": false,
            "type": "string"
          }
        ],
        "tags": [
          "VersioningService"
        ]
      }
    },
    "/versioning/repositories/{repository_id.repo_id}/commits": {
      "get": {
        "summary": "CRUD for commits",
        "operationId": "ListCommits2",
        "responses": {
          "200": {
            "description": "A successful response.",
            "schema": {
              "$ref": "#/definitions/versioningListCommitsRequestResponse"
            }
          }
        },
        "parameters": [
          {
            "name": "repository_id.repo_id",
            "in": "path",
            "required": true,
            "type": "string",
            "format": "uint64"
          },
          {
            "name": "repository_id.named_id.name",
            "in": "query",
            "required": false,
            "type": "string"
          },
          {
            "name": "repository_id.named_id.workspace_name",
            "in": "query",
            "required": false,
            "type": "string"
          },
          {
            "name": "pagination.page_number",
            "in": "query",
            "required": false,
            "type": "integer",
            "format": "int32"
          },
          {
            "name": "pagination.page_limit",
            "in": "query",
            "required": false,
            "type": "integer",
            "format": "int32"
          },
          {
            "name": "commit_base",
            "in": "query",
            "required": false,
            "type": "string"
          },
          {
            "name": "commit_head",
            "in": "query",
            "required": false,
            "type": "string"
          }
        ],
        "tags": [
          "VersioningService"
        ]
      },
      "post": {
        "operationId": "CreateCommit2",
        "responses": {
          "200": {
            "description": "A successful response.",
            "schema": {
              "$ref": "#/definitions/versioningCreateCommitRequestResponse"
            }
          }
        },
        "parameters": [
          {
            "name": "repository_id.repo_id",
            "in": "path",
            "required": true,
            "type": "string",
            "format": "uint64"
          },
          {
            "name": "body",
            "in": "body",
            "required": true,
            "schema": {
              "$ref": "#/definitions/versioningCreateCommitRequest"
            }
          }
        ],
        "tags": [
          "VersioningService"
        ]
      }
    },
    "/versioning/repositories/{repository_id.repo_id}/commits/{commit_sha}": {
      "get": {
        "operationId": "GetCommit2",
        "responses": {
          "200": {
            "description": "A successful response.",
            "schema": {
              "$ref": "#/definitions/versioningGetCommitRequestResponse"
            }
          }
        },
        "parameters": [
          {
            "name": "repository_id.repo_id",
            "in": "path",
            "required": true,
            "type": "string",
            "format": "uint64"
          },
          {
            "name": "commit_sha",
            "in": "path",
            "required": true,
            "type": "string"
          },
          {
            "name": "repository_id.named_id.name",
            "in": "query",
            "required": false,
            "type": "string"
          },
          {
            "name": "repository_id.named_id.workspace_name",
            "in": "query",
            "required": false,
            "type": "string"
          }
        ],
        "tags": [
          "VersioningService"
        ]
      },
      "delete": {
        "operationId": "DeleteCommit2",
        "responses": {
          "200": {
            "description": "A successful response.",
            "schema": {
              "$ref": "#/definitions/versioningDeleteCommitRequestResponse"
            }
          }
        },
        "parameters": [
          {
            "name": "repository_id.repo_id",
            "in": "path",
            "required": true,
            "type": "string",
            "format": "uint64"
          },
          {
            "name": "commit_sha",
            "in": "path",
            "required": true,
            "type": "string"
          },
          {
            "name": "repository_id.named_id.name",
            "in": "query",
            "required": false,
            "type": "string"
          },
          {
            "name": "repository_id.named_id.workspace_name",
            "in": "query",
            "required": false,
            "type": "string"
          }
        ],
        "tags": [
          "VersioningService"
        ]
      }
    },
    "/versioning/repositories/{repository_id.repo_id}/commits/{commit_sha}/blobs": {
      "get": {
        "summary": "Getting blobs and folders in a commit",
        "operationId": "ListCommitBlobs2",
        "responses": {
          "200": {
            "description": "A successful response.",
            "schema": {
              "$ref": "#/definitions/versioningListCommitBlobsRequestResponse"
            }
          }
        },
        "parameters": [
          {
            "name": "repository_id.repo_id",
            "in": "path",
            "required": true,
            "type": "string",
            "format": "uint64"
          },
          {
            "name": "commit_sha",
            "description": "Pagination pagination = 2;",
            "in": "path",
            "required": true,
            "type": "string"
          },
          {
            "name": "repository_id.named_id.name",
            "in": "query",
            "required": false,
            "type": "string"
          },
          {
            "name": "repository_id.named_id.workspace_name",
            "in": "query",
            "required": false,
            "type": "string"
          },
          {
            "name": "location_prefix",
            "description": "List of folder names (with the last element potentially representing the blob name)\nThis will be used to limit the search to scope just this location, like `git log /my/path` would do.",
            "in": "query",
            "required": false,
            "type": "array",
            "items": {
              "type": "string"
<<<<<<< HEAD
            },
            "collectionFormat": "multi"
=======
            }
>>>>>>> b45e38d6
          }
        ],
        "tags": [
          "VersioningService"
        ]
      }
    },
    "/versioning/repositories/{repository_id.repo_id}/commits/{commit_sha}/log": {
      "get": {
        "operationId": "ListCommitsLog4",
        "responses": {
          "200": {
            "description": "A successful response.",
            "schema": {
              "$ref": "#/definitions/versioningListCommitsLogRequestResponse"
            }
<<<<<<< HEAD
=======
          }
        },
        "parameters": [
          {
            "name": "repository_id.repo_id",
            "in": "path",
            "required": true,
            "type": "string",
            "format": "uint64"
>>>>>>> b45e38d6
          },
          "default": {
            "description": "An unexpected error response",
            "schema": {
              "$ref": "#/definitions/runtimeError"
            }
          }
        },
        "parameters": [
          {
<<<<<<< HEAD
            "name": "repository_id.repo_id",
            "in": "path",
            "required": true,
            "type": "string",
            "format": "uint64"
          },
          {
=======
>>>>>>> b45e38d6
            "name": "commit_sha",
            "in": "path",
            "required": true,
            "type": "string"
          },
          {
            "name": "repository_id.named_id.name",
            "in": "query",
            "required": false,
            "type": "string"
          },
          {
            "name": "repository_id.named_id.workspace_name",
            "in": "query",
            "required": false,
            "type": "string"
          },
          {
            "name": "branch",
            "description": "Pagination pagination = 2;.",
            "in": "query",
            "required": false,
            "type": "string"
          }
        ],
        "tags": [
          "VersioningService"
        ]
      }
    },
    "/versioning/repositories/{repository_id.repo_id}/commits/{commit_sha}/path": {
      "get": {
        "operationId": "GetCommitComponent2",
        "responses": {
          "200": {
            "description": "A successful response.",
            "schema": {
              "$ref": "#/definitions/versioningGetCommitComponentRequestResponse"
            }
          }
        },
        "parameters": [
          {
            "name": "repository_id.repo_id",
            "in": "path",
            "required": true,
            "type": "string",
            "format": "uint64"
          },
          {
            "name": "commit_sha",
            "in": "path",
            "required": true,
            "type": "string"
          },
          {
            "name": "repository_id.named_id.name",
            "in": "query",
            "required": false,
            "type": "string"
          },
          {
            "name": "repository_id.named_id.workspace_name",
            "in": "query",
            "required": false,
            "type": "string"
          },
          {
            "name": "location",
            "description": "List of folder names, with the last element being the name of the blob or tree\nthe last element determines if the response to be returned is Folder or Blob\nEach element goes one level deeper. So [\"foo\", \"bar\"] represents the same as /foo/bar.",
            "in": "query",
            "required": false,
            "type": "array",
            "items": {
              "type": "string"
            }
          }
        ],
        "tags": [
          "VersioningService"
        ]
      }
    },
    "/versioning/repositories/{repository_id.repo_id}/commits/{commit_sha}/path/runs": {
      "get": {
        "summary": "Getting ExperimentRuns linked to a blob",
        "operationId": "ListBlobExperimentRuns2",
        "responses": {
          "200": {
            "description": "A successful response.",
            "schema": {
              "$ref": "#/definitions/versioningListBlobExperimentRunsRequestResponse"
            }
          }
        },
        "parameters": [
          {
            "name": "repository_id.repo_id",
            "in": "path",
            "required": true,
            "type": "string",
            "format": "uint64"
          },
          {
            "name": "commit_sha",
            "in": "path",
            "required": true,
            "type": "string"
          },
          {
            "name": "repository_id.named_id.name",
            "in": "query",
            "required": false,
            "type": "string"
          },
          {
            "name": "repository_id.named_id.workspace_name",
            "in": "query",
            "required": false,
            "type": "string"
          },
          {
            "name": "pagination.page_number",
            "in": "query",
            "required": false,
            "type": "integer",
            "format": "int32"
          },
          {
            "name": "pagination.page_limit",
            "in": "query",
            "required": false,
            "type": "integer",
            "format": "int32"
          },
          {
            "name": "location",
            "in": "query",
            "required": false,
            "type": "array",
            "items": {
              "type": "string"
            }
          }
        ],
        "tags": [
          "VersioningService"
        ]
      }
    },
    "/versioning/repositories/{repository_id.repo_id}/commits/{commit_sha}/runs": {
      "get": {
        "summary": "Getting ExperimentRuns linked to a commit",
        "operationId": "ListCommitExperimentRuns2",
        "responses": {
          "200": {
            "description": "A successful response.",
            "schema": {
              "$ref": "#/definitions/versioningListCommitExperimentRunsRequestResponse"
            }
          }
        },
        "parameters": [
          {
            "name": "repository_id.repo_id",
            "in": "path",
            "required": true,
            "type": "string",
            "format": "uint64"
          },
          {
            "name": "commit_sha",
            "in": "path",
            "required": true,
            "type": "string"
          },
          {
            "name": "repository_id.named_id.name",
            "in": "query",
            "required": false,
            "type": "string"
          },
          {
            "name": "repository_id.named_id.workspace_name",
            "in": "query",
            "required": false,
            "type": "string"
          },
          {
            "name": "pagination.page_number",
            "in": "query",
            "required": false,
            "type": "integer",
            "format": "int32"
          },
          {
            "name": "pagination.page_limit",
            "in": "query",
            "required": false,
            "type": "integer",
            "format": "int32"
          }
        ],
        "tags": [
          "VersioningService"
        ]
      }
    },
    "/versioning/repositories/{repository_id.repo_id}/diff": {
      "get": {
        "summary": "Git-like operations",
        "operationId": "ComputeRepositoryDiff2",
        "responses": {
          "200": {
            "description": "A successful response.",
            "schema": {
              "$ref": "#/definitions/versioningComputeRepositoryDiffRequestResponse"
            }
          }
        },
        "parameters": [
          {
            "name": "repository_id.repo_id",
            "in": "path",
            "required": true,
            "type": "string",
            "format": "uint64"
          },
          {
            "name": "repository_id.named_id.name",
            "in": "query",
            "required": false,
            "type": "string"
          },
          {
            "name": "repository_id.named_id.workspace_name",
            "in": "query",
            "required": false,
            "type": "string"
          },
          {
            "name": "commit_a",
            "in": "query",
            "required": false,
            "type": "string"
          },
          {
            "name": "commit_b",
            "in": "query",
            "required": false,
            "type": "string"
          },
          {
            "name": "location_prefix",
            "description": "List of folder names (with the last element potentially representing the blob name)\nThis will be used to limit the search to scope just this location, like `git log /my/path` would do.",
            "in": "query",
            "required": false,
            "type": "array",
            "items": {
              "type": "string"
            }
          },
          {
            "name": "replace_a_with_common_ancestor",
            "description": "Replace commit_a with the nearest common ancestor of commit_a and commit_b.",
            "in": "query",
            "required": false,
            "type": "boolean",
            "format": "boolean"
          }
        ],
        "tags": [
          "VersioningService"
        ]
      }
    },
    "/versioning/repositories/{repository_id.repo_id}/merge": {
      "post": {
        "operationId": "MergeRepositoryCommits2",
        "responses": {
          "200": {
            "description": "A successful response.",
            "schema": {
              "$ref": "#/definitions/versioningMergeRepositoryCommitsRequestResponse"
            }
          }
        },
        "parameters": [
          {
            "name": "repository_id.repo_id",
            "in": "path",
            "required": true,
            "type": "string",
            "format": "uint64"
          },
          {
            "name": "body",
            "in": "body",
            "required": true,
            "schema": {
              "$ref": "#/definitions/versioningMergeRepositoryCommitsRequest"
            }
          }
        ],
        "tags": [
          "VersioningService"
        ]
      }
    },
    "/versioning/repositories/{repository_id.repo_id}/tags": {
      "get": {
        "summary": "CRUD for tags",
        "operationId": "ListTags2",
        "responses": {
          "200": {
            "description": "A successful response.",
            "schema": {
              "$ref": "#/definitions/versioningListTagsRequestResponse"
            }
          }
        },
        "parameters": [
          {
            "name": "repository_id.repo_id",
            "in": "path",
            "required": true,
            "type": "string",
            "format": "uint64"
          },
          {
            "name": "repository_id.named_id.name",
            "in": "query",
            "required": false,
            "type": "string"
          },
          {
            "name": "repository_id.named_id.workspace_name",
            "in": "query",
            "required": false,
            "type": "string"
          }
        ],
        "tags": [
          "VersioningService"
        ]
      }
    },
    "/versioning/repositories/{repository_id.repo_id}/tags/{tag}": {
      "get": {
        "operationId": "GetTag2",
        "responses": {
          "200": {
            "description": "A successful response.",
            "schema": {
              "$ref": "#/definitions/versioningGetTagRequestResponse"
            }
          }
        },
        "parameters": [
          {
            "name": "repository_id.repo_id",
            "in": "path",
            "required": true,
            "type": "string",
            "format": "uint64"
          },
          {
            "name": "tag",
            "in": "path",
            "required": true,
            "type": "string"
          },
          {
            "name": "repository_id.named_id.name",
            "in": "query",
            "required": false,
            "type": "string"
          },
          {
            "name": "repository_id.named_id.workspace_name",
            "in": "query",
            "required": false,
            "type": "string"
          }
        ],
        "tags": [
          "VersioningService"
        ]
      },
      "delete": {
        "operationId": "DeleteTag2",
        "responses": {
          "200": {
            "description": "A successful response.",
            "schema": {
              "$ref": "#/definitions/versioningDeleteTagRequestResponse"
            }
          }
        },
        "parameters": [
          {
            "name": "repository_id.repo_id",
            "in": "path",
            "required": true,
            "type": "string",
            "format": "uint64"
          },
          {
            "name": "tag",
            "in": "path",
            "required": true,
            "type": "string"
          },
          {
            "name": "repository_id.named_id.name",
            "in": "query",
            "required": false,
            "type": "string"
          },
          {
            "name": "repository_id.named_id.workspace_name",
            "in": "query",
            "required": false,
            "type": "string"
          }
        ],
        "tags": [
          "VersioningService"
        ]
      },
      "put": {
        "summary": "Can't update a tag. If someone tries to set one that exists, we should error.",
        "operationId": "SetTag2",
        "responses": {
          "200": {
            "description": "A successful response.",
            "schema": {
              "$ref": "#/definitions/versioningSetTagRequestResponse"
            }
          }
        },
        "parameters": [
          {
            "name": "repository_id.repo_id",
            "in": "path",
            "required": true,
            "type": "string",
            "format": "uint64"
          },
          {
            "name": "tag",
            "in": "path",
            "required": true,
            "type": "string"
          },
          {
            "name": "body",
            "in": "body",
            "required": true,
            "schema": {
              "type": "string"
            }
          }
        ],
        "tags": [
          "VersioningService"
        ]
      }
    },
    "/versioning/workspaces/{id.named_id.workspace_name}/repositories": {
      "post": {
        "operationId": "CreateRepository",
        "responses": {
          "200": {
            "description": "A successful response.",
            "schema": {
              "$ref": "#/definitions/versioningSetRepositoryResponse"
            }
          }
        },
        "parameters": [
          {
            "name": "id.named_id.workspace_name",
            "in": "path",
            "required": true,
            "type": "string"
          },
          {
            "name": "body",
            "in": "body",
            "required": true,
            "schema": {
              "$ref": "#/definitions/versioningRepository"
            }
          }
        ],
        "tags": [
          "VersioningService"
        ]
      }
    },
    "/versioning/workspaces/{id.named_id.workspace_name}/repositories/{id.named_id.name}": {
      "get": {
        "operationId": "GetRepository",
        "responses": {
          "200": {
            "description": "A successful response.",
            "schema": {
              "$ref": "#/definitions/versioningGetRepositoryRequestResponse"
            }
          }
        },
        "parameters": [
          {
            "name": "id.named_id.workspace_name",
            "in": "path",
            "required": true,
            "type": "string"
          },
          {
            "name": "id.named_id.name",
            "in": "path",
            "required": true,
            "type": "string"
          },
          {
            "name": "id.repo_id",
            "in": "query",
            "required": false,
            "type": "string",
            "format": "uint64"
          }
        ],
        "tags": [
          "VersioningService"
        ]
      },
      "put": {
        "operationId": "UpdateRepository",
        "responses": {
          "200": {
            "description": "A successful response.",
            "schema": {
              "$ref": "#/definitions/versioningSetRepositoryResponse"
            }
          }
        },
        "parameters": [
          {
            "name": "id.named_id.workspace_name",
            "in": "path",
            "required": true,
            "type": "string"
          },
          {
            "name": "id.named_id.name",
            "in": "path",
            "required": true,
            "type": "string"
          },
          {
            "name": "body",
            "in": "body",
            "required": true,
            "schema": {
              "$ref": "#/definitions/versioningRepository"
            }
          }
        ],
        "tags": [
          "VersioningService"
        ]
      }
    },
    "/versioning/workspaces/{repository_id.named_id.workspace_name}/repositories/{repository_id.named_id.name}": {
      "delete": {
        "operationId": "DeleteRepository",
        "responses": {
          "200": {
            "description": "A successful response.",
            "schema": {
              "$ref": "#/definitions/versioningDeleteRepositoryRequestResponse"
            }
          }
        },
        "parameters": [
          {
            "name": "repository_id.named_id.workspace_name",
            "in": "path",
            "required": true,
            "type": "string"
          },
          {
            "name": "repository_id.named_id.name",
            "in": "path",
            "required": true,
            "type": "string"
          },
          {
            "name": "repository_id.repo_id",
            "in": "query",
            "required": false,
            "type": "string",
            "format": "uint64"
          }
        ],
        "tags": [
          "VersioningService"
        ]
      }
    },
    "/versioning/workspaces/{repository_id.named_id.workspace_name}/repositories/{repository_id.named_id.name}/branches": {
      "get": {
        "summary": "CRUD for Branches",
        "operationId": "ListBranches",
        "responses": {
          "200": {
            "description": "A successful response.",
            "schema": {
              "$ref": "#/definitions/versioningListBranchesRequestResponse"
            }
          }
        },
        "parameters": [
          {
            "name": "repository_id.named_id.workspace_name",
            "in": "path",
            "required": true,
            "type": "string"
          },
          {
            "name": "repository_id.named_id.name",
            "in": "path",
            "required": true,
            "type": "string"
          },
          {
            "name": "repository_id.repo_id",
            "in": "query",
            "required": false,
            "type": "string",
            "format": "uint64"
          }
        ],
        "tags": [
          "VersioningService"
        ]
      }
    },
    "/versioning/workspaces/{repository_id.named_id.workspace_name}/repositories/{repository_id.named_id.name}/branches/{branch}": {
      "get": {
        "operationId": "GetBranch",
        "responses": {
          "200": {
            "description": "A successful response.",
            "schema": {
              "$ref": "#/definitions/versioningGetBranchRequestResponse"
            }
          }
        },
        "parameters": [
          {
            "name": "repository_id.named_id.workspace_name",
            "in": "path",
            "required": true,
            "type": "string"
          },
          {
            "name": "repository_id.named_id.name",
            "in": "path",
            "required": true,
            "type": "string"
          },
          {
            "name": "branch",
            "in": "path",
            "required": true,
            "type": "string"
          },
          {
            "name": "repository_id.repo_id",
            "in": "query",
            "required": false,
            "type": "string",
            "format": "uint64"
          }
        ],
        "tags": [
          "VersioningService"
        ]
      },
      "delete": {
        "operationId": "DeleteBranch",
        "responses": {
          "200": {
            "description": "A successful response.",
            "schema": {
              "$ref": "#/definitions/versioningDeleteBranchRequestResponse"
            }
          }
        },
        "parameters": [
          {
            "name": "repository_id.named_id.workspace_name",
            "in": "path",
            "required": true,
            "type": "string"
          },
          {
            "name": "repository_id.named_id.name",
            "in": "path",
            "required": true,
            "type": "string"
          },
          {
            "name": "branch",
            "in": "path",
            "required": true,
            "type": "string"
          },
          {
            "name": "repository_id.repo_id",
            "in": "query",
            "required": false,
            "type": "string",
            "format": "uint64"
          }
        ],
        "tags": [
          "VersioningService"
        ]
      },
      "put": {
        "summary": "Unlike tags, branches can be updated. The API must verify that the new commit is a child of the current branch.",
        "operationId": "SetBranch",
        "responses": {
          "200": {
            "description": "A successful response.",
            "schema": {
              "$ref": "#/definitions/versioningSetBranchRequestResponse"
            }
          }
        },
        "parameters": [
          {
            "name": "repository_id.named_id.workspace_name",
            "in": "path",
            "required": true,
            "type": "string"
          },
          {
            "name": "repository_id.named_id.name",
            "in": "path",
            "required": true,
            "type": "string"
          },
          {
            "name": "branch",
            "in": "path",
            "required": true,
            "type": "string"
          },
          {
            "name": "body",
            "in": "body",
            "required": true,
            "schema": {
              "type": "string"
            }
          }
        ],
        "tags": [
          "VersioningService"
        ]
      }
    },
    "/versioning/workspaces/{repository_id.named_id.workspace_name}/repositories/{repository_id.named_id.name}/branches/{branch}/log": {
      "get": {
        "operationId": "ListCommitsLog",
        "responses": {
          "200": {
            "description": "A successful response.",
            "schema": {
              "$ref": "#/definitions/versioningListCommitsLogRequestResponse"
<<<<<<< HEAD
            }
          },
          "default": {
            "description": "An unexpected error response",
            "schema": {
              "$ref": "#/definitions/runtimeError"
=======
>>>>>>> b45e38d6
            }
          }
        },
        "parameters": [
          {
            "name": "repository_id.named_id.workspace_name",
            "in": "path",
            "required": true,
            "type": "string"
          },
          {
            "name": "repository_id.named_id.name",
            "in": "path",
            "required": true,
            "type": "string"
          },
          {
            "name": "branch",
            "description": "Pagination pagination = 2;",
            "in": "path",
            "required": true,
            "type": "string"
          },
          {
            "name": "repository_id.repo_id",
            "in": "query",
            "required": false,
            "type": "string",
            "format": "uint64"
          },
          {
            "name": "commit_sha",
            "in": "query",
            "required": false,
            "type": "string"
          }
        ],
        "tags": [
          "VersioningService"
        ]
      }
    },
    "/versioning/workspaces/{repository_id.named_id.workspace_name}/repositories/{repository_id.named_id.name}/commits": {
      "get": {
        "summary": "CRUD for commits",
        "operationId": "ListCommits",
        "responses": {
          "200": {
            "description": "A successful response.",
            "schema": {
              "$ref": "#/definitions/versioningListCommitsRequestResponse"
            }
          }
        },
        "parameters": [
          {
            "name": "repository_id.named_id.workspace_name",
            "in": "path",
            "required": true,
            "type": "string"
          },
          {
            "name": "repository_id.named_id.name",
            "in": "path",
            "required": true,
            "type": "string"
          },
          {
            "name": "repository_id.repo_id",
            "in": "query",
            "required": false,
            "type": "string",
            "format": "uint64"
          },
          {
            "name": "pagination.page_number",
            "in": "query",
            "required": false,
            "type": "integer",
            "format": "int32"
          },
          {
            "name": "pagination.page_limit",
            "in": "query",
            "required": false,
            "type": "integer",
            "format": "int32"
          },
          {
            "name": "commit_base",
            "in": "query",
            "required": false,
            "type": "string"
          },
          {
            "name": "commit_head",
            "in": "query",
            "required": false,
            "type": "string"
          }
        ],
        "tags": [
          "VersioningService"
        ]
      },
      "post": {
        "operationId": "CreateCommit",
        "responses": {
          "200": {
            "description": "A successful response.",
            "schema": {
              "$ref": "#/definitions/versioningCreateCommitRequestResponse"
            }
          }
        },
        "parameters": [
          {
            "name": "repository_id.named_id.workspace_name",
            "in": "path",
            "required": true,
            "type": "string"
          },
          {
            "name": "repository_id.named_id.name",
            "in": "path",
            "required": true,
            "type": "string"
          },
          {
            "name": "body",
            "in": "body",
            "required": true,
            "schema": {
              "$ref": "#/definitions/versioningCreateCommitRequest"
            }
          }
        ],
        "tags": [
          "VersioningService"
        ]
      }
    },
    "/versioning/workspaces/{repository_id.named_id.workspace_name}/repositories/{repository_id.named_id.name}/commits/{commit_sha}": {
      "get": {
        "operationId": "GetCommit",
        "responses": {
          "200": {
            "description": "A successful response.",
            "schema": {
              "$ref": "#/definitions/versioningGetCommitRequestResponse"
            }
          }
        },
        "parameters": [
          {
            "name": "repository_id.named_id.workspace_name",
            "in": "path",
            "required": true,
            "type": "string"
          },
          {
            "name": "repository_id.named_id.name",
            "in": "path",
            "required": true,
            "type": "string"
          },
          {
            "name": "commit_sha",
            "in": "path",
            "required": true,
            "type": "string"
          },
          {
            "name": "repository_id.repo_id",
            "in": "query",
            "required": false,
            "type": "string",
            "format": "uint64"
          }
        ],
        "tags": [
          "VersioningService"
        ]
      },
      "delete": {
        "operationId": "DeleteCommit",
        "responses": {
          "200": {
            "description": "A successful response.",
            "schema": {
              "$ref": "#/definitions/versioningDeleteCommitRequestResponse"
            }
          }
        },
        "parameters": [
          {
            "name": "repository_id.named_id.workspace_name",
            "in": "path",
            "required": true,
            "type": "string"
          },
          {
            "name": "repository_id.named_id.name",
            "in": "path",
            "required": true,
            "type": "string"
          },
          {
            "name": "commit_sha",
            "in": "path",
            "required": true,
            "type": "string"
          },
          {
            "name": "repository_id.repo_id",
            "in": "query",
            "required": false,
            "type": "string",
            "format": "uint64"
          }
        ],
        "tags": [
          "VersioningService"
        ]
      }
    },
    "/versioning/workspaces/{repository_id.named_id.workspace_name}/repositories/{repository_id.named_id.name}/commits/{commit_sha}/blobs": {
      "get": {
        "summary": "Getting blobs and folders in a commit",
        "operationId": "ListCommitBlobs",
        "responses": {
          "200": {
            "description": "A successful response.",
            "schema": {
              "$ref": "#/definitions/versioningListCommitBlobsRequestResponse"
            }
          }
        },
        "parameters": [
          {
            "name": "repository_id.named_id.workspace_name",
            "in": "path",
            "required": true,
            "type": "string"
          },
          {
            "name": "repository_id.named_id.name",
            "in": "path",
            "required": true,
            "type": "string"
          },
          {
            "name": "commit_sha",
            "description": "Pagination pagination = 2;",
            "in": "path",
            "required": true,
            "type": "string"
          },
          {
            "name": "repository_id.repo_id",
            "in": "query",
            "required": false,
            "type": "string",
            "format": "uint64"
          },
          {
            "name": "location_prefix",
            "description": "List of folder names (with the last element potentially representing the blob name)\nThis will be used to limit the search to scope just this location, like `git log /my/path` would do.",
            "in": "query",
            "required": false,
            "type": "array",
            "items": {
              "type": "string"
<<<<<<< HEAD
            },
            "collectionFormat": "multi"
=======
            }
>>>>>>> b45e38d6
          }
        ],
        "tags": [
          "VersioningService"
        ]
      }
    },
    "/versioning/workspaces/{repository_id.named_id.workspace_name}/repositories/{repository_id.named_id.name}/commits/{commit_sha}/log": {
      "get": {
        "operationId": "ListCommitsLog3",
        "responses": {
          "200": {
            "description": "A successful response.",
            "schema": {
              "$ref": "#/definitions/versioningListCommitsLogRequestResponse"
            }
<<<<<<< HEAD
=======
          }
        },
        "parameters": [
          {
            "name": "repository_id.named_id.workspace_name",
            "in": "path",
            "required": true,
            "type": "string"
>>>>>>> b45e38d6
          },
          "default": {
            "description": "An unexpected error response",
            "schema": {
              "$ref": "#/definitions/runtimeError"
            }
          }
        },
        "parameters": [
          {
<<<<<<< HEAD
            "name": "repository_id.named_id.workspace_name",
            "in": "path",
            "required": true,
            "type": "string"
          },
          {
=======
>>>>>>> b45e38d6
            "name": "repository_id.named_id.name",
            "in": "path",
            "required": true,
            "type": "string"
          },
          {
            "name": "commit_sha",
            "in": "path",
            "required": true,
            "type": "string"
          },
          {
            "name": "repository_id.repo_id",
            "in": "query",
            "required": false,
            "type": "string",
            "format": "uint64"
          },
          {
            "name": "branch",
            "description": "Pagination pagination = 2;.",
            "in": "query",
            "required": false,
            "type": "string"
          }
        ],
        "tags": [
          "VersioningService"
        ]
      }
    },
    "/versioning/workspaces/{repository_id.named_id.workspace_name}/repositories/{repository_id.named_id.name}/commits/{commit_sha}/path": {
      "get": {
        "operationId": "GetCommitComponent",
        "responses": {
          "200": {
            "description": "A successful response.",
            "schema": {
              "$ref": "#/definitions/versioningGetCommitComponentRequestResponse"
            }
          }
        },
        "parameters": [
          {
            "name": "repository_id.named_id.workspace_name",
            "in": "path",
            "required": true,
            "type": "string"
          },
          {
            "name": "repository_id.named_id.name",
            "in": "path",
            "required": true,
            "type": "string"
          },
          {
            "name": "commit_sha",
            "in": "path",
            "required": true,
            "type": "string"
          },
          {
            "name": "repository_id.repo_id",
            "in": "query",
            "required": false,
            "type": "string",
            "format": "uint64"
          },
          {
            "name": "location",
            "description": "List of folder names, with the last element being the name of the blob or tree\nthe last element determines if the response to be returned is Folder or Blob\nEach element goes one level deeper. So [\"foo\", \"bar\"] represents the same as /foo/bar.",
            "in": "query",
            "required": false,
            "type": "array",
            "items": {
              "type": "string"
            }
          }
        ],
        "tags": [
          "VersioningService"
        ]
      }
    },
    "/versioning/workspaces/{repository_id.named_id.workspace_name}/repositories/{repository_id.named_id.name}/commits/{commit_sha}/path/runs": {
      "get": {
        "summary": "Getting ExperimentRuns linked to a blob",
        "operationId": "ListBlobExperimentRuns",
        "responses": {
          "200": {
            "description": "A successful response.",
            "schema": {
              "$ref": "#/definitions/versioningListBlobExperimentRunsRequestResponse"
            }
          }
        },
        "parameters": [
          {
            "name": "repository_id.named_id.workspace_name",
            "in": "path",
            "required": true,
            "type": "string"
          },
          {
            "name": "repository_id.named_id.name",
            "in": "path",
            "required": true,
            "type": "string"
          },
          {
            "name": "commit_sha",
            "in": "path",
            "required": true,
            "type": "string"
          },
          {
            "name": "repository_id.repo_id",
            "in": "query",
            "required": false,
            "type": "string",
            "format": "uint64"
          },
          {
            "name": "pagination.page_number",
            "in": "query",
            "required": false,
            "type": "integer",
            "format": "int32"
          },
          {
            "name": "pagination.page_limit",
            "in": "query",
            "required": false,
            "type": "integer",
            "format": "int32"
          },
          {
            "name": "location",
            "in": "query",
            "required": false,
            "type": "array",
            "items": {
              "type": "string"
            }
          }
        ],
        "tags": [
          "VersioningService"
        ]
      }
    },
    "/versioning/workspaces/{repository_id.named_id.workspace_name}/repositories/{repository_id.named_id.name}/commits/{commit_sha}/runs": {
      "get": {
        "summary": "Getting ExperimentRuns linked to a commit",
        "operationId": "ListCommitExperimentRuns",
        "responses": {
          "200": {
            "description": "A successful response.",
            "schema": {
              "$ref": "#/definitions/versioningListCommitExperimentRunsRequestResponse"
            }
          }
        },
        "parameters": [
          {
            "name": "repository_id.named_id.workspace_name",
            "in": "path",
            "required": true,
            "type": "string"
          },
          {
            "name": "repository_id.named_id.name",
            "in": "path",
            "required": true,
            "type": "string"
          },
          {
            "name": "commit_sha",
            "in": "path",
            "required": true,
            "type": "string"
          },
          {
            "name": "repository_id.repo_id",
            "in": "query",
            "required": false,
            "type": "string",
            "format": "uint64"
          },
          {
            "name": "pagination.page_number",
            "in": "query",
            "required": false,
            "type": "integer",
            "format": "int32"
          },
          {
            "name": "pagination.page_limit",
            "in": "query",
            "required": false,
            "type": "integer",
            "format": "int32"
          }
        ],
        "tags": [
          "VersioningService"
        ]
      }
    },
    "/versioning/workspaces/{repository_id.named_id.workspace_name}/repositories/{repository_id.named_id.name}/diff": {
      "get": {
        "summary": "Git-like operations",
        "operationId": "ComputeRepositoryDiff",
        "responses": {
          "200": {
            "description": "A successful response.",
            "schema": {
              "$ref": "#/definitions/versioningComputeRepositoryDiffRequestResponse"
            }
          }
        },
        "parameters": [
          {
            "name": "repository_id.named_id.workspace_name",
            "in": "path",
            "required": true,
            "type": "string"
          },
          {
            "name": "repository_id.named_id.name",
            "in": "path",
            "required": true,
            "type": "string"
          },
          {
            "name": "repository_id.repo_id",
            "in": "query",
            "required": false,
            "type": "string",
            "format": "uint64"
          },
          {
            "name": "commit_a",
            "in": "query",
            "required": false,
            "type": "string"
          },
          {
            "name": "commit_b",
            "in": "query",
            "required": false,
            "type": "string"
          },
          {
            "name": "location_prefix",
            "description": "List of folder names (with the last element potentially representing the blob name)\nThis will be used to limit the search to scope just this location, like `git log /my/path` would do.",
            "in": "query",
            "required": false,
            "type": "array",
            "items": {
              "type": "string"
            }
          },
          {
            "name": "replace_a_with_common_ancestor",
            "description": "Replace commit_a with the nearest common ancestor of commit_a and commit_b.",
            "in": "query",
            "required": false,
            "type": "boolean",
            "format": "boolean"
          }
        ],
        "tags": [
          "VersioningService"
        ]
      }
    },
    "/versioning/workspaces/{repository_id.named_id.workspace_name}/repositories/{repository_id.named_id.name}/merge": {
      "post": {
        "operationId": "MergeRepositoryCommits",
        "responses": {
          "200": {
            "description": "A successful response.",
            "schema": {
              "$ref": "#/definitions/versioningMergeRepositoryCommitsRequestResponse"
            }
          }
        },
        "parameters": [
          {
            "name": "repository_id.named_id.workspace_name",
            "in": "path",
            "required": true,
            "type": "string"
          },
          {
            "name": "repository_id.named_id.name",
            "in": "path",
            "required": true,
            "type": "string"
          },
          {
            "name": "body",
            "in": "body",
            "required": true,
            "schema": {
              "$ref": "#/definitions/versioningMergeRepositoryCommitsRequest"
            }
          }
        ],
        "tags": [
          "VersioningService"
        ]
      }
    },
    "/versioning/workspaces/{repository_id.named_id.workspace_name}/repositories/{repository_id.named_id.name}/tags": {
      "get": {
        "summary": "CRUD for tags",
        "operationId": "ListTags",
        "responses": {
          "200": {
            "description": "A successful response.",
            "schema": {
              "$ref": "#/definitions/versioningListTagsRequestResponse"
            }
          }
        },
        "parameters": [
          {
            "name": "repository_id.named_id.workspace_name",
            "in": "path",
            "required": true,
            "type": "string"
          },
          {
            "name": "repository_id.named_id.name",
            "in": "path",
            "required": true,
            "type": "string"
          },
          {
            "name": "repository_id.repo_id",
            "in": "query",
            "required": false,
            "type": "string",
            "format": "uint64"
          }
        ],
        "tags": [
          "VersioningService"
        ]
      }
    },
    "/versioning/workspaces/{repository_id.named_id.workspace_name}/repositories/{repository_id.named_id.name}/tags/{tag}": {
      "get": {
        "operationId": "GetTag",
        "responses": {
          "200": {
            "description": "A successful response.",
            "schema": {
              "$ref": "#/definitions/versioningGetTagRequestResponse"
            }
          }
        },
        "parameters": [
          {
            "name": "repository_id.named_id.workspace_name",
            "in": "path",
            "required": true,
            "type": "string"
          },
          {
            "name": "repository_id.named_id.name",
            "in": "path",
            "required": true,
            "type": "string"
          },
          {
            "name": "tag",
            "in": "path",
            "required": true,
            "type": "string"
          },
          {
            "name": "repository_id.repo_id",
            "in": "query",
            "required": false,
            "type": "string",
            "format": "uint64"
          }
        ],
        "tags": [
          "VersioningService"
        ]
      },
      "delete": {
        "operationId": "DeleteTag",
        "responses": {
          "200": {
            "description": "A successful response.",
            "schema": {
              "$ref": "#/definitions/versioningDeleteTagRequestResponse"
            }
          }
        },
        "parameters": [
          {
            "name": "repository_id.named_id.workspace_name",
            "in": "path",
            "required": true,
            "type": "string"
          },
          {
            "name": "repository_id.named_id.name",
            "in": "path",
            "required": true,
            "type": "string"
          },
          {
            "name": "tag",
            "in": "path",
            "required": true,
            "type": "string"
          },
          {
            "name": "repository_id.repo_id",
            "in": "query",
            "required": false,
            "type": "string",
            "format": "uint64"
          }
        ],
        "tags": [
          "VersioningService"
        ]
      },
      "put": {
        "summary": "Can't update a tag. If someone tries to set one that exists, we should error.",
        "operationId": "SetTag",
        "responses": {
          "200": {
            "description": "A successful response.",
            "schema": {
              "$ref": "#/definitions/versioningSetTagRequestResponse"
            }
          }
        },
        "parameters": [
          {
            "name": "repository_id.named_id.workspace_name",
            "in": "path",
            "required": true,
            "type": "string"
          },
          {
            "name": "repository_id.named_id.name",
            "in": "path",
            "required": true,
            "type": "string"
          },
          {
            "name": "tag",
            "in": "path",
            "required": true,
            "type": "string"
          },
          {
            "name": "body",
            "in": "body",
            "required": true,
            "schema": {
              "type": "string"
            }
          }
        ],
        "tags": [
          "VersioningService"
        ]
      }
    },
    "/versioning/workspaces/{workspace_name}/repositories": {
      "get": {
        "summary": "CRUD for repositories",
        "operationId": "ListRepositories",
        "responses": {
          "200": {
            "description": "A successful response.",
            "schema": {
              "$ref": "#/definitions/versioningListRepositoriesRequestResponse"
            }
          }
        },
        "parameters": [
          {
            "name": "workspace_name",
            "in": "path",
            "required": true,
            "type": "string"
          },
          {
            "name": "pagination.page_number",
            "in": "query",
            "required": false,
            "type": "integer",
            "format": "int32"
          },
          {
            "name": "pagination.page_limit",
            "in": "query",
            "required": false,
            "type": "integer",
            "format": "int32"
          }
        ],
        "tags": [
          "VersioningService"
        ]
      }
    }
  },
  "definitions": {
    "ArtifactTypeEnumArtifactType": {
      "type": "string",
      "enum": [
        "IMAGE",
        "MODEL",
        "TENSORBOARD",
        "DATA",
        "BLOB",
        "STRING",
        "CODE"
      ],
      "default": "IMAGE"
    },
    "DiffStatusEnumDiffStatus": {
      "type": "string",
      "enum": [
        "UNKNOWN",
        "ADDED",
        "DELETED",
        "MODIFIED"
      ],
      "default": "UNKNOWN"
    },
    "TernaryEnumTernary": {
      "type": "string",
      "enum": [
        "UNKNOWN",
        "TRUE",
        "FALSE"
      ],
      "default": "UNKNOWN"
    },
    "ValueTypeEnumValueType": {
      "type": "string",
      "enum": [
        "STRING",
        "NUMBER",
        "LIST",
        "BLOB"
      ],
      "default": "STRING"
    },
    "WorkspaceTypeEnumWorkspaceType": {
      "type": "string",
      "enum": [
        "UNKNOWN",
        "ORGANIZATION",
        "USER"
      ],
      "default": "UNKNOWN"
    },
    "commonKeyValue": {
      "type": "object",
      "properties": {
        "key": {
          "type": "string"
        },
        "value": {
          "$ref": "#/definitions/protobufValue"
        },
        "value_type": {
          "$ref": "#/definitions/ValueTypeEnumValueType",
          "description": "As per documentation of proto buffer 3.\n  For enums, the default value is the first defined enum value, which must be 0."
        }
      }
    },
    "modeldbArtifact": {
      "type": "object",
      "properties": {
        "key": {
          "type": "string"
        },
        "path": {
          "type": "string"
        },
        "path_only": {
          "type": "boolean",
          "format": "boolean"
        },
        "artifact_type": {
          "$ref": "#/definitions/ArtifactTypeEnumArtifactType"
        },
        "linked_artifact_id": {
          "type": "string"
        },
        "filename_extension": {
          "type": "string"
        }
      }
    },
    "modeldbCodeVersion": {
      "type": "object",
      "properties": {
        "git_snapshot": {
          "$ref": "#/definitions/modeldbGitSnapshot"
        },
        "code_archive": {
          "$ref": "#/definitions/modeldbArtifact"
        },
        "date_logged": {
          "type": "string",
          "format": "uint64"
        }
      },
      "title": "code version"
    },
    "modeldbExperimentRun": {
      "type": "object",
      "properties": {
        "id": {
          "type": "string"
        },
        "project_id": {
          "type": "string"
        },
        "experiment_id": {
          "type": "string"
        },
        "name": {
          "type": "string"
        },
        "description": {
          "type": "string"
        },
        "date_created": {
          "type": "string",
          "format": "int64"
        },
        "date_updated": {
          "type": "string",
          "format": "int64"
        },
        "start_time": {
          "type": "string",
          "format": "int64"
        },
        "end_time": {
          "type": "string",
          "format": "int64"
        },
        "code_version": {
          "type": "string"
        },
        "code_version_snapshot": {
          "$ref": "#/definitions/modeldbCodeVersion"
        },
        "parent_id": {
          "type": "string"
        },
        "tags": {
          "type": "array",
          "items": {
            "type": "string"
          }
        },
        "attributes": {
          "type": "array",
          "items": {
            "$ref": "#/definitions/commonKeyValue"
          }
        },
        "hyperparameters": {
          "type": "array",
          "items": {
            "$ref": "#/definitions/commonKeyValue"
          }
        },
        "artifacts": {
          "type": "array",
          "items": {
            "$ref": "#/definitions/modeldbArtifact"
          }
        },
        "datasets": {
          "type": "array",
          "items": {
            "$ref": "#/definitions/modeldbArtifact"
          }
        },
        "metrics": {
          "type": "array",
          "items": {
            "$ref": "#/definitions/commonKeyValue"
          }
        },
        "observations": {
          "type": "array",
          "items": {
            "$ref": "#/definitions/modeldbObservation"
          }
        },
        "features": {
          "type": "array",
          "items": {
            "$ref": "#/definitions/modeldbFeature"
          }
        },
        "job_id": {
          "type": "string"
        },
        "owner": {
          "type": "string"
        },
        "versioned_inputs": {
          "$ref": "#/definitions/modeldbVersioningEntry"
        }
      },
      "title": "ExperimentRun Entity"
    },
    "modeldbFeature": {
      "type": "object",
      "properties": {
        "name": {
          "type": "string"
        }
      }
    },
    "modeldbGitSnapshot": {
      "type": "object",
      "properties": {
        "filepaths": {
          "type": "array",
          "items": {
            "type": "string"
          }
        },
        "repo": {
          "type": "string"
        },
        "hash": {
          "type": "string"
        },
        "is_dirty": {
          "$ref": "#/definitions/TernaryEnumTernary"
        }
      }
    },
    "modeldbObservation": {
      "type": "object",
      "properties": {
        "attribute": {
          "$ref": "#/definitions/commonKeyValue"
        },
        "artifact": {
          "$ref": "#/definitions/modeldbArtifact"
        },
        "timestamp": {
          "type": "string",
          "format": "int64"
        }
      },
      "title": "observations with the same key are not overwritten, the are appended to a list"
    },
    "modeldbVersioningEntry": {
      "type": "object",
      "properties": {
        "repository_id": {
          "type": "string",
          "format": "uint64"
        },
        "commit": {
          "type": "string"
        },
        "key_location_map": {
          "type": "object",
          "additionalProperties": {
            "$ref": "#/definitions/vertamodeldbLocation"
          }
        }
      }
    },
    "protobufListValue": {
      "type": "object",
      "properties": {
        "values": {
          "type": "array",
          "items": {
            "$ref": "#/definitions/protobufValue"
          },
          "description": "Repeated field of dynamically typed values."
        }
      },
      "description": "`ListValue` is a wrapper around a repeated field of values.\n\nThe JSON representation for `ListValue` is JSON array."
    },
    "protobufNullValue": {
      "type": "string",
      "enum": [
        "NULL_VALUE"
      ],
      "default": "NULL_VALUE",
      "description": "`NullValue` is a singleton enumeration to represent the null value for the\n`Value` type union.\n\n The JSON representation for `NullValue` is JSON `null`.\n\n - NULL_VALUE: Null value."
    },
    "protobufStruct": {
      "type": "object",
      "properties": {
        "fields": {
          "type": "object",
          "additionalProperties": {
            "$ref": "#/definitions/protobufValue"
          },
          "description": "Unordered map of dynamically typed values."
        }
      },
      "description": "`Struct` represents a structured data value, consisting of fields\nwhich map to dynamically typed values. In some languages, `Struct`\nmight be supported by a native representation. For example, in\nscripting languages like JS a struct is represented as an\nobject. The details of that representation are described together\nwith the proto support for the language.\n\nThe JSON representation for `Struct` is JSON object."
    },
    "protobufValue": {
      "type": "object",
      "properties": {
        "null_value": {
          "$ref": "#/definitions/protobufNullValue",
          "description": "Represents a null value."
        },
        "number_value": {
          "type": "number",
          "format": "double",
          "description": "Represents a double value."
        },
        "string_value": {
          "type": "string",
          "description": "Represents a string value."
        },
        "bool_value": {
          "type": "boolean",
          "format": "boolean",
          "description": "Represents a boolean value."
        },
        "struct_value": {
          "$ref": "#/definitions/protobufStruct",
          "description": "Represents a structured value."
        },
        "list_value": {
          "$ref": "#/definitions/protobufListValue",
          "description": "Represents a repeated `Value`."
        }
      },
      "description": "`Value` represents a dynamically typed value which can be either\nnull, a number, a string, a boolean, a recursive struct value, or a\nlist of values. A producer of value is expected to set one of that\nvariants, absence of any variant indicates an error.\n\nThe JSON representation for `Value` is JSON value."
    },
    "versioningBlob": {
      "type": "object",
      "properties": {
        "dataset": {
          "$ref": "#/definitions/versioningDatasetBlob"
        },
        "environment": {
          "$ref": "#/definitions/versioningEnvironmentBlob"
        },
        "code": {
          "$ref": "#/definitions/versioningCodeBlob"
        },
        "config": {
          "$ref": "#/definitions/versioningConfigBlob"
        }
      }
    },
    "versioningBlobDiff": {
      "type": "object",
      "properties": {
        "location": {
          "type": "array",
          "items": {
            "type": "string"
          },
          "title": "List of folder names, with the last element being the name of the blob\nEach element goes one level deeper. So [\"foo\", \"bar\"] represents the same as /foo/bar"
        },
        "status": {
          "$ref": "#/definitions/DiffStatusEnumDiffStatus"
        },
        "dataset": {
          "$ref": "#/definitions/versioningDatasetDiff"
        },
        "environment": {
          "$ref": "#/definitions/versioningEnvironmentDiff"
        },
        "code": {
          "$ref": "#/definitions/versioningCodeDiff"
        },
        "config": {
          "$ref": "#/definitions/versioningConfigDiff"
        }
      }
    },
    "versioningBlobExpanded": {
      "type": "object",
      "properties": {
        "location": {
          "type": "array",
          "items": {
            "type": "string"
          },
          "title": "List of folder names, with the last element being the name of the blob\nEach element goes one level deeper. So [\"foo\", \"bar\"] represents the same as /foo/bar"
        },
        "blob": {
          "$ref": "#/definitions/versioningBlob"
        }
      }
    },
    "versioningCodeBlob": {
      "type": "object",
      "properties": {
        "git": {
          "$ref": "#/definitions/versioningGitCodeBlob"
        },
        "notebook": {
          "$ref": "#/definitions/versioningNotebookCodeBlob"
        }
      }
    },
    "versioningCodeDiff": {
      "type": "object",
      "properties": {
        "git": {
          "$ref": "#/definitions/versioningGitCodeDiff"
        },
        "notebook": {
          "$ref": "#/definitions/versioningNotebookCodeDiff"
        }
      }
    },
    "versioningCommandLineEnvironmentDiff": {
      "type": "object",
      "properties": {
        "status": {
          "$ref": "#/definitions/DiffStatusEnumDiffStatus"
        },
        "A": {
          "type": "array",
          "items": {
            "type": "string"
          }
        },
        "B": {
          "type": "array",
          "items": {
            "type": "string"
          }
        }
      }
    },
    "versioningCommit": {
      "type": "object",
      "properties": {
        "parent_shas": {
          "type": "array",
          "items": {
            "type": "string"
          },
          "description": "ID of the parent commits."
        },
        "message": {
          "type": "string",
          "description": "Message associated with the commit."
        },
        "date_created": {
          "type": "string",
          "format": "uint64",
          "description": "Date associated with the commit.\nIt will be computed by the backend by default, but a feature flag should enable setting by the client."
        },
        "author": {
          "type": "string",
          "description": "ID of the user who created the commit."
        },
        "commit_sha": {
          "type": "string"
        }
      },
      "title": "Base commit for the versioning system\nDO NOT USE TO COMPUTE SHA"
    },
    "versioningComputeRepositoryDiffRequestResponse": {
      "type": "object",
      "properties": {
        "diffs": {
          "type": "array",
          "items": {
            "$ref": "#/definitions/versioningBlobDiff"
          }
        }
      }
    },
    "versioningConfigBlob": {
      "type": "object",
      "properties": {
        "hyperparameter_set": {
          "type": "array",
          "items": {
            "$ref": "#/definitions/versioningHyperparameterSetConfigBlob"
          }
        },
        "hyperparameters": {
          "type": "array",
          "items": {
            "$ref": "#/definitions/versioningHyperparameterConfigBlob"
          }
        }
      }
    },
    "versioningConfigDiff": {
      "type": "object",
      "properties": {
        "hyperparameter_set": {
          "type": "array",
          "items": {
            "$ref": "#/definitions/versioningHyperparameterSetConfigDiff"
          }
        },
        "hyperparameters": {
          "type": "array",
          "items": {
            "$ref": "#/definitions/versioningHyperparameterConfigDiff"
          }
        }
      }
    },
    "versioningContinuousHyperparameterSetConfigBlob": {
      "type": "object",
      "properties": {
        "interval_begin": {
          "$ref": "#/definitions/versioningHyperparameterValuesConfigBlob"
        },
        "interval_end": {
          "$ref": "#/definitions/versioningHyperparameterValuesConfigBlob"
        },
        "interval_step": {
          "$ref": "#/definitions/versioningHyperparameterValuesConfigBlob"
        }
      }
    },
    "versioningCreateCommitRequest": {
      "type": "object",
      "properties": {
        "repository_id": {
          "$ref": "#/definitions/versioningRepositoryIdentification"
        },
        "commit": {
          "$ref": "#/definitions/versioningCommit"
        },
        "blobs": {
          "type": "array",
          "items": {
            "$ref": "#/definitions/versioningBlobExpanded"
          }
        },
        "commit_base": {
          "type": "string",
          "title": "Apply the diffs on top of commit_base\nIf a blob was added in the diff, add it on top of commit_base (doesn't matter if it was present already or not)\nIf a blob was deleted, delete if from commit_base if present\nIf a blob was modified, then:\n1) check that the type of the diff is consistent with the type of the blob. If they are different, raise an error saying so\n2) apply the diff to the blob as per the following logic:\n2a) if the field is atomic (e.g. python version, git repository), use the newer version (B) from the diff and overwrite what the commit_base has\n2b) if the field is not atomic (e.g. list of python requirements, dataset components), merge the lists by a) copying new values, b) deleting removed values, c) updating values that are already present based on some reasonable key"
        },
        "diffs": {
          "type": "array",
          "items": {
            "$ref": "#/definitions/versioningBlobDiff"
          }
        }
      }
    },
    "versioningCreateCommitRequestResponse": {
      "type": "object",
      "properties": {
        "commit": {
          "$ref": "#/definitions/versioningCommit"
        }
      }
    },
    "versioningDatasetBlob": {
      "type": "object",
      "properties": {
        "s3": {
          "$ref": "#/definitions/versioningS3DatasetBlob"
        },
        "path": {
          "$ref": "#/definitions/versioningPathDatasetBlob"
        }
      }
    },
    "versioningDatasetDiff": {
      "type": "object",
      "properties": {
        "s3": {
          "$ref": "#/definitions/versioningS3DatasetDiff"
        },
        "path": {
          "$ref": "#/definitions/versioningPathDatasetDiff"
        }
      }
    },
    "versioningDeleteBranchRequestResponse": {
      "type": "object"
    },
    "versioningDeleteCommitRequestResponse": {
      "type": "object"
    },
    "versioningDeleteRepositoryRequestResponse": {
      "type": "object",
      "properties": {
        "status": {
          "type": "boolean",
          "format": "boolean"
        }
      }
    },
    "versioningDeleteTagRequestResponse": {
      "type": "object"
    },
    "versioningDiscreteHyperparameterSetConfigBlob": {
      "type": "object",
      "properties": {
        "values": {
          "type": "array",
          "items": {
            "$ref": "#/definitions/versioningHyperparameterValuesConfigBlob"
          }
        }
      }
    },
    "versioningDockerEnvironmentBlob": {
      "type": "object",
      "properties": {
        "repository": {
          "type": "string"
        },
        "tag": {
          "type": "string"
        },
        "sha": {
          "type": "string"
        }
      }
    },
    "versioningDockerEnvironmentDiff": {
      "type": "object",
      "properties": {
        "status": {
          "$ref": "#/definitions/DiffStatusEnumDiffStatus"
        },
        "A": {
          "$ref": "#/definitions/versioningDockerEnvironmentBlob"
        },
        "B": {
          "$ref": "#/definitions/versioningDockerEnvironmentBlob"
        }
      }
    },
    "versioningEnvironmentBlob": {
      "type": "object",
      "properties": {
        "python": {
          "$ref": "#/definitions/versioningPythonEnvironmentBlob"
        },
        "docker": {
          "$ref": "#/definitions/versioningDockerEnvironmentBlob"
        },
        "environment_variables": {
          "type": "array",
          "items": {
            "$ref": "#/definitions/versioningEnvironmentVariablesBlob"
          }
        },
        "command_line": {
          "type": "array",
          "items": {
            "type": "string"
          }
        }
      }
    },
    "versioningEnvironmentDiff": {
      "type": "object",
      "properties": {
        "python": {
          "$ref": "#/definitions/versioningPythonEnvironmentDiff"
        },
        "docker": {
          "$ref": "#/definitions/versioningDockerEnvironmentDiff"
        },
        "environment_variables": {
          "type": "array",
          "items": {
            "$ref": "#/definitions/versioningEnvironmentVariablesDiff"
          },
          "title": "Should only contain environment variables unique to A/B (considering all fields)"
        },
        "command_line": {
          "$ref": "#/definitions/versioningCommandLineEnvironmentDiff"
        }
      }
    },
    "versioningEnvironmentVariablesBlob": {
      "type": "object",
      "properties": {
        "name": {
          "type": "string"
        },
        "value": {
          "type": "string"
        }
      }
    },
    "versioningEnvironmentVariablesDiff": {
      "type": "object",
      "properties": {
        "status": {
          "$ref": "#/definitions/DiffStatusEnumDiffStatus"
        },
        "A": {
          "$ref": "#/definitions/versioningEnvironmentVariablesBlob"
        },
        "B": {
          "$ref": "#/definitions/versioningEnvironmentVariablesBlob"
        }
      }
    },
    "versioningFolder": {
      "type": "object",
      "properties": {
        "blobs": {
          "type": "array",
          "items": {
            "$ref": "#/definitions/versioningFolderElement"
          },
          "title": "Blobs, which correspond to direct entries/files"
        },
        "sub_folders": {
          "type": "array",
          "items": {
            "$ref": "#/definitions/versioningFolderElement"
          },
          "title": "Subfolders"
        }
      },
      "title": "DO NOT USE TO COMPUTE SHA"
    },
    "versioningFolderElement": {
      "type": "object",
      "properties": {
        "element_name": {
          "type": "string",
          "description": "Name of the element inside the folder."
        },
        "created_by_commit": {
          "type": "string",
          "description": "SHA of the commit which created this element."
        }
      },
      "title": "DO NOT USE TO COMPUTE SHA"
    },
    "versioningGetBranchRequestResponse": {
      "type": "object",
      "properties": {
        "commit": {
          "$ref": "#/definitions/versioningCommit"
        }
      }
    },
    "versioningGetCommitComponentRequestResponse": {
      "type": "object",
      "properties": {
        "folder": {
          "$ref": "#/definitions/versioningFolder"
        },
        "blob": {
          "$ref": "#/definitions/versioningBlob"
        }
      }
    },
    "versioningGetCommitRequestResponse": {
      "type": "object",
      "properties": {
        "commit": {
          "$ref": "#/definitions/versioningCommit"
        }
      }
    },
    "versioningGetRepositoryRequestResponse": {
      "type": "object",
      "properties": {
        "repository": {
          "$ref": "#/definitions/versioningRepository"
        }
      }
    },
    "versioningGetTagRequestResponse": {
      "type": "object",
      "properties": {
        "commit": {
          "$ref": "#/definitions/versioningCommit"
        }
      }
    },
    "versioningGitCodeBlob": {
      "type": "object",
      "properties": {
        "repo": {
          "type": "string"
        },
        "hash": {
          "type": "string"
        },
        "branch": {
          "type": "string"
        },
        "tag": {
          "type": "string"
        },
        "is_dirty": {
          "type": "boolean",
          "format": "boolean"
        }
      }
    },
    "versioningGitCodeDiff": {
      "type": "object",
      "properties": {
        "status": {
          "$ref": "#/definitions/DiffStatusEnumDiffStatus"
        },
        "A": {
          "$ref": "#/definitions/versioningGitCodeBlob"
        },
        "B": {
          "$ref": "#/definitions/versioningGitCodeBlob"
        }
      }
    },
    "versioningHyperparameterConfigBlob": {
      "type": "object",
      "properties": {
        "name": {
          "type": "string"
        },
        "value": {
          "$ref": "#/definitions/versioningHyperparameterValuesConfigBlob"
        }
      }
    },
    "versioningHyperparameterConfigDiff": {
      "type": "object",
      "properties": {
        "status": {
          "$ref": "#/definitions/DiffStatusEnumDiffStatus"
        },
        "A": {
          "$ref": "#/definitions/versioningHyperparameterConfigBlob"
        },
        "B": {
          "$ref": "#/definitions/versioningHyperparameterConfigBlob"
        }
      }
    },
    "versioningHyperparameterSetConfigBlob": {
      "type": "object",
      "properties": {
        "name": {
          "type": "string"
        },
        "continuous": {
          "$ref": "#/definitions/versioningContinuousHyperparameterSetConfigBlob"
        },
        "discrete": {
          "$ref": "#/definitions/versioningDiscreteHyperparameterSetConfigBlob"
        }
      }
    },
    "versioningHyperparameterSetConfigDiff": {
      "type": "object",
      "properties": {
        "status": {
          "$ref": "#/definitions/DiffStatusEnumDiffStatus"
        },
        "A": {
          "$ref": "#/definitions/versioningHyperparameterSetConfigBlob"
        },
        "B": {
          "$ref": "#/definitions/versioningHyperparameterSetConfigBlob"
        }
      }
    },
    "versioningHyperparameterValuesConfigBlob": {
      "type": "object",
      "properties": {
        "int_value": {
          "type": "string",
          "format": "int64"
        },
        "float_value": {
          "type": "number",
          "format": "float"
        },
        "string_value": {
          "type": "string"
        }
      }
    },
    "versioningListBlobExperimentRunsRequestResponse": {
      "type": "object",
      "properties": {
        "runs": {
          "type": "array",
          "items": {
            "$ref": "#/definitions/modeldbExperimentRun"
          }
        },
        "total_records": {
          "type": "string",
          "format": "int64"
        }
      }
    },
    "versioningListBranchesRequestResponse": {
      "type": "object",
      "properties": {
        "branches": {
          "type": "array",
          "items": {
            "type": "string"
          }
        },
        "total_records": {
          "type": "string",
          "format": "int64"
        }
      }
    },
    "versioningListCommitBlobsRequestResponse": {
      "type": "object",
      "properties": {
        "blobs": {
          "type": "array",
          "items": {
            "$ref": "#/definitions/versioningBlobExpanded"
          }
        },
        "total_records": {
          "type": "string",
          "format": "int64"
        }
      }
    },
    "versioningListCommitExperimentRunsRequestResponse": {
      "type": "object",
      "properties": {
        "runs": {
          "type": "array",
          "items": {
            "$ref": "#/definitions/modeldbExperimentRun"
          }
        },
        "total_records": {
          "type": "string",
          "format": "int64"
        }
      }
    },
    "versioningListCommitsLogRequestResponse": {
      "type": "object",
      "properties": {
        "commits": {
          "type": "array",
          "items": {
            "$ref": "#/definitions/versioningCommit"
          }
        },
        "total_records": {
          "type": "string",
          "format": "int64"
        }
      }
    },
    "versioningListCommitsRequestResponse": {
      "type": "object",
      "properties": {
        "commits": {
          "type": "array",
          "items": {
            "$ref": "#/definitions/versioningCommit"
          }
        },
        "total_records": {
          "type": "string",
          "format": "int64"
        }
      }
    },
    "versioningListRepositoriesRequestResponse": {
      "type": "object",
      "properties": {
        "repositories": {
          "type": "array",
          "items": {
            "$ref": "#/definitions/versioningRepository"
          }
        },
        "total_records": {
          "type": "string",
          "format": "int64"
        }
      }
    },
    "versioningListTagsRequestResponse": {
      "type": "object",
      "properties": {
        "tags": {
          "type": "array",
          "items": {
            "type": "string"
          }
        },
        "total_records": {
          "type": "string",
          "format": "int64"
        }
      }
    },
    "versioningMergeRepositoryCommitsRequest": {
      "type": "object",
      "properties": {
        "repository_id": {
          "$ref": "#/definitions/versioningRepositoryIdentification"
        },
        "commit_sha_a": {
          "type": "string"
        },
        "commit_sha_b": {
          "type": "string"
        },
        "content": {
          "$ref": "#/definitions/versioningCommit"
        }
      }
    },
    "versioningMergeRepositoryCommitsRequestResponse": {
      "type": "object",
      "properties": {
        "commit": {
          "$ref": "#/definitions/versioningCommit"
        }
      }
    },
    "versioningNotebookCodeBlob": {
      "type": "object",
      "properties": {
        "path": {
          "$ref": "#/definitions/versioningPathDatasetComponentBlob"
        },
        "git_repo": {
          "$ref": "#/definitions/versioningGitCodeBlob"
        }
      }
    },
    "versioningNotebookCodeDiff": {
      "type": "object",
      "properties": {
        "path": {
          "$ref": "#/definitions/versioningPathDatasetComponentDiff"
        },
        "git_repo": {
          "$ref": "#/definitions/versioningGitCodeDiff"
        }
      }
    },
    "versioningPagination": {
      "type": "object",
      "properties": {
        "page_number": {
          "type": "integer",
          "format": "int32"
        },
        "page_limit": {
          "type": "integer",
          "format": "int32"
        }
      },
      "title": "For pagination"
    },
    "versioningPathDatasetBlob": {
      "type": "object",
      "properties": {
        "components": {
          "type": "array",
          "items": {
            "$ref": "#/definitions/versioningPathDatasetComponentBlob"
          }
        }
      }
    },
    "versioningPathDatasetComponentBlob": {
      "type": "object",
      "properties": {
        "path": {
          "type": "string"
        },
        "size": {
          "type": "string",
          "format": "uint64"
        },
        "last_modified_at_source": {
          "type": "string",
          "format": "uint64"
        },
        "sha256": {
          "type": "string"
        },
        "md5": {
          "type": "string"
        }
      }
    },
    "versioningPathDatasetComponentDiff": {
      "type": "object",
      "properties": {
        "status": {
          "$ref": "#/definitions/DiffStatusEnumDiffStatus"
        },
        "A": {
          "$ref": "#/definitions/versioningPathDatasetComponentBlob"
        },
        "B": {
          "$ref": "#/definitions/versioningPathDatasetComponentBlob"
        }
      }
    },
    "versioningPathDatasetDiff": {
      "type": "object",
      "properties": {
        "components": {
          "type": "array",
          "items": {
            "$ref": "#/definitions/versioningPathDatasetComponentDiff"
          }
        }
      }
    },
    "versioningPythonEnvironmentBlob": {
      "type": "object",
      "properties": {
        "version": {
          "$ref": "#/definitions/versioningVersionEnvironmentBlob"
        },
        "requirements": {
          "type": "array",
          "items": {
            "$ref": "#/definitions/versioningPythonRequirementEnvironmentBlob"
          }
        },
        "constraints": {
          "type": "array",
          "items": {
            "$ref": "#/definitions/versioningPythonRequirementEnvironmentBlob"
          }
        }
      }
    },
    "versioningPythonEnvironmentDiff": {
      "type": "object",
      "properties": {
        "version": {
          "$ref": "#/definitions/versioningVersionEnvironmentDiff"
        },
        "requirements": {
          "type": "array",
          "items": {
            "$ref": "#/definitions/versioningPythonRequirementEnvironmentDiff"
          }
        },
        "constraints": {
          "type": "array",
          "items": {
            "$ref": "#/definitions/versioningPythonRequirementEnvironmentDiff"
          }
        }
      }
    },
    "versioningPythonRequirementEnvironmentBlob": {
      "type": "object",
      "properties": {
        "library": {
          "type": "string"
        },
        "constraint": {
          "type": "string"
        },
        "version": {
          "$ref": "#/definitions/versioningVersionEnvironmentBlob"
        }
      }
    },
    "versioningPythonRequirementEnvironmentDiff": {
      "type": "object",
      "properties": {
        "status": {
          "$ref": "#/definitions/DiffStatusEnumDiffStatus"
        },
        "A": {
          "$ref": "#/definitions/versioningPythonRequirementEnvironmentBlob"
        },
        "B": {
          "$ref": "#/definitions/versioningPythonRequirementEnvironmentBlob"
        }
      }
    },
    "versioningRepository": {
      "type": "object",
      "properties": {
        "id": {
          "type": "string",
          "format": "uint64"
        },
        "name": {
          "type": "string"
        },
        "date_created": {
          "type": "string",
          "format": "uint64"
        },
        "date_updated": {
          "type": "string",
          "format": "uint64"
        },
        "workspace_id": {
          "type": "string"
        },
        "workspace_type": {
          "$ref": "#/definitions/WorkspaceTypeEnumWorkspaceType"
        },
        "owner": {
          "type": "string"
        }
      }
    },
    "versioningRepositoryIdentification": {
      "type": "object",
      "properties": {
        "named_id": {
          "$ref": "#/definitions/versioningRepositoryNamedIdentification"
        },
        "repo_id": {
          "type": "string",
          "format": "uint64"
        }
      },
      "title": "changed from oneof because of that bug: https://github.com/grpc-ecosystem/grpc-gateway/issues/753"
    },
    "versioningRepositoryNamedIdentification": {
      "type": "object",
      "properties": {
        "name": {
          "type": "string"
        },
        "workspace_name": {
          "type": "string"
        }
      },
      "title": "CRUD for repositories"
    },
    "versioningS3DatasetBlob": {
      "type": "object",
      "properties": {
        "components": {
          "type": "array",
          "items": {
            "$ref": "#/definitions/versioningS3DatasetComponentBlob"
          }
        }
      }
    },
    "versioningS3DatasetComponentBlob": {
      "type": "object",
      "properties": {
        "path": {
          "$ref": "#/definitions/versioningPathDatasetComponentBlob"
        }
      }
    },
    "versioningS3DatasetComponentDiff": {
      "type": "object",
      "properties": {
        "path": {
          "$ref": "#/definitions/versioningPathDatasetComponentDiff"
        }
      }
    },
    "versioningS3DatasetDiff": {
      "type": "object",
      "properties": {
        "components": {
          "type": "array",
          "items": {
            "$ref": "#/definitions/versioningS3DatasetComponentDiff"
          }
        }
      }
    },
    "versioningSetBranchRequestResponse": {
      "type": "object"
    },
    "versioningSetRepositoryResponse": {
      "type": "object",
      "properties": {
        "repository": {
          "$ref": "#/definitions/versioningRepository"
        }
      }
    },
    "versioningSetTagRequestResponse": {
      "type": "object"
    },
    "versioningVersionEnvironmentBlob": {
      "type": "object",
      "properties": {
        "major": {
          "type": "integer",
          "format": "int32"
        },
        "minor": {
          "type": "integer",
          "format": "int32"
        },
        "patch": {
          "type": "integer",
          "format": "int32"
        },
        "suffix": {
          "type": "string"
        }
      }
    },
    "versioningVersionEnvironmentDiff": {
      "type": "object",
      "properties": {
        "status": {
          "$ref": "#/definitions/DiffStatusEnumDiffStatus"
        },
        "A": {
          "$ref": "#/definitions/versioningVersionEnvironmentBlob"
        },
        "B": {
          "$ref": "#/definitions/versioningVersionEnvironmentBlob"
        }
      }
    },
    "vertamodeldbLocation": {
      "type": "object",
      "properties": {
        "location": {
          "type": "array",
          "items": {
            "type": "string"
          }
        }
      }
    }
  },
  "basePath": "/v1"
}<|MERGE_RESOLUTION|>--- conflicted
+++ resolved
@@ -327,15 +327,6 @@
             "description": "A successful response.",
             "schema": {
               "$ref": "#/definitions/versioningListCommitsLogRequestResponse"
-<<<<<<< HEAD
-            }
-          },
-          "default": {
-            "description": "An unexpected error response",
-            "schema": {
-              "$ref": "#/definitions/runtimeError"
-=======
->>>>>>> b45e38d6
             }
           }
         },
@@ -604,12 +595,7 @@
             "type": "array",
             "items": {
               "type": "string"
-<<<<<<< HEAD
-            },
-            "collectionFormat": "multi"
-=======
-            }
->>>>>>> b45e38d6
+            }
           }
         ],
         "tags": [
@@ -626,38 +612,17 @@
             "schema": {
               "$ref": "#/definitions/versioningListCommitsLogRequestResponse"
             }
-<<<<<<< HEAD
-=======
-          }
-        },
-        "parameters": [
-          {
-            "name": "repository_id.repo_id",
-            "in": "path",
-            "required": true,
-            "type": "string",
-            "format": "uint64"
->>>>>>> b45e38d6
-          },
-          "default": {
-            "description": "An unexpected error response",
-            "schema": {
-              "$ref": "#/definitions/runtimeError"
-            }
-          }
-        },
-        "parameters": [
-          {
-<<<<<<< HEAD
-            "name": "repository_id.repo_id",
-            "in": "path",
-            "required": true,
-            "type": "string",
-            "format": "uint64"
-          },
-          {
-=======
->>>>>>> b45e38d6
+          }
+        },
+        "parameters": [
+          {
+            "name": "repository_id.repo_id",
+            "in": "path",
+            "required": true,
+            "type": "string",
+            "format": "uint64"
+          },
+          {
             "name": "commit_sha",
             "in": "path",
             "required": true,
@@ -1442,15 +1407,6 @@
             "description": "A successful response.",
             "schema": {
               "$ref": "#/definitions/versioningListCommitsLogRequestResponse"
-<<<<<<< HEAD
-            }
-          },
-          "default": {
-            "description": "An unexpected error response",
-            "schema": {
-              "$ref": "#/definitions/runtimeError"
-=======
->>>>>>> b45e38d6
             }
           }
         },
@@ -1724,12 +1680,7 @@
             "type": "array",
             "items": {
               "type": "string"
-<<<<<<< HEAD
-            },
-            "collectionFormat": "multi"
-=======
-            }
->>>>>>> b45e38d6
+            }
           }
         ],
         "tags": [
@@ -1746,36 +1697,16 @@
             "schema": {
               "$ref": "#/definitions/versioningListCommitsLogRequestResponse"
             }
-<<<<<<< HEAD
-=======
-          }
-        },
-        "parameters": [
-          {
-            "name": "repository_id.named_id.workspace_name",
-            "in": "path",
-            "required": true,
-            "type": "string"
->>>>>>> b45e38d6
-          },
-          "default": {
-            "description": "An unexpected error response",
-            "schema": {
-              "$ref": "#/definitions/runtimeError"
-            }
-          }
-        },
-        "parameters": [
-          {
-<<<<<<< HEAD
-            "name": "repository_id.named_id.workspace_name",
-            "in": "path",
-            "required": true,
-            "type": "string"
-          },
-          {
-=======
->>>>>>> b45e38d6
+          }
+        },
+        "parameters": [
+          {
+            "name": "repository_id.named_id.workspace_name",
+            "in": "path",
+            "required": true,
+            "type": "string"
+          },
+          {
             "name": "repository_id.named_id.name",
             "in": "path",
             "required": true,
