{
  "swagger": "2.0",
  "info": {
    "title": "modeldb/HydratedService.proto",
    "version": "version not set"
  },
  "consumes": [
    "application/json"
  ],
  "produces": [
    "application/json"
  ],
  "paths": {
    "/hydratedData/findHydratedDatasetVersions": {
      "post": {
        "summary": "queries",
        "operationId": "HydratedService_findHydratedDatasetVersions",
        "responses": {
          "200": {
            "description": "A successful response.",
            "schema": {
              "$ref": "#/definitions/modeldbAdvancedQueryDatasetVersionsResponse"
            }
          },
          "default": {
            "description": "An unexpected error response",
            "schema": {
              "$ref": "#/definitions/runtimeError"
            }
          }
        },
        "parameters": [
          {
            "name": "body",
            "in": "body",
            "required": true,
            "schema": {
              "$ref": "#/definitions/modeldbFindDatasetVersions"
            }
          }
        ],
        "tags": [
          "HydratedService"
        ]
      }
    },
    "/hydratedData/findHydratedDatasets": {
      "post": {
        "summary": "queries",
        "operationId": "HydratedService_findHydratedDatasets",
        "responses": {
          "200": {
            "description": "A successful response.",
            "schema": {
              "$ref": "#/definitions/modeldbAdvancedQueryDatasetsResponse"
            }
          },
          "default": {
            "description": "An unexpected error response",
            "schema": {
              "$ref": "#/definitions/runtimeError"
            }
          }
        },
        "parameters": [
          {
            "name": "body",
            "in": "body",
            "required": true,
            "schema": {
              "$ref": "#/definitions/modeldbFindDatasets"
            }
          }
        ],
        "tags": [
          "HydratedService"
        ]
      }
    },
    "/hydratedData/findHydratedDatasetsByOrganization": {
      "post": {
        "summary": "queries",
        "operationId": "HydratedService_findHydratedDatasetsByOrganization",
        "responses": {
          "200": {
            "description": "A successful response.",
            "schema": {
              "$ref": "#/definitions/modeldbAdvancedQueryDatasetsResponse"
            }
          },
          "default": {
            "description": "An unexpected error response",
            "schema": {
              "$ref": "#/definitions/runtimeError"
            }
          }
        },
        "parameters": [
          {
            "name": "body",
            "in": "body",
            "required": true,
            "schema": {
              "$ref": "#/definitions/modeldbFindHydratedDatasetsByOrganization"
            }
          }
        ],
        "tags": [
          "HydratedService"
        ]
      }
    },
    "/hydratedData/findHydratedDatasetsByTeam": {
      "post": {
        "summary": "queries",
        "operationId": "HydratedService_findHydratedDatasetsByTeam",
        "responses": {
          "200": {
            "description": "A successful response.",
            "schema": {
              "$ref": "#/definitions/modeldbAdvancedQueryDatasetsResponse"
            }
          },
          "default": {
            "description": "An unexpected error response",
            "schema": {
              "$ref": "#/definitions/runtimeError"
            }
          }
        },
        "parameters": [
          {
            "name": "body",
            "in": "body",
            "required": true,
            "schema": {
              "$ref": "#/definitions/modeldbFindHydratedDatasetsByTeam"
            }
          }
        ],
        "tags": [
          "HydratedService"
        ]
      }
    },
    "/hydratedData/findHydratedExperimentRuns": {
      "post": {
        "summary": "queries",
        "operationId": "HydratedService_findHydratedExperimentRuns",
        "responses": {
          "200": {
            "description": "A successful response.",
            "schema": {
              "$ref": "#/definitions/modeldbAdvancedQueryExperimentRunsResponse"
            }
          },
          "default": {
            "description": "An unexpected error response",
            "schema": {
              "$ref": "#/definitions/runtimeError"
            }
          }
        },
        "parameters": [
          {
            "name": "body",
            "in": "body",
            "required": true,
            "schema": {
              "$ref": "#/definitions/modeldbFindExperimentRuns"
            }
          }
        ],
        "tags": [
          "HydratedService"
        ]
      }
    },
    "/hydratedData/findHydratedExperiments": {
      "post": {
        "summary": "queries",
        "operationId": "HydratedService_findHydratedExperiments",
        "responses": {
          "200": {
            "description": "A successful response.",
            "schema": {
              "$ref": "#/definitions/modeldbAdvancedQueryExperimentsResponse"
            }
          },
          "default": {
            "description": "An unexpected error response",
            "schema": {
              "$ref": "#/definitions/runtimeError"
            }
          }
        },
        "parameters": [
          {
            "name": "body",
            "in": "body",
            "required": true,
            "schema": {
              "$ref": "#/definitions/modeldbFindExperiments"
            }
          }
        ],
        "tags": [
          "HydratedService"
        ]
      }
    },
    "/hydratedData/findHydratedProjects": {
      "post": {
        "summary": "queries",
        "operationId": "HydratedService_findHydratedProjects",
        "responses": {
          "200": {
            "description": "A successful response.",
            "schema": {
              "$ref": "#/definitions/modeldbAdvancedQueryProjectsResponse"
            }
          },
          "default": {
            "description": "An unexpected error response",
            "schema": {
              "$ref": "#/definitions/runtimeError"
            }
          }
        },
        "parameters": [
          {
            "name": "body",
            "in": "body",
            "required": true,
            "schema": {
              "$ref": "#/definitions/modeldbFindProjects"
            }
          }
        ],
        "tags": [
          "HydratedService"
        ]
      }
    },
    "/hydratedData/findHydratedProjectsByOrganization": {
      "post": {
        "summary": "queries",
        "operationId": "HydratedService_findHydratedProjectsByOrganization",
        "responses": {
          "200": {
            "description": "A successful response.",
            "schema": {
              "$ref": "#/definitions/modeldbAdvancedQueryProjectsResponse"
            }
          },
          "default": {
            "description": "An unexpected error response",
            "schema": {
              "$ref": "#/definitions/runtimeError"
            }
          }
        },
        "parameters": [
          {
            "name": "body",
            "in": "body",
            "required": true,
            "schema": {
              "$ref": "#/definitions/modeldbFindHydratedProjectsByOrganization"
            }
          }
        ],
        "tags": [
          "HydratedService"
        ]
      }
    },
    "/hydratedData/findHydratedProjectsByTeam": {
      "post": {
        "summary": "queries",
        "operationId": "HydratedService_findHydratedProjectsByTeam",
        "responses": {
          "200": {
            "description": "A successful response.",
            "schema": {
              "$ref": "#/definitions/modeldbAdvancedQueryProjectsResponse"
            }
          },
          "default": {
            "description": "An unexpected error response",
            "schema": {
              "$ref": "#/definitions/runtimeError"
            }
          }
        },
        "parameters": [
          {
            "name": "body",
            "in": "body",
            "required": true,
            "schema": {
              "$ref": "#/definitions/modeldbFindHydratedProjectsByTeam"
            }
          }
        ],
        "tags": [
          "HydratedService"
        ]
      }
    },
    "/hydratedData/findHydratedProjectsByUser": {
      "post": {
        "summary": "queries",
        "operationId": "HydratedService_findHydratedProjectsByUser",
        "responses": {
          "200": {
            "description": "A successful response.",
            "schema": {
              "$ref": "#/definitions/modeldbAdvancedQueryProjectsResponse"
            }
          },
          "default": {
            "description": "An unexpected error response",
            "schema": {
              "$ref": "#/definitions/runtimeError"
            }
          }
        },
        "parameters": [
          {
            "name": "body",
            "in": "body",
            "required": true,
            "schema": {
              "$ref": "#/definitions/modeldbFindHydratedProjectsByUser"
            }
          }
        ],
        "tags": [
          "HydratedService"
        ]
      }
    },
    "/hydratedData/findHydratedPublicDatasets": {
      "post": {
        "summary": "queries",
        "operationId": "HydratedService_findHydratedPublicDatasets",
        "responses": {
          "200": {
            "description": "A successful response.",
            "schema": {
              "$ref": "#/definitions/modeldbAdvancedQueryDatasetsResponse"
            }
          },
          "default": {
            "description": "An unexpected error response",
            "schema": {
              "$ref": "#/definitions/runtimeError"
            }
          }
        },
        "parameters": [
          {
            "name": "body",
            "in": "body",
            "required": true,
            "schema": {
              "$ref": "#/definitions/modeldbFindDatasets"
            }
          }
        ],
        "tags": [
          "HydratedService"
        ]
      }
    },
    "/hydratedData/findHydratedPublicProjects": {
      "post": {
        "summary": "queries",
        "operationId": "HydratedService_findHydratedPublicProjects",
        "responses": {
          "200": {
            "description": "A successful response.",
            "schema": {
              "$ref": "#/definitions/modeldbAdvancedQueryProjectsResponse"
            }
          },
          "default": {
            "description": "An unexpected error response",
            "schema": {
              "$ref": "#/definitions/runtimeError"
            }
          }
        },
        "parameters": [
          {
            "name": "body",
            "in": "body",
            "required": true,
            "schema": {
              "$ref": "#/definitions/modeldbFindProjects"
            }
          }
        ],
        "tags": [
          "HydratedService"
        ]
      }
    },
    "/hydratedData/getHydratedDatasetByName": {
      "get": {
        "operationId": "HydratedService_getHydratedDatasetByName",
        "responses": {
          "200": {
            "description": "A successful response.",
            "schema": {
              "$ref": "#/definitions/modeldbGetHydratedDatasetByNameResponse"
            }
          },
          "default": {
            "description": "An unexpected error response",
            "schema": {
              "$ref": "#/definitions/runtimeError"
            }
          }
        },
        "parameters": [
          {
            "name": "name",
            "in": "query",
            "required": false,
            "type": "string"
          },
          {
            "name": "workspace_name",
            "in": "query",
            "required": false,
            "type": "string"
          }
        ],
        "tags": [
          "HydratedService"
        ]
      }
    },
    "/hydratedData/getHydratedDatasetsByProjectId": {
      "get": {
        "operationId": "HydratedService_getHydratedDatasetsByProjectId",
        "responses": {
          "200": {
            "description": "A successful response.",
            "schema": {
              "$ref": "#/definitions/modeldbGetHydratedDatasetsByProjectIdResponse"
            }
          },
          "default": {
            "description": "An unexpected error response",
            "schema": {
              "$ref": "#/definitions/runtimeError"
            }
          }
        },
        "parameters": [
          {
            "name": "project_id",
            "in": "query",
            "required": false,
            "type": "string"
          },
          {
            "name": "page_number",
            "in": "query",
            "required": false,
            "type": "integer",
            "format": "int32"
          },
          {
            "name": "page_limit",
            "in": "query",
            "required": false,
            "type": "integer",
            "format": "int32"
          },
          {
            "name": "ascending",
            "in": "query",
            "required": false,
            "type": "boolean",
            "format": "boolean"
          },
          {
            "name": "sort_key",
            "in": "query",
            "required": false,
            "type": "string"
          }
        ],
        "tags": [
          "HydratedService"
        ]
      }
    },
    "/hydratedData/getHydratedExperimentRunById": {
      "get": {
        "operationId": "HydratedService_getHydratedExperimentRunById",
        "responses": {
          "200": {
            "description": "A successful response.",
            "schema": {
              "$ref": "#/definitions/modeldbGetHydratedExperimentRunByIdResponse"
            }
          },
          "default": {
            "description": "An unexpected error response",
            "schema": {
              "$ref": "#/definitions/runtimeError"
            }
          }
        },
        "parameters": [
          {
            "name": "id",
            "in": "query",
            "required": false,
            "type": "string"
          }
        ],
        "tags": [
          "HydratedService"
        ]
      }
    },
    "/hydratedData/getHydratedExperimentRunsInProject": {
      "get": {
        "operationId": "HydratedService_getHydratedExperimentRunsInProject",
        "responses": {
          "200": {
            "description": "A successful response.",
            "schema": {
              "$ref": "#/definitions/modeldbGetHydratedExperimentRunsByProjectIdResponse"
            }
          },
          "default": {
            "description": "An unexpected error response",
            "schema": {
              "$ref": "#/definitions/runtimeError"
            }
          }
        },
        "parameters": [
          {
            "name": "project_id",
            "in": "query",
            "required": false,
            "type": "string"
          },
          {
            "name": "page_number",
            "in": "query",
            "required": false,
            "type": "integer",
            "format": "int32"
          },
          {
            "name": "page_limit",
            "in": "query",
            "required": false,
            "type": "integer",
            "format": "int32"
          },
          {
            "name": "ascending",
            "in": "query",
            "required": false,
            "type": "boolean",
            "format": "boolean"
          },
          {
            "name": "sort_key",
            "in": "query",
            "required": false,
            "type": "string"
          }
        ],
        "tags": [
          "HydratedService"
        ]
      }
    },
    "/hydratedData/getHydratedExperimentsByProjectId": {
      "get": {
        "operationId": "HydratedService_getHydratedExperimentsByProjectId",
        "responses": {
          "200": {
            "description": "A successful response.",
            "schema": {
              "$ref": "#/definitions/modeldbGetHydratedExperimentsByProjectIdResponse"
            }
          },
          "default": {
            "description": "An unexpected error response",
            "schema": {
              "$ref": "#/definitions/runtimeError"
            }
          }
        },
        "parameters": [
          {
            "name": "project_id",
            "in": "query",
            "required": false,
            "type": "string"
          },
          {
            "name": "page_number",
            "in": "query",
            "required": false,
            "type": "integer",
            "format": "int32"
          },
          {
            "name": "page_limit",
            "in": "query",
            "required": false,
            "type": "integer",
            "format": "int32"
          },
          {
            "name": "ascending",
            "in": "query",
            "required": false,
            "type": "boolean",
            "format": "boolean"
          },
          {
            "name": "sort_key",
            "in": "query",
            "required": false,
            "type": "string"
          }
        ],
        "tags": [
          "HydratedService"
        ]
      }
    },
    "/hydratedData/getHydratedProjectById": {
      "get": {
        "operationId": "HydratedService_getHydratedProjectById",
        "responses": {
          "200": {
            "description": "A successful response.",
            "schema": {
              "$ref": "#/definitions/modeldbGetHydratedProjectByIdResponse"
            }
          },
          "default": {
            "description": "An unexpected error response",
            "schema": {
              "$ref": "#/definitions/runtimeError"
            }
          }
        },
        "parameters": [
          {
            "name": "id",
            "in": "query",
            "required": false,
            "type": "string"
          }
        ],
        "tags": [
          "HydratedService"
        ]
      }
    },
    "/hydratedData/getHydratedProjects": {
      "get": {
        "operationId": "HydratedService_getHydratedProjects",
        "responses": {
          "200": {
            "description": "A successful response.",
            "schema": {
              "$ref": "#/definitions/modeldbGetHydratedProjectsResponse"
            }
          },
          "default": {
            "description": "An unexpected error response",
            "schema": {
              "$ref": "#/definitions/runtimeError"
            }
          }
        },
        "parameters": [
          {
            "name": "page_number",
            "in": "query",
            "required": false,
            "type": "integer",
            "format": "int32"
          },
          {
            "name": "page_limit",
            "in": "query",
            "required": false,
            "type": "integer",
            "format": "int32"
          },
          {
            "name": "ascending",
            "in": "query",
            "required": false,
            "type": "boolean",
            "format": "boolean"
          },
          {
            "name": "sort_key",
            "in": "query",
            "required": false,
            "type": "string"
          },
          {
            "name": "workspace_name",
            "in": "query",
            "required": false,
            "type": "string"
          }
        ],
        "tags": [
          "HydratedService"
        ]
      }
    },
    "/hydratedData/getHydratedPublicProjects": {
      "get": {
        "operationId": "HydratedService_getHydratedPublicProjects",
        "responses": {
          "200": {
            "description": "A successful response.",
            "schema": {
              "$ref": "#/definitions/modeldbGetHydratedProjectsResponse"
            }
          },
          "default": {
            "description": "An unexpected error response",
            "schema": {
              "$ref": "#/definitions/runtimeError"
            }
          }
        },
        "parameters": [
          {
            "name": "page_number",
            "in": "query",
            "required": false,
            "type": "integer",
            "format": "int32"
          },
          {
            "name": "page_limit",
            "in": "query",
            "required": false,
            "type": "integer",
            "format": "int32"
          },
          {
            "name": "ascending",
            "in": "query",
            "required": false,
            "type": "boolean",
            "format": "boolean"
          },
          {
            "name": "sort_key",
            "in": "query",
            "required": false,
            "type": "string"
          },
          {
            "name": "workspace_name",
            "in": "query",
            "required": false,
            "type": "string"
          }
        ],
        "tags": [
          "HydratedService"
        ]
      }
    },
    "/hydratedData/getTopHydratedExperimentRuns": {
      "get": {
        "operationId": "HydratedService_getTopHydratedExperimentRuns",
        "responses": {
          "200": {
            "description": "A successful response.",
            "schema": {
              "$ref": "#/definitions/modeldbAdvancedQueryExperimentRunsResponse"
            }
          },
          "default": {
            "description": "An unexpected error response",
            "schema": {
              "$ref": "#/definitions/runtimeError"
            }
          }
        },
        "parameters": [
          {
            "name": "project_id",
            "in": "query",
            "required": false,
            "type": "string"
          },
          {
            "name": "experiment_id",
            "in": "query",
            "required": false,
            "type": "string"
          },
          {
            "name": "experiment_run_ids",
            "in": "query",
            "required": false,
            "type": "array",
            "items": {
              "type": "string"
            },
            "collectionFormat": "multi"
          },
          {
            "name": "sort_key",
            "in": "query",
            "required": false,
            "type": "string"
          },
          {
            "name": "ascending",
            "in": "query",
            "required": false,
            "type": "boolean",
            "format": "boolean"
          },
          {
            "name": "top_k",
            "in": "query",
            "required": false,
            "type": "integer",
            "format": "int32"
          },
          {
            "name": "ids_only",
            "in": "query",
            "required": false,
            "type": "boolean",
            "format": "boolean"
          }
        ],
        "tags": [
          "HydratedService"
        ]
      }
    },
    "/hydratedData/sortHydratedExperimentRuns": {
      "get": {
        "operationId": "HydratedService_sortHydratedExperimentRuns",
        "responses": {
          "200": {
            "description": "A successful response.",
            "schema": {
              "$ref": "#/definitions/modeldbAdvancedQueryExperimentRunsResponse"
            }
          },
          "default": {
            "description": "An unexpected error response",
            "schema": {
              "$ref": "#/definitions/runtimeError"
            }
          }
        },
        "parameters": [
          {
            "name": "experiment_run_ids",
            "in": "query",
            "required": false,
            "type": "array",
            "items": {
              "type": "string"
            },
            "collectionFormat": "multi"
          },
          {
            "name": "sort_key",
            "in": "query",
            "required": false,
            "type": "string"
          },
          {
            "name": "ascending",
            "in": "query",
            "required": false,
            "type": "boolean",
            "format": "boolean"
          },
          {
            "name": "ids_only",
            "in": "query",
            "required": false,
            "type": "boolean",
            "format": "boolean"
          }
        ],
        "tags": [
          "HydratedService"
        ]
      }
    }
  },
  "definitions": {
    "ArtifactTypeEnumArtifactType": {
      "type": "string",
      "enum": [
        "IMAGE",
        "MODEL",
        "TENSORBOARD",
        "DATA",
        "BLOB",
        "STRING",
        "CODE",
        "CONTAINER"
      ],
      "default": "IMAGE"
    },
    "AuthzActionEnumAuthzServiceActions": {
      "type": "string",
      "enum": [
        "UNKNOWN",
        "ALL",
        "IS_ALLOWED",
        "GET",
        "CREATE",
        "READ",
        "UPDATE",
        "DELETE"
      ],
      "default": "UNKNOWN"
    },
    "CollaboratorTypeEnumCollaboratorType": {
      "type": "string",
      "enum": [
        "READ_ONLY",
        "READ_WRITE"
      ],
      "default": "READ_ONLY"
    },
    "DatasetTypeEnumDatasetType": {
      "type": "string",
      "enum": [
        "RAW",
        "PATH",
        "QUERY"
      ],
      "default": "RAW"
    },
    "DatasetVisibilityEnumDatasetVisibility": {
      "type": "string",
      "enum": [
        "PRIVATE",
        "PUBLIC",
        "ORG_SCOPED_PUBLIC"
      ],
      "default": "PRIVATE"
    },
    "DeploymentActionEnumDeploymentServiceActions": {
      "type": "string",
      "enum": [
        "UNKNOWN",
        "ALL",
        "CREATE",
        "READ",
        "UPDATE",
        "DELETE"
      ],
      "default": "UNKNOWN"
    },
    "EntitiesEnumEntitiesTypes": {
      "type": "string",
      "enum": [
        "UNKNOWN",
        "ORGANIZATION",
        "TEAM",
        "USER"
      ],
      "default": "UNKNOWN"
    },
    "IdServiceProviderEnumIdServiceProvider": {
      "type": "string",
      "enum": [
        "UNKNOWN",
        "GITHUB",
        "BITBUCKET",
        "GOOGLE",
        "VERTA",
        "SAML"
      ],
      "default": "UNKNOWN"
    },
    "ModelDBActionEnumModelDBServiceActions": {
      "type": "string",
      "enum": [
        "UNKNOWN",
        "ALL",
        "CREATE",
        "READ",
        "UPDATE",
        "DELETE",
        "DEPLOY",
        "PUBLIC_READ"
      ],
      "default": "UNKNOWN"
    },
    "OperatorEnumOperator": {
      "type": "string",
      "enum": [
        "EQ",
        "NE",
        "GT",
        "GTE",
        "LT",
        "LTE",
        "CONTAIN",
        "NOT_CONTAIN",
        "IN"
      ],
      "default": "EQ"
    },
    "PathLocationTypeEnumPathLocationType": {
      "type": "string",
      "enum": [
        "LOCAL_FILE_SYSTEM",
        "NETWORK_FILE_SYSTEM",
        "HADOOP_FILE_SYSTEM",
        "S3_FILE_SYSTEM"
      ],
      "default": "LOCAL_FILE_SYSTEM"
    },
    "RoleActionEnumRoleServiceActions": {
      "type": "string",
      "enum": [
        "UNKNOWN",
        "ALL",
        "GET_BY_ID",
        "GET_BY_NAME",
        "CREATE",
        "UPDATE",
        "LIST",
        "DELETE"
      ],
      "default": "UNKNOWN"
    },
    "ServiceEnumService": {
      "type": "string",
      "enum": [
        "UNKNOWN",
        "ALL",
        "ROLE_SERVICE",
        "AUTHZ_SERVICE",
        "MODELDB_SERVICE",
        "DEPLOYMENT_SERVICE"
      ],
      "default": "UNKNOWN"
    },
    "TernaryEnumTernary": {
      "type": "string",
      "enum": [
        "UNKNOWN",
        "TRUE",
        "FALSE"
      ],
      "default": "UNKNOWN"
    },
    "ValueTypeEnumValueType": {
      "type": "string",
      "enum": [
        "STRING",
        "NUMBER",
        "LIST",
        "BLOB"
      ],
      "default": "STRING"
    },
    "VisibilityEnumVisibility": {
      "type": "string",
      "enum": [
        "PRIVATE",
        "PUBLIC",
        "ORG_SCOPED_PUBLIC"
      ],
      "default": "PRIVATE",
      "title": "- PRIVATE: Default to private\n - PUBLIC: Not supported\n - ORG_SCOPED_PUBLIC: Uses access setup by organization"
    },
    "WorkspaceTypeEnumWorkspaceType": {
      "type": "string",
      "enum": [
        "UNKNOWN",
        "ORGANIZATION",
        "USER"
      ],
      "default": "UNKNOWN"
    },
    "commonArtifact": {
      "type": "object",
      "properties": {
        "key": {
          "type": "string"
        },
        "path": {
          "type": "string"
        },
        "path_only": {
          "type": "boolean",
          "format": "boolean"
        },
        "artifact_type": {
          "$ref": "#/definitions/ArtifactTypeEnumArtifactType"
        },
        "linked_artifact_id": {
          "type": "string"
        },
        "filename_extension": {
          "type": "string"
        }
      }
    },
    "commonKeyValue": {
      "type": "object",
      "properties": {
        "key": {
          "type": "string"
        },
        "value": {
          "type": "object"
        },
        "value_type": {
          "$ref": "#/definitions/ValueTypeEnumValueType",
          "description": "As per documentation of proto buffer 3.\n  For enums, the default value is the first defined enum value, which must be 0."
        }
      }
    },
    "commonKeyValueQuery": {
      "type": "object",
      "properties": {
        "key": {
          "type": "string"
        },
        "value": {
          "type": "object"
        },
        "value_type": {
          "$ref": "#/definitions/ValueTypeEnumValueType"
        },
        "operator": {
          "$ref": "#/definitions/OperatorEnumOperator"
        }
      }
    },
    "modeldbAdvancedQueryDatasetVersionsResponse": {
      "type": "object",
      "properties": {
        "hydrated_dataset_versions": {
          "type": "array",
          "items": {
            "$ref": "#/definitions/modeldbHydratedDatasetVersion"
          }
        },
        "total_records": {
          "type": "string",
          "format": "int64"
        }
      }
    },
    "modeldbAdvancedQueryDatasetsResponse": {
      "type": "object",
      "properties": {
        "hydrated_datasets": {
          "type": "array",
          "items": {
            "$ref": "#/definitions/modeldbHydratedDataset"
          }
        },
        "total_records": {
          "type": "string",
          "format": "int64"
        }
      }
    },
    "modeldbAdvancedQueryExperimentRunsResponse": {
      "type": "object",
      "properties": {
        "hydrated_experiment_runs": {
          "type": "array",
          "items": {
            "$ref": "#/definitions/modeldbHydratedExperimentRun"
          }
        },
        "total_records": {
          "type": "string",
          "format": "int64"
        }
      }
    },
    "modeldbAdvancedQueryExperimentsResponse": {
      "type": "object",
      "properties": {
        "hydrated_experiments": {
          "type": "array",
          "items": {
            "$ref": "#/definitions/modeldbHydratedExperiment"
          }
        },
        "total_records": {
          "type": "string",
          "format": "int64"
        }
      }
    },
    "modeldbAdvancedQueryProjectsResponse": {
      "type": "object",
      "properties": {
        "hydrated_projects": {
          "type": "array",
          "items": {
            "$ref": "#/definitions/modeldbHydratedProject"
          }
        },
        "total_records": {
          "type": "string",
          "format": "int64"
        }
      }
    },
    "modeldbCodeVersion": {
      "type": "object",
      "properties": {
        "git_snapshot": {
          "$ref": "#/definitions/modeldbGitSnapshot"
        },
        "code_archive": {
          "$ref": "#/definitions/commonArtifact"
        },
        "date_logged": {
          "type": "string",
          "format": "uint64"
        }
      },
      "title": "code version"
    },
    "modeldbCollaboratorUserInfo": {
      "type": "object",
      "properties": {
        "collaborator_user_info": {
          "$ref": "#/definitions/uacUserInfo"
        },
        "collaborator_organization": {
          "$ref": "#/definitions/uacOrganization"
        },
        "collaborator_team": {
          "$ref": "#/definitions/uacTeam"
        },
        "collaborator_type": {
          "$ref": "#/definitions/CollaboratorTypeEnumCollaboratorType"
        },
        "can_deploy": {
          "$ref": "#/definitions/TernaryEnumTernary"
        },
        "entity_type": {
          "$ref": "#/definitions/EntitiesEnumEntitiesTypes"
        }
      }
    },
    "modeldbComment": {
      "type": "object",
      "properties": {
        "id": {
          "type": "string"
        },
        "user_id": {
          "type": "string"
        },
        "date_time": {
          "type": "string",
          "format": "uint64"
        },
        "message": {
          "type": "string"
        },
        "user_info": {
          "$ref": "#/definitions/uacUserInfo"
        },
        "verta_id": {
          "type": "string"
        }
      }
    },
    "modeldbDataset": {
      "type": "object",
      "properties": {
        "id": {
          "type": "string"
        },
        "name": {
          "type": "string"
        },
        "owner": {
          "type": "string"
        },
        "description": {
          "type": "string"
        },
        "tags": {
          "type": "array",
          "items": {
            "type": "string"
          }
        },
        "dataset_visibility": {
          "$ref": "#/definitions/DatasetVisibilityEnumDatasetVisibility"
        },
        "dataset_type": {
          "$ref": "#/definitions/DatasetTypeEnumDatasetType"
        },
        "attributes": {
          "type": "array",
          "items": {
            "$ref": "#/definitions/commonKeyValue"
          }
        },
        "time_created": {
          "type": "string",
          "format": "uint64"
        },
        "time_updated": {
          "type": "string",
          "format": "uint64"
        },
        "workspace_id": {
          "type": "string"
        },
        "workspace_type": {
          "$ref": "#/definitions/WorkspaceTypeEnumWorkspaceType"
        },
        "workspace_service_id": {
          "type": "string",
          "format": "uint64"
        }
      }
    },
    "modeldbDatasetPartInfo": {
      "type": "object",
      "properties": {
        "path": {
          "type": "string"
        },
        "size": {
          "type": "string",
          "format": "uint64"
        },
        "checksum": {
          "type": "string"
        },
        "last_modified_at_source": {
          "type": "string",
          "format": "uint64"
        }
      }
    },
    "modeldbDatasetVersion": {
      "type": "object",
      "properties": {
        "id": {
          "type": "string"
        },
        "parent_id": {
          "type": "string"
        },
        "dataset_id": {
          "type": "string"
        },
        "time_logged": {
          "type": "string",
          "format": "uint64"
        },
        "description": {
          "type": "string"
        },
        "tags": {
          "type": "array",
          "items": {
            "type": "string"
          }
        },
        "dataset_version_visibility": {
          "$ref": "#/definitions/DatasetVisibilityEnumDatasetVisibility"
        },
        "dataset_type": {
          "$ref": "#/definitions/DatasetTypeEnumDatasetType"
        },
        "attributes": {
          "type": "array",
          "items": {
            "$ref": "#/definitions/commonKeyValue"
          }
        },
        "owner": {
          "type": "string"
        },
        "version": {
          "type": "string",
          "format": "uint64"
        },
        "raw_dataset_version_info": {
          "$ref": "#/definitions/modeldbRawDatasetVersionInfo"
        },
        "path_dataset_version_info": {
          "$ref": "#/definitions/modeldbPathDatasetVersionInfo"
        },
        "query_dataset_version_info": {
          "$ref": "#/definitions/modeldbQueryDatasetVersionInfo"
        },
        "time_updated": {
          "type": "string",
          "format": "uint64"
        },
        "dataset_blob": {
          "$ref": "#/definitions/versioningDatasetBlob"
        }
      }
    },
    "modeldbExperiment": {
      "type": "object",
      "properties": {
        "id": {
          "type": "string"
        },
        "project_id": {
          "type": "string"
        },
        "name": {
          "type": "string"
        },
        "description": {
          "type": "string"
        },
        "date_created": {
          "type": "string",
          "format": "int64"
        },
        "date_updated": {
          "type": "string",
          "format": "int64"
        },
        "attributes": {
          "type": "array",
          "items": {
            "$ref": "#/definitions/commonKeyValue"
          }
        },
        "tags": {
          "type": "array",
          "items": {
            "type": "string"
          }
        },
        "owner": {
          "type": "string"
        },
        "code_version_snapshot": {
          "$ref": "#/definitions/modeldbCodeVersion"
        },
        "artifacts": {
          "type": "array",
          "items": {
            "$ref": "#/definitions/commonArtifact"
          }
        }
      }
    },
    "modeldbExperimentRun": {
      "type": "object",
      "properties": {
        "id": {
          "type": "string"
        },
        "project_id": {
          "type": "string"
        },
        "experiment_id": {
          "type": "string"
        },
        "name": {
          "type": "string"
        },
        "description": {
          "type": "string"
        },
        "date_created": {
          "type": "string",
          "format": "int64"
        },
        "date_updated": {
          "type": "string",
          "format": "int64"
        },
        "start_time": {
          "type": "string",
          "format": "int64"
        },
        "end_time": {
          "type": "string",
          "format": "int64"
        },
        "code_version": {
          "type": "string"
        },
        "code_version_snapshot": {
          "$ref": "#/definitions/modeldbCodeVersion"
        },
        "parent_id": {
          "type": "string"
        },
        "environment": {
          "$ref": "#/definitions/versioningEnvironmentBlob",
          "title": "Requirement"
        },
        "tags": {
          "type": "array",
          "items": {
            "type": "string"
          }
        },
        "attributes": {
          "type": "array",
          "items": {
            "$ref": "#/definitions/commonKeyValue"
          }
        },
        "hyperparameters": {
          "type": "array",
          "items": {
            "$ref": "#/definitions/commonKeyValue"
          }
        },
        "artifacts": {
          "type": "array",
          "items": {
            "$ref": "#/definitions/commonArtifact"
          }
        },
        "datasets": {
          "type": "array",
          "items": {
            "$ref": "#/definitions/commonArtifact"
          }
        },
        "metrics": {
          "type": "array",
          "items": {
            "$ref": "#/definitions/commonKeyValue"
          }
        },
        "observations": {
          "type": "array",
          "items": {
            "$ref": "#/definitions/modeldbObservation"
          }
        },
        "features": {
          "type": "array",
          "items": {
            "$ref": "#/definitions/modeldbFeature"
          }
        },
        "job_id": {
          "type": "string"
        },
        "owner": {
          "type": "string"
        },
        "versioned_inputs": {
          "$ref": "#/definitions/modeldbVersioningEntry"
        },
        "code_version_from_blob": {
          "type": "object",
          "additionalProperties": {
            "$ref": "#/definitions/modeldbCodeVersion"
          }
        }
      },
      "title": "ExperimentRun Entity"
    },
    "modeldbFeature": {
      "type": "object",
      "properties": {
        "name": {
          "type": "string"
        }
      }
    },
    "modeldbFindDatasetVersions": {
      "type": "object",
      "properties": {
        "dataset_id": {
          "type": "string"
        },
        "dataset_version_ids": {
          "type": "array",
          "items": {
            "type": "string"
          }
        },
        "predicates": {
          "type": "array",
          "items": {
            "$ref": "#/definitions/commonKeyValueQuery"
          }
        },
        "ids_only": {
          "type": "boolean",
          "format": "boolean"
        },
        "page_number": {
          "type": "integer",
          "format": "int32",
          "title": "For pagination"
        },
        "page_limit": {
          "type": "integer",
          "format": "int32"
        },
        "ascending": {
          "type": "boolean",
          "format": "boolean"
        },
        "sort_key": {
          "type": "string"
        },
        "workspace_name": {
          "type": "string"
        }
      }
    },
    "modeldbFindDatasets": {
      "type": "object",
      "properties": {
        "dataset_ids": {
          "type": "array",
          "items": {
            "type": "string"
          }
        },
        "predicates": {
          "type": "array",
          "items": {
            "$ref": "#/definitions/commonKeyValueQuery"
          }
        },
        "ids_only": {
          "type": "boolean",
          "format": "boolean"
        },
        "workspace_name": {
          "type": "string"
        },
        "page_number": {
          "type": "integer",
          "format": "int32",
          "title": "For pagination"
        },
        "page_limit": {
          "type": "integer",
          "format": "int32"
        },
        "ascending": {
          "type": "boolean",
          "format": "boolean"
        },
        "sort_key": {
          "type": "string"
        }
      }
    },
    "modeldbFindExperimentRuns": {
      "type": "object",
      "properties": {
        "project_id": {
          "type": "string"
        },
        "experiment_id": {
          "type": "string"
        },
        "experiment_run_ids": {
          "type": "array",
          "items": {
            "type": "string"
          }
        },
        "predicates": {
          "type": "array",
          "items": {
            "$ref": "#/definitions/commonKeyValueQuery"
          }
        },
        "ids_only": {
          "type": "boolean",
          "format": "boolean"
        },
        "page_number": {
          "type": "integer",
          "format": "int32",
          "title": "For pagination"
        },
        "page_limit": {
          "type": "integer",
          "format": "int32"
        },
        "ascending": {
          "type": "boolean",
          "format": "boolean"
        },
        "sort_key": {
          "type": "string"
        },
        "workspace_name": {
          "type": "string"
        }
      }
    },
    "modeldbFindExperiments": {
      "type": "object",
      "properties": {
        "project_id": {
          "type": "string"
        },
        "experiment_ids": {
          "type": "array",
          "items": {
            "type": "string"
          }
        },
        "predicates": {
          "type": "array",
          "items": {
            "$ref": "#/definitions/commonKeyValueQuery"
          }
        },
        "ids_only": {
          "type": "boolean",
          "format": "boolean"
        },
        "page_number": {
          "type": "integer",
          "format": "int32",
          "title": "For pagination"
        },
        "page_limit": {
          "type": "integer",
          "format": "int32"
        },
        "ascending": {
          "type": "boolean",
          "format": "boolean"
        },
        "sort_key": {
          "type": "string"
        },
        "workspace_name": {
          "type": "string"
        }
      }
    },
    "modeldbFindHydratedDatasetsByOrganization": {
      "type": "object",
      "properties": {
        "find_datasets": {
          "$ref": "#/definitions/modeldbFindDatasets"
        },
        "name": {
          "type": "string"
        },
        "id": {
          "type": "string"
        }
      }
    },
    "modeldbFindHydratedDatasetsByTeam": {
      "type": "object",
      "properties": {
        "find_datasets": {
          "$ref": "#/definitions/modeldbFindDatasets"
        },
        "org_id": {
          "type": "string"
        },
        "name": {
          "type": "string"
        },
        "id": {
          "type": "string"
        }
      }
    },
    "modeldbFindHydratedProjectsByOrganization": {
      "type": "object",
      "properties": {
        "find_projects": {
          "$ref": "#/definitions/modeldbFindProjects"
        },
        "name": {
          "type": "string"
        },
        "id": {
          "type": "string"
        }
      }
    },
    "modeldbFindHydratedProjectsByTeam": {
      "type": "object",
      "properties": {
        "find_projects": {
          "$ref": "#/definitions/modeldbFindProjects"
        },
        "org_id": {
          "type": "string"
        },
        "name": {
          "type": "string"
        },
        "id": {
          "type": "string"
        }
      }
    },
    "modeldbFindHydratedProjectsByUser": {
      "type": "object",
      "properties": {
        "find_projects": {
          "$ref": "#/definitions/modeldbFindProjects"
        },
        "email": {
          "type": "string"
        },
        "username": {
          "type": "string"
        },
        "verta_id": {
          "type": "string"
        }
      }
    },
    "modeldbFindProjects": {
      "type": "object",
      "properties": {
        "project_ids": {
          "type": "array",
          "items": {
            "type": "string"
          }
        },
        "predicates": {
          "type": "array",
          "items": {
            "$ref": "#/definitions/commonKeyValueQuery"
          }
        },
        "ids_only": {
          "type": "boolean",
          "format": "boolean"
        },
        "workspace_name": {
          "type": "string"
        },
        "page_number": {
          "type": "integer",
          "format": "int32",
          "title": "For pagination"
        },
        "page_limit": {
          "type": "integer",
          "format": "int32"
        },
        "ascending": {
          "type": "boolean",
          "format": "boolean"
        },
        "sort_key": {
          "type": "string"
        }
      }
    },
    "modeldbGetHydratedDatasetByNameResponse": {
      "type": "object",
      "properties": {
        "hydrated_dataset_by_user": {
          "$ref": "#/definitions/modeldbHydratedDataset"
        },
        "shared_hydrated_datasets": {
          "type": "array",
          "items": {
            "$ref": "#/definitions/modeldbHydratedDataset"
          }
        }
      }
    },
    "modeldbGetHydratedDatasetsByProjectIdResponse": {
      "type": "object",
      "properties": {
        "hydrated_datasets": {
          "type": "array",
          "items": {
            "$ref": "#/definitions/modeldbHydratedDataset"
          }
        },
        "total_records": {
          "type": "string",
          "format": "int64"
        }
      }
    },
    "modeldbGetHydratedExperimentRunByIdResponse": {
      "type": "object",
      "properties": {
        "hydrated_experiment_run": {
          "$ref": "#/definitions/modeldbHydratedExperimentRun"
        }
      }
    },
    "modeldbGetHydratedExperimentRunsByProjectIdResponse": {
      "type": "object",
      "properties": {
        "hydrated_experiment_runs": {
          "type": "array",
          "items": {
            "$ref": "#/definitions/modeldbHydratedExperimentRun"
          }
        },
        "total_records": {
          "type": "string",
          "format": "int64"
        }
      }
    },
    "modeldbGetHydratedExperimentsByProjectIdResponse": {
      "type": "object",
      "properties": {
        "hydrated_experiments": {
          "type": "array",
          "items": {
            "$ref": "#/definitions/modeldbHydratedExperiment"
          }
        },
        "total_records": {
          "type": "string",
          "format": "int64"
        }
      }
    },
    "modeldbGetHydratedProjectByIdResponse": {
      "type": "object",
      "properties": {
        "hydrated_project": {
          "$ref": "#/definitions/modeldbHydratedProject"
        }
      }
    },
    "modeldbGetHydratedProjectsResponse": {
      "type": "object",
      "properties": {
        "hydrated_projects": {
          "type": "array",
          "items": {
            "$ref": "#/definitions/modeldbHydratedProject"
          }
        },
        "total_records": {
          "type": "string",
          "format": "int64"
        }
      }
    },
    "modeldbGitSnapshot": {
      "type": "object",
      "properties": {
        "filepaths": {
          "type": "array",
          "items": {
            "type": "string"
          }
        },
        "repo": {
          "type": "string"
        },
        "hash": {
          "type": "string"
        },
        "is_dirty": {
          "$ref": "#/definitions/TernaryEnumTernary"
        }
      }
    },
    "modeldbHydratedDataset": {
      "type": "object",
      "properties": {
        "dataset": {
          "$ref": "#/definitions/modeldbDataset"
        },
        "collaborator_user_infos": {
          "type": "array",
          "items": {
            "$ref": "#/definitions/modeldbCollaboratorUserInfo"
          }
        },
        "owner_user_info": {
          "$ref": "#/definitions/uacUserInfo"
        },
        "allowed_actions": {
          "type": "array",
          "items": {
            "$ref": "#/definitions/uacAction"
          }
        }
      }
    },
    "modeldbHydratedDatasetVersion": {
      "type": "object",
      "properties": {
        "dataset_version": {
          "$ref": "#/definitions/modeldbDatasetVersion"
        },
        "owner_user_info": {
          "$ref": "#/definitions/uacUserInfo"
        },
        "allowed_actions": {
          "type": "array",
          "items": {
            "$ref": "#/definitions/uacAction"
          }
        }
      }
    },
    "modeldbHydratedExperiment": {
      "type": "object",
      "properties": {
        "experiment": {
          "$ref": "#/definitions/modeldbExperiment"
        },
        "owner_user_info": {
          "$ref": "#/definitions/uacUserInfo"
        },
        "allowed_actions": {
          "type": "array",
          "items": {
            "$ref": "#/definitions/uacAction"
          }
        }
      }
    },
    "modeldbHydratedExperimentRun": {
      "type": "object",
      "properties": {
        "experiment_run": {
          "$ref": "#/definitions/modeldbExperimentRun"
        },
        "comments": {
          "type": "array",
          "items": {
            "$ref": "#/definitions/modeldbComment"
          }
        },
        "owner_user_info": {
          "$ref": "#/definitions/uacUserInfo"
        },
        "experiment": {
          "$ref": "#/definitions/modeldbExperiment"
        },
        "allowed_actions": {
          "type": "array",
          "items": {
            "$ref": "#/definitions/uacAction"
          }
        }
      }
    },
    "modeldbHydratedProject": {
      "type": "object",
      "properties": {
        "project": {
          "$ref": "#/definitions/modeldbProject"
        },
        "collaborator_user_infos": {
          "type": "array",
          "items": {
            "$ref": "#/definitions/modeldbCollaboratorUserInfo"
          }
        },
        "owner_user_info": {
          "$ref": "#/definitions/uacUserInfo"
        },
        "allowed_actions": {
          "type": "array",
          "items": {
            "$ref": "#/definitions/uacAction"
          }
        }
      }
    },
    "modeldbObservation": {
      "type": "object",
      "properties": {
        "attribute": {
          "$ref": "#/definitions/commonKeyValue"
        },
        "artifact": {
          "$ref": "#/definitions/commonArtifact"
        },
        "timestamp": {
          "type": "string",
          "format": "int64"
        },
        "epoch_number": {
          "type": "object"
        }
      },
      "title": "observations with the same key are not overwritten, the are appended to a list"
    },
    "modeldbPathDatasetVersionInfo": {
      "type": "object",
      "properties": {
        "location_type": {
          "$ref": "#/definitions/PathLocationTypeEnumPathLocationType"
        },
        "size": {
          "type": "string",
          "format": "uint64"
        },
        "dataset_part_infos": {
          "type": "array",
          "items": {
            "$ref": "#/definitions/modeldbDatasetPartInfo"
          }
        },
        "base_path": {
          "type": "string"
        }
      }
    },
    "modeldbProject": {
      "type": "object",
      "properties": {
        "id": {
          "type": "string"
        },
        "name": {
          "type": "string"
        },
        "description": {
          "type": "string"
        },
        "date_created": {
          "type": "string",
          "format": "uint64"
        },
        "date_updated": {
          "type": "string",
          "format": "uint64"
        },
        "short_name": {
          "type": "string"
        },
        "readme_text": {
          "type": "string"
        },
        "visibility": {
<<<<<<< HEAD
          "$ref": "#/definitions/VisibilityEnumVisibility"
=======
          "$ref": "#/definitions/uacResourceVisibility"
        },
        "custom_permission": {
          "$ref": "#/definitions/uacCollaboratorPermissions",
          "title": "The next field only makes sense when visibility == ORG_CUSTOM\nThey will be empty otherwise"
>>>>>>> 8a84a029
        },
        "workspace_id": {
          "type": "string"
        },
        "workspace_type": {
          "$ref": "#/definitions/WorkspaceTypeEnumWorkspaceType"
        },
        "workspace_service_id": {
          "type": "string",
          "format": "uint64"
        },
        "attributes": {
          "type": "array",
          "items": {
            "$ref": "#/definitions/commonKeyValue"
          }
        },
        "tags": {
          "type": "array",
          "items": {
            "type": "string"
          }
        },
        "owner": {
          "type": "string"
        },
        "code_version_snapshot": {
          "$ref": "#/definitions/modeldbCodeVersion"
        },
        "artifacts": {
          "type": "array",
          "items": {
            "$ref": "#/definitions/commonArtifact"
          }
        }
      }
    },
    "modeldbQueryDatasetVersionInfo": {
      "type": "object",
      "properties": {
        "query": {
          "type": "string"
        },
        "query_template": {
          "type": "string"
        },
        "query_parameters": {
          "type": "array",
          "items": {
            "$ref": "#/definitions/modeldbQueryParameter"
          }
        },
        "data_source_uri": {
          "type": "string"
        },
        "execution_timestamp": {
          "type": "string",
          "format": "uint64"
        },
        "num_records": {
          "type": "string",
          "format": "uint64"
        }
      }
    },
    "modeldbQueryParameter": {
      "type": "object",
      "properties": {
        "parameter_name": {
          "type": "string"
        },
        "parameter_type": {
          "$ref": "#/definitions/ValueTypeEnumValueType"
        },
        "value": {
          "type": "object"
        }
      }
    },
    "modeldbRawDatasetVersionInfo": {
      "type": "object",
      "properties": {
        "size": {
          "type": "string",
          "format": "uint64"
        },
        "features": {
          "type": "array",
          "items": {
            "type": "string"
          }
        },
        "num_records": {
          "type": "string",
          "format": "uint64"
        },
        "object_path": {
          "type": "string"
        },
        "checksum": {
          "type": "string"
        }
      }
    },
    "modeldbVersioningEntry": {
      "type": "object",
      "properties": {
        "repository_id": {
          "type": "string",
          "format": "uint64"
        },
        "commit": {
          "type": "string"
        },
        "key_location_map": {
          "type": "object",
          "additionalProperties": {
            "$ref": "#/definitions/vertamodeldbLocation"
          }
        }
      }
    },
    "protobufAny": {
      "type": "object",
      "properties": {
        "type_url": {
          "type": "string"
        },
        "value": {
          "type": "string",
          "format": "byte"
        }
      }
    },
    "protobufNullValue": {
      "type": "string",
      "enum": [
        "NULL_VALUE"
      ],
      "default": "NULL_VALUE",
      "description": "`NullValue` is a singleton enumeration to represent the null value for the\n`Value` type union.\n\n The JSON representation for `NullValue` is JSON `null`.\n\n - NULL_VALUE: Null value."
    },
    "runtimeError": {
      "type": "object",
      "properties": {
        "error": {
          "type": "string"
        },
        "code": {
          "type": "integer",
          "format": "int32"
        },
        "message": {
          "type": "string"
        },
        "details": {
          "type": "array",
          "items": {
            "$ref": "#/definitions/protobufAny"
          }
        }
      }
    },
    "uacAction": {
      "type": "object",
      "properties": {
        "service": {
          "$ref": "#/definitions/ServiceEnumService"
        },
        "role_service_action": {
          "$ref": "#/definitions/RoleActionEnumRoleServiceActions"
        },
        "authz_service_action": {
          "$ref": "#/definitions/AuthzActionEnumAuthzServiceActions"
        },
        "modeldb_service_action": {
          "$ref": "#/definitions/ModelDBActionEnumModelDBServiceActions"
        },
        "deployment_service_action": {
          "$ref": "#/definitions/DeploymentActionEnumDeploymentServiceActions"
        }
      },
      "title": "An action describes a specific operation that can be performed on a service"
    },
    "uacCollaboratorPermissions": {
      "type": "object",
      "properties": {
        "collaborator_type": {
          "$ref": "#/definitions/CollaboratorTypeEnumCollaboratorType"
        },
        "can_deploy": {
          "$ref": "#/definitions/TernaryEnumTernary"
        }
      }
    },
    "uacFlagEnum": {
      "type": "string",
      "enum": [
        "UNDEFINED",
        "TRUE",
        "FALSE"
      ],
      "default": "UNDEFINED"
    },
    "uacOrganization": {
      "type": "object",
      "properties": {
        "id": {
          "type": "string"
        },
        "name": {
          "type": "string"
        },
        "short_name": {
          "type": "string"
        },
        "description": {
          "type": "string"
        },
        "owner_id": {
          "type": "string"
        },
        "created_timestamp": {
          "type": "string",
          "format": "int64"
        },
        "updated_timestamp": {
          "type": "string",
          "format": "int64"
        },
        "global_collaborator_type": {
          "$ref": "#/definitions/CollaboratorTypeEnumCollaboratorType"
        },
        "global_can_deploy": {
          "$ref": "#/definitions/TernaryEnumTernary"
        },
        "default_repo_collaborator_type": {
          "$ref": "#/definitions/CollaboratorTypeEnumCollaboratorType"
        },
        "default_endpoint_collaborator_type": {
          "$ref": "#/definitions/CollaboratorTypeEnumCollaboratorType"
        },
        "default_dataset_collaborator_type": {
          "$ref": "#/definitions/CollaboratorTypeEnumCollaboratorType"
        },
        "default_registered_model_collaborator_type": {
          "$ref": "#/definitions/CollaboratorTypeEnumCollaboratorType"
        },
        "workspace_id": {
          "type": "string"
        },
        "registered_model_can_deploy": {
          "$ref": "#/definitions/TernaryEnumTernary"
        }
      }
    },
    "uacResourceVisibility": {
      "type": "string",
      "enum": [
        "WORKSPACE_DEFAULT",
        "ORG_DEFAULT",
        "ORG_CUSTOM",
        "PRIVATE"
      ],
      "default": "WORKSPACE_DEFAULT"
    },
    "uacTeam": {
      "type": "object",
      "properties": {
        "id": {
          "type": "string"
        },
        "org_id": {
          "type": "string"
        },
        "name": {
          "type": "string"
        },
        "short_name": {
          "type": "string"
        },
        "description": {
          "type": "string"
        },
        "owner_id": {
          "type": "string"
        },
        "created_timestamp": {
          "type": "string",
          "format": "int64"
        },
        "updated_timestamp": {
          "type": "string",
          "format": "int64"
        }
      }
    },
    "uacTrialUserInfo": {
      "type": "object",
      "properties": {
        "days_remaining": {
          "type": "integer",
          "format": "int32"
        }
      }
    },
    "uacUserInfo": {
      "type": "object",
      "properties": {
        "user_id": {
          "type": "string"
        },
        "full_name": {
          "type": "string"
        },
        "first_name": {
          "type": "string"
        },
        "last_name": {
          "type": "string"
        },
        "email": {
          "type": "string"
        },
        "id_service_provider": {
          "$ref": "#/definitions/IdServiceProviderEnumIdServiceProvider"
        },
        "roles": {
          "type": "array",
          "items": {
            "type": "string"
          }
        },
        "image_url": {
          "type": "string"
        },
        "dev_key": {
          "type": "string"
        },
        "verta_info": {
          "$ref": "#/definitions/uacVertaUserInfo"
        },
        "secondary_dev_key": {
          "type": "string"
        }
      }
    },
    "uacVertaUserInfo": {
      "type": "object",
      "properties": {
        "individual_user": {
          "type": "boolean",
          "format": "boolean"
        },
        "username": {
          "type": "string"
        },
        "refresh_timestamp": {
          "type": "string",
          "format": "uint64"
        },
        "last_login_timestamp": {
          "type": "string",
          "format": "uint64"
        },
        "user_id": {
          "type": "string"
        },
        "publicProfile": {
          "$ref": "#/definitions/uacFlagEnum"
        },
        "workspace_id": {
          "type": "string"
        },
        "trial_info": {
          "$ref": "#/definitions/uacTrialUserInfo"
        }
      }
    },
    "versioningDatasetBlob": {
      "type": "object",
      "properties": {
        "s3": {
          "$ref": "#/definitions/versioningS3DatasetBlob"
        },
        "path": {
          "$ref": "#/definitions/versioningPathDatasetBlob"
        },
        "query": {
          "$ref": "#/definitions/versioningQueryDatasetBlob"
        }
      }
    },
    "versioningDockerEnvironmentBlob": {
      "type": "object",
      "properties": {
        "repository": {
          "type": "string"
        },
        "tag": {
          "type": "string"
        },
        "sha": {
          "type": "string"
        }
      }
    },
    "versioningEnvironmentBlob": {
      "type": "object",
      "properties": {
        "python": {
          "$ref": "#/definitions/versioningPythonEnvironmentBlob"
        },
        "docker": {
          "$ref": "#/definitions/versioningDockerEnvironmentBlob"
        },
        "environment_variables": {
          "type": "array",
          "items": {
            "$ref": "#/definitions/versioningEnvironmentVariablesBlob"
          }
        },
        "command_line": {
          "type": "array",
          "items": {
            "type": "string"
          }
        }
      }
    },
    "versioningEnvironmentVariablesBlob": {
      "type": "object",
      "properties": {
        "name": {
          "type": "string"
        },
        "value": {
          "type": "string"
        }
      }
    },
    "versioningPathDatasetBlob": {
      "type": "object",
      "properties": {
        "components": {
          "type": "array",
          "items": {
            "$ref": "#/definitions/versioningPathDatasetComponentBlob"
          }
        }
      }
    },
    "versioningPathDatasetComponentBlob": {
      "type": "object",
      "properties": {
        "path": {
          "type": "string"
        },
        "size": {
          "type": "string",
          "format": "uint64"
        },
        "last_modified_at_source": {
          "type": "string",
          "format": "uint64"
        },
        "sha256": {
          "type": "string"
        },
        "md5": {
          "type": "string"
        },
        "internal_versioned_path": {
          "type": "string"
        },
        "base_path": {
          "type": "string"
        }
      }
    },
    "versioningPythonEnvironmentBlob": {
      "type": "object",
      "properties": {
        "version": {
          "$ref": "#/definitions/versioningVersionEnvironmentBlob"
        },
        "requirements": {
          "type": "array",
          "items": {
            "$ref": "#/definitions/versioningPythonRequirementEnvironmentBlob"
          }
        },
        "constraints": {
          "type": "array",
          "items": {
            "$ref": "#/definitions/versioningPythonRequirementEnvironmentBlob"
          }
        }
      }
    },
    "versioningPythonRequirementEnvironmentBlob": {
      "type": "object",
      "properties": {
        "library": {
          "type": "string"
        },
        "constraint": {
          "type": "string"
        },
        "version": {
          "$ref": "#/definitions/versioningVersionEnvironmentBlob"
        }
      }
    },
    "versioningQueryDatasetBlob": {
      "type": "object",
      "properties": {
        "components": {
          "type": "array",
          "items": {
            "$ref": "#/definitions/versioningQueryDatasetComponentBlob"
          }
        }
      }
    },
    "versioningQueryDatasetComponentBlob": {
      "type": "object",
      "properties": {
        "query": {
          "type": "string"
        },
        "data_source_uri": {
          "type": "string",
          "title": "string query_template = 2;\nrepeated QueryParameter query_parameters = 3;"
        },
        "execution_timestamp": {
          "type": "string",
          "format": "uint64"
        },
        "num_records": {
          "type": "string",
          "format": "uint64"
        }
      }
    },
    "versioningS3DatasetBlob": {
      "type": "object",
      "properties": {
        "components": {
          "type": "array",
          "items": {
            "$ref": "#/definitions/versioningS3DatasetComponentBlob"
          }
        }
      }
    },
    "versioningS3DatasetComponentBlob": {
      "type": "object",
      "properties": {
        "path": {
          "$ref": "#/definitions/versioningPathDatasetComponentBlob"
        },
        "s3_version_id": {
          "type": "string"
        }
      }
    },
    "versioningVersionEnvironmentBlob": {
      "type": "object",
      "properties": {
        "major": {
          "type": "integer",
          "format": "int32"
        },
        "minor": {
          "type": "integer",
          "format": "int32"
        },
        "patch": {
          "type": "integer",
          "format": "int32"
        },
        "suffix": {
          "type": "string"
        }
      }
    },
    "vertamodeldbLocation": {
      "type": "object",
      "properties": {
        "location": {
          "type": "array",
          "items": {
            "type": "string"
          }
        }
      }
    }
  },
  "basePath": "/v1"
}<|MERGE_RESOLUTION|>--- conflicted
+++ resolved
@@ -1089,16 +1089,6 @@
       ],
       "default": "STRING"
     },
-    "VisibilityEnumVisibility": {
-      "type": "string",
-      "enum": [
-        "PRIVATE",
-        "PUBLIC",
-        "ORG_SCOPED_PUBLIC"
-      ],
-      "default": "PRIVATE",
-      "title": "- PRIVATE: Default to private\n - PUBLIC: Not supported\n - ORG_SCOPED_PUBLIC: Uses access setup by organization"
-    },
     "WorkspaceTypeEnumWorkspaceType": {
       "type": "string",
       "enum": [
@@ -2180,15 +2170,11 @@
           "type": "string"
         },
         "visibility": {
-<<<<<<< HEAD
-          "$ref": "#/definitions/VisibilityEnumVisibility"
-=======
           "$ref": "#/definitions/uacResourceVisibility"
         },
         "custom_permission": {
           "$ref": "#/definitions/uacCollaboratorPermissions",
           "title": "The next field only makes sense when visibility == ORG_CUSTOM\nThey will be empty otherwise"
->>>>>>> 8a84a029
         },
         "workspace_id": {
           "type": "string"
