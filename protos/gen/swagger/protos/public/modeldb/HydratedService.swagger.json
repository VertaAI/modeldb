{
  "swagger": "2.0",
  "info": {
    "title": "modeldb/HydratedService.proto",
    "version": "version not set"
  },
  "consumes": [
    "application/json"
  ],
  "produces": [
    "application/json"
  ],
  "paths": {
    "/hydratedData/findHydratedDatasetVersions": {
      "post": {
        "summary": "queries",
        "operationId": "HydratedService_findHydratedDatasetVersions",
        "responses": {
          "200": {
            "description": "A successful response.",
            "schema": {
              "$ref": "#/definitions/modeldbAdvancedQueryDatasetVersionsResponse"
            }
          },
          "default": {
            "description": "An unexpected error response",
            "schema": {
              "$ref": "#/definitions/runtimeError"
            }
          }
        },
        "parameters": [
          {
            "name": "body",
            "in": "body",
            "required": true,
            "schema": {
              "$ref": "#/definitions/modeldbFindDatasetVersions"
            }
          }
        ],
        "tags": [
          "HydratedService"
        ]
      }
    },
    "/hydratedData/findHydratedDatasets": {
      "post": {
        "summary": "queries",
        "operationId": "HydratedService_findHydratedDatasets",
        "responses": {
          "200": {
            "description": "A successful response.",
            "schema": {
              "$ref": "#/definitions/modeldbAdvancedQueryDatasetsResponse"
            }
          },
          "default": {
            "description": "An unexpected error response",
            "schema": {
              "$ref": "#/definitions/runtimeError"
            }
          }
        },
        "parameters": [
          {
            "name": "body",
            "in": "body",
            "required": true,
            "schema": {
              "$ref": "#/definitions/modeldbFindDatasets"
            }
          }
        ],
        "tags": [
          "HydratedService"
        ]
      }
    },
    "/hydratedData/findHydratedDatasetsByOrganization": {
      "post": {
        "summary": "queries",
        "operationId": "HydratedService_findHydratedDatasetsByOrganization",
        "responses": {
          "200": {
            "description": "A successful response.",
            "schema": {
              "$ref": "#/definitions/modeldbAdvancedQueryDatasetsResponse"
            }
          },
          "default": {
            "description": "An unexpected error response",
            "schema": {
              "$ref": "#/definitions/runtimeError"
            }
          }
        },
        "parameters": [
          {
            "name": "body",
            "in": "body",
            "required": true,
            "schema": {
              "$ref": "#/definitions/modeldbFindHydratedDatasetsByOrganization"
            }
          }
        ],
        "tags": [
          "HydratedService"
        ]
      }
    },
    "/hydratedData/findHydratedDatasetsByTeam": {
      "post": {
        "summary": "queries",
        "operationId": "HydratedService_findHydratedDatasetsByTeam",
        "responses": {
          "200": {
            "description": "A successful response.",
            "schema": {
              "$ref": "#/definitions/modeldbAdvancedQueryDatasetsResponse"
            }
          },
          "default": {
            "description": "An unexpected error response",
            "schema": {
              "$ref": "#/definitions/runtimeError"
            }
          }
        },
        "parameters": [
          {
            "name": "body",
            "in": "body",
            "required": true,
            "schema": {
              "$ref": "#/definitions/modeldbFindHydratedDatasetsByTeam"
            }
          }
        ],
        "tags": [
          "HydratedService"
        ]
      }
    },
    "/hydratedData/findHydratedExperimentRuns": {
      "post": {
        "summary": "queries",
        "operationId": "HydratedService_findHydratedExperimentRuns",
        "responses": {
          "200": {
            "description": "A successful response.",
            "schema": {
              "$ref": "#/definitions/modeldbAdvancedQueryExperimentRunsResponse"
            }
          },
          "default": {
            "description": "An unexpected error response",
            "schema": {
              "$ref": "#/definitions/runtimeError"
            }
          }
        },
        "parameters": [
          {
            "name": "body",
            "in": "body",
            "required": true,
            "schema": {
              "$ref": "#/definitions/modeldbFindExperimentRuns"
            }
          }
        ],
        "tags": [
          "HydratedService"
        ]
      }
    },
    "/hydratedData/findHydratedExperiments": {
      "post": {
        "summary": "queries",
        "operationId": "HydratedService_findHydratedExperiments",
        "responses": {
          "200": {
            "description": "A successful response.",
            "schema": {
              "$ref": "#/definitions/modeldbAdvancedQueryExperimentsResponse"
            }
          },
          "default": {
            "description": "An unexpected error response",
            "schema": {
              "$ref": "#/definitions/runtimeError"
            }
          }
        },
        "parameters": [
          {
            "name": "body",
            "in": "body",
            "required": true,
            "schema": {
              "$ref": "#/definitions/modeldbFindExperiments"
            }
          }
        ],
        "tags": [
          "HydratedService"
        ]
      }
    },
    "/hydratedData/findHydratedProjects": {
      "post": {
        "summary": "queries",
        "operationId": "HydratedService_findHydratedProjects",
        "responses": {
          "200": {
            "description": "A successful response.",
            "schema": {
              "$ref": "#/definitions/modeldbAdvancedQueryProjectsResponse"
            }
          },
          "default": {
            "description": "An unexpected error response",
            "schema": {
              "$ref": "#/definitions/runtimeError"
            }
          }
        },
        "parameters": [
          {
            "name": "body",
            "in": "body",
            "required": true,
            "schema": {
              "$ref": "#/definitions/modeldbFindProjects"
            }
          }
        ],
        "tags": [
          "HydratedService"
        ]
      }
    },
    "/hydratedData/findHydratedProjectsByOrganization": {
      "post": {
        "summary": "queries",
        "operationId": "HydratedService_findHydratedProjectsByOrganization",
        "responses": {
          "200": {
            "description": "A successful response.",
            "schema": {
              "$ref": "#/definitions/modeldbAdvancedQueryProjectsResponse"
            }
          },
          "default": {
            "description": "An unexpected error response",
            "schema": {
              "$ref": "#/definitions/runtimeError"
            }
          }
        },
        "parameters": [
          {
            "name": "body",
            "in": "body",
            "required": true,
            "schema": {
              "$ref": "#/definitions/modeldbFindHydratedProjectsByOrganization"
            }
          }
        ],
        "tags": [
          "HydratedService"
        ]
      }
    },
    "/hydratedData/findHydratedProjectsByTeam": {
      "post": {
        "summary": "queries",
        "operationId": "HydratedService_findHydratedProjectsByTeam",
        "responses": {
          "200": {
            "description": "A successful response.",
            "schema": {
              "$ref": "#/definitions/modeldbAdvancedQueryProjectsResponse"
            }
          },
          "default": {
            "description": "An unexpected error response",
            "schema": {
              "$ref": "#/definitions/runtimeError"
            }
          }
        },
        "parameters": [
          {
            "name": "body",
            "in": "body",
            "required": true,
            "schema": {
              "$ref": "#/definitions/modeldbFindHydratedProjectsByTeam"
            }
          }
        ],
        "tags": [
          "HydratedService"
        ]
      }
    },
    "/hydratedData/findHydratedProjectsByUser": {
      "post": {
        "summary": "queries",
        "operationId": "HydratedService_findHydratedProjectsByUser",
        "responses": {
          "200": {
            "description": "A successful response.",
            "schema": {
              "$ref": "#/definitions/modeldbAdvancedQueryProjectsResponse"
            }
          },
          "default": {
            "description": "An unexpected error response",
            "schema": {
              "$ref": "#/definitions/runtimeError"
            }
          }
        },
        "parameters": [
          {
            "name": "body",
            "in": "body",
            "required": true,
            "schema": {
              "$ref": "#/definitions/modeldbFindHydratedProjectsByUser"
            }
          }
        ],
        "tags": [
          "HydratedService"
        ]
      }
    },
    "/hydratedData/getHydratedDatasetByName": {
      "get": {
        "operationId": "HydratedService_getHydratedDatasetByName",
        "responses": {
          "200": {
            "description": "A successful response.",
            "schema": {
              "$ref": "#/definitions/modeldbGetHydratedDatasetByNameResponse"
            }
          },
          "default": {
            "description": "An unexpected error response",
            "schema": {
              "$ref": "#/definitions/runtimeError"
            }
          }
        },
        "parameters": [
          {
            "name": "name",
            "in": "query",
            "required": false,
            "type": "string"
          },
          {
            "name": "workspace_name",
            "in": "query",
            "required": false,
            "type": "string"
          }
        ],
        "tags": [
          "HydratedService"
        ]
      }
    },
    "/hydratedData/getHydratedDatasetsByProjectId": {
      "get": {
        "operationId": "HydratedService_getHydratedDatasetsByProjectId",
        "responses": {
          "200": {
            "description": "A successful response.",
            "schema": {
              "$ref": "#/definitions/modeldbGetHydratedDatasetsByProjectIdResponse"
            }
          },
          "default": {
            "description": "An unexpected error response",
            "schema": {
              "$ref": "#/definitions/runtimeError"
            }
          }
        },
        "parameters": [
          {
            "name": "project_id",
            "in": "query",
            "required": false,
            "type": "string"
          },
          {
            "name": "page_number",
            "in": "query",
            "required": false,
            "type": "integer",
            "format": "int32"
          },
          {
            "name": "page_limit",
            "in": "query",
            "required": false,
            "type": "integer",
            "format": "int32"
          },
          {
            "name": "ascending",
            "in": "query",
            "required": false,
            "type": "boolean",
            "format": "boolean"
          },
          {
            "name": "sort_key",
            "in": "query",
            "required": false,
            "type": "string"
          }
        ],
        "tags": [
          "HydratedService"
        ]
      }
    },
    "/hydratedData/getHydratedExperimentRunById": {
      "get": {
        "operationId": "HydratedService_getHydratedExperimentRunById",
        "responses": {
          "200": {
            "description": "A successful response.",
            "schema": {
              "$ref": "#/definitions/modeldbGetHydratedExperimentRunByIdResponse"
            }
          },
          "default": {
            "description": "An unexpected error response",
            "schema": {
              "$ref": "#/definitions/runtimeError"
            }
          }
        },
        "parameters": [
          {
            "name": "id",
            "in": "query",
            "required": false,
            "type": "string"
          }
        ],
        "tags": [
          "HydratedService"
        ]
      }
    },
    "/hydratedData/getHydratedExperimentRunsInProject": {
      "get": {
        "operationId": "HydratedService_getHydratedExperimentRunsInProject",
        "responses": {
          "200": {
            "description": "A successful response.",
            "schema": {
              "$ref": "#/definitions/modeldbGetHydratedExperimentRunsByProjectIdResponse"
            }
          },
          "default": {
            "description": "An unexpected error response",
            "schema": {
              "$ref": "#/definitions/runtimeError"
            }
          }
        },
        "parameters": [
          {
            "name": "project_id",
            "in": "query",
            "required": false,
            "type": "string"
          },
          {
            "name": "page_number",
            "in": "query",
            "required": false,
            "type": "integer",
            "format": "int32"
          },
          {
            "name": "page_limit",
            "in": "query",
            "required": false,
            "type": "integer",
            "format": "int32"
          },
          {
            "name": "ascending",
            "in": "query",
            "required": false,
            "type": "boolean",
            "format": "boolean"
          },
          {
            "name": "sort_key",
            "in": "query",
            "required": false,
            "type": "string"
          }
        ],
        "tags": [
          "HydratedService"
        ]
      }
    },
    "/hydratedData/getHydratedExperimentsByProjectId": {
      "get": {
        "operationId": "HydratedService_getHydratedExperimentsByProjectId",
        "responses": {
          "200": {
            "description": "A successful response.",
            "schema": {
              "$ref": "#/definitions/modeldbGetHydratedExperimentsByProjectIdResponse"
            }
          },
          "default": {
            "description": "An unexpected error response",
            "schema": {
              "$ref": "#/definitions/runtimeError"
            }
          }
        },
        "parameters": [
          {
            "name": "project_id",
            "in": "query",
            "required": false,
            "type": "string"
          },
          {
            "name": "page_number",
            "in": "query",
            "required": false,
            "type": "integer",
            "format": "int32"
          },
          {
            "name": "page_limit",
            "in": "query",
            "required": false,
            "type": "integer",
            "format": "int32"
          },
          {
            "name": "ascending",
            "in": "query",
            "required": false,
            "type": "boolean",
            "format": "boolean"
          },
          {
            "name": "sort_key",
            "in": "query",
            "required": false,
            "type": "string"
          }
        ],
        "tags": [
          "HydratedService"
        ]
      }
    },
    "/hydratedData/getHydratedProjectById": {
      "get": {
        "operationId": "HydratedService_getHydratedProjectById",
        "responses": {
          "200": {
            "description": "A successful response.",
            "schema": {
              "$ref": "#/definitions/modeldbGetHydratedProjectByIdResponse"
            }
          },
          "default": {
            "description": "An unexpected error response",
            "schema": {
              "$ref": "#/definitions/runtimeError"
            }
          }
        },
        "parameters": [
          {
            "name": "id",
            "in": "query",
            "required": false,
            "type": "string"
          }
        ],
        "tags": [
          "HydratedService"
        ]
      }
    },
    "/hydratedData/getHydratedProjects": {
      "get": {
        "operationId": "HydratedService_getHydratedProjects",
        "responses": {
          "200": {
            "description": "A successful response.",
            "schema": {
              "$ref": "#/definitions/modeldbGetHydratedProjectsResponse"
            }
          },
          "default": {
            "description": "An unexpected error response",
            "schema": {
              "$ref": "#/definitions/runtimeError"
            }
          }
        },
        "parameters": [
          {
            "name": "page_number",
            "in": "query",
            "required": false,
            "type": "integer",
            "format": "int32"
          },
          {
            "name": "page_limit",
            "in": "query",
            "required": false,
            "type": "integer",
            "format": "int32"
          },
          {
            "name": "ascending",
            "in": "query",
            "required": false,
            "type": "boolean",
            "format": "boolean"
          },
          {
            "name": "sort_key",
            "in": "query",
            "required": false,
            "type": "string"
          },
          {
            "name": "workspace_name",
            "in": "query",
            "required": false,
            "type": "string"
          }
        ],
        "tags": [
          "HydratedService"
        ]
      }
    },
    "/hydratedData/getTopHydratedExperimentRuns": {
      "get": {
        "operationId": "HydratedService_getTopHydratedExperimentRuns",
        "responses": {
          "200": {
            "description": "A successful response.",
            "schema": {
              "$ref": "#/definitions/modeldbAdvancedQueryExperimentRunsResponse"
            }
          },
          "default": {
            "description": "An unexpected error response",
            "schema": {
              "$ref": "#/definitions/runtimeError"
            }
          }
        },
        "parameters": [
          {
            "name": "project_id",
            "in": "query",
            "required": false,
            "type": "string"
          },
          {
            "name": "experiment_id",
            "in": "query",
            "required": false,
            "type": "string"
          },
          {
            "name": "experiment_run_ids",
            "in": "query",
            "required": false,
            "type": "array",
            "items": {
              "type": "string"
            },
            "collectionFormat": "multi"
          },
          {
            "name": "sort_key",
            "in": "query",
            "required": false,
            "type": "string"
          },
          {
            "name": "ascending",
            "in": "query",
            "required": false,
            "type": "boolean",
            "format": "boolean"
          },
          {
            "name": "top_k",
            "in": "query",
            "required": false,
            "type": "integer",
            "format": "int32"
          },
          {
            "name": "ids_only",
            "in": "query",
            "required": false,
            "type": "boolean",
            "format": "boolean"
          }
        ],
        "tags": [
          "HydratedService"
        ]
      }
    },
    "/hydratedData/sortHydratedExperimentRuns": {
      "get": {
        "operationId": "HydratedService_sortHydratedExperimentRuns",
        "responses": {
          "200": {
            "description": "A successful response.",
            "schema": {
              "$ref": "#/definitions/modeldbAdvancedQueryExperimentRunsResponse"
            }
          },
          "default": {
            "description": "An unexpected error response",
            "schema": {
              "$ref": "#/definitions/runtimeError"
            }
          }
        },
        "parameters": [
          {
            "name": "experiment_run_ids",
            "in": "query",
            "required": false,
            "type": "array",
            "items": {
              "type": "string"
            },
            "collectionFormat": "multi"
          },
          {
            "name": "sort_key",
            "in": "query",
            "required": false,
            "type": "string"
          },
          {
            "name": "ascending",
            "in": "query",
            "required": false,
            "type": "boolean",
            "format": "boolean"
          },
          {
            "name": "ids_only",
            "in": "query",
            "required": false,
            "type": "boolean",
            "format": "boolean"
          }
        ],
        "tags": [
          "HydratedService"
        ]
      }
    }
  },
  "definitions": {
    "ArtifactTypeEnumArtifactType": {
      "type": "string",
      "enum": [
        "IMAGE",
        "MODEL",
        "TENSORBOARD",
        "DATA",
        "BLOB",
        "STRING",
        "CODE",
        "CONTAINER"
      ],
      "default": "IMAGE"
    },
    "AuthzActionEnumAuthzServiceActions": {
      "type": "string",
      "enum": [
        "UNKNOWN",
        "ALL",
        "IS_ALLOWED",
        "GET",
        "CREATE",
        "READ",
        "UPDATE",
        "DELETE",
        "READ_SECRETS",
<<<<<<< HEAD
        "CREATE_SERVICE_ACCOUNT"
=======
        "CREATE_SERVICE_ACCOUNT",
        "CREATE_CONTAINER_REGISTRY"
>>>>>>> 15017c59
      ],
      "default": "UNKNOWN"
    },
    "CollaboratorTypeEnumCollaboratorType": {
      "type": "string",
      "enum": [
        "READ_ONLY",
        "READ_WRITE"
      ],
      "default": "READ_ONLY"
    },
    "CollaboratorTypeEnumWithDefaultEnumCollaboratorTypeEnumWithDefault": {
      "type": "string",
      "enum": [
        "UNKNOWN",
        "READ_WRITE",
        "READ_ONLY"
      ],
      "default": "UNKNOWN"
    },
    "DatasetTypeEnumDatasetType": {
      "type": "string",
      "enum": [
        "RAW",
        "PATH",
        "QUERY"
      ],
      "default": "RAW"
    },
    "DatasetVisibilityEnumDatasetVisibility": {
      "type": "string",
      "enum": [
        "PRIVATE",
        "PUBLIC",
        "ORG_SCOPED_PUBLIC"
      ],
      "default": "PRIVATE"
    },
    "DeploymentActionEnumDeploymentServiceActions": {
      "type": "string",
      "enum": [
        "UNKNOWN",
        "ALL",
        "CREATE",
        "READ",
        "UPDATE",
        "DELETE",
        "UPDATE_PERMISSIONS",
        "PREDICT",
        "CONTROL"
      ],
      "default": "UNKNOWN"
    },
    "EntitiesEnumEntitiesTypes": {
      "type": "string",
      "enum": [
        "UNKNOWN",
        "ORGANIZATION",
        "TEAM",
        "USER"
      ],
      "default": "UNKNOWN"
    },
    "IdServiceProviderEnumIdServiceProvider": {
      "type": "string",
      "enum": [
        "UNKNOWN",
        "GITHUB",
        "BITBUCKET",
        "GOOGLE",
        "VERTA",
        "SAML",
        "AD_OAUTH2",
        "LDAP"
      ],
      "default": "UNKNOWN"
    },
    "ModelDBActionEnumModelDBServiceActions": {
      "type": "string",
      "enum": [
        "UNKNOWN",
        "ALL",
        "CREATE",
        "READ",
        "UPDATE",
        "DELETE",
        "DEPLOY",
        "PUBLIC_READ",
        "UPDATE_PERMISSIONS",
        "LOCK",
        "UNLOCK",
        "UPDATE_REDACT",
        "ALERTER",
        "PREDICT",
        "CONTROL"
      ],
      "default": "UNKNOWN"
    },
    "OperatorEnumOperator": {
      "type": "string",
      "enum": [
        "EQ",
        "NE",
        "GT",
        "GTE",
        "LT",
        "LTE",
        "CONTAIN",
        "NOT_CONTAIN",
        "IN"
      ],
      "default": "EQ"
    },
    "OrganizationBaselinePermissionsBaselinePermissions": {
      "type": "string",
      "enum": [
        "UNKNOWN",
        "PRIVATE",
        "READ",
        "WRITE",
        "ADMIN"
      ],
      "default": "UNKNOWN"
    },
    "PathLocationTypeEnumPathLocationType": {
      "type": "string",
      "enum": [
        "LOCAL_FILE_SYSTEM",
        "NETWORK_FILE_SYSTEM",
        "HADOOP_FILE_SYSTEM",
        "S3_FILE_SYSTEM"
      ],
      "default": "LOCAL_FILE_SYSTEM"
    },
    "RoleActionEnumRoleServiceActions": {
      "type": "string",
      "enum": [
        "UNKNOWN",
        "ALL",
        "GET_BY_ID",
        "GET_BY_NAME",
        "CREATE",
        "UPDATE",
        "LIST",
        "DELETE"
      ],
      "default": "UNKNOWN"
    },
    "ServiceEnumService": {
      "type": "string",
      "enum": [
        "UNKNOWN",
        "ALL",
        "ROLE_SERVICE",
        "AUTHZ_SERVICE",
        "MODELDB_SERVICE",
        "DEPLOYMENT_SERVICE"
      ],
      "default": "UNKNOWN"
    },
    "TernaryEnumTernary": {
      "type": "string",
      "enum": [
        "UNKNOWN",
        "TRUE",
        "FALSE"
      ],
      "default": "UNKNOWN"
    },
    "ValueTypeEnumValueType": {
      "type": "string",
      "enum": [
        "STRING",
        "NUMBER",
        "LIST",
        "BLOB"
      ],
      "default": "STRING"
    },
    "WorkspaceTypeEnumWorkspaceType": {
      "type": "string",
      "enum": [
        "UNKNOWN",
        "ORGANIZATION",
        "USER"
      ],
      "default": "UNKNOWN"
    },
    "commonArtifact": {
      "type": "object",
      "properties": {
        "key": {
          "type": "string"
        },
        "path": {
          "type": "string"
        },
        "path_only": {
          "type": "boolean",
          "format": "boolean"
        },
        "artifact_type": {
          "$ref": "#/definitions/ArtifactTypeEnumArtifactType"
        },
        "linked_artifact_id": {
          "type": "string"
        },
        "filename_extension": {
          "type": "string"
        },
        "serialization": {
          "type": "string"
        },
        "artifact_subtype": {
          "type": "string"
        },
        "upload_completed": {
          "type": "boolean",
          "format": "boolean"
        }
      }
    },
    "commonCodeVersion": {
      "type": "object",
      "properties": {
        "git_snapshot": {
          "$ref": "#/definitions/commonGitSnapshot"
        },
        "code_archive": {
          "$ref": "#/definitions/commonArtifact"
        },
        "date_logged": {
          "type": "string",
          "format": "uint64"
        }
      },
      "title": "code version"
    },
    "commonGitSnapshot": {
      "type": "object",
      "properties": {
        "filepaths": {
          "type": "array",
          "items": {
            "type": "string"
          }
        },
        "repo": {
          "type": "string"
        },
        "hash": {
          "type": "string"
        },
        "is_dirty": {
          "$ref": "#/definitions/TernaryEnumTernary"
        }
      }
    },
    "commonKeyValue": {
      "type": "object",
      "properties": {
        "key": {
          "type": "string"
        },
        "value": {
          "type": "object"
        },
        "value_type": {
          "$ref": "#/definitions/ValueTypeEnumValueType",
          "description": "As per documentation of proto buffer 3.\n  For enums, the default value is the first defined enum value, which must be 0."
        }
      }
    },
    "commonKeyValueQuery": {
      "type": "object",
      "properties": {
        "key": {
          "type": "string"
        },
        "value": {
          "type": "object"
        },
        "value_type": {
          "$ref": "#/definitions/ValueTypeEnumValueType"
        },
        "operator": {
          "$ref": "#/definitions/OperatorEnumOperator"
        }
      }
    },
    "modeldbAdvancedQueryDatasetVersionsResponse": {
      "type": "object",
      "properties": {
        "hydrated_dataset_versions": {
          "type": "array",
          "items": {
            "$ref": "#/definitions/modeldbHydratedDatasetVersion"
          }
        },
        "total_records": {
          "type": "string",
          "format": "int64"
        }
      }
    },
    "modeldbAdvancedQueryDatasetsResponse": {
      "type": "object",
      "properties": {
        "hydrated_datasets": {
          "type": "array",
          "items": {
            "$ref": "#/definitions/modeldbHydratedDataset"
          }
        },
        "total_records": {
          "type": "string",
          "format": "int64"
        }
      }
    },
    "modeldbAdvancedQueryExperimentRunsResponse": {
      "type": "object",
      "properties": {
        "hydrated_experiment_runs": {
          "type": "array",
          "items": {
            "$ref": "#/definitions/modeldbHydratedExperimentRun"
          }
        },
        "total_records": {
          "type": "string",
          "format": "int64"
        }
      }
    },
    "modeldbAdvancedQueryExperimentsResponse": {
      "type": "object",
      "properties": {
        "hydrated_experiments": {
          "type": "array",
          "items": {
            "$ref": "#/definitions/modeldbHydratedExperiment"
          }
        },
        "total_records": {
          "type": "string",
          "format": "int64"
        }
      }
    },
    "modeldbAdvancedQueryProjectsResponse": {
      "type": "object",
      "properties": {
        "hydrated_projects": {
          "type": "array",
          "items": {
            "$ref": "#/definitions/modeldbHydratedProject"
          }
        },
        "total_records": {
          "type": "string",
          "format": "int64"
        }
      }
    },
    "modeldbCollaboratorUserInfo": {
      "type": "object",
      "properties": {
        "collaborator_user_info": {
          "$ref": "#/definitions/uacUserInfo"
        },
        "collaborator_organization": {
          "$ref": "#/definitions/uacOrganization"
        },
        "collaborator_team": {
          "$ref": "#/definitions/uacTeam"
        },
        "collaborator_type": {
          "$ref": "#/definitions/CollaboratorTypeEnumCollaboratorType"
        },
        "can_deploy": {
          "$ref": "#/definitions/TernaryEnumTernary"
        },
        "entity_type": {
          "$ref": "#/definitions/EntitiesEnumEntitiesTypes"
        }
      }
    },
    "modeldbComment": {
      "type": "object",
      "properties": {
        "id": {
          "type": "string"
        },
        "user_id": {
          "type": "string"
        },
        "date_time": {
          "type": "string",
          "format": "uint64"
        },
        "message": {
          "type": "string"
        },
        "user_info": {
          "$ref": "#/definitions/uacUserInfo"
        },
        "verta_id": {
          "type": "string"
        }
      }
    },
    "modeldbDataset": {
      "type": "object",
      "properties": {
        "id": {
          "type": "string"
        },
        "name": {
          "type": "string"
        },
        "owner": {
          "type": "string"
        },
        "description": {
          "type": "string"
        },
        "tags": {
          "type": "array",
          "items": {
            "type": "string"
          }
        },
        "dataset_visibility": {
          "$ref": "#/definitions/DatasetVisibilityEnumDatasetVisibility"
        },
        "dataset_type": {
          "$ref": "#/definitions/DatasetTypeEnumDatasetType"
        },
        "attributes": {
          "type": "array",
          "items": {
            "$ref": "#/definitions/commonKeyValue"
          }
        },
        "time_created": {
          "type": "string",
          "format": "uint64"
        },
        "time_updated": {
          "type": "string",
          "format": "uint64"
        },
        "workspace_id": {
          "type": "string"
        },
        "workspace_type": {
          "$ref": "#/definitions/WorkspaceTypeEnumWorkspaceType"
        },
        "workspace_service_id": {
          "type": "string",
          "format": "uint64"
        },
        "custom_permission": {
          "$ref": "#/definitions/uacCollaboratorPermissions",
          "title": "The next field only makes sense when visibility == ORG_CUSTOM\nThey will be empty otherwise"
        },
        "visibility": {
          "$ref": "#/definitions/uacResourceVisibility"
        },
        "version_number": {
          "type": "string",
          "format": "uint64",
          "title": "Doc for version_number https://github.com/VertaAI/docs/pull/53"
        }
      }
    },
    "modeldbDatasetPartInfo": {
      "type": "object",
      "properties": {
        "path": {
          "type": "string"
        },
        "size": {
          "type": "string",
          "format": "uint64"
        },
        "checksum": {
          "type": "string"
        },
        "last_modified_at_source": {
          "type": "string",
          "format": "uint64"
        }
      }
    },
    "modeldbDatasetVersion": {
      "type": "object",
      "properties": {
        "id": {
          "type": "string"
        },
        "parent_id": {
          "type": "string"
        },
        "dataset_id": {
          "type": "string"
        },
        "time_logged": {
          "type": "string",
          "format": "uint64"
        },
        "description": {
          "type": "string"
        },
        "tags": {
          "type": "array",
          "items": {
            "type": "string"
          }
        },
        "dataset_type": {
          "$ref": "#/definitions/DatasetTypeEnumDatasetType"
        },
        "attributes": {
          "type": "array",
          "items": {
            "$ref": "#/definitions/commonKeyValue"
          }
        },
        "owner": {
          "type": "string"
        },
        "version": {
          "type": "string",
          "format": "uint64"
        },
        "raw_dataset_version_info": {
          "$ref": "#/definitions/modeldbRawDatasetVersionInfo"
        },
        "path_dataset_version_info": {
          "$ref": "#/definitions/modeldbPathDatasetVersionInfo"
        },
        "query_dataset_version_info": {
          "$ref": "#/definitions/modeldbQueryDatasetVersionInfo"
        },
        "time_updated": {
          "type": "string",
          "format": "uint64"
        },
        "dataset_blob": {
          "$ref": "#/definitions/versioningDatasetBlob"
        },
        "version_number": {
          "type": "string",
          "format": "uint64",
          "title": "Doc for version_number https://github.com/VertaAI/docs/pull/53"
        }
      }
    },
    "modeldbExperiment": {
      "type": "object",
      "properties": {
        "id": {
          "type": "string"
        },
        "project_id": {
          "type": "string"
        },
        "name": {
          "type": "string"
        },
        "description": {
          "type": "string"
        },
        "date_created": {
          "type": "string",
          "format": "int64"
        },
        "date_updated": {
          "type": "string",
          "format": "int64"
        },
        "attributes": {
          "type": "array",
          "items": {
            "$ref": "#/definitions/commonKeyValue"
          }
        },
        "tags": {
          "type": "array",
          "items": {
            "type": "string"
          }
        },
        "owner": {
          "type": "string"
        },
        "code_version_snapshot": {
          "$ref": "#/definitions/commonCodeVersion"
        },
        "artifacts": {
          "type": "array",
          "items": {
            "$ref": "#/definitions/commonArtifact"
          }
        },
        "version_number": {
          "type": "string",
          "format": "uint64",
          "title": "Doc for version_number https://github.com/VertaAI/docs/pull/53"
        }
      }
    },
    "modeldbExperimentRun": {
      "type": "object",
      "properties": {
        "id": {
          "type": "string"
        },
        "project_id": {
          "type": "string"
        },
        "experiment_id": {
          "type": "string"
        },
        "name": {
          "type": "string"
        },
        "description": {
          "type": "string"
        },
        "date_created": {
          "type": "string",
          "format": "int64"
        },
        "date_updated": {
          "type": "string",
          "format": "int64"
        },
        "start_time": {
          "type": "string",
          "format": "int64"
        },
        "end_time": {
          "type": "string",
          "format": "int64"
        },
        "code_version": {
          "type": "string"
        },
        "code_version_snapshot": {
          "$ref": "#/definitions/commonCodeVersion"
        },
        "parent_id": {
          "type": "string"
        },
        "environment": {
          "$ref": "#/definitions/versioningEnvironmentBlob",
          "title": "Requirement"
        },
        "tags": {
          "type": "array",
          "items": {
            "type": "string"
          }
        },
        "attributes": {
          "type": "array",
          "items": {
            "$ref": "#/definitions/commonKeyValue"
          }
        },
        "hyperparameters": {
          "type": "array",
          "items": {
            "$ref": "#/definitions/commonKeyValue"
          }
        },
        "artifacts": {
          "type": "array",
          "items": {
            "$ref": "#/definitions/commonArtifact"
          }
        },
        "datasets": {
          "type": "array",
          "items": {
            "$ref": "#/definitions/commonArtifact"
          }
        },
        "metrics": {
          "type": "array",
          "items": {
            "$ref": "#/definitions/commonKeyValue"
          }
        },
        "observations": {
          "type": "array",
          "items": {
            "$ref": "#/definitions/modeldbObservation"
          }
        },
        "features": {
          "type": "array",
          "items": {
            "$ref": "#/definitions/modeldbFeature"
          }
        },
        "job_id": {
          "type": "string"
        },
        "owner": {
          "type": "string"
        },
        "versioned_inputs": {
          "$ref": "#/definitions/modeldbVersioningEntry"
        },
        "code_version_from_blob": {
          "type": "object",
          "additionalProperties": {
            "$ref": "#/definitions/commonCodeVersion"
          }
        },
        "version_number": {
          "type": "string",
          "format": "uint64",
          "title": "Doc for version_number https://github.com/VertaAI/docs/pull/53"
        }
      },
      "title": "ExperimentRun Entity"
    },
    "modeldbFeature": {
      "type": "object",
      "properties": {
        "name": {
          "type": "string"
        }
      }
    },
    "modeldbFindDatasetVersions": {
      "type": "object",
      "properties": {
        "dataset_id": {
          "type": "string"
        },
        "dataset_version_ids": {
          "type": "array",
          "items": {
            "type": "string"
          }
        },
        "predicates": {
          "type": "array",
          "items": {
            "$ref": "#/definitions/commonKeyValueQuery"
          }
        },
        "ids_only": {
          "type": "boolean",
          "format": "boolean"
        },
        "page_number": {
          "type": "integer",
          "format": "int32",
          "title": "For pagination"
        },
        "page_limit": {
          "type": "integer",
          "format": "int32"
        },
        "ascending": {
          "type": "boolean",
          "format": "boolean"
        },
        "sort_key": {
          "type": "string"
        },
        "workspace_name": {
          "type": "string"
        }
      }
    },
    "modeldbFindDatasets": {
      "type": "object",
      "properties": {
        "dataset_ids": {
          "type": "array",
          "items": {
            "type": "string"
          }
        },
        "predicates": {
          "type": "array",
          "items": {
            "$ref": "#/definitions/commonKeyValueQuery"
          }
        },
        "ids_only": {
          "type": "boolean",
          "format": "boolean"
        },
        "workspace_name": {
          "type": "string"
        },
        "page_number": {
          "type": "integer",
          "format": "int32",
          "title": "For pagination"
        },
        "page_limit": {
          "type": "integer",
          "format": "int32"
        },
        "ascending": {
          "type": "boolean",
          "format": "boolean"
        },
        "sort_key": {
          "type": "string"
        }
      }
    },
    "modeldbFindExperimentRuns": {
      "type": "object",
      "properties": {
        "project_id": {
          "type": "string"
        },
        "experiment_id": {
          "type": "string"
        },
        "experiment_run_ids": {
          "type": "array",
          "items": {
            "type": "string"
          }
        },
        "predicates": {
          "type": "array",
          "items": {
            "$ref": "#/definitions/commonKeyValueQuery"
          }
        },
        "ids_only": {
          "type": "boolean",
          "format": "boolean"
        },
        "page_number": {
          "type": "integer",
          "format": "int32",
          "title": "For pagination"
        },
        "page_limit": {
          "type": "integer",
          "format": "int32"
        },
        "ascending": {
          "type": "boolean",
          "format": "boolean"
        },
        "sort_key": {
          "type": "string"
        },
        "workspace_name": {
          "type": "string"
        }
      }
    },
    "modeldbFindExperiments": {
      "type": "object",
      "properties": {
        "project_id": {
          "type": "string"
        },
        "experiment_ids": {
          "type": "array",
          "items": {
            "type": "string"
          }
        },
        "predicates": {
          "type": "array",
          "items": {
            "$ref": "#/definitions/commonKeyValueQuery"
          }
        },
        "ids_only": {
          "type": "boolean",
          "format": "boolean"
        },
        "page_number": {
          "type": "integer",
          "format": "int32",
          "title": "For pagination"
        },
        "page_limit": {
          "type": "integer",
          "format": "int32"
        },
        "ascending": {
          "type": "boolean",
          "format": "boolean"
        },
        "sort_key": {
          "type": "string"
        },
        "workspace_name": {
          "type": "string"
        }
      }
    },
    "modeldbFindHydratedDatasetsByOrganization": {
      "type": "object",
      "properties": {
        "find_datasets": {
          "$ref": "#/definitions/modeldbFindDatasets"
        },
        "name": {
          "type": "string"
        },
        "id": {
          "type": "string"
        }
      }
    },
    "modeldbFindHydratedDatasetsByTeam": {
      "type": "object",
      "properties": {
        "find_datasets": {
          "$ref": "#/definitions/modeldbFindDatasets"
        },
        "org_id": {
          "type": "string"
        },
        "name": {
          "type": "string"
        },
        "id": {
          "type": "string"
        }
      }
    },
    "modeldbFindHydratedProjectsByOrganization": {
      "type": "object",
      "properties": {
        "find_projects": {
          "$ref": "#/definitions/modeldbFindProjects"
        },
        "name": {
          "type": "string"
        },
        "id": {
          "type": "string"
        }
      }
    },
    "modeldbFindHydratedProjectsByTeam": {
      "type": "object",
      "properties": {
        "find_projects": {
          "$ref": "#/definitions/modeldbFindProjects"
        },
        "org_id": {
          "type": "string"
        },
        "name": {
          "type": "string"
        },
        "id": {
          "type": "string"
        }
      }
    },
    "modeldbFindHydratedProjectsByUser": {
      "type": "object",
      "properties": {
        "find_projects": {
          "$ref": "#/definitions/modeldbFindProjects"
        },
        "email": {
          "type": "string"
        },
        "username": {
          "type": "string"
        },
        "verta_id": {
          "type": "string"
        }
      }
    },
    "modeldbFindProjects": {
      "type": "object",
      "properties": {
        "project_ids": {
          "type": "array",
          "items": {
            "type": "string"
          }
        },
        "predicates": {
          "type": "array",
          "items": {
            "$ref": "#/definitions/commonKeyValueQuery"
          }
        },
        "ids_only": {
          "type": "boolean",
          "format": "boolean"
        },
        "workspace_name": {
          "type": "string"
        },
        "page_number": {
          "type": "integer",
          "format": "int32",
          "title": "For pagination"
        },
        "page_limit": {
          "type": "integer",
          "format": "int32"
        },
        "ascending": {
          "type": "boolean",
          "format": "boolean"
        },
        "sort_key": {
          "type": "string"
        }
      }
    },
    "modeldbGetHydratedDatasetByNameResponse": {
      "type": "object",
      "properties": {
        "hydrated_dataset_by_user": {
          "$ref": "#/definitions/modeldbHydratedDataset"
        },
        "shared_hydrated_datasets": {
          "type": "array",
          "items": {
            "$ref": "#/definitions/modeldbHydratedDataset"
          }
        }
      }
    },
    "modeldbGetHydratedDatasetsByProjectIdResponse": {
      "type": "object",
      "properties": {
        "hydrated_datasets": {
          "type": "array",
          "items": {
            "$ref": "#/definitions/modeldbHydratedDataset"
          }
        },
        "total_records": {
          "type": "string",
          "format": "int64"
        }
      }
    },
    "modeldbGetHydratedExperimentRunByIdResponse": {
      "type": "object",
      "properties": {
        "hydrated_experiment_run": {
          "$ref": "#/definitions/modeldbHydratedExperimentRun"
        }
      }
    },
    "modeldbGetHydratedExperimentRunsByProjectIdResponse": {
      "type": "object",
      "properties": {
        "hydrated_experiment_runs": {
          "type": "array",
          "items": {
            "$ref": "#/definitions/modeldbHydratedExperimentRun"
          }
        },
        "total_records": {
          "type": "string",
          "format": "int64"
        }
      }
    },
    "modeldbGetHydratedExperimentsByProjectIdResponse": {
      "type": "object",
      "properties": {
        "hydrated_experiments": {
          "type": "array",
          "items": {
            "$ref": "#/definitions/modeldbHydratedExperiment"
          }
        },
        "total_records": {
          "type": "string",
          "format": "int64"
        }
      }
    },
    "modeldbGetHydratedProjectByIdResponse": {
      "type": "object",
      "properties": {
        "hydrated_project": {
          "$ref": "#/definitions/modeldbHydratedProject"
        }
      }
    },
    "modeldbGetHydratedProjectsResponse": {
      "type": "object",
      "properties": {
        "hydrated_projects": {
          "type": "array",
          "items": {
            "$ref": "#/definitions/modeldbHydratedProject"
          }
        },
        "total_records": {
          "type": "string",
          "format": "int64"
        }
      }
    },
    "modeldbHydratedDataset": {
      "type": "object",
      "properties": {
        "dataset": {
          "$ref": "#/definitions/modeldbDataset"
        },
        "collaborator_user_infos": {
          "type": "array",
          "items": {
            "$ref": "#/definitions/modeldbCollaboratorUserInfo"
          }
        },
        "owner_user_info": {
          "$ref": "#/definitions/uacUserInfo"
        },
        "allowed_actions": {
          "type": "array",
          "items": {
            "$ref": "#/definitions/uacAction"
          }
        }
      }
    },
    "modeldbHydratedDatasetVersion": {
      "type": "object",
      "properties": {
        "dataset_version": {
          "$ref": "#/definitions/modeldbDatasetVersion"
        },
        "owner_user_info": {
          "$ref": "#/definitions/uacUserInfo"
        },
        "allowed_actions": {
          "type": "array",
          "items": {
            "$ref": "#/definitions/uacAction"
          }
        }
      }
    },
    "modeldbHydratedExperiment": {
      "type": "object",
      "properties": {
        "experiment": {
          "$ref": "#/definitions/modeldbExperiment"
        },
        "owner_user_info": {
          "$ref": "#/definitions/uacUserInfo"
        },
        "allowed_actions": {
          "type": "array",
          "items": {
            "$ref": "#/definitions/uacAction"
          }
        }
      }
    },
    "modeldbHydratedExperimentRun": {
      "type": "object",
      "properties": {
        "experiment_run": {
          "$ref": "#/definitions/modeldbExperimentRun"
        },
        "comments": {
          "type": "array",
          "items": {
            "$ref": "#/definitions/modeldbComment"
          }
        },
        "owner_user_info": {
          "$ref": "#/definitions/uacUserInfo"
        },
        "experiment": {
          "$ref": "#/definitions/modeldbExperiment"
        },
        "allowed_actions": {
          "type": "array",
          "items": {
            "$ref": "#/definitions/uacAction"
          }
        }
      }
    },
    "modeldbHydratedProject": {
      "type": "object",
      "properties": {
        "project": {
          "$ref": "#/definitions/modeldbProject"
        },
        "collaborator_user_infos": {
          "type": "array",
          "items": {
            "$ref": "#/definitions/modeldbCollaboratorUserInfo"
          }
        },
        "owner_user_info": {
          "$ref": "#/definitions/uacUserInfo"
        },
        "allowed_actions": {
          "type": "array",
          "items": {
            "$ref": "#/definitions/uacAction"
          }
        }
      }
    },
    "modeldbObservation": {
      "type": "object",
      "properties": {
        "attribute": {
          "$ref": "#/definitions/commonKeyValue"
        },
        "artifact": {
          "$ref": "#/definitions/commonArtifact"
        },
        "timestamp": {
          "type": "string",
          "format": "int64"
        },
        "epoch_number": {
          "type": "object"
        }
      },
      "title": "observations with the same key are not overwritten, the are appended to a list"
    },
    "modeldbPathDatasetVersionInfo": {
      "type": "object",
      "properties": {
        "location_type": {
          "$ref": "#/definitions/PathLocationTypeEnumPathLocationType"
        },
        "size": {
          "type": "string",
          "format": "uint64"
        },
        "dataset_part_infos": {
          "type": "array",
          "items": {
            "$ref": "#/definitions/modeldbDatasetPartInfo"
          }
        },
        "base_path": {
          "type": "string"
        }
      }
    },
    "modeldbProject": {
      "type": "object",
      "properties": {
        "id": {
          "type": "string"
        },
        "name": {
          "type": "string"
        },
        "description": {
          "type": "string"
        },
        "date_created": {
          "type": "string",
          "format": "uint64"
        },
        "date_updated": {
          "type": "string",
          "format": "uint64"
        },
        "short_name": {
          "type": "string"
        },
        "readme_text": {
          "type": "string"
        },
        "project_visibility": {
          "$ref": "#/definitions/modeldbProjectVisibility"
        },
        "workspace_id": {
          "type": "string"
        },
        "workspace_type": {
          "$ref": "#/definitions/WorkspaceTypeEnumWorkspaceType"
        },
        "workspace_service_id": {
          "type": "string",
          "format": "uint64"
        },
        "custom_permission": {
          "$ref": "#/definitions/uacCollaboratorPermissions",
          "title": "The next field only makes sense when visibility == ORG_CUSTOM\nThey will be empty otherwise"
        },
        "visibility": {
          "$ref": "#/definitions/uacResourceVisibility"
        },
        "attributes": {
          "type": "array",
          "items": {
            "$ref": "#/definitions/commonKeyValue"
          }
        },
        "tags": {
          "type": "array",
          "items": {
            "type": "string"
          }
        },
        "owner": {
          "type": "string"
        },
        "code_version_snapshot": {
          "$ref": "#/definitions/commonCodeVersion"
        },
        "artifacts": {
          "type": "array",
          "items": {
            "$ref": "#/definitions/commonArtifact"
          }
        },
        "version_number": {
          "type": "string",
          "format": "uint64",
          "title": "Doc for version_number https://github.com/VertaAI/docs/pull/53"
        }
      }
    },
    "modeldbProjectVisibility": {
      "type": "string",
      "enum": [
        "PRIVATE",
        "PUBLIC",
        "ORG_SCOPED_PUBLIC"
      ],
      "default": "PRIVATE"
    },
    "modeldbQueryDatasetVersionInfo": {
      "type": "object",
      "properties": {
        "query": {
          "type": "string"
        },
        "query_template": {
          "type": "string"
        },
        "query_parameters": {
          "type": "array",
          "items": {
            "$ref": "#/definitions/modeldbQueryParameter"
          }
        },
        "data_source_uri": {
          "type": "string"
        },
        "execution_timestamp": {
          "type": "string",
          "format": "uint64"
        },
        "num_records": {
          "type": "string",
          "format": "uint64"
        }
      }
    },
    "modeldbQueryParameter": {
      "type": "object",
      "properties": {
        "parameter_name": {
          "type": "string"
        },
        "parameter_type": {
          "$ref": "#/definitions/ValueTypeEnumValueType"
        },
        "value": {
          "type": "object"
        }
      }
    },
    "modeldbRawDatasetVersionInfo": {
      "type": "object",
      "properties": {
        "size": {
          "type": "string",
          "format": "uint64"
        },
        "features": {
          "type": "array",
          "items": {
            "type": "string"
          }
        },
        "num_records": {
          "type": "string",
          "format": "uint64"
        },
        "object_path": {
          "type": "string"
        },
        "checksum": {
          "type": "string"
        }
      }
    },
    "modeldbVersioningEntry": {
      "type": "object",
      "properties": {
        "repository_id": {
          "type": "string",
          "format": "uint64"
        },
        "commit": {
          "type": "string"
        },
        "key_location_map": {
          "type": "object",
          "additionalProperties": {
            "$ref": "#/definitions/vertamodeldbLocation"
          }
        }
      }
    },
    "protobufAny": {
      "type": "object",
      "properties": {
        "type_url": {
          "type": "string"
        },
        "value": {
          "type": "string",
          "format": "byte"
        }
      }
    },
    "protobufNullValue": {
      "type": "string",
      "enum": [
        "NULL_VALUE"
      ],
      "default": "NULL_VALUE",
      "description": "`NullValue` is a singleton enumeration to represent the null value for the\n`Value` type union.\n\n The JSON representation for `NullValue` is JSON `null`.\n\n - NULL_VALUE: Null value."
    },
    "runtimeError": {
      "type": "object",
      "properties": {
        "error": {
          "type": "string"
        },
        "code": {
          "type": "integer",
          "format": "int32"
        },
        "message": {
          "type": "string"
        },
        "details": {
          "type": "array",
          "items": {
            "$ref": "#/definitions/protobufAny"
          }
        }
      }
    },
    "uacAction": {
      "type": "object",
      "properties": {
        "service": {
          "$ref": "#/definitions/ServiceEnumService"
        },
        "role_service_action": {
          "$ref": "#/definitions/RoleActionEnumRoleServiceActions"
        },
        "authz_service_action": {
          "$ref": "#/definitions/AuthzActionEnumAuthzServiceActions"
        },
        "modeldb_service_action": {
          "$ref": "#/definitions/ModelDBActionEnumModelDBServiceActions"
        },
        "deployment_service_action": {
          "$ref": "#/definitions/DeploymentActionEnumDeploymentServiceActions"
        }
      },
      "title": "An action describes a specific operation that can be performed on a service"
    },
    "uacCollaboratorPermissions": {
      "type": "object",
      "properties": {
        "collaborator_type": {
          "$ref": "#/definitions/CollaboratorTypeEnumCollaboratorType"
        },
        "can_deploy": {
          "$ref": "#/definitions/TernaryEnumTernary"
        },
        "can_predict": {
          "$ref": "#/definitions/TernaryEnumTernary"
        }
      }
    },
    "uacFlagEnum": {
      "type": "string",
      "enum": [
        "UNDEFINED",
        "TRUE",
        "FALSE"
      ],
      "default": "UNDEFINED"
    },
    "uacOrganization": {
      "type": "object",
      "properties": {
        "id": {
          "type": "string"
        },
        "name": {
          "type": "string"
        },
        "short_name": {
          "type": "string"
        },
        "description": {
          "type": "string"
        },
        "owner_id": {
          "type": "string"
        },
        "created_timestamp": {
          "type": "string",
          "format": "int64"
        },
        "updated_timestamp": {
          "type": "string",
          "format": "int64"
        },
        "global_collaborator_type": {
          "$ref": "#/definitions/CollaboratorTypeEnumCollaboratorType"
        },
        "global_can_deploy": {
          "$ref": "#/definitions/TernaryEnumTernary"
        },
        "default_repo_collaborator_type": {
          "$ref": "#/definitions/CollaboratorTypeEnumCollaboratorType"
        },
        "default_endpoint_collaborator_type": {
          "$ref": "#/definitions/CollaboratorTypeEnumCollaboratorType"
        },
        "endpoint_can_predict": {
          "$ref": "#/definitions/TernaryEnumTernary"
        },
        "default_dataset_collaborator_type": {
          "$ref": "#/definitions/CollaboratorTypeEnumCollaboratorType"
        },
        "default_registered_model_collaborator_type": {
          "$ref": "#/definitions/CollaboratorTypeEnumCollaboratorType"
        },
        "workspace_id": {
          "type": "string"
        },
        "registered_model_can_deploy": {
          "$ref": "#/definitions/TernaryEnumTernary"
        },
        "default_monitored_entity_collaborator_type": {
          "$ref": "#/definitions/CollaboratorTypeEnumWithDefaultEnumCollaboratorTypeEnumWithDefault"
        },
        "default_notification_channel_collaborator_type": {
          "$ref": "#/definitions/CollaboratorTypeEnumWithDefaultEnumCollaboratorTypeEnumWithDefault"
        },
        "admins": {
          "$ref": "#/definitions/uacOrganizationAdmins"
        },
        "baseline_permissions": {
          "$ref": "#/definitions/uacOrganizationBaselinePermissions"
        }
      }
    },
    "uacOrganizationAdmins": {
      "type": "object",
      "properties": {
        "user_ids": {
          "type": "array",
          "items": {
            "type": "string"
          }
        },
        "team_ids": {
          "type": "array",
          "items": {
            "type": "string"
          }
        }
      }
    },
    "uacOrganizationBaselinePermissions": {
      "type": "object",
      "properties": {
        "minimum_resources_permission": {
          "$ref": "#/definitions/OrganizationBaselinePermissionsBaselinePermissions"
        },
        "project_can_deploy": {
          "$ref": "#/definitions/TernaryEnumTernary"
        },
        "registry_can_deploy": {
          "$ref": "#/definitions/TernaryEnumTernary"
        },
        "endpoint_can_predict": {
          "$ref": "#/definitions/TernaryEnumTernary"
        }
      }
    },
    "uacResourceVisibility": {
      "type": "string",
      "enum": [
        "UNKNOWN",
        "ORG_DEFAULT",
        "ORG_CUSTOM",
        "PRIVATE",
        "WORKSPACE_DEFAULT"
      ],
      "default": "UNKNOWN"
    },
    "uacTeam": {
      "type": "object",
      "properties": {
        "id": {
          "type": "string"
        },
        "org_id": {
          "type": "string"
        },
        "name": {
          "type": "string"
        },
        "short_name": {
          "type": "string"
        },
        "description": {
          "type": "string"
        },
        "owner_id": {
          "type": "string"
        },
        "created_timestamp": {
          "type": "string",
          "format": "int64"
        },
        "updated_timestamp": {
          "type": "string",
          "format": "int64"
        }
      }
    },
    "uacTrialUserInfo": {
      "type": "object",
      "properties": {
        "days_remaining": {
          "type": "integer",
          "format": "int32"
        }
      }
    },
    "uacUserInfo": {
      "type": "object",
      "properties": {
        "user_id": {
          "type": "string"
        },
        "full_name": {
          "type": "string"
        },
        "first_name": {
          "type": "string"
        },
        "last_name": {
          "type": "string"
        },
        "email": {
          "type": "string"
        },
        "id_service_provider": {
          "$ref": "#/definitions/IdServiceProviderEnumIdServiceProvider"
        },
        "roles": {
          "type": "array",
          "items": {
            "type": "string"
          }
        },
        "image_url": {
          "type": "string"
        },
        "dev_key": {
          "type": "string"
        },
        "verta_info": {
          "$ref": "#/definitions/uacVertaUserInfo"
        },
        "secondary_dev_key": {
          "type": "string"
        }
      }
    },
    "uacVertaUserInfo": {
      "type": "object",
      "properties": {
        "individual_user": {
          "type": "boolean",
          "format": "boolean"
        },
        "username": {
          "type": "string"
        },
        "refresh_timestamp": {
          "type": "string",
          "format": "uint64"
        },
        "last_login_timestamp": {
          "type": "string",
          "format": "uint64"
        },
        "user_id": {
          "type": "string"
        },
        "publicProfile": {
          "$ref": "#/definitions/uacFlagEnum"
        },
        "workspace_id": {
          "type": "string"
        },
        "trial_info": {
          "$ref": "#/definitions/uacTrialUserInfo"
        },
        "default_workspace_id": {
          "type": "string",
          "format": "uint64",
          "title": "Workspace that the user has selected as their default. Initializes to the user's personal workspace\nWhen the user is added to their _first_ org, the default workspace automatically switches to that if it was the default value\nThis should be empty if the user is not the current user"
        }
      }
    },
    "versioningAptEnvironmentBlob": {
      "type": "object",
      "properties": {
        "packages": {
          "type": "array",
          "items": {
            "type": "string"
          }
        }
      }
    },
    "versioningDatasetBlob": {
      "type": "object",
      "properties": {
        "s3": {
          "$ref": "#/definitions/versioningS3DatasetBlob"
        },
        "path": {
          "$ref": "#/definitions/versioningPathDatasetBlob"
        },
        "query": {
          "$ref": "#/definitions/versioningQueryDatasetBlob"
        }
      }
    },
    "versioningDockerEnvironmentBlob": {
      "type": "object",
      "properties": {
        "repository": {
          "type": "string"
        },
        "tag": {
          "type": "string"
        },
        "sha": {
          "type": "string"
        }
      }
    },
    "versioningEnvironmentBlob": {
      "type": "object",
      "properties": {
        "python": {
          "$ref": "#/definitions/versioningPythonEnvironmentBlob"
        },
        "docker": {
          "$ref": "#/definitions/versioningDockerEnvironmentBlob"
        },
        "environment_variables": {
          "type": "array",
          "items": {
            "$ref": "#/definitions/versioningEnvironmentVariablesBlob"
          }
        },
        "command_line": {
          "type": "array",
          "items": {
            "type": "string"
          }
        },
        "apt": {
          "$ref": "#/definitions/versioningAptEnvironmentBlob"
        }
      }
    },
    "versioningEnvironmentVariablesBlob": {
      "type": "object",
      "properties": {
        "name": {
          "type": "string"
        },
        "value": {
          "type": "string"
        }
      }
    },
    "versioningPathDatasetBlob": {
      "type": "object",
      "properties": {
        "components": {
          "type": "array",
          "items": {
            "$ref": "#/definitions/versioningPathDatasetComponentBlob"
          }
        }
      }
    },
    "versioningPathDatasetComponentBlob": {
      "type": "object",
      "properties": {
        "path": {
          "type": "string"
        },
        "size": {
          "type": "string",
          "format": "uint64"
        },
        "last_modified_at_source": {
          "type": "string",
          "format": "uint64"
        },
        "sha256": {
          "type": "string"
        },
        "md5": {
          "type": "string"
        },
        "internal_versioned_path": {
          "type": "string"
        },
        "base_path": {
          "type": "string"
        }
      }
    },
    "versioningPythonEnvironmentBlob": {
      "type": "object",
      "properties": {
        "version": {
          "$ref": "#/definitions/versioningVersionEnvironmentBlob"
        },
        "requirements": {
          "type": "array",
          "items": {
            "$ref": "#/definitions/versioningPythonRequirementEnvironmentBlob"
          }
        },
        "constraints": {
          "type": "array",
          "items": {
            "$ref": "#/definitions/versioningPythonRequirementEnvironmentBlob"
          }
        },
        "raw_requirements": {
          "type": "string",
          "description": "These fields are only present if the parsed versions above are empty. That is, you cannot have both `requirements` and `raw_requirements` for example."
        },
        "raw_constraints": {
          "type": "string"
        }
      }
    },
    "versioningPythonRequirementEnvironmentBlob": {
      "type": "object",
      "properties": {
        "library": {
          "type": "string"
        },
        "constraint": {
          "type": "string"
        },
        "version": {
          "$ref": "#/definitions/versioningVersionEnvironmentBlob"
        }
      }
    },
    "versioningQueryDatasetBlob": {
      "type": "object",
      "properties": {
        "components": {
          "type": "array",
          "items": {
            "$ref": "#/definitions/versioningQueryDatasetComponentBlob"
          }
        }
      }
    },
    "versioningQueryDatasetComponentBlob": {
      "type": "object",
      "properties": {
        "query": {
          "type": "string"
        },
        "data_source_uri": {
          "type": "string",
          "title": "string query_template = 2;\nrepeated QueryParameter query_parameters = 3;"
        },
        "execution_timestamp": {
          "type": "string",
          "format": "uint64"
        },
        "num_records": {
          "type": "string",
          "format": "uint64"
        }
      }
    },
    "versioningS3DatasetBlob": {
      "type": "object",
      "properties": {
        "components": {
          "type": "array",
          "items": {
            "$ref": "#/definitions/versioningS3DatasetComponentBlob"
          }
        }
      }
    },
    "versioningS3DatasetComponentBlob": {
      "type": "object",
      "properties": {
        "path": {
          "$ref": "#/definitions/versioningPathDatasetComponentBlob"
        },
        "s3_version_id": {
          "type": "string"
        }
      }
    },
    "versioningVersionEnvironmentBlob": {
      "type": "object",
      "properties": {
        "major": {
          "type": "integer",
          "format": "int32"
        },
        "minor": {
          "type": "integer",
          "format": "int32"
        },
        "patch": {
          "type": "integer",
          "format": "int32"
        },
        "suffix": {
          "type": "string"
        }
      }
    },
    "vertamodeldbLocation": {
      "type": "object",
      "properties": {
        "location": {
          "type": "array",
          "items": {
            "type": "string"
          }
        }
      }
    }
  },
  "basePath": "/v1"
}<|MERGE_RESOLUTION|>--- conflicted
+++ resolved
@@ -820,12 +820,8 @@
         "UPDATE",
         "DELETE",
         "READ_SECRETS",
-<<<<<<< HEAD
-        "CREATE_SERVICE_ACCOUNT"
-=======
         "CREATE_SERVICE_ACCOUNT",
         "CREATE_CONTAINER_REGISTRY"
->>>>>>> 15017c59
       ],
       "default": "UNKNOWN"
     },
