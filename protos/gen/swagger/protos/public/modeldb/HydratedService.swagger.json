{
  "swagger": "2.0",
  "info": {
    "title": "modeldb/HydratedService.proto",
    "version": "version not set"
  },
  "consumes": [
    "application/json"
  ],
  "produces": [
    "application/json"
  ],
  "paths": {
    "/hydratedData/findHydratedDatasetVersions": {
      "post": {
        "summary": "queries",
        "operationId": "HydratedService_findHydratedDatasetVersions",
        "responses": {
          "200": {
            "description": "A successful response.",
            "schema": {
              "$ref": "#/definitions/modeldbAdvancedQueryDatasetVersionsResponse"
            }
          },
          "default": {
            "description": "An unexpected error response",
            "schema": {
              "$ref": "#/definitions/runtimeError"
            }
          }
        },
        "parameters": [
          {
            "name": "body",
            "in": "body",
            "required": true,
            "schema": {
              "$ref": "#/definitions/modeldbFindDatasetVersions"
            }
          }
        ],
        "tags": [
          "HydratedService"
        ]
      }
    },
    "/hydratedData/findHydratedDatasets": {
      "post": {
        "summary": "queries",
        "operationId": "HydratedService_findHydratedDatasets",
        "responses": {
          "200": {
            "description": "A successful response.",
            "schema": {
              "$ref": "#/definitions/modeldbAdvancedQueryDatasetsResponse"
            }
          },
          "default": {
            "description": "An unexpected error response",
            "schema": {
              "$ref": "#/definitions/runtimeError"
            }
          }
        },
        "parameters": [
          {
            "name": "body",
            "in": "body",
            "required": true,
            "schema": {
              "$ref": "#/definitions/modeldbFindDatasets"
            }
          }
        ],
        "tags": [
          "HydratedService"
        ]
      }
    },
    "/hydratedData/findHydratedDatasetsByOrganization": {
      "post": {
        "summary": "queries",
        "operationId": "HydratedService_findHydratedDatasetsByOrganization",
        "responses": {
          "200": {
            "description": "A successful response.",
            "schema": {
              "$ref": "#/definitions/modeldbAdvancedQueryDatasetsResponse"
            }
          },
          "default": {
            "description": "An unexpected error response",
            "schema": {
              "$ref": "#/definitions/runtimeError"
            }
          }
        },
        "parameters": [
          {
            "name": "body",
            "in": "body",
            "required": true,
            "schema": {
              "$ref": "#/definitions/modeldbFindHydratedDatasetsByOrganization"
            }
          }
        ],
        "tags": [
          "HydratedService"
        ]
      }
    },
    "/hydratedData/findHydratedDatasetsByTeam": {
      "post": {
        "summary": "queries",
        "operationId": "HydratedService_findHydratedDatasetsByTeam",
        "responses": {
          "200": {
            "description": "A successful response.",
            "schema": {
              "$ref": "#/definitions/modeldbAdvancedQueryDatasetsResponse"
            }
          },
          "default": {
            "description": "An unexpected error response",
            "schema": {
              "$ref": "#/definitions/runtimeError"
            }
          }
        },
        "parameters": [
          {
            "name": "body",
            "in": "body",
            "required": true,
            "schema": {
              "$ref": "#/definitions/modeldbFindHydratedDatasetsByTeam"
            }
          }
        ],
        "tags": [
          "HydratedService"
        ]
      }
    },
    "/hydratedData/findHydratedExperimentRuns": {
      "post": {
        "summary": "queries",
        "operationId": "HydratedService_findHydratedExperimentRuns",
        "responses": {
          "200": {
            "description": "A successful response.",
            "schema": {
              "$ref": "#/definitions/modeldbAdvancedQueryExperimentRunsResponse"
            }
          },
          "default": {
            "description": "An unexpected error response",
            "schema": {
              "$ref": "#/definitions/runtimeError"
            }
          }
        },
        "parameters": [
          {
            "name": "body",
            "in": "body",
            "required": true,
            "schema": {
              "$ref": "#/definitions/modeldbFindExperimentRuns"
            }
          }
        ],
        "tags": [
          "HydratedService"
        ]
      }
    },
    "/hydratedData/findHydratedExperiments": {
      "post": {
        "summary": "queries",
        "operationId": "HydratedService_findHydratedExperiments",
        "responses": {
          "200": {
            "description": "A successful response.",
            "schema": {
              "$ref": "#/definitions/modeldbAdvancedQueryExperimentsResponse"
            }
          },
          "default": {
            "description": "An unexpected error response",
            "schema": {
              "$ref": "#/definitions/runtimeError"
            }
          }
        },
        "parameters": [
          {
            "name": "body",
            "in": "body",
            "required": true,
            "schema": {
              "$ref": "#/definitions/modeldbFindExperiments"
            }
          }
        ],
        "tags": [
          "HydratedService"
        ]
      }
    },
    "/hydratedData/findHydratedProjects": {
      "post": {
        "summary": "queries",
        "operationId": "HydratedService_findHydratedProjects",
        "responses": {
          "200": {
            "description": "A successful response.",
            "schema": {
              "$ref": "#/definitions/modeldbAdvancedQueryProjectsResponse"
            }
          },
          "default": {
            "description": "An unexpected error response",
            "schema": {
              "$ref": "#/definitions/runtimeError"
            }
          }
        },
        "parameters": [
          {
            "name": "body",
            "in": "body",
            "required": true,
            "schema": {
              "$ref": "#/definitions/modeldbFindProjects"
            }
          }
        ],
        "tags": [
          "HydratedService"
        ]
      }
    },
    "/hydratedData/findHydratedProjectsByOrganization": {
      "post": {
        "summary": "queries",
        "operationId": "HydratedService_findHydratedProjectsByOrganization",
        "responses": {
          "200": {
            "description": "A successful response.",
            "schema": {
              "$ref": "#/definitions/modeldbAdvancedQueryProjectsResponse"
            }
          },
          "default": {
            "description": "An unexpected error response",
            "schema": {
              "$ref": "#/definitions/runtimeError"
            }
          }
        },
        "parameters": [
          {
            "name": "body",
            "in": "body",
            "required": true,
            "schema": {
              "$ref": "#/definitions/modeldbFindHydratedProjectsByOrganization"
            }
          }
        ],
        "tags": [
          "HydratedService"
        ]
      }
    },
    "/hydratedData/findHydratedProjectsByTeam": {
      "post": {
        "summary": "queries",
        "operationId": "HydratedService_findHydratedProjectsByTeam",
        "responses": {
          "200": {
            "description": "A successful response.",
            "schema": {
              "$ref": "#/definitions/modeldbAdvancedQueryProjectsResponse"
            }
          },
          "default": {
            "description": "An unexpected error response",
            "schema": {
              "$ref": "#/definitions/runtimeError"
            }
          }
        },
        "parameters": [
          {
            "name": "body",
            "in": "body",
            "required": true,
            "schema": {
              "$ref": "#/definitions/modeldbFindHydratedProjectsByTeam"
            }
          }
        ],
        "tags": [
          "HydratedService"
        ]
      }
    },
    "/hydratedData/findHydratedProjectsByUser": {
      "post": {
        "summary": "queries",
        "operationId": "HydratedService_findHydratedProjectsByUser",
        "responses": {
          "200": {
            "description": "A successful response.",
            "schema": {
              "$ref": "#/definitions/modeldbAdvancedQueryProjectsResponse"
            }
          },
          "default": {
            "description": "An unexpected error response",
            "schema": {
              "$ref": "#/definitions/runtimeError"
            }
          }
        },
        "parameters": [
          {
            "name": "body",
            "in": "body",
            "required": true,
            "schema": {
              "$ref": "#/definitions/modeldbFindHydratedProjectsByUser"
            }
          }
        ],
        "tags": [
          "HydratedService"
        ]
      }
    },
    "/hydratedData/findHydratedPublicDatasets": {
      "post": {
        "summary": "queries",
        "operationId": "HydratedService_findHydratedPublicDatasets",
        "responses": {
          "200": {
            "description": "A successful response.",
            "schema": {
              "$ref": "#/definitions/modeldbAdvancedQueryDatasetsResponse"
            }
          },
          "default": {
            "description": "An unexpected error response",
            "schema": {
              "$ref": "#/definitions/runtimeError"
            }
          }
        },
        "parameters": [
          {
            "name": "body",
            "in": "body",
            "required": true,
            "schema": {
              "$ref": "#/definitions/modeldbFindDatasets"
            }
          }
        ],
        "tags": [
          "HydratedService"
        ]
      }
    },
    "/hydratedData/findHydratedPublicProjects": {
      "post": {
        "summary": "queries",
        "operationId": "HydratedService_findHydratedPublicProjects",
        "responses": {
          "200": {
            "description": "A successful response.",
            "schema": {
              "$ref": "#/definitions/modeldbAdvancedQueryProjectsResponse"
            }
          },
          "default": {
            "description": "An unexpected error response",
            "schema": {
              "$ref": "#/definitions/runtimeError"
            }
          }
        },
        "parameters": [
          {
            "name": "body",
            "in": "body",
            "required": true,
            "schema": {
              "$ref": "#/definitions/modeldbFindProjects"
            }
          }
        ],
        "tags": [
          "HydratedService"
        ]
      }
    },
    "/hydratedData/getHydratedDatasetByName": {
      "get": {
        "operationId": "HydratedService_getHydratedDatasetByName",
        "responses": {
          "200": {
            "description": "A successful response.",
            "schema": {
              "$ref": "#/definitions/modeldbGetHydratedDatasetByNameResponse"
            }
          },
          "default": {
            "description": "An unexpected error response",
            "schema": {
              "$ref": "#/definitions/runtimeError"
            }
          }
        },
        "parameters": [
          {
            "name": "name",
            "in": "query",
            "required": false,
            "type": "string"
          },
          {
            "name": "workspace_name",
            "in": "query",
            "required": false,
            "type": "string"
          }
        ],
        "tags": [
          "HydratedService"
        ]
      }
    },
    "/hydratedData/getHydratedDatasetsByProjectId": {
      "get": {
        "operationId": "HydratedService_getHydratedDatasetsByProjectId",
        "responses": {
          "200": {
            "description": "A successful response.",
            "schema": {
              "$ref": "#/definitions/modeldbGetHydratedDatasetsByProjectIdResponse"
            }
          },
          "default": {
            "description": "An unexpected error response",
            "schema": {
              "$ref": "#/definitions/runtimeError"
            }
          }
        },
        "parameters": [
          {
            "name": "project_id",
            "in": "query",
            "required": false,
            "type": "string"
          },
          {
            "name": "page_number",
            "in": "query",
            "required": false,
            "type": "integer",
            "format": "int32"
          },
          {
            "name": "page_limit",
            "in": "query",
            "required": false,
            "type": "integer",
            "format": "int32"
          },
          {
            "name": "ascending",
            "in": "query",
            "required": false,
            "type": "boolean",
            "format": "boolean"
          },
          {
            "name": "sort_key",
            "in": "query",
            "required": false,
            "type": "string"
          }
        ],
        "tags": [
          "HydratedService"
        ]
      }
    },
    "/hydratedData/getHydratedExperimentRunById": {
      "get": {
        "operationId": "HydratedService_getHydratedExperimentRunById",
        "responses": {
          "200": {
            "description": "A successful response.",
            "schema": {
              "$ref": "#/definitions/modeldbGetHydratedExperimentRunByIdResponse"
            }
          },
          "default": {
            "description": "An unexpected error response",
            "schema": {
              "$ref": "#/definitions/runtimeError"
            }
          }
        },
        "parameters": [
          {
            "name": "id",
            "in": "query",
            "required": false,
            "type": "string"
          }
        ],
        "tags": [
          "HydratedService"
        ]
      }
    },
    "/hydratedData/getHydratedExperimentRunsInProject": {
      "get": {
        "operationId": "HydratedService_getHydratedExperimentRunsInProject",
        "responses": {
          "200": {
            "description": "A successful response.",
            "schema": {
              "$ref": "#/definitions/modeldbGetHydratedExperimentRunsByProjectIdResponse"
            }
          },
          "default": {
            "description": "An unexpected error response",
            "schema": {
              "$ref": "#/definitions/runtimeError"
            }
          }
        },
        "parameters": [
          {
            "name": "project_id",
            "in": "query",
            "required": false,
            "type": "string"
          },
          {
            "name": "page_number",
            "in": "query",
            "required": false,
            "type": "integer",
            "format": "int32"
          },
          {
            "name": "page_limit",
            "in": "query",
            "required": false,
            "type": "integer",
            "format": "int32"
          },
          {
            "name": "ascending",
            "in": "query",
            "required": false,
            "type": "boolean",
            "format": "boolean"
          },
          {
            "name": "sort_key",
            "in": "query",
            "required": false,
            "type": "string"
          }
        ],
        "tags": [
          "HydratedService"
        ]
      }
    },
    "/hydratedData/getHydratedExperimentsByProjectId": {
      "get": {
        "operationId": "HydratedService_getHydratedExperimentsByProjectId",
        "responses": {
          "200": {
            "description": "A successful response.",
            "schema": {
              "$ref": "#/definitions/modeldbGetHydratedExperimentsByProjectIdResponse"
            }
          },
          "default": {
            "description": "An unexpected error response",
            "schema": {
              "$ref": "#/definitions/runtimeError"
            }
          }
        },
        "parameters": [
          {
            "name": "project_id",
            "in": "query",
            "required": false,
            "type": "string"
          },
          {
            "name": "page_number",
            "in": "query",
            "required": false,
            "type": "integer",
            "format": "int32"
          },
          {
            "name": "page_limit",
            "in": "query",
            "required": false,
            "type": "integer",
            "format": "int32"
          },
          {
            "name": "ascending",
            "in": "query",
            "required": false,
            "type": "boolean",
            "format": "boolean"
          },
          {
            "name": "sort_key",
            "in": "query",
            "required": false,
            "type": "string"
          }
        ],
        "tags": [
          "HydratedService"
        ]
      }
    },
    "/hydratedData/getHydratedProjectById": {
      "get": {
        "operationId": "HydratedService_getHydratedProjectById",
        "responses": {
          "200": {
            "description": "A successful response.",
            "schema": {
              "$ref": "#/definitions/modeldbGetHydratedProjectByIdResponse"
            }
          },
          "default": {
            "description": "An unexpected error response",
            "schema": {
              "$ref": "#/definitions/runtimeError"
            }
          }
        },
        "parameters": [
          {
            "name": "id",
            "in": "query",
            "required": false,
            "type": "string"
          }
        ],
        "tags": [
          "HydratedService"
        ]
      }
    },
    "/hydratedData/getHydratedProjects": {
      "get": {
        "operationId": "HydratedService_getHydratedProjects",
        "responses": {
          "200": {
            "description": "A successful response.",
            "schema": {
              "$ref": "#/definitions/modeldbGetHydratedProjectsResponse"
            }
          },
          "default": {
            "description": "An unexpected error response",
            "schema": {
              "$ref": "#/definitions/runtimeError"
            }
          }
        },
        "parameters": [
          {
            "name": "page_number",
            "in": "query",
            "required": false,
            "type": "integer",
            "format": "int32"
          },
          {
            "name": "page_limit",
            "in": "query",
            "required": false,
            "type": "integer",
            "format": "int32"
          },
          {
            "name": "ascending",
            "in": "query",
            "required": false,
            "type": "boolean",
            "format": "boolean"
          },
          {
            "name": "sort_key",
            "in": "query",
            "required": false,
            "type": "string"
          },
          {
            "name": "workspace_name",
            "in": "query",
            "required": false,
            "type": "string"
          }
        ],
        "tags": [
          "HydratedService"
        ]
      }
    },
    "/hydratedData/getHydratedPublicProjects": {
      "get": {
        "operationId": "HydratedService_getHydratedPublicProjects",
        "responses": {
          "200": {
            "description": "A successful response.",
            "schema": {
              "$ref": "#/definitions/modeldbGetHydratedProjectsResponse"
            }
          },
          "default": {
            "description": "An unexpected error response",
            "schema": {
              "$ref": "#/definitions/runtimeError"
            }
          }
        },
        "parameters": [
          {
            "name": "page_number",
            "in": "query",
            "required": false,
            "type": "integer",
            "format": "int32"
          },
          {
            "name": "page_limit",
            "in": "query",
            "required": false,
            "type": "integer",
            "format": "int32"
          },
          {
            "name": "ascending",
            "in": "query",
            "required": false,
            "type": "boolean",
            "format": "boolean"
          },
          {
            "name": "sort_key",
            "in": "query",
            "required": false,
            "type": "string"
          },
          {
            "name": "workspace_name",
            "in": "query",
            "required": false,
            "type": "string"
          }
        ],
        "tags": [
          "HydratedService"
        ]
      }
    },
    "/hydratedData/getTopHydratedExperimentRuns": {
      "get": {
        "operationId": "HydratedService_getTopHydratedExperimentRuns",
        "responses": {
          "200": {
            "description": "A successful response.",
            "schema": {
              "$ref": "#/definitions/modeldbAdvancedQueryExperimentRunsResponse"
            }
          },
          "default": {
            "description": "An unexpected error response",
            "schema": {
              "$ref": "#/definitions/runtimeError"
            }
          }
        },
        "parameters": [
          {
            "name": "project_id",
            "in": "query",
            "required": false,
            "type": "string"
          },
          {
            "name": "experiment_id",
            "in": "query",
            "required": false,
            "type": "string"
          },
          {
            "name": "experiment_run_ids",
            "in": "query",
            "required": false,
            "type": "array",
            "items": {
              "type": "string"
            },
            "collectionFormat": "multi"
          },
          {
            "name": "sort_key",
            "in": "query",
            "required": false,
            "type": "string"
          },
          {
            "name": "ascending",
            "in": "query",
            "required": false,
            "type": "boolean",
            "format": "boolean"
          },
          {
            "name": "top_k",
            "in": "query",
            "required": false,
            "type": "integer",
            "format": "int32"
          },
          {
            "name": "ids_only",
            "in": "query",
            "required": false,
            "type": "boolean",
            "format": "boolean"
          }
        ],
        "tags": [
          "HydratedService"
        ]
      }
    },
    "/hydratedData/sortHydratedExperimentRuns": {
      "get": {
        "operationId": "HydratedService_sortHydratedExperimentRuns",
        "responses": {
          "200": {
            "description": "A successful response.",
            "schema": {
              "$ref": "#/definitions/modeldbAdvancedQueryExperimentRunsResponse"
            }
          },
          "default": {
            "description": "An unexpected error response",
            "schema": {
              "$ref": "#/definitions/runtimeError"
            }
          }
        },
        "parameters": [
          {
            "name": "experiment_run_ids",
            "in": "query",
            "required": false,
            "type": "array",
            "items": {
              "type": "string"
            },
            "collectionFormat": "multi"
          },
          {
            "name": "sort_key",
            "in": "query",
            "required": false,
            "type": "string"
          },
          {
            "name": "ascending",
            "in": "query",
            "required": false,
            "type": "boolean",
            "format": "boolean"
          },
          {
            "name": "ids_only",
            "in": "query",
            "required": false,
            "type": "boolean",
            "format": "boolean"
          }
        ],
        "tags": [
          "HydratedService"
        ]
      }
    }
  },
  "definitions": {
    "ArtifactTypeEnumArtifactType": {
      "type": "string",
      "enum": [
        "IMAGE",
        "MODEL",
        "TENSORBOARD",
        "DATA",
        "BLOB",
        "STRING",
        "CODE",
        "CONTAINER"
      ],
      "default": "IMAGE"
    },
    "CollaboratorTypeEnumCollaboratorType": {
      "type": "string",
      "enum": [
        "READ_ONLY",
        "READ_WRITE"
      ],
      "default": "READ_ONLY"
    },
    "DatasetTypeEnumDatasetType": {
      "type": "string",
      "enum": [
        "RAW",
        "PATH",
        "QUERY"
      ],
      "default": "RAW"
    },
    "DatasetVisibilityEnumDatasetVisibility": {
      "type": "string",
      "enum": [
        "PRIVATE",
        "PUBLIC",
        "ORG_SCOPED_PUBLIC"
      ],
      "default": "PRIVATE"
    },
    "EntitiesEnumEntitiesTypes": {
      "type": "string",
      "enum": [
        "UNKNOWN",
        "ORGANIZATION",
        "TEAM",
        "USER"
      ],
      "default": "UNKNOWN"
    },
    "IdServiceProviderEnumIdServiceProvider": {
      "type": "string",
      "enum": [
        "UNKNOWN",
        "GITHUB",
        "BITBUCKET",
        "GOOGLE",
        "VERTA",
        "SAML"
      ],
      "default": "UNKNOWN"
    },
    "ModelDBActionEnumModelDBServiceActions": {
      "type": "string",
      "enum": [
        "UNKNOWN",
        "ALL",
        "CREATE",
        "READ",
        "UPDATE",
        "DELETE",
        "DEPLOY",
        "PUBLIC_READ"
      ],
      "default": "UNKNOWN"
    },
    "OperatorEnumOperator": {
      "type": "string",
      "enum": [
        "EQ",
        "NE",
        "GT",
        "GTE",
        "LT",
        "LTE",
        "CONTAIN",
        "NOT_CONTAIN",
        "IN"
      ],
      "default": "EQ"
    },
    "PathLocationTypeEnumPathLocationType": {
      "type": "string",
      "enum": [
        "LOCAL_FILE_SYSTEM",
        "NETWORK_FILE_SYSTEM",
        "HADOOP_FILE_SYSTEM",
        "S3_FILE_SYSTEM"
      ],
      "default": "LOCAL_FILE_SYSTEM"
    },
    "ServiceEnumService": {
      "type": "string",
      "enum": [
        "UNKNOWN",
        "ALL",
        "MODELDB_SERVICE"
      ],
      "default": "UNKNOWN"
    },
    "TernaryEnumTernary": {
      "type": "string",
      "enum": [
        "UNKNOWN",
        "TRUE",
        "FALSE"
      ],
      "default": "UNKNOWN"
    },
    "ValueTypeEnumValueType": {
      "type": "string",
      "enum": [
        "STRING",
        "NUMBER",
        "LIST",
        "BLOB"
      ],
      "default": "STRING"
    },
    "WorkspaceTypeEnumWorkspaceType": {
      "type": "string",
      "enum": [
        "UNKNOWN",
        "ORGANIZATION",
        "USER"
      ],
      "default": "UNKNOWN"
    },
    "commonArtifact": {
      "type": "object",
      "properties": {
        "key": {
          "type": "string"
        },
        "path": {
          "type": "string"
        },
        "path_only": {
          "type": "boolean",
          "format": "boolean"
        },
        "artifact_type": {
          "$ref": "#/definitions/ArtifactTypeEnumArtifactType"
        },
        "linked_artifact_id": {
          "type": "string"
        },
        "filename_extension": {
          "type": "string"
        }
      }
    },
    "commonKeyValue": {
      "type": "object",
      "properties": {
        "key": {
          "type": "string"
        },
        "value": {
          "type": "object"
        },
        "value_type": {
          "$ref": "#/definitions/ValueTypeEnumValueType",
          "description": "As per documentation of proto buffer 3.\n  For enums, the default value is the first defined enum value, which must be 0."
        }
      }
    },
    "commonKeyValueQuery": {
      "type": "object",
      "properties": {
        "key": {
          "type": "string"
        },
        "value": {
          "type": "object"
        },
        "value_type": {
          "$ref": "#/definitions/ValueTypeEnumValueType"
        },
        "operator": {
          "$ref": "#/definitions/OperatorEnumOperator"
        }
      }
    },
    "modeldbAdvancedQueryDatasetVersionsResponse": {
      "type": "object",
      "properties": {
        "hydrated_dataset_versions": {
          "type": "array",
          "items": {
            "$ref": "#/definitions/modeldbHydratedDatasetVersion"
          }
        },
        "total_records": {
          "type": "string",
          "format": "int64"
        }
      }
    },
    "modeldbAdvancedQueryDatasetsResponse": {
      "type": "object",
      "properties": {
        "hydrated_datasets": {
          "type": "array",
          "items": {
            "$ref": "#/definitions/modeldbHydratedDataset"
          }
        },
        "total_records": {
          "type": "string",
          "format": "int64"
        }
      }
    },
    "modeldbAdvancedQueryExperimentRunsResponse": {
      "type": "object",
      "properties": {
        "hydrated_experiment_runs": {
          "type": "array",
          "items": {
            "$ref": "#/definitions/modeldbHydratedExperimentRun"
          }
        },
        "total_records": {
          "type": "string",
          "format": "int64"
        }
      }
    },
    "modeldbAdvancedQueryExperimentsResponse": {
      "type": "object",
      "properties": {
        "hydrated_experiments": {
          "type": "array",
          "items": {
            "$ref": "#/definitions/modeldbHydratedExperiment"
          }
        },
        "total_records": {
          "type": "string",
          "format": "int64"
        }
      }
    },
    "modeldbAdvancedQueryProjectsResponse": {
      "type": "object",
      "properties": {
        "hydrated_projects": {
          "type": "array",
          "items": {
            "$ref": "#/definitions/modeldbHydratedProject"
          }
        },
        "total_records": {
          "type": "string",
          "format": "int64"
        }
      }
    },
    "modeldbCodeVersion": {
      "type": "object",
      "properties": {
        "git_snapshot": {
          "$ref": "#/definitions/modeldbGitSnapshot"
        },
        "code_archive": {
          "$ref": "#/definitions/commonArtifact"
        },
        "date_logged": {
          "type": "string",
          "format": "uint64"
        }
      },
      "title": "code version"
    },
    "modeldbCollaboratorUserInfo": {
      "type": "object",
      "properties": {
        "collaborator_user_info": {
          "$ref": "#/definitions/uacUserInfo"
        },
        "collaborator_organization": {
          "$ref": "#/definitions/uacOrganization"
        },
        "collaborator_team": {
          "$ref": "#/definitions/uacTeam"
        },
        "collaborator_type": {
          "$ref": "#/definitions/CollaboratorTypeEnumCollaboratorType"
        },
        "can_deploy": {
          "$ref": "#/definitions/TernaryEnumTernary"
        },
        "entity_type": {
          "$ref": "#/definitions/EntitiesEnumEntitiesTypes"
        }
      }
    },
    "modeldbComment": {
      "type": "object",
      "properties": {
        "id": {
          "type": "string"
        },
        "user_id": {
          "type": "string"
        },
        "date_time": {
          "type": "string",
          "format": "uint64"
        },
        "message": {
          "type": "string"
        },
        "user_info": {
          "$ref": "#/definitions/uacUserInfo"
        },
        "verta_id": {
          "type": "string"
        }
      }
    },
    "modeldbDataset": {
      "type": "object",
      "properties": {
        "id": {
          "type": "string"
        },
        "name": {
          "type": "string"
        },
        "owner": {
          "type": "string"
        },
        "description": {
          "type": "string"
        },
        "tags": {
          "type": "array",
          "items": {
            "type": "string"
          }
        },
        "dataset_visibility": {
          "$ref": "#/definitions/DatasetVisibilityEnumDatasetVisibility"
        },
        "dataset_type": {
          "$ref": "#/definitions/DatasetTypeEnumDatasetType"
        },
        "attributes": {
          "type": "array",
          "items": {
            "$ref": "#/definitions/commonKeyValue"
          }
        },
        "time_created": {
          "type": "string",
          "format": "uint64"
        },
        "time_updated": {
          "type": "string",
          "format": "uint64"
        },
        "workspace_id": {
          "type": "string"
        },
        "workspace_type": {
          "$ref": "#/definitions/WorkspaceTypeEnumWorkspaceType"
        }
      }
    },
    "modeldbDatasetPartInfo": {
      "type": "object",
      "properties": {
        "path": {
          "type": "string"
        },
        "size": {
          "type": "string",
          "format": "uint64"
        },
        "checksum": {
          "type": "string"
        },
        "last_modified_at_source": {
          "type": "string",
          "format": "uint64"
        }
      }
    },
    "modeldbDatasetVersion": {
      "type": "object",
      "properties": {
        "id": {
          "type": "string"
        },
        "parent_id": {
          "type": "string"
        },
        "dataset_id": {
          "type": "string"
        },
        "time_logged": {
          "type": "string",
          "format": "uint64"
        },
        "description": {
          "type": "string"
        },
        "tags": {
          "type": "array",
          "items": {
            "type": "string"
          }
        },
        "dataset_version_visibility": {
          "$ref": "#/definitions/DatasetVisibilityEnumDatasetVisibility"
        },
        "dataset_type": {
          "$ref": "#/definitions/DatasetTypeEnumDatasetType"
        },
        "attributes": {
          "type": "array",
          "items": {
            "$ref": "#/definitions/commonKeyValue"
          }
        },
        "owner": {
          "type": "string"
        },
        "version": {
          "type": "string",
          "format": "uint64"
        },
        "raw_dataset_version_info": {
          "$ref": "#/definitions/modeldbRawDatasetVersionInfo"
        },
        "path_dataset_version_info": {
          "$ref": "#/definitions/modeldbPathDatasetVersionInfo"
        },
        "query_dataset_version_info": {
          "$ref": "#/definitions/modeldbQueryDatasetVersionInfo"
        },
        "time_updated": {
          "type": "string",
          "format": "uint64"
        },
        "dataset_blob": {
          "$ref": "#/definitions/versioningDatasetBlob"
        }
      }
    },
    "modeldbExperiment": {
      "type": "object",
      "properties": {
        "id": {
          "type": "string"
        },
        "project_id": {
          "type": "string"
        },
        "name": {
          "type": "string"
        },
        "description": {
          "type": "string"
        },
        "date_created": {
          "type": "string",
          "format": "int64"
        },
        "date_updated": {
          "type": "string",
          "format": "int64"
        },
        "attributes": {
          "type": "array",
          "items": {
            "$ref": "#/definitions/commonKeyValue"
          }
        },
        "tags": {
          "type": "array",
          "items": {
            "type": "string"
          }
        },
        "owner": {
          "type": "string"
        },
        "code_version_snapshot": {
          "$ref": "#/definitions/modeldbCodeVersion"
        },
        "artifacts": {
          "type": "array",
          "items": {
            "$ref": "#/definitions/commonArtifact"
          }
        }
      }
    },
    "modeldbExperimentRun": {
      "type": "object",
      "properties": {
        "id": {
          "type": "string"
        },
        "project_id": {
          "type": "string"
        },
        "experiment_id": {
          "type": "string"
        },
        "name": {
          "type": "string"
        },
        "description": {
          "type": "string"
        },
        "date_created": {
          "type": "string",
          "format": "int64"
        },
        "date_updated": {
          "type": "string",
          "format": "int64"
        },
        "start_time": {
          "type": "string",
          "format": "int64"
        },
        "end_time": {
          "type": "string",
          "format": "int64"
        },
        "code_version": {
          "type": "string"
        },
        "code_version_snapshot": {
          "$ref": "#/definitions/modeldbCodeVersion"
        },
        "parent_id": {
          "type": "string"
        },
        "tags": {
          "type": "array",
          "items": {
            "type": "string"
          }
        },
        "attributes": {
          "type": "array",
          "items": {
            "$ref": "#/definitions/commonKeyValue"
          }
        },
        "hyperparameters": {
          "type": "array",
          "items": {
            "$ref": "#/definitions/commonKeyValue"
          }
        },
        "artifacts": {
          "type": "array",
          "items": {
            "$ref": "#/definitions/commonArtifact"
          }
        },
        "datasets": {
          "type": "array",
          "items": {
            "$ref": "#/definitions/commonArtifact"
          }
        },
        "metrics": {
          "type": "array",
          "items": {
            "$ref": "#/definitions/commonKeyValue"
          }
        },
        "observations": {
          "type": "array",
          "items": {
            "$ref": "#/definitions/modeldbObservation"
          }
        },
        "features": {
          "type": "array",
          "items": {
            "$ref": "#/definitions/modeldbFeature"
          }
        },
        "job_id": {
          "type": "string"
        },
        "owner": {
          "type": "string"
        },
        "versioned_inputs": {
          "$ref": "#/definitions/modeldbVersioningEntry"
        },
        "code_version_from_blob": {
          "type": "object",
          "additionalProperties": {
            "$ref": "#/definitions/modeldbCodeVersion"
          }
        }
      },
      "title": "ExperimentRun Entity"
    },
    "modeldbFeature": {
      "type": "object",
      "properties": {
        "name": {
          "type": "string"
        }
      }
    },
    "modeldbFindDatasetVersions": {
      "type": "object",
      "properties": {
        "dataset_id": {
          "type": "string"
        },
        "dataset_version_ids": {
          "type": "array",
          "items": {
            "type": "string"
          }
        },
        "predicates": {
          "type": "array",
          "items": {
            "$ref": "#/definitions/commonKeyValueQuery"
          }
        },
        "ids_only": {
          "type": "boolean",
          "format": "boolean"
        },
        "page_number": {
          "type": "integer",
          "format": "int32",
          "title": "For pagination"
        },
        "page_limit": {
          "type": "integer",
          "format": "int32"
        },
        "ascending": {
          "type": "boolean",
          "format": "boolean"
        },
        "sort_key": {
          "type": "string"
        },
        "workspace_name": {
          "type": "string"
        }
      }
    },
    "modeldbFindDatasets": {
      "type": "object",
      "properties": {
        "dataset_ids": {
          "type": "array",
          "items": {
            "type": "string"
          }
        },
        "predicates": {
          "type": "array",
          "items": {
            "$ref": "#/definitions/commonKeyValueQuery"
          }
        },
        "ids_only": {
          "type": "boolean",
          "format": "boolean"
        },
        "workspace_name": {
          "type": "string"
        },
        "page_number": {
          "type": "integer",
          "format": "int32",
          "title": "For pagination"
        },
        "page_limit": {
          "type": "integer",
          "format": "int32"
        },
        "ascending": {
          "type": "boolean",
          "format": "boolean"
        },
        "sort_key": {
          "type": "string"
        }
      }
    },
    "modeldbFindExperimentRuns": {
      "type": "object",
      "properties": {
        "project_id": {
          "type": "string"
        },
        "experiment_id": {
          "type": "string"
        },
        "experiment_run_ids": {
          "type": "array",
          "items": {
            "type": "string"
          }
        },
        "predicates": {
          "type": "array",
          "items": {
            "$ref": "#/definitions/commonKeyValueQuery"
          }
        },
        "ids_only": {
          "type": "boolean",
          "format": "boolean"
        },
        "page_number": {
          "type": "integer",
          "format": "int32",
          "title": "For pagination"
        },
        "page_limit": {
          "type": "integer",
          "format": "int32"
        },
        "ascending": {
          "type": "boolean",
          "format": "boolean"
        },
        "sort_key": {
          "type": "string"
        },
        "workspace_name": {
          "type": "string"
        }
      }
    },
    "modeldbFindExperiments": {
      "type": "object",
      "properties": {
        "project_id": {
          "type": "string"
        },
        "experiment_ids": {
          "type": "array",
          "items": {
            "type": "string"
          }
        },
        "predicates": {
          "type": "array",
          "items": {
            "$ref": "#/definitions/commonKeyValueQuery"
          }
        },
        "ids_only": {
          "type": "boolean",
          "format": "boolean"
        },
        "page_number": {
          "type": "integer",
          "format": "int32",
          "title": "For pagination"
        },
        "page_limit": {
          "type": "integer",
          "format": "int32"
        },
        "ascending": {
          "type": "boolean",
          "format": "boolean"
        },
        "sort_key": {
          "type": "string"
        },
        "workspace_name": {
          "type": "string"
        }
      }
    },
    "modeldbFindHydratedDatasetsByOrganization": {
      "type": "object",
      "properties": {
        "find_datasets": {
          "$ref": "#/definitions/modeldbFindDatasets"
        },
        "name": {
          "type": "string"
        },
        "id": {
          "type": "string"
        }
      }
    },
    "modeldbFindHydratedDatasetsByTeam": {
      "type": "object",
      "properties": {
        "find_datasets": {
          "$ref": "#/definitions/modeldbFindDatasets"
        },
        "org_id": {
          "type": "string"
        },
        "name": {
          "type": "string"
        },
        "id": {
          "type": "string"
        }
      }
    },
    "modeldbFindHydratedProjectsByOrganization": {
      "type": "object",
      "properties": {
        "find_projects": {
          "$ref": "#/definitions/modeldbFindProjects"
        },
        "name": {
          "type": "string"
        },
        "id": {
          "type": "string"
        }
      }
    },
    "modeldbFindHydratedProjectsByTeam": {
      "type": "object",
      "properties": {
        "find_projects": {
          "$ref": "#/definitions/modeldbFindProjects"
        },
        "org_id": {
          "type": "string"
        },
        "name": {
          "type": "string"
        },
        "id": {
          "type": "string"
        }
      }
    },
    "modeldbFindHydratedProjectsByUser": {
      "type": "object",
      "properties": {
        "find_projects": {
          "$ref": "#/definitions/modeldbFindProjects"
        },
        "email": {
          "type": "string"
        },
        "username": {
          "type": "string"
        },
        "verta_id": {
          "type": "string"
        }
      }
    },
    "modeldbFindProjects": {
      "type": "object",
      "properties": {
        "project_ids": {
          "type": "array",
          "items": {
            "type": "string"
          }
        },
        "predicates": {
          "type": "array",
          "items": {
            "$ref": "#/definitions/commonKeyValueQuery"
          }
        },
        "ids_only": {
          "type": "boolean",
          "format": "boolean"
        },
        "workspace_name": {
          "type": "string"
        },
        "page_number": {
          "type": "integer",
          "format": "int32",
          "title": "For pagination"
        },
        "page_limit": {
          "type": "integer",
          "format": "int32"
        },
        "ascending": {
          "type": "boolean",
          "format": "boolean"
        },
        "sort_key": {
          "type": "string"
        }
      }
    },
    "modeldbGetHydratedDatasetByNameResponse": {
      "type": "object",
      "properties": {
        "hydrated_dataset_by_user": {
          "$ref": "#/definitions/modeldbHydratedDataset"
        },
        "shared_hydrated_datasets": {
          "type": "array",
          "items": {
            "$ref": "#/definitions/modeldbHydratedDataset"
          }
        }
      }
    },
    "modeldbGetHydratedDatasetsByProjectIdResponse": {
      "type": "object",
      "properties": {
        "hydrated_datasets": {
          "type": "array",
          "items": {
            "$ref": "#/definitions/modeldbHydratedDataset"
          }
        },
        "total_records": {
          "type": "string",
          "format": "int64"
        }
      }
    },
    "modeldbGetHydratedExperimentRunByIdResponse": {
      "type": "object",
      "properties": {
        "hydrated_experiment_run": {
          "$ref": "#/definitions/modeldbHydratedExperimentRun"
        }
      }
    },
    "modeldbGetHydratedExperimentRunsByProjectIdResponse": {
      "type": "object",
      "properties": {
        "hydrated_experiment_runs": {
          "type": "array",
          "items": {
            "$ref": "#/definitions/modeldbHydratedExperimentRun"
          }
        },
        "total_records": {
          "type": "string",
          "format": "int64"
        }
      }
    },
    "modeldbGetHydratedExperimentsByProjectIdResponse": {
      "type": "object",
      "properties": {
        "hydrated_experiments": {
          "type": "array",
          "items": {
            "$ref": "#/definitions/modeldbHydratedExperiment"
          }
        },
        "total_records": {
          "type": "string",
          "format": "int64"
        }
      }
    },
    "modeldbGetHydratedProjectByIdResponse": {
      "type": "object",
      "properties": {
        "hydrated_project": {
          "$ref": "#/definitions/modeldbHydratedProject"
        }
      }
    },
    "modeldbGetHydratedProjectsResponse": {
      "type": "object",
      "properties": {
        "hydrated_projects": {
          "type": "array",
          "items": {
            "$ref": "#/definitions/modeldbHydratedProject"
          }
        },
        "total_records": {
          "type": "string",
          "format": "int64"
        }
      }
    },
    "modeldbGitSnapshot": {
      "type": "object",
      "properties": {
        "filepaths": {
          "type": "array",
          "items": {
            "type": "string"
          }
        },
        "repo": {
          "type": "string"
        },
        "hash": {
          "type": "string"
        },
        "is_dirty": {
          "$ref": "#/definitions/TernaryEnumTernary"
        }
      }
    },
    "modeldbHydratedDataset": {
      "type": "object",
      "properties": {
        "dataset": {
          "$ref": "#/definitions/modeldbDataset"
        },
        "collaborator_user_infos": {
          "type": "array",
          "items": {
            "$ref": "#/definitions/modeldbCollaboratorUserInfo"
          }
        },
        "owner_user_info": {
          "$ref": "#/definitions/uacUserInfo"
        },
        "allowed_actions": {
          "type": "array",
          "items": {
            "$ref": "#/definitions/uacAction"
          }
        }
      }
    },
    "modeldbHydratedDatasetVersion": {
      "type": "object",
      "properties": {
        "dataset_version": {
          "$ref": "#/definitions/modeldbDatasetVersion"
        },
        "owner_user_info": {
          "$ref": "#/definitions/uacUserInfo"
        },
        "allowed_actions": {
          "type": "array",
          "items": {
            "$ref": "#/definitions/uacAction"
          }
        }
      }
    },
    "modeldbHydratedExperiment": {
      "type": "object",
      "properties": {
        "experiment": {
          "$ref": "#/definitions/modeldbExperiment"
        },
        "owner_user_info": {
          "$ref": "#/definitions/uacUserInfo"
        },
        "allowed_actions": {
          "type": "array",
          "items": {
            "$ref": "#/definitions/uacAction"
          }
        }
      }
    },
    "modeldbHydratedExperimentRun": {
      "type": "object",
      "properties": {
        "experiment_run": {
          "$ref": "#/definitions/modeldbExperimentRun"
        },
        "comments": {
          "type": "array",
          "items": {
            "$ref": "#/definitions/modeldbComment"
          }
        },
        "owner_user_info": {
          "$ref": "#/definitions/uacUserInfo"
        },
        "experiment": {
          "$ref": "#/definitions/modeldbExperiment"
        },
        "allowed_actions": {
          "type": "array",
          "items": {
            "$ref": "#/definitions/uacAction"
          }
        }
      }
    },
    "modeldbHydratedProject": {
      "type": "object",
      "properties": {
        "project": {
          "$ref": "#/definitions/modeldbProject"
        },
        "collaborator_user_infos": {
          "type": "array",
          "items": {
            "$ref": "#/definitions/modeldbCollaboratorUserInfo"
          }
        },
        "owner_user_info": {
          "$ref": "#/definitions/uacUserInfo"
        },
        "allowed_actions": {
          "type": "array",
          "items": {
            "$ref": "#/definitions/uacAction"
          }
        }
      }
    },
    "modeldbObservation": {
      "type": "object",
      "properties": {
        "attribute": {
          "$ref": "#/definitions/commonKeyValue"
        },
        "artifact": {
          "$ref": "#/definitions/commonArtifact"
        },
        "timestamp": {
          "type": "string",
          "format": "int64"
        },
        "epoch_number": {
          "type": "object"
        }
      },
      "title": "observations with the same key are not overwritten, the are appended to a list"
    },
    "modeldbPathDatasetVersionInfo": {
      "type": "object",
      "properties": {
        "location_type": {
          "$ref": "#/definitions/PathLocationTypeEnumPathLocationType"
        },
        "size": {
          "type": "string",
          "format": "uint64"
        },
        "dataset_part_infos": {
          "type": "array",
          "items": {
            "$ref": "#/definitions/modeldbDatasetPartInfo"
          }
        },
        "base_path": {
          "type": "string"
        }
      }
    },
    "modeldbProject": {
      "type": "object",
      "properties": {
        "id": {
          "type": "string"
        },
        "name": {
          "type": "string"
        },
        "description": {
          "type": "string"
        },
        "date_created": {
          "type": "string",
          "format": "uint64"
        },
        "date_updated": {
          "type": "string",
          "format": "uint64"
        },
        "short_name": {
          "type": "string"
        },
        "readme_text": {
          "type": "string"
        },
        "project_visibility": {
          "$ref": "#/definitions/modeldbProjectVisibility"
        },
        "workspace_id": {
          "type": "string"
        },
        "workspace_type": {
          "$ref": "#/definitions/WorkspaceTypeEnumWorkspaceType"
        },
        "attributes": {
          "type": "array",
          "items": {
            "$ref": "#/definitions/commonKeyValue"
          }
        },
        "tags": {
          "type": "array",
          "items": {
            "type": "string"
          }
        },
        "owner": {
          "type": "string"
        },
        "code_version_snapshot": {
          "$ref": "#/definitions/modeldbCodeVersion"
        },
        "artifacts": {
          "type": "array",
          "items": {
            "$ref": "#/definitions/commonArtifact"
          }
        }
      }
    },
    "modeldbProjectVisibility": {
      "type": "string",
      "enum": [
        "PRIVATE",
        "PUBLIC",
        "ORG_SCOPED_PUBLIC"
      ],
      "default": "PRIVATE"
    },
    "modeldbQueryDatasetVersionInfo": {
      "type": "object",
      "properties": {
        "query": {
          "type": "string"
        },
        "query_template": {
          "type": "string"
        },
        "query_parameters": {
          "type": "array",
          "items": {
            "$ref": "#/definitions/modeldbQueryParameter"
          }
        },
        "data_source_uri": {
          "type": "string"
        },
        "execution_timestamp": {
          "type": "string",
          "format": "uint64"
        },
        "num_records": {
          "type": "string",
          "format": "uint64"
        }
      }
    },
    "modeldbQueryParameter": {
      "type": "object",
      "properties": {
        "parameter_name": {
          "type": "string"
        },
        "parameter_type": {
          "$ref": "#/definitions/ValueTypeEnumValueType"
        },
        "value": {
          "type": "object"
        }
      }
    },
    "modeldbRawDatasetVersionInfo": {
      "type": "object",
      "properties": {
        "size": {
          "type": "string",
          "format": "uint64"
        },
        "features": {
          "type": "array",
          "items": {
            "type": "string"
          }
        },
        "num_records": {
          "type": "string",
          "format": "uint64"
        },
        "object_path": {
          "type": "string"
        },
        "checksum": {
          "type": "string"
        }
      }
    },
    "modeldbVersioningEntry": {
      "type": "object",
      "properties": {
        "repository_id": {
          "type": "string",
          "format": "uint64"
        },
        "commit": {
          "type": "string"
        },
        "key_location_map": {
          "type": "object",
          "additionalProperties": {
            "$ref": "#/definitions/vertamodeldbLocation"
          }
        }
      }
    },
    "protobufAny": {
      "type": "object",
      "properties": {
        "type_url": {
          "type": "string"
        },
        "value": {
          "type": "string",
          "format": "byte"
        }
      }
    },
    "protobufNullValue": {
      "type": "string",
      "enum": [
        "NULL_VALUE"
      ],
      "default": "NULL_VALUE",
      "description": "`NullValue` is a singleton enumeration to represent the null value for the\n`Value` type union.\n\n The JSON representation for `NullValue` is JSON `null`.\n\n - NULL_VALUE: Null value."
    },
    "runtimeError": {
      "type": "object",
      "properties": {
        "error": {
          "type": "string"
        },
        "code": {
          "type": "integer",
          "format": "int32"
        },
        "message": {
          "type": "string"
        },
        "details": {
          "type": "array",
          "items": {
            "$ref": "#/definitions/protobufAny"
          }
        }
      }
    },
    "uacAction": {
      "type": "object",
      "properties": {
        "service": {
          "$ref": "#/definitions/ServiceEnumService"
        },
        "modeldb_service_action": {
          "$ref": "#/definitions/ModelDBActionEnumModelDBServiceActions"
        }
      },
      "title": "An action describes a specific operation that can be performed on a service"
    },
    "uacFlagEnum": {
      "type": "string",
      "enum": [
        "UNDEFINED",
        "TRUE",
        "FALSE"
      ],
      "default": "UNDEFINED"
    },
    "uacOrganization": {
      "type": "object",
      "properties": {
        "id": {
          "type": "string"
        },
        "name": {
          "type": "string"
        },
        "short_name": {
          "type": "string"
        },
        "description": {
          "type": "string"
        },
        "owner_id": {
          "type": "string"
        },
        "created_timestamp": {
          "type": "string",
          "format": "int64"
        },
        "updated_timestamp": {
          "type": "string",
          "format": "int64"
        },
        "global_collaborator_type": {
          "$ref": "#/definitions/CollaboratorTypeEnumCollaboratorType"
        },
        "global_can_deploy": {
          "$ref": "#/definitions/TernaryEnumTernary"
        },
        "default_repo_collaborator_type": {
          "$ref": "#/definitions/CollaboratorTypeEnumCollaboratorType"
        },
        "default_endpoint_collaborator_type": {
          "$ref": "#/definitions/CollaboratorTypeEnumCollaboratorType"
        },
        "default_dataset_collaborator_type": {
          "$ref": "#/definitions/CollaboratorTypeEnumCollaboratorType"
        },
        "default_registered_model_collaborator_type": {
          "$ref": "#/definitions/CollaboratorTypeEnumCollaboratorType"
        },
        "workspace_id": {
          "type": "string"
<<<<<<< HEAD
=======
        },
        "registered_model_can_deploy": {
          "$ref": "#/definitions/TernaryEnumTernary"
>>>>>>> 71563ec8
        }
      }
    },
    "uacTeam": {
      "type": "object",
      "properties": {
        "id": {
          "type": "string"
        },
        "org_id": {
          "type": "string"
        },
        "name": {
          "type": "string"
        },
        "short_name": {
          "type": "string"
        },
        "description": {
          "type": "string"
        },
        "owner_id": {
          "type": "string"
        },
        "created_timestamp": {
          "type": "string",
          "format": "int64"
        },
        "updated_timestamp": {
          "type": "string",
          "format": "int64"
        }
      }
    },
    "uacUserInfo": {
      "type": "object",
      "properties": {
        "user_id": {
          "type": "string"
        },
        "full_name": {
          "type": "string"
        },
        "first_name": {
          "type": "string"
        },
        "last_name": {
          "type": "string"
        },
        "email": {
          "type": "string"
        },
        "id_service_provider": {
          "$ref": "#/definitions/IdServiceProviderEnumIdServiceProvider"
        },
        "roles": {
          "type": "array",
          "items": {
            "type": "string"
          }
        },
        "image_url": {
          "type": "string"
        },
        "dev_key": {
          "type": "string"
        },
        "verta_info": {
          "$ref": "#/definitions/uacVertaUserInfo"
        }
      }
    },
    "uacVertaUserInfo": {
      "type": "object",
      "properties": {
        "individual_user": {
          "type": "boolean",
          "format": "boolean"
        },
        "username": {
          "type": "string"
        },
        "refresh_timestamp": {
          "type": "string",
          "format": "uint64"
        },
        "last_login_timestamp": {
          "type": "string",
          "format": "uint64"
        },
        "user_id": {
          "type": "string"
        },
        "publicProfile": {
          "$ref": "#/definitions/uacFlagEnum"
        },
        "workspace_id": {
          "type": "string"
        }
      }
    },
    "versioningDatasetBlob": {
      "type": "object",
      "properties": {
        "s3": {
          "$ref": "#/definitions/versioningS3DatasetBlob"
        },
        "path": {
          "$ref": "#/definitions/versioningPathDatasetBlob"
        }
      }
    },
    "versioningPathDatasetBlob": {
      "type": "object",
      "properties": {
        "components": {
          "type": "array",
          "items": {
            "$ref": "#/definitions/versioningPathDatasetComponentBlob"
          }
        }
      }
    },
    "versioningPathDatasetComponentBlob": {
      "type": "object",
      "properties": {
        "path": {
          "type": "string"
        },
        "size": {
          "type": "string",
          "format": "uint64"
        },
        "last_modified_at_source": {
          "type": "string",
          "format": "uint64"
        },
        "sha256": {
          "type": "string"
        },
        "md5": {
          "type": "string"
        },
        "internal_versioned_path": {
          "type": "string"
        }
      }
    },
    "versioningS3DatasetBlob": {
      "type": "object",
      "properties": {
        "components": {
          "type": "array",
          "items": {
            "$ref": "#/definitions/versioningS3DatasetComponentBlob"
          }
        }
      }
    },
    "versioningS3DatasetComponentBlob": {
      "type": "object",
      "properties": {
        "path": {
          "$ref": "#/definitions/versioningPathDatasetComponentBlob"
        },
        "s3_version_id": {
          "type": "string"
        }
      }
    },
    "vertamodeldbLocation": {
      "type": "object",
      "properties": {
        "location": {
          "type": "array",
          "items": {
            "type": "string"
          }
        }
      }
    }
  },
  "basePath": "/v1"
}<|MERGE_RESOLUTION|>--- conflicted
+++ resolved
@@ -2355,12 +2355,9 @@
         },
         "workspace_id": {
           "type": "string"
-<<<<<<< HEAD
-=======
         },
         "registered_model_can_deploy": {
           "$ref": "#/definitions/TernaryEnumTernary"
->>>>>>> 71563ec8
         }
       }
     },
