--- conflicted
+++ resolved
@@ -1089,17 +1089,6 @@
       ],
       "default": "STRING"
     },
-    "VisibilityEnumVisibility": {
-      "type": "string",
-      "enum": [
-        "PRIVATE",
-        "PUBLIC",
-        "ORG_SCOPED_PUBLIC",
-        "ORG_DEFAULT"
-      ],
-      "default": "PRIVATE",
-      "title": "- PRIVATE: Default to private\n - PUBLIC: Not supported\n - ORG_SCOPED_PUBLIC: Public to organization\n - ORG_DEFAULT: Default access for organization"
-    },
     "WorkspaceTypeEnumWorkspaceType": {
       "type": "string",
       "enum": [
@@ -2181,15 +2170,11 @@
           "type": "string"
         },
         "visibility": {
-<<<<<<< HEAD
-          "$ref": "#/definitions/VisibilityEnumVisibility"
-=======
           "$ref": "#/definitions/uacResourceVisibility"
         },
         "custom_permission": {
           "$ref": "#/definitions/uacCollaboratorPermissions",
           "title": "The next field only makes sense when visibility == ORG_CUSTOM\nThey will be empty otherwise"
->>>>>>> 8a84a029
         },
         "workspace_id": {
           "type": "string"
