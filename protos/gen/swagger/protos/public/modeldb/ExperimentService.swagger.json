{
  "swagger": "2.0",
  "info": {
    "title": "modeldb/ExperimentService.proto",
    "version": "version not set"
  },
  "consumes": [
    "application/json"
  ],
  "produces": [
    "application/json"
  ],
  "paths": {
    "/experiment/addAttribute": {
      "post": {
        "operationId": "ExperimentService_addAttribute",
        "responses": {
          "200": {
            "description": "A successful response.",
            "schema": {
              "$ref": "#/definitions/modeldbAddAttributesResponse"
            }
          },
          "default": {
            "description": "An unexpected error response",
            "schema": {
              "$ref": "#/definitions/runtimeError"
            }
          }
        },
        "parameters": [
          {
            "name": "body",
            "in": "body",
            "required": true,
            "schema": {
              "$ref": "#/definitions/modeldbAddAttributes"
            }
          }
        ],
        "tags": [
          "ExperimentService"
        ]
      }
    },
    "/experiment/addExperimentAttributes": {
      "post": {
        "operationId": "ExperimentService_addExperimentAttributes",
        "responses": {
          "200": {
            "description": "A successful response.",
            "schema": {
              "$ref": "#/definitions/modeldbAddExperimentAttributesResponse"
            }
          },
          "default": {
            "description": "An unexpected error response",
            "schema": {
              "$ref": "#/definitions/runtimeError"
            }
          }
        },
        "parameters": [
          {
            "name": "body",
            "in": "body",
            "required": true,
            "schema": {
              "$ref": "#/definitions/modeldbAddExperimentAttributes"
            }
          }
        ],
        "tags": [
          "ExperimentService"
        ]
      }
    },
    "/experiment/addExperimentTag": {
      "post": {
        "operationId": "ExperimentService_addExperimentTag",
        "responses": {
          "200": {
            "description": "A successful response.",
            "schema": {
              "$ref": "#/definitions/modeldbAddExperimentTagResponse"
            }
          },
          "default": {
            "description": "An unexpected error response",
            "schema": {
              "$ref": "#/definitions/runtimeError"
            }
          }
        },
        "parameters": [
          {
            "name": "body",
            "in": "body",
            "required": true,
            "schema": {
              "$ref": "#/definitions/modeldbAddExperimentTag"
            }
          }
        ],
        "tags": [
          "ExperimentService"
        ]
      }
    },
    "/experiment/addExperimentTags": {
      "post": {
        "operationId": "ExperimentService_addExperimentTags",
        "responses": {
          "200": {
            "description": "A successful response.",
            "schema": {
              "$ref": "#/definitions/modeldbAddExperimentTagsResponse"
            }
          },
          "default": {
            "description": "An unexpected error response",
            "schema": {
              "$ref": "#/definitions/runtimeError"
            }
          }
        },
        "parameters": [
          {
            "name": "body",
            "in": "body",
            "required": true,
            "schema": {
              "$ref": "#/definitions/modeldbAddExperimentTags"
            }
          }
        ],
        "tags": [
          "ExperimentService"
        ]
      }
    },
    "/experiment/createExperiment": {
      "post": {
        "operationId": "ExperimentService_createExperiment",
        "responses": {
          "200": {
            "description": "A successful response.",
            "schema": {
              "$ref": "#/definitions/modeldbCreateExperimentResponse"
            }
          },
          "default": {
            "description": "An unexpected error response",
            "schema": {
              "$ref": "#/definitions/runtimeError"
            }
          }
        },
        "parameters": [
          {
            "name": "body",
            "in": "body",
            "required": true,
            "schema": {
              "$ref": "#/definitions/modeldbCreateExperiment"
            }
          }
        ],
        "tags": [
          "ExperimentService"
        ]
      }
    },
    "/experiment/deleteArtifact": {
      "delete": {
        "operationId": "ExperimentService_deleteArtifact",
        "responses": {
          "200": {
            "description": "A successful response.",
            "schema": {
              "$ref": "#/definitions/modeldbDeleteExperimentArtifactResponse"
            }
          },
          "default": {
            "description": "An unexpected error response",
            "schema": {
              "$ref": "#/definitions/runtimeError"
            }
          }
        },
        "parameters": [
          {
            "name": "body",
            "in": "body",
            "required": true,
            "schema": {
              "$ref": "#/definitions/modeldbDeleteExperimentArtifact"
            }
          }
        ],
        "tags": [
          "ExperimentService"
        ]
      }
    },
    "/experiment/deleteExperiment": {
      "delete": {
        "operationId": "ExperimentService_deleteExperiment",
        "responses": {
          "200": {
            "description": "A successful response.",
            "schema": {
              "$ref": "#/definitions/modeldbDeleteExperimentResponse"
            }
          },
          "default": {
            "description": "An unexpected error response",
            "schema": {
              "$ref": "#/definitions/runtimeError"
            }
          }
        },
        "parameters": [
          {
            "name": "body",
            "in": "body",
            "required": true,
            "schema": {
              "$ref": "#/definitions/modeldbDeleteExperiment"
            }
          }
        ],
        "tags": [
          "ExperimentService"
        ]
      }
    },
    "/experiment/deleteExperimentAttributes": {
      "delete": {
        "operationId": "ExperimentService_deleteExperimentAttributes",
        "responses": {
          "200": {
            "description": "A successful response.",
            "schema": {
              "$ref": "#/definitions/modeldbDeleteExperimentAttributesResponse"
            }
          },
          "default": {
            "description": "An unexpected error response",
            "schema": {
              "$ref": "#/definitions/runtimeError"
            }
          }
        },
        "parameters": [
          {
            "name": "id",
            "in": "query",
            "required": false,
            "type": "string"
          },
          {
            "name": "attribute_keys",
            "in": "query",
            "required": false,
            "type": "array",
            "items": {
              "type": "string"
            },
            "collectionFormat": "multi"
          },
          {
            "name": "delete_all",
            "in": "query",
            "required": false,
            "type": "boolean",
            "format": "boolean"
          }
        ],
        "tags": [
          "ExperimentService"
        ]
      }
    },
    "/experiment/deleteExperimentTag": {
      "delete": {
        "operationId": "ExperimentService_deleteExperimentTag",
        "responses": {
          "200": {
            "description": "A successful response.",
            "schema": {
              "$ref": "#/definitions/modeldbDeleteExperimentTagResponse"
            }
          },
          "default": {
            "description": "An unexpected error response",
            "schema": {
              "$ref": "#/definitions/runtimeError"
            }
          }
        },
        "parameters": [
          {
            "name": "body",
            "in": "body",
            "required": true,
            "schema": {
              "$ref": "#/definitions/modeldbDeleteExperimentTag"
            }
          }
        ],
        "tags": [
          "ExperimentService"
        ]
      }
    },
    "/experiment/deleteExperimentTags": {
      "delete": {
        "operationId": "ExperimentService_deleteExperimentTags",
        "responses": {
          "200": {
            "description": "A successful response.",
            "schema": {
              "$ref": "#/definitions/modeldbDeleteExperimentTagsResponse"
            }
          },
          "default": {
            "description": "An unexpected error response",
            "schema": {
              "$ref": "#/definitions/runtimeError"
            }
          }
        },
        "parameters": [
          {
            "name": "body",
            "in": "body",
            "required": true,
            "schema": {
              "$ref": "#/definitions/modeldbDeleteExperimentTags"
            }
          }
        ],
        "tags": [
          "ExperimentService"
        ]
      }
    },
    "/experiment/deleteExperiments": {
      "delete": {
        "operationId": "ExperimentService_deleteExperiments",
        "responses": {
          "200": {
            "description": "A successful response.",
            "schema": {
              "$ref": "#/definitions/modeldbDeleteExperimentsResponse"
            }
          },
          "default": {
            "description": "An unexpected error response",
            "schema": {
              "$ref": "#/definitions/runtimeError"
            }
          }
        },
        "parameters": [
          {
            "name": "body",
            "in": "body",
            "required": true,
            "schema": {
              "$ref": "#/definitions/modeldbDeleteExperiments"
            }
          }
        ],
        "tags": [
          "ExperimentService"
        ]
      }
    },
    "/experiment/findExperiments": {
      "post": {
        "summary": "queries",
        "operationId": "ExperimentService_findExperiments",
        "responses": {
          "200": {
            "description": "A successful response.",
            "schema": {
              "$ref": "#/definitions/modeldbFindExperimentsResponse"
            }
          },
          "default": {
            "description": "An unexpected error response",
            "schema": {
              "$ref": "#/definitions/runtimeError"
            }
          }
        },
        "parameters": [
          {
            "name": "body",
            "in": "body",
            "required": true,
            "schema": {
              "$ref": "#/definitions/modeldbFindExperiments"
            }
          }
        ],
        "tags": [
          "ExperimentService"
        ]
      }
    },
    "/experiment/getArtifacts": {
      "get": {
        "operationId": "ExperimentService_getArtifacts",
        "responses": {
          "200": {
            "description": "A successful response.",
            "schema": {
              "$ref": "#/definitions/modeldbGetArtifactsResponse"
            }
          },
          "default": {
            "description": "An unexpected error response",
            "schema": {
              "$ref": "#/definitions/runtimeError"
            }
          }
        },
        "parameters": [
          {
            "name": "id",
            "in": "query",
            "required": false,
            "type": "string"
          },
          {
            "name": "key",
            "in": "query",
            "required": false,
            "type": "string"
          }
        ],
        "tags": [
          "ExperimentService"
        ]
      }
    },
    "/experiment/getExperimentAttributes": {
      "get": {
        "operationId": "ExperimentService_getExperimentAttributes",
        "responses": {
          "200": {
            "description": "A successful response.",
            "schema": {
              "$ref": "#/definitions/modeldbGetAttributesResponse"
            }
          },
          "default": {
            "description": "An unexpected error response",
            "schema": {
              "$ref": "#/definitions/runtimeError"
            }
          }
        },
        "parameters": [
          {
            "name": "id",
            "in": "query",
            "required": false,
            "type": "string"
          },
          {
            "name": "attribute_keys",
            "in": "query",
            "required": false,
            "type": "array",
            "items": {
              "type": "string"
            },
            "collectionFormat": "multi"
          },
          {
            "name": "get_all",
            "in": "query",
            "required": false,
            "type": "boolean",
            "format": "boolean"
          }
        ],
        "tags": [
          "ExperimentService"
        ]
      }
    },
    "/experiment/getExperimentById": {
      "get": {
        "operationId": "ExperimentService_getExperimentById",
        "responses": {
          "200": {
            "description": "A successful response.",
            "schema": {
              "$ref": "#/definitions/modeldbGetExperimentByIdResponse"
            }
          },
          "default": {
            "description": "An unexpected error response",
            "schema": {
              "$ref": "#/definitions/runtimeError"
            }
          }
        },
        "parameters": [
          {
            "name": "id",
            "in": "query",
            "required": false,
            "type": "string"
          }
        ],
        "tags": [
          "ExperimentService"
        ]
      }
    },
    "/experiment/getExperimentByName": {
      "get": {
        "operationId": "ExperimentService_getExperimentByName",
        "responses": {
          "200": {
            "description": "A successful response.",
            "schema": {
              "$ref": "#/definitions/modeldbGetExperimentByNameResponse"
            }
          },
          "default": {
            "description": "An unexpected error response",
            "schema": {
              "$ref": "#/definitions/runtimeError"
            }
          }
        },
        "parameters": [
          {
            "name": "name",
            "in": "query",
            "required": false,
            "type": "string"
          },
          {
            "name": "project_id",
            "in": "query",
            "required": false,
            "type": "string"
          }
        ],
        "tags": [
          "ExperimentService"
        ]
      }
    },
    "/experiment/getExperimentCodeVersion": {
      "get": {
        "operationId": "ExperimentService_getExperimentCodeVersion",
        "responses": {
          "200": {
            "description": "A successful response.",
            "schema": {
              "$ref": "#/definitions/modeldbGetExperimentCodeVersionResponse"
            }
          },
          "default": {
            "description": "An unexpected error response",
            "schema": {
              "$ref": "#/definitions/runtimeError"
            }
          }
        },
        "parameters": [
          {
            "name": "id",
            "in": "query",
            "required": false,
            "type": "string"
          }
        ],
        "tags": [
          "ExperimentService"
        ]
      }
    },
    "/experiment/getExperimentTags": {
      "get": {
        "operationId": "ExperimentService_getExperimentTags",
        "responses": {
          "200": {
            "description": "A successful response.",
            "schema": {
              "$ref": "#/definitions/modeldbGetTagsResponse"
            }
          },
          "default": {
            "description": "An unexpected error response",
            "schema": {
              "$ref": "#/definitions/runtimeError"
            }
          }
        },
        "parameters": [
          {
            "name": "id",
            "in": "query",
            "required": false,
            "type": "string"
          }
        ],
        "tags": [
          "ExperimentService"
        ]
      }
    },
    "/experiment/getExperimentsInProject": {
      "get": {
        "operationId": "ExperimentService_getExperimentsInProject",
        "responses": {
          "200": {
            "description": "A successful response.",
            "schema": {
              "$ref": "#/definitions/modeldbGetExperimentsInProjectResponse"
            }
          },
          "default": {
            "description": "An unexpected error response",
            "schema": {
              "$ref": "#/definitions/runtimeError"
            }
          }
        },
        "parameters": [
          {
            "name": "project_id",
            "in": "query",
            "required": false,
            "type": "string"
          },
          {
            "name": "page_number",
            "in": "query",
            "required": false,
            "type": "integer",
            "format": "int32"
          },
          {
            "name": "page_limit",
            "in": "query",
            "required": false,
            "type": "integer",
            "format": "int32"
          },
          {
            "name": "ascending",
            "in": "query",
            "required": false,
            "type": "boolean",
            "format": "boolean"
          },
          {
            "name": "sort_key",
            "in": "query",
            "required": false,
            "type": "string"
          }
        ],
        "tags": [
          "ExperimentService"
        ]
      }
    },
    "/experiment/getUrlForArtifact": {
      "post": {
        "summary": "artifacts",
        "operationId": "ExperimentService_getUrlForArtifact",
        "responses": {
          "200": {
            "description": "A successful response.",
            "schema": {
              "$ref": "#/definitions/modeldbGetUrlForArtifactResponse"
            }
          },
          "default": {
            "description": "An unexpected error response",
            "schema": {
              "$ref": "#/definitions/runtimeError"
            }
          }
        },
        "parameters": [
          {
            "name": "body",
            "in": "body",
            "required": true,
            "schema": {
              "$ref": "#/definitions/modeldbGetUrlForArtifact"
            }
          }
        ],
        "tags": [
          "ExperimentService"
        ]
      }
    },
    "/experiment/logArtifacts": {
      "post": {
        "summary": "artifacts",
        "operationId": "ExperimentService_logArtifacts",
        "responses": {
          "200": {
            "description": "A successful response.",
            "schema": {
              "$ref": "#/definitions/modeldbLogExperimentArtifactsResponse"
            }
          },
          "default": {
            "description": "An unexpected error response",
            "schema": {
              "$ref": "#/definitions/runtimeError"
            }
          }
        },
        "parameters": [
          {
            "name": "body",
            "in": "body",
            "required": true,
            "schema": {
              "$ref": "#/definitions/modeldbLogExperimentArtifacts"
            }
          }
        ],
        "tags": [
          "ExperimentService"
        ]
      }
    },
    "/experiment/logExperimentCodeVersion": {
      "post": {
        "summary": "code version",
        "operationId": "ExperimentService_logExperimentCodeVersion",
        "responses": {
          "200": {
            "description": "A successful response.",
            "schema": {
              "$ref": "#/definitions/modeldbLogExperimentCodeVersionResponse"
            }
          },
          "default": {
            "description": "An unexpected error response",
            "schema": {
              "$ref": "#/definitions/runtimeError"
            }
          }
        },
        "parameters": [
          {
            "name": "body",
            "in": "body",
            "required": true,
            "schema": {
              "$ref": "#/definitions/modeldbLogExperimentCodeVersion"
            }
          }
        ],
        "tags": [
          "ExperimentService"
        ]
      }
    },
    "/experiment/updateExperimentDescription": {
      "post": {
        "operationId": "ExperimentService_updateExperimentDescription",
        "responses": {
          "200": {
            "description": "A successful response.",
            "schema": {
              "$ref": "#/definitions/modeldbUpdateExperimentDescriptionResponse"
            }
          },
          "default": {
            "description": "An unexpected error response",
            "schema": {
              "$ref": "#/definitions/runtimeError"
            }
          }
        },
        "parameters": [
          {
            "name": "body",
            "in": "body",
            "required": true,
            "schema": {
              "$ref": "#/definitions/modeldbUpdateExperimentDescription"
            }
          }
        ],
        "tags": [
          "ExperimentService"
        ]
      }
    },
    "/experiment/updateExperimentName": {
      "post": {
        "operationId": "ExperimentService_updateExperimentName",
        "responses": {
          "200": {
            "description": "A successful response.",
            "schema": {
              "$ref": "#/definitions/modeldbUpdateExperimentNameResponse"
            }
          },
          "default": {
            "description": "An unexpected error response",
            "schema": {
              "$ref": "#/definitions/runtimeError"
            }
          }
        },
        "parameters": [
          {
            "name": "body",
            "in": "body",
            "required": true,
            "schema": {
              "$ref": "#/definitions/modeldbUpdateExperimentName"
            }
          }
        ],
        "tags": [
          "ExperimentService"
        ]
      }
    },
    "/experiment/updateExperimentNameOrDescription": {
      "post": {
        "operationId": "ExperimentService_updateExperimentNameOrDescription",
        "responses": {
          "200": {
            "description": "A successful response.",
            "schema": {
              "$ref": "#/definitions/modeldbUpdateExperimentNameOrDescriptionResponse"
            }
          },
          "default": {
            "description": "An unexpected error response",
            "schema": {
              "$ref": "#/definitions/runtimeError"
            }
          }
        },
        "parameters": [
          {
            "name": "body",
            "in": "body",
            "required": true,
            "schema": {
              "$ref": "#/definitions/modeldbUpdateExperimentNameOrDescription"
            }
          }
        ],
        "tags": [
          "ExperimentService"
        ]
      }
    }
  },
  "definitions": {
    "ArtifactTypeEnumArtifactType": {
      "type": "string",
      "enum": [
        "IMAGE",
        "MODEL",
        "TENSORBOARD",
        "DATA",
        "BLOB",
        "STRING",
        "CODE",
        "CONTAINER"
      ],
      "default": "IMAGE"
    },
    "OperatorEnumOperator": {
      "type": "string",
      "enum": [
        "EQ",
        "NE",
        "GT",
        "GTE",
        "LT",
        "LTE",
        "CONTAIN",
        "NOT_CONTAIN",
        "IN"
      ],
      "default": "EQ"
    },
    "TernaryEnumTernary": {
      "type": "string",
      "enum": [
        "UNKNOWN",
        "TRUE",
        "FALSE"
      ],
      "default": "UNKNOWN"
    },
    "ValueTypeEnumValueType": {
      "type": "string",
      "enum": [
        "STRING",
        "NUMBER",
        "LIST",
        "BLOB"
      ],
      "default": "STRING"
    },
    "commonArtifact": {
      "type": "object",
      "properties": {
        "key": {
          "type": "string"
        },
        "path": {
          "type": "string"
        },
        "path_only": {
          "type": "boolean",
          "format": "boolean"
        },
        "artifact_type": {
          "$ref": "#/definitions/ArtifactTypeEnumArtifactType"
        },
        "linked_artifact_id": {
          "type": "string"
        },
        "filename_extension": {
          "type": "string"
        },
        "serialization": {
          "type": "string"
        },
        "artifact_subtype": {
          "type": "string"
<<<<<<< HEAD
=======
        },
        "upload_completed": {
          "type": "boolean",
          "format": "boolean"
>>>>>>> 070b527c
        }
      }
    },
    "commonCodeVersion": {
      "type": "object",
      "properties": {
        "git_snapshot": {
          "$ref": "#/definitions/commonGitSnapshot"
        },
        "code_archive": {
          "$ref": "#/definitions/commonArtifact"
        },
        "date_logged": {
          "type": "string",
          "format": "uint64"
        }
      },
      "title": "code version"
    },
    "commonGitSnapshot": {
      "type": "object",
      "properties": {
        "filepaths": {
          "type": "array",
          "items": {
            "type": "string"
          }
        },
        "repo": {
          "type": "string"
        },
        "hash": {
          "type": "string"
        },
        "is_dirty": {
          "$ref": "#/definitions/TernaryEnumTernary"
        }
      }
    },
    "commonKeyValue": {
      "type": "object",
      "properties": {
        "key": {
          "type": "string"
        },
        "value": {
          "type": "object"
        },
        "value_type": {
          "$ref": "#/definitions/ValueTypeEnumValueType",
          "description": "As per documentation of proto buffer 3.\n  For enums, the default value is the first defined enum value, which must be 0."
        }
      }
    },
    "commonKeyValueQuery": {
      "type": "object",
      "properties": {
        "key": {
          "type": "string"
        },
        "value": {
          "type": "object"
        },
        "value_type": {
          "$ref": "#/definitions/ValueTypeEnumValueType"
        },
        "operator": {
          "$ref": "#/definitions/OperatorEnumOperator"
        }
      }
    },
    "modeldbAddAttributes": {
      "type": "object",
      "properties": {
        "id": {
          "type": "string"
        },
        "attribute": {
          "$ref": "#/definitions/commonKeyValue"
        }
      },
      "title": "TODO: make this update attribute"
    },
    "modeldbAddAttributesResponse": {
      "type": "object",
      "properties": {
        "status": {
          "type": "boolean",
          "format": "boolean"
        }
      }
    },
    "modeldbAddExperimentAttributes": {
      "type": "object",
      "properties": {
        "id": {
          "type": "string"
        },
        "attributes": {
          "type": "array",
          "items": {
            "$ref": "#/definitions/commonKeyValue"
          }
        }
      }
    },
    "modeldbAddExperimentAttributesResponse": {
      "type": "object",
      "properties": {
        "experiment": {
          "$ref": "#/definitions/modeldbExperiment"
        }
      }
    },
    "modeldbAddExperimentTag": {
      "type": "object",
      "properties": {
        "id": {
          "type": "string"
        },
        "tag": {
          "type": "string"
        }
      }
    },
    "modeldbAddExperimentTagResponse": {
      "type": "object",
      "properties": {
        "experiment": {
          "$ref": "#/definitions/modeldbExperiment"
        }
      }
    },
    "modeldbAddExperimentTags": {
      "type": "object",
      "properties": {
        "id": {
          "type": "string"
        },
        "tags": {
          "type": "array",
          "items": {
            "type": "string"
          }
        }
      }
    },
    "modeldbAddExperimentTagsResponse": {
      "type": "object",
      "properties": {
        "experiment": {
          "$ref": "#/definitions/modeldbExperiment"
        }
      }
    },
    "modeldbCreateExperiment": {
      "type": "object",
      "properties": {
        "project_id": {
          "type": "string"
        },
        "name": {
          "type": "string"
        },
        "description": {
          "type": "string"
        },
        "date_created": {
          "type": "string",
          "format": "int64"
        },
        "date_updated": {
          "type": "string",
          "format": "int64"
        },
        "attributes": {
          "type": "array",
          "items": {
            "$ref": "#/definitions/commonKeyValue"
          }
        },
        "tags": {
          "type": "array",
          "items": {
            "type": "string"
          }
        },
        "artifacts": {
          "type": "array",
          "items": {
            "$ref": "#/definitions/commonArtifact"
          }
        }
      }
    },
    "modeldbCreateExperimentResponse": {
      "type": "object",
      "properties": {
        "experiment": {
          "$ref": "#/definitions/modeldbExperiment"
        }
      }
    },
    "modeldbDeleteExperiment": {
      "type": "object",
      "properties": {
        "id": {
          "type": "string"
        }
      }
    },
    "modeldbDeleteExperimentArtifact": {
      "type": "object",
      "properties": {
        "id": {
          "type": "string"
        },
        "key": {
          "type": "string"
        }
      }
    },
    "modeldbDeleteExperimentArtifactResponse": {
      "type": "object",
      "properties": {
        "experiment": {
          "$ref": "#/definitions/modeldbExperiment"
        }
      }
    },
    "modeldbDeleteExperimentAttributesResponse": {
      "type": "object",
      "properties": {
        "experiment": {
          "$ref": "#/definitions/modeldbExperiment"
        }
      }
    },
    "modeldbDeleteExperimentResponse": {
      "type": "object",
      "properties": {
        "status": {
          "type": "boolean",
          "format": "boolean"
        }
      }
    },
    "modeldbDeleteExperimentTag": {
      "type": "object",
      "properties": {
        "id": {
          "type": "string"
        },
        "tag": {
          "type": "string"
        }
      }
    },
    "modeldbDeleteExperimentTagResponse": {
      "type": "object",
      "properties": {
        "experiment": {
          "$ref": "#/definitions/modeldbExperiment"
        }
      }
    },
    "modeldbDeleteExperimentTags": {
      "type": "object",
      "properties": {
        "id": {
          "type": "string"
        },
        "tags": {
          "type": "array",
          "items": {
            "type": "string"
          }
        },
        "delete_all": {
          "type": "boolean",
          "format": "boolean"
        }
      }
    },
    "modeldbDeleteExperimentTagsResponse": {
      "type": "object",
      "properties": {
        "experiment": {
          "$ref": "#/definitions/modeldbExperiment"
        }
      }
    },
    "modeldbDeleteExperiments": {
      "type": "object",
      "properties": {
        "ids": {
          "type": "array",
          "items": {
            "type": "string"
          }
        }
      }
    },
    "modeldbDeleteExperimentsResponse": {
      "type": "object",
      "properties": {
        "status": {
          "type": "boolean",
          "format": "boolean"
        }
      }
    },
    "modeldbExperiment": {
      "type": "object",
      "properties": {
        "id": {
          "type": "string"
        },
        "project_id": {
          "type": "string"
        },
        "name": {
          "type": "string"
        },
        "description": {
          "type": "string"
        },
        "date_created": {
          "type": "string",
          "format": "int64"
        },
        "date_updated": {
          "type": "string",
          "format": "int64"
        },
        "attributes": {
          "type": "array",
          "items": {
            "$ref": "#/definitions/commonKeyValue"
          }
        },
        "tags": {
          "type": "array",
          "items": {
            "type": "string"
          }
        },
        "owner": {
          "type": "string"
        },
        "code_version_snapshot": {
          "$ref": "#/definitions/commonCodeVersion"
        },
        "artifacts": {
          "type": "array",
          "items": {
            "$ref": "#/definitions/commonArtifact"
          }
        },
        "version_number": {
          "type": "string",
          "format": "uint64",
          "title": "Doc for version_number https://github.com/VertaAI/docs/pull/53"
        }
      }
    },
    "modeldbFindExperiments": {
      "type": "object",
      "properties": {
        "project_id": {
          "type": "string"
        },
        "experiment_ids": {
          "type": "array",
          "items": {
            "type": "string"
          }
        },
        "predicates": {
          "type": "array",
          "items": {
            "$ref": "#/definitions/commonKeyValueQuery"
          }
        },
        "ids_only": {
          "type": "boolean",
          "format": "boolean"
        },
        "page_number": {
          "type": "integer",
          "format": "int32",
          "title": "For pagination"
        },
        "page_limit": {
          "type": "integer",
          "format": "int32"
        },
        "ascending": {
          "type": "boolean",
          "format": "boolean"
        },
        "sort_key": {
          "type": "string"
        },
        "workspace_name": {
          "type": "string"
        }
      }
    },
    "modeldbFindExperimentsResponse": {
      "type": "object",
      "properties": {
        "experiments": {
          "type": "array",
          "items": {
            "$ref": "#/definitions/modeldbExperiment"
          }
        },
        "total_records": {
          "type": "string",
          "format": "int64"
        }
      }
    },
    "modeldbGetArtifactsResponse": {
      "type": "object",
      "properties": {
        "artifacts": {
          "type": "array",
          "items": {
            "$ref": "#/definitions/commonArtifact"
          }
        }
      }
    },
    "modeldbGetAttributesResponse": {
      "type": "object",
      "properties": {
        "attributes": {
          "type": "array",
          "items": {
            "$ref": "#/definitions/commonKeyValue"
          }
        }
      }
    },
    "modeldbGetExperimentByIdResponse": {
      "type": "object",
      "properties": {
        "experiment": {
          "$ref": "#/definitions/modeldbExperiment"
        }
      }
    },
    "modeldbGetExperimentByNameResponse": {
      "type": "object",
      "properties": {
        "experiment": {
          "$ref": "#/definitions/modeldbExperiment"
        }
      }
    },
    "modeldbGetExperimentCodeVersionResponse": {
      "type": "object",
      "properties": {
        "code_version": {
          "$ref": "#/definitions/commonCodeVersion"
        }
      }
    },
    "modeldbGetExperimentsInProjectResponse": {
      "type": "object",
      "properties": {
        "experiments": {
          "type": "array",
          "items": {
            "$ref": "#/definitions/modeldbExperiment"
          }
        },
        "total_records": {
          "type": "string",
          "format": "int64"
        }
      }
    },
    "modeldbGetTagsResponse": {
      "type": "object",
      "properties": {
        "tags": {
          "type": "array",
          "items": {
            "type": "string"
          }
        }
      }
    },
    "modeldbGetUrlForArtifact": {
      "type": "object",
      "properties": {
        "id": {
          "type": "string"
        },
        "key": {
          "type": "string"
        },
        "method": {
          "type": "string"
        },
        "artifact_type": {
          "$ref": "#/definitions/ArtifactTypeEnumArtifactType"
        },
        "part_number": {
          "type": "string",
          "format": "uint64"
        }
      }
    },
    "modeldbGetUrlForArtifactResponse": {
      "type": "object",
      "properties": {
        "url": {
          "type": "string"
        },
        "fields": {
          "type": "object",
          "additionalProperties": {
            "type": "string"
          }
        },
        "multipart_upload_ok": {
          "type": "boolean",
          "format": "boolean"
        }
      }
    },
    "modeldbLogExperimentArtifacts": {
      "type": "object",
      "properties": {
        "id": {
          "type": "string"
        },
        "artifacts": {
          "type": "array",
          "items": {
            "$ref": "#/definitions/commonArtifact"
          }
        }
      },
      "title": "artifacts"
    },
    "modeldbLogExperimentArtifactsResponse": {
      "type": "object",
      "properties": {
        "experiment": {
          "$ref": "#/definitions/modeldbExperiment"
        }
      }
    },
    "modeldbLogExperimentCodeVersion": {
      "type": "object",
      "properties": {
        "id": {
          "type": "string"
        },
        "code_version": {
          "$ref": "#/definitions/commonCodeVersion"
        }
      },
      "title": "code version"
    },
    "modeldbLogExperimentCodeVersionResponse": {
      "type": "object",
      "properties": {
        "experiment": {
          "$ref": "#/definitions/modeldbExperiment"
        }
      }
    },
    "modeldbUpdateExperimentDescription": {
      "type": "object",
      "properties": {
        "id": {
          "type": "string"
        },
        "description": {
          "type": "string"
        }
      }
    },
    "modeldbUpdateExperimentDescriptionResponse": {
      "type": "object",
      "properties": {
        "experiment": {
          "$ref": "#/definitions/modeldbExperiment"
        }
      }
    },
    "modeldbUpdateExperimentName": {
      "type": "object",
      "properties": {
        "id": {
          "type": "string"
        },
        "name": {
          "type": "string"
        }
      }
    },
    "modeldbUpdateExperimentNameOrDescription": {
      "type": "object",
      "properties": {
        "id": {
          "type": "string"
        },
        "name": {
          "type": "string"
        },
        "description": {
          "type": "string"
        }
      }
    },
    "modeldbUpdateExperimentNameOrDescriptionResponse": {
      "type": "object",
      "properties": {
        "experiment": {
          "$ref": "#/definitions/modeldbExperiment"
        }
      }
    },
    "modeldbUpdateExperimentNameResponse": {
      "type": "object",
      "properties": {
        "experiment": {
          "$ref": "#/definitions/modeldbExperiment"
        }
      }
    },
    "protobufAny": {
      "type": "object",
      "properties": {
        "type_url": {
          "type": "string"
        },
        "value": {
          "type": "string",
          "format": "byte"
        }
      }
    },
    "protobufNullValue": {
      "type": "string",
      "enum": [
        "NULL_VALUE"
      ],
      "default": "NULL_VALUE",
      "description": "`NullValue` is a singleton enumeration to represent the null value for the\n`Value` type union.\n\n The JSON representation for `NullValue` is JSON `null`.\n\n - NULL_VALUE: Null value."
    },
    "runtimeError": {
      "type": "object",
      "properties": {
        "error": {
          "type": "string"
        },
        "code": {
          "type": "integer",
          "format": "int32"
        },
        "message": {
          "type": "string"
        },
        "details": {
          "type": "array",
          "items": {
            "$ref": "#/definitions/protobufAny"
          }
        }
      }
    }
  },
  "basePath": "/v1"
}<|MERGE_RESOLUTION|>--- conflicted
+++ resolved
@@ -949,13 +949,10 @@
         },
         "artifact_subtype": {
           "type": "string"
-<<<<<<< HEAD
-=======
         },
         "upload_completed": {
           "type": "boolean",
           "format": "boolean"
->>>>>>> 070b527c
         }
       }
     },
