{
  "swagger": "2.0",
  "info": {
    "title": "modeldb/ProjectService.proto",
    "version": "version not set"
  },
  "consumes": [
    "application/json"
  ],
  "produces": [
    "application/json"
  ],
  "paths": {
    "/project/addProjectAttributes": {
      "post": {
        "operationId": "ProjectService_addProjectAttributes",
        "responses": {
          "200": {
            "description": "A successful response.",
            "schema": {
              "$ref": "#/definitions/modeldbAddProjectAttributesResponse"
            }
          },
          "default": {
            "description": "An unexpected error response",
            "schema": {
              "$ref": "#/definitions/runtimeError"
            }
          }
        },
        "parameters": [
          {
            "name": "body",
            "in": "body",
            "required": true,
            "schema": {
              "$ref": "#/definitions/modeldbAddProjectAttributes"
            }
          }
        ],
        "tags": [
          "ProjectService"
        ]
      }
    },
    "/project/addProjectTag": {
      "post": {
        "operationId": "ProjectService_addProjectTag",
        "responses": {
          "200": {
            "description": "A successful response.",
            "schema": {
              "$ref": "#/definitions/modeldbAddProjectTagResponse"
            }
          },
          "default": {
            "description": "An unexpected error response",
            "schema": {
              "$ref": "#/definitions/runtimeError"
            }
          }
        },
        "parameters": [
          {
            "name": "body",
            "in": "body",
            "required": true,
            "schema": {
              "$ref": "#/definitions/modeldbAddProjectTag"
            }
          }
        ],
        "tags": [
          "ProjectService"
        ]
      }
    },
    "/project/addProjectTags": {
      "post": {
        "operationId": "ProjectService_addProjectTags",
        "responses": {
          "200": {
            "description": "A successful response.",
            "schema": {
              "$ref": "#/definitions/modeldbAddProjectTagsResponse"
            }
          },
          "default": {
            "description": "An unexpected error response",
            "schema": {
              "$ref": "#/definitions/runtimeError"
            }
          }
        },
        "parameters": [
          {
            "name": "body",
            "in": "body",
            "required": true,
            "schema": {
              "$ref": "#/definitions/modeldbAddProjectTags"
            }
          }
        ],
        "tags": [
          "ProjectService"
        ]
      }
    },
    "/project/createProject": {
      "post": {
        "operationId": "ProjectService_createProject",
        "responses": {
          "200": {
            "description": "A successful response.",
            "schema": {
              "$ref": "#/definitions/modeldbCreateProjectResponse"
            }
          },
          "default": {
            "description": "An unexpected error response",
            "schema": {
              "$ref": "#/definitions/runtimeError"
            }
          }
        },
        "parameters": [
          {
            "name": "body",
            "in": "body",
            "required": true,
            "schema": {
              "$ref": "#/definitions/modeldbCreateProject"
            }
          }
        ],
        "tags": [
          "ProjectService"
        ]
      }
    },
    "/project/deepCopyProject": {
      "post": {
        "operationId": "ProjectService_deepCopyProject",
        "responses": {
          "200": {
            "description": "A successful response.",
            "schema": {
              "$ref": "#/definitions/modeldbDeepCopyProjectResponse"
            }
          },
          "default": {
            "description": "An unexpected error response",
            "schema": {
              "$ref": "#/definitions/runtimeError"
            }
          }
        },
        "parameters": [
          {
            "name": "body",
            "in": "body",
            "required": true,
            "schema": {
              "$ref": "#/definitions/modeldbDeepCopyProject"
            }
          }
        ],
        "tags": [
          "ProjectService"
        ]
      }
    },
    "/project/deleteArtifact": {
      "delete": {
        "operationId": "ProjectService_deleteArtifact",
        "responses": {
          "200": {
            "description": "A successful response.",
            "schema": {
              "$ref": "#/definitions/modeldbDeleteProjectArtifactResponse"
            }
          },
          "default": {
            "description": "An unexpected error response",
            "schema": {
              "$ref": "#/definitions/runtimeError"
            }
          }
        },
        "parameters": [
          {
            "name": "body",
            "in": "body",
            "required": true,
            "schema": {
              "$ref": "#/definitions/modeldbDeleteProjectArtifact"
            }
          }
        ],
        "tags": [
          "ProjectService"
        ]
      }
    },
    "/project/deleteProject": {
      "delete": {
        "operationId": "ProjectService_deleteProject",
        "responses": {
          "200": {
            "description": "A successful response.",
            "schema": {
              "$ref": "#/definitions/modeldbDeleteProjectResponse"
            }
          },
          "default": {
            "description": "An unexpected error response",
            "schema": {
              "$ref": "#/definitions/runtimeError"
            }
          }
        },
        "parameters": [
          {
            "name": "body",
            "in": "body",
            "required": true,
            "schema": {
              "$ref": "#/definitions/modeldbDeleteProject"
            }
          }
        ],
        "tags": [
          "ProjectService"
        ]
      }
    },
    "/project/deleteProjectAttributes": {
      "delete": {
        "operationId": "ProjectService_deleteProjectAttributes",
        "responses": {
          "200": {
            "description": "A successful response.",
            "schema": {
              "$ref": "#/definitions/modeldbDeleteProjectAttributesResponse"
            }
          },
          "default": {
            "description": "An unexpected error response",
            "schema": {
              "$ref": "#/definitions/runtimeError"
            }
          }
        },
        "parameters": [
          {
            "name": "body",
            "in": "body",
            "required": true,
            "schema": {
              "$ref": "#/definitions/modeldbDeleteProjectAttributes"
            }
          }
        ],
        "tags": [
          "ProjectService"
        ]
      }
    },
    "/project/deleteProjectTag": {
      "delete": {
        "operationId": "ProjectService_deleteProjectTag",
        "responses": {
          "200": {
            "description": "A successful response.",
            "schema": {
              "$ref": "#/definitions/modeldbDeleteProjectTagResponse"
            }
          },
          "default": {
            "description": "An unexpected error response",
            "schema": {
              "$ref": "#/definitions/runtimeError"
            }
          }
        },
        "parameters": [
          {
            "name": "body",
            "in": "body",
            "required": true,
            "schema": {
              "$ref": "#/definitions/modeldbDeleteProjectTag"
            }
          }
        ],
        "tags": [
          "ProjectService"
        ]
      }
    },
    "/project/deleteProjectTags": {
      "delete": {
        "operationId": "ProjectService_deleteProjectTags",
        "responses": {
          "200": {
            "description": "A successful response.",
            "schema": {
              "$ref": "#/definitions/modeldbDeleteProjectTagsResponse"
            }
          },
          "default": {
            "description": "An unexpected error response",
            "schema": {
              "$ref": "#/definitions/runtimeError"
            }
          }
        },
        "parameters": [
          {
            "name": "body",
            "in": "body",
            "required": true,
            "schema": {
              "$ref": "#/definitions/modeldbDeleteProjectTags"
            }
          }
        ],
        "tags": [
          "ProjectService"
        ]
      }
    },
    "/project/deleteProjects": {
      "delete": {
        "operationId": "ProjectService_deleteProjects",
        "responses": {
          "200": {
            "description": "A successful response.",
            "schema": {
              "$ref": "#/definitions/modeldbDeleteProjectsResponse"
            }
          },
          "default": {
            "description": "An unexpected error response",
            "schema": {
              "$ref": "#/definitions/runtimeError"
            }
          }
        },
        "parameters": [
          {
            "name": "body",
            "in": "body",
            "required": true,
            "schema": {
              "$ref": "#/definitions/modeldbDeleteProjects"
            }
          }
        ],
        "tags": [
          "ProjectService"
        ]
      }
    },
    "/project/findProjects": {
      "post": {
        "summary": "queries",
        "operationId": "ProjectService_findProjects",
        "responses": {
          "200": {
            "description": "A successful response.",
            "schema": {
              "$ref": "#/definitions/modeldbFindProjectsResponse"
            }
          },
          "default": {
            "description": "An unexpected error response",
            "schema": {
              "$ref": "#/definitions/runtimeError"
            }
          }
        },
        "parameters": [
          {
            "name": "body",
            "in": "body",
            "required": true,
            "schema": {
              "$ref": "#/definitions/modeldbFindProjects"
            }
          }
        ],
        "tags": [
          "ProjectService"
        ]
      }
    },
    "/project/getArtifacts": {
      "get": {
        "operationId": "ProjectService_getArtifacts",
        "responses": {
          "200": {
            "description": "A successful response.",
            "schema": {
              "$ref": "#/definitions/modeldbGetArtifactsResponse"
            }
          },
          "default": {
            "description": "An unexpected error response",
            "schema": {
              "$ref": "#/definitions/runtimeError"
            }
          }
        },
        "parameters": [
          {
            "name": "id",
            "in": "query",
            "required": false,
            "type": "string"
          },
          {
            "name": "key",
            "in": "query",
            "required": false,
            "type": "string"
          }
        ],
        "tags": [
          "ProjectService"
        ]
      }
    },
    "/project/getProjectAttributes": {
      "get": {
        "operationId": "ProjectService_getProjectAttributes",
        "responses": {
          "200": {
            "description": "A successful response.",
            "schema": {
              "$ref": "#/definitions/modeldbGetAttributesResponse"
            }
          },
          "default": {
            "description": "An unexpected error response",
            "schema": {
              "$ref": "#/definitions/runtimeError"
            }
          }
        },
        "parameters": [
          {
            "name": "id",
            "in": "query",
            "required": false,
            "type": "string"
          },
          {
            "name": "attribute_keys",
            "in": "query",
            "required": false,
            "type": "array",
            "items": {
              "type": "string"
            },
            "collectionFormat": "multi"
          },
          {
            "name": "get_all",
            "in": "query",
            "required": false,
            "type": "boolean",
            "format": "boolean"
          }
        ],
        "tags": [
          "ProjectService"
        ]
      }
    },
    "/project/getProjectById": {
      "get": {
        "operationId": "ProjectService_getProjectById",
        "responses": {
          "200": {
            "description": "A successful response.",
            "schema": {
              "$ref": "#/definitions/modeldbGetProjectByIdResponse"
            }
          },
          "default": {
            "description": "An unexpected error response",
            "schema": {
              "$ref": "#/definitions/runtimeError"
            }
          }
        },
        "parameters": [
          {
            "name": "id",
            "in": "query",
            "required": false,
            "type": "string"
          }
        ],
        "tags": [
          "ProjectService"
        ]
      }
    },
    "/project/getProjectByName": {
      "get": {
        "operationId": "ProjectService_getProjectByName",
        "responses": {
          "200": {
            "description": "A successful response.",
            "schema": {
              "$ref": "#/definitions/modeldbGetProjectByNameResponse"
            }
          },
          "default": {
            "description": "An unexpected error response",
            "schema": {
              "$ref": "#/definitions/runtimeError"
            }
          }
        },
        "parameters": [
          {
            "name": "name",
            "in": "query",
            "required": false,
            "type": "string"
          },
          {
            "name": "workspace_name",
            "in": "query",
            "required": false,
            "type": "string"
          }
        ],
        "tags": [
          "ProjectService"
        ]
      }
    },
    "/project/getProjectCodeVersion": {
      "get": {
        "operationId": "ProjectService_getProjectCodeVersion",
        "responses": {
          "200": {
            "description": "A successful response.",
            "schema": {
              "$ref": "#/definitions/modeldbGetProjectCodeVersionResponse"
            }
          },
          "default": {
            "description": "An unexpected error response",
            "schema": {
              "$ref": "#/definitions/runtimeError"
            }
          }
        },
        "parameters": [
          {
            "name": "id",
            "in": "query",
            "required": false,
            "type": "string"
          }
        ],
        "tags": [
          "ProjectService"
        ]
      }
    },
    "/project/getProjectDatasetCount": {
      "get": {
        "operationId": "ProjectService_getProjectDatasetCount",
        "responses": {
          "200": {
            "description": "A successful response.",
            "schema": {
              "$ref": "#/definitions/modeldbGetProjectDatasetCountResponse"
            }
          },
          "default": {
            "description": "An unexpected error response",
            "schema": {
              "$ref": "#/definitions/runtimeError"
            }
          }
        },
        "parameters": [
          {
            "name": "project_id",
            "in": "query",
            "required": false,
            "type": "string"
          }
        ],
        "tags": [
          "ProjectService"
        ]
      }
    },
    "/project/getProjectReadme": {
      "get": {
        "operationId": "ProjectService_getProjectReadme",
        "responses": {
          "200": {
            "description": "A successful response.",
            "schema": {
              "$ref": "#/definitions/modeldbGetProjectReadmeResponse"
            }
          },
          "default": {
            "description": "An unexpected error response",
            "schema": {
              "$ref": "#/definitions/runtimeError"
            }
          }
        },
        "parameters": [
          {
            "name": "id",
            "in": "query",
            "required": false,
            "type": "string"
          }
        ],
        "tags": [
          "ProjectService"
        ]
      }
    },
    "/project/getProjectShortName": {
      "get": {
        "operationId": "ProjectService_getProjectShortName",
        "responses": {
          "200": {
            "description": "A successful response.",
            "schema": {
              "$ref": "#/definitions/modeldbGetProjectShortNameResponse"
            }
          },
          "default": {
            "description": "An unexpected error response",
            "schema": {
              "$ref": "#/definitions/runtimeError"
            }
          }
        },
        "parameters": [
          {
            "name": "id",
            "in": "query",
            "required": false,
            "type": "string"
          }
        ],
        "tags": [
          "ProjectService"
        ]
      }
    },
    "/project/getProjectTags": {
      "get": {
        "operationId": "ProjectService_getProjectTags",
        "responses": {
          "200": {
            "description": "A successful response.",
            "schema": {
              "$ref": "#/definitions/modeldbGetTagsResponse"
            }
          },
          "default": {
            "description": "An unexpected error response",
            "schema": {
              "$ref": "#/definitions/runtimeError"
            }
          }
        },
        "parameters": [
          {
            "name": "id",
            "in": "query",
            "required": false,
            "type": "string"
          }
        ],
        "tags": [
          "ProjectService"
        ]
      }
    },
    "/project/getProjects": {
      "get": {
        "operationId": "ProjectService_getProjects",
        "responses": {
          "200": {
            "description": "A successful response.",
            "schema": {
              "$ref": "#/definitions/modeldbGetProjectsResponse"
            }
          },
          "default": {
            "description": "An unexpected error response",
            "schema": {
              "$ref": "#/definitions/runtimeError"
            }
          }
        },
        "parameters": [
          {
            "name": "page_number",
            "in": "query",
            "required": false,
            "type": "integer",
            "format": "int32"
          },
          {
            "name": "page_limit",
            "in": "query",
            "required": false,
            "type": "integer",
            "format": "int32"
          },
          {
            "name": "ascending",
            "in": "query",
            "required": false,
            "type": "boolean",
            "format": "boolean"
          },
          {
            "name": "sort_key",
            "in": "query",
            "required": false,
            "type": "string"
          },
          {
            "name": "workspace_name",
            "in": "query",
            "required": false,
            "type": "string"
          }
        ],
        "tags": [
          "ProjectService"
        ]
      }
    },
    "/project/getSummary": {
      "get": {
        "operationId": "ProjectService_getSummary",
        "responses": {
          "200": {
            "description": "A successful response.",
            "schema": {
              "$ref": "#/definitions/modeldbGetSummaryResponse"
            }
          },
          "default": {
            "description": "An unexpected error response",
            "schema": {
              "$ref": "#/definitions/runtimeError"
            }
          }
        },
        "parameters": [
          {
            "name": "entityId",
            "in": "query",
            "required": false,
            "type": "string"
          }
        ],
        "tags": [
          "ProjectService"
        ]
      }
    },
    "/project/getUrlForArtifact": {
      "post": {
        "summary": "artifacts",
        "operationId": "ProjectService_getUrlForArtifact",
        "responses": {
          "200": {
            "description": "A successful response.",
            "schema": {
              "$ref": "#/definitions/modeldbGetUrlForArtifactResponse"
            }
          },
          "default": {
            "description": "An unexpected error response",
            "schema": {
              "$ref": "#/definitions/runtimeError"
            }
          }
        },
        "parameters": [
          {
            "name": "body",
            "in": "body",
            "required": true,
            "schema": {
              "$ref": "#/definitions/modeldbGetUrlForArtifact"
            }
          }
        ],
        "tags": [
          "ProjectService"
        ]
      }
    },
    "/project/logArtifacts": {
      "post": {
        "summary": "artifacts",
        "operationId": "ProjectService_logArtifacts",
        "responses": {
          "200": {
            "description": "A successful response.",
            "schema": {
              "$ref": "#/definitions/modeldbLogProjectArtifactsResponse"
            }
          },
          "default": {
            "description": "An unexpected error response",
            "schema": {
              "$ref": "#/definitions/runtimeError"
            }
          }
        },
        "parameters": [
          {
            "name": "body",
            "in": "body",
            "required": true,
            "schema": {
              "$ref": "#/definitions/modeldbLogProjectArtifacts"
            }
          }
        ],
        "tags": [
          "ProjectService"
        ]
      }
    },
    "/project/logProjectCodeVersion": {
      "post": {
        "summary": "code version",
        "operationId": "ProjectService_logProjectCodeVersion",
        "responses": {
          "200": {
            "description": "A successful response.",
            "schema": {
              "$ref": "#/definitions/modeldbLogProjectCodeVersionResponse"
            }
          },
          "default": {
            "description": "An unexpected error response",
            "schema": {
              "$ref": "#/definitions/runtimeError"
            }
          }
        },
        "parameters": [
          {
            "name": "body",
            "in": "body",
            "required": true,
            "schema": {
              "$ref": "#/definitions/modeldbLogProjectCodeVersion"
            }
          }
        ],
        "tags": [
          "ProjectService"
        ]
      }
    },
    "/project/setProjectReadme": {
      "post": {
        "operationId": "ProjectService_setProjectReadme",
        "responses": {
          "200": {
            "description": "A successful response.",
            "schema": {
              "$ref": "#/definitions/modeldbSetProjectReadmeResponse"
            }
          },
          "default": {
            "description": "An unexpected error response",
            "schema": {
              "$ref": "#/definitions/runtimeError"
            }
          }
        },
        "parameters": [
          {
            "name": "body",
            "in": "body",
            "required": true,
            "schema": {
              "$ref": "#/definitions/modeldbSetProjectReadme"
            }
          }
        ],
        "tags": [
          "ProjectService"
        ]
      }
    },
    "/project/setProjectShortName": {
      "post": {
        "operationId": "ProjectService_setProjectShortName",
        "responses": {
          "200": {
            "description": "A successful response.",
            "schema": {
              "$ref": "#/definitions/modeldbSetProjectShortNameResponse"
            }
          },
          "default": {
            "description": "An unexpected error response",
            "schema": {
              "$ref": "#/definitions/runtimeError"
            }
          }
        },
        "parameters": [
          {
            "name": "body",
            "in": "body",
            "required": true,
            "schema": {
              "$ref": "#/definitions/modeldbSetProjectShortName"
            }
          }
        ],
        "tags": [
          "ProjectService"
        ]
      }
    },
    "/project/updateProjectAttributes": {
      "post": {
        "operationId": "ProjectService_updateProjectAttributes",
        "responses": {
          "200": {
            "description": "A successful response.",
            "schema": {
              "$ref": "#/definitions/modeldbUpdateProjectAttributesResponse"
            }
          },
          "default": {
            "description": "An unexpected error response",
            "schema": {
              "$ref": "#/definitions/runtimeError"
            }
          }
        },
        "parameters": [
          {
            "name": "body",
            "in": "body",
            "required": true,
            "schema": {
              "$ref": "#/definitions/modeldbUpdateProjectAttributes"
            }
          }
        ],
        "tags": [
          "ProjectService"
        ]
      }
    },
    "/project/updateProjectDescription": {
      "post": {
        "operationId": "ProjectService_updateProjectDescription",
        "responses": {
          "200": {
            "description": "A successful response.",
            "schema": {
              "$ref": "#/definitions/modeldbUpdateProjectDescriptionResponse"
            }
          },
          "default": {
            "description": "An unexpected error response",
            "schema": {
              "$ref": "#/definitions/runtimeError"
            }
          }
        },
        "parameters": [
          {
            "name": "body",
            "in": "body",
            "required": true,
            "schema": {
              "$ref": "#/definitions/modeldbUpdateProjectDescription"
            }
          }
        ],
        "tags": [
          "ProjectService"
        ]
      }
    },
    "/project/updateProjectName": {
      "post": {
        "operationId": "ProjectService_updateProjectName",
        "responses": {
          "200": {
            "description": "A successful response.",
            "schema": {
              "$ref": "#/definitions/modeldbUpdateProjectNameResponse"
            }
          },
          "default": {
            "description": "An unexpected error response",
            "schema": {
              "$ref": "#/definitions/runtimeError"
            }
          }
        },
        "parameters": [
          {
            "name": "body",
            "in": "body",
            "required": true,
            "schema": {
              "$ref": "#/definitions/modeldbUpdateProjectName"
            }
          }
        ],
        "tags": [
          "ProjectService"
        ]
      }
    },
    "/project/verifyConnection": {
      "get": {
        "operationId": "ProjectService_verifyConnection",
        "responses": {
          "200": {
            "description": "A successful response.",
            "schema": {
              "$ref": "#/definitions/modeldbVerifyConnectionResponse"
            }
          },
          "default": {
            "description": "An unexpected error response",
            "schema": {
              "$ref": "#/definitions/runtimeError"
            }
          }
        },
        "tags": [
          "ProjectService"
        ]
      }
    }
  },
  "definitions": {
    "ArtifactTypeEnumArtifactType": {
      "type": "string",
      "enum": [
        "IMAGE",
        "MODEL",
        "TENSORBOARD",
        "DATA",
        "BLOB",
        "STRING",
        "CODE",
        "CONTAINER"
      ],
      "default": "IMAGE"
    },
    "CollaboratorTypeEnumCollaboratorType": {
      "type": "string",
      "enum": [
        "READ_ONLY",
        "READ_WRITE"
      ],
      "default": "READ_ONLY"
    },
    "OperatorEnumOperator": {
      "type": "string",
      "enum": [
        "EQ",
        "NE",
        "GT",
        "GTE",
        "LT",
        "LTE",
        "CONTAIN",
        "NOT_CONTAIN",
        "IN"
      ],
      "default": "EQ"
    },
    "TernaryEnumTernary": {
      "type": "string",
      "enum": [
        "UNKNOWN",
        "TRUE",
        "FALSE"
      ],
      "default": "UNKNOWN"
    },
    "ValueTypeEnumValueType": {
      "type": "string",
      "enum": [
        "STRING",
        "NUMBER",
        "LIST",
        "BLOB"
      ],
      "default": "STRING"
    },
    "WorkspaceTypeEnumWorkspaceType": {
      "type": "string",
      "enum": [
        "UNKNOWN",
        "ORGANIZATION",
        "USER"
      ],
      "default": "UNKNOWN"
    },
    "commonArtifact": {
      "type": "object",
      "properties": {
        "key": {
          "type": "string"
        },
        "path": {
          "type": "string"
        },
        "path_only": {
          "type": "boolean",
          "format": "boolean"
        },
        "artifact_type": {
          "$ref": "#/definitions/ArtifactTypeEnumArtifactType"
        },
        "linked_artifact_id": {
          "type": "string"
        },
        "filename_extension": {
          "type": "string"
        },
        "serialization": {
          "type": "string"
        },
        "artifact_subtype": {
          "type": "string"
<<<<<<< HEAD
=======
        },
        "upload_completed": {
          "type": "boolean",
          "format": "boolean"
>>>>>>> 070b527c
        }
      }
    },
    "commonCodeVersion": {
      "type": "object",
      "properties": {
        "git_snapshot": {
          "$ref": "#/definitions/commonGitSnapshot"
        },
        "code_archive": {
          "$ref": "#/definitions/commonArtifact"
        },
        "date_logged": {
          "type": "string",
          "format": "uint64"
        }
      },
      "title": "code version"
    },
    "commonGitSnapshot": {
      "type": "object",
      "properties": {
        "filepaths": {
          "type": "array",
          "items": {
            "type": "string"
          }
        },
        "repo": {
          "type": "string"
        },
        "hash": {
          "type": "string"
        },
        "is_dirty": {
          "$ref": "#/definitions/TernaryEnumTernary"
        }
      }
    },
    "commonKeyValue": {
      "type": "object",
      "properties": {
        "key": {
          "type": "string"
        },
        "value": {
          "type": "object"
        },
        "value_type": {
          "$ref": "#/definitions/ValueTypeEnumValueType",
          "description": "As per documentation of proto buffer 3.\n  For enums, the default value is the first defined enum value, which must be 0."
        }
      }
    },
    "commonKeyValueQuery": {
      "type": "object",
      "properties": {
        "key": {
          "type": "string"
        },
        "value": {
          "type": "object"
        },
        "value_type": {
          "$ref": "#/definitions/ValueTypeEnumValueType"
        },
        "operator": {
          "$ref": "#/definitions/OperatorEnumOperator"
        }
      }
    },
    "modeldbAddProjectAttributes": {
      "type": "object",
      "properties": {
        "id": {
          "type": "string"
        },
        "attributes": {
          "type": "array",
          "items": {
            "$ref": "#/definitions/commonKeyValue"
          }
        }
      }
    },
    "modeldbAddProjectAttributesResponse": {
      "type": "object",
      "properties": {
        "project": {
          "$ref": "#/definitions/modeldbProject"
        }
      }
    },
    "modeldbAddProjectTag": {
      "type": "object",
      "properties": {
        "id": {
          "type": "string"
        },
        "tag": {
          "type": "string"
        }
      }
    },
    "modeldbAddProjectTagResponse": {
      "type": "object",
      "properties": {
        "project": {
          "$ref": "#/definitions/modeldbProject"
        }
      }
    },
    "modeldbAddProjectTags": {
      "type": "object",
      "properties": {
        "id": {
          "type": "string"
        },
        "tags": {
          "type": "array",
          "items": {
            "type": "string"
          }
        }
      }
    },
    "modeldbAddProjectTagsResponse": {
      "type": "object",
      "properties": {
        "project": {
          "$ref": "#/definitions/modeldbProject"
        }
      }
    },
    "modeldbCreateProject": {
      "type": "object",
      "properties": {
        "name": {
          "type": "string"
        },
        "description": {
          "type": "string"
        },
        "attributes": {
          "type": "array",
          "items": {
            "$ref": "#/definitions/commonKeyValue"
          }
        },
        "tags": {
          "type": "array",
          "items": {
            "type": "string"
          }
        },
        "readme_text": {
          "type": "string"
        },
        "project_visibility": {
          "$ref": "#/definitions/modeldbProjectVisibility"
        },
        "artifacts": {
          "type": "array",
          "items": {
            "$ref": "#/definitions/commonArtifact"
          }
        },
        "workspace_name": {
          "type": "string"
        },
        "date_created": {
          "type": "string",
          "format": "int64"
        },
        "custom_permission": {
          "$ref": "#/definitions/uacCollaboratorPermissions",
          "title": "The next field only makes sense when visibility == ORG_CUSTOM\nThey will be empty otherwise"
        },
        "visibility": {
          "$ref": "#/definitions/uacResourceVisibility"
        }
      }
    },
    "modeldbCreateProjectResponse": {
      "type": "object",
      "properties": {
        "project": {
          "$ref": "#/definitions/modeldbProject"
        }
      }
    },
    "modeldbDeepCopyProject": {
      "type": "object",
      "properties": {
        "id": {
          "type": "string"
        }
      }
    },
    "modeldbDeepCopyProjectResponse": {
      "type": "object",
      "properties": {
        "project": {
          "$ref": "#/definitions/modeldbProject"
        }
      }
    },
    "modeldbDeleteProject": {
      "type": "object",
      "properties": {
        "id": {
          "type": "string"
        }
      }
    },
    "modeldbDeleteProjectArtifact": {
      "type": "object",
      "properties": {
        "id": {
          "type": "string"
        },
        "key": {
          "type": "string"
        }
      }
    },
    "modeldbDeleteProjectArtifactResponse": {
      "type": "object",
      "properties": {
        "project": {
          "$ref": "#/definitions/modeldbProject"
        }
      }
    },
    "modeldbDeleteProjectAttributes": {
      "type": "object",
      "properties": {
        "id": {
          "type": "string"
        },
        "attribute_keys": {
          "type": "array",
          "items": {
            "type": "string"
          }
        },
        "delete_all": {
          "type": "boolean",
          "format": "boolean"
        }
      }
    },
    "modeldbDeleteProjectAttributesResponse": {
      "type": "object",
      "properties": {
        "project": {
          "$ref": "#/definitions/modeldbProject"
        }
      }
    },
    "modeldbDeleteProjectResponse": {
      "type": "object",
      "properties": {
        "status": {
          "type": "boolean",
          "format": "boolean"
        }
      }
    },
    "modeldbDeleteProjectTag": {
      "type": "object",
      "properties": {
        "id": {
          "type": "string"
        },
        "tag": {
          "type": "string"
        }
      }
    },
    "modeldbDeleteProjectTagResponse": {
      "type": "object",
      "properties": {
        "project": {
          "$ref": "#/definitions/modeldbProject"
        }
      }
    },
    "modeldbDeleteProjectTags": {
      "type": "object",
      "properties": {
        "id": {
          "type": "string"
        },
        "tags": {
          "type": "array",
          "items": {
            "type": "string"
          }
        },
        "delete_all": {
          "type": "boolean",
          "format": "boolean"
        }
      }
    },
    "modeldbDeleteProjectTagsResponse": {
      "type": "object",
      "properties": {
        "project": {
          "$ref": "#/definitions/modeldbProject"
        }
      }
    },
    "modeldbDeleteProjects": {
      "type": "object",
      "properties": {
        "ids": {
          "type": "array",
          "items": {
            "type": "string"
          }
        }
      }
    },
    "modeldbDeleteProjectsResponse": {
      "type": "object",
      "properties": {
        "status": {
          "type": "boolean",
          "format": "boolean"
        }
      }
    },
    "modeldbFindProjects": {
      "type": "object",
      "properties": {
        "project_ids": {
          "type": "array",
          "items": {
            "type": "string"
          }
        },
        "predicates": {
          "type": "array",
          "items": {
            "$ref": "#/definitions/commonKeyValueQuery"
          }
        },
        "ids_only": {
          "type": "boolean",
          "format": "boolean"
        },
        "workspace_name": {
          "type": "string"
        },
        "page_number": {
          "type": "integer",
          "format": "int32",
          "title": "For pagination"
        },
        "page_limit": {
          "type": "integer",
          "format": "int32"
        },
        "ascending": {
          "type": "boolean",
          "format": "boolean"
        },
        "sort_key": {
          "type": "string"
        }
      }
    },
    "modeldbFindProjectsResponse": {
      "type": "object",
      "properties": {
        "projects": {
          "type": "array",
          "items": {
            "$ref": "#/definitions/modeldbProject"
          }
        },
        "total_records": {
          "type": "string",
          "format": "int64"
        }
      }
    },
    "modeldbGetArtifactsResponse": {
      "type": "object",
      "properties": {
        "artifacts": {
          "type": "array",
          "items": {
            "$ref": "#/definitions/commonArtifact"
          }
        }
      }
    },
    "modeldbGetAttributesResponse": {
      "type": "object",
      "properties": {
        "attributes": {
          "type": "array",
          "items": {
            "$ref": "#/definitions/commonKeyValue"
          }
        }
      }
    },
    "modeldbGetProjectByIdResponse": {
      "type": "object",
      "properties": {
        "project": {
          "$ref": "#/definitions/modeldbProject"
        }
      }
    },
    "modeldbGetProjectByNameResponse": {
      "type": "object",
      "properties": {
        "project_by_user": {
          "$ref": "#/definitions/modeldbProject"
        },
        "shared_projects": {
          "type": "array",
          "items": {
            "$ref": "#/definitions/modeldbProject"
          }
        }
      }
    },
    "modeldbGetProjectCodeVersionResponse": {
      "type": "object",
      "properties": {
        "code_version": {
          "$ref": "#/definitions/commonCodeVersion"
        }
      }
    },
    "modeldbGetProjectDatasetCountResponse": {
      "type": "object",
      "properties": {
        "dataset_count": {
          "type": "string",
          "format": "int64"
        }
      }
    },
    "modeldbGetProjectReadmeResponse": {
      "type": "object",
      "properties": {
        "readme_text": {
          "type": "string"
        }
      }
    },
    "modeldbGetProjectShortNameResponse": {
      "type": "object",
      "properties": {
        "short_name": {
          "type": "string"
        }
      }
    },
    "modeldbGetProjectsResponse": {
      "type": "object",
      "properties": {
        "projects": {
          "type": "array",
          "items": {
            "$ref": "#/definitions/modeldbProject"
          }
        },
        "total_records": {
          "type": "string",
          "format": "int64"
        }
      }
    },
    "modeldbGetSummaryResponse": {
      "type": "object",
      "properties": {
        "name": {
          "type": "string"
        },
        "last_updated_time": {
          "type": "string",
          "format": "uint64"
        },
        "total_experiment": {
          "type": "string",
          "format": "int64"
        },
        "total_experiment_runs": {
          "type": "string",
          "format": "int64"
        },
        "last_modified_experimentRun_summary": {
          "$ref": "#/definitions/modeldbLastModifiedExperimentRunSummary"
        },
        "metrics": {
          "type": "array",
          "items": {
            "$ref": "#/definitions/modeldbMetricsSummary"
          }
        }
      }
    },
    "modeldbGetTagsResponse": {
      "type": "object",
      "properties": {
        "tags": {
          "type": "array",
          "items": {
            "type": "string"
          }
        }
      }
    },
    "modeldbGetUrlForArtifact": {
      "type": "object",
      "properties": {
        "id": {
          "type": "string"
        },
        "key": {
          "type": "string"
        },
        "method": {
          "type": "string"
        },
        "artifact_type": {
          "$ref": "#/definitions/ArtifactTypeEnumArtifactType"
        },
        "part_number": {
          "type": "string",
          "format": "uint64"
        }
      }
    },
    "modeldbGetUrlForArtifactResponse": {
      "type": "object",
      "properties": {
        "url": {
          "type": "string"
        },
        "fields": {
          "type": "object",
          "additionalProperties": {
            "type": "string"
          }
        },
        "multipart_upload_ok": {
          "type": "boolean",
          "format": "boolean"
        }
      }
    },
    "modeldbLastModifiedExperimentRunSummary": {
      "type": "object",
      "properties": {
        "name": {
          "type": "string"
        },
        "last_updated_time": {
          "type": "string",
          "format": "uint64"
        }
      }
    },
    "modeldbLogProjectArtifacts": {
      "type": "object",
      "properties": {
        "id": {
          "type": "string"
        },
        "artifacts": {
          "type": "array",
          "items": {
            "$ref": "#/definitions/commonArtifact"
          }
        }
      },
      "title": "artifacts"
    },
    "modeldbLogProjectArtifactsResponse": {
      "type": "object",
      "properties": {
        "project": {
          "$ref": "#/definitions/modeldbProject"
        }
      }
    },
    "modeldbLogProjectCodeVersion": {
      "type": "object",
      "properties": {
        "id": {
          "type": "string"
        },
        "code_version": {
          "$ref": "#/definitions/commonCodeVersion"
        }
      },
      "title": "code version"
    },
    "modeldbLogProjectCodeVersionResponse": {
      "type": "object",
      "properties": {
        "project": {
          "$ref": "#/definitions/modeldbProject"
        }
      }
    },
    "modeldbMetricsSummary": {
      "type": "object",
      "properties": {
        "key": {
          "type": "string"
        },
        "min_value": {
          "type": "number",
          "format": "double"
        },
        "max_value": {
          "type": "number",
          "format": "double"
        }
      }
    },
    "modeldbProject": {
      "type": "object",
      "properties": {
        "id": {
          "type": "string"
        },
        "name": {
          "type": "string"
        },
        "description": {
          "type": "string"
        },
        "date_created": {
          "type": "string",
          "format": "uint64"
        },
        "date_updated": {
          "type": "string",
          "format": "uint64"
        },
        "short_name": {
          "type": "string"
        },
        "readme_text": {
          "type": "string"
        },
        "project_visibility": {
          "$ref": "#/definitions/modeldbProjectVisibility"
        },
        "workspace_id": {
          "type": "string"
        },
        "workspace_type": {
          "$ref": "#/definitions/WorkspaceTypeEnumWorkspaceType"
        },
        "workspace_service_id": {
          "type": "string",
          "format": "uint64"
        },
        "custom_permission": {
          "$ref": "#/definitions/uacCollaboratorPermissions",
          "title": "The next field only makes sense when visibility == ORG_CUSTOM\nThey will be empty otherwise"
        },
        "visibility": {
          "$ref": "#/definitions/uacResourceVisibility"
        },
        "attributes": {
          "type": "array",
          "items": {
            "$ref": "#/definitions/commonKeyValue"
          }
        },
        "tags": {
          "type": "array",
          "items": {
            "type": "string"
          }
        },
        "owner": {
          "type": "string"
        },
        "code_version_snapshot": {
          "$ref": "#/definitions/commonCodeVersion"
        },
        "artifacts": {
          "type": "array",
          "items": {
            "$ref": "#/definitions/commonArtifact"
          }
        },
        "version_number": {
          "type": "string",
          "format": "uint64",
          "title": "Doc for version_number https://github.com/VertaAI/docs/pull/53"
        }
      }
    },
    "modeldbProjectVisibility": {
      "type": "string",
      "enum": [
        "PRIVATE",
        "PUBLIC",
        "ORG_SCOPED_PUBLIC"
      ],
      "default": "PRIVATE"
    },
    "modeldbSetProjectReadme": {
      "type": "object",
      "properties": {
        "id": {
          "type": "string"
        },
        "readme_text": {
          "type": "string"
        }
      }
    },
    "modeldbSetProjectReadmeResponse": {
      "type": "object",
      "properties": {
        "project": {
          "$ref": "#/definitions/modeldbProject"
        }
      }
    },
    "modeldbSetProjectShortName": {
      "type": "object",
      "properties": {
        "id": {
          "type": "string"
        },
        "short_name": {
          "type": "string"
        }
      }
    },
    "modeldbSetProjectShortNameResponse": {
      "type": "object",
      "properties": {
        "project": {
          "$ref": "#/definitions/modeldbProject"
        }
      }
    },
    "modeldbUpdateProjectAttributes": {
      "type": "object",
      "properties": {
        "id": {
          "type": "string"
        },
        "attribute": {
          "$ref": "#/definitions/commonKeyValue"
        }
      }
    },
    "modeldbUpdateProjectAttributesResponse": {
      "type": "object",
      "properties": {
        "project": {
          "$ref": "#/definitions/modeldbProject"
        }
      }
    },
    "modeldbUpdateProjectDescription": {
      "type": "object",
      "properties": {
        "id": {
          "type": "string"
        },
        "description": {
          "type": "string"
        }
      }
    },
    "modeldbUpdateProjectDescriptionResponse": {
      "type": "object",
      "properties": {
        "project": {
          "$ref": "#/definitions/modeldbProject"
        }
      }
    },
    "modeldbUpdateProjectName": {
      "type": "object",
      "properties": {
        "id": {
          "type": "string"
        },
        "name": {
          "type": "string"
        }
      }
    },
    "modeldbUpdateProjectNameResponse": {
      "type": "object",
      "properties": {
        "project": {
          "$ref": "#/definitions/modeldbProject"
        }
      }
    },
    "modeldbVerifyConnectionResponse": {
      "type": "object",
      "properties": {
        "status": {
          "type": "boolean",
          "format": "boolean"
        }
      }
    },
    "protobufAny": {
      "type": "object",
      "properties": {
        "type_url": {
          "type": "string"
        },
        "value": {
          "type": "string",
          "format": "byte"
        }
      }
    },
    "protobufNullValue": {
      "type": "string",
      "enum": [
        "NULL_VALUE"
      ],
      "default": "NULL_VALUE",
      "description": "`NullValue` is a singleton enumeration to represent the null value for the\n`Value` type union.\n\n The JSON representation for `NullValue` is JSON `null`.\n\n - NULL_VALUE: Null value."
    },
    "runtimeError": {
      "type": "object",
      "properties": {
        "error": {
          "type": "string"
        },
        "code": {
          "type": "integer",
          "format": "int32"
        },
        "message": {
          "type": "string"
        },
        "details": {
          "type": "array",
          "items": {
            "$ref": "#/definitions/protobufAny"
          }
        }
      }
    },
    "uacCollaboratorPermissions": {
      "type": "object",
      "properties": {
        "collaborator_type": {
          "$ref": "#/definitions/CollaboratorTypeEnumCollaboratorType"
        },
        "can_deploy": {
          "$ref": "#/definitions/TernaryEnumTernary"
        },
        "can_predict": {
          "$ref": "#/definitions/TernaryEnumTernary"
        }
      }
    },
    "uacResourceVisibility": {
      "type": "string",
      "enum": [
        "UNKNOWN",
        "ORG_DEFAULT",
        "ORG_CUSTOM",
        "PRIVATE",
        "WORKSPACE_DEFAULT"
      ],
      "default": "UNKNOWN"
    }
  },
  "basePath": "/v1"
}<|MERGE_RESOLUTION|>--- conflicted
+++ resolved
@@ -1157,13 +1157,10 @@
         },
         "artifact_subtype": {
           "type": "string"
-<<<<<<< HEAD
-=======
         },
         "upload_completed": {
           "type": "boolean",
           "format": "boolean"
->>>>>>> 070b527c
         }
       }
     },
