{
  "swagger": "2.0",
  "info": {
    "title": "registry/RegistryService.proto",
    "version": "version not set"
  },
  "consumes": [
    "application/json"
  ],
  "produces": [
    "application/json"
  ],
  "paths": {
    "/registry/model_versions/find": {
      "post": {
        "summary": "CRUD for Model Version",
        "operationId": "RegistryService_FindModelVersion4",
        "responses": {
          "200": {
            "description": "A successful response.",
            "schema": {
              "$ref": "#/definitions/registryFindModelVersionRequestResponse"
            }
          },
          "default": {
            "description": "An unexpected error response",
            "schema": {
              "$ref": "#/definitions/runtimeError"
            }
          }
        },
        "parameters": [
          {
            "name": "body",
            "in": "body",
            "required": true,
            "schema": {
              "$ref": "#/definitions/registryFindModelVersionRequest"
            }
          }
        ],
        "tags": [
          "RegistryService"
        ]
      }
    },
    "/registry/model_versions/{id.model_version_id}": {
      "get": {
        "operationId": "RegistryService_GetModelVersion2",
        "responses": {
          "200": {
            "description": "A successful response.",
            "schema": {
              "$ref": "#/definitions/registryGetModelVersionRequestResponse"
            }
          },
          "default": {
            "description": "An unexpected error response",
            "schema": {
              "$ref": "#/definitions/runtimeError"
            }
          }
        },
        "parameters": [
          {
            "name": "id.model_version_id",
            "description": "ModelVersion referred to by id",
            "in": "path",
            "required": true,
            "type": "string",
            "format": "uint64"
          },
          {
            "name": "id.model_id.named_id.name",
            "description": "Model Name.",
            "in": "query",
            "required": false,
            "type": "string"
          },
          {
            "name": "id.model_id.named_id.workspace_name",
            "description": "WorkspaceName.",
            "in": "query",
            "required": false,
            "type": "string"
          },
          {
            "name": "id.model_id.registered_model_id",
            "description": "Model refered to by id.",
            "in": "query",
            "required": false,
            "type": "string",
            "format": "uint64"
          }
        ],
        "tags": [
          "RegistryService"
        ]
      },
      "delete": {
        "operationId": "RegistryService_DeleteModelVersion3",
        "responses": {
          "200": {
            "description": "A successful response.",
            "schema": {
              "$ref": "#/definitions/registryDeleteModelVersionRequestResponse"
            }
          },
          "default": {
            "description": "An unexpected error response",
            "schema": {
              "$ref": "#/definitions/runtimeError"
            }
          }
        },
        "parameters": [
          {
            "name": "id.model_version_id",
            "description": "ModelVersion referred to by id",
            "in": "path",
            "required": true,
            "type": "string",
            "format": "uint64"
          },
          {
            "name": "id.model_id.named_id.name",
            "description": "Model Name.",
            "in": "query",
            "required": false,
            "type": "string"
          },
          {
            "name": "id.model_id.named_id.workspace_name",
            "description": "WorkspaceName.",
            "in": "query",
            "required": false,
            "type": "string"
          },
          {
            "name": "id.model_id.registered_model_id",
            "description": "Model refered to by id.",
            "in": "query",
            "required": false,
            "type": "string",
            "format": "uint64"
          }
        ],
        "tags": [
          "RegistryService"
        ]
      }
    },
    "/registry/model_versions/{id.model_version_id}/lock": {
      "put": {
        "operationId": "RegistryService_SetLockModelVersion",
        "responses": {
          "200": {
            "description": "A successful response.",
            "schema": {
              "$ref": "#/definitions/registrySetLockModelVersionRequestResponse"
            }
          },
          "default": {
            "description": "An unexpected error response",
            "schema": {
              "$ref": "#/definitions/runtimeError"
            }
          }
        },
        "parameters": [
          {
            "name": "id.model_version_id",
            "description": "ModelVersion referred to by id",
            "in": "path",
            "required": true,
            "type": "string",
            "format": "uint64"
          },
          {
            "name": "body",
            "in": "body",
            "required": true,
            "schema": {
              "$ref": "#/definitions/registrySetLockModelVersionRequest"
            }
          }
        ],
        "tags": [
          "RegistryService"
        ]
      }
    },
    "/registry/model_versions/{model_version_id}/commitArtifactPart": {
      "post": {
        "operationId": "RegistryService_commitArtifactPart",
        "responses": {
          "200": {
            "description": "A successful response.",
            "schema": {
              "$ref": "#/definitions/registryCommitArtifactPartResponse"
            }
          },
          "default": {
            "description": "An unexpected error response",
            "schema": {
              "$ref": "#/definitions/runtimeError"
            }
          }
        },
        "parameters": [
          {
            "name": "model_version_id",
            "description": "id of model version",
            "in": "path",
            "required": true,
            "type": "string",
            "format": "uint64"
          },
          {
            "name": "body",
            "in": "body",
            "required": true,
            "schema": {
              "$ref": "#/definitions/registryCommitArtifactPart"
            }
          }
        ],
        "tags": [
          "RegistryService"
        ]
      }
    },
    "/registry/model_versions/{model_version_id}/commitMultipartArtifact": {
      "post": {
        "operationId": "RegistryService_commitMultipartArtifact",
        "responses": {
          "200": {
            "description": "A successful response.",
            "schema": {
              "$ref": "#/definitions/registryCommitMultipartArtifactResponse"
            }
          },
          "default": {
            "description": "An unexpected error response",
            "schema": {
              "$ref": "#/definitions/runtimeError"
            }
          }
        },
        "parameters": [
          {
            "name": "model_version_id",
            "description": "id of model version",
            "in": "path",
            "required": true,
            "type": "string",
            "format": "uint64"
          },
          {
            "name": "body",
            "in": "body",
            "required": true,
            "schema": {
              "$ref": "#/definitions/registryCommitMultipartArtifact"
            }
          }
        ],
        "tags": [
          "RegistryService"
        ]
      }
    },
    "/registry/model_versions/{model_version_id}/getCommittedArtifactParts": {
      "get": {
        "operationId": "RegistryService_getCommittedArtifactParts",
        "responses": {
          "200": {
            "description": "A successful response.",
            "schema": {
              "$ref": "#/definitions/registryGetCommittedArtifactPartsResponse"
            }
          },
          "default": {
            "description": "An unexpected error response",
            "schema": {
              "$ref": "#/definitions/runtimeError"
            }
          }
        },
        "parameters": [
          {
            "name": "model_version_id",
            "description": "id of model version",
            "in": "path",
            "required": true,
            "type": "string",
            "format": "uint64"
          },
          {
            "name": "key",
            "description": "artifact key.",
            "in": "query",
            "required": false,
            "type": "string"
          }
        ],
        "tags": [
          "RegistryService"
        ]
      }
    },
    "/registry/model_versions/{model_version_id}/getUrlForArtifact": {
      "post": {
        "operationId": "RegistryService_getUrlForArtifact",
        "responses": {
          "200": {
            "description": "A successful response.",
            "schema": {
              "$ref": "#/definitions/registryGetUrlForArtifactResponse"
            }
          },
          "default": {
            "description": "An unexpected error response",
            "schema": {
              "$ref": "#/definitions/runtimeError"
            }
          }
        },
        "parameters": [
          {
            "name": "model_version_id",
            "description": "id of model version",
            "in": "path",
            "required": true,
            "type": "string",
            "format": "uint64"
          },
          {
            "name": "body",
            "in": "body",
            "required": true,
            "schema": {
              "$ref": "#/definitions/registryGetUrlForArtifact"
            }
          }
        ],
        "tags": [
          "RegistryService"
        ]
      }
    },
    "/registry/model_versions/{model_version_id}/logAttributes": {
      "post": {
        "operationId": "RegistryService_logAttributesInModelVersion",
        "responses": {
          "200": {
            "description": "A successful response.",
            "schema": {
              "$ref": "#/definitions/registryLogAttributesInModelVersionResponse"
            }
          },
          "default": {
            "description": "An unexpected error response",
            "schema": {
              "$ref": "#/definitions/runtimeError"
            }
          }
        },
        "parameters": [
          {
            "name": "model_version_id",
            "in": "path",
            "required": true,
            "type": "string",
            "format": "uint64"
          },
          {
            "name": "body",
            "in": "body",
            "required": true,
            "schema": {
              "$ref": "#/definitions/registryLogAttributesInModelVersion"
            }
          }
        ],
        "tags": [
          "RegistryService"
        ]
      }
    },
    "/registry/model_versions/{model_version_id}/logCodeBlobInModelVersion": {
      "post": {
        "operationId": "RegistryService_logCodeBlobInModelVersion",
        "responses": {
          "200": {
            "description": "A successful response.",
            "schema": {
              "$ref": "#/definitions/registryLogCodeBlobInModelVersionResponse"
            }
          },
          "default": {
            "description": "An unexpected error response",
            "schema": {
              "$ref": "#/definitions/runtimeError"
            }
          }
        },
        "parameters": [
          {
            "name": "model_version_id",
            "in": "path",
            "required": true,
            "type": "string",
            "format": "uint64"
          },
          {
            "name": "body",
            "in": "body",
            "required": true,
            "schema": {
              "$ref": "#/definitions/registryLogCodeBlobInModelVersion"
            }
          }
        ],
        "tags": [
          "RegistryService"
        ]
      }
    },
    "/registry/model_versions/{model_version_id}/logDatasets": {
      "post": {
        "operationId": "RegistryService_logDatasetsInModelVersion",
        "responses": {
          "200": {
            "description": "A successful response.",
            "schema": {
              "$ref": "#/definitions/registryLogDatasetsInModelVersionResponse"
            }
          },
          "default": {
            "description": "An unexpected error response",
            "schema": {
              "$ref": "#/definitions/runtimeError"
            }
          }
        },
        "parameters": [
          {
            "name": "model_version_id",
            "in": "path",
            "required": true,
            "type": "string",
            "format": "uint64"
          },
          {
            "name": "body",
            "in": "body",
            "required": true,
            "schema": {
              "$ref": "#/definitions/registryLogDatasetsInModelVersion"
            }
          }
        ],
        "tags": [
          "RegistryService"
        ]
      }
    },
    "/registry/model_versions/{model_version_id}/logDockerMetadata": {
      "post": {
        "operationId": "RegistryService_logDockerMetadataInModelVersion",
        "responses": {
          "200": {
            "description": "A successful response.",
            "schema": {
              "$ref": "#/definitions/registryLogDockerMetadataInModelVersionResponse"
            }
          },
          "default": {
            "description": "An unexpected error response",
            "schema": {
              "$ref": "#/definitions/runtimeError"
            }
          }
        },
        "parameters": [
          {
            "name": "model_version_id",
            "in": "path",
            "required": true,
            "type": "string",
            "format": "uint64"
          },
          {
            "name": "body",
            "in": "body",
            "required": true,
            "schema": {
              "$ref": "#/definitions/registryLogDockerMetadataInModelVersion"
            }
          }
        ],
        "tags": [
          "RegistryService"
        ]
      }
    },
    "/registry/registered_models/count": {
      "get": {
        "operationId": "RegistryService_GetRegisteredModelCount",
        "responses": {
          "200": {
            "description": "A successful response.",
            "schema": {
              "$ref": "#/definitions/registryGetRegisteredModelCountRequestResponse"
            }
          },
          "default": {
            "description": "An unexpected error response",
            "schema": {
              "$ref": "#/definitions/runtimeError"
            }
          }
        },
        "parameters": [
          {
            "name": "project_id",
            "in": "query",
            "required": false,
            "type": "string"
          }
        ],
        "tags": [
          "RegistryService"
        ]
      }
    },
    "/registry/registered_models/find": {
      "post": {
        "summary": "CRUD for RegisteredModel",
        "operationId": "RegistryService_FindRegisteredModel2",
        "responses": {
          "200": {
            "description": "A successful response.",
            "schema": {
              "$ref": "#/definitions/registryFindRegisteredModelRequestResponse"
            }
          },
          "default": {
            "description": "An unexpected error response",
            "schema": {
              "$ref": "#/definitions/runtimeError"
            }
          }
        },
        "parameters": [
          {
            "name": "body",
            "in": "body",
            "required": true,
            "schema": {
              "$ref": "#/definitions/registryFindRegisteredModelRequest"
            }
          }
        ],
        "tags": [
          "RegistryService"
        ]
      }
    },
    "/registry/registered_models/{id.model_id.registered_model_id}/model_versions": {
      "post": {
        "operationId": "RegistryService_CreateModelVersion2",
        "responses": {
          "200": {
            "description": "A successful response.",
            "schema": {
              "$ref": "#/definitions/registrySetModelVersionResponse"
            }
          },
          "default": {
            "description": "An unexpected error response",
            "schema": {
              "$ref": "#/definitions/runtimeError"
            }
          }
        },
        "parameters": [
          {
            "name": "id.model_id.registered_model_id",
            "description": "Model refered to by id",
            "in": "path",
            "required": true,
            "type": "string",
            "format": "uint64"
          },
          {
            "name": "body",
            "in": "body",
            "required": true,
            "schema": {
              "$ref": "#/definitions/registryModelVersion"
            }
          }
        ],
        "tags": [
          "RegistryService"
        ]
      }
    },
    "/registry/registered_models/{id.model_id.registered_model_id}/model_versions/{id.model_version_id}": {
      "delete": {
        "operationId": "RegistryService_DeleteModelVersion2",
        "responses": {
          "200": {
            "description": "A successful response.",
            "schema": {
              "$ref": "#/definitions/registryDeleteModelVersionRequestResponse"
            }
          },
          "default": {
            "description": "An unexpected error response",
            "schema": {
              "$ref": "#/definitions/runtimeError"
            }
          }
        },
        "parameters": [
          {
            "name": "id.model_id.registered_model_id",
            "description": "Model refered to by id",
            "in": "path",
            "required": true,
            "type": "string",
            "format": "uint64"
          },
          {
            "name": "id.model_version_id",
            "description": "ModelVersion referred to by id",
            "in": "path",
            "required": true,
            "type": "string",
            "format": "uint64"
          },
          {
            "name": "id.model_id.named_id.name",
            "description": "Model Name.",
            "in": "query",
            "required": false,
            "type": "string"
          },
          {
            "name": "id.model_id.named_id.workspace_name",
            "description": "WorkspaceName.",
            "in": "query",
            "required": false,
            "type": "string"
          }
        ],
        "tags": [
          "RegistryService"
        ]
      },
      "put": {
        "operationId": "RegistryService_UpdateModelVersion6",
        "responses": {
          "200": {
            "description": "A successful response.",
            "schema": {
              "$ref": "#/definitions/registrySetModelVersionResponse"
            }
          },
          "default": {
            "description": "An unexpected error response",
            "schema": {
              "$ref": "#/definitions/runtimeError"
            }
          }
        },
        "parameters": [
          {
            "name": "id.model_id.registered_model_id",
            "description": "Model refered to by id",
            "in": "path",
            "required": true,
            "type": "string",
            "format": "uint64"
          },
          {
            "name": "id.model_version_id",
            "description": "ModelVersion referred to by id",
            "in": "path",
            "required": true,
            "type": "string",
            "format": "uint64"
          },
          {
            "name": "body",
            "in": "body",
            "required": true,
            "schema": {
              "$ref": "#/definitions/registryModelVersion"
            }
          }
        ],
        "tags": [
          "RegistryService"
        ]
      },
      "patch": {
        "operationId": "RegistryService_UpdateModelVersion2",
        "responses": {
          "200": {
            "description": "A successful response.",
            "schema": {
              "$ref": "#/definitions/registrySetModelVersionResponse"
            }
          },
          "default": {
            "description": "An unexpected error response",
            "schema": {
              "$ref": "#/definitions/runtimeError"
            }
          }
        },
        "parameters": [
          {
            "name": "id.model_id.registered_model_id",
            "description": "Model refered to by id",
            "in": "path",
            "required": true,
            "type": "string",
            "format": "uint64"
          },
          {
            "name": "id.model_version_id",
            "description": "ModelVersion referred to by id",
            "in": "path",
            "required": true,
            "type": "string",
            "format": "uint64"
          },
          {
            "name": "body",
            "in": "body",
            "required": true,
            "schema": {
              "$ref": "#/definitions/registryModelVersion"
            }
          }
        ],
        "tags": [
          "RegistryService"
        ]
      }
    },
    "/registry/registered_models/{id.model_id.registered_model_id}/model_versions/{id.model_version_id}/full_body": {
      "patch": {
        "operationId": "RegistryService_UpdateModelVersion4",
        "responses": {
          "200": {
            "description": "A successful response.",
            "schema": {
              "$ref": "#/definitions/registrySetModelVersionResponse"
            }
          },
          "default": {
            "description": "An unexpected error response",
            "schema": {
              "$ref": "#/definitions/runtimeError"
            }
          }
        },
        "parameters": [
          {
            "name": "id.model_id.registered_model_id",
            "description": "Model refered to by id",
            "in": "path",
            "required": true,
            "type": "string",
            "format": "uint64"
          },
          {
            "name": "id.model_version_id",
            "description": "ModelVersion referred to by id",
            "in": "path",
            "required": true,
            "type": "string",
            "format": "uint64"
          },
          {
            "name": "body",
            "in": "body",
            "required": true,
            "schema": {
              "$ref": "#/definitions/registrySetModelVersion"
            }
          }
        ],
        "tags": [
          "RegistryService"
        ]
      }
    },
    "/registry/registered_models/{id.registered_model_id}": {
      "get": {
        "operationId": "RegistryService_GetRegisteredModel2",
        "responses": {
          "200": {
            "description": "A successful response.",
            "schema": {
              "$ref": "#/definitions/registryGetRegisteredModelRequestResponse"
            }
          },
          "default": {
            "description": "An unexpected error response",
            "schema": {
              "$ref": "#/definitions/runtimeError"
            }
          }
        },
        "parameters": [
          {
            "name": "id.registered_model_id",
            "description": "Model refered to by id",
            "in": "path",
            "required": true,
            "type": "string",
            "format": "uint64"
          },
          {
            "name": "id.named_id.name",
            "description": "Model Name.",
            "in": "query",
            "required": false,
            "type": "string"
          },
          {
            "name": "id.named_id.workspace_name",
            "description": "WorkspaceName.",
            "in": "query",
            "required": false,
            "type": "string"
          }
        ],
        "tags": [
          "RegistryService"
        ]
      },
      "delete": {
        "operationId": "RegistryService_DeleteRegisteredModel2",
        "responses": {
          "200": {
            "description": "A successful response.",
            "schema": {
              "$ref": "#/definitions/registryDeleteRegisteredModelRequestResponse"
            }
          },
          "default": {
            "description": "An unexpected error response",
            "schema": {
              "$ref": "#/definitions/runtimeError"
            }
          }
        },
        "parameters": [
          {
            "name": "id.registered_model_id",
            "description": "Model refered to by id",
            "in": "path",
            "required": true,
            "type": "string",
            "format": "uint64"
          },
          {
            "name": "id.named_id.name",
            "description": "Model Name.",
            "in": "query",
            "required": false,
            "type": "string"
          },
          {
            "name": "id.named_id.workspace_name",
            "description": "WorkspaceName.",
            "in": "query",
            "required": false,
            "type": "string"
          }
        ],
        "tags": [
          "RegistryService"
        ]
      },
      "put": {
        "operationId": "RegistryService_UpdateRegisteredModel6",
        "responses": {
          "200": {
            "description": "A successful response.",
            "schema": {
              "$ref": "#/definitions/registrySetRegisteredModelResponse"
            }
          },
          "default": {
            "description": "An unexpected error response",
            "schema": {
              "$ref": "#/definitions/runtimeError"
            }
          }
        },
        "parameters": [
          {
            "name": "id.registered_model_id",
            "description": "Model refered to by id",
            "in": "path",
            "required": true,
            "type": "string",
            "format": "uint64"
          },
          {
            "name": "body",
            "in": "body",
            "required": true,
            "schema": {
              "$ref": "#/definitions/registryRegisteredModel"
            }
          }
        ],
        "tags": [
          "RegistryService"
        ]
      },
      "patch": {
        "operationId": "RegistryService_UpdateRegisteredModel2",
        "responses": {
          "200": {
            "description": "A successful response.",
            "schema": {
              "$ref": "#/definitions/registrySetRegisteredModelResponse"
            }
          },
          "default": {
            "description": "An unexpected error response",
            "schema": {
              "$ref": "#/definitions/runtimeError"
            }
          }
        },
        "parameters": [
          {
            "name": "id.registered_model_id",
            "description": "Model refered to by id",
            "in": "path",
            "required": true,
            "type": "string",
            "format": "uint64"
          },
          {
            "name": "body",
            "in": "body",
            "required": true,
            "schema": {
              "$ref": "#/definitions/registryRegisteredModel"
            }
          }
        ],
        "tags": [
          "RegistryService"
        ]
      }
    },
    "/registry/registered_models/{id.registered_model_id}/full_body": {
      "patch": {
        "operationId": "RegistryService_UpdateRegisteredModel4",
        "responses": {
          "200": {
            "description": "A successful response.",
            "schema": {
              "$ref": "#/definitions/registrySetRegisteredModelResponse"
            }
          },
          "default": {
            "description": "An unexpected error response",
            "schema": {
              "$ref": "#/definitions/runtimeError"
            }
          }
        },
        "parameters": [
          {
            "name": "id.registered_model_id",
            "description": "Model refered to by id",
            "in": "path",
            "required": true,
            "type": "string",
            "format": "uint64"
          },
          {
            "name": "body",
            "in": "body",
            "required": true,
            "schema": {
              "$ref": "#/definitions/registrySetRegisteredModel"
            }
          }
        ],
        "tags": [
          "RegistryService"
        ]
      }
    },
    "/registry/registered_models/{id.registered_model_id}/model_versions/find": {
      "post": {
        "summary": "CRUD for Model Version",
        "operationId": "RegistryService_FindModelVersion2",
        "responses": {
          "200": {
            "description": "A successful response.",
            "schema": {
              "$ref": "#/definitions/registryFindModelVersionRequestResponse"
            }
          },
          "default": {
            "description": "An unexpected error response",
            "schema": {
              "$ref": "#/definitions/runtimeError"
            }
          }
        },
        "parameters": [
          {
            "name": "id.registered_model_id",
            "description": "Model refered to by id",
            "in": "path",
            "required": true,
            "type": "string",
            "format": "uint64"
          },
          {
            "name": "body",
            "in": "body",
            "required": true,
            "schema": {
              "$ref": "#/definitions/registryFindModelVersionRequest"
            }
          }
        ],
        "tags": [
          "RegistryService"
        ]
      }
    },
    "/registry/workspaces/{id.model_id.named_id.workspace_name}/registered_models/{id.model_id.named_id.name}/model_versions": {
      "post": {
        "operationId": "RegistryService_CreateModelVersion",
        "responses": {
          "200": {
            "description": "A successful response.",
            "schema": {
              "$ref": "#/definitions/registrySetModelVersionResponse"
            }
          },
          "default": {
            "description": "An unexpected error response",
            "schema": {
              "$ref": "#/definitions/runtimeError"
            }
          }
        },
        "parameters": [
          {
            "name": "id.model_id.named_id.workspace_name",
            "description": "WorkspaceName",
            "in": "path",
            "required": true,
            "type": "string"
          },
          {
            "name": "id.model_id.named_id.name",
            "description": "Model Name",
            "in": "path",
            "required": true,
            "type": "string"
          },
          {
            "name": "body",
            "in": "body",
            "required": true,
            "schema": {
              "$ref": "#/definitions/registryModelVersion"
            }
          }
        ],
        "tags": [
          "RegistryService"
        ]
      }
    },
    "/registry/workspaces/{id.model_id.named_id.workspace_name}/registered_models/{id.model_id.named_id.name}/model_versions/{id.model_version_id}": {
      "get": {
        "operationId": "RegistryService_GetModelVersion",
        "responses": {
          "200": {
            "description": "A successful response.",
            "schema": {
              "$ref": "#/definitions/registryGetModelVersionRequestResponse"
            }
          },
          "default": {
            "description": "An unexpected error response",
            "schema": {
              "$ref": "#/definitions/runtimeError"
            }
          }
        },
        "parameters": [
          {
            "name": "id.model_id.named_id.workspace_name",
            "description": "WorkspaceName",
            "in": "path",
            "required": true,
            "type": "string"
          },
          {
            "name": "id.model_id.named_id.name",
            "description": "Model Name",
            "in": "path",
            "required": true,
            "type": "string"
          },
          {
            "name": "id.model_version_id",
            "description": "ModelVersion referred to by id",
            "in": "path",
            "required": true,
            "type": "string",
            "format": "uint64"
          },
          {
            "name": "id.model_id.registered_model_id",
            "description": "Model refered to by id.",
            "in": "query",
            "required": false,
            "type": "string",
            "format": "uint64"
          }
        ],
        "tags": [
          "RegistryService"
        ]
      },
      "delete": {
        "operationId": "RegistryService_DeleteModelVersion",
        "responses": {
          "200": {
            "description": "A successful response.",
            "schema": {
              "$ref": "#/definitions/registryDeleteModelVersionRequestResponse"
            }
          },
          "default": {
            "description": "An unexpected error response",
            "schema": {
              "$ref": "#/definitions/runtimeError"
            }
          }
        },
        "parameters": [
          {
            "name": "id.model_id.named_id.workspace_name",
            "description": "WorkspaceName",
            "in": "path",
            "required": true,
            "type": "string"
          },
          {
            "name": "id.model_id.named_id.name",
            "description": "Model Name",
            "in": "path",
            "required": true,
            "type": "string"
          },
          {
            "name": "id.model_version_id",
            "description": "ModelVersion referred to by id",
            "in": "path",
            "required": true,
            "type": "string",
            "format": "uint64"
          },
          {
            "name": "id.model_id.registered_model_id",
            "description": "Model refered to by id.",
            "in": "query",
            "required": false,
            "type": "string",
            "format": "uint64"
          }
        ],
        "tags": [
          "RegistryService"
        ]
      },
      "put": {
        "operationId": "RegistryService_UpdateModelVersion5",
        "responses": {
          "200": {
            "description": "A successful response.",
            "schema": {
              "$ref": "#/definitions/registrySetModelVersionResponse"
            }
          },
          "default": {
            "description": "An unexpected error response",
            "schema": {
              "$ref": "#/definitions/runtimeError"
            }
          }
        },
        "parameters": [
          {
            "name": "id.model_id.named_id.workspace_name",
            "description": "WorkspaceName",
            "in": "path",
            "required": true,
            "type": "string"
          },
          {
            "name": "id.model_id.named_id.name",
            "description": "Model Name",
            "in": "path",
            "required": true,
            "type": "string"
          },
          {
            "name": "id.model_version_id",
            "description": "ModelVersion referred to by id",
            "in": "path",
            "required": true,
            "type": "string",
            "format": "uint64"
          },
          {
            "name": "body",
            "in": "body",
            "required": true,
            "schema": {
              "$ref": "#/definitions/registryModelVersion"
            }
          }
        ],
        "tags": [
          "RegistryService"
        ]
      },
      "patch": {
        "operationId": "RegistryService_UpdateModelVersion",
        "responses": {
          "200": {
            "description": "A successful response.",
            "schema": {
              "$ref": "#/definitions/registrySetModelVersionResponse"
            }
          },
          "default": {
            "description": "An unexpected error response",
            "schema": {
              "$ref": "#/definitions/runtimeError"
            }
          }
        },
        "parameters": [
          {
            "name": "id.model_id.named_id.workspace_name",
            "description": "WorkspaceName",
            "in": "path",
            "required": true,
            "type": "string"
          },
          {
            "name": "id.model_id.named_id.name",
            "description": "Model Name",
            "in": "path",
            "required": true,
            "type": "string"
          },
          {
            "name": "id.model_version_id",
            "description": "ModelVersion referred to by id",
            "in": "path",
            "required": true,
            "type": "string",
            "format": "uint64"
          },
          {
            "name": "body",
            "in": "body",
            "required": true,
            "schema": {
              "$ref": "#/definitions/registryModelVersion"
            }
          }
        ],
        "tags": [
          "RegistryService"
        ]
      }
    },
    "/registry/workspaces/{id.model_id.named_id.workspace_name}/registered_models/{id.model_id.named_id.name}/model_versions/{id.model_version_id}/full_body": {
      "patch": {
        "operationId": "RegistryService_UpdateModelVersion3",
        "responses": {
          "200": {
            "description": "A successful response.",
            "schema": {
              "$ref": "#/definitions/registrySetModelVersionResponse"
            }
          },
          "default": {
            "description": "An unexpected error response",
            "schema": {
              "$ref": "#/definitions/runtimeError"
            }
          }
        },
        "parameters": [
          {
            "name": "id.model_id.named_id.workspace_name",
            "description": "WorkspaceName",
            "in": "path",
            "required": true,
            "type": "string"
          },
          {
            "name": "id.model_id.named_id.name",
            "description": "Model Name",
            "in": "path",
            "required": true,
            "type": "string"
          },
          {
            "name": "id.model_version_id",
            "description": "ModelVersion referred to by id",
            "in": "path",
            "required": true,
            "type": "string",
            "format": "uint64"
          },
          {
            "name": "body",
            "in": "body",
            "required": true,
            "schema": {
              "$ref": "#/definitions/registrySetModelVersion"
            }
          }
        ],
        "tags": [
          "RegistryService"
        ]
      }
    },
    "/registry/workspaces/{id.named_id.workspace_name}/model_versions/find": {
      "post": {
        "summary": "CRUD for Model Version",
        "operationId": "RegistryService_FindModelVersion3",
        "responses": {
          "200": {
            "description": "A successful response.",
            "schema": {
              "$ref": "#/definitions/registryFindModelVersionRequestResponse"
            }
          },
          "default": {
            "description": "An unexpected error response",
            "schema": {
              "$ref": "#/definitions/runtimeError"
            }
          }
        },
        "parameters": [
          {
            "name": "id.named_id.workspace_name",
            "description": "WorkspaceName",
            "in": "path",
            "required": true,
            "type": "string"
          },
          {
            "name": "body",
            "in": "body",
            "required": true,
            "schema": {
              "$ref": "#/definitions/registryFindModelVersionRequest"
            }
          }
        ],
        "tags": [
          "RegistryService"
        ]
      }
    },
    "/registry/workspaces/{id.named_id.workspace_name}/registered_models": {
      "post": {
        "operationId": "RegistryService_CreateRegisteredModel",
        "responses": {
          "200": {
            "description": "A successful response.",
            "schema": {
              "$ref": "#/definitions/registrySetRegisteredModelResponse"
            }
          },
          "default": {
            "description": "An unexpected error response",
            "schema": {
              "$ref": "#/definitions/runtimeError"
            }
          }
        },
        "parameters": [
          {
            "name": "id.named_id.workspace_name",
            "description": "WorkspaceName",
            "in": "path",
            "required": true,
            "type": "string"
          },
          {
            "name": "body",
            "in": "body",
            "required": true,
            "schema": {
              "$ref": "#/definitions/registryRegisteredModel"
            }
          }
        ],
        "tags": [
          "RegistryService"
        ]
      }
    },
    "/registry/workspaces/{id.named_id.workspace_name}/registered_models/{id.named_id.name}": {
      "get": {
        "operationId": "RegistryService_GetRegisteredModel",
        "responses": {
          "200": {
            "description": "A successful response.",
            "schema": {
              "$ref": "#/definitions/registryGetRegisteredModelRequestResponse"
            }
          },
          "default": {
            "description": "An unexpected error response",
            "schema": {
              "$ref": "#/definitions/runtimeError"
            }
          }
        },
        "parameters": [
          {
            "name": "id.named_id.workspace_name",
            "description": "WorkspaceName",
            "in": "path",
            "required": true,
            "type": "string"
          },
          {
            "name": "id.named_id.name",
            "description": "Model Name",
            "in": "path",
            "required": true,
            "type": "string"
          },
          {
            "name": "id.registered_model_id",
            "description": "Model refered to by id.",
            "in": "query",
            "required": false,
            "type": "string",
            "format": "uint64"
          }
        ],
        "tags": [
          "RegistryService"
        ]
      },
      "delete": {
        "operationId": "RegistryService_DeleteRegisteredModel",
        "responses": {
          "200": {
            "description": "A successful response.",
            "schema": {
              "$ref": "#/definitions/registryDeleteRegisteredModelRequestResponse"
            }
          },
          "default": {
            "description": "An unexpected error response",
            "schema": {
              "$ref": "#/definitions/runtimeError"
            }
          }
        },
        "parameters": [
          {
            "name": "id.named_id.workspace_name",
            "description": "WorkspaceName",
            "in": "path",
            "required": true,
            "type": "string"
          },
          {
            "name": "id.named_id.name",
            "description": "Model Name",
            "in": "path",
            "required": true,
            "type": "string"
          },
          {
            "name": "id.registered_model_id",
            "description": "Model refered to by id.",
            "in": "query",
            "required": false,
            "type": "string",
            "format": "uint64"
          }
        ],
        "tags": [
          "RegistryService"
        ]
      },
      "put": {
        "operationId": "RegistryService_UpdateRegisteredModel5",
        "responses": {
          "200": {
            "description": "A successful response.",
            "schema": {
              "$ref": "#/definitions/registrySetRegisteredModelResponse"
            }
          },
          "default": {
            "description": "An unexpected error response",
            "schema": {
              "$ref": "#/definitions/runtimeError"
            }
          }
        },
        "parameters": [
          {
            "name": "id.named_id.workspace_name",
            "description": "WorkspaceName",
            "in": "path",
            "required": true,
            "type": "string"
          },
          {
            "name": "id.named_id.name",
            "description": "Model Name",
            "in": "path",
            "required": true,
            "type": "string"
          },
          {
            "name": "body",
            "in": "body",
            "required": true,
            "schema": {
              "$ref": "#/definitions/registryRegisteredModel"
            }
          }
        ],
        "tags": [
          "RegistryService"
        ]
      },
      "patch": {
        "operationId": "RegistryService_UpdateRegisteredModel",
        "responses": {
          "200": {
            "description": "A successful response.",
            "schema": {
              "$ref": "#/definitions/registrySetRegisteredModelResponse"
            }
          },
          "default": {
            "description": "An unexpected error response",
            "schema": {
              "$ref": "#/definitions/runtimeError"
            }
          }
        },
        "parameters": [
          {
            "name": "id.named_id.workspace_name",
            "description": "WorkspaceName",
            "in": "path",
            "required": true,
            "type": "string"
          },
          {
            "name": "id.named_id.name",
            "description": "Model Name",
            "in": "path",
            "required": true,
            "type": "string"
          },
          {
            "name": "body",
            "in": "body",
            "required": true,
            "schema": {
              "$ref": "#/definitions/registryRegisteredModel"
            }
          }
        ],
        "tags": [
          "RegistryService"
        ]
      }
    },
    "/registry/workspaces/{id.named_id.workspace_name}/registered_models/{id.named_id.name}/full_body": {
      "patch": {
        "operationId": "RegistryService_UpdateRegisteredModel3",
        "responses": {
          "200": {
            "description": "A successful response.",
            "schema": {
              "$ref": "#/definitions/registrySetRegisteredModelResponse"
            }
          },
          "default": {
            "description": "An unexpected error response",
            "schema": {
              "$ref": "#/definitions/runtimeError"
            }
          }
        },
        "parameters": [
          {
            "name": "id.named_id.workspace_name",
            "description": "WorkspaceName",
            "in": "path",
            "required": true,
            "type": "string"
          },
          {
            "name": "id.named_id.name",
            "description": "Model Name",
            "in": "path",
            "required": true,
            "type": "string"
          },
          {
            "name": "body",
            "in": "body",
            "required": true,
            "schema": {
              "$ref": "#/definitions/registrySetRegisteredModel"
            }
          }
        ],
        "tags": [
          "RegistryService"
        ]
      }
    },
    "/registry/workspaces/{id.named_id.workspace_name}/registered_models/{id.named_id.name}/model_versions/find": {
      "post": {
        "summary": "CRUD for Model Version",
        "operationId": "RegistryService_FindModelVersion",
        "responses": {
          "200": {
            "description": "A successful response.",
            "schema": {
              "$ref": "#/definitions/registryFindModelVersionRequestResponse"
            }
          },
          "default": {
            "description": "An unexpected error response",
            "schema": {
              "$ref": "#/definitions/runtimeError"
            }
          }
        },
        "parameters": [
          {
            "name": "id.named_id.workspace_name",
            "description": "WorkspaceName",
            "in": "path",
            "required": true,
            "type": "string"
          },
          {
            "name": "id.named_id.name",
            "description": "Model Name",
            "in": "path",
            "required": true,
            "type": "string"
          },
          {
            "name": "body",
            "in": "body",
            "required": true,
            "schema": {
              "$ref": "#/definitions/registryFindModelVersionRequest"
            }
          }
        ],
        "tags": [
          "RegistryService"
        ]
      }
    },
    "/registry/workspaces/{workspace_name}/registered_models/find": {
      "post": {
        "summary": "CRUD for RegisteredModel",
        "operationId": "RegistryService_FindRegisteredModel",
        "responses": {
          "200": {
            "description": "A successful response.",
            "schema": {
              "$ref": "#/definitions/registryFindRegisteredModelRequestResponse"
            }
          },
          "default": {
            "description": "An unexpected error response",
            "schema": {
              "$ref": "#/definitions/runtimeError"
            }
          }
        },
        "parameters": [
          {
            "name": "workspace_name",
            "description": "User or organization name",
            "in": "path",
            "required": true,
            "type": "string"
          },
          {
            "name": "body",
            "in": "body",
            "required": true,
            "schema": {
              "$ref": "#/definitions/registryFindRegisteredModelRequest"
            }
          }
        ],
        "tags": [
          "RegistryService"
        ]
      }
    }
  },
  "definitions": {
    "ArtifactTypeEnumArtifactType": {
      "type": "string",
      "enum": [
        "IMAGE",
        "MODEL",
        "TENSORBOARD",
        "DATA",
        "BLOB",
        "STRING",
        "CODE",
        "CONTAINER"
      ],
      "default": "IMAGE"
    },
    "CollaboratorTypeEnumCollaboratorType": {
      "type": "string",
      "enum": [
        "READ_ONLY",
        "READ_WRITE"
      ],
      "default": "READ_ONLY"
    },
    "ModelVersionLockLevelEnumModelVersionLockLevel": {
      "type": "string",
      "enum": [
        "UNKNOWN",
        "OPEN",
        "CLOSED",
        "REDACT"
      ],
      "default": "UNKNOWN"
    },
    "OperatorEnumOperator": {
      "type": "string",
      "enum": [
        "EQ",
        "NE",
        "GT",
        "GTE",
        "LT",
        "LTE",
        "CONTAIN",
        "NOT_CONTAIN",
        "IN"
      ],
      "default": "EQ"
    },
    "StageEnumStage": {
      "type": "string",
      "enum": [
        "UNKNOWN",
        "DEVELOPMENT",
        "STAGING",
        "PRODUCTION",
        "ARCHIVED",
        "UNASSIGNED"
      ],
      "default": "UNKNOWN"
    },
    "TernaryEnumTernary": {
      "type": "string",
      "enum": [
        "UNKNOWN",
        "TRUE",
        "FALSE"
      ],
      "default": "UNKNOWN"
    },
    "ValueTypeEnumValueType": {
      "type": "string",
      "enum": [
        "STRING",
        "NUMBER",
        "LIST",
        "BLOB"
      ],
      "default": "STRING"
    },
    "VisibilityEnumVisibility": {
      "type": "string",
      "enum": [
        "PRIVATE",
        "PUBLIC",
        "ORG_SCOPED_PUBLIC",
        "ORG_DEFAULT"
      ],
      "default": "PRIVATE",
      "title": "- PRIVATE: Default to private\n - PUBLIC: Not supported\n - ORG_SCOPED_PUBLIC: Public to organization\n - ORG_DEFAULT: Default access for organization"
    },
    "commonArtifact": {
      "type": "object",
      "properties": {
        "key": {
          "type": "string"
        },
        "path": {
          "type": "string"
        },
        "path_only": {
          "type": "boolean",
          "format": "boolean"
        },
        "artifact_type": {
          "$ref": "#/definitions/ArtifactTypeEnumArtifactType"
        },
        "linked_artifact_id": {
          "type": "string"
        },
        "filename_extension": {
          "type": "string"
        },
        "serialization": {
          "type": "string"
        },
        "artifact_subtype": {
          "type": "string"
        },
        "upload_completed": {
          "type": "boolean",
          "format": "boolean"
        }
      }
    },
    "commonArtifactPart": {
      "type": "object",
      "properties": {
        "part_number": {
          "type": "string",
          "format": "uint64"
        },
        "etag": {
          "type": "string"
        }
      }
    },
    "commonKeyValue": {
      "type": "object",
      "properties": {
        "key": {
          "type": "string"
        },
        "value": {
          "type": "object"
        },
        "value_type": {
          "$ref": "#/definitions/ValueTypeEnumValueType",
          "description": "As per documentation of proto buffer 3.\n  For enums, the default value is the first defined enum value, which must be 0."
        }
      }
    },
    "commonKeyValueQuery": {
      "type": "object",
      "properties": {
        "key": {
          "type": "string"
        },
        "value": {
          "type": "object"
        },
        "value_type": {
          "$ref": "#/definitions/ValueTypeEnumValueType"
        },
        "operator": {
          "$ref": "#/definitions/OperatorEnumOperator"
        }
      }
    },
    "protobufAny": {
      "type": "object",
      "properties": {
        "type_url": {
          "type": "string"
        },
        "value": {
          "type": "string",
          "format": "byte"
        }
      }
    },
    "protobufFieldMask": {
      "type": "object",
      "properties": {
        "paths": {
          "type": "array",
          "items": {
            "type": "string"
          },
          "description": "The set of field mask paths."
        }
      },
      "description": "paths: \"f.a\"\n    paths: \"f.b.d\"\n\nHere `f` represents a field in some root message, `a` and `b`\nfields in the message found in `f`, and `d` a field found in the\nmessage in `f.b`.\n\nField masks are used to specify a subset of fields that should be\nreturned by a get operation or modified by an update operation.\nField masks also have a custom JSON encoding (see below).\n\n# Field Masks in Projections\n\nWhen used in the context of a projection, a response message or\nsub-message is filtered by the API to only contain those fields as\nspecified in the mask. For example, if the mask in the previous\nexample is applied to a response message as follows:\n\n    f {\n      a : 22\n      b {\n        d : 1\n        x : 2\n      }\n      y : 13\n    }\n    z: 8\n\nThe result will not contain specific values for fields x,y and z\n(their value will be set to the default, and omitted in proto text\noutput):\n\n\n    f {\n      a : 22\n      b {\n        d : 1\n      }\n    }\n\nA repeated field is not allowed except at the last position of a\npaths string.\n\nIf a FieldMask object is not present in a get operation, the\noperation applies to all fields (as if a FieldMask of all fields\nhad been specified).\n\nNote that a field mask does not necessarily apply to the\ntop-level response message. In case of a REST get operation, the\nfield mask applies directly to the response, but in case of a REST\nlist operation, the mask instead applies to each individual message\nin the returned resource list. In case of a REST custom method,\nother definitions may be used. Where the mask applies will be\nclearly documented together with its declaration in the API.  In\nany case, the effect on the returned resource/resources is required\nbehavior for APIs.\n\n# Field Masks in Update Operations\n\nA field mask in update operations specifies which fields of the\ntargeted resource are going to be updated. The API is required\nto only change the values of the fields as specified in the mask\nand leave the others untouched. If a resource is passed in to\ndescribe the updated values, the API ignores the values of all\nfields not covered by the mask.\n\nIf a repeated field is specified for an update operation, new values will\nbe appended to the existing repeated field in the target resource. Note that\na repeated field is only allowed in the last position of a `paths` string.\n\nIf a sub-message is specified in the last position of the field mask for an\nupdate operation, then new value will be merged into the existing sub-message\nin the target resource.\n\nFor example, given the target message:\n\n    f {\n      b {\n        d: 1\n        x: 2\n      }\n      c: [1]\n    }\n\nAnd an update message:\n\n    f {\n      b {\n        d: 10\n      }\n      c: [2]\n    }\n\nthen if the field mask is:\n\n paths: [\"f.b\", \"f.c\"]\n\nthen the result will be:\n\n    f {\n      b {\n        d: 10\n        x: 2\n      }\n      c: [1, 2]\n    }\n\nAn implementation may provide options to override this default behavior for\nrepeated and message fields.\n\nIn order to reset a field's value to the default, the field must\nbe in the mask and set to the default value in the provided resource.\nHence, in order to reset all fields of a resource, provide a default\ninstance of the resource and set all fields in the mask, or do\nnot provide a mask as described below.\n\nIf a field mask is not present on update, the operation applies to\nall fields (as if a field mask of all fields has been specified).\nNote that in the presence of schema evolution, this may mean that\nfields the client does not know and has therefore not filled into\nthe request will be reset to their default. If this is unwanted\nbehavior, a specific service may require a client to always specify\na field mask, producing an error if not.\n\nAs with get operations, the location of the resource which\ndescribes the updated values in the request message depends on the\noperation kind. In any case, the effect of the field mask is\nrequired to be honored by the API.\n\n## Considerations for HTTP REST\n\nThe HTTP kind of an update operation which uses a field mask must\nbe set to PATCH instead of PUT in order to satisfy HTTP semantics\n(PUT must only be used for full updates).\n\n# JSON Encoding of Field Masks\n\nIn JSON, a field mask is encoded as a single string where paths are\nseparated by a comma. Fields name in each path are converted\nto/from lower-camel naming conventions.\n\nAs an example, consider the following message declarations:\n\n    message Profile {\n      User user = 1;\n      Photo photo = 2;\n    }\n    message User {\n      string display_name = 1;\n      string address = 2;\n    }\n\nIn proto a field mask for `Profile` may look as such:\n\n    mask {\n      paths: \"user.display_name\"\n      paths: \"photo\"\n    }\n\nIn JSON, the same mask is represented as below:\n\n    {\n      mask: \"user.displayName,photo\"\n    }\n\n# Field Masks and Oneof Fields\n\nField masks treat fields in oneofs just as regular fields. Consider the\nfollowing message:\n\n    message SampleMessage {\n      oneof test_oneof {\n        string name = 4;\n        SubMessage sub_message = 9;\n      }\n    }\n\nThe field mask can be:\n\n    mask {\n      paths: \"name\"\n    }\n\nOr:\n\n    mask {\n      paths: \"sub_message\"\n    }\n\nNote that oneof type names (\"test_oneof\" in this case) cannot be used in\npaths.\n\n## Field Mask Verification\n\nThe implementation of any API method which has a FieldMask type field in the\nrequest should verify the included field paths, and return an\n`INVALID_ARGUMENT` error if any path is unmappable.",
      "title": "`FieldMask` represents a set of symbolic field paths, for example:"
    },
    "protobufNullValue": {
      "type": "string",
      "enum": [
        "NULL_VALUE"
      ],
      "default": "NULL_VALUE",
      "description": "`NullValue` is a singleton enumeration to represent the null value for the\n`Value` type union.\n\n The JSON representation for `NullValue` is JSON `null`.\n\n - NULL_VALUE: Null value."
    },
    "registryCommitArtifactPart": {
      "type": "object",
      "properties": {
        "model_version_id": {
          "type": "string",
          "format": "uint64",
          "title": "id of model version"
        },
        "key": {
          "type": "string",
          "title": "artifact key"
        },
        "artifact_part": {
          "$ref": "#/definitions/commonArtifactPart"
        }
      }
    },
    "registryCommitArtifactPartResponse": {
      "type": "object"
    },
    "registryCommitMultipartArtifact": {
      "type": "object",
      "properties": {
        "model_version_id": {
          "type": "string",
          "format": "uint64",
          "title": "id of model version"
        },
        "key": {
          "type": "string",
          "title": "artifact key"
        }
      }
    },
    "registryCommitMultipartArtifactResponse": {
      "type": "object"
    },
    "registryDeleteModelVersionRequestResponse": {
      "type": "object"
    },
    "registryDeleteRegisteredModelRequestResponse": {
      "type": "object"
    },
    "registryDockerMetadata": {
      "type": "object",
      "properties": {
        "request_port": {
          "type": "integer",
          "format": "int64"
        },
        "request_path": {
          "type": "string"
        },
        "health_path": {
          "type": "string"
        }
      }
    },
    "registryFindModelVersionRequest": {
      "type": "object",
      "properties": {
        "id": {
          "$ref": "#/definitions/registryRegisteredModelIdentification",
          "title": "identity of parent registered model"
        },
        "predicates": {
          "type": "array",
          "items": {
            "$ref": "#/definitions/commonKeyValueQuery"
          },
          "title": "Filtering supported on\n1. version\n2. labels\n3. description\n4. model_source\n5. experiment_run_id\n6. status\n7. archived status"
        },
        "pagination": {
          "$ref": "#/definitions/vertacommonPagination",
          "title": "If not present will default to page 1 page_size 10"
        },
        "ascending": {
          "type": "boolean",
          "format": "boolean"
        },
        "sort_key": {
          "type": "string"
        }
      }
    },
    "registryFindModelVersionRequestResponse": {
      "type": "object",
      "properties": {
        "model_versions": {
          "type": "array",
          "items": {
            "$ref": "#/definitions/registryModelVersion"
          }
        },
        "total_records": {
          "type": "string",
          "format": "int64"
        }
      }
    },
    "registryFindRegisteredModelRequest": {
      "type": "object",
      "properties": {
        "workspace_name": {
          "type": "string",
          "title": "User or organization name"
        },
        "predicates": {
          "type": "array",
          "items": {
            "$ref": "#/definitions/commonKeyValueQuery"
          },
          "title": "Filtering supported on\n1. name\n2. labels\n3. description"
        },
        "pagination": {
          "$ref": "#/definitions/vertacommonPagination",
          "title": "If not present will default to page 1 page_size 10"
        },
        "ascending": {
          "type": "boolean",
          "format": "boolean"
        },
        "sort_key": {
          "type": "string"
        }
      },
      "title": "CRUD for Registred Models"
    },
    "registryFindRegisteredModelRequestResponse": {
      "type": "object",
      "properties": {
        "registered_models": {
          "type": "array",
          "items": {
            "$ref": "#/definitions/registryRegisteredModel"
          }
        },
        "total_records": {
          "type": "string",
          "format": "int64"
        }
      }
    },
    "registryGetCommittedArtifactPartsResponse": {
      "type": "object",
      "properties": {
        "artifact_parts": {
          "type": "array",
          "items": {
            "$ref": "#/definitions/commonArtifactPart"
          }
        }
      }
    },
    "registryGetModelVersionRequestResponse": {
      "type": "object",
      "properties": {
        "model_version": {
          "$ref": "#/definitions/registryModelVersion"
        }
      }
    },
    "registryGetRegisteredModelCountRequestResponse": {
      "type": "object",
      "properties": {
        "registered_model_count": {
          "type": "string",
          "format": "int64"
        }
      }
    },
    "registryGetRegisteredModelRequestResponse": {
      "type": "object",
      "properties": {
        "registered_model": {
          "$ref": "#/definitions/registryRegisteredModel"
        }
      }
    },
    "registryGetUrlForArtifact": {
      "type": "object",
      "properties": {
        "model_version_id": {
          "type": "string",
          "format": "uint64",
          "title": "id of model version"
        },
        "key": {
          "type": "string",
          "title": "artifact key"
        },
        "method": {
          "type": "string",
          "title": "GET or PUT"
        },
        "artifact_type": {
          "$ref": "#/definitions/ArtifactTypeEnumArtifactType",
          "title": "type of artifact"
        },
        "part_number": {
          "type": "string",
          "format": "uint64",
          "title": "0 if the url is not required to be multi part"
        }
      }
    },
    "registryGetUrlForArtifactResponse": {
      "type": "object",
      "properties": {
        "url": {
          "type": "string",
          "title": "URL based on action"
        },
        "multipart_upload_ok": {
          "type": "boolean",
          "format": "boolean"
        },
        "fields": {
          "type": "object",
          "additionalProperties": {
            "type": "string"
          }
        }
      }
    },
    "registryLogAttributesInModelVersion": {
      "type": "object",
      "properties": {
        "model_version_id": {
          "type": "string",
          "format": "uint64"
        },
        "attributes": {
          "type": "array",
          "items": {
            "$ref": "#/definitions/commonKeyValue"
          }
        }
      }
    },
    "registryLogAttributesInModelVersionResponse": {
      "type": "object"
    },
    "registryLogCodeBlobInModelVersion": {
      "type": "object",
      "properties": {
        "model_version_id": {
          "type": "string",
          "format": "uint64"
        },
        "code_blob_map": {
          "type": "object",
          "additionalProperties": {
            "$ref": "#/definitions/versioningCodeBlob"
          }
        }
      }
    },
    "registryLogCodeBlobInModelVersionResponse": {
      "type": "object"
    },
    "registryLogDatasetsInModelVersion": {
      "type": "object",
      "properties": {
        "model_version_id": {
          "type": "string",
          "format": "uint64"
        },
        "datasets": {
          "type": "array",
          "items": {
            "$ref": "#/definitions/commonArtifact"
          }
        }
      }
    },
    "registryLogDatasetsInModelVersionResponse": {
      "type": "object"
    },
    "registryLogDockerMetadataInModelVersion": {
      "type": "object",
      "properties": {
        "model_version_id": {
          "type": "string",
          "format": "uint64"
        },
        "docker_metadata": {
          "$ref": "#/definitions/registryDockerMetadata"
        }
      }
    },
    "registryLogDockerMetadataInModelVersionResponse": {
      "type": "object"
    },
    "registryModelVersion": {
      "type": "object",
      "properties": {
        "id": {
          "type": "string",
          "format": "uint64",
          "title": "internal id"
        },
        "registered_model_id": {
          "type": "string",
          "format": "uint64",
          "title": "id of the model this belongs to"
        },
        "version": {
          "type": "string",
          "title": "Model's tag. Unique for a model nmae"
        },
        "time_updated": {
          "type": "string",
          "format": "int64",
          "description": "Timestamp recorded when metadata for this ``model_version`` was last updated."
        },
        "time_created": {
          "type": "string",
          "format": "int64",
          "description": "Timestamp recorded when this ``model_version`` was created."
        },
        "description": {
          "type": "string",
          "description": "Description of this ``model_version``."
        },
        "experiment_run_id": {
          "type": "string"
        },
        "labels": {
          "type": "array",
          "items": {
            "type": "string"
          },
          "title": "Labels added to the registered models"
        },
        "model": {
          "$ref": "#/definitions/commonArtifact",
          "title": "Model"
        },
        "environment": {
          "$ref": "#/definitions/versioningEnvironmentBlob",
          "title": "Requirement"
        },
        "docker_metadata": {
          "$ref": "#/definitions/registryDockerMetadata"
        },
        "artifacts": {
          "type": "array",
          "items": {
            "$ref": "#/definitions/commonArtifact"
          },
          "title": "Other artifacts"
        },
        "archived": {
          "$ref": "#/definitions/TernaryEnumTernary",
          "title": "flag to archive a model version currently does nothing other than storing the information in DB"
        },
        "readme_text": {
          "type": "string",
          "title": "readme"
        },
        "apis": {
          "type": "array",
          "items": {
            "type": "string"
          },
          "title": "APIs"
        },
        "owner": {
          "type": "string",
          "title": "owner's verta_id"
        },
        "attributes": {
          "type": "array",
          "items": {
            "$ref": "#/definitions/commonKeyValue"
          },
          "title": "Other attributes"
        },
        "stage": {
          "$ref": "#/definitions/StageEnumStage",
          "title": "Stage of the model version. This field must be searchable as per our \"find\" operation"
        },
        "lock_level": {
          "$ref": "#/definitions/ModelVersionLockLevelEnumModelVersionLockLevel",
          "title": "Current lock level for this model version"
        },
        "datasets": {
          "type": "array",
          "items": {
            "$ref": "#/definitions/commonArtifact"
          }
        },
        "code_blob_map": {
          "type": "object",
          "additionalProperties": {
            "$ref": "#/definitions/versioningCodeBlob"
          }
        },
<<<<<<< HEAD
=======
        "readme_text_updated": {
          "type": "boolean",
          "format": "boolean",
          "title": "Is true if the readme text has been updated at least once"
        },
>>>>>>> 15017c59
        "version_number": {
          "type": "string",
          "format": "uint64",
          "title": "Doc for version_number https://github.com/VertaAI/docs/pull/53"
        }
      }
    },
    "registryModelVersionIdentification": {
      "type": "object",
      "properties": {
        "model_version_id": {
          "type": "string",
          "format": "uint64",
          "title": "ModelVersion referred to by id"
        },
        "model_id": {
          "$ref": "#/definitions/registryRegisteredModelIdentification",
          "title": "Registered Model referred to by id"
        }
      }
    },
    "registryRegisteredModel": {
      "type": "object",
      "properties": {
        "id": {
          "type": "string",
          "format": "uint64",
          "title": "internal id"
        },
        "name": {
          "type": "string",
          "description": "Unique name for the model within the workspace."
        },
        "time_created": {
          "type": "string",
          "format": "int64",
          "description": "Timestamp recorded when this ``registered_model`` was created."
        },
        "time_updated": {
          "type": "string",
          "format": "int64",
          "description": "Timestamp recorded when metadata for this ``registered_model`` was last updated."
        },
        "description": {
          "type": "string",
          "description": "Description of this ``registered_model``."
        },
        "labels": {
          "type": "array",
          "items": {
            "type": "string"
          },
          "title": "Labels added to the registered models"
        },
        "visibility": {
          "$ref": "#/definitions/VisibilityEnumVisibility",
          "title": "Visibility of Registered Models"
        },
        "workspace_id": {
          "type": "string",
          "title": "id of the workspace this belongs to\nnot storing workspace_type uac should support https://github.com/VertaAI/protos-all/pull/19/files"
        },
        "workspace_service_id": {
          "type": "string",
          "format": "uint64"
        },
        "readme_text": {
          "type": "string",
          "title": "readme"
        },
        "owner": {
          "type": "string",
          "title": "owner's verta_id"
        },
        "attributes": {
          "type": "array",
          "items": {
            "$ref": "#/definitions/commonKeyValue"
          },
          "title": "Other attributes"
        },
        "custom_permission": {
          "$ref": "#/definitions/uacCollaboratorPermissions",
          "title": "The next field only makes sense when visibility == ORG_CUSTOM\nThey will be empty otherwise"
        },
        "resource_visibility": {
          "$ref": "#/definitions/uacResourceVisibility"
        },
        "artifacts": {
          "type": "array",
          "items": {
            "$ref": "#/definitions/commonArtifact"
          },
          "title": "Other artifacts"
        },
        "readme_text_updated": {
          "type": "boolean",
          "format": "boolean",
          "title": "Is true if the readme text has been updated at least once"
        },
        "version_number": {
          "type": "string",
          "format": "uint64",
          "title": "Doc for version_number https://github.com/VertaAI/docs/pull/53"
        }
      }
    },
    "registryRegisteredModelIdentification": {
      "type": "object",
      "properties": {
        "named_id": {
          "$ref": "#/definitions/registryRegisteredModelNamedIdentification",
          "title": "Model refered to by workspace name , model nmae combination"
        },
        "registered_model_id": {
          "type": "string",
          "format": "uint64",
          "title": "Model refered to by id"
        }
      },
      "title": "changed from oneof because of that bug: https://github.com/grpc-ecosystem/grpc-gateway/issues/753"
    },
    "registryRegisteredModelNamedIdentification": {
      "type": "object",
      "properties": {
        "name": {
          "type": "string",
          "title": "Model Name"
        },
        "workspace_name": {
          "type": "string",
          "title": "WorkspaceName"
        }
      }
    },
    "registrySetLockModelVersionRequest": {
      "type": "object",
      "properties": {
        "id": {
          "$ref": "#/definitions/registryModelVersionIdentification",
          "title": "User or organization name"
        },
        "lock_level": {
          "$ref": "#/definitions/ModelVersionLockLevelEnumModelVersionLockLevel"
        }
      }
    },
    "registrySetLockModelVersionRequestResponse": {
      "type": "object"
    },
    "registrySetModelVersion": {
      "type": "object",
      "properties": {
        "id": {
          "$ref": "#/definitions/registryModelVersionIdentification"
        },
        "model_version": {
          "$ref": "#/definitions/registryModelVersion"
        },
        "update_mask": {
          "$ref": "#/definitions/protobufFieldMask"
        }
      }
    },
    "registrySetModelVersionResponse": {
      "type": "object",
      "properties": {
        "model_version": {
          "$ref": "#/definitions/registryModelVersion"
        }
      }
    },
    "registrySetRegisteredModel": {
      "type": "object",
      "properties": {
        "id": {
          "$ref": "#/definitions/registryRegisteredModelIdentification"
        },
        "registered_model": {
          "$ref": "#/definitions/registryRegisteredModel"
        },
        "update_mask": {
          "$ref": "#/definitions/protobufFieldMask"
        }
      }
    },
    "registrySetRegisteredModelResponse": {
      "type": "object",
      "properties": {
        "registered_model": {
          "$ref": "#/definitions/registryRegisteredModel"
        }
      }
    },
    "runtimeError": {
      "type": "object",
      "properties": {
        "error": {
          "type": "string"
        },
        "code": {
          "type": "integer",
          "format": "int32"
        },
        "message": {
          "type": "string"
        },
        "details": {
          "type": "array",
          "items": {
            "$ref": "#/definitions/protobufAny"
          }
        }
      }
    },
    "uacCollaboratorPermissions": {
      "type": "object",
      "properties": {
        "collaborator_type": {
          "$ref": "#/definitions/CollaboratorTypeEnumCollaboratorType"
        },
        "can_deploy": {
          "$ref": "#/definitions/TernaryEnumTernary"
        },
        "can_predict": {
          "$ref": "#/definitions/TernaryEnumTernary"
        }
      }
    },
    "uacResourceVisibility": {
      "type": "string",
      "enum": [
        "UNKNOWN",
        "ORG_DEFAULT",
        "ORG_CUSTOM",
        "PRIVATE",
        "WORKSPACE_DEFAULT"
      ],
      "default": "UNKNOWN"
    },
    "versioningAptEnvironmentBlob": {
      "type": "object",
      "properties": {
        "packages": {
          "type": "array",
          "items": {
            "type": "string"
          }
        }
      }
    },
    "versioningCodeBlob": {
      "type": "object",
      "properties": {
        "git": {
          "$ref": "#/definitions/versioningGitCodeBlob"
        },
        "notebook": {
          "$ref": "#/definitions/versioningNotebookCodeBlob"
        }
      }
    },
    "versioningDockerEnvironmentBlob": {
      "type": "object",
      "properties": {
        "repository": {
          "type": "string"
        },
        "tag": {
          "type": "string"
        },
        "sha": {
          "type": "string"
        }
      }
    },
    "versioningEnvironmentBlob": {
      "type": "object",
      "properties": {
        "python": {
          "$ref": "#/definitions/versioningPythonEnvironmentBlob"
        },
        "docker": {
          "$ref": "#/definitions/versioningDockerEnvironmentBlob"
        },
        "environment_variables": {
          "type": "array",
          "items": {
            "$ref": "#/definitions/versioningEnvironmentVariablesBlob"
          }
        },
        "command_line": {
          "type": "array",
          "items": {
            "type": "string"
          }
        },
        "apt": {
          "$ref": "#/definitions/versioningAptEnvironmentBlob"
        }
      }
    },
    "versioningEnvironmentVariablesBlob": {
      "type": "object",
      "properties": {
        "name": {
          "type": "string"
        },
        "value": {
          "type": "string"
        }
      }
    },
    "versioningGitCodeBlob": {
      "type": "object",
      "properties": {
        "repo": {
          "type": "string"
        },
        "hash": {
          "type": "string"
        },
        "branch": {
          "type": "string"
        },
        "tag": {
          "type": "string"
        },
        "is_dirty": {
          "type": "boolean",
          "format": "boolean"
        }
      }
    },
    "versioningNotebookCodeBlob": {
      "type": "object",
      "properties": {
        "path": {
          "$ref": "#/definitions/versioningPathDatasetComponentBlob"
        },
        "git_repo": {
          "$ref": "#/definitions/versioningGitCodeBlob"
        }
      }
    },
    "versioningPathDatasetComponentBlob": {
      "type": "object",
      "properties": {
        "path": {
          "type": "string"
        },
        "size": {
          "type": "string",
          "format": "uint64"
        },
        "last_modified_at_source": {
          "type": "string",
          "format": "uint64"
        },
        "sha256": {
          "type": "string"
        },
        "md5": {
          "type": "string"
        },
        "internal_versioned_path": {
          "type": "string"
        },
        "base_path": {
          "type": "string"
        }
      }
    },
    "versioningPythonEnvironmentBlob": {
      "type": "object",
      "properties": {
        "version": {
          "$ref": "#/definitions/versioningVersionEnvironmentBlob"
        },
        "requirements": {
          "type": "array",
          "items": {
            "$ref": "#/definitions/versioningPythonRequirementEnvironmentBlob"
          }
        },
        "constraints": {
          "type": "array",
          "items": {
            "$ref": "#/definitions/versioningPythonRequirementEnvironmentBlob"
          }
        },
        "raw_requirements": {
          "type": "string",
          "description": "These fields are only present if the parsed versions above are empty. That is, you cannot have both `requirements` and `raw_requirements` for example."
        },
        "raw_constraints": {
          "type": "string"
        }
      }
    },
    "versioningPythonRequirementEnvironmentBlob": {
      "type": "object",
      "properties": {
        "library": {
          "type": "string"
        },
        "constraint": {
          "type": "string"
        },
        "version": {
          "$ref": "#/definitions/versioningVersionEnvironmentBlob"
        }
      }
    },
    "versioningVersionEnvironmentBlob": {
      "type": "object",
      "properties": {
        "major": {
          "type": "integer",
          "format": "int32"
        },
        "minor": {
          "type": "integer",
          "format": "int32"
        },
        "patch": {
          "type": "integer",
          "format": "int32"
        },
        "suffix": {
          "type": "string"
        }
      }
    },
    "vertacommonPagination": {
      "type": "object",
      "properties": {
        "page_number": {
          "type": "integer",
          "format": "int32"
        },
        "page_limit": {
          "type": "integer",
          "format": "int32"
        }
      },
      "title": "For pagination"
    }
  },
  "basePath": "/v1"
}<|MERGE_RESOLUTION|>--- conflicted
+++ resolved
@@ -2351,14 +2351,11 @@
             "$ref": "#/definitions/versioningCodeBlob"
           }
         },
-<<<<<<< HEAD
-=======
         "readme_text_updated": {
           "type": "boolean",
           "format": "boolean",
           "title": "Is true if the readme text has been updated at least once"
         },
->>>>>>> 15017c59
         "version_number": {
           "type": "string",
           "format": "uint64",
