{
  "swagger": "2.0",
  "info": {
    "title": "monitoring/Summary.proto",
    "version": "version not set"
  },
  "consumes": [
    "application/json"
  ],
  "produces": [
    "application/json"
  ],
  "paths": {
    "/api/v1/monitoring/summaries/createSample": {
      "post": {
        "operationId": "SummaryService_createSample",
        "responses": {
          "200": {
            "description": "A successful response.",
            "schema": {
              "$ref": "#/definitions/monitoringSummarySample"
            }
          },
          "default": {
            "description": "An unexpected error response",
            "schema": {
              "$ref": "#/definitions/runtimeError"
            }
          }
        },
        "parameters": [
          {
            "name": "body",
            "in": "body",
            "required": true,
            "schema": {
              "$ref": "#/definitions/monitoringCreateSummarySample"
            }
          }
        ],
        "tags": [
          "SummaryService"
        ]
      }
    },
    "/api/v1/monitoring/summaries/createSampleBatch": {
      "post": {
        "operationId": "SummaryService_createSampleBatch",
        "responses": {
          "200": {
            "description": "A successful response.",
            "schema": {
              "$ref": "#/definitions/monitoringEmpty"
            }
          },
          "default": {
            "description": "An unexpected error response",
            "schema": {
              "$ref": "#/definitions/runtimeError"
            }
          }
        },
        "parameters": [
          {
            "name": "body",
            "in": "body",
            "required": true,
            "schema": {
              "$ref": "#/definitions/monitoringCreateSummarySampleBatch"
            }
          }
        ],
        "tags": [
          "SummaryService"
        ]
      }
    },
    "/api/v1/monitoring/summaries/createSummary": {
      "post": {
        "operationId": "SummaryService_createSummary",
        "responses": {
          "200": {
            "description": "A successful response.",
            "schema": {
              "$ref": "#/definitions/monitoringSummary"
            }
          },
          "default": {
            "description": "An unexpected error response",
            "schema": {
              "$ref": "#/definitions/runtimeError"
            }
          }
        },
        "parameters": [
          {
            "name": "body",
            "in": "body",
            "required": true,
            "schema": {
              "$ref": "#/definitions/monitoringCreateSummaryRequest"
            }
          }
        ],
        "tags": [
          "SummaryService"
        ]
      }
    },
    "/api/v1/monitoring/summaries/deleteSample": {
      "delete": {
        "operationId": "SummaryService_deleteSample",
        "responses": {
          "200": {
            "description": "A successful response.",
            "schema": {
              "$ref": "#/definitions/monitoringEmpty"
            }
          },
          "default": {
            "description": "An unexpected error response",
            "schema": {
              "$ref": "#/definitions/runtimeError"
            }
          }
        },
        "parameters": [
          {
            "name": "body",
            "in": "body",
            "required": true,
            "schema": {
              "$ref": "#/definitions/monitoringDeleteSummarySampleRequest"
            }
          }
        ],
        "tags": [
          "SummaryService"
        ]
      }
    },
    "/api/v1/monitoring/summaries/deleteSummary": {
      "delete": {
        "operationId": "SummaryService_deleteSummary",
        "responses": {
          "200": {
            "description": "A successful response.",
            "schema": {
              "$ref": "#/definitions/monitoringEmpty"
            }
          },
          "default": {
            "description": "An unexpected error response",
            "schema": {
              "$ref": "#/definitions/runtimeError"
            }
          }
        },
        "parameters": [
          {
            "name": "body",
            "in": "body",
            "required": true,
            "schema": {
              "$ref": "#/definitions/monitoringDeleteSummaryRequest"
            }
          }
        ],
        "tags": [
          "SummaryService"
        ]
      }
    },
    "/api/v1/monitoring/summaries/findSample": {
      "post": {
        "operationId": "SummaryService_findSample",
        "responses": {
          "200": {
            "description": "A successful response.",
            "schema": {
              "$ref": "#/definitions/monitoringFindSummarySampleRequestResponse"
            }
          },
          "default": {
            "description": "An unexpected error response",
            "schema": {
              "$ref": "#/definitions/runtimeError"
            }
          }
        },
        "parameters": [
          {
            "name": "body",
            "in": "body",
            "required": true,
            "schema": {
              "$ref": "#/definitions/monitoringFindSummarySampleRequest"
            }
          }
        ],
        "tags": [
          "SummaryService"
        ]
      }
    },
    "/api/v1/monitoring/summaries/findSummary": {
      "post": {
        "operationId": "SummaryService_findSummary",
        "responses": {
          "200": {
            "description": "A successful response.",
            "schema": {
              "$ref": "#/definitions/monitoringFindSummaryRequestResponse"
            }
          },
          "default": {
            "description": "An unexpected error response",
            "schema": {
              "$ref": "#/definitions/runtimeError"
            }
          }
        },
        "parameters": [
          {
            "name": "body",
            "in": "body",
            "required": true,
            "schema": {
              "$ref": "#/definitions/monitoringFindSummaryRequest"
            }
          }
        ],
        "tags": [
          "SummaryService"
        ]
      }
    }
  },
  "definitions": {
    "AggregationQuerySummaryAggregationOperation": {
      "type": "string",
      "enum": [
        "SUM"
      ],
      "default": "SUM"
    },
    "monitoringAggregationQuerySummary": {
      "type": "object",
      "properties": {
        "time_granularity_millis": {
          "type": "string",
          "format": "uint64",
          "title": "Optional time granularity for aggregation\nThis applies to time_window_start_at_millis and time_window_end_at_millis\nThe time window precision is reduced to this granularity\nFor example, if time_granularity_millis = \"1 day\", we will group samples that fall in the same\nday and aggregate them to create a single \"aggregated sample\""
        },
        "operation": {
          "$ref": "#/definitions/AggregationQuerySummaryAggregationOperation"
        }
      },
      "description": "If any of the fields are not provided, we assume that the original value from the sample is kept.\nFor example, if time_granularity_millis=0, then time for the \"aggregated sample\" must match the\ntime of all the original samples associated with it."
    },
    "monitoringCreateSummaryRequest": {
      "type": "object",
      "properties": {
        "monitored_entity_id": {
          "type": "string",
          "format": "uint64"
        },
        "name": {
          "type": "string"
        },
        "type_name": {
          "type": "string"
        },
        "attributes": {
          "type": "object",
          "additionalProperties": {
            "type": "string"
          }
        }
      },
      "title": "Request to create a summary sample"
    },
    "monitoringCreateSummarySample": {
      "type": "object",
      "properties": {
        "monitored_entity_id": {
          "type": "string",
          "format": "uint64",
          "title": "Summary info if detailed (e.g. want to avoid the extra hop to fetch the id and do the creation dance)"
        },
        "summary_name": {
          "type": "string"
        },
        "summary_type_name": {
          "type": "string"
        },
        "summary_id": {
          "type": "string",
          "format": "uint64",
          "title": "or just the summary id"
        },
        "labels": {
          "type": "object",
          "additionalProperties": {
            "type": "string"
          },
          "title": "Sample info"
        },
        "content": {
          "type": "string"
        },
        "created_at_millis": {
          "type": "string",
          "format": "uint64"
        },
        "time_window_start_at_millis": {
          "type": "string",
          "format": "uint64"
        },
        "time_window_end_at_millis": {
          "type": "string",
          "format": "uint64"
        }
      },
      "title": "Request to create a summary sample"
    },
<<<<<<< HEAD
=======
    "monitoringCreateSummarySampleBatch": {
      "type": "object",
      "properties": {
        "samples": {
          "type": "array",
          "items": {
            "$ref": "#/definitions/monitoringCreateSummarySample"
          }
        }
      },
      "title": "Request to create a batch of summary samples"
    },
    "monitoringCreateSummaryValue": {
      "type": "object",
      "properties": {
        "monitored_entity_id": {
          "type": "string",
          "format": "uint64",
          "title": "Summary info if detailed (e.g. want to avoid the extra hop to fetch the id and do the creation dance)"
        },
        "summary_name": {
          "type": "string"
        },
        "summary_type_name": {
          "type": "string"
        },
        "summary_id": {
          "type": "string",
          "format": "uint64",
          "title": "or just the summary id"
        },
        "labels": {
          "type": "object",
          "additionalProperties": {
            "type": "string"
          },
          "title": "Sample info"
        },
        "type": {
          "$ref": "#/definitions/monitoringSummaryValueType"
        },
        "string_value": {
          "type": "string"
        },
        "double_value": {
          "type": "number",
          "format": "double"
        },
        "boolean_value": {
          "type": "boolean",
          "format": "boolean"
        },
        "created_at_millis": {
          "type": "string",
          "format": "uint64"
        },
        "timestamp_millis": {
          "type": "string",
          "format": "uint64"
        }
      },
      "title": "Request to create a summary value"
    },
>>>>>>> 4f73dded
    "monitoringDeleteSummaryRequest": {
      "type": "object",
      "properties": {
        "ids": {
          "type": "array",
          "items": {
            "type": "string",
            "format": "uint64"
          }
        }
      },
      "title": "Request to delete summaries. It deletes all the associated samples"
    },
    "monitoringDeleteSummarySampleRequest": {
      "type": "object",
      "properties": {
        "ids": {
          "type": "array",
          "items": {
            "type": "string",
            "format": "uint64"
          }
        }
      },
      "title": "Request to delete summary samples"
    },
    "monitoringEmpty": {
      "type": "object"
    },
    "monitoringFilterQuerySummarySample": {
      "type": "object",
      "properties": {
        "find_summaries": {
          "$ref": "#/definitions/monitoringFindSummaryRequest"
        },
        "sample_ids": {
          "type": "array",
          "items": {
            "type": "string",
            "format": "uint64"
          }
        },
        "labels": {
          "type": "object",
          "additionalProperties": {
            "$ref": "#/definitions/monitoringLabelFilterQuerySummarySample"
          }
        },
        "time_window_start_at_millis": {
          "type": "string",
          "format": "uint64"
        },
        "time_window_end_at_millis": {
          "type": "string",
          "format": "uint64"
        },
        "created_at_after_millis": {
          "type": "string",
          "format": "uint64"
        }
      },
      "description": "Filters the caller wants to apply to selectively summary samples."
    },
    "monitoringFindMonitoredEntityRequest": {
      "type": "object",
      "properties": {
        "ids": {
          "type": "array",
          "items": {
            "type": "string",
            "format": "uint64"
          }
        },
        "names": {
          "type": "array",
          "items": {
            "type": "string"
          }
        },
        "workspace_id": {
          "type": "string",
          "format": "uint64"
        },
        "workspace_name": {
          "type": "string"
        },
        "page_number": {
          "type": "integer",
          "format": "int32",
          "title": "Pagination"
        },
        "page_limit": {
          "type": "integer",
          "format": "int32"
        }
      }
    },
    "monitoringFindSummaryRequest": {
      "type": "object",
      "properties": {
        "find_monitored_entities": {
          "$ref": "#/definitions/monitoringFindMonitoredEntityRequest"
        },
        "ids": {
          "type": "array",
          "items": {
            "type": "string",
            "format": "uint64"
          }
        },
        "names": {
          "type": "array",
          "items": {
            "type": "string"
          }
        },
        "type_names": {
          "type": "array",
          "items": {
            "type": "string"
          }
        },
        "monitored_entity_ids": {
          "type": "array",
          "items": {
            "type": "string",
            "format": "uint64"
          }
        },
        "page_number": {
          "type": "integer",
          "format": "int32",
          "title": "Pagination"
        },
        "page_limit": {
          "type": "integer",
          "format": "int32"
        }
      },
      "title": "Request to fetch multiple summaries"
    },
    "monitoringFindSummaryRequestResponse": {
      "type": "object",
      "properties": {
        "summaries": {
          "type": "array",
          "items": {
            "$ref": "#/definitions/monitoringSummary"
          }
        },
        "total_records": {
          "type": "integer",
          "format": "int32"
        }
      }
    },
    "monitoringFindSummarySampleRequest": {
      "type": "object",
      "properties": {
        "filter": {
          "$ref": "#/definitions/monitoringFilterQuerySummarySample"
        },
        "aggregation": {
          "$ref": "#/definitions/monitoringAggregationQuerySummary"
        },
        "page_number": {
          "type": "integer",
          "format": "int32",
          "title": "Pagination"
        },
        "page_limit": {
          "type": "integer",
          "format": "int32"
        }
      },
      "description": "Request to fetch multiple summary samples, potentially with aggregation."
    },
    "monitoringFindSummarySampleRequestResponse": {
      "type": "object",
      "properties": {
        "samples": {
          "type": "array",
          "items": {
            "$ref": "#/definitions/monitoringSummarySample"
          }
        },
        "total_records": {
          "type": "integer",
          "format": "int32"
        }
      }
    },
    "monitoringLabelFilterQuerySummarySample": {
      "type": "object",
      "properties": {
        "label_value": {
          "type": "array",
          "items": {
            "type": "string"
          }
        }
      },
      "description": "Filter details for a given label."
    },
    "monitoringSummary": {
      "type": "object",
      "properties": {
        "id": {
          "type": "string",
          "format": "uint64"
        },
        "monitored_entity_id": {
          "type": "string",
          "format": "uint64"
        },
        "name": {
          "type": "string"
        },
        "type_name": {
          "type": "string"
        },
        "attributes": {
          "type": "object",
          "additionalProperties": {
            "type": "string"
          }
        }
      },
      "description": "Summary is a collection of multiple samples through time with a shared name and type. It's used to make sure the multiple samples are consistent with each other."
    },
    "monitoringSummarySample": {
      "type": "object",
      "properties": {
        "id": {
          "type": "string",
          "format": "uint64"
        },
        "summary_id": {
          "type": "string",
          "format": "uint64"
        },
        "labels": {
          "type": "object",
          "additionalProperties": {
            "type": "string"
          }
        },
        "content": {
          "type": "string"
        },
        "created_at_millis": {
          "type": "string",
          "format": "uint64"
        },
        "time_window_start_at_millis": {
          "type": "string",
          "format": "uint64"
        },
        "time_window_end_at_millis": {
          "type": "string",
          "format": "uint64"
        }
      },
      "description": "Summary sample is one instance of a summary corresponding to a given time range and a given set of labels."
    },
    "protobufAny": {
      "type": "object",
      "properties": {
        "type_url": {
          "type": "string"
        },
        "value": {
          "type": "string",
          "format": "byte"
        }
      }
    },
    "runtimeError": {
      "type": "object",
      "properties": {
        "error": {
          "type": "string"
        },
        "code": {
          "type": "integer",
          "format": "int32"
        },
        "message": {
          "type": "string"
        },
        "details": {
          "type": "array",
          "items": {
            "$ref": "#/definitions/protobufAny"
          }
        }
      }
    }
  },
  "basePath": "/v1"
}<|MERGE_RESOLUTION|>--- conflicted
+++ resolved
@@ -107,6 +107,38 @@
         ]
       }
     },
+    "/api/v1/monitoring/summaries/createValue": {
+      "post": {
+        "operationId": "SummaryService_createValue",
+        "responses": {
+          "200": {
+            "description": "A successful response.",
+            "schema": {
+              "$ref": "#/definitions/monitoringSummaryValue"
+            }
+          },
+          "default": {
+            "description": "An unexpected error response",
+            "schema": {
+              "$ref": "#/definitions/runtimeError"
+            }
+          }
+        },
+        "parameters": [
+          {
+            "name": "body",
+            "in": "body",
+            "required": true,
+            "schema": {
+              "$ref": "#/definitions/monitoringCreateSummaryValue"
+            }
+          }
+        ],
+        "tags": [
+          "SummaryService"
+        ]
+      }
+    },
     "/api/v1/monitoring/summaries/deleteSample": {
       "delete": {
         "operationId": "SummaryService_deleteSample",
@@ -254,9 +286,13 @@
         },
         "operation": {
           "$ref": "#/definitions/AggregationQuerySummaryAggregationOperation"
-        }
-      },
-      "description": "If any of the fields are not provided, we assume that the original value from the sample is kept.\nFor example, if time_granularity_millis=0, then time for the \"aggregated sample\" must match the\ntime of all the original samples associated with it."
+        },
+        "exclude_values": {
+          "type": "boolean",
+          "format": "boolean"
+        }
+      },
+      "description": "If any of the fields are not provided, we assume that the original value from the sample is kept.\nFor example, if time_granularity_millis=0, then time for the \"aggregated sample\" must match the\ntime of all the original samples associated with it.\nBy default the aggregation will include any logged values for the time window.  This\nbehavior can be disable to exclude the observations."
     },
     "monitoringCreateSummaryRequest": {
       "type": "object",
@@ -324,8 +360,6 @@
       },
       "title": "Request to create a summary sample"
     },
-<<<<<<< HEAD
-=======
     "monitoringCreateSummarySampleBatch": {
       "type": "object",
       "properties": {
@@ -389,7 +423,6 @@
       },
       "title": "Request to create a summary value"
     },
->>>>>>> 4f73dded
     "monitoringDeleteSummaryRequest": {
       "type": "object",
       "properties": {
@@ -655,6 +688,57 @@
       },
       "description": "Summary sample is one instance of a summary corresponding to a given time range and a given set of labels."
     },
+    "monitoringSummaryValue": {
+      "type": "object",
+      "properties": {
+        "id": {
+          "type": "string",
+          "format": "uint64"
+        },
+        "summary_id": {
+          "type": "string",
+          "format": "uint64"
+        },
+        "labels": {
+          "type": "object",
+          "additionalProperties": {
+            "type": "string"
+          }
+        },
+        "type": {
+          "$ref": "#/definitions/monitoringSummaryValueType"
+        },
+        "string_value": {
+          "type": "string"
+        },
+        "double_value": {
+          "type": "number",
+          "format": "double"
+        },
+        "boolean_value": {
+          "type": "boolean",
+          "format": "boolean"
+        },
+        "created_at_millis": {
+          "type": "string",
+          "format": "uint64"
+        },
+        "timestamp_millis": {
+          "type": "string",
+          "format": "uint64"
+        }
+      },
+      "description": "Summary value is a single data point for a summary corresponding to a specific time and a given set of labels."
+    },
+    "monitoringSummaryValueType": {
+      "type": "string",
+      "enum": [
+        "STRING",
+        "NUMBER",
+        "BOOLEAN"
+      ],
+      "default": "STRING"
+    },
     "protobufAny": {
       "type": "object",
       "properties": {
