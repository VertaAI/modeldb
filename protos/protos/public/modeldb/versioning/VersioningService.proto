syntax = "proto3";

package ai.verta.modeldb.versioning;
option go_package = "github.com/VertaAI/modeldb/protos/gen/go/protos/public/modeldb/versioning";

option java_multiple_files = true;

import "google/api/annotations.proto";
import "common/CommonService.proto";
import "modeldb/CommonService.proto";
import "modeldb/ExperimentRunService.proto";
import "modeldb/versioning/Code.proto";
import "modeldb/versioning/Config.proto";
import "modeldb/versioning/Dataset.proto";
import "modeldb/versioning/Enums.proto";
import "modeldb/versioning/Environment.proto";

// Base commit for the versioning system
// DO NOT USE TO COMPUTE SHA
message Commit {
    // ID of the parent commits.
    repeated string parent_shas = 1;

    // Message associated with the commit.
    string message = 2;
    // Date associated with the commit.
    // It will be computed by the backend by default, but a feature flag should enable setting by the client.
    uint64 date_created = 3;
    // ID of the user who created the commit.
    string author = 4;

    string commit_sha = 5;
    // Updated Date while create tags & attribute for the commit.
    uint64 date_updated = 6;
}

// Data structure used to compute the SHA of a folder
message InternalFolderElement {
    string element_sha = 1;
    string element_name = 2;
}

message InternalFolder {
    repeated InternalFolderElement blobs = 1;
    repeated InternalFolderElement sub_folders = 2;
}

// DO NOT USE TO COMPUTE SHA
message FolderElement {
    // Name of the element inside the folder.
    string element_name = 2;
}

// DO NOT USE TO COMPUTE SHA
message Folder {
    // Blobs, which correspond to direct entries/files
    repeated FolderElement blobs = 1;
    // Subfolders
    repeated FolderElement sub_folders = 2;
}

message Blob {
    oneof content {
        DatasetBlob dataset = 2;// Blob of the type dataset
        EnvironmentBlob environment = 3;
        CodeBlob code = 4;
        ConfigBlob config = 5;
    }
    repeated common.KeyValue attributes = 10;
}

message BlobExpanded {
    // List of folder names, with the last element being the name of the blob
    // Each element goes one level deeper. So ["foo", "bar"] represents the same as /foo/bar
    repeated string location = 1;
    Blob blob = 2;
    repeated common.KeyValue attributes = 3;
}

message BlobDiff {
    // List of folder names, with the last element being the name of the blob
    // Each element goes one level deeper. So ["foo", "bar"] represents the same as /foo/bar
    repeated string location = 1;
    DiffStatusEnum.DiffStatus status = 2;
    // If a file changes its type, consider just as a removal of the old and addition of the new,
    // instead of trying to figure out inter-types diff
    oneof content {
        DatasetDiff dataset = 3;
        EnvironmentDiff environment = 4;
        CodeDiff code = 5;
        ConfigDiff config = 6;
    }
}

message RepositoryVisibilityEnum {
    enum RepositoryVisibility {
        PRIVATE = 0;// default
        PUBLIC = 1;
        ORG_SCOPED_PUBLIC = 2;
    }
}

message RepositoryAccessModifierEnum {
    enum RepositoryAccessModifier {
        UNKNOWN = 0;// default
        REGULAR = 1;
        PROTECTED = 2;
    }
}

message Repository {
    uint64 id = 1;
    string name = 2; // Name that can be used in URL, like in GitHub
    uint64 date_created = 3;
    uint64 date_updated = 4;

    string workspace_id = 5;
    common.WorkspaceTypeEnum.WorkspaceType workspace_type = 6;

    RepositoryVisibilityEnum.RepositoryVisibility repository_visibility = 7;
    RepositoryAccessModifierEnum.RepositoryAccessModifier repositoryAccessModifier = 8;
    string description = 9;

    string owner = 10;
<<<<<<< HEAD
    string description = 11;
    repeated common.KeyValue attributes = 12;
=======
    repeated common.KeyValue attributes = 11;
>>>>>>> 84b0a570
}

// For pagination
message Pagination {
    int32 page_number = 2;
    int32 page_limit = 3;
}

// CRUD for repositories
message RepositoryNamedIdentification {
    string name = 1;
    string workspace_name = 2;
}

// changed from oneof because of that bug: https://github.com/grpc-ecosystem/grpc-gateway/issues/753
message RepositoryIdentification {
    RepositoryNamedIdentification named_id = 1;
    uint64 repo_id = 2;
}

message ListRepositoriesRequest {
    string workspace_name = 1;
    Pagination pagination = 2;

    message Response {
        repeated Repository repositories = 1;
        int64 total_records = 2;
    }
}

message GetRepositoryRequest {
    RepositoryIdentification id = 1;

    message Response {
        Repository repository = 1;
    }
}

message SetRepository {
    RepositoryIdentification id = 1;
    Repository repository = 2;

    message Response {
        Repository repository = 1;
    }
}

message DeleteRepositoryRequest {
    RepositoryIdentification repository_id = 1;

    message Response {
        bool status = 1;
    }
}

// CRUD for commits
message ListCommitsRequest {
    RepositoryIdentification repository_id = 1;
    Pagination pagination = 2;

    string commit_base = 3; // If empty, consider commits from the beginning
    string commit_head = 4; // If empty, consider commits from the base to the latest
    // List of folder names (with the last element potentially representing the blob name)
    // This will be used to limit the search to scope just this location, like `git log /my/path` would do
    // repeated string location_prefix = 5;

    message Response {
        repeated Commit commits = 1;
        int64 total_records = 2;
    }
}

message GetCommitRequest {
    RepositoryIdentification repository_id = 1;
    string commit_sha = 2;

    message Response{
        Commit commit = 1;
    }
}

message CreateCommitRequest {
    RepositoryIdentification repository_id = 1;
    Commit commit = 2;
    repeated BlobExpanded blobs = 3;

    // Apply the diffs on top of commit_base
    // If a blob was added in the diff, add it on top of commit_base (doesn't matter if it was present already or not)
    // If a blob was deleted, delete if from commit_base if present
    // If a blob was modified, then:
    // 1) check that the type of the diff is consistent with the type of the blob. If they are different, raise an error saying so
    // 2) apply the diff to the blob as per the following logic:
    // 2a) if the field is atomic (e.g. python version, git repository), use the newer version (B) from the diff and overwrite what the commit_base has
    // 2b) if the field is not atomic (e.g. list of python requirements, dataset components), merge the lists by a) copying new values, b) deleting removed values, c) updating values that are already present based on some reasonable key
    string commit_base = 4;
    repeated BlobDiff diffs = 5;

    message Response {
        Commit commit = 1;
    }
}

message DeleteCommitRequest {
    RepositoryIdentification repository_id = 1;
    string commit_sha = 2;

    message Response{
    }
}

// Getting blobs and folders in a commit
message ListCommitBlobsRequest {
    RepositoryIdentification repository_id = 1;
    // Pagination pagination = 2;
    string commit_sha = 3;
    // List of folder names (with the last element potentially representing the blob name)
    // This will be used to limit the search to scope just this location, like `git log /my/path` would do
    repeated string location_prefix = 4;

    message Response {
        repeated BlobExpanded blobs = 1;
        int64 total_records = 2;
    }
}

// Getting experimentRuns linked to a commit
message ListCommitExperimentRunsRequest {
    RepositoryIdentification repository_id = 1;
    Pagination pagination = 2;
    string commit_sha = 3;

    message Response {
        repeated ExperimentRun runs = 1;
        int64 total_records = 2;
    }
}

// Getting experimentRuns linked to a blob
message ListBlobExperimentRunsRequest {
    RepositoryIdentification repository_id = 1;
    Pagination pagination = 2;
    string commit_sha = 3;
    repeated string location = 4;

    message Response {
        repeated ExperimentRun runs = 1;
        int64 total_records = 2;
    }
}

message GetCommitComponentRequest {
    RepositoryIdentification repository_id = 1;
    string commit_sha = 2;
    // List of folder names, with the last element being the name of the blob or tree
    // the last element determines if the response to be returned is Folder or Blob
    // Each element goes one level deeper. So ["foo", "bar"] represents the same as /foo/bar
    repeated string location = 3;

    message Response {
        oneof component {
            Folder folder = 1;
            Blob blob = 2;
        }
        repeated common.KeyValue attributes = 10;
    }
}

// Git-like operations
message ComputeRepositoryDiffRequest {
    RepositoryIdentification repository_id = 1;
    string commit_a = 2;
    string commit_b = 3;
    // List of folder names (with the last element potentially representing the blob name)
    // This will be used to limit the search to scope just this location, like `git log /my/path` would do
    //repeated string location_prefix = 4;

    //Replace commit_a with the nearest common ancestor of commit_a and commit_b
    bool replace_a_with_common_ancestor = 5;

    //for a or b only one of commit or branch should be populated
    string branch_a = 6;
    string branch_b =7;

    message Response {
        repeated BlobDiff diffs = 1;
    }
}

message ListCommitsLogRequest {
    RepositoryIdentification repository_id = 1;
    // Pagination pagination = 2;
    string branch = 3;
    string commit_sha = 4;
    // List of folder names (with the last element potentially representing the blob name)
    // This will be used to limit the search to scope just this location, like `git log /my/path` would do
    // repeated string location_prefix = 4;

    message Response {
        repeated Commit commits = 1;
        int64 total_records = 2;
    }
}

// CRUD for branches
// Branches, like in git, are unique
message ListBranchesRequest {
    RepositoryIdentification repository_id = 1;

    message Response {
        repeated string branches = 1;
        int64 total_records = 2;
    }
}

message GetBranchRequest {
    RepositoryIdentification repository_id = 1;
    string branch = 2;

    message Response {
        Commit commit = 1;
    }
}

message SetBranchRequest {
    RepositoryIdentification repository_id = 1;
    string branch = 2;
    string commit_sha = 3;

    message Response{
    }
}

message DeleteBranchRequest {
    RepositoryIdentification repository_id = 1;
    string branch = 2;

    message Response{
    }
}

// CRUD for tags
// Tags, like in git, are unique
message ListTagsRequest {
    RepositoryIdentification repository_id = 1;

    message Response {
        repeated string tags = 1;
        int64 total_records = 2;
    }
}

message GetTagRequest {
    RepositoryIdentification repository_id = 1;
    string tag = 2;

    message Response {
        Commit commit = 1;
    }
}

message SetTagRequest {
    RepositoryIdentification repository_id = 1;
    string tag = 2;
    string commit_sha = 3;

    message Response{
    }
}

message DeleteTagRequest {
    RepositoryIdentification repository_id = 1;
    string tag = 2;

    message Response{
    }
}


message MergeRepositoryCommitsRequest {
    RepositoryIdentification repository_id = 1;
    string commit_sha_a = 2;
    string commit_sha_b = 3;

    Commit content = 4;
    //repeated BlobExpanded conflict_resolution_blobs = 5; // Set of blobs that must resolve any conflict encountered
    //bool force_manual_conflict_resolution = 6;

    //for a or b only one of commit or branch should be populated
    string branch_a = 5;
    string branch_b =6;

    bool is_dry_run = 7;

    message Response {
        Commit commit = 1;

        repeated BlobDiff conflicts = 2;
        // In case of a conflict, stop at the first such conflict and return it
        Commit common_base = 3; // Common base shared between the two commits
    }
}

message RevertRepositoryCommitsRequest {
    RepositoryIdentification repository_id = 1;
    string commit_to_revert_sha = 2;//commit to revert
    string base_commit_sha = 3; // commit to apply reverted commit on
    Commit content = 4;

    message Response {
        Commit commit = 1;
    }
}

//If any of the request parameters are not set then backend will return all the repositories.
//the query like: FROM RepositoryEntity repo ORDER BY repo.date_updated DESC
message FindRepositories {
    repeated uint64 repo_ids = 1; //if repo_ids not present in request then the backend returns all the matching repositories, else returns a subsetfrom the list that are in the parameter repo_ids
    string workspace_name = 2; //If auth service is configured will default to Personal workspace, if authservice is not configured then parameter is ignored
    repeated KeyValueQuery predicates = 3; //predicates like: {key:labels, value:Backend}, {key:name, value:repo_name}, if absent all the accessible repositories are returned.

    //For pagination
    int32 page_number = 6;//If not present no pagination is applied.
    int32 page_limit = 7;//If not present no pagination is applied.
    //In future requirement
    //bool ascending = 8;
    //string sort_key = 9;

    message Response {
        repeated Repository repositories = 1;
        int64 total_records = 2;
    }
}

enum BlobType {
    UNKNOWN = 0;
    DATASET_BLOB = 1;
    ENVIRONMENT_BLOB = 2;
    CODE_BLOB = 3;
    CONFIG_BLOB = 4;
}

message FindRepositoriesBlobs {
    repeated uint64 repo_ids = 1; //if repo_ids not present in request then the backend returns all the matching repositories blobs, else returns a subsetfrom the list that are in the parameter repo_ids and return those repositories blobs
    string workspace_name = 2; //If auth service is configured will default to Personal workspace, if authservice is not configured then parameter is ignored

    repeated string location_prefix = 3; //location like: ["dataset","train"], If location_prefix not found in request then backend returns all the blobs from root folder else return matching location_prefix blobs
    repeated BlobType blob_type = 4; //Backend consider this field with 'OR' operator in query and if it not present then ignore type and return all blob_type results
    repeated string commits = 5; //if commits not present in request then the backend returns all the matching commits blobs, else returns a subsetfrom the list that are in the parameter commits and return those commits blobs

    //For pagination
    int32 page_number = 6; //If not present no pagination is applied.
    int32 page_limit = 7; //If not present no pagination is applied.
    //In future requirement
    //bool ascending = 8;
    //string sort_key = 9;
    repeated KeyValueQuery predicates = 10;

    message Response {
        repeated BlobExpanded blobs = 1;
        int64 total_records = 2;
    }
}

message GetUrlForBlobVersioned {
    RepositoryIdentification repository_id = 1;
    string commit_sha = 2;
    repeated string location = 3;
    string path_dataset_component_blob_path = 4;
    string method = 5; //This is either GET or PUT
    uint64 part_number = 6; // if 0, don’t do multipart

    message Response {
        string url = 1;
        bool multipart_upload_ok = 3;  // for backcompat: new Client, old Backend
    }
}

message CommitVersionedBlobArtifactPart {
    RepositoryIdentification repository_id = 1;
    string commit_sha = 2;
    repeated string location = 3;
    string path_dataset_component_blob_path = 4;
    ArtifactPart artifact_part = 5;

    message Response{
    }
}

message GetCommittedVersionedBlobArtifactParts {
    RepositoryIdentification repository_id = 1;
    string commit_sha = 2;
    repeated string location = 3;
    string path_dataset_component_blob_path = 4;

    message Response {
        repeated ArtifactPart artifact_parts = 1;
    }
}

message CommitMultipartVersionedBlobArtifact {
    RepositoryIdentification repository_id = 1;
    string commit_sha = 2;
    repeated string location = 3;
    string path_dataset_component_blob_path = 4;

    message Response {
    }
}

service VersioningService {
    // CRUD for repositories
    rpc ListRepositories(ListRepositoriesRequest) returns (ListRepositoriesRequest.Response) {
        option (google.api.http) = {
            get: "/v1/versioning/workspaces/{workspace_name}/repositories"
            additional_bindings {
                get: "/v1/versioning/repositories"
            }
        };
    };

    rpc GetRepository(GetRepositoryRequest) returns (GetRepositoryRequest.Response) {
        option (google.api.http) = {
            get: "/v1/versioning/workspaces/{id.named_id.workspace_name}/repositories/{id.named_id.name}"
            additional_bindings {
                get: "/v1/versioning/repositories/{id.repo_id}"
            }
        };
    };

    rpc CreateRepository(SetRepository) returns (SetRepository.Response) {
        option (google.api.http) = {
            post: "/v1/versioning/workspaces/{id.named_id.workspace_name}/repositories"
            body: "repository"
        };
    }

    rpc UpdateRepository(SetRepository) returns (SetRepository.Response) {
        option (google.api.http) = {
            put: "/v1/versioning/workspaces/{id.named_id.workspace_name}/repositories/{id.named_id.name}"
            body: "repository"
            additional_bindings {
                put: "/v1/versioning/repositories/{id.repo_id}"
                body: "repository"
            }
        };
    }

    rpc DeleteRepository(DeleteRepositoryRequest) returns (DeleteRepositoryRequest.Response) {
        option (google.api.http) = {
            delete: "/v1/versioning/workspaces/{repository_id.named_id.workspace_name}/repositories/{repository_id.named_id.name}"
            additional_bindings {
                delete: "/v1/versioning/repositories/{repository_id.repo_id}"
            }
        };
    }

    // CRUD for commits
    rpc ListCommits(ListCommitsRequest) returns (ListCommitsRequest.Response) {
        option (google.api.http) = {
            get: "/v1/versioning/workspaces/{repository_id.named_id.workspace_name}/repositories/{repository_id.named_id.name}/commits"
            additional_bindings {
                get: "/v1/versioning/repositories/{repository_id.repo_id}/commits"
            }
        };
    }

    rpc GetCommit(GetCommitRequest) returns (GetCommitRequest.Response) {
        option (google.api.http) = {
            get: "/v1/versioning/workspaces/{repository_id.named_id.workspace_name}/repositories/{repository_id.named_id.name}/commits/{commit_sha}"
            additional_bindings {
                get: "/v1/versioning/repositories/{repository_id.repo_id}/commits/{commit_sha}"
            }
        };
    };

    rpc CreateCommit(CreateCommitRequest) returns (CreateCommitRequest.Response) {
        option (google.api.http) = {
            post: "/v1/versioning/workspaces/{repository_id.named_id.workspace_name}/repositories/{repository_id.named_id.name}/commits"
            body: "*"
            additional_bindings {
                post: "/v1/versioning/repositories/{repository_id.repo_id}/commits"
                body: "*"
            }
        };
    }

    rpc DeleteCommit(DeleteCommitRequest) returns(DeleteCommitRequest.Response) {
        option (google.api.http) = {
            delete: "/v1/versioning/workspaces/{repository_id.named_id.workspace_name}/repositories/{repository_id.named_id.name}/commits/{commit_sha}"
            additional_bindings {
                delete: "/v1/versioning/repositories/{repository_id.repo_id}/commits/{commit_sha}"
            }
        };
    }

    // Getting blobs and folders in a commit
    rpc ListCommitBlobs(ListCommitBlobsRequest) returns (ListCommitBlobsRequest.Response) {
        option (google.api.http) = {
            get: "/v1/versioning/workspaces/{repository_id.named_id.workspace_name}/repositories/{repository_id.named_id.name}/commits/{commit_sha}/blobs"
            additional_bindings {
                get: "/v1/versioning/repositories/{repository_id.repo_id}/commits/{commit_sha}/blobs"
            }
        };
    }

    // Getting ExperimentRuns linked to a commit
    rpc ListCommitExperimentRuns(ListCommitExperimentRunsRequest) returns (ListCommitExperimentRunsRequest.Response) {
        option (google.api.http) = {
            get: "/v1/versioning/workspaces/{repository_id.named_id.workspace_name}/repositories/{repository_id.named_id.name}/commits/{commit_sha}/runs"
            additional_bindings {
                get: "/v1/versioning/repositories/{repository_id.repo_id}/commits/{commit_sha}/runs"
            }
        };
    }

    // Getting ExperimentRuns linked to a blob
    rpc ListBlobExperimentRuns(ListBlobExperimentRunsRequest) returns (ListBlobExperimentRunsRequest.Response) {
        option (google.api.http) = {
            get: "/v1/versioning/workspaces/{repository_id.named_id.workspace_name}/repositories/{repository_id.named_id.name}/commits/{commit_sha}/path/runs"
            additional_bindings {
                get: "/v1/versioning/repositories/{repository_id.repo_id}/commits/{commit_sha}/path/runs"
            }
        };
    }

    rpc GetCommitComponent(GetCommitComponentRequest) returns (GetCommitComponentRequest.Response) {
        option (google.api.http) = {
            get: "/v1/versioning/workspaces/{repository_id.named_id.workspace_name}/repositories/{repository_id.named_id.name}/commits/{commit_sha}/path"
            additional_bindings {
                get: "/v1/versioning/repositories/{repository_id.repo_id}/commits/{commit_sha}/path"
            }
        };
    }

    // Git-like operations
    rpc ComputeRepositoryDiff(ComputeRepositoryDiffRequest) returns (ComputeRepositoryDiffRequest.Response) {
        option (google.api.http) = {
            get: "/v1/versioning/workspaces/{repository_id.named_id.workspace_name}/repositories/{repository_id.named_id.name}/diff"
            additional_bindings {
                get: "/v1/versioning/repositories/{repository_id.repo_id}/diff"
            }
        };
    }

    // CRUD for Branches
    rpc ListBranches(ListBranchesRequest) returns (ListBranchesRequest.Response) {
        option (google.api.http) = {
            get: "/v1/versioning/workspaces/{repository_id.named_id.workspace_name}/repositories/{repository_id.named_id.name}/branches"
            additional_bindings {
                get: "/v1/versioning/repositories/{repository_id.repo_id}/branches"
            }
        };
    };

    rpc GetBranch(GetBranchRequest) returns (GetBranchRequest.Response) {
        option (google.api.http) = {
            get: "/v1/versioning/workspaces/{repository_id.named_id.workspace_name}/repositories/{repository_id.named_id.name}/branches/{branch}"
            additional_bindings {
                get: "/v1/versioning/repositories/{repository_id.repo_id}/branches/{branch}"
            }
        };
    };

    // Unlike tags, branches can be updated. The API must verify that the new commit is a child of the current branch.
    rpc SetBranch(SetBranchRequest) returns (SetBranchRequest.Response) {
        option (google.api.http) = {
            put: "/v1/versioning/workspaces/{repository_id.named_id.workspace_name}/repositories/{repository_id.named_id.name}/branches/{branch}"
            body: "commit_sha"
            additional_bindings {
                put: "/v1/versioning/repositories/{repository_id.repo_id}/branches/{branch}"
                body: "commit_sha"
            }
        };
    }

    rpc DeleteBranch(DeleteBranchRequest) returns (DeleteBranchRequest.Response) {
        option (google.api.http) = {
            delete: "/v1/versioning/workspaces/{repository_id.named_id.workspace_name}/repositories/{repository_id.named_id.name}/branches/{branch}"
            additional_bindings {
                delete: "/v1/versioning/repositories/{repository_id.repo_id}/branches/{branch}"
            }
        };
    }

    rpc ListCommitsLog(ListCommitsLogRequest) returns (ListCommitsLogRequest.Response) {
        option (google.api.http) = {
            get: "/v1/versioning/workspaces/{repository_id.named_id.workspace_name}/repositories/{repository_id.named_id.name}/branches/{branch}/log"
            additional_bindings {
                get: "/v1/versioning/repositories/{repository_id.repo_id}/branches/{branch}/log"
            }
            additional_bindings {
                get: "/v1/versioning/workspaces/{repository_id.named_id.workspace_name}/repositories/{repository_id.named_id.name}/commits/{commit_sha}/log"
            }
            additional_bindings {
                get: "/v1/versioning/repositories/{repository_id.repo_id}/commits/{commit_sha}/log"
            }
        };
    };

    rpc MergeRepositoryCommits(MergeRepositoryCommitsRequest) returns (MergeRepositoryCommitsRequest.Response) {
        option (google.api.http) = {
            post: "/v1/versioning/workspaces/{repository_id.named_id.workspace_name}/repositories/{repository_id.named_id.name}/merge"
            body: "*"
            additional_bindings {
                post: "/v1/versioning/repositories/{repository_id.repo_id}/merge"
                body: "*"
            }
        };
    };

    rpc RevertRepositoryCommits(RevertRepositoryCommitsRequest) returns (RevertRepositoryCommitsRequest.Response) {
        option (google.api.http) = {
            post: "/v1/versioning/workspaces/{repository_id.named_id.workspace_name}/repositories/{repository_id.named_id.name}/commits/{commit_to_revert_sha}/revert"
            body: "*"
            additional_bindings {
                post: "/v1/versioning/repositories/{repository_id.repo_id}/commits/{commit_to_revert_sha}/revert"
            	body: "*"
            }
        };
    };

    // CRUD for tags
    rpc ListTags(ListTagsRequest) returns (ListTagsRequest.Response) {
        option (google.api.http) = {
            get: "/v1/versioning/workspaces/{repository_id.named_id.workspace_name}/repositories/{repository_id.named_id.name}/tags"
            additional_bindings {
                get: "/v1/versioning/repositories/{repository_id.repo_id}/tags"
            }
        };
    };

    rpc GetTag(GetTagRequest) returns (GetTagRequest.Response) {
        option (google.api.http) = {
            get: "/v1/versioning/workspaces/{repository_id.named_id.workspace_name}/repositories/{repository_id.named_id.name}/tags/{tag}"
            additional_bindings {
                get: "/v1/versioning/repositories/{repository_id.repo_id}/tags/{tag}"
            }
        };
    };

    // Can't update a tag. If someone tries to set one that exists, we should error.
    rpc SetTag(SetTagRequest) returns (SetTagRequest.Response) {
        option (google.api.http) = {
            put: "/v1/versioning/workspaces/{repository_id.named_id.workspace_name}/repositories/{repository_id.named_id.name}/tags/{tag}"
            body: "commit_sha"
            additional_bindings {
                put: "/v1/versioning/repositories/{repository_id.repo_id}/tags/{tag}"
                body: "commit_sha"
            }
        };
    }

    rpc DeleteTag(DeleteTagRequest) returns (DeleteTagRequest.Response) {
        option (google.api.http) = {
            delete: "/v1/versioning/workspaces/{repository_id.named_id.workspace_name}/repositories/{repository_id.named_id.name}/tags/{tag}"
            additional_bindings {
                delete: "/v1/versioning/repositories/{repository_id.repo_id}/tags/{tag}"
            }
        };
    }

    rpc findRepositories(FindRepositories) returns (FindRepositories.Response){
        option (google.api.http) = {
            post: "/v1/versioning/workspaces/{workspace_name}/findRepositories"
            body: "*"
        };
    };

    rpc findRepositoriesBlobs(FindRepositoriesBlobs) returns (FindRepositoriesBlobs.Response){
        option (google.api.http) = {
            post: "/v1/versioning/workspaces/{workspace_name}/findRepositoriesBlobs"
            body: "*"
        };
    };

    rpc getUrlForBlobVersioned (GetUrlForBlobVersioned) returns (GetUrlForBlobVersioned.Response) {
        option (google.api.http) = {
            post: "/v1/versioning/workspaces/{repository_id.named_id.workspace_name}/repositories/{repository_id.named_id.name}/commits/{commit_sha}/getUrlForBlobVersioned"
            body: "*"
            additional_bindings {
                post: "/v1/versioning/repositories/{repository_id.repo_id}/commits/{commit_sha}/getUrlForBlobVersioned"
            	body: "*"
            }
        };
    };

    rpc commitVersionedBlobArtifactPart(CommitVersionedBlobArtifactPart) returns (CommitVersionedBlobArtifactPart.Response) {
        option (google.api.http) = {
            post: "/v1/versioning/commitVersionedBlobArtifactPart"
            body: "*"
        };
    };

    rpc getCommittedVersionedBlobArtifactParts(GetCommittedVersionedBlobArtifactParts) returns (GetCommittedVersionedBlobArtifactParts.Response) {
        option (google.api.http) = {
            get: "/v1/versioning/getCommittedVersionedBlobArtifactParts"
        };
    };

    rpc commitMultipartVersionedBlobArtifact(CommitMultipartVersionedBlobArtifact) returns (CommitMultipartVersionedBlobArtifact.Response) {
        option (google.api.http) = {
            post: "/v1/versioning/commitMultipartVersionedBlobArtifact"
            body: "*"
        };
    };
}<|MERGE_RESOLUTION|>--- conflicted
+++ resolved
@@ -119,15 +119,10 @@
 
     RepositoryVisibilityEnum.RepositoryVisibility repository_visibility = 7;
     RepositoryAccessModifierEnum.RepositoryAccessModifier repositoryAccessModifier = 8;
-    string description = 9;
 
     string owner = 10;
-<<<<<<< HEAD
     string description = 11;
     repeated common.KeyValue attributes = 12;
-=======
-    repeated common.KeyValue attributes = 11;
->>>>>>> 84b0a570
 }
 
 // For pagination
