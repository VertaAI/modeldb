--- conflicted
+++ resolved
@@ -117,22 +117,13 @@
 
     RepositoryVisibilityEnum.RepositoryVisibility repository_visibility = 7;
     RepositoryAccessModifierEnum.RepositoryAccessModifier repositoryAccessModifier = 8;
-    string description = 9;
 
     string owner = 10;
-<<<<<<< HEAD
+
     string description = 11;
     repeated common.KeyValue attributes = 12;
-=======
-    repeated common.KeyValue attributes = 11;
-}
-
-// For pagination
-message Pagination {
-    int32 page_number = 2;
-    int32 page_limit = 3;
->>>>>>> 84b0a570
-}
+}
+
 
 // CRUD for repositories
 message RepositoryNamedIdentification {
@@ -456,11 +447,7 @@
     //In future requirement
     //bool ascending = 8;
     //string sort_key = 9;
-<<<<<<< HEAD
     repeated common.KeyValueQuery predicates = 10;
-=======
-    repeated KeyValueQuery predicates = 10;
->>>>>>> 84b0a570
 
     message Response {
         repeated BlobExpanded blobs = 1;
