syntax = "proto3";

package ai.verta.modeldb.versioning;
option go_package = "github.com/VertaAI/modeldb/protos/gen/go/protos/public/modeldb/versioning";

option java_multiple_files = true;

import "google/api/annotations.proto";
import "common/CommonService.proto";
import "modeldb/versioning/Code.proto";
import "modeldb/versioning/Config.proto";
import "modeldb/versioning/Dataset.proto";
import "modeldb/versioning/Enums.proto";
import "modeldb/versioning/Environment.proto";

// Base commit for the versioning system
// DO NOT USE TO COMPUTE SHA
message Commit {
    // ID of the parent commits.
    repeated string parent_shas = 1;

    // Message associated with the commit.
    string message = 2;
    // Date associated with the commit.
    // It will be computed by the backend by default, but a feature flag should enable setting by the client.
    uint64 date_created = 3;
    // ID of the user who created the commit.
    string author = 4;

    string commit_sha = 5;
    // Updated Date while create tags & attribute for the commit.
    uint64 date_updated = 6;
}

// Data structure used to compute the SHA of a folder
message InternalFolderElement {
    string element_sha = 1;
    string element_name = 2;
}

message InternalFolder {
    repeated InternalFolderElement blobs = 1;
    repeated InternalFolderElement sub_folders = 2;
}

// DO NOT USE TO COMPUTE SHA
message FolderElement {
    // Name of the element inside the folder.
    string element_name = 2;
}

// DO NOT USE TO COMPUTE SHA
message Folder {
    // Blobs, which correspond to direct entries/files
    repeated FolderElement blobs = 1;
    // Subfolders
    repeated FolderElement sub_folders = 2;
}

message Blob {
    oneof content {
        DatasetBlob dataset = 2;// Blob of the type dataset
        EnvironmentBlob environment = 3;
        CodeBlob code = 4;
        ConfigBlob config = 5;
    }
}

message BlobExpanded {
    // List of folder names, with the last element being the name of the blob
    // Each element goes one level deeper. So ["foo", "bar"] represents the same as /foo/bar
    repeated string location = 1;
    Blob blob = 2;
    repeated common.KeyValue attributes = 3;
}

message BlobDiff {
    // List of folder names, with the last element being the name of the blob
    // Each element goes one level deeper. So ["foo", "bar"] represents the same as /foo/bar
    repeated string location = 1;
    DiffStatusEnum.DiffStatus status = 2;
    // If a file changes its type, consider just as a removal of the old and addition of the new,
    // instead of trying to figure out inter-types diff
    oneof content {
        DatasetDiff dataset = 3;
        EnvironmentDiff environment = 4;
        CodeDiff code = 5;
        ConfigDiff config = 6;
    }
}

message RepositoryVisibilityEnum {
    enum RepositoryVisibility {
        PRIVATE = 0;// default
        PUBLIC = 1;
        ORG_SCOPED_PUBLIC = 2;
    }
}

message Repository {
    uint64 id = 1;
    string name = 2; // Name that can be used in URL, like in GitHub
    uint64 date_created = 3;
    uint64 date_updated = 4;

    string workspace_id = 5;
    common.WorkspaceTypeEnum.WorkspaceType workspace_type = 6;

    RepositoryVisibilityEnum.RepositoryVisibility repository_visibility = 7;
<<<<<<< HEAD
    string description = 9;
=======
    RepositoryAccessModifierEnum.RepositoryAccessModifier repositoryAccessModifier = 8;
>>>>>>> b5b21478

    string owner = 10;
    string description = 11;
    repeated common.KeyValue attributes = 12;
}


// CRUD for repositories
message RepositoryNamedIdentification {
    string name = 1;
    string workspace_name = 2;
}

// changed from oneof because of that bug: https://github.com/grpc-ecosystem/grpc-gateway/issues/753
message RepositoryIdentification {
    RepositoryNamedIdentification named_id = 1;
    uint64 repo_id = 2;
}

message ListRepositoriesRequest {
    string workspace_name = 1;
    common.Pagination pagination = 2;

    message Response {
        repeated Repository repositories = 1;
        int64 total_records = 2;
    }
}

message GetRepositoryRequest {
    RepositoryIdentification id = 1;

    message Response {
        Repository repository = 1;
    }
}

message SetRepository {
    RepositoryIdentification id = 1;
    Repository repository = 2;

    message Response {
        Repository repository = 1;
    }
}

message DeleteRepositoryRequest {
    RepositoryIdentification repository_id = 1;

    message Response {
        bool status = 1;
    }
}

// CRUD for commits
message ListCommitsRequest {
    RepositoryIdentification repository_id = 1;
    common.Pagination pagination = 2;

    string commit_base = 3; // If empty, consider commits from the beginning
    string commit_head = 4; // If empty, consider commits from the base to the latest
    // List of folder names (with the last element potentially representing the blob name)
    // This will be used to limit the search to scope just this location, like `git log /my/path` would do
    // repeated string location_prefix = 5;

    message Response {
        repeated Commit commits = 1;
        int64 total_records = 2;
    }
}

message GetCommitRequest {
    RepositoryIdentification repository_id = 1;
    string commit_sha = 2;

    message Response{
        Commit commit = 1;
    }
}

message CreateCommitRequest {
    RepositoryIdentification repository_id = 1;
    Commit commit = 2;
    repeated BlobExpanded blobs = 3;

    // Apply the diffs on top of commit_base
    // If a blob was added in the diff, add it on top of commit_base (doesn't matter if it was present already or not)
    // If a blob was deleted, delete if from commit_base if present
    // If a blob was modified, then:
    // 1) check that the type of the diff is consistent with the type of the blob. If they are different, raise an error saying so
    // 2) apply the diff to the blob as per the following logic:
    // 2a) if the field is atomic (e.g. python version, git repository), use the newer version (B) from the diff and overwrite what the commit_base has
    // 2b) if the field is not atomic (e.g. list of python requirements, dataset components), merge the lists by a) copying new values, b) deleting removed values, c) updating values that are already present based on some reasonable key
    string commit_base = 4;
    repeated BlobDiff diffs = 5;

    message Response {
        Commit commit = 1;
    }
}

message DeleteCommitRequest {
    RepositoryIdentification repository_id = 1;
    string commit_sha = 2;

    message Response{
    }
}

// Getting blobs and folders in a commit
message ListCommitBlobsRequest {
    RepositoryIdentification repository_id = 1;
    // Pagination pagination = 2;
    string commit_sha = 3;
    // List of folder names (with the last element potentially representing the blob name)
    // This will be used to limit the search to scope just this location, like `git log /my/path` would do
    repeated string location_prefix = 4;

    message Response {
        repeated BlobExpanded blobs = 1;
        int64 total_records = 2;
    }
}

message GetCommitComponentRequest {
    RepositoryIdentification repository_id = 1;
    string commit_sha = 2;
    // List of folder names, with the last element being the name of the blob or tree
    // the last element determines if the response to be returned is Folder or Blob
    // Each element goes one level deeper. So ["foo", "bar"] represents the same as /foo/bar
    repeated string location = 3;

    message Response {
        oneof component {
            Folder folder = 1;
            Blob blob = 2;
        }
        repeated common.KeyValue attributes = 10;
    }
}

// Git-like operations
message ComputeRepositoryDiffRequest {
    RepositoryIdentification repository_id = 1;
    string commit_a = 2;
    string commit_b = 3;
    // List of folder names (with the last element potentially representing the blob name)
    // This will be used to limit the search to scope just this location, like `git log /my/path` would do
    //repeated string location_prefix = 4;

    //Replace commit_a with the nearest common ancestor of commit_a and commit_b
    bool replace_a_with_common_ancestor = 5;

    //for a or b only one of commit or branch should be populated
    string branch_a = 6;
    string branch_b =7;

    message Response {
        repeated BlobDiff diffs = 1;
    }
}

message ListCommitsLogRequest {
    RepositoryIdentification repository_id = 1;
    // Pagination pagination = 2;
    string branch = 3;
    string commit_sha = 4;
    // List of folder names (with the last element potentially representing the blob name)
    // This will be used to limit the search to scope just this location, like `git log /my/path` would do
    // repeated string location_prefix = 4;

    message Response {
        repeated Commit commits = 1;
        int64 total_records = 2;
    }
}

// CRUD for branches
// Branches, like in git, are unique
message ListBranchesRequest {
    RepositoryIdentification repository_id = 1;

    message Response {
        repeated string branches = 1;
        int64 total_records = 2;
    }
}

message GetBranchRequest {
    RepositoryIdentification repository_id = 1;
    string branch = 2;

    message Response {
        Commit commit = 1;
    }
}

message SetBranchRequest {
    RepositoryIdentification repository_id = 1;
    string branch = 2;
    string commit_sha = 3;

    message Response{
    }
}

message DeleteBranchRequest {
    RepositoryIdentification repository_id = 1;
    string branch = 2;

    message Response{
    }
}

// CRUD for tags
// Tags, like in git, are unique
message ListTagsRequest {
    RepositoryIdentification repository_id = 1;

    message Response {
        repeated string tags = 1;
        int64 total_records = 2;
    }
}

message GetTagRequest {
    RepositoryIdentification repository_id = 1;
    string tag = 2;

    message Response {
        Commit commit = 1;
    }
}

message SetTagRequest {
    RepositoryIdentification repository_id = 1;
    string tag = 2;
    string commit_sha = 3;

    message Response{
    }
}

message DeleteTagRequest {
    RepositoryIdentification repository_id = 1;
    string tag = 2;

    message Response{
    }
}


message MergeRepositoryCommitsRequest {
    RepositoryIdentification repository_id = 1;
    string commit_sha_a = 2;
    string commit_sha_b = 3;

    Commit content = 4;
    //repeated BlobExpanded conflict_resolution_blobs = 5; // Set of blobs that must resolve any conflict encountered
    //bool force_manual_conflict_resolution = 6;

    //for a or b only one of commit or branch should be populated
    string branch_a = 5;
    string branch_b =6;

    bool is_dry_run = 7;

    message Response {
        Commit commit = 1;

        repeated BlobDiff conflicts = 2;
        // In case of a conflict, stop at the first such conflict and return it
        Commit common_base = 3; // Common base shared between the two commits
    }
}

message RevertRepositoryCommitsRequest {
    RepositoryIdentification repository_id = 1;
    string commit_to_revert_sha = 2;//commit to revert
    string base_commit_sha = 3; // commit to apply reverted commit on
    Commit content = 4;

    message Response {
        Commit commit = 1;
    }
}

//If any of the request parameters are not set then backend will return all the repositories.
//the query like: FROM RepositoryEntity repo ORDER BY repo.date_updated DESC
message FindRepositories {
    repeated uint64 repo_ids = 1; //if repo_ids not present in request then the backend returns all the matching repositories, else returns a subsetfrom the list that are in the parameter repo_ids
    string workspace_name = 2; //If auth service is configured will default to Personal workspace, if authservice is not configured then parameter is ignored
    repeated common.KeyValueQuery predicates = 3; //predicates like: {key:labels, value:Backend}, {key:name, value:repo_name}, if absent all the accessible repositories are returned.

    //For pagination
    int32 page_number = 6;//If not present no pagination is applied.
    int32 page_limit = 7;//If not present no pagination is applied.
    //In future requirement
    //bool ascending = 8;
    //string sort_key = 9;

    message Response {
        repeated Repository repositories = 1;
        int64 total_records = 2;
    }
}

enum BlobType {
    UNKNOWN = 0;
    DATASET_BLOB = 1;
    ENVIRONMENT_BLOB = 2;
    CODE_BLOB = 3;
    CONFIG_BLOB = 4;
}

message FindRepositoriesBlobs {
    repeated uint64 repo_ids = 1; //if repo_ids not present in request then the backend returns all the matching repositories blobs, else returns a subsetfrom the list that are in the parameter repo_ids and return those repositories blobs
    string workspace_name = 2; //If auth service is configured will default to Personal workspace, if authservice is not configured then parameter is ignored

    repeated string location_prefix = 3; //location like: ["dataset","train"], If location_prefix not found in request then backend returns all the blobs from root folder else return matching location_prefix blobs
    repeated BlobType blob_type = 4; //Backend consider this field with 'OR' operator in query and if it not present then ignore type and return all blob_type results
    repeated string commits = 5; //if commits not present in request then the backend returns all the matching commits blobs, else returns a subsetfrom the list that are in the parameter commits and return those commits blobs

    //For pagination
    int32 page_number = 6; //If not present no pagination is applied.
    int32 page_limit = 7; //If not present no pagination is applied.
    //In future requirement
    //bool ascending = 8;
    //string sort_key = 9;
    repeated common.KeyValueQuery predicates = 10;

    message Response {
        repeated BlobExpanded blobs = 1;
        int64 total_records = 2;
    }
}

message GetUrlForBlobVersioned {
    RepositoryIdentification repository_id = 1;
    string commit_sha = 2;
    repeated string location = 3;
    string path_dataset_component_blob_path = 4;
    string method = 5; //This is either GET or PUT
    uint64 part_number = 6; // if 0, don’t do multipart

    message Response {
        string url = 1;
        bool multipart_upload_ok = 3;  // for backcompat: new Client, old Backend
    }
}

message CommitVersionedBlobArtifactPart {
    RepositoryIdentification repository_id = 1;
    string commit_sha = 2;
    repeated string location = 3;
    string path_dataset_component_blob_path = 4;
    common.ArtifactPart artifact_part = 5;

    message Response{
    }
}

message GetCommittedVersionedBlobArtifactParts {
    RepositoryIdentification repository_id = 1;
    string commit_sha = 2;
    repeated string location = 3;
    string path_dataset_component_blob_path = 4;

    message Response {
        repeated common.ArtifactPart artifact_parts = 1;
    }
}

message CommitMultipartVersionedBlobArtifact {
    RepositoryIdentification repository_id = 1;
    string commit_sha = 2;
    repeated string location = 3;
    string path_dataset_component_blob_path = 4;

    message Response {
    }
}

service VersioningService {
    // CRUD for repositories
    rpc ListRepositories(ListRepositoriesRequest) returns (ListRepositoriesRequest.Response) {
        option (google.api.http) = {
            get: "/v1/versioning/workspaces/{workspace_name}/repositories"
            additional_bindings {
                get: "/v1/versioning/repositories"
            }
        };
    };

    rpc GetRepository(GetRepositoryRequest) returns (GetRepositoryRequest.Response) {
        option (google.api.http) = {
            get: "/v1/versioning/workspaces/{id.named_id.workspace_name}/repositories/{id.named_id.name}"
            additional_bindings {
                get: "/v1/versioning/repositories/{id.repo_id}"
            }
        };
    };

    rpc CreateRepository(SetRepository) returns (SetRepository.Response) {
        option (google.api.http) = {
            post: "/v1/versioning/workspaces/{id.named_id.workspace_name}/repositories"
            body: "repository"
        };
    }

    rpc UpdateRepository(SetRepository) returns (SetRepository.Response) {
        option (google.api.http) = {
            put: "/v1/versioning/workspaces/{id.named_id.workspace_name}/repositories/{id.named_id.name}"
            body: "repository"
            additional_bindings {
                put: "/v1/versioning/repositories/{id.repo_id}"
                body: "repository"
            }
        };
    }

    rpc DeleteRepository(DeleteRepositoryRequest) returns (DeleteRepositoryRequest.Response) {
        option (google.api.http) = {
            delete: "/v1/versioning/workspaces/{repository_id.named_id.workspace_name}/repositories/{repository_id.named_id.name}"
            additional_bindings {
                delete: "/v1/versioning/repositories/{repository_id.repo_id}"
            }
        };
    }

    // CRUD for commits
    rpc ListCommits(ListCommitsRequest) returns (ListCommitsRequest.Response) {
        option (google.api.http) = {
            get: "/v1/versioning/workspaces/{repository_id.named_id.workspace_name}/repositories/{repository_id.named_id.name}/commits"
            additional_bindings {
                get: "/v1/versioning/repositories/{repository_id.repo_id}/commits"
            }
        };
    }

    rpc GetCommit(GetCommitRequest) returns (GetCommitRequest.Response) {
        option (google.api.http) = {
            get: "/v1/versioning/workspaces/{repository_id.named_id.workspace_name}/repositories/{repository_id.named_id.name}/commits/{commit_sha}"
            additional_bindings {
                get: "/v1/versioning/repositories/{repository_id.repo_id}/commits/{commit_sha}"
            }
        };
    };

    rpc CreateCommit(CreateCommitRequest) returns (CreateCommitRequest.Response) {
        option (google.api.http) = {
            post: "/v1/versioning/workspaces/{repository_id.named_id.workspace_name}/repositories/{repository_id.named_id.name}/commits"
            body: "*"
            additional_bindings {
                post: "/v1/versioning/repositories/{repository_id.repo_id}/commits"
                body: "*"
            }
        };
    }

    rpc DeleteCommit(DeleteCommitRequest) returns(DeleteCommitRequest.Response) {
        option (google.api.http) = {
            delete: "/v1/versioning/workspaces/{repository_id.named_id.workspace_name}/repositories/{repository_id.named_id.name}/commits/{commit_sha}"
            additional_bindings {
                delete: "/v1/versioning/repositories/{repository_id.repo_id}/commits/{commit_sha}"
            }
        };
    }

    // Getting blobs and folders in a commit
    rpc ListCommitBlobs(ListCommitBlobsRequest) returns (ListCommitBlobsRequest.Response) {
        option (google.api.http) = {
            get: "/v1/versioning/workspaces/{repository_id.named_id.workspace_name}/repositories/{repository_id.named_id.name}/commits/{commit_sha}/blobs"
            additional_bindings {
                get: "/v1/versioning/repositories/{repository_id.repo_id}/commits/{commit_sha}/blobs"
            }
        };
    }

    rpc GetCommitComponent(GetCommitComponentRequest) returns (GetCommitComponentRequest.Response) {
        option (google.api.http) = {
            get: "/v1/versioning/workspaces/{repository_id.named_id.workspace_name}/repositories/{repository_id.named_id.name}/commits/{commit_sha}/path"
            additional_bindings {
                get: "/v1/versioning/repositories/{repository_id.repo_id}/commits/{commit_sha}/path"
            }
        };
    }

    // Git-like operations
    rpc ComputeRepositoryDiff(ComputeRepositoryDiffRequest) returns (ComputeRepositoryDiffRequest.Response) {
        option (google.api.http) = {
            get: "/v1/versioning/workspaces/{repository_id.named_id.workspace_name}/repositories/{repository_id.named_id.name}/diff"
            additional_bindings {
                get: "/v1/versioning/repositories/{repository_id.repo_id}/diff"
            }
        };
    }

    // CRUD for Branches
    rpc ListBranches(ListBranchesRequest) returns (ListBranchesRequest.Response) {
        option (google.api.http) = {
            get: "/v1/versioning/workspaces/{repository_id.named_id.workspace_name}/repositories/{repository_id.named_id.name}/branches"
            additional_bindings {
                get: "/v1/versioning/repositories/{repository_id.repo_id}/branches"
            }
        };
    };

    rpc GetBranch(GetBranchRequest) returns (GetBranchRequest.Response) {
        option (google.api.http) = {
            get: "/v1/versioning/workspaces/{repository_id.named_id.workspace_name}/repositories/{repository_id.named_id.name}/branches/{branch}"
            additional_bindings {
                get: "/v1/versioning/repositories/{repository_id.repo_id}/branches/{branch}"
            }
        };
    };

    // Unlike tags, branches can be updated. The API must verify that the new commit is a child of the current branch.
    rpc SetBranch(SetBranchRequest) returns (SetBranchRequest.Response) {
        option (google.api.http) = {
            put: "/v1/versioning/workspaces/{repository_id.named_id.workspace_name}/repositories/{repository_id.named_id.name}/branches/{branch}"
            body: "commit_sha"
            additional_bindings {
                put: "/v1/versioning/repositories/{repository_id.repo_id}/branches/{branch}"
                body: "commit_sha"
            }
        };
    }

    rpc DeleteBranch(DeleteBranchRequest) returns (DeleteBranchRequest.Response) {
        option (google.api.http) = {
            delete: "/v1/versioning/workspaces/{repository_id.named_id.workspace_name}/repositories/{repository_id.named_id.name}/branches/{branch}"
            additional_bindings {
                delete: "/v1/versioning/repositories/{repository_id.repo_id}/branches/{branch}"
            }
        };
    }

    rpc ListCommitsLog(ListCommitsLogRequest) returns (ListCommitsLogRequest.Response) {
        option (google.api.http) = {
            get: "/v1/versioning/workspaces/{repository_id.named_id.workspace_name}/repositories/{repository_id.named_id.name}/branches/{branch}/log"
            additional_bindings {
                get: "/v1/versioning/repositories/{repository_id.repo_id}/branches/{branch}/log"
            }
            additional_bindings {
                get: "/v1/versioning/workspaces/{repository_id.named_id.workspace_name}/repositories/{repository_id.named_id.name}/commits/{commit_sha}/log"
            }
            additional_bindings {
                get: "/v1/versioning/repositories/{repository_id.repo_id}/commits/{commit_sha}/log"
            }
        };
    };

    rpc MergeRepositoryCommits(MergeRepositoryCommitsRequest) returns (MergeRepositoryCommitsRequest.Response) {
        option (google.api.http) = {
            post: "/v1/versioning/workspaces/{repository_id.named_id.workspace_name}/repositories/{repository_id.named_id.name}/merge"
            body: "*"
            additional_bindings {
                post: "/v1/versioning/repositories/{repository_id.repo_id}/merge"
                body: "*"
            }
        };
    };

    rpc RevertRepositoryCommits(RevertRepositoryCommitsRequest) returns (RevertRepositoryCommitsRequest.Response) {
        option (google.api.http) = {
            post: "/v1/versioning/workspaces/{repository_id.named_id.workspace_name}/repositories/{repository_id.named_id.name}/commits/{commit_to_revert_sha}/revert"
            body: "*"
            additional_bindings {
                post: "/v1/versioning/repositories/{repository_id.repo_id}/commits/{commit_to_revert_sha}/revert"
            	body: "*"
            }
        };
    };

    // CRUD for tags
    rpc ListTags(ListTagsRequest) returns (ListTagsRequest.Response) {
        option (google.api.http) = {
            get: "/v1/versioning/workspaces/{repository_id.named_id.workspace_name}/repositories/{repository_id.named_id.name}/tags"
            additional_bindings {
                get: "/v1/versioning/repositories/{repository_id.repo_id}/tags"
            }
        };
    };

    rpc GetTag(GetTagRequest) returns (GetTagRequest.Response) {
        option (google.api.http) = {
            get: "/v1/versioning/workspaces/{repository_id.named_id.workspace_name}/repositories/{repository_id.named_id.name}/tags/{tag}"
            additional_bindings {
                get: "/v1/versioning/repositories/{repository_id.repo_id}/tags/{tag}"
            }
        };
    };

    // Can't update a tag. If someone tries to set one that exists, we should error.
    rpc SetTag(SetTagRequest) returns (SetTagRequest.Response) {
        option (google.api.http) = {
            put: "/v1/versioning/workspaces/{repository_id.named_id.workspace_name}/repositories/{repository_id.named_id.name}/tags/{tag}"
            body: "commit_sha"
            additional_bindings {
                put: "/v1/versioning/repositories/{repository_id.repo_id}/tags/{tag}"
                body: "commit_sha"
            }
        };
    }

    rpc DeleteTag(DeleteTagRequest) returns (DeleteTagRequest.Response) {
        option (google.api.http) = {
            delete: "/v1/versioning/workspaces/{repository_id.named_id.workspace_name}/repositories/{repository_id.named_id.name}/tags/{tag}"
            additional_bindings {
                delete: "/v1/versioning/repositories/{repository_id.repo_id}/tags/{tag}"
            }
        };
    }

    rpc findRepositories(FindRepositories) returns (FindRepositories.Response){
        option (google.api.http) = {
            post: "/v1/versioning/workspaces/{workspace_name}/findRepositories"
            body: "*"
        };
    };

    rpc findRepositoriesBlobs(FindRepositoriesBlobs) returns (FindRepositoriesBlobs.Response){
        option (google.api.http) = {
            post: "/v1/versioning/workspaces/{workspace_name}/findRepositoriesBlobs"
            body: "*"
        };
    };

    rpc getUrlForBlobVersioned (GetUrlForBlobVersioned) returns (GetUrlForBlobVersioned.Response) {
        option (google.api.http) = {
            post: "/v1/versioning/workspaces/{repository_id.named_id.workspace_name}/repositories/{repository_id.named_id.name}/commits/{commit_sha}/getUrlForBlobVersioned"
            body: "*"
            additional_bindings {
                post: "/v1/versioning/repositories/{repository_id.repo_id}/commits/{commit_sha}/getUrlForBlobVersioned"
            	body: "*"
            }
        };
    };

    rpc commitVersionedBlobArtifactPart(CommitVersionedBlobArtifactPart) returns (CommitVersionedBlobArtifactPart.Response) {
        option (google.api.http) = {
            post: "/v1/versioning/commitVersionedBlobArtifactPart"
            body: "*"
        };
    };

    rpc getCommittedVersionedBlobArtifactParts(GetCommittedVersionedBlobArtifactParts) returns (GetCommittedVersionedBlobArtifactParts.Response) {
        option (google.api.http) = {
            get: "/v1/versioning/getCommittedVersionedBlobArtifactParts"
        };
    };

    rpc commitMultipartVersionedBlobArtifact(CommitMultipartVersionedBlobArtifact) returns (CommitMultipartVersionedBlobArtifact.Response) {
        option (google.api.http) = {
            post: "/v1/versioning/commitMultipartVersionedBlobArtifact"
            body: "*"
        };
    };
}<|MERGE_RESOLUTION|>--- conflicted
+++ resolved
@@ -107,11 +107,7 @@
     common.WorkspaceTypeEnum.WorkspaceType workspace_type = 6;
 
     RepositoryVisibilityEnum.RepositoryVisibility repository_visibility = 7;
-<<<<<<< HEAD
-    string description = 9;
-=======
     RepositoryAccessModifierEnum.RepositoryAccessModifier repositoryAccessModifier = 8;
->>>>>>> b5b21478
 
     string owner = 10;
     string description = 11;
