--- conflicted
+++ resolved
@@ -394,11 +394,7 @@
     message Response {
         Commit commit = 1;
 
-<<<<<<< HEAD
         repeated BlobDiff conflicts = 2;
-=======
-
->>>>>>> 2b2269e0
         // In case of a conflict, stop at the first such conflict and return it
         Commit common_base = 3; // Common base shared between the two commits
         //repeated BlobDiff diffs_a = 3; // Diff between the common base and commit A
