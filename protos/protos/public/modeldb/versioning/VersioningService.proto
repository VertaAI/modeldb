syntax = "proto3";

package ai.verta.modeldb.versioning;
option go_package = "github.com/VertaAI/modeldb/protos/gen/go/protos/public/modeldb/versioning";

option java_multiple_files = true;

import "google/api/annotations.proto";
import "protos/public/modeldb/CommonService.proto";
import "protos/public/modeldb/ExperimentRunService.proto";
import "protos/public/modeldb/versioning/Code.proto";
import "protos/public/modeldb/versioning/Config.proto";
import "protos/public/modeldb/versioning/Dataset.proto";
import "protos/public/modeldb/versioning/Enums.proto";
import "protos/public/modeldb/versioning/Environment.proto";

// Base commit for the versioning system
// DO NOT USE TO COMPUTE SHA
message Commit {
    // ID of the parent commits.
    repeated string parent_shas = 1;

    // Message associated with the commit.
    string message = 2;
    // Date associated with the commit.
    // It will be computed by the backend by default, but a feature flag should enable setting by the client.
    uint64 date_created = 3;
    // ID of the user who created the commit.
    string author = 4;

    string commit_sha = 5;
}

// Data structure used to compute the SHA of a folder
message InternalFolderElement {
    string element_sha = 1;
    string element_name = 2;
}

message InternalFolder {
    repeated InternalFolderElement blobs = 1;
    repeated InternalFolderElement sub_folders = 2;
}

// DO NOT USE TO COMPUTE SHA
message FolderElement {
    // Name of the element inside the folder.
    string element_name = 2;
}

// DO NOT USE TO COMPUTE SHA
message Folder {
    // Blobs, which correspond to direct entries/files
    repeated FolderElement blobs = 1;
    // Subfolders
    repeated FolderElement sub_folders = 2;
}

message Blob {
    oneof content {
        DatasetBlob dataset = 2;// Blob of the type dataset
        EnvironmentBlob environment = 3;
        CodeBlob code = 4;
        ConfigBlob config = 5;
    }
}

message BlobExpanded {
    // List of folder names, with the last element being the name of the blob
    // Each element goes one level deeper. So ["foo", "bar"] represents the same as /foo/bar
    repeated string location = 1;
    Blob blob = 2;
}

message BlobDiff {
    // List of folder names, with the last element being the name of the blob
    // Each element goes one level deeper. So ["foo", "bar"] represents the same as /foo/bar
    repeated string location = 1;
    DiffStatusEnum.DiffStatus status = 2;
    // If a file changes its type, consider just as a removal of the old and addition of the new,
    // instead of trying to figure out inter-types diff
    oneof content {
        DatasetDiff dataset = 3;
        EnvironmentDiff environment = 4;
        CodeDiff code = 5;
        ConfigDiff config = 6;
    }
}

message RepositoryVisibilityEnum {
    enum RepositoryVisibility {
        PRIVATE = 0;// default
        PUBLIC = 1;
        ORG_SCOPED_PUBLIC = 2;
    }
}

message Repository {
    uint64 id = 1;
    string name = 2; // Name that can be used in URL, like in GitHub
    uint64 date_created = 3;
    uint64 date_updated = 4;

    string workspace_id = 5;
    WorkspaceTypeEnum.WorkspaceType workspace_type = 6;
    
    RepositoryVisibilityEnum.RepositoryVisibility repository_visibility = 7;

    string owner = 10;
}

// For pagination
message Pagination {
    int32 page_number = 2;
    int32 page_limit = 3;
}

// CRUD for repositories
message RepositoryNamedIdentification {
    string name = 1;
    string workspace_name = 2;
}

// changed from oneof because of that bug: https://github.com/grpc-ecosystem/grpc-gateway/issues/753
message RepositoryIdentification {
    RepositoryNamedIdentification named_id = 1;
    uint64 repo_id = 2;
}

message ListRepositoriesRequest {
    string workspace_name = 1;
    Pagination pagination = 2;

    message Response {
        repeated Repository repositories = 1;
        int64 total_records = 2;
    }
}

message GetRepositoryRequest {
    RepositoryIdentification id = 1;

    message Response {
        Repository repository = 1;
    }
}

message SetRepository {
    RepositoryIdentification id = 1;
    Repository repository = 2;

    message Response {
        Repository repository = 1;
    }
}

message DeleteRepositoryRequest {
    RepositoryIdentification repository_id = 1;

    message Response {
        bool status = 1;
    }
}

// CRUD for commits
message ListCommitsRequest {
    RepositoryIdentification repository_id = 1;
    Pagination pagination = 2;

    string commit_base = 3; // If empty, consider commits from the beginning
    string commit_head = 4; // If empty, consider commits from the base to the latest
    // List of folder names (with the last element potentially representing the blob name)
    // This will be used to limit the search to scope just this location, like `git log /my/path` would do
    // repeated string location_prefix = 5;

    message Response {
        repeated Commit commits = 1;
        int64 total_records = 2;
    }
}

message GetCommitRequest {
    RepositoryIdentification repository_id = 1;
    string commit_sha = 2;

    message Response{
        Commit commit = 1;
    }
}

message CreateCommitRequest {
    RepositoryIdentification repository_id = 1;
    Commit commit = 2;
    repeated BlobExpanded blobs = 3;

    // Apply the diffs on top of commit_base
    // If a blob was added in the diff, add it on top of commit_base (doesn't matter if it was present already or not)
    // If a blob was deleted, delete if from commit_base if present
    // If a blob was modified, then:
    // 1) check that the type of the diff is consistent with the type of the blob. If they are different, raise an error saying so
    // 2) apply the diff to the blob as per the following logic:
    // 2a) if the field is atomic (e.g. python version, git repository), use the newer version (B) from the diff and overwrite what the commit_base has
    // 2b) if the field is not atomic (e.g. list of python requirements, dataset components), merge the lists by a) copying new values, b) deleting removed values, c) updating values that are already present based on some reasonable key
    string commit_base = 4;
    repeated BlobDiff diffs = 5;

    message Response {
        Commit commit = 1;
    }
}

message DeleteCommitRequest {
    RepositoryIdentification repository_id = 1;
    string commit_sha = 2;

    message Response{
    }
}

// Getting blobs and folders in a commit
message ListCommitBlobsRequest {
    RepositoryIdentification repository_id = 1;
    // Pagination pagination = 2;
    string commit_sha = 3;
    // List of folder names (with the last element potentially representing the blob name)
    // This will be used to limit the search to scope just this location, like `git log /my/path` would do
    repeated string location_prefix = 4;

    message Response {
        repeated BlobExpanded blobs = 1;
        int64 total_records = 2;
    }
}

// Getting experimentRuns linked to a commit
message ListCommitExperimentRunsRequest {
    RepositoryIdentification repository_id = 1;
    Pagination pagination = 2;
    string commit_sha = 3;

    message Response {
        repeated ExperimentRun runs = 1;
        int64 total_records = 2;
    }
}

// Getting experimentRuns linked to a blob
message ListBlobExperimentRunsRequest {
    RepositoryIdentification repository_id = 1;
    Pagination pagination = 2;
    string commit_sha = 3;
    repeated string location = 4;

    message Response {
        repeated ExperimentRun runs = 1;
        int64 total_records = 2;
    }
}

message GetCommitComponentRequest {
    RepositoryIdentification repository_id = 1;
    string commit_sha = 2;
    // List of folder names, with the last element being the name of the blob or tree
    // the last element determines if the response to be returned is Folder or Blob
    // Each element goes one level deeper. So ["foo", "bar"] represents the same as /foo/bar
    repeated string location = 3;

    message Response {
        oneof component {
            Folder folder = 1;
            Blob blob = 2;
        }
    }
}

// Git-like operations
message ComputeRepositoryDiffRequest {
    RepositoryIdentification repository_id = 1;
    string commit_a = 2;
    string commit_b = 3;
    // List of folder names (with the last element potentially representing the blob name)
    // This will be used to limit the search to scope just this location, like `git log /my/path` would do
    //repeated string location_prefix = 4;

    //Replace commit_a with the nearest common ancestor of commit_a and commit_b
    bool replace_a_with_common_ancestor = 5;

    //for a or b only one of commit or branch should be populated
    string branch_a = 6;
    string branch_b =7;

    message Response {
        repeated BlobDiff diffs = 1;
    }
}

message ListCommitsLogRequest {
    RepositoryIdentification repository_id = 1;
    // Pagination pagination = 2;
    string branch = 3;
    string commit_sha = 4;
    // List of folder names (with the last element potentially representing the blob name)
    // This will be used to limit the search to scope just this location, like `git log /my/path` would do
    // repeated string location_prefix = 4;

    message Response {
        repeated Commit commits = 1;
        int64 total_records = 2;
    }
}

// CRUD for branches
// Branches, like in git, are unique
message ListBranchesRequest {
    RepositoryIdentification repository_id = 1;

    message Response {
        repeated string branches = 1;
        int64 total_records = 2;
    }
}

message GetBranchRequest {
    RepositoryIdentification repository_id = 1;
    string branch = 2;

    message Response {
        Commit commit = 1;
    }
}

message SetBranchRequest {
    RepositoryIdentification repository_id = 1;
    string branch = 2;
    string commit_sha = 3;

    message Response{
    }
}

message DeleteBranchRequest {
    RepositoryIdentification repository_id = 1;
    string branch = 2;

    message Response{
    }
}

// CRUD for tags
// Tags, like in git, are unique
message ListTagsRequest {
    RepositoryIdentification repository_id = 1;

    message Response {
        repeated string tags = 1;
        int64 total_records = 2;
    }
}

message GetTagRequest {
    RepositoryIdentification repository_id = 1;
    string tag = 2;

    message Response {
        Commit commit = 1;
    }
}

message SetTagRequest {
    RepositoryIdentification repository_id = 1;
    string tag = 2;
    string commit_sha = 3;

    message Response{
    }
}

message DeleteTagRequest {
    RepositoryIdentification repository_id = 1;
    string tag = 2;

    message Response{
    }
}


message MergeRepositoryCommitsRequest {
    RepositoryIdentification repository_id = 1;
    string commit_sha_a = 2;
    string commit_sha_b = 3;

    Commit content = 4;
    //repeated BlobExpanded conflict_resolution_blobs = 5; // Set of blobs that must resolve any conflict encountered
    //bool force_manual_conflict_resolution = 6;

    //for a or b only one of commit or branch should be populated
    string branch_a = 5;
    string branch_b =6;

<<<<<<< HEAD
=======
    bool is_dry_run = 7;

>>>>>>> 0fe9ef5e
    message Response {
        Commit commit = 1;

        repeated BlobDiff conflicts = 2;
        // In case of a conflict, stop at the first such conflict and return it
        Commit common_base = 3; // Common base shared between the two commits
    }
}

message RevertRepositoryCommitsRequest {
    RepositoryIdentification repository_id = 1;
    string commit_to_revert_sha = 2;//commit to revert
    string base_commit_sha = 3; // commit to apply reverted commit on
    Commit content = 4;

    message Response {
        Commit commit = 1;
    }
}

message FindRepositories {
    repeated uint64 repo_ids = 1;
    repeated string repo_names = 2;
    string workspace_name = 3;
    repeated KeyValueQuery predicates = 4;

    //For pagination
    int32 page_number = 6;
    int32 page_limit = 7;
    //In future requirement
    //bool ascending = 8;
    //string sort_key = 9;

    message Response {
        repeated Repository repositories = 1;
        int64 total_records = 2;
    }
}

message FindRepositoriesBlobs {
    repeated uint64 repo_ids = 1;
    repeated string repo_names = 2;
    string workspace_name = 3;
    repeated string location_prefix = 4;
    int32 blob_type = 5;

    //For pagination
    int32 page_number = 6;
    int32 page_limit = 7;
    //In future requirement
    //bool ascending = 8;
    //string sort_key = 9;

    message Response {
        repeated BlobExpanded blobs = 1;
        int64 total_records = 2;
    }
}

service VersioningService {
    // CRUD for repositories
    rpc ListRepositories(ListRepositoriesRequest) returns (ListRepositoriesRequest.Response) {
        option (google.api.http) = {
            get: "/v1/versioning/workspaces/{workspace_name}/repositories"
            additional_bindings {
                get: "/v1/versioning/repositories"
            }
        };
    };

    rpc GetRepository(GetRepositoryRequest) returns (GetRepositoryRequest.Response) {
        option (google.api.http) = {
            get: "/v1/versioning/workspaces/{id.named_id.workspace_name}/repositories/{id.named_id.name}"
            additional_bindings {
                get: "/v1/versioning/repositories/{id.repo_id}"
            }
        };
    };

    rpc CreateRepository(SetRepository) returns (SetRepository.Response) {
        option (google.api.http) = {
            post: "/v1/versioning/workspaces/{id.named_id.workspace_name}/repositories"
            body: "repository"
        };
    }

    rpc UpdateRepository(SetRepository) returns (SetRepository.Response) {
        option (google.api.http) = {
            put: "/v1/versioning/workspaces/{id.named_id.workspace_name}/repositories/{id.named_id.name}"
            body: "repository"
            additional_bindings {
                put: "/v1/versioning/repositories/{id.repo_id}"
                body: "repository"
            }
        };
    }

    rpc DeleteRepository(DeleteRepositoryRequest) returns (DeleteRepositoryRequest.Response) {
        option (google.api.http) = {
            delete: "/v1/versioning/workspaces/{repository_id.named_id.workspace_name}/repositories/{repository_id.named_id.name}"
            additional_bindings {
                delete: "/v1/versioning/repositories/{repository_id.repo_id}"
            }
        };
    }

    // CRUD for commits
    rpc ListCommits(ListCommitsRequest) returns (ListCommitsRequest.Response) {
        option (google.api.http) = {
            get: "/v1/versioning/workspaces/{repository_id.named_id.workspace_name}/repositories/{repository_id.named_id.name}/commits"
            additional_bindings {
                get: "/v1/versioning/repositories/{repository_id.repo_id}/commits"
            }
        };
    }

    rpc GetCommit(GetCommitRequest) returns (GetCommitRequest.Response) {
        option (google.api.http) = {
            get: "/v1/versioning/workspaces/{repository_id.named_id.workspace_name}/repositories/{repository_id.named_id.name}/commits/{commit_sha}"
            additional_bindings {
                get: "/v1/versioning/repositories/{repository_id.repo_id}/commits/{commit_sha}"
            }
        };
    };

    rpc CreateCommit(CreateCommitRequest) returns (CreateCommitRequest.Response) {
        option (google.api.http) = {
            post: "/v1/versioning/workspaces/{repository_id.named_id.workspace_name}/repositories/{repository_id.named_id.name}/commits"
            body: "*"
            additional_bindings {
                post: "/v1/versioning/repositories/{repository_id.repo_id}/commits"
                body: "*"
            }
        };
    }

    rpc DeleteCommit(DeleteCommitRequest) returns(DeleteCommitRequest.Response) {
        option (google.api.http) = {
            delete: "/v1/versioning/workspaces/{repository_id.named_id.workspace_name}/repositories/{repository_id.named_id.name}/commits/{commit_sha}"
            additional_bindings {
                delete: "/v1/versioning/repositories/{repository_id.repo_id}/commits/{commit_sha}"
            }
        };
    }

    // Getting blobs and folders in a commit
    rpc ListCommitBlobs(ListCommitBlobsRequest) returns (ListCommitBlobsRequest.Response) {
        option (google.api.http) = {
            get: "/v1/versioning/workspaces/{repository_id.named_id.workspace_name}/repositories/{repository_id.named_id.name}/commits/{commit_sha}/blobs"
            additional_bindings {
                get: "/v1/versioning/repositories/{repository_id.repo_id}/commits/{commit_sha}/blobs"
            }
        };
    }

    // Getting ExperimentRuns linked to a commit
    rpc ListCommitExperimentRuns(ListCommitExperimentRunsRequest) returns (ListCommitExperimentRunsRequest.Response) {
        option (google.api.http) = {
            get: "/v1/versioning/workspaces/{repository_id.named_id.workspace_name}/repositories/{repository_id.named_id.name}/commits/{commit_sha}/runs"
            additional_bindings {
                get: "/v1/versioning/repositories/{repository_id.repo_id}/commits/{commit_sha}/runs"
            }
        };
    }

    // Getting ExperimentRuns linked to a blob
    rpc ListBlobExperimentRuns(ListBlobExperimentRunsRequest) returns (ListBlobExperimentRunsRequest.Response) {
        option (google.api.http) = {
            get: "/v1/versioning/workspaces/{repository_id.named_id.workspace_name}/repositories/{repository_id.named_id.name}/commits/{commit_sha}/path/runs"
            additional_bindings {
                get: "/v1/versioning/repositories/{repository_id.repo_id}/commits/{commit_sha}/path/runs"
            }
        };
    }

    rpc GetCommitComponent(GetCommitComponentRequest) returns (GetCommitComponentRequest.Response) {
        option (google.api.http) = {
            get: "/v1/versioning/workspaces/{repository_id.named_id.workspace_name}/repositories/{repository_id.named_id.name}/commits/{commit_sha}/path"
            additional_bindings {
                get: "/v1/versioning/repositories/{repository_id.repo_id}/commits/{commit_sha}/path"
            }
        };
    }

    // Git-like operations
    rpc ComputeRepositoryDiff(ComputeRepositoryDiffRequest) returns (ComputeRepositoryDiffRequest.Response) {
        option (google.api.http) = {
            get: "/v1/versioning/workspaces/{repository_id.named_id.workspace_name}/repositories/{repository_id.named_id.name}/diff"
            additional_bindings {
                get: "/v1/versioning/repositories/{repository_id.repo_id}/diff"
            }
        };
    }

    // CRUD for Branches
    rpc ListBranches(ListBranchesRequest) returns (ListBranchesRequest.Response) {
        option (google.api.http) = {
            get: "/v1/versioning/workspaces/{repository_id.named_id.workspace_name}/repositories/{repository_id.named_id.name}/branches"
            additional_bindings {
                get: "/v1/versioning/repositories/{repository_id.repo_id}/branches"
            }
        };
    };

    rpc GetBranch(GetBranchRequest) returns (GetBranchRequest.Response) {
        option (google.api.http) = {
            get: "/v1/versioning/workspaces/{repository_id.named_id.workspace_name}/repositories/{repository_id.named_id.name}/branches/{branch}"
            additional_bindings {
                get: "/v1/versioning/repositories/{repository_id.repo_id}/branches/{branch}"
            }
        };
    };

    // Unlike tags, branches can be updated. The API must verify that the new commit is a child of the current branch.
    rpc SetBranch(SetBranchRequest) returns (SetBranchRequest.Response) {
        option (google.api.http) = {
            put: "/v1/versioning/workspaces/{repository_id.named_id.workspace_name}/repositories/{repository_id.named_id.name}/branches/{branch}"
            body: "commit_sha"
            additional_bindings {
                put: "/v1/versioning/repositories/{repository_id.repo_id}/branches/{branch}"
                body: "commit_sha"
            }
        };
    }

    rpc DeleteBranch(DeleteBranchRequest) returns (DeleteBranchRequest.Response) {
        option (google.api.http) = {
            delete: "/v1/versioning/workspaces/{repository_id.named_id.workspace_name}/repositories/{repository_id.named_id.name}/branches/{branch}"
            additional_bindings {
                delete: "/v1/versioning/repositories/{repository_id.repo_id}/branches/{branch}"
            }
        };
    }

    rpc ListCommitsLog(ListCommitsLogRequest) returns (ListCommitsLogRequest.Response) {
        option (google.api.http) = {
            get: "/v1/versioning/workspaces/{repository_id.named_id.workspace_name}/repositories/{repository_id.named_id.name}/branches/{branch}/log"
            additional_bindings {
                get: "/v1/versioning/repositories/{repository_id.repo_id}/branches/{branch}/log"
            }
            additional_bindings {
                get: "/v1/versioning/workspaces/{repository_id.named_id.workspace_name}/repositories/{repository_id.named_id.name}/commits/{commit_sha}/log"
            }
            additional_bindings {
                get: "/v1/versioning/repositories/{repository_id.repo_id}/commits/{commit_sha}/log"
            }
        };
    };

    rpc MergeRepositoryCommits(MergeRepositoryCommitsRequest) returns (MergeRepositoryCommitsRequest.Response) {
        option (google.api.http) = {
            post: "/v1/versioning/workspaces/{repository_id.named_id.workspace_name}/repositories/{repository_id.named_id.name}/merge"
            body: "*"
            additional_bindings {
                post: "/v1/versioning/repositories/{repository_id.repo_id}/merge"
                body: "*"
            }
        };
    };

    rpc RevertRepositoryCommits(RevertRepositoryCommitsRequest) returns (RevertRepositoryCommitsRequest.Response) {
        option (google.api.http) = {
            post: "/v1/versioning/workspaces/{repository_id.named_id.workspace_name}/repositories/{repository_id.named_id.name}/commits/{commit_to_revert_sha}/revert"
            body: "*"
            additional_bindings {
                post: "/v1/versioning/repositories/{repository_id.repo_id}/commits/{commit_to_revert_sha}/revert"
            	body: "*"
            }
        };
    };

    // CRUD for tags
    rpc ListTags(ListTagsRequest) returns (ListTagsRequest.Response) {
        option (google.api.http) = {
            get: "/v1/versioning/workspaces/{repository_id.named_id.workspace_name}/repositories/{repository_id.named_id.name}/tags"
            additional_bindings {
                get: "/v1/versioning/repositories/{repository_id.repo_id}/tags"
            }
        };
    };

    rpc GetTag(GetTagRequest) returns (GetTagRequest.Response) {
        option (google.api.http) = {
            get: "/v1/versioning/workspaces/{repository_id.named_id.workspace_name}/repositories/{repository_id.named_id.name}/tags/{tag}"
            additional_bindings {
                get: "/v1/versioning/repositories/{repository_id.repo_id}/tags/{tag}"
            }
        };
    };

    // Can't update a tag. If someone tries to set one that exists, we should error.
    rpc SetTag(SetTagRequest) returns (SetTagRequest.Response) {
        option (google.api.http) = {
            put: "/v1/versioning/workspaces/{repository_id.named_id.workspace_name}/repositories/{repository_id.named_id.name}/tags/{tag}"
            body: "commit_sha"
            additional_bindings {
                put: "/v1/versioning/repositories/{repository_id.repo_id}/tags/{tag}"
                body: "commit_sha"
            }
        };
    }

    rpc DeleteTag(DeleteTagRequest) returns (DeleteTagRequest.Response) {
        option (google.api.http) = {
            delete: "/v1/versioning/workspaces/{repository_id.named_id.workspace_name}/repositories/{repository_id.named_id.name}/tags/{tag}"
            additional_bindings {
                delete: "/v1/versioning/repositories/{repository_id.repo_id}/tags/{tag}"
            }
        };
    }

    rpc findRepositories(FindRepositories) returns (FindRepositories.Response){
        option (google.api.http) = {
            post: "/v1/versioning/workspaces/{workspace_name}/findRepositories"
            body: "*"
        };
    };

    rpc findRepositoriesBlobs(FindRepositoriesBlobs) returns (FindRepositoriesBlobs.Response){
        option (google.api.http) = {
            post: "/v1/versioning/workspaces/{workspace_name}/findRepositoriesBlobs"
            body: "*"
        };
    };
}<|MERGE_RESOLUTION|>--- conflicted
+++ resolved
@@ -397,11 +397,8 @@
     string branch_a = 5;
     string branch_b =6;
 
-<<<<<<< HEAD
-=======
     bool is_dry_run = 7;
 
->>>>>>> 0fe9ef5e
     message Response {
         Commit commit = 1;
 
