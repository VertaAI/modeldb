syntax = "proto3";

package ai.verta.modeldb.versioning;
option go_package = "github.com/VertaAI/modeldb/protos/gen/go/protos/public/modeldb/versioning";

option java_multiple_files = true;

message ConfigBlob {
    repeated HyperparameterSetConfigBlob hyperparameter_set = 1;
    repeated HyperparameterConfigBlob hyperparameters = 2;
}

message HyperparameterConfigBlob {
    string name = 1;
    HyperparameterValuesConfigBlob value = 2;
}

message HyperparameterValuesConfigBlob {
    oneof value {
        int64 int_value = 1;
        float float_value = 2;
        string string_value = 3;
    }
}

message HyperparameterSetConfigBlob {
    string name = 1;
    oneof value {
        ContinuousHyperparameterSetConfigBlob continuous = 2;
        DiscreteHyperparameterSetConfigBlob discrete = 3;
    }
}

message ContinuousHyperparameterSetConfigBlob {
    HyperparameterValuesConfigBlob interval_begin = 2;
    HyperparameterValuesConfigBlob interval_end = 3;
    HyperparameterValuesConfigBlob interval_step = 4;
}

message DiscreteHyperparameterSetConfigBlob {
    repeated HyperparameterValuesConfigBlob values = 4;
}

message ConfigDiff {
    HyperparameterSetConfigDiff hyperparameter_set = 1;
    HyperparameterConfigDiff hyperparameters = 2;
}

message HyperparameterSetConfigDiff {
<<<<<<< HEAD
    DiffStatusEnum.DiffStatus status = 1;
    HyperparameterSetConfigBlob A = 2;
    HyperparameterSetConfigBlob B = 3;
}

message HyperparameterConfigDiff {
    DiffStatusEnum.DiffStatus status = 1;
    HyperparameterConfigBlob A = 2;
    HyperparameterConfigBlob B = 3;
=======
    // Sets only in A/B *or* modified between them. We can identify the modification by matching on the name.
    repeated HyperparameterSetConfigBlob A = 1;
    repeated HyperparameterSetConfigBlob B = 2;
}

message HyperparameterConfigDiff {
    // Hyperparameters only in A/B *or* modified between them. We can identify the modification by matching on the name.
    repeated HyperparameterConfigBlob A = 1;
    repeated HyperparameterConfigBlob B = 2;
>>>>>>> 6b4f08ed
}<|MERGE_RESOLUTION|>--- conflicted
+++ resolved
@@ -47,7 +47,6 @@
 }
 
 message HyperparameterSetConfigDiff {
-<<<<<<< HEAD
     DiffStatusEnum.DiffStatus status = 1;
     HyperparameterSetConfigBlob A = 2;
     HyperparameterSetConfigBlob B = 3;
@@ -57,15 +56,4 @@
     DiffStatusEnum.DiffStatus status = 1;
     HyperparameterConfigBlob A = 2;
     HyperparameterConfigBlob B = 3;
-=======
-    // Sets only in A/B *or* modified between them. We can identify the modification by matching on the name.
-    repeated HyperparameterSetConfigBlob A = 1;
-    repeated HyperparameterSetConfigBlob B = 2;
-}
-
-message HyperparameterConfigDiff {
-    // Hyperparameters only in A/B *or* modified between them. We can identify the modification by matching on the name.
-    repeated HyperparameterConfigBlob A = 1;
-    repeated HyperparameterConfigBlob B = 2;
->>>>>>> 6b4f08ed
 }