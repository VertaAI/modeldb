syntax = "proto3";

package ai.verta.modeldb.versioning;
option go_package = "github.com/VertaAI/modeldb/protos/gen/go/protos/public/modeldb/versioning";

option java_multiple_files = true;

message EnvironmentBlob {
    oneof content {
        PythonEnvironmentBlob python = 1;
        DockerEnvironmentBlob docker = 2;
    }
    repeated EnvironmentVariablesBlob environment_variables = 3;
    repeated string command_line = 4;
}

message EnvironmentVariablesBlob {
    string name = 1;
    string value = 2;
}

message VersionEnvironmentBlob {
    int32 major = 1;
    int32 minor = 2;
    int32 patch = 3;
    string suffix = 4;
}

message PythonRequirementEnvironmentBlob {
    string library = 1;
    string constraint = 2;
    VersionEnvironmentBlob version = 3;
}

message PythonEnvironmentBlob {
    VersionEnvironmentBlob version = 1;
    repeated PythonRequirementEnvironmentBlob requirements = 2;
    repeated PythonRequirementEnvironmentBlob constraints = 3;
}

message DockerEnvironmentBlob {
    string repository = 1;
    string tag = 2;
    string sha = 3;
}

message EnvironmentDiff {
    oneof content {
        PythonEnvironmentDiff python = 1;
        DockerEnvironmentDiff docker = 2;
    }
    // Should only contain environment variables unique to A/B (considering all fields)
<<<<<<< HEAD
    repeated EnvironmentVariablesBlob environment_variables_A = 3;
    repeated EnvironmentVariablesBlob environment_variables_B = 4;

    repeated string command_line_A = 5;
    repeated string command_line_B = 6;
=======
    repeated EnvironmentVariablesDiff environment_variables = 3;

    CommandLineEnvironmentDiff command_line = 4;
}

message CommandLineEnvironmentDiff {
    DiffStatusEnum.DiffStatus status = 1;
    repeated string A = 2;
    repeated string B = 3;
}

message EnvironmentVariablesDiff {
    DiffStatusEnum.DiffStatus status = 1;
    EnvironmentVariablesBlob A = 2;
    EnvironmentVariablesBlob B = 3;
}

message PythonRequirementEnvironmentDiff {
    DiffStatusEnum.DiffStatus status = 1;
    PythonRequirementEnvironmentBlob A = 2;
    PythonRequirementEnvironmentBlob B = 3;
>>>>>>> fc871df0
}

message VersionEnvironmentDiff {
    DiffStatusEnum.DiffStatus status = 1;
    VersionEnvironmentBlob A = 2;
    VersionEnvironmentBlob B = 3;
}

message PythonEnvironmentDiff {
<<<<<<< HEAD
    // Should only contain requirements and constraints unique to A/B (considering all fields)
    PythonEnvironmentBlob A = 1;
    PythonEnvironmentBlob B = 2;
=======
    VersionEnvironmentDiff version = 1;

    repeated PythonRequirementEnvironmentDiff requirements = 2;
    repeated PythonRequirementEnvironmentDiff constraints = 3;
>>>>>>> fc871df0
}

message DockerEnvironmentDiff {
    DockerEnvironmentBlob A = 1;
    DockerEnvironmentBlob B = 2;
}<|MERGE_RESOLUTION|>--- conflicted
+++ resolved
@@ -4,6 +4,8 @@
 option go_package = "github.com/VertaAI/modeldb/protos/gen/go/protos/public/modeldb/versioning";
 
 option java_multiple_files = true;
+
+import "protos/public/modeldb/versioning/Enums.proto";
 
 message EnvironmentBlob {
     oneof content {
@@ -50,13 +52,6 @@
         DockerEnvironmentDiff docker = 2;
     }
     // Should only contain environment variables unique to A/B (considering all fields)
-<<<<<<< HEAD
-    repeated EnvironmentVariablesBlob environment_variables_A = 3;
-    repeated EnvironmentVariablesBlob environment_variables_B = 4;
-
-    repeated string command_line_A = 5;
-    repeated string command_line_B = 6;
-=======
     repeated EnvironmentVariablesDiff environment_variables = 3;
 
     CommandLineEnvironmentDiff command_line = 4;
@@ -78,7 +73,6 @@
     DiffStatusEnum.DiffStatus status = 1;
     PythonRequirementEnvironmentBlob A = 2;
     PythonRequirementEnvironmentBlob B = 3;
->>>>>>> fc871df0
 }
 
 message VersionEnvironmentDiff {
@@ -88,19 +82,14 @@
 }
 
 message PythonEnvironmentDiff {
-<<<<<<< HEAD
-    // Should only contain requirements and constraints unique to A/B (considering all fields)
-    PythonEnvironmentBlob A = 1;
-    PythonEnvironmentBlob B = 2;
-=======
     VersionEnvironmentDiff version = 1;
 
     repeated PythonRequirementEnvironmentDiff requirements = 2;
     repeated PythonRequirementEnvironmentDiff constraints = 3;
->>>>>>> fc871df0
 }
 
 message DockerEnvironmentDiff {
-    DockerEnvironmentBlob A = 1;
-    DockerEnvironmentBlob B = 2;
+    DiffStatusEnum.DiffStatus status = 1;
+    DockerEnvironmentBlob A = 2;
+    DockerEnvironmentBlob B = 3;
 }