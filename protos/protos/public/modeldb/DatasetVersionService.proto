syntax = "proto3";

package ai.verta.modeldb;
option go_package = "github.com/VertaAI/modeldb/protos/gen/go/protos/public/modeldb";

option java_multiple_files = true;

import "common/CommonService.proto";
import "modeldb/versioning/Dataset.proto";
import "modeldb/DatasetService.proto";
import "google/api/annotations.proto";
import "google/protobuf/struct.proto";



message DatasetVersion {
    string id = 1;//For backend reference
    string parent_id = 2;
    string dataset_id = 3;
    uint64 time_logged = 4;
    string description = 5;
    repeated string tags = 6;
    DatasetVisibilityEnum.DatasetVisibility dataset_version_visibility = 7;
<<<<<<< HEAD
=======
    //DatasetTypeEnum.DatasetType dataset_type = 8;// this acts as a quick check on which type of DataSetInfo to look at for more details.
>>>>>>> 84b0a570
    repeated common.KeyValue attributes = 9;
    string owner = 10;
    uint64 version = 11;
    oneof dataset_version_info {
        RawDatasetVersionInfo raw_dataset_version_info = 12;
        PathDatasetVersionInfo path_dataset_version_info = 13;
        QueryDatasetVersionInfo query_dataset_version_info = 14;
    }
    uint64 time_updated = 15;
    versioning.DatasetBlob dataset_blob = 16;
}

message QueryDatasetVersionInfo {
    string query = 1;
    string query_template = 2;
    repeated QueryParameter query_parameters = 3;
    string data_source_uri = 4;
    uint64 execution_timestamp = 5;
    uint64 num_records = 6;
}

message QueryParameter {
    string parameter_name = 1;
    common.ValueTypeEnum.ValueType parameter_type = 2;
    google.protobuf.Value value = 3;
}

message RawDatasetVersionInfo {
    uint64 size = 1;
    repeated string features = 2;
    uint64 num_records = 3;
    string object_path = 4;
    string checksum = 5;
}

message PathLocationTypeEnum {
    enum PathLocationType {
        LOCAL_FILE_SYSTEM = 0;// default
        NETWORK_FILE_SYSTEM = 1;
        HADOOP_FILE_SYSTEM = 2;
        S3_FILE_SYSTEM = 3;
    }
}

message PathDatasetVersionInfo {
    PathLocationTypeEnum.PathLocationType location_type = 1;
    uint64 size = 2;
    repeated DatasetPartInfo dataset_part_infos = 3;
    string base_path = 4;
}

message DatasetPartInfo {
    string path = 1;
    uint64 size = 2;
    string checksum = 3;
    uint64 last_modified_at_source =4;
}

message CreateDatasetVersion {
    string dataset_id = 1;
    string parent_id = 2;
    string description = 4;
    repeated string tags = 5;
    DatasetVisibilityEnum.DatasetVisibility dataset_version_visibility = 6;
<<<<<<< HEAD
=======
    //DatasetTypeEnum.DatasetType dataset_type = 7;// this acts as a quick check on which type of DataSetInfo to look at for more details.
>>>>>>> 84b0a570
    repeated common.KeyValue attributes = 8;
    uint64 version = 9;
    oneof dataset_version_info {
        RawDatasetVersionInfo raw_dataset_version_info = 10;
        PathDatasetVersionInfo path_dataset_version_info = 11;
        QueryDatasetVersionInfo query_dataset_version_info = 12;
    }
    uint64 time_created = 13;
    message Response {
        DatasetVersion dataset_version = 1;
    }
}

message GetAllDatasetVersionsByDatasetId {
    string dataset_id = 1;

    //For pagination
    int32 page_number = 6;
    int32 page_limit = 7;
    bool ascending = 9;
    string sort_key = 10;
    message Response {
        repeated DatasetVersion dataset_versions = 1;
        uint64 total_records = 2;
    }
}

message DeleteDatasetVersion {
    string id = 1;
    string dataset_id = 2;

    message Response {
        //bool status = 1;
    }
}

message DeleteDatasetVersions {
    repeated string ids = 1;
    string dataset_id = 2;
<<<<<<< HEAD
=======

>>>>>>> 84b0a570
    message Response {
        //bool status = 1;
    }
}

message GetLatestDatasetVersionByDatasetId {
    string dataset_id = 1;
    bool ascending = 9;
    string sort_key = 10;
    message Response {
        DatasetVersion dataset_version = 1;
    }
}

message FindDatasetVersions {
    string dataset_id = 1;
    repeated string dataset_version_ids = 2;
    repeated common.KeyValueQuery predicates = 3;
    bool ids_only = 4; // whether to return full experiment runs or ids only

    //For pagination
    int32 page_number = 5;
    int32 page_limit = 6;
    bool ascending = 7;
    string sort_key = 8;
    string workspace_name = 9;

    message Response {
        repeated DatasetVersion dataset_versions = 1;
        int64 total_records = 2;
    }
}

message UpdateDatasetVersionDescription {
    string id = 1;
    string description = 2;
    string dataset_id = 3;

    message Response {
        DatasetVersion dataset_version = 1;
    }
}

message AddDatasetVersionTags {
    string id = 1;
    repeated string tags = 2;
    string dataset_id = 3;

    message Response {
        DatasetVersion dataset_version = 1;
    }
}

message DeleteDatasetVersionTags {
    string id = 1;
    repeated string tags = 2;
    bool delete_all = 3;
    string dataset_id = 4;

    message Response {
        DatasetVersion dataset_version = 1;
    }
}

message AddDatasetVersionAttributes {
    string id = 1;
    repeated common.KeyValue attributes = 2;
    string dataset_id = 3;

    message Response {
        DatasetVersion dataset_version = 1;
    }
}

message UpdateDatasetVersionAttributes {
    string id = 1;
    common.KeyValue attribute = 2;
    string dataset_id = 3;

    message Response {
        DatasetVersion dataset_version = 1;
    }
}

message GetDatasetVersionAttributes {
    string id = 1;
    repeated string attribute_keys = 2;
    bool get_all = 3;
    string dataset_id = 4;

    message Response {
        repeated common.KeyValue attributes = 1;
    }
}

message DeleteDatasetVersionAttributes {
    string id = 1;
    repeated string attribute_keys = 2;
    bool delete_all = 3;
    string dataset_id = 4;

    message Response {
        DatasetVersion dataset_version = 1;
    }
}

message SetDatasetVersionVisibilty {
    string id = 1;
    DatasetVisibilityEnum.DatasetVisibility dataset_version_visibility = 2;

    message Response {
        DatasetVersion dataset_version = 1;
    }
}

service DatasetVersionService {

    rpc createDatasetVersion (CreateDatasetVersion) returns (CreateDatasetVersion.Response) {
        option (google.api.http) = {
            post: "/v1/dataset-version/createDatasetVersion"
            body: "*"
        };
    };

    rpc getAllDatasetVersionsByDatasetId (GetAllDatasetVersionsByDatasetId) returns (GetAllDatasetVersionsByDatasetId.Response) {
        option (google.api.http) ={
            get: "/v1/dataset-version/getAllDatasetVersionsByDatasetId"
        };
    };

    rpc deleteDatasetVersion (DeleteDatasetVersion) returns (DeleteDatasetVersion.Response) {
        option (google.api.http) = {
            delete: "/v1/dataset-version/deleteDatasetVersion"
            body: "*"
        };
    };

    rpc deleteDatasetVersions (DeleteDatasetVersions) returns (DeleteDatasetVersions.Response) {
        option (google.api.http) = {
            delete: "/v1/dataset-version/deleteDatasetVersions"
            body: "*"
        };
    };

    rpc getLatestDatasetVersionByDatasetId (GetLatestDatasetVersionByDatasetId) returns (GetLatestDatasetVersionByDatasetId.Response) {
        option (google.api.http) = {
            get : "/v1/dataset-version/getLatestDatasetVersionByDatasetId"
        };
    };

    // queries
    rpc findDatasetVersions(FindDatasetVersions) returns (FindDatasetVersions.Response){
        option (google.api.http) = {
            post: "/v1/dataset-version/findDatasetVersions"
            body: "*"
        };
    };

    rpc updateDatasetVersionDescription (UpdateDatasetVersionDescription) returns (UpdateDatasetVersionDescription.Response) {
        option (google.api.http) = {
            post: "/v1/dataset-version/updateDatasetVersionDescription"
            body: "*"
        };
    };

    rpc addDatasetVersionTags(AddDatasetVersionTags) returns (AddDatasetVersionTags.Response) {
        option (google.api.http) = {
            post: "/v1/dataset-version/addDatasetVersionTags"
            body: "*"
        };
    };

    rpc deleteDatasetVersionTags(DeleteDatasetVersionTags) returns (DeleteDatasetVersionTags.Response) {
        option (google.api.http) = {
            delete: "/v1/dataset-version/deleteDatasetVersionTags"
            body: "*"
        };
    };

    rpc addDatasetVersionAttributes(AddDatasetVersionAttributes) returns (AddDatasetVersionAttributes.Response) {
        option (google.api.http) = {
            post: "/v1/dataset-version/addDatasetVersionAttributes"
            body: "*"
        };
    };

    rpc updateDatasetVersionAttributes(UpdateDatasetVersionAttributes) returns (UpdateDatasetVersionAttributes.Response) {
        option (google.api.http) = {
            post: "/v1/dataset-version/updateDatasetVersionAttributes"
            body: "*"
        };
    };

    rpc getDatasetVersionAttributes(GetDatasetVersionAttributes) returns (GetDatasetVersionAttributes.Response) {
        option (google.api.http) = {
            get: "/v1/dataset-version/getDatasetVersionAttributes"
        };
    };

    rpc deleteDatasetVersionAttributes(DeleteDatasetVersionAttributes) returns (DeleteDatasetVersionAttributes.Response) {
        option (google.api.http) = {
            delete: "/v1/dataset-version/deleteDatasetVersionAttributes"
            body: "*"
        };
    };

    rpc setDatasetVersionVisibility(SetDatasetVersionVisibilty) returns (SetDatasetVersionVisibilty.Response) {
        option (google.api.http) = {
            post: "/v1/dataset-version/setDatasetVersionVisibility"
            body: "*"
        };
    };
}<|MERGE_RESOLUTION|>--- conflicted
+++ resolved
@@ -21,10 +21,6 @@
     string description = 5;
     repeated string tags = 6;
     DatasetVisibilityEnum.DatasetVisibility dataset_version_visibility = 7;
-<<<<<<< HEAD
-=======
-    //DatasetTypeEnum.DatasetType dataset_type = 8;// this acts as a quick check on which type of DataSetInfo to look at for more details.
->>>>>>> 84b0a570
     repeated common.KeyValue attributes = 9;
     string owner = 10;
     uint64 version = 11;
@@ -89,10 +85,6 @@
     string description = 4;
     repeated string tags = 5;
     DatasetVisibilityEnum.DatasetVisibility dataset_version_visibility = 6;
-<<<<<<< HEAD
-=======
-    //DatasetTypeEnum.DatasetType dataset_type = 7;// this acts as a quick check on which type of DataSetInfo to look at for more details.
->>>>>>> 84b0a570
     repeated common.KeyValue attributes = 8;
     uint64 version = 9;
     oneof dataset_version_info {
@@ -125,19 +117,14 @@
     string dataset_id = 2;
 
     message Response {
-        //bool status = 1;
     }
 }
 
 message DeleteDatasetVersions {
     repeated string ids = 1;
     string dataset_id = 2;
-<<<<<<< HEAD
-=======
-
->>>>>>> 84b0a570
-    message Response {
-        //bool status = 1;
+
+    message Response {
     }
 }
 
