syntax = "proto3";

package ai.verta.modeldb.metadata;
option go_package = "github.com/VertaAI/modeldb/protos/gen/go/protos/public/modeldb/metadata";

option java_multiple_files = true;

import "google/api/annotations.proto";

message IDTypeEnum {
    enum IDType {
        UNKNOWN = 0; // Type 0 should always cause an error
        VERSIONING_REPOSITORY = 1;
        VERSIONING_COMMIT = 2;
        VERSIONING_REPO_COMMIT_BLOB = 3;
        VERSIONING_REPO_COMMIT = 4;
    }
}

message VersioningCompositeIdentifier {
    uint64 repo_id = 1;
    string commit_hash = 2;
    repeated string location = 3;
}

message IdentificationType {
    IDTypeEnum.IDType id_type = 1;
    oneof id {
        uint64 int_id = 2;
        string string_id = 3;
<<<<<<< HEAD
        VersioningCompositeIdentifier versioning_composite_id = 4;
=======
        VersioningCompositeIdentifier composite_id = 4;
>>>>>>> 37d54e48
    }
}

message VersioningCompositeIdentifier {
    uint64 repo_id = 4;
    string commit_hash = 5;
    repeated string location = 6;
}

message GetLabelsRequest {
    // If only id_type is provided, gather from all of such sources
    IdentificationType id = 1;

    message Response {
        repeated string labels = 1;
    }
}

message AddLabelsRequest {
    IdentificationType id = 1;
    repeated string labels = 2;

    message Response {
        bool status = 1;
    }
}

message DeleteLabelsRequest {
    IdentificationType id = 1;
    repeated string labels = 2;

    message Response {
        bool status = 1;
    }
}

message GetPropertyRequest {
    // If only id_type is provided, gather from all of such sources
    IdentificationType id = 1;
    string key = 2;

    message Response {
        string value = 3;
    }
}

message AddPropertyRequest {
    IdentificationType id = 1;
    string key = 2;
    string value = 3;

    message Response {
        bool status = 1;
    }
}

message DeletePropertyRequest {
    IdentificationType id = 1;
    string key = 2;

    message Response {
        bool status = 1;
    }
}

service MetadataService {
    rpc GetLabels(GetLabelsRequest) returns (GetLabelsRequest.Response) {
        option (google.api.http) = {
            get: "/v1/metadata/labels"
        };
    };

    rpc AddLabels(AddLabelsRequest) returns (AddLabelsRequest.Response) {
        option (google.api.http) = {
            put: "/v1/metadata/labels"
            body: "*"
        };
    };

    rpc DeleteLabels(DeleteLabelsRequest) returns (DeleteLabelsRequest.Response) {
        option (google.api.http) = {
            delete: "/v1/metadata/labels"
            body: "*"
        };
    };

    rpc GetProperty(GetPropertyRequest) returns (GetPropertyRequest.Response) {
        option (google.api.http) = {
            get: "/v1/metadata/property"
        };
    };

    rpc AddProperty(AddPropertyRequest) returns (AddPropertyRequest.Response) {
        option (google.api.http) = {
            put: "/v1/metadata/property"
            body: "*"
        };
    };

    rpc DeleteProperty(DeletePropertyRequest) returns (DeletePropertyRequest.Response) {
        option (google.api.http) = {
            delete: "/v1/metadata/property"
            body: "*"
        };
    };
}<|MERGE_RESOLUTION|>--- conflicted
+++ resolved
@@ -17,22 +17,12 @@
     }
 }
 
-message VersioningCompositeIdentifier {
-    uint64 repo_id = 1;
-    string commit_hash = 2;
-    repeated string location = 3;
-}
-
 message IdentificationType {
     IDTypeEnum.IDType id_type = 1;
     oneof id {
         uint64 int_id = 2;
         string string_id = 3;
-<<<<<<< HEAD
-        VersioningCompositeIdentifier versioning_composite_id = 4;
-=======
         VersioningCompositeIdentifier composite_id = 4;
->>>>>>> 37d54e48
     }
 }
 
