syntax = "proto3";

package ai.verta.modeldb.metadata;
option go_package = "github.com/VertaAI/modeldb/protos/gen/go/protos/public/modeldb/metadata";

option java_multiple_files = true;

import "google/api/annotations.proto";

message IDTypeEnum {
    enum IDType {
        UNKNOWN = 0; // Type 0 should always cause an error
        VERSIONING_REPOSITORY = 1;
        VERSIONING_COMMIT = 2;
        VERSIONING_REPO_COMMIT_BLOB = 3;
    }
}

message IdentificationType {
    IDTypeEnum.IDType id_type = 1;
    oneof id {
        uint64 int_id = 2;
        string string_id = 3;
        VersioningCompositeIdentifier composite_id = 4;
    }
}

message VersioningCompositeIdentifier {
    uint64 repo_id = 4;
    string commit_hash = 5;
    repeated string location = 6;
}

message GetLabelsRequest {
    // If only id_type is provided, gather from all of such sources
    IdentificationType id = 1;

    message Response {
        repeated string labels = 1;
    }
}

message AddLabelsRequest {
    IdentificationType id = 1;
    repeated string labels = 2;

    message Response {
        bool status = 1;
    }
}

message DeleteLabelsRequest {
    IdentificationType id = 1;
    repeated string labels = 2;

    message Response {
        bool status = 1;
    }
}

<<<<<<< HEAD
message GetParameterRequest {
=======
message GetPropertyRequest {
>>>>>>> 9ee6f6dd
    // If only id_type is provided, gather from all of such sources
    IdentificationType id = 1;
    string key = 2;

    message Response {
        string value = 3;
    }
}

<<<<<<< HEAD
message AddParameterRequest {
=======
message AddPropertyRequest {
>>>>>>> 9ee6f6dd
    IdentificationType id = 1;
    string key = 2;
    string value = 3;

    message Response {
        bool status = 1;
    }
}

<<<<<<< HEAD
message DeleteParameterRequest {
=======
message DeletePropertyRequest {
>>>>>>> 9ee6f6dd
    IdentificationType id = 1;
    string key = 2;

    message Response {
        bool status = 1;
    }
}

service MetadataService {
    rpc GetLabels(GetLabelsRequest) returns (GetLabelsRequest.Response) {
        option (google.api.http) = {
            get: "/v1/metadata/labels"
        };
    };

    rpc AddLabels(AddLabelsRequest) returns (AddLabelsRequest.Response) {
        option (google.api.http) = {
            put: "/v1/metadata/labels"
            body: "*"
        };
    };

    rpc DeleteLabels(DeleteLabelsRequest) returns (DeleteLabelsRequest.Response) {
        option (google.api.http) = {
            delete: "/v1/metadata/labels"
            body: "*"
        };
    };

<<<<<<< HEAD
    rpc GetParameter(GetParameterRequest) returns (GetParameterRequest.Response) {
        option (google.api.http) = {
            get: "/v1/metadata/parameter"
        };
    };

    rpc AddParameter(AddParameterRequest) returns (AddParameterRequest.Response) {
        option (google.api.http) = {
            put: "/v1/metadata/parameter"
=======
    rpc GetProperty(GetPropertyRequest) returns (GetPropertyRequest.Response) {
        option (google.api.http) = {
            get: "/v1/metadata/property"
        };
    };

    rpc AddProperty(AddPropertyRequest) returns (AddPropertyRequest.Response) {
        option (google.api.http) = {
            put: "/v1/metadata/property"
>>>>>>> 9ee6f6dd
            body: "*"
        };
    };

<<<<<<< HEAD
    rpc DeleteParameter(DeleteParameterRequest) returns (DeleteParameterRequest.Response) {
        option (google.api.http) = {
            delete: "/v1/metadata/parameter"
=======
    rpc DeleteProperty(DeletePropertyRequest) returns (DeletePropertyRequest.Response) {
        option (google.api.http) = {
            delete: "/v1/metadata/property"
>>>>>>> 9ee6f6dd
            body: "*"
        };
    };
}<|MERGE_RESOLUTION|>--- conflicted
+++ resolved
@@ -58,11 +58,7 @@
     }
 }
 
-<<<<<<< HEAD
-message GetParameterRequest {
-=======
 message GetPropertyRequest {
->>>>>>> 9ee6f6dd
     // If only id_type is provided, gather from all of such sources
     IdentificationType id = 1;
     string key = 2;
@@ -72,11 +68,7 @@
     }
 }
 
-<<<<<<< HEAD
-message AddParameterRequest {
-=======
 message AddPropertyRequest {
->>>>>>> 9ee6f6dd
     IdentificationType id = 1;
     string key = 2;
     string value = 3;
@@ -86,11 +78,7 @@
     }
 }
 
-<<<<<<< HEAD
-message DeleteParameterRequest {
-=======
 message DeletePropertyRequest {
->>>>>>> 9ee6f6dd
     IdentificationType id = 1;
     string key = 2;
 
@@ -120,7 +108,6 @@
         };
     };
 
-<<<<<<< HEAD
     rpc GetParameter(GetParameterRequest) returns (GetParameterRequest.Response) {
         option (google.api.http) = {
             get: "/v1/metadata/parameter"
@@ -130,30 +117,13 @@
     rpc AddParameter(AddParameterRequest) returns (AddParameterRequest.Response) {
         option (google.api.http) = {
             put: "/v1/metadata/parameter"
-=======
-    rpc GetProperty(GetPropertyRequest) returns (GetPropertyRequest.Response) {
-        option (google.api.http) = {
-            get: "/v1/metadata/property"
-        };
-    };
-
-    rpc AddProperty(AddPropertyRequest) returns (AddPropertyRequest.Response) {
-        option (google.api.http) = {
-            put: "/v1/metadata/property"
->>>>>>> 9ee6f6dd
             body: "*"
         };
     };
 
-<<<<<<< HEAD
     rpc DeleteParameter(DeleteParameterRequest) returns (DeleteParameterRequest.Response) {
         option (google.api.http) = {
             delete: "/v1/metadata/parameter"
-=======
-    rpc DeleteProperty(DeletePropertyRequest) returns (DeletePropertyRequest.Response) {
-        option (google.api.http) = {
-            delete: "/v1/metadata/property"
->>>>>>> 9ee6f6dd
             body: "*"
         };
     };
