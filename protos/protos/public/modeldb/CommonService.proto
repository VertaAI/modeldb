syntax = "proto3";

package ai.verta.modeldb;
option go_package = "github.com/VertaAI/modeldb/protos/gen/go/protos/public/modeldb";

option java_multiple_files = true;
import "google/protobuf/struct.proto";
import "common/CommonService.proto";

message ArtifactTypeEnum{
    enum ArtifactType {
        IMAGE = 0;
        MODEL = 1;
        TENSORBOARD = 2;
        DATA = 3;
        BLOB = 4;
        STRING = 5;
        CODE = 6;
    }
}

message Artifact {
    string key = 1;
    string path = 2;
    bool path_only = 3;
    ArtifactTypeEnum.ArtifactType artifact_type = 4;
    string linked_artifact_id = 5;
    string filename_extension = 6;
}

message ArtifactPart {
    uint64 part_number = 1;
    string etag = 2;  // checksum returned by S3
}

message Feature {
    string name = 1;
}

// attributes
message GetAttributes {
    string id = 1;
    repeated string attribute_keys = 2;
    bool get_all = 3;

    message Response {
        repeated common.KeyValue attributes = 1;
    }
}

// TODO: make this update attribute
message AddAttributes {
    string id = 1;
    common.KeyValue attribute = 2;

    message Response {
        bool status = 1;
    }
}

message GetTags {
    string id = 1;

    message Response {
        repeated string tags = 1;
    }
}

// code version
message CodeVersion {
    oneof code {
        GitSnapshot git_snapshot = 1;
        Artifact code_archive = 2; // ZIP archive of source code
    }
    uint64 date_logged = 3;
}

message GitSnapshot {
    repeated string filepaths = 1; // paths to relevant source code
    string repo = 2; // URL to remote repository
    string hash = 3; // commit hash
    common.TernaryEnum.Ternary is_dirty = 4;
}

message KeyValueQuery {
    string key = 1; //entity field key
    google.protobuf.Value value = 2; //entity field value
    common.ValueTypeEnum.ValueType value_type = 3; // Default = STRING
    OperatorEnum.Operator operator = 4; // Default = EQ
}

message OperatorEnum {
    enum Operator {
        EQ = 0;
        NE = 1;
        GT = 2;
        GTE = 3;
        LT = 4;
        LTE = 5;
        CONTAIN = 6;
        NOT_CONTAIN = 7;
        IN = 8; // This is not fully supported by backend.
    }
}

message GetUrlForArtifact {
    string id = 1; // can be Proj, Expt, or Run depending on handling service
    string key = 2;
    string method = 3; //This is either GET or PUT
    ArtifactTypeEnum.ArtifactType artifact_type = 4; //can inform which slot to check
    uint64 part_number = 5;  // if 0, don’t do multipart

    message Response {
        string url = 1;
        map<string, string> fields = 2;
<<<<<<< HEAD
        bool multipart_upload_ok = 3;
=======
        bool multipart_upload_ok = 3;  // for backcompat: new Client, old Backend
>>>>>>> 66287b85
    }
}

message CommitArtifactPart {
    string id = 1;  // Run ID
    string key = 2;
    ArtifactPart artifact_part = 3;

    message Response{
    }
}

message GetCommittedArtifactParts {
    string id = 1;  // Run ID
    string key = 2;

    message Response {
        repeated ArtifactPart artifact_parts = 1;
    }
}

message CommitMultipartArtifact {
    string id = 1;  // Run ID
    string key = 2;

    message Response {
    }
}

// TODO: add bulk and get_all
message GetArtifacts {
    string id = 1;
    string key = 2;

    message Response {
        repeated Artifact artifacts = 1;
    }
}

message WorkspaceTypeEnum {
    enum WorkspaceType {
        UNKNOWN = 0;
        ORGANIZATION = 1;
        USER = 2;
    }
}<|MERGE_RESOLUTION|>--- conflicted
+++ resolved
@@ -113,11 +113,7 @@
     message Response {
         string url = 1;
         map<string, string> fields = 2;
-<<<<<<< HEAD
-        bool multipart_upload_ok = 3;
-=======
         bool multipart_upload_ok = 3;  // for backcompat: new Client, old Backend
->>>>>>> 66287b85
     }
 }
 
