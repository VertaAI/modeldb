--- conflicted
+++ resolved
@@ -39,12 +39,9 @@
 
     // Unique identifier for the method, like the fully qualified method name in grpc
     string method_name = 8;
-<<<<<<< HEAD
-=======
 
     // Workspace of the request, independent from any resource being returned.
     uint64 workspace_id = 9;
->>>>>>> c4be326d
 
     //When: timestamp
     int64 ts_nano = 4;
