syntax = "proto3";

package ai.verta.uac;
option go_package = "github.com/VertaAI/modeldb/protos/gen/go/protos/public/uac";

option java_multiple_files = true;
import "google/api/annotations.proto";
import "common/CommonService.proto";

// List of possible services and actions
// Let's only use enum if we can update this list without changing UAC code
// I prefer enums instead of strings so that 1) we avoid bugs due to typos, 2) we have a comprehensive list somewhere
message ServiceEnum {
    enum Service {
        UNKNOWN = 0; // Service 0 should always cause an error
        ALL = 1;
        ROLE_SERVICE = 2;
        AUTHZ_SERVICE = 3;
        MODELDB_SERVICE = 4;
        DEPLOYMENT_SERVICE = 5;
    }
};

message RoleActionEnum {
    enum RoleServiceActions {
        UNKNOWN = 0; // Action 0 should always cause an error
        ALL = 1;
        GET_BY_ID = 2;
        GET_BY_NAME = 3;
        CREATE = 4;
        UPDATE = 5;
        LIST = 6;
        DELETE = 7;
    }
};

message AuthzActionEnum {
    enum AuthzServiceActions {
        UNKNOWN = 0; // Action 0 should always cause an error
        ALL = 1;
        IS_ALLOWED = 2;
        GET = 3;
        CREATE = 4;
        READ = 5;
        UPDATE = 6;
        DELETE = 7;
        READ_SECRETS = 8;
        CREATE_SERVICE_ACCOUNT = 9;
<<<<<<< HEAD
=======
        CREATE_CONTAINER_REGISTRY = 10;
>>>>>>> 15017c59
    }

};

message ModelDBActionEnum {
    enum ModelDBServiceActions {
        UNKNOWN = 0; // Action 0 should always cause an error
        ALL = 1;
        CREATE = 2;
        READ = 3;
        UPDATE = 4;
        DELETE = 5;
        DEPLOY = 6;
        PUBLIC_READ =7;
        UPDATE_PERMISSIONS = 8;
        LOCK = 9;
        UNLOCK = 10;
        UPDATE_REDACT = 11;
        ALERTER = 12;
        PREDICT = 13;
        CONTROL = 14;
    }
};

message DeploymentActionEnum {
    enum DeploymentServiceActions {
        UNKNOWN = 0; // Action 0 should always cause an error
        ALL = 1;
        CREATE = 2;
        READ = 3;
        UPDATE = 4;
        DELETE = 5;
        UPDATE_PERMISSIONS = 8;
        PREDICT = 9;
        CONTROL = 10;
    }
};

// An action describes a specific operation that can be performed on a service
message Action {
    ServiceEnum.Service service = 1;
    oneof action {
        RoleActionEnum.RoleServiceActions role_service_action = 2;
        AuthzActionEnum.AuthzServiceActions authz_service_action = 3;
        ModelDBActionEnum.ModelDBServiceActions modeldb_service_action = 4;
        DeploymentActionEnum.DeploymentServiceActions deployment_service_action = 5;
    }
};

message RoleResourceEnum {
    enum RoleServiceResourceTypes {
        UNKNOWN = 0; // Resource 0 should always cause an error
        ALL = 1;
        ROLE = 2;
        ROLE_BINDING = 3;
    }
};

message AuthzResourceEnum {
    enum AuthzServiceResourceTypes {
        UNKNOWN = 0; // Resource 0 should always cause an error
        ALL = 1;
        ORGANIZATION = 2;
        TEAM = 3;
        WORKSPACE = 4;
        USER = 5;
        SERVICE_ACCOUNT = 6;
        CONTAINER_REGISTRY_CONFIGURATION = 7;
    }
};

message DeploymentResourceEnum {
    enum DeploymentServiceResourceTypes {
        UNKNOWN = 0; // Resource 0 should always cause an error
        ALL = 1;
        ENDPOINT = 2;
        BUILD = 3;
    }
};

message ResourceType {
	oneof resource {
    // Separate based on the service itself
        RoleResourceEnum.RoleServiceResourceTypes role_service_resource_type = 1;
        AuthzResourceEnum.AuthzServiceResourceTypes authz_service_resource_type = 2;
        common.ModelDBResourceEnum.ModelDBServiceResourceTypes modeldb_service_resource_type = 3;
        DeploymentResourceEnum.DeploymentServiceResourceTypes deployment_service_resource_type = 4;
    };
}

// A resource describes a specific object in a service that can receive an action
message Resources {
    ServiceEnum.Service service = 1;
    // Internal ID for the resource in the service, whose meaning doesn't matter for other services
    repeated string resource_ids = 2;
    bool all_resource_ids = 3;
    ResourceType resource_type = 6;
};

// Roles can be scoped by organization/team or global
// The uniqueness of the name is only ensured at the right scope
// Both Roles and RoleBindings have a scope. The most restrictive one will be used when checking for permissions
message RoleScope {
    string org_id = 1;
    string team_id = 2;
};

// Allows grouping multiple resources and actions for more descriptive permissions
message ResourceActionGroup {
    repeated Resources resources = 1;
    repeated Action actions = 2;
};

// Defines a role that can perform actions on resources
message Role {
    string id = 1;
    string name = 2; // Unique within a scope
    RoleScope scope = 3;

    // Allow multiple combinations at the same time
    repeated ResourceActionGroup resource_action_groups = 4;
}

// Entities that can be bound to a role. All users in all scopes given are considered a match.
message Entities {
    repeated string user_ids = 1;
    repeated string org_ids = 2;
    repeated string team_ids = 3;
};

// Binds a set of roles to a set of entities
message RoleBinding {
    string id = 1;
    string name = 2; // Unique within a scope
    RoleScope scope = 3; // Was unused before introducing role_name in RoleBinding

    // Binds all roles to all given entities
    repeated Entities entities = 5;

    // We optionally allow a more specialized list of resources that the original one allowed by the roles
    repeated Resources resources = 6;
    string role_id = 7;
    string role_name = 9;
    bool public = 8;
}

// Service messages
message GetRoleById {
    string id = 1;
    message Response {
        Role role = 1;
    };
};

message GetRoleByName {
    string name = 1;
    RoleScope scope = 2;

    message Response {
        Role role = 1;
    };
};

message ListRoles {
    RoleScope scope = 2;

    message Response {
        repeated Role roles = 1;
    };
};

message SetRole {
    Role role = 1;

    message Response {
        Role role = 1;
    };
};

message DeleteRole {
    string id = 1;

    message Response {
        bool status = 1;
    };
};

message GetRoleBindingById {
    string id = 1;

    message Response {
        RoleBinding role_binding = 1;
    };
};

message GetRoleBindingByName {
    string name = 1;
    RoleScope scope = 2;

    message Response {
        RoleBinding role_binding = 1;
    };
};

message ListRoleBindings {
    string entity_id = 1;
    RoleScope scope = 2;

    message Response {
        repeated RoleBinding role_bindings = 1;
    };
};

message SetRoleBinding {
    RoleBinding role_binding = 1;

    message Response {
        RoleBinding role_binding = 1;
    };
};

message DeleteRoleBinding {
    string id = 1;

    message Response {
        bool status = 1;
    };
};

message DeleteRoleBindings {
    repeated string roleBindingNames = 1;

    message Response {
        bool status = 1;
    };
};

message RemoveResources {
    repeated string resource_ids = 1; // project.id, experiment.id etc.
    ResourceType resource_type = 2;

    message Response {
        bool status = 1;
    }
}

service RoleService {
    rpc getRoleById (GetRoleById) returns (GetRoleById.Response) {
        option (google.api.http) = {
            get : "/v1/role/getRoleById"
        };
    };
    rpc getRoleByName (GetRoleByName) returns (GetRoleByName.Response) {
        option (google.api.http) = {
            get : "/v1/role/getRoleByName"
        };
    };
    rpc listRoles (ListRoles) returns (ListRoles.Response) {
        option (google.api.http) = {
            get : "/v1/role/listRoles"
        };
    };
    rpc setRole (SetRole) returns (SetRole.Response) {
        option (google.api.http) = {
            post : "/v1/role/setRole"
            body : "*"
        };
    };
    rpc deleteRole (DeleteRole) returns (DeleteRole.Response) {
        option (google.api.http) = {
            post : "/v1/role/deleteRole"
            body : "*"
        };
    };
    rpc getBindingRoleById (GetRoleBindingById) returns (GetRoleBindingById.Response) {
        option (google.api.http) = {
            get : "/v1/role/getRoleBindingById"
        };
    };
    rpc getRoleBindingByName (GetRoleBindingByName) returns (GetRoleBindingByName.Response) {
        option (google.api.http) = {
            get : "/v1/role/getRoleBindingByName"
        };
    };
    rpc listRoleBindings (ListRoleBindings) returns (ListRoleBindings.Response) {
        option (google.api.http) = {
            get : "/v1/role/listRoleBindings"
        };
    };
    rpc setRoleBinding (SetRoleBinding) returns (SetRoleBinding.Response) {
        option (google.api.http) = {
            post : "/v1/role/setRoleBinding"
            body : "*"
        };
    };
    rpc deleteRoleBinding (DeleteRoleBinding) returns (DeleteRoleBinding.Response) {
        option (google.api.http) = {
            post : "/v1/role/deleteRoleBinding"
            body : "*"
        };
    };
    rpc deleteRoleBindings (DeleteRoleBindings) returns (DeleteRoleBindings.Response) {
        option (google.api.http) = {
            post : "/v1/role/deleteRoleBindings"
            body : "*"
        };
    };

    rpc removeResources (RemoveResources) returns (RemoveResources.Response){
        option (google.api.http) = {
            delete: "/v1/collaborator/removeResources"
        };
    };
};<|MERGE_RESOLUTION|>--- conflicted
+++ resolved
@@ -46,10 +46,7 @@
         DELETE = 7;
         READ_SECRETS = 8;
         CREATE_SERVICE_ACCOUNT = 9;
-<<<<<<< HEAD
-=======
         CREATE_CONTAINER_REGISTRY = 10;
->>>>>>> 15017c59
     }
 
 };
