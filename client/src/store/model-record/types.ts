--- conflicted
+++ resolved
@@ -6,17 +6,12 @@
 } from 'utils/redux/communication';
 
 export interface IModelRecordState {
-<<<<<<< HEAD
-  readonly loading: boolean;
-  readonly data: ModelRecord | null;
-=======
   data: {
     modelRecord: ModelRecord | null;
   };
   communications: {
     loadingModelRecord: ICommunication;
   };
->>>>>>> d29e0aae
 }
 
 export const loadModelRecordActionTypes = makeCommunicationActionTypes({
