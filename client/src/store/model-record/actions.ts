import { action } from 'typesafe-actions';

import ModelRecord from 'models/ModelRecord';
import { selectExperimentRuns } from 'store/experiment-runs';
import { ActionResult } from 'store/store';

<<<<<<< HEAD
import { ILoadModelRecordActions, loadModelRecordActionTypes } from './types';

export const fetchModelRecord = (
  modelId: string
): ActionResult<void, ILoadModelRecordActions> => async (
  dispatch,
  getState,
  { ServiceFactory }
) => {
  dispatch(action(loadModelRecordActionTypes.REQUEST));

  const storeExperimentRuns = selectExperimentRuns(getState()) || [
    new ModelRecord(),
  ];
  await ServiceFactory.getExperimentRunsService()
    .getModelRecord(modelId, storeExperimentRuns)
    .then(res => {
      dispatch(action(loadModelRecordActionTypes.SUCCESS, res));
=======
import { fetchModelRecordAction, fetchModelRecordActionTypes } from './types';
import { fetchExperimentRuns } from 'store/experiment-runs/actions';

export const fetchModelRecord = (
  modelId: string
): ActionResult<void, fetchModelRecordAction> => async (dispatch, getState) => {
  if (getState().experimentRuns.data == null) {
    dispatch(fetchExperimentRuns(getState().location.projectId || ''));
  }
  dispatch(action(fetchModelRecordActionTypes.FETCH_MODEL_RECORD_REQUEST));

  // Need to fetch the experiment runs first
  var promise;
  if (!getState().experimentRuns.data) {
    promise = ServiceFactory.getExperimentRunsService()
      .getExperimentRuns(getState().location.projectId || '')
      .then(records => {
        const data = records.data;
        for (var i = 0; i < data.length; i++) {
          const record = data[i];
          if (record.id == modelId) return [record];
        }
        return [new ModelRecord()];
      });
  } else {
    promise = Promise.resolve(getState().experimentRuns.data);
  }

  await promise
    .then(storeExperimentRuns => {
      return ServiceFactory.getExperimentRunsService()
        .getModelRecord(modelId, storeExperimentRuns)
        .then(res => {
          dispatch(
            action(fetchModelRecordActionTypes.FETCH_MODEL_RECORD_SUCCESS, res)
          );
        });
>>>>>>> 6678e2be
    })
    .catch(err => {
      dispatch(action(loadModelRecordActionTypes.FAILURE, err as string));
    });
};<|MERGE_RESOLUTION|>--- conflicted
+++ resolved
@@ -2,9 +2,9 @@
 
 import ModelRecord from 'models/ModelRecord';
 import { selectExperimentRuns } from 'store/experiment-runs';
+import { fetchExperimentRuns } from 'store/experiment-runs/actions';
 import { ActionResult } from 'store/store';
 
-<<<<<<< HEAD
 import { ILoadModelRecordActions, loadModelRecordActionTypes } from './types';
 
 export const fetchModelRecord = (
@@ -14,42 +14,27 @@
   getState,
   { ServiceFactory }
 ) => {
+  const experimentRuns = selectExperimentRuns(getState());
+  if (!experimentRuns) {
+    dispatch(fetchExperimentRuns(getState().location.projectId || ''));
+  }
   dispatch(action(loadModelRecordActionTypes.REQUEST));
 
-  const storeExperimentRuns = selectExperimentRuns(getState()) || [
-    new ModelRecord(),
-  ];
-  await ServiceFactory.getExperimentRunsService()
-    .getModelRecord(modelId, storeExperimentRuns)
-    .then(res => {
-      dispatch(action(loadModelRecordActionTypes.SUCCESS, res));
-=======
-import { fetchModelRecordAction, fetchModelRecordActionTypes } from './types';
-import { fetchExperimentRuns } from 'store/experiment-runs/actions';
-
-export const fetchModelRecord = (
-  modelId: string
-): ActionResult<void, fetchModelRecordAction> => async (dispatch, getState) => {
-  if (getState().experimentRuns.data == null) {
-    dispatch(fetchExperimentRuns(getState().location.projectId || ''));
-  }
-  dispatch(action(fetchModelRecordActionTypes.FETCH_MODEL_RECORD_REQUEST));
-
   // Need to fetch the experiment runs first
-  var promise;
-  if (!getState().experimentRuns.data) {
+  let promise;
+  if (!experimentRuns) {
     promise = ServiceFactory.getExperimentRunsService()
       .getExperimentRuns(getState().location.projectId || '')
       .then(records => {
         const data = records.data;
-        for (var i = 0; i < data.length; i++) {
+        for (let i = 0; i < data.length; i++) {
           const record = data[i];
           if (record.id == modelId) return [record];
         }
         return [new ModelRecord()];
       });
   } else {
-    promise = Promise.resolve(getState().experimentRuns.data);
+    promise = Promise.resolve(experimentRuns);
   }
 
   await promise
@@ -57,11 +42,8 @@
       return ServiceFactory.getExperimentRunsService()
         .getModelRecord(modelId, storeExperimentRuns)
         .then(res => {
-          dispatch(
-            action(fetchModelRecordActionTypes.FETCH_MODEL_RECORD_SUCCESS, res)
-          );
+          dispatch(action(loadModelRecordActionTypes.SUCCESS, res));
         });
->>>>>>> 6678e2be
     })
     .catch(err => {
       dispatch(action(loadModelRecordActionTypes.FAILURE, err as string));
