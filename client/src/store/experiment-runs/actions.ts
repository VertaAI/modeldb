import { action } from 'typesafe-actions';

import { IFilterData } from 'models/Filters';
import { ActionResult } from 'store/store';
import { fetchProjects } from 'store/projects';

import {
  ILoadExperimentRunsActions,
  loadExperimentRunsActionTypes,
} from './types';

export const fetchExperimentRuns = (
  id: string,
  filters?: IFilterData[]
): ActionResult<void, ILoadExperimentRunsActions> => async (
  dispatch,
  _,
  { ServiceFactory }
) => {
<<<<<<< HEAD
  dispatch(action(loadExperimentRunsActionTypes.REQUEST));
=======
  if (getState().projects.data == null) {
    dispatch(fetchProjects());
  }
  dispatch(action(fetchExperimentRunsActionTypes.FETCH_EXP_RUNS_REQUEST));
>>>>>>> 6678e2be

  await ServiceFactory.getExperimentRunsService()
    .getExperimentRuns(id, filters)
    .then(res => {
      dispatch(action(loadExperimentRunsActionTypes.SUCCESS, res.data));
    })
    .catch(err => {
      dispatch(action(loadExperimentRunsActionTypes.FAILURE, err as string));
    });
};<|MERGE_RESOLUTION|>--- conflicted
+++ resolved
@@ -1,8 +1,8 @@
 import { action } from 'typesafe-actions';
 
 import { IFilterData } from 'models/Filters';
+import { fetchProjects, selectProjects } from 'store/projects';
 import { ActionResult } from 'store/store';
-import { fetchProjects } from 'store/projects';
 
 import {
   ILoadExperimentRunsActions,
@@ -14,17 +14,13 @@
   filters?: IFilterData[]
 ): ActionResult<void, ILoadExperimentRunsActions> => async (
   dispatch,
-  _,
+  getState,
   { ServiceFactory }
 ) => {
-<<<<<<< HEAD
-  dispatch(action(loadExperimentRunsActionTypes.REQUEST));
-=======
-  if (getState().projects.data == null) {
+  if (!selectProjects(getState())) {
     dispatch(fetchProjects());
   }
-  dispatch(action(fetchExperimentRunsActionTypes.FETCH_EXP_RUNS_REQUEST));
->>>>>>> 6678e2be
+  dispatch(action(loadExperimentRunsActionTypes.REQUEST));
 
   await ServiceFactory.getExperimentRunsService()
     .getExperimentRuns(id, filters)
