.ag-header-cell-label .ag-header-cell-text {
  font-size: 14px;
  color: var(--text-color2);
}
.ag-header-container,
.ag-floating-top-container,
.ag-header-cell {
  cursor: col-resize;
  border-right: 1px solid transparent;
  border-left: 1px solid transparent;
}

.ag-header-cell:hover {
  border-right: 1px solid rgb(170, 170, 170);
  border-left: 1px solid rgb(170, 170, 170);
}

.ag-center-cols-viewport {
  scroll-behavior: smooth;
}

.ag-theme-material .ag-cell {
  padding-right: 13px;
}

.ag-row {
  padding: 0 23px;
}

.grid line {
  stroke: rgb(238, 238, 238) !important;
}

.grid > .domain,
.grid > .tick text {
  display: none;
}

.expChart,
.summaryChart,
.parallelChart {
  background-color: #f9fafc;
  border-radius: 10px;
  margin: 0 10px;
}

.axisLabel {
  font-size: 12px;
}

.axis > .domain {
  stroke-width: 1.5px;
  stroke: rgb(150, 150, 150);
}

/* .axis,
.frame {
  shape-rendering: crispEdges;
} */

.axis text {
  text-shadow: 0 1px 0 #fff, 1px 0 0 #fff, 0 -1px 0 #fff, -1px 0 0 #fff;
  color: #444;
}

.parallelChart .dimension {
  cursor: move;
}

.parallelLines path {
  fill: none;
  stroke-width: 1.5px;
  stroke: var(--main-color2);
  stroke-opacity: 0.5;
}

.brush .extent {
  fill-opacity: 0.3;
  stroke: #fff;
  shape-rendering: crispEdges;
}

.parallelLines path.fade {
  stroke: #000;
  stroke-opacity: 0.05;
}

<<<<<<< HEAD
.notAvailableMsg {
  font-size: 18px;
  font-style: italic;
  opacity: 0.7;
  fill: var(--text-color4);
=======
.metricAxis {
  fill: var(--main-color1);
  fill-opacity: 0.15;
  stroke-width: 0.5px;
  stroke: var(--main-color1);
}

.hyperAxis {
  fill: none;
>>>>>>> 3ff1bdb3
}<|MERGE_RESOLUTION|>--- conflicted
+++ resolved
@@ -85,13 +85,13 @@
   stroke-opacity: 0.05;
 }
 
-<<<<<<< HEAD
 .notAvailableMsg {
   font-size: 18px;
   font-style: italic;
   opacity: 0.7;
   fill: var(--text-color4);
-=======
+}
+
 .metricAxis {
   fill: var(--main-color1);
   fill-opacity: 0.15;
@@ -101,5 +101,4 @@
 
 .hyperAxis {
   fill: none;
->>>>>>> 3ff1bdb3
 }