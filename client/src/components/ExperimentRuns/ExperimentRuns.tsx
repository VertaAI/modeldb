import { GridReadyEvent } from 'ag-grid-community';
import 'ag-grid-community/dist/styles/ag-grid.css';
import 'ag-grid-community/dist/styles/ag-theme-material.css';
import { AgGridReact } from 'ag-grid-react';
<<<<<<< HEAD
=======
import { bind } from 'decko';
>>>>>>> 6809c3d3
import * as React from 'react';
import { connect } from 'react-redux';
import { RouteComponentProps } from 'react-router';

<<<<<<< HEAD
import { DeployManager } from 'components/Deploy';
import loader from 'components/images/loader.gif';
import ModelRecord from 'models/ModelRecord';
import routes, { GetRouteParams } from 'routes';
import { IColumnMetaData } from 'store/dashboard-config';
import { checkDeployStatusForModelsIfNeed } from 'store/deploy';
import { fetchExperimentRuns } from 'store/experiment-runs';
import { IApplicationState, IConnectedReduxProps } from 'store/store';
=======
import ModelRecord from 'models/ModelRecord';
import routes, { GetRouteParams } from 'routes';
import {
  IColumnConfig,
  IColumnMetaData,
  selectColumnConfig,
} from 'store/dashboard-config';
import {
  selectExperimentRuns,
  selectIsLoadingExperimentRuns,
} from 'store/experiment-runs';
import { IApplicationState, IConnectedReduxProps } from 'store/store';

import loader from '../images/loader.gif';
>>>>>>> 6809c3d3
import {
  defaultColDefinitions,
  returnColumnDefs,
} from './columnDefinitions/Definitions';
import DashboardConfig from './DashboardConfig/DashboardConfig';
import styles from './ExperimentRuns.module.css';

type IUrlProps = GetRouteParams<typeof routes.expirementRuns>;

interface IPropsFromState {
  data?: ModelRecord[] | undefined;
  loading: boolean;
  defaultColDefinitions: any;
  filterState: { [index: string]: {} };
  filtered: boolean;
  columnConfig: IColumnConfig;
}

interface IOperator {
  '>': any;
  '<': any;
  [key: string]: any;
}

type AllProps = RouteComponentProps<IUrlProps> &
  IPropsFromState &
  IConnectedReduxProps;

class ExperimentRuns extends React.Component<AllProps> {
<<<<<<< HEAD
  public gridApi: any;
  public columnApi: any;
  public data: any;
=======
  private gridApi: any;
  private columnApi: any;
  private data: any;
>>>>>>> 6809c3d3

  public componentWillReceiveProps(nextProps: AllProps) {
    if (this.gridApi) {
      setTimeout(this.callFilterUpdate, 100);
    }
    if (this.gridApi && this.props.columnConfig !== nextProps.columnConfig) {
      this.gridApi.setColumnDefs(returnColumnDefs(nextProps.columnConfig));
      const el = document.getElementsByClassName('ag-center-cols-viewport');
      if (el !== undefined && el[0] !== undefined) {
        el[0].scrollLeft += 200;
      }
    }
  }

  public componentDidUpdate(prevProps: AllProps) {
    if (this.gridApi && this.props.data && prevProps.data !== this.props.data) {
      this.gridApi.setRowData(this.props.data);
    }
    if (this.props.data && prevProps.data !== this.props.data) {
      this.props.dispatch(
        checkDeployStatusForModelsIfNeed(this.props.data.map(({ id }) => id))
      );
    }
  }

  public render() {
    const { data, loading, columnConfig } = this.props;
    return loading ? (
      <img src={loader} className={styles.loader} />
    ) : data ? (
      <>
        <DeployManager />
        <DashboardConfig />
        <div className={`ag-theme-material ${styles.aggrid_wrapper}`}>
          <AgGridReact
            reactNext={true}
            pagination={true}
            onGridReady={this.onGridReady}
            animateRows={true}
            getRowHeight={this.gridRowHeight}
            columnDefs={returnColumnDefs(columnConfig)}
            rowData={undefined}
            domLayout="autoHeight"
            defaultColDef={this.props.defaultColDefinitions}
            isExternalFilterPresent={this.isExternalFilterPresent}
            doesExternalFilterPass={this.doesExternalFilterPass}
          />
        </div>
      </>
    ) : (
      ''
    );
  }

<<<<<<< HEAD
  public callFilterUpdate = () => {
    this.gridApi.onFilterChanged();
  };

  public onGridReady = (event: GridReadyEvent) => {
=======
  @bind
  private callFilterUpdate() {
    this.gridApi.onFilterChanged();
  }

  @bind
  private onGridReady(event: GridReadyEvent) {
>>>>>>> 6809c3d3
    this.gridApi = event.api;
    this.columnApi = event.columnApi;
    this.gridApi.setRowData(this.props.data);
  }

  @bind
  private gridRowHeight(params: any) {
    const data = params.node.data;
    if (
      (data.metrics && data.metrics.length > 3) ||
      (data.hyperparameters && data.hyperparameters.length > 3)
    ) {
      if (data.metrics.length > data.hyperparameters.length) {
        return (data.metric.length - 3) * 5 + 220;
      }
      return data.hyperparameters.length * 5 + 220;
    }
    if (data.tags && data.tags.length >= 6) {
      return 240;
    }

    return 200;
  }

  @bind
  private isExternalFilterPresent() {
    return this.props.filtered;
  }

  @bind
  private funEvaluate(filter: any) {
    // this.data is from the bind(node) where node is table row data
    // **ts forced creation of public data var to be able access node
    const operators: IOperator = {
      '<': (a: number, b: number) => a < b,
      '>': (a: number, b: number) => a > b,
    };
    switch (filter.type) {
      case 'tag':
        return this.data.tags.includes(filter.key);
      case 'param':
        return this.data[filter.subtype].find(
          (params: any) => params.key === filter.param
        )
          ? operators[filter.operator](
              Number(
                this.data[filter.subtype].find((params: any) => {
                  if (params.key === filter.param) {
                    return params.value;
                  }
                }).value
              ),
              Number(filter.value)
            )
          : false;
      default:
        return true;
    }
  }

  @bind
  private doesExternalFilterPass(node: any) {
    return Object.values(this.props.filterState)
      .map(this.funEvaluate.bind(node))
      .every(val => val === true);
  }
}

// filterState and filtered should be provided by from IApplicationState -> customFilter
const mapStateToProps = (state: IApplicationState): IPropsFromState => ({
  defaultColDefinitions,
  columnConfig: selectColumnConfig(state),
  data: selectExperimentRuns(state),
  loading: selectIsLoadingExperimentRuns(state),
  filterState: {},
  filtered: false,
});

export default connect(mapStateToProps)(ExperimentRuns);<|MERGE_RESOLUTION|>--- conflicted
+++ resolved
@@ -2,26 +2,16 @@
 import 'ag-grid-community/dist/styles/ag-grid.css';
 import 'ag-grid-community/dist/styles/ag-theme-material.css';
 import { AgGridReact } from 'ag-grid-react';
-<<<<<<< HEAD
-=======
 import { bind } from 'decko';
->>>>>>> 6809c3d3
 import * as React from 'react';
 import { connect } from 'react-redux';
 import { RouteComponentProps } from 'react-router';
 
-<<<<<<< HEAD
 import { DeployManager } from 'components/Deploy';
-import loader from 'components/images/loader.gif';
 import ModelRecord from 'models/ModelRecord';
 import routes, { GetRouteParams } from 'routes';
-import { IColumnMetaData } from 'store/dashboard-config';
 import { checkDeployStatusForModelsIfNeed } from 'store/deploy';
 import { fetchExperimentRuns } from 'store/experiment-runs';
-import { IApplicationState, IConnectedReduxProps } from 'store/store';
-=======
-import ModelRecord from 'models/ModelRecord';
-import routes, { GetRouteParams } from 'routes';
 import {
   IColumnConfig,
   IColumnMetaData,
@@ -34,7 +24,6 @@
 import { IApplicationState, IConnectedReduxProps } from 'store/store';
 
 import loader from '../images/loader.gif';
->>>>>>> 6809c3d3
 import {
   defaultColDefinitions,
   returnColumnDefs,
@@ -64,15 +53,9 @@
   IConnectedReduxProps;
 
 class ExperimentRuns extends React.Component<AllProps> {
-<<<<<<< HEAD
-  public gridApi: any;
-  public columnApi: any;
-  public data: any;
-=======
   private gridApi: any;
   private columnApi: any;
   private data: any;
->>>>>>> 6809c3d3
 
   public componentWillReceiveProps(nextProps: AllProps) {
     if (this.gridApi) {
@@ -127,13 +110,6 @@
     );
   }
 
-<<<<<<< HEAD
-  public callFilterUpdate = () => {
-    this.gridApi.onFilterChanged();
-  };
-
-  public onGridReady = (event: GridReadyEvent) => {
-=======
   @bind
   private callFilterUpdate() {
     this.gridApi.onFilterChanged();
@@ -141,7 +117,6 @@
 
   @bind
   private onGridReady(event: GridReadyEvent) {
->>>>>>> 6809c3d3
     this.gridApi = event.api;
     this.columnApi = event.columnApi;
     this.gridApi.setRowData(this.props.data);
