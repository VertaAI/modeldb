--- conflicted
+++ resolved
@@ -22,7 +22,7 @@
 import DashboardConfig from './DashboardConfig/DashboardConfig';
 import styles from './ExperimentRuns.module.css';
 
-type IUrlProps = GetRouteParams<typeof routes.expirementRuns>;
+type IUrlProps = GetRouteParams<typeof routes.experimentRuns>;
 
 interface IPropsFromState {
   data?: ModelRecord[] | undefined;
@@ -48,34 +48,25 @@
   public columnApi: any;
   public data: any;
 
-<<<<<<< HEAD
-  public componentWillReceiveProps(nextProps: AllProps) {
-    if (this.gridApi) {
-=======
   public callFilterUpdate = () => {
     this.gridApi.onFilterChanged();
   };
 
   public componentWillReceiveProps(nextProps: AllProps) {
-    if (this.gridApi !== undefined) {
->>>>>>> 3d000d0f
-      setTimeout(this.callFilterUpdate, 100);
+    if (this.props !== nextProps && this.gridApi !== undefined) {
+      // setTimeout(this.callFilterUpdate, 1000);
     }
+
+    // if (this.gridApi !== undefined) {
+    //   setTimeout(this.callFilterUpdate, 1000);
+    // }
     if (this.gridApi && this.props.columnConfig !== nextProps.columnConfig) {
       this.gridApi.setColumnDefs(returnColumnDefs(nextProps.columnConfig));
-<<<<<<< HEAD
-=======
       const el = document.getElementsByClassName('ag-center-cols-viewport');
       if (el !== undefined && el[0] !== undefined) {
         el[0].scrollLeft += 200;
       }
->>>>>>> 3d000d0f
     }
-    // const el = document.getElementsByClassName('ag-center-cols-viewport');
-    // if (el !== undefined && el[0] !== undefined) {
-    //   el[0].scrollLeft += 200;
-    // }
-    //
   }
 
   public componentDidUpdate(prevProps: AllProps) {
@@ -116,10 +107,6 @@
       ''
     );
   }
-
-  public callFilterUpdate = () => {
-    // this.gridApi.onFilterChanged();
-  };
 
   public onGridReady = (event: GridReadyEvent) => {
     this.gridApi = event.api;
