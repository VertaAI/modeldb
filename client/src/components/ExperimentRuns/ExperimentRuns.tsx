--- conflicted
+++ resolved
@@ -2,7 +2,6 @@
 import 'ag-grid-community/dist/styles/ag-grid.css';
 import 'ag-grid-community/dist/styles/ag-theme-material.css';
 import { AgGridReact } from 'ag-grid-react';
-<<<<<<< HEAD
 import { bind } from 'decko';
 import * as React from 'react';
 import { connect } from 'react-redux';
@@ -20,21 +19,6 @@
 } from 'store/experiment-runs';
 import { IApplicationState, IConnectedReduxProps } from 'store/store';
 
-=======
-import * as React from 'react';
-import { connect } from 'react-redux';
-import { RouteComponentProps } from 'react-router';
-import { DeployManager } from 'components/Deploy';
-import loader from 'components/images/loader.gif';
-import { FilterContextPool } from 'models/FilterContextPool';
-import { PropertyType } from 'models/Filters';
-import ModelRecord from 'models/ModelRecord';
-import routes, { GetRouteParams } from 'routes';
-import { IColumnMetaData } from 'store/dashboard-config';
-import { checkDeployStatusForModelsIfNeed } from 'store/deploy';
-import { fetchExperimentRuns } from 'store/experiment-runs';
-import { IApplicationState, IConnectedReduxProps } from 'store/store';
->>>>>>> 6678e2be
 import {
   defaultColDefinitions,
   returnColumnDefs,
@@ -65,17 +49,11 @@
 
 class ExperimentRuns extends React.Component<AllProps> {
   private gridApi: any;
-  private columnApi: any;
   private data: any;
 
   public componentWillReceiveProps(nextProps: AllProps) {
-<<<<<<< HEAD
-    if (this.gridApi) {
-      setTimeout(this.callFilterUpdate, 100);
-=======
     if (this.props !== nextProps && this.gridApi !== undefined) {
       setTimeout(this.callFilterUpdate, 1000);
->>>>>>> 6678e2be
     }
 
     if (this.gridApi && this.props.columnConfig !== nextProps.columnConfig) {
@@ -88,16 +66,6 @@
   }
 
   public componentDidUpdate(prevProps: AllProps) {
-<<<<<<< HEAD
-    if (this.props.data && prevProps.data !== this.props.data) {
-      this.props.dispatch(
-        checkDeployStatusForModelsIfNeed(this.props.data.map(({ id }) => id))
-      );
-=======
-    if (this.gridApi && this.props.data && prevProps.data !== this.props.data) {
-      this.gridApi.setRowData(this.props.data);
->>>>>>> 6678e2be
-    }
     if (this.props.data && prevProps.data !== this.props.data) {
       this.props.dispatch(
         checkDeployStatusForModelsIfNeed(this.props.data.map(({ id }) => id))
@@ -111,7 +79,6 @@
       <Preloader variant="dots" />
     ) : data ? (
       <>
-        <DeployManager />
         <DashboardConfig />
         <DeployManager />
         <div className={`ag-theme-material ${styles.aggrid_wrapper}`}>
@@ -135,18 +102,19 @@
     );
   }
 
-<<<<<<< HEAD
+  @bind
+  private callFilterUpdate() {
+    this.gridApi.onFilterChanged();
+  }
+
+  @bind
+  private onGridReady(event: GridReadyEvent) {
+    this.gridApi = event.api;
+    this.gridApi.setRowData(this.props.data);
+  }
+
   @bind
   private gridRowHeight(params: any) {
-=======
-  public onGridReady = (event: GridReadyEvent) => {
-    this.gridApi = event.api;
-    this.columnApi = event.columnApi;
-    this.gridApi.setRowData(this.props.data);
-  };
-
-  public gridRowHeight = (params: any) => {
->>>>>>> 6678e2be
     try {
       const data = params.node.data;
       if (
@@ -164,18 +132,6 @@
     } catch {}
 
     return 200;
-  }
-
-  @bind
-  private callFilterUpdate() {
-    this.gridApi.onFilterChanged();
-  }
-
-  @bind
-  private onGridReady(event: GridReadyEvent) {
-    this.gridApi = event.api;
-    this.columnApi = event.columnApi;
-    this.gridApi.setRowData(this.props.data);
   }
 
   @bind
