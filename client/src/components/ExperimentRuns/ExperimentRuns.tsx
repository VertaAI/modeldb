--- conflicted
+++ resolved
@@ -2,25 +2,18 @@
 import 'ag-grid-community/dist/styles/ag-grid.css';
 import 'ag-grid-community/dist/styles/ag-theme-material.css';
 import { AgGridReact } from 'ag-grid-react';
-import ModelRecord from 'models/ModelRecord';
 import * as React from 'react';
 import { connect } from 'react-redux';
 import { RouteComponentProps } from 'react-router';
-<<<<<<< HEAD
 
 import { DeployManager } from 'components/Deploy';
 import loader from 'components/images/loader.gif';
-import { FilterContextPool } from 'models/FilterContextPool';
-import { PropertyType } from 'models/Filters';
 import ModelRecord from 'models/ModelRecord';
-=======
->>>>>>> 41f32256
 import routes, { GetRouteParams } from 'routes';
 import { IColumnMetaData } from 'store/dashboard-config';
 import { checkDeployStatusForModelsIfNeed } from 'store/deploy';
 import { fetchExperimentRuns } from 'store/experiment-runs';
 import { IApplicationState, IConnectedReduxProps } from 'store/store';
-import loader from '../images/loader.gif';
 import {
   defaultColDefinitions,
   returnColumnDefs,
@@ -83,12 +76,8 @@
     return loading ? (
       <img src={loader} className={styles.loader} />
     ) : data ? (
-<<<<<<< HEAD
-      <div>
+      <>
         <DeployManager />
-=======
-      <React.Fragment>
->>>>>>> 41f32256
         <DashboardConfig />
         <div className={`ag-theme-material ${styles.aggrid_wrapper}`}>
           <AgGridReact
@@ -105,7 +94,7 @@
             doesExternalFilterPass={this.doesExternalFilterPass}
           />
         </div>
-      </React.Fragment>
+      </>
     ) : (
       ''
     );
