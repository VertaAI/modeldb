import { GridReadyEvent } from 'ag-grid-community';
import 'ag-grid-community/dist/styles/ag-grid.css';
import 'ag-grid-community/dist/styles/ag-theme-material.css';
import { AgGridReact } from 'ag-grid-react';
import { bind } from 'decko';
import * as React from 'react';
import { connect } from 'react-redux';
import { RouteComponentProps } from 'react-router';

<<<<<<< HEAD
import { DeployManager } from 'components/Deploy';
=======
import Preloader from 'components/shared/Preloader/Preloader';
>>>>>>> d29e0aae
import ModelRecord from 'models/ModelRecord';
import routes, { GetRouteParams } from 'routes';
import {
  IColumnConfig,
  IColumnMetaData,
  selectColumnConfig,
} from 'store/dashboard-config';
import { checkDeployStatusForModelsIfNeed } from 'store/deploy';
import { fetchExperimentRuns } from 'store/experiment-runs';
import {
  selectExperimentRuns,
  selectIsLoadingExperimentRuns,
} from 'store/experiment-runs';
import { IApplicationState, IConnectedReduxProps } from 'store/store';

import {
  defaultColDefinitions,
  returnColumnDefs,
} from './columnDefinitions/Definitions';
import DashboardConfig from './DashboardConfig/DashboardConfig';
import styles from './ExperimentRuns.module.css';

type IUrlProps = GetRouteParams<typeof routes.expirementRuns>;

interface IPropsFromState {
  data: ModelRecord[] | null;
  loading: boolean;
  defaultColDefinitions: any;
  filterState: { [index: string]: {} };
  filtered: boolean;
  columnConfig: IColumnConfig;
}

interface IOperator {
  '>': any;
  '<': any;
  [key: string]: any;
}

type AllProps = RouteComponentProps<IUrlProps> &
  IPropsFromState &
  IConnectedReduxProps;

class ExperimentRuns extends React.Component<AllProps> {
  private gridApi: any;
  private columnApi: any;
  private data: any;

  public componentWillReceiveProps(nextProps: AllProps) {
    if (this.gridApi) {
      setTimeout(this.callFilterUpdate, 100);
    }
    if (this.gridApi && this.props.columnConfig !== nextProps.columnConfig) {
      this.gridApi.setColumnDefs(returnColumnDefs(nextProps.columnConfig));
      const el = document.getElementsByClassName('ag-center-cols-viewport');
      if (el !== undefined && el[0] !== undefined) {
        el[0].scrollLeft += 200;
      }
    }
  }

<<<<<<< HEAD
  public componentDidUpdate(prevProps: AllProps) {
    if (this.gridApi && this.props.data && prevProps.data !== this.props.data) {
      this.gridApi.setRowData(this.props.data);
    }
    if (this.props.data && prevProps.data !== this.props.data) {
      this.props.dispatch(
        checkDeployStatusForModelsIfNeed(this.props.data.map(({ id }) => id))
      );
    }
  }

=======
>>>>>>> d29e0aae
  public render() {
    const { data, loading, columnConfig } = this.props;
    return loading ? (
      <Preloader variant="dots" />
    ) : data ? (
      <>
        <DeployManager />
        <DashboardConfig />
        <div className={`ag-theme-material ${styles.aggrid_wrapper}`}>
          <AgGridReact
            reactNext={true}
            pagination={true}
            onGridReady={this.onGridReady}
            animateRows={true}
            columnDefs={returnColumnDefs(columnConfig)}
            rowData={undefined}
            domLayout="autoHeight"
            defaultColDef={this.props.defaultColDefinitions}
            isExternalFilterPresent={this.isExternalFilterPresent}
            doesExternalFilterPass={this.doesExternalFilterPass}
          />
        </div>
      </>
    ) : (
      ''
    );
  }

  @bind
  private callFilterUpdate() {
    this.gridApi.onFilterChanged();
  }

  @bind
  private onGridReady(event: GridReadyEvent) {
    this.gridApi = event.api;
    this.columnApi = event.columnApi;
    this.gridApi.setRowData(this.props.data);
  }

  @bind
  private isExternalFilterPresent() {
    return this.props.filtered;
  }

  @bind
  private funEvaluate(filter: any) {
    // this.data is from the bind(node) where node is table row data
    // **ts forced creation of public data var to be able access node
    const operators: IOperator = {
      '<': (a: number, b: number) => a < b,
      '>': (a: number, b: number) => a > b,
    };
    switch (filter.type) {
      case 'tag':
        return this.data.tags.includes(filter.key);
      case 'param':
        return this.data[filter.subtype].find(
          (params: any) => params.key === filter.param
        )
          ? operators[filter.operator](
              Number(
                this.data[filter.subtype].find((params: any) => {
                  if (params.key === filter.param) {
                    return params.value;
                  }
                }).value
              ),
              Number(filter.value)
            )
          : false;
      default:
        return true;
    }
  }

  @bind
  private doesExternalFilterPass(node: any) {
    return Object.values(this.props.filterState)
      .map(this.funEvaluate.bind(node))
      .every(val => val === true);
  }
}

// filterState and filtered should be provided by from IApplicationState -> customFilter
const mapStateToProps = (state: IApplicationState): IPropsFromState => ({
  defaultColDefinitions,
  columnConfig: selectColumnConfig(state),
  data: selectExperimentRuns(state),
  loading: selectIsLoadingExperimentRuns(state),
  filterState: {},
  filtered: false,
});

export default connect(mapStateToProps)(ExperimentRuns);<|MERGE_RESOLUTION|>--- conflicted
+++ resolved
@@ -7,20 +7,12 @@
 import { connect } from 'react-redux';
 import { RouteComponentProps } from 'react-router';
 
-<<<<<<< HEAD
 import { DeployManager } from 'components/Deploy';
-=======
 import Preloader from 'components/shared/Preloader/Preloader';
->>>>>>> d29e0aae
 import ModelRecord from 'models/ModelRecord';
 import routes, { GetRouteParams } from 'routes';
-import {
-  IColumnConfig,
-  IColumnMetaData,
-  selectColumnConfig,
-} from 'store/dashboard-config';
+import { IColumnConfig, selectColumnConfig } from 'store/dashboard-config';
 import { checkDeployStatusForModelsIfNeed } from 'store/deploy';
-import { fetchExperimentRuns } from 'store/experiment-runs';
 import {
   selectExperimentRuns,
   selectIsLoadingExperimentRuns,
@@ -73,11 +65,7 @@
     }
   }
 
-<<<<<<< HEAD
   public componentDidUpdate(prevProps: AllProps) {
-    if (this.gridApi && this.props.data && prevProps.data !== this.props.data) {
-      this.gridApi.setRowData(this.props.data);
-    }
     if (this.props.data && prevProps.data !== this.props.data) {
       this.props.dispatch(
         checkDeployStatusForModelsIfNeed(this.props.data.map(({ id }) => id))
@@ -85,8 +73,6 @@
     }
   }
 
-=======
->>>>>>> d29e0aae
   public render() {
     const { data, loading, columnConfig } = this.props;
     return loading ? (
@@ -101,6 +87,7 @@
             pagination={true}
             onGridReady={this.onGridReady}
             animateRows={true}
+            getRowHeight={this.gridRowHeight}
             columnDefs={returnColumnDefs(columnConfig)}
             rowData={undefined}
             domLayout="autoHeight"
@@ -113,6 +100,27 @@
     ) : (
       ''
     );
+  }
+
+  @bind
+  private gridRowHeight(params: any) {
+    try {
+      const data = params.node.data;
+      if (
+        (data.metrics && data.metrics.length > 3) ||
+        (data.hyperparameters && data.hyperparameters.length > 3)
+      ) {
+        if (data.metrics && data.metrics.length > data.hyperparameters.length) {
+          return (data.metric.length - 3) * 5 + 220;
+        }
+        return data.hyperparameters.length * 5 + 220;
+      }
+      if (data.tags && data.tags.length >= 6) {
+        return 240;
+      }
+    } catch {}
+
+    return 200;
   }
 
   @bind
