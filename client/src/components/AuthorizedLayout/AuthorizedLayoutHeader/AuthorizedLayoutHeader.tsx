import * as React from 'react';
import { Link } from 'react-router-dom';
<<<<<<< HEAD
import routes from 'routes';
=======
>>>>>>> 41f32256
import styles from './AuthorizedLayoutHeader.module.css';
import Breadcrumb from './Breadcrumb/Breadcrumb';
import logo from './images/Verta_logo.svg';
import UserBar from './UserBar/UserBar';

export default class AuthorizedLayoutHeader extends React.PureComponent {
  public render() {
    return (
      <header className={styles.header}>
        <div className={styles.logo}>
          <Link to={'/'}>
            <img src={logo} />
          </Link>
        </div>
        <div className={styles.header_content}>
          <div className={styles.breadcrumb}>
            <Breadcrumb />
          </div>
          <nav className={styles.nav_menu}>
            <Link to={'/'}>About</Link>
            <Link to={'/'}>Blog</Link>
          </nav>
          <div className={styles.user_bar}>
            <UserBar />
          </div>
        </div>
      </header>
    );
  }
}<|MERGE_RESOLUTION|>--- conflicted
+++ resolved
@@ -1,9 +1,5 @@
 import * as React from 'react';
 import { Link } from 'react-router-dom';
-<<<<<<< HEAD
-import routes from 'routes';
-=======
->>>>>>> 41f32256
 import styles from './AuthorizedLayoutHeader.module.css';
 import Breadcrumb from './Breadcrumb/Breadcrumb';
 import logo from './images/Verta_logo.svg';
