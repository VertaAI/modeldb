import { bind } from 'decko';
import _ from 'lodash';
import React from 'react';
import {
  listAverage,
  listCount,
  listMedian,
  listStdev,
  listSum,
  listVariance,
} from 'utils/StatMethods/AggregationTypes';

import Icon from 'components/shared/Icon/Icon';

import ModelRecord from '../../../models/ModelRecord';
import BarChart from './BarChart';
<<<<<<< HEAD
=======
import ParallelCoordinates from './ParamParallelCoordinates';

>>>>>>> 6678e2be
import styles from './ModelExploration.module.css';

interface IParallelData {
  [key: string]: any;
}

interface IInitialSelection {
  initialHyperparam: string;
  initialMetric: string;
}

interface ILocalProps {
  expRuns: ModelRecord[];
  initialSelection: IInitialSelection;
}

interface ILocalState {
  aggType: string[];
  flatMetric: object[];
  computeXAxisFields: object[];
  selectedXAxis: string;
  selectedYAxis: string;
  selectedAggregate: string;
  parallelData: IParallelData;
}

export default class ModelExploration extends React.Component<
  ILocalProps,
  ILocalState
> {
  public xAxisParams: Set<string> = new Set();
  public yAxisParams: Set<string> = new Set();
  public summaryParams: Set<string> = new Set();
  public hyperParams: Set<string> = new Set();
  public mapOptGroup = { metric: false, hyper: false };
  public constructor(props: ILocalProps) {
    super(props);
    this.state = {
      aggType: ['average', 'sum', 'median', 'variance', 'stdev', 'count'],
      computeXAxisFields: this.computeXAxisFields(props.expRuns),
      flatMetric: this.computeFlatMetric(props.expRuns),
      selectedAggregate: 'average',
      selectedXAxis: props.initialSelection.initialHyperparam,
      selectedYAxis: props.initialSelection.initialMetric,
      parallelData: this.computeParallelData(props.expRuns),
    };
  }

  public render() {
    const { expRuns } = this.props;
    return expRuns ? (
      <div className={styles.summary_wrapper}>
        <div className={styles.chartHeader}>Explore Visualizations</div>
        <div className={styles.chartDescription}>
          Generate charts to visualize trends in data by selecting fields to
          plot as x and y values. Optionally pick fields to group by and specify
          what type of aggregation to use.
        </div>

        <div style={{ display: 'flex' }}>
          <div className={styles.chart_selector}>
            <span className={styles.chart_selector_label}>X Axis: </span>
            <select
              name="selected-xaxis"
              value={this.state.selectedXAxis}
              onChange={this.setLocalXState}
              className={styles.dropdown}
            >
              {Array.from(this.summaryParams).map(
                (param: string, i: number) => {
                  return (
                    <option key={i} value={param}>
                      {param}
                    </option>
                  );
                }
              )}
              <optgroup key={'hyper-param'} label={'Hyperparameters'}>
                {Array.from(this.hyperParams).map(
                  (param: string, i: number) => {
                    return (
                      <option key={i} value={param}>
                        {param}
                      </option>
                    );
                  }
                )}
              </optgroup>
            </select>
            <Icon type="caret-down" className={styles.chart_selector_arrow} />
          </div>

          <div className={styles.chart_selector}>
            <span className={styles.chart_selector_label}>Y Axis:</span>
            <select
              name="selected-yaxis"
              value={this.state.selectedYAxis}
              onChange={this.setLocalYState}
              className={styles.dropdown}
            >
              <optgroup key={'metric'} label={'Metrics'}>
                {Array.from(this.yAxisParams).map(
                  (param: string, i: number) => {
                    return (
                      <option key={i} value={param}>
                        {param}
                      </option>
                    );
                  }
                )}
              </optgroup>
            </select>
            <Icon type="caret-down" className={styles.chart_selector_arrow} />
          </div>

          <div className={styles.chart_selector}>
            <span className={styles.chart_selector_label}>Aggregate:</span>
            <select
              name="selected-aggregate"
              value={this.state.selectedAggregate}
              onChange={this.setLocalAggState}
              className={styles.dropdown}
            >
              {this.state.aggType.map((param: string, i: number) => {
                return (
                  <option key={i} value={param}>
                    {param}
                  </option>
                );
              })}
            </select>
            <Icon type="caret-down" className={styles.chart_selector_arrow} />
          </div>
          {/* <div className={styles.compute_button}>
            <button>Compute Charts</button>
          </div> */}
        </div>
        <div>
          <BarChart
            xLabel={this.state.selectedXAxis}
            yLabel={this.state.selectedYAxis}
            // data={this.reduceMetricForAgg(
            //   this.groupBy(this.state.computeXAxisFields, (field: any) => field[this.state.selectedXAxis]),
            //   this.state.selectedAggregate
            // )}
            data={this.returnAggResults(
              this.state.selectedAggregate,
              this.groupBy(
                this.state.computeXAxisFields,
                (field: any) => field[this.state.selectedXAxis]
              )
            )}
          />
        </div>
        <br />
        <div>
          {' '}
          <div className={styles.chartHeader}>
            {' '}
            Parallel Coordinates of Hyperparameters and Metrics{' '}
          </div>
          <ParallelCoordinates data={this.state.parallelData} />
          <div className={styles.parallelMeta}>
            *click and drag on the y-axis to apply filter chart based on axis
          </div>
        </div>
      </div>
    ) : (
      ''
    );
  }

  // set initial x and y axis
  public getInitialYAxis(experimentRuns: ModelRecord[]) {
    return experimentRuns[0].hyperparameters[0].key;
  }

  // event handler to set user selection fields for bar chart

  @bind
  public setLocalYState(event: React.FormEvent<HTMLSelectElement>): void {
    const element = event.target as HTMLSelectElement;
    this.setState({ selectedYAxis: element.value });
  }

  @bind
  public setLocalXState(event: React.FormEvent<HTMLSelectElement>): void {
    const element = event.target as HTMLSelectElement;
    this.setState({ selectedXAxis: element.value });
  }

  @bind
  public setLocalAggState(event: React.FormEvent<HTMLSelectElement>): void {
    const element = event.target as HTMLSelectElement;
    this.setState({ selectedAggregate: element.value });
  }

  // Utility Functions
  @bind
  public groupBy(list: object[], keyGetter: any) {
    const map = new Map();
    list.forEach((item: any) => {
      const key = keyGetter(item);
      const collection = map.get(key);
      if (!collection) {
        map.set(key, [item[this.state.selectedYAxis]]);
      } else {
        collection.push(item[this.state.selectedYAxis]);
      }
    });
    return map;
  }

  @bind
  public computeFlatMetric(arr: ModelRecord[]) {
    return arr.map(obj => {
      const metricField = _.pick(obj, 'startTime', 'metrics');
      const flatMetric: any = { date: metricField.startTime };
      metricField.metrics.forEach((kvPair: any) => {
        this.yAxisParams.add(kvPair.key);
        flatMetric[kvPair.key] = kvPair.value;
      });
      return flatMetric;
    });
  }

  // reduce data based on aggigation type
  // public reduceMetricForAgg = (groupByResult: any, selectedAggType: string) => {
  //   let aggFun: any;
  //   switch (selectedAggType) {
  //     case 'sum':
  //       aggFun = this.sum;
  //     case 'median':
  //       aggFun = this.median;
  //     case 'variance':
  //       aggFun = this.variance;
  //     case 'stdev':
  //       aggFun = this.stdev;
  //     case 'count':
  //       aggFun = this.count;
  //     default:
  //       aggFun = this.average;
  //   }
  //   return [...groupByResult].map(obj => {
  //     return { key: obj[0], value: aggFun(obj[1]) };
  //   });
  // };

  @bind
  public returnAggResults(selected: string, arrayGpBy: any) {
    switch (selected) {
      case 'average':
        return this.averageReduceMetrics(arrayGpBy);
      case 'sum':
        return this.sumReduceMetrics(arrayGpBy);
      case 'median':
        return this.medianReduceMetrics(arrayGpBy);
      case 'variance':
        return this.varianceReduceMetrics(arrayGpBy);
      case 'stdev':
        return this.stdevReduceMetrics(arrayGpBy);
      case 'count':
        return this.countReduceMetrics(arrayGpBy);
    }
  }

  @bind
  public averageReduceMetrics(mapObj: any) {
    return [...mapObj].map(obj => {
      return { key: obj[0], value: listAverage(obj[1]) };
    });
  }

  @bind
  public sumReduceMetrics(mapObj: any) {
    return [...mapObj].map(obj => {
      return { key: obj[0], value: listSum(obj[1]) };
    });
  }

  @bind
  public medianReduceMetrics(mapObj: any) {
    return [...mapObj].map(obj => {
      return { key: obj[0], value: listMedian(obj[1]) };
    });
  }

  @bind
  public varianceReduceMetrics(mapObj: any) {
    return [...mapObj].map(obj => {
      return { key: obj[0], value: listVariance(obj[1]) };
    });
  }

  @bind
  public stdevReduceMetrics(mapObj: any) {
    return [...mapObj].map(obj => {
      return { key: obj[0], value: listStdev(obj[1]) };
    });
  }

  @bind
  public countReduceMetrics(mapObj: any) {
    return [...mapObj].map(obj => {
      return { key: obj[0], value: listCount(obj[1]) };
    });
  }

  // compute flat data and set unique xAxisParams to render dropdown
  @bind
  public computeXAxisFields(expRuns: ModelRecord[]) {
    // hard coded with an assumption that these ids will always be present with the data
    this.xAxisParams.add('experiment_id');
    this.summaryParams.add('experiment_id');
    this.xAxisParams.add('project_id');
    this.summaryParams.add('project_id');
    // this.xAxisParams.add('id');
    // this.xAxisParams.add('start_time');
    return expRuns.map(modeRecord => {
      const fields: any = {};
      if (modeRecord.hyperparameters) {
        modeRecord.hyperparameters.forEach((kvPair: any) => {
          this.xAxisParams.add(`${kvPair.key}`);
          this.hyperParams.add(kvPair.key);
          fields[kvPair.key] =
            kvPair.value.length > 8
              ? kvPair.value.substring(0, 8)
              : kvPair.value;
        });
      }

      if (modeRecord.metrics) {
        modeRecord.metrics.forEach((kvPair: any) => {
          // this.xAxisParams.add(`${kvPair.key}`);
          fields[kvPair.key] = kvPair.value;
        });
      }
      // if (modeRecord.datasets) {
      //   modeRecord.datasets.forEach((kvPair: any) => {
      //     this.xAxisParams.add(kvPair.key);
      //     fields[`dataset_${kvPair.key}`] = kvPair.path;
      //   });
      // }
      // if (modeRecord.artifacts) {
      //   modeRecord.artifacts.forEach((kvPair: any) => {
      //     this.xAxisParams.add(kvPair.key);
      //     fields[`artifact_${kvPair.key}`] = kvPair.path;
      //   });
      // }
      fields.experiment_id = modeRecord.experimentId.substring(0, 8);
      fields.project_id = modeRecord.projectId.substring(0, 8);
      fields.exp_run_id = modeRecord.id.substring(0, 8);
      fields.start_time = modeRecord.startTime;

      if (modeRecord.codeVersion) {
        fields.code_version = modeRecord.codeVersion;
        this.xAxisParams.add('code_version');
      }
      if (modeRecord.owner) {
        fields.owner = modeRecord.owner;
        this.xAxisParams.add('owner');
        this.summaryParams.add('owner');
      }
      if (modeRecord.tags) {
        modeRecord.tags.forEach((tag: string) => {
          fields[`tag_${tag}`] = tag;
        });
      }
      return fields;
    });
  }

  // compute Parallel chart's Data
  @bind
  public computeParallelData(expRuns: ModelRecord[]) {
    return expRuns.map(modeRecord => {
      const fields: any = {};
      if (modeRecord.hyperparameters) {
        modeRecord.hyperparameters.forEach((kvPair: any) => {
          if (typeof kvPair.value !== 'string') {
            fields[kvPair.key] = kvPair.value;
          }
        });
      }

      if (modeRecord.metrics) {
        modeRecord.metrics.forEach((kvPair: any) => {
          fields[kvPair.key] = kvPair.value;
        });
      }
      return fields;
    });
  }
}<|MERGE_RESOLUTION|>--- conflicted
+++ resolved
@@ -14,12 +14,8 @@
 
 import ModelRecord from '../../../models/ModelRecord';
 import BarChart from './BarChart';
-<<<<<<< HEAD
-=======
+import styles from './ModelExploration.module.css';
 import ParallelCoordinates from './ParamParallelCoordinates';
-
->>>>>>> 6678e2be
-import styles from './ModelExploration.module.css';
 
 interface IParallelData {
   [key: string]: any;
