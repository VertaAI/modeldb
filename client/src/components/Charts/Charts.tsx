--- conflicted
+++ resolved
@@ -26,17 +26,9 @@
 type AllProps = RouteComponentProps<IUrlProps> &
   IPropsFromState &
   IConnectedReduxProps;
-<<<<<<< HEAD
 class Charts extends React.Component<AllProps> {
   public initialBarSelection: any;
   public timeProj: any;
-=======
-class Charts extends React.Component<AllProps, ILocalState> {
-  public state: ILocalState = { selectedMetric: 'test_loss' };
-  private initialMetric: string = '';
-  private initialBarSelection: any;
-  private timeProj: any;
->>>>>>> 41f32256
 
   public render() {
     const { experimentRuns, loading, projects } = this.props;
@@ -45,11 +37,7 @@
     if (experimentRuns !== undefined) {
       this.initialBarSelection = {
         initialHyperparam: experimentRuns[0].hyperparameters[0].key,
-<<<<<<< HEAD
         initialMetric: experimentRuns[0].metrics[0].key,
-=======
-        initialMetric: this.state.selectedMetric,
->>>>>>> 41f32256
       };
     }
     if (projects !== undefined && projects !== null) {
@@ -88,16 +76,11 @@
           ) : (
             ''
           )}
-<<<<<<< HEAD
           <p style={{ fontSize: '1.2em' }}>Summary Chart</p>
           <ModelSummary
             experimentRuns={experimentRuns}
             initialYSelection={this.initialBarSelection.initialMetric}
           />
-=======
-          <p>Summary Chart</p>
-          <ModelSummary experimentRuns={experimentRuns} />
->>>>>>> 41f32256
         </div>
         <br />
         <ModelExploration
