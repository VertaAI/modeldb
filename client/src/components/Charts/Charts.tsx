import _ from 'lodash';
import React from 'react';
import { connect } from 'react-redux';
import { RouteComponentProps } from 'react-router';
import routes, { GetRouteParams } from 'routes';

import Preloader from 'components/shared/Preloader/Preloader';
import ModelRecord from 'models/ModelRecord';
import { Project } from 'models/Project';
import {
  selectExperimentRuns,
  selectIsLoadingExperimentRuns,
} from 'store/experiment-runs';
import { selectProjects } from 'store/projects';
import { IApplicationState, IConnectedReduxProps } from 'store/store';

import Tag from '../shared/TagBlock/Tag';
import tagStyles from '../shared/TagBlock/TagBlock.module.css';
import styles from './Charts.module.css';
import ModelExploration from './ModelExploration/ModelExploration';
import ModelSummary from './ModelSummary/ModelSummary';

export type IUrlProps = GetRouteParams<typeof routes.charts>;

interface IPropsFromState {
  projects?: Project[] | null;
  experimentRuns: ModelRecord[] | null;
  loading: boolean;
}

interface IInitialSelection {
  initialHyperparam: string;
  initialMetric: string;
}

type AllProps = RouteComponentProps<IUrlProps> &
  IPropsFromState &
  IConnectedReduxProps;
class Charts extends React.Component<AllProps> {
  public initialSelection: IInitialSelection = {
    initialHyperparam: '',
    initialMetric: '',
  };
  public currentProject: Project = new Project();

  public render() {
    const { experimentRuns, loading, projects } = this.props;

<<<<<<< HEAD
    if (experimentRuns) {
      this.initialBarSelection = {
=======
    if (experimentRuns !== undefined) {
      this.initialSelection = {
>>>>>>> 6678e2be
        initialHyperparam: experimentRuns[0].hyperparameters[0].key,
        initialMetric: experimentRuns[0].metrics[0].key,
      };
    }
    if (
      projects !== undefined &&
      projects !== null &&
      experimentRuns !== undefined
    ) {
      this.currentProject = projects.filter(
        d => d.id === experimentRuns[0].projectId
      )[0];
    }

    return loading ? (
      <Preloader variant="dots" />
    ) : experimentRuns ? (
      <div>
        <div className={styles.summary_wrapper}>
          {this.currentProject !== undefined && this.currentProject !== null ? (
            <div>
              <div className={styles.chartHeader}>
                Summary Chart: <span>{this.currentProject.name}</span>
              </div>

              <div className={styles.chartsBlock}>
                <div className={styles.chartMeta}>
                  <div className={styles.subHeading}>Author: </div>
                  {this.currentProject.Author.name}
                </div>
                <div className={styles.chartMeta}>
                  <span className={styles.subHeading}>Tags:</span>
                  <div className={styles.tagBlock}>
                    <div className={tagStyles.tag_block}>
                      <ul className={tagStyles.tags}>
                        {this.currentProject.tags.map(
                          (tag: string, i: number) => {
                            return (
                              <li key={i}>
                                <Tag tag={tag} />
                              </li>
                            );
                          }
                        )}
                      </ul>
                    </div>
                  </div>
                </div>
              </div>
            </div>
          ) : (
            ''
          )}

          <ModelSummary
            experimentRuns={experimentRuns}
            initialYSelection={this.initialSelection.initialMetric}
          />
        </div>
        <br />
        <ModelExploration
          expRuns={experimentRuns}
          initialSelection={this.initialSelection}
        />
      </div>
    ) : (
      ''
    );
  }
}

const mapStateToProps = (state: IApplicationState): IPropsFromState => ({
  experimentRuns: selectExperimentRuns(state),
  projects: selectProjects(state),
  loading: selectIsLoadingExperimentRuns(state),
});

export default connect(mapStateToProps)(Charts);<|MERGE_RESOLUTION|>--- conflicted
+++ resolved
@@ -46,22 +46,13 @@
   public render() {
     const { experimentRuns, loading, projects } = this.props;
 
-<<<<<<< HEAD
     if (experimentRuns) {
-      this.initialBarSelection = {
-=======
-    if (experimentRuns !== undefined) {
       this.initialSelection = {
->>>>>>> 6678e2be
         initialHyperparam: experimentRuns[0].hyperparameters[0].key,
         initialMetric: experimentRuns[0].metrics[0].key,
       };
     }
-    if (
-      projects !== undefined &&
-      projects !== null &&
-      experimentRuns !== undefined
-    ) {
+    if (projects && experimentRuns) {
       this.currentProject = projects.filter(
         d => d.id === experimentRuns[0].projectId
       )[0];
