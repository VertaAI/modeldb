--- conflicted
+++ resolved
@@ -1,23 +1,13 @@
 import React, { Component } from 'react';
-<<<<<<< HEAD
 // import { Link } from 'react-router-dom';
 // import routes from 'routes';
 import * as d3 from 'd3';
 import _ from 'lodash';
 
+import { errorMessage } from 'utils/ChartHelpers';
 import ModalCard from 'components/shared/ModalCard/ModalCard';
 import { numberTo4Decimal } from 'utils/MapperConverters/NumberFormatter';
 import styles from './ModelSummary.module.css';
-=======
-import { Link } from 'react-router-dom';
-import * as d3 from 'd3';
-import _ from 'lodash';
-
-import routes from 'routes';
-import { errorMessage } from 'utils/ChartHelpers';
-
-// const canvasWidth = 960;
->>>>>>> 911813a9
 const width = 680;
 const height = 400;
 const margin = { top: 40, right: 40, bottom: 60, left: 60 };
