import React, { Component } from 'react';
<<<<<<< HEAD
import { Link } from 'react-router-dom';
import routes from 'routes';
=======
>>>>>>> 70edbd3d
import * as d3 from 'd3';
import _ from 'lodash';

import { errorMessage } from 'utils/ChartHelpers';
import ModalCard from 'components/shared/ModalCard/ModalCard';
import { numberTo4Decimal } from 'utils/MapperConverters/NumberFormatter';
import styles from './ModelSummary.module.css';
const width = 680;
const height = 400;
const margin = { top: 40, right: 40, bottom: 60, left: 60 };

class ScatterChart extends Component {
  state = {
    marks: [],
    xScale: undefined,
    yScale: undefined,
    isModelOpen: false,
    modelRecordObj: {
      name: '',
      date: '',
      metrics: [],
      hyper: [],
    },
  };

  xAxis = d3
    .axisBottom()
    .tickFormat(d3.timeFormat('%b/%d %H:%M'))
    .ticks(5);
  yAxis = d3.axisLeft();

  static getDerivedStateFromProps(nextProps, prevState) {
    const { flatdata, selectedMetric } = nextProps;
    if (!flatdata) return {};

    const extent = d3.extent(flatdata, d => d.dateCreated);
    const xScale = d3
      .scaleTime()
      .domain(extent)
      .range([margin.left, width - margin.right]);

    const [min, max] = d3.extent(flatdata, d => +d[selectedMetric]);
    const yScale = d3
      .scaleLinear()
      .domain([min * 0.95, max * 1.05])
      .range([height - margin.bottom, margin.top]);

    const marks = _.map(flatdata, d => {
      if (d[selectedMetric]) {
        let dataOnChart = d;
        dataOnChart.cx = xScale(d.dateCreated);
        dataOnChart.cy = yScale(d[selectedMetric]);
        return dataOnChart;
      }
    }).filter(obj => obj !== undefined);
    return { marks, xScale, yScale };
  }

  componentDidMount() {
    // should be update with a separate PR
    // d3.select(this.refs.annotation)
    //   .append('rect')
    //   .attr('width', '200px')
    //   .attr('height', '320px')
    //   .attr('fill', '#f9f9f9')
    //   .attr('opacity', 1);

    // d3.select(this.refs.annotation)
    //   .append('text')
    //   .attr('color', '#444')
    //   .attr('x', 20)
    //   .attr('y', 20)
    //   .attr('font-size', '11px')
    //   .text('Model Metadata');

    let xAxisLabel = 'Time Range';
    if (this.props.flatdata === undefined || this.props.flatdata.length === 0) {
      errorMessage(
        '.summaryChart',
        width,
        margin.left,
        height,
        'notAvailableMsg',
        'data not available',
        '\uf071'
      );
      xAxisLabel = 'not available';
    }

    this.xAxis.scale(this.state.xScale);
    d3.select(this.refs.xAxis).call(this.xAxis);
    d3.select(this.refs.xAxis)
      .append('text')
      .attr('class', 'axisLabel')
      .attr('y', margin.top)
      .attr('x', width / 2)
      .style('text-anchor', 'middle')
      .style('fill', '#444')
      .text(xAxisLabel);

    this.yAxis.scale(this.state.yScale);
    d3.select(this.refs.yAxis).call(this.yAxis.ticks(6));
    d3.select(this.refs.yAxis)
      .append('text')
      .attr('id', 'scatterYLabel')
      .attr('class', 'axisLabel')
      .attr('transform', 'rotate(-90)')
      .attr('y', -margin.left + 10)
      .attr('x', -height / 2)
      .attr('dy', '1em')
      .style('text-anchor', 'middle')
      .style('fill', '#444')
      .text(this.props.selectedMetric);

    d3.select(this.refs.yAxisGrid).call(
      this.yAxis.ticks(6).tickSize(-width + margin.right + margin.left)
    );
  }
  componentDidUpdate() {
    this.xAxis.scale(this.state.xScale);
    d3.select(this.refs.xAxis).call(this.xAxis);
    this.yAxis.scale(this.state.yScale);
    d3.select(this.refs.yAxis).call(this.yAxis.ticks(6).tickSize(5));
    d3.select('#scatterYLabel').text(this.props.selectedMetric);
  }

  mouseOver(d) {
    d3.select(this.refs['ref-' + d.id])
      .transition()
      .attr('r', 9)
      .attr('fill', '#5fe6c9')
      .attr('opacity', 0.85);
  }
  mouseOut(d) {
    d3.select(this.refs['ref-' + d.id])
      .transition()
      .attr('r', 7)
      .attr('fill', '#6863ff')
      .attr('opacity', 0.75);
  }
  GetFormattedDate(dt) {
    let date = new Date(dt);
    var month = date.getMonth() + 1;
    var day = date.getDate();
    var year = date.getFullYear();
    return month + '/' + day + '/' + year;
  }

  onClick(d) {
    let metricObj = [],
      hyperObj = [];
    d.metrics.forEach(d => {
      metricObj.push(d);
    });
    d.hyperparameters.forEach(d => {
      hyperObj.push(d);
    });
    this.setState({ isModelOpen: true });
    this.setState({
      modelRecordObj: {
        name: d.name,
        date: this.GetFormattedDate(d.dateCreated.toString()),
        projectId: d.projectId,
        id: d.id,
        metrics: metricObj,
        hyper: hyperObj,
      },
    });
  }
  onClose = () => {
    this.setState({ isModelOpen: false });
  };

  render() {
    return (
      <div className={styles.scatterplotBlock}>
        <ModalCard
          isOpen={this.state.isModelOpen}
          onRequestClose={this.onClose}
        >
          <div className={styles.modelCardContent}>
            <div className={styles.cardField}>
              <div className={styles.cardFieldLabel}>Name</div>
              <Link
                to={routes.modelRecord.getRedirectPath({
                  projectId: this.state.modelRecordObj.projectId,
                  modelRecordId: this.state.modelRecordObj.id,
                })}
              >
                <div className={styles.cardFieldValue}>
                  <div className={styles.cardModelName}>
                    {this.state.modelRecordObj.name} &nbsp;
                    <i className="fa fa-external-link" />
                  </div>
                </div>
              </Link>
            </div>

            <div className={styles.cardField}>
              <div className={styles.cardFieldLabel}>Date: </div>
              <div className={styles.cardFieldValue}>
                {this.state.modelRecordObj.date}
              </div>
            </div>

            <div className={styles.cardField}>
              <div className={styles.cardFieldLabel}>Metrics: </div>
              <div className={styles.cardFieldValue}>
                {this.state.modelRecordObj.metrics.map((d, i) => {
                  return (
                    <div className={styles.paramCell} key={i}>
                      <div className={styles.paramKey}>{d.key + ':  '} </div>
                      <div className={styles.paramVal}>
                        {typeof d.value == 'number'
                          ? numberTo4Decimal(d.value)
                          : d.value}
                      </div>
                    </div>
                  );
                })}
              </div>
            </div>

            <div className={styles.cardField}>
              <div className={styles.cardFieldLabel}>Hyperameters: </div>
              <div className={styles.cardFieldValue}>
                {this.state.modelRecordObj.hyper.map((d, i) => {
                  return (
                    <div className={styles.paramCell} key={i}>
                      <div className={styles.paramKey}>{d.key + ':  '} </div>
                      <div className={styles.paramVal}>
                        {typeof d.value == 'number'
                          ? numberTo4Decimal(d.value)
                          : d.value}
                      </div>
                    </div>
                  );
                })}
              </div>
            </div>
          </div>
        </ModalCard>
        <svg width={width} height={height} className={'summaryChart'}>
          <g
            ref="yAxis"
            className="axis"
            transform={`translate(${margin.left}, 0)`}
          />
          <g
            ref="yAxisGrid"
            className="grid"
            transform={`translate(${margin.left}, 0)`}
          />
          <g
            ref="xAxis"
            className="axis"
            transform={`translate(0, ${height - margin.bottom})`}
          />
          <g ref="dots" className="marks">
            {this.state.marks.map((d, i) => {
              const key = this.props.selectedMetric + i;
              return (
                <circle
                  key={key}
                  cx={d.cx}
                  cy={d.cy}
                  fill={'#6863ff'}
                  opacity={0.75}
                  r={7}
                  ref={'ref-' + d.id}
                  cursor={'pointer'}
                  onClick={this.onClick.bind(this, d)}
                  onMouseOut={this.mouseOut.bind(this, d)}
                  onMouseOver={this.mouseOver.bind(this, d)}
                />
              );
            })}
          </g>
        </svg>
      </div>
    );
  }
}

export default ScatterChart;

// Dynamic axis format will be added in a separate PR
// Establish the desired formatting options using locale.format():
// https://github.com/d3/d3-time-format/blob/master/README.md#locale_format
// formatMillisecond = d3.timeFormat('.%L');
// formatSecond = d3.timeFormat(':%S');
// formatMinute = d3.timeFormat('%I:%M');
// formatHour = d3.timeFormat('%I');
// formatDay = d3.timeFormat('%a %d');
// formatWeek = d3.timeFormat('%b %d');
// formatMonth = d3.timeFormat('%B');
// formatYear = d3.timeFormat('%Y');

// Define filter conditions
// multiFormat(date) {
// console.log(date);
// console.log(d3.timeMinute(date) < date);
// return this.formatHour;
// return (d3.timeSecond(date) < date
//   ? this.formatHour
//   : d3.timeMinute(date) < date
//   ? this.formatHour
//   : d3.timeHour(date) < date
//   ? this.formatMinute
//   : d3.timeDay(date) < date
//   ? this.formatHour
//   : d3.timeMonth(date) < date
//   ? d3.timeWeek(date) < date
//     ? this.formatDay
//     : this.formatWeek
//   : d3.timeYear(date) < date
//   ? this.formatMonth
//   : this.formatYear)(date);
// }<|MERGE_RESOLUTION|>--- conflicted
+++ resolved
@@ -1,9 +1,6 @@
 import React, { Component } from 'react';
-<<<<<<< HEAD
 import { Link } from 'react-router-dom';
 import routes from 'routes';
-=======
->>>>>>> 70edbd3d
 import * as d3 from 'd3';
 import _ from 'lodash';
 
