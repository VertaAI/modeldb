import * as React from 'react';
import { connect, ReactReduxContextValue } from 'react-redux';
import { RouteComponentProps } from 'react-router';

<<<<<<< HEAD
import { DeployButton, DeployManager } from 'components/Deploy';
import Preloader from 'components/shared/Preloader/Preloader';
import tagStyles from 'components/shared/TagBlock/TagBlock.module.css';
=======
import {
  DeployButton,
  DeployManager,
  DeployServiceChart,
  DeployDataChart,
} from 'components/Deploy';
import loader from 'components/images/loader.gif';
import tagStyles from 'components/TagBlock/TagBlock.module.css';
>>>>>>> 6678e2be
import { IArtifact } from 'models/Artifact';
import { IHyperparameter } from 'models/HyperParameters';
import { IMetric } from 'models/Metrics';
import ModelRecord from 'models/ModelRecord';
import routes, { GetRouteParams } from 'routes';
import {
  checkDeployStatusUntilDeployed,
<<<<<<< HEAD
=======
  fetchDataStatisticsActionTypes,
>>>>>>> 6678e2be
  getDataStatistics,
  getServiceStatistics,
  selectDataStatistics,
  selectDeployStatusInfo,
  selectIsLoadingDataStatistics,
  selectIsLoadingServiceStatistics,
  selectServiceStatistics,
} from 'store/deploy';
<<<<<<< HEAD
import {
  fetchModelRecord,
  selectIsLoadingModelRecord,
  selectModelRecord,
} from 'store/model-record';
=======
import { fetchModelRecord } from 'store/model-record';
>>>>>>> 6678e2be
import { IApplicationState, IConnectedReduxProps } from 'store/store';

import {
  IDataStatistics,
  IDeployStatusInfo,
  IServiceStatistics,
<<<<<<< HEAD
=======
  IUnknownStatusInfo,
>>>>>>> 6678e2be
} from 'models/Deploy';
import styles from './ModelRecord.module.css';
import ShowContentBasedOnUrl from './ShowContentBasedOnUrl/ShowContentBasedOnUrl';

type IUrlProps = GetRouteParams<typeof routes.modelRecord>;

interface IPropsFromState {
  data: ModelRecord | null;
  loadingModelRecord: boolean;
  deployState: IDeployStatusInfo | null;
  serviceStatistics: IServiceStatistics | null;
  dataStatistics: IDataStatistics | null;
  loadingServiceStatistics: boolean;
  loadingDataStatistics: boolean;
}

type AllProps = RouteComponentProps<IUrlProps> &
  IPropsFromState &
  IConnectedReduxProps;

class ModelRecordLayout extends React.PureComponent<AllProps> {
  public componentDidMount() {
    this.props.dispatch(
      fetchModelRecord(this.props.match.params.modelRecordId)
    );
    if (this.props.data) {
      this.props.dispatch(checkDeployStatusUntilDeployed(this.props.data.id));
      if (
        this.props.deployState &&
        this.props.deployState.status === 'deployed'
      ) {
        this.props.dispatch(getServiceStatistics(this.props.data.id));
        this.props.dispatch(getDataStatistics(this.props.data.id));
      }
    }
  }

  public componentDidUpdate(prevProps: AllProps) {
    if (this.props.data && prevProps.data !== this.props.data) {
      this.props.dispatch(checkDeployStatusUntilDeployed(this.props.data.id));
    }

    if (
      this.props.data &&
      ((prevProps.deployState && prevProps.deployState.status !== 'deployed') ||
        !prevProps.deployState) &&
      this.props.deployState &&
      this.props.deployState.status === 'deployed'
    ) {
      this.props.dispatch(getServiceStatistics(this.props.data.id));
      this.props.dispatch(getDataStatistics(this.props.data.id));
    }
  }

  public render() {
    const { data, loadingModelRecord: loading, deployState } = this.props;
    const alreadyDeployed = deployState && deployState.status === 'deployed';

    return loading ? (
      <div className={styles.loader}>
        <Preloader variant="dots" />
      </div>
    ) : data ? (
      <div className={styles.model_layout}>
        <div className={styles.record_summary}>
          <div className={styles.record_summary_main}>
            <div className={styles.record_label}>Name</div>
            <div className={styles.record_name}>{data.name}</div>
            <br />
            {data.tags && <div className={styles.record_label}>Tags</div>}
            <div>
              {data.tags &&
                data.tags.map((value: string, key: number) => {
                  return (
                    <div className={styles.tags} key={key}>
                      <span className={tagStyles.staticTag}>{value}</span>
                    </div>
                  );
                })}
            </div>
          </div>
          <div className={styles.record_summary_meta}>
            <this.ParmaLink label="Model ID:" value={data.id} />
            <this.ParmaLink label="Project ID:" value={data.projectId} />
            <this.ParmaLink label="Experiment ID:" value={data.experimentId} />
          </div>
        </div>
<<<<<<< HEAD
        <this.Record header="Code version">{data.codeVersion}</this.Record>
=======
        {data.codeVersion! && (
          <this.Record header="Code version">{data.codeVersion}</this.Record>
        )}
>>>>>>> 6678e2be
        {data.hyperparameters && (
          <this.Record header="Hyperparameters">
            {data.hyperparameters.map((value: IHyperparameter, key: number) => {
              return (
                <div key={key}>
                  {value.key}: {value.value}
                </div>
              );
            })}
          </this.Record>
        )}
        {data.metrics && (
          <this.Record header="Metrics">
            {data.metrics.map((value: IMetric, key: number) => {
              return (
                <div key={key}>
                  {value.key}: {value.value}
                </div>
              );
            })}
          </this.Record>
        )}
        {data.artifacts && (
          <this.Record header="Artifacts">
            {data.artifacts.map((value: IArtifact, key: number) => {
              return (
                <div key={key}>
                  {value.key}: <ShowContentBasedOnUrl path={value.path} />
                </div>
              );
            })}
          </this.Record>
        )}
<<<<<<< HEAD
        <this.Record header="Deploy info">
          <>
            <DeployButton modelId={data.id} />
            <DeployManager />
          </>
=======
        {data.datasets && (
          <this.Record header="Datasets">
            {data.datasets.map((value: IArtifact, key: number) => {
              return (
                <div key={key}>
                  {value.key}: <ShowContentBasedOnUrl path={value.path} />
                </div>
              );
            })}
          </this.Record>
        )}
        <this.Record header="Deploy info">
          <DeployButton modelId={data.id} />
          <DeployManager />
>>>>>>> 6678e2be
        </this.Record>
        <this.Record
          header="Monitoring information"
          additionalHeaderClassName={styles.record_header_divider}
          additionalContainerClassName={styles.record_divider}
        />
        {(!deployState || deployState.status !== 'deployed') && (
<<<<<<< HEAD
          <this.Record header="No monitoring information" />
        )}
        {alreadyDeployed && (
          <this.Record header="Latency and service metrics">
            {this.props.loadingServiceStatistics ? (
              <div className={styles.loader}>
                <Preloader variant="dots" />
              </div>
            ) : this.props.serviceStatistics ? (
              JSON.stringify(this.props.serviceStatistics)
            ) : (
              ''
            )}
          </this.Record>
        )}
        {alreadyDeployed && (
          <this.Record header="Data metrics">
            {this.props.loadingDataStatistics ? (
              <div className={styles.loader}>
                <Preloader variant="dots" />
              </div>
            ) : this.props.dataStatistics ? (
              JSON.stringify(this.props.dataStatistics)
            ) : (
              ''
            )}
          </this.Record>
        )}
=======
          <div className={styles.record_header}>No monitoring information</div>
        )}
        {alreadyDeployed &&
          (!this.props.serviceStatistics ||
            !this.props.serviceStatistics.time) && (
            <div className={styles.record_header}>
              No monitoring information in the time window considered
            </div>
          )}
        {alreadyDeployed &&
          this.props.serviceStatistics &&
          this.props.serviceStatistics.time && (
            <div className={styles.chart}>
              {this.props.loadingServiceStatistics ? (
                <img src={loader} className={styles.loader} />
              ) : this.props.serviceStatistics ? (
                // JSON.stringify(this.props.serviceStatistics)
                <React.Fragment>
                  <this.Record header="Service behavior">
                    <DeployServiceChart
                      height={400}
                      width={600}
                      marginBottom={80}
                      marginLeft={80}
                      marginTop={40}
                      marginRight={80}
                      modelId={data.id}
                      // metrics={this.props.serviceStatistics}
                    />
                  </this.Record>
                </React.Fragment>
              ) : (
                ''
              )}
            </div>
          )}
        {alreadyDeployed &&
          this.props.dataStatistics &&
          this.props.dataStatistics.size > 0 && (
            <div className={styles.chart}>
              {this.props.loadingServiceStatistics ? (
                <img src={loader} className={styles.loader} />
              ) : this.props.dataStatistics ? (
                // JSON.stringify(this.props.serviceStatistics)
                <React.Fragment>
                  <this.Record header="Data behavior">
                    <DeployDataChart
                      height={400}
                      width={600}
                      marginBottom={40}
                      marginLeft={60}
                      marginTop={60}
                      marginRight={60}
                      modelId={data.id}
                      // statistics={this.props.dataStatistics}
                    />
                  </this.Record>
                </React.Fragment>
              ) : (
                ''
              )}
            </div>
          )}
>>>>>>> 6678e2be
      </div>
    ) : (
      ''
    );
  }

  // tslint:disable-next-line:function-name
  private Record(props: {
    header: string;
    children?: React.ReactNode;
    additionalValueClassName?: string;
    additionalContainerClassName?: string;
    additionalHeaderClassName?: string;
  }) {
    const {
      header,
      children,
      additionalValueClassName,
      additionalContainerClassName,
      additionalHeaderClassName,
    } = props;
    return (
      <div className={`${styles.record} ${additionalContainerClassName}`}>
        <div className={`${styles.record_header} ${additionalHeaderClassName}`}>
          {header}
        </div>
        <div className={`${styles.record_value} ${additionalValueClassName}`}>
          {children}
        </div>
      </div>
    );
  }

  // tslint:disable-next-line:function-name
  private ParmaLink(props: { label: string; value: string }) {
    const { label, value } = props;
    return (
      <div className={styles.experiment_link}>
        <span className={styles.parma_link_label}>{label}</span>{' '}
<<<<<<< HEAD
        <span className={styles.parma_link_value}>{value.slice(0, 4)}..</span>
=======
        <span className={styles.parma_link_value}>{value.slice(0, 6)}</span>
>>>>>>> 6678e2be
      </div>
    );
  }
}

const mapStateToProps = (state: IApplicationState): IPropsFromState => {
<<<<<<< HEAD
  const modelRecord = selectModelRecord(state);
  return {
    data: modelRecord,
    dataStatistics: selectDataStatistics(state),
    deployState: modelRecord
      ? selectDeployStatusInfo(state, modelRecord.id)
      : null,
    loadingDataStatistics: selectIsLoadingDataStatistics(state),
    loadingModelRecord: selectIsLoadingModelRecord(state),
=======
  const { modelRecord } = state;
  return {
    data: modelRecord.data,
    dataStatistics: selectDataStatistics(state),
    deployState: modelRecord.data
      ? selectDeployStatusInfo(state, modelRecord.data.id)
      : null,
    loadingDataStatistics: selectIsLoadingDataStatistics(state),
    loadingModelRecord: modelRecord.loading,
>>>>>>> 6678e2be
    loadingServiceStatistics: selectIsLoadingServiceStatistics(state),
    serviceStatistics: selectServiceStatistics(state),
  };
};

export default connect(mapStateToProps)(ModelRecordLayout);<|MERGE_RESOLUTION|>--- conflicted
+++ resolved
@@ -1,21 +1,15 @@
 import * as React from 'react';
-import { connect, ReactReduxContextValue } from 'react-redux';
+import { connect } from 'react-redux';
 import { RouteComponentProps } from 'react-router';
 
-<<<<<<< HEAD
-import { DeployButton, DeployManager } from 'components/Deploy';
+import {
+  DeployButton,
+  DeployDataChart,
+  DeployManager,
+  DeployServiceChart,
+} from 'components/Deploy';
 import Preloader from 'components/shared/Preloader/Preloader';
 import tagStyles from 'components/shared/TagBlock/TagBlock.module.css';
-=======
-import {
-  DeployButton,
-  DeployManager,
-  DeployServiceChart,
-  DeployDataChart,
-} from 'components/Deploy';
-import loader from 'components/images/loader.gif';
-import tagStyles from 'components/TagBlock/TagBlock.module.css';
->>>>>>> 6678e2be
 import { IArtifact } from 'models/Artifact';
 import { IHyperparameter } from 'models/HyperParameters';
 import { IMetric } from 'models/Metrics';
@@ -23,10 +17,6 @@
 import routes, { GetRouteParams } from 'routes';
 import {
   checkDeployStatusUntilDeployed,
-<<<<<<< HEAD
-=======
-  fetchDataStatisticsActionTypes,
->>>>>>> 6678e2be
   getDataStatistics,
   getServiceStatistics,
   selectDataStatistics,
@@ -35,25 +25,17 @@
   selectIsLoadingServiceStatistics,
   selectServiceStatistics,
 } from 'store/deploy';
-<<<<<<< HEAD
 import {
   fetchModelRecord,
   selectIsLoadingModelRecord,
   selectModelRecord,
 } from 'store/model-record';
-=======
-import { fetchModelRecord } from 'store/model-record';
->>>>>>> 6678e2be
 import { IApplicationState, IConnectedReduxProps } from 'store/store';
 
 import {
   IDataStatistics,
   IDeployStatusInfo,
   IServiceStatistics,
-<<<<<<< HEAD
-=======
-  IUnknownStatusInfo,
->>>>>>> 6678e2be
 } from 'models/Deploy';
 import styles from './ModelRecord.module.css';
 import ShowContentBasedOnUrl from './ShowContentBasedOnUrl/ShowContentBasedOnUrl';
@@ -141,13 +123,9 @@
             <this.ParmaLink label="Experiment ID:" value={data.experimentId} />
           </div>
         </div>
-<<<<<<< HEAD
-        <this.Record header="Code version">{data.codeVersion}</this.Record>
-=======
         {data.codeVersion! && (
           <this.Record header="Code version">{data.codeVersion}</this.Record>
         )}
->>>>>>> 6678e2be
         {data.hyperparameters && (
           <this.Record header="Hyperparameters">
             {data.hyperparameters.map((value: IHyperparameter, key: number) => {
@@ -181,13 +159,6 @@
             })}
           </this.Record>
         )}
-<<<<<<< HEAD
-        <this.Record header="Deploy info">
-          <>
-            <DeployButton modelId={data.id} />
-            <DeployManager />
-          </>
-=======
         {data.datasets && (
           <this.Record header="Datasets">
             {data.datasets.map((value: IArtifact, key: number) => {
@@ -202,7 +173,6 @@
         <this.Record header="Deploy info">
           <DeployButton modelId={data.id} />
           <DeployManager />
->>>>>>> 6678e2be
         </this.Record>
         <this.Record
           header="Monitoring information"
@@ -210,36 +180,6 @@
           additionalContainerClassName={styles.record_divider}
         />
         {(!deployState || deployState.status !== 'deployed') && (
-<<<<<<< HEAD
-          <this.Record header="No monitoring information" />
-        )}
-        {alreadyDeployed && (
-          <this.Record header="Latency and service metrics">
-            {this.props.loadingServiceStatistics ? (
-              <div className={styles.loader}>
-                <Preloader variant="dots" />
-              </div>
-            ) : this.props.serviceStatistics ? (
-              JSON.stringify(this.props.serviceStatistics)
-            ) : (
-              ''
-            )}
-          </this.Record>
-        )}
-        {alreadyDeployed && (
-          <this.Record header="Data metrics">
-            {this.props.loadingDataStatistics ? (
-              <div className={styles.loader}>
-                <Preloader variant="dots" />
-              </div>
-            ) : this.props.dataStatistics ? (
-              JSON.stringify(this.props.dataStatistics)
-            ) : (
-              ''
-            )}
-          </this.Record>
-        )}
-=======
           <div className={styles.record_header}>No monitoring information</div>
         )}
         {alreadyDeployed &&
@@ -254,10 +194,9 @@
           this.props.serviceStatistics.time && (
             <div className={styles.chart}>
               {this.props.loadingServiceStatistics ? (
-                <img src={loader} className={styles.loader} />
+                <Preloader variant="dots" />
               ) : this.props.serviceStatistics ? (
-                // JSON.stringify(this.props.serviceStatistics)
-                <React.Fragment>
+                <>
                   <this.Record header="Service behavior">
                     <DeployServiceChart
                       height={400}
@@ -267,10 +206,9 @@
                       marginTop={40}
                       marginRight={80}
                       modelId={data.id}
-                      // metrics={this.props.serviceStatistics}
                     />
                   </this.Record>
-                </React.Fragment>
+                </>
               ) : (
                 ''
               )}
@@ -281,10 +219,9 @@
           this.props.dataStatistics.size > 0 && (
             <div className={styles.chart}>
               {this.props.loadingServiceStatistics ? (
-                <img src={loader} className={styles.loader} />
+                <Preloader variant="dots" />
               ) : this.props.dataStatistics ? (
-                // JSON.stringify(this.props.serviceStatistics)
-                <React.Fragment>
+                <>
                   <this.Record header="Data behavior">
                     <DeployDataChart
                       height={400}
@@ -294,16 +231,14 @@
                       marginTop={60}
                       marginRight={60}
                       modelId={data.id}
-                      // statistics={this.props.dataStatistics}
                     />
                   </this.Record>
-                </React.Fragment>
+                </>
               ) : (
                 ''
               )}
             </div>
           )}
->>>>>>> 6678e2be
       </div>
     ) : (
       ''
@@ -343,18 +278,13 @@
     return (
       <div className={styles.experiment_link}>
         <span className={styles.parma_link_label}>{label}</span>{' '}
-<<<<<<< HEAD
-        <span className={styles.parma_link_value}>{value.slice(0, 4)}..</span>
-=======
         <span className={styles.parma_link_value}>{value.slice(0, 6)}</span>
->>>>>>> 6678e2be
       </div>
     );
   }
 }
 
 const mapStateToProps = (state: IApplicationState): IPropsFromState => {
-<<<<<<< HEAD
   const modelRecord = selectModelRecord(state);
   return {
     data: modelRecord,
@@ -364,17 +294,6 @@
       : null,
     loadingDataStatistics: selectIsLoadingDataStatistics(state),
     loadingModelRecord: selectIsLoadingModelRecord(state),
-=======
-  const { modelRecord } = state;
-  return {
-    data: modelRecord.data,
-    dataStatistics: selectDataStatistics(state),
-    deployState: modelRecord.data
-      ? selectDeployStatusInfo(state, modelRecord.data.id)
-      : null,
-    loadingDataStatistics: selectIsLoadingDataStatistics(state),
-    loadingModelRecord: modelRecord.loading,
->>>>>>> 6678e2be
     loadingServiceStatistics: selectIsLoadingServiceStatistics(state),
     serviceStatistics: selectServiceStatistics(state),
   };
