.model_layout {
  background-color: var(--bg-color3);
  padding: 18px 30px 30px 30px;
}

.record {
  display: grid;
  grid-template-columns: 175px auto;
  grid-template-rows: 13px auto 12px;
  border-width: 1px 0 0 0;
  border-color: var(--border-color1);
  border-style: solid;
  align-items: top;
}

.record:first-child {
  border: none;
}

.record_divider {
  grid-template-columns: auto;
}

.record_summary {
  display: grid;
  grid-template-columns: 1fr 1fr;
  grid-template-rows: 13px auto 12px;
  align-items: top;
}

.tags {
  display: inline-block;
  padding: 5px 3px;
}

.record_summary_main {
  grid-row: 2;
  color: var(--fr-color2);
  line-height: 18px;
}

.record_name {
  font-size: 22px;
  margin-top: 5px;
}

.record_label {
  font-size: 14px;
  color: rgb(141, 141, 141);
}

.meta_block {
  padding: 5px;
  display: flex;
}

.meta_label {
  font-size: 14px;
  color: rgb(141, 141, 141);
}

.meta_value {
  padding-left: 5px;
  color: var(--fr-color2);
}

.record_summary_meta {
  grid-row: 2;
  font-size: 15px;
  line-height: 18px;
}

.record_header {
  grid-row: 2;
  color: var(--fr-color2);
  font-size: 14px;
  font-weight: 500;
  line-height: 18px;
}

.record_header_divider {
  font-size: 18px;
  margin: 5px 0;
}

.record_value {
  grid-row: 2;
  color: var(--fr-color3);
  font-size: 16px;
  line-height: 16px;
}

.record_value.name {
  font-weight: 500;
  color: var(--fr-color2);
}

.record_value.list {
  line-height: 25px;
  margin: -5px 0;
}

.tag {
  height: 34px;
  width: 100px;
  border: 1px solid var(--border-color1);
  border-radius: 2px;
  margin-right: 12px;
  float: left;
  display: grid;
  justify-items: center;
  align-items: center;
}

.tag_text {
  color: #4e4e4e;
  font-size: 13px;
  line-height: 15px;
}

.loader {
<<<<<<< HEAD
  display: flex;
  justify-content: center;
=======
  display: block;
  margin: 0 auto;
}

.notDeployedMsg {
  display: grid;
  grid-column-gap: 0.5em;
  grid-template-columns: 1em auto;
  font-size: 14px;
  font-style: italic;
  color: var(--text-color3);
  padding: 2em;
  background-color: var(--main-color1-light);
  border: solid 0.5px var(--main-color1);
  border-radius: 5px;
  white-space: pre-wrap;
  max-width: 24em;
  opacity: 0.85;
>>>>>>> bbc38fb0
}<|MERGE_RESOLUTION|>--- conflicted
+++ resolved
@@ -119,12 +119,8 @@
 }
 
 .loader {
-<<<<<<< HEAD
   display: flex;
   justify-content: center;
-=======
-  display: block;
-  margin: 0 auto;
 }
 
 .notDeployedMsg {
@@ -141,5 +137,4 @@
   white-space: pre-wrap;
   max-width: 24em;
   opacity: 0.85;
->>>>>>> bbc38fb0
 }