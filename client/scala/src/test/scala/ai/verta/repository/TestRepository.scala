--- conflicted
+++ resolved
@@ -102,8 +102,6 @@
     }
   }
 
-<<<<<<< HEAD
-
   test("create new branch and get commit by that branch's name") {
     val f = fixture
 
@@ -118,6 +116,20 @@
     }
   }
 
+  test("get commit by branch (not exist) should return a failure")  {
+    val f = fixture
+
+    try {
+      val getCommitAttempt = f.repo.getCommitByBranch("not-exist")
+
+      assert(getCommitAttempt.isFailure)
+      assert(getCommitAttempt match {
+        case Failure(e) => e.getMessage contains "Branch not found"
+      })
+    } finally {
+      cleanup(f)
+    }
+  }
 
   test("add/remove tag and get commit by tag") {
     val f = fixture
@@ -135,18 +147,6 @@
       val getCommitAttemptAfterDel = f.repo.getCommitByTag("Some tag")
       assert(getCommitAttemptAfterDel.isFailure)
       assert(getCommitAttemptAfterDel match {case Failure(e) => e.getMessage contains "Tag not found"})
-=======
-  test("get commit by branch (not exist) should return a failure")  {
-    val f = fixture
-
-    try {
-      val getCommitAttempt = f.repo.getCommitByBranch("not-exist")
-
-      assert(getCommitAttempt.isFailure)
-      assert(getCommitAttempt match {
-        case Failure(e) => e.getMessage contains "Branch not found"
-      })
->>>>>>> 51bc08e5
     } finally {
       cleanup(f)
     }
