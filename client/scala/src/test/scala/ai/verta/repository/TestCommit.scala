package ai.verta.repository

import ai.verta.client._
import ai.verta.blobs._
import ai.verta.blobs.dataset._

import scala.concurrent.ExecutionContext
import scala.language.reflectiveCalls
import scala.util.{Try, Success, Failure}

import org.scalatest.FunSuite
import org.scalatest.Assertions._

class TestCommit extends FunSuite {
  implicit val ec = ExecutionContext.global

  def fixture =
    new {
        val client = new Client(ClientConnection.fromEnvironment())
        val repo = client.getOrCreateRepository("My Repo").get
        val commit = repo.getCommitByBranch().get
        val pathBlob = PathBlob(List(
          f"${System.getProperty("user.dir")}/src/test/scala/ai/verta/blobs/testdir"
        )).get
    }

  def cleanup(
    f: AnyRef{val client: Client; val repo: Repository; val commit: Commit; val pathBlob: PathBlob}
  ) = {
    f.client.deleteRepository(f.repo.id)
    f.client.close()
  }

  test("Get should retrieve blobs that were updated") {
    val f = fixture

    try {
<<<<<<< HEAD
      val originalId = f.commit.id
      f.commit.update("abc/def", f.pathBlob)
      assert(f.commit.save("Some message").isSuccess)
=======
      f.commit.update("abc/def", f.pathBlob)
>>>>>>> be696f9c

      // get the commit that was previously saved:
      val newCommit = f.repo.getCommitById(f.commit.id).get
      val originalCommit = f.repo.getCommitById(originalId).get
      assert(newCommit equals f.commit)
      assert(!newCommit.equals(originalCommit))

      // check that the content of the pathblob is not corrupted:
      val getAttempt = newCommit.get("abc/def").get
      val pathBlob2 = getAttempt match {
        case blob: PathBlob => blob
      }
      assert(pathBlob2 equals f.pathBlob)
<<<<<<< HEAD
    } finally {
      cleanup(f)
    }
  }
=======
>>>>>>> be696f9c

  test("Saving unmodified commit should fail") {
    val f = fixture

    try {
      val saveAttempt = f.commit.save("Some message")
      assert(saveAttempt.isFailure)
      assert(saveAttempt match {
        case Failure(e) => e.getMessage contains "Commit is already saved"
      })
    } finally {
      cleanup(f)
    }
  }

  test("Get with invalid paths should fail") {
    val f = fixture

    try {
      val getAttempt = f.commit.get("xyz/tuv")
      assert(getAttempt.isFailure)
      assert(getAttempt match {case Failure(e) => e.getMessage contains "No blob was stored at this path."})
    } finally {
      cleanup(f)
    }
  }

  test("Tagging unsaved commit should fail") {
    val f = fixture

    try {
      f.commit.update("abc/def", f.pathBlob)
      val tagAttempt = f.commit.tag("Some tag")
      assert(tagAttempt.isFailure)
      assert(tagAttempt match {
        case Failure(e) => e.getMessage contains "Commit must be saved before it can be tagged"
      })
    } finally {
      cleanup(f)
    }
  }

  test("newBranch unsaved commit should fail") {
    val f = fixture
    
    try {
      f.commit.update("abc/def", f.pathBlob)
      val newBranchAttempt = f.commit.newBranch("some-branch")
      assert(newBranchAttempt.isFailure)
      assert(newBranchAttempt match {
        case Failure(e) => e.getMessage contains "Commit must be saved before it can be attached to a branch"
      })
    } finally {
      cleanup(f)
    }
  }
}<|MERGE_RESOLUTION|>--- conflicted
+++ resolved
@@ -35,13 +35,9 @@
     val f = fixture
 
     try {
-<<<<<<< HEAD
       val originalId = f.commit.id
       f.commit.update("abc/def", f.pathBlob)
       assert(f.commit.save("Some message").isSuccess)
-=======
-      f.commit.update("abc/def", f.pathBlob)
->>>>>>> be696f9c
 
       // get the commit that was previously saved:
       val newCommit = f.repo.getCommitById(f.commit.id).get
@@ -55,13 +51,10 @@
         case blob: PathBlob => blob
       }
       assert(pathBlob2 equals f.pathBlob)
-<<<<<<< HEAD
     } finally {
       cleanup(f)
     }
   }
-=======
->>>>>>> be696f9c
 
   test("Saving unmodified commit should fail") {
     val f = fixture
@@ -106,7 +99,7 @@
 
   test("newBranch unsaved commit should fail") {
     val f = fixture
-    
+
     try {
       f.commit.update("abc/def", f.pathBlob)
       val newBranchAttempt = f.commit.newBranch("some-branch")
