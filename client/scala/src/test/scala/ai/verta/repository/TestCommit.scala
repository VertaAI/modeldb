--- conflicted
+++ resolved
@@ -34,29 +34,27 @@
     val f = fixture
 
     try {
-<<<<<<< HEAD
-      val newCommit = f.commit.update("abc/def", f.pathBlob).get
-
-      // check that the content of the pathblob is not corrupted:
-      val getAttempt = newCommit.get("abc/def").get
-      val pathBlob2 = getAttempt match {
-=======
       val newCommit = f.commit.update("abc/def", f.pathBlob)
                               .flatMap(_.update("mnp/qrs", f.s3Blob)).get
 
+
       // check that the contents of the blobs are not corrupted:
       val pathBlob2 = newCommit.get("abc/def").get match {
->>>>>>> d4eba01f
         case blob: PathBlob => blob
         case blob: S3 => blob
       }
       assert(pathBlob2 equals f.pathBlob)
+
+      val s3Blob2 = newCommit.get("mnp/qrs").get match {
+        case blob: PathBlob => blob
+        case blob: S3 => blob
+      }
+      assert(s3Blob2 equals f.s3Blob)
     } finally {
       cleanup(f)
     }
   }
 
-<<<<<<< HEAD
   test("Get with invalid paths should fail") {
     val f = fixture
 
@@ -64,17 +62,6 @@
       val getAttempt = f.commit.get("xyz/tuv")
       assert(getAttempt.isFailure)
       assert(getAttempt match {case Failure(e) => e.getMessage contains "No blob was stored at this path."})
-=======
-      val s3Blob2 = newCommit.get("mnp/qrs").get match {
-        case blob: PathBlob => blob
-        case blob: S3 => blob
-      }
-      assert(s3Blob2 equals f.s3Blob)
-
-      val getAttempt2 = newCommit.get("xyz/tuv")
-      assert(getAttempt2.isFailure)
-      assert(getAttempt2 match {case Failure(e) => e.getMessage contains "No blob was stored at this path."})
->>>>>>> d4eba01f
     } finally {
       cleanup(f)
     }
