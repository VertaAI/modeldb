--- conflicted
+++ resolved
@@ -182,12 +182,8 @@
         val versionedPathBlob: PathBlob = f.commit.get("path-blob").get match {
           case path: PathBlob => path
         }
-<<<<<<< HEAD
         versionedPathBlob.download(downloadToPath = Some("./somefiles"))
-=======
-        versionedPathBlob.download(downloadToPath = "./somefiles")
         // src/test/scala/ai/verta/blobs/testdir is downwloaded into somefiles directory:
->>>>>>> df69314d
         assert(checkEqualFile(
           new File("./src/test/scala/ai/verta/blobs/testdir"),
           new File("./somefiles/src/test/scala/ai/verta/blobs/testdir")
