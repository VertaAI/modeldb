--- conflicted
+++ resolved
@@ -216,7 +216,6 @@
     }
   }
 
-<<<<<<< HEAD
   test("if componentPath is provided but not downloadToPath, then it is used to determine the latter") {
     val f = fixture
 
@@ -302,7 +301,10 @@
       deleteDirectory(new File("testsubdir"))
       (new File("testfile")).delete()
       deleteDirectory((new File(f"${Dataset.DefaultDownloadDir} 1")))
-=======
+      cleanup(f)
+    }
+  }
+
   test("passing in a non-existing componentPath should fail") {
     val f = fixture
 
@@ -310,18 +312,17 @@
       val retrievedPathBlob: Dataset = f.commit.get("path-blob").get match {
         case path: PathBlob => path
       }
-      val downloadAttempt = retrievedPathBlob.download(Some("non-existing"), "somefile")
+      val downloadAttempt = retrievedPathBlob.download(Some("non-existing"), Some("somefile"))
       assert(downloadAttempt.isFailure)
       assert(downloadAttempt match {case Failure(e) => e.getMessage contains "Components not found."})
 
       val retrievedS3Blob: Dataset = f.commit.get("s3-blob").get match {
         case s3: S3 => s3
       }
-      val downloadAttempt2 = retrievedS3Blob.download(Some("non-existing"), "somefile")
+      val downloadAttempt2 = retrievedS3Blob.download(Some("non-existing"), Some("somefile"))
       assert(downloadAttempt2.isFailure)
       assert(downloadAttempt2 match {case Failure(e) => e.getMessage contains "Components not found."})
     } finally {
->>>>>>> 6b823a37
       cleanup(f)
     }
   }
