--- conflicted
+++ resolved
@@ -35,7 +35,6 @@
     f.client.close()
   }
 
-<<<<<<< HEAD
   /** Helper function to convert byte stream to UTF-8 string
    *  From https://stackoverflow.com/questions/50392640/how-to-compare-two-bytearrayinputstream-in-junit-testing/50392948
    */
@@ -51,8 +50,6 @@
     result.toString("UTF-8");
   }
 
-  test("getMetric should retrieve the correct logged metric") {
-=======
   /** Test function to verify that getting should retrieve the correctly logged metadata
    *  @param logger function to log a single piece metadata
    *  @param multiLogger function to log multiple pieces of metadata
@@ -67,7 +64,6 @@
     allGetter: ExperimentRun => (() => Try[Map[String, ValueType]]),
     someGetter: Option[ExperimentRun => (List[String] => Try[Map[String, ValueType]])] = None
   ) = {
->>>>>>> ee24e20a
     val f = fixture
 
     try {
