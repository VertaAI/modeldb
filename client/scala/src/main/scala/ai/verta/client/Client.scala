package ai.verta.client

import ai.verta.client.entities.{Experiment, ExperimentRun, GetOrCreateEntity, Project}
import ai.verta.repository.Repository
import ai.verta.swagger._public.modeldb.model.ModeldbCreateProject
import ai.verta.swagger._public.modeldb.versioning.model._
import ai.verta.swagger.client.{ClientSet, HttpClient}

import scala.concurrent.ExecutionContext
import scala.util.{Failure, Success, Try}

import java.net.URLEncoder

class Client(conn: ClientConnection) {
  val httpClient = new HttpClient(conn.host, Map(
    "Grpc-Metadata-email" -> conn.auth.email,
    "Grpc-Metadata-developer_key" -> conn.auth.devKey,
    "Grpc-Metadata-source" -> "PythonClient"
  ))

  val clientSet = new ClientSet(httpClient)

  def close() = httpClient.close()

  def getOrCreateProject(name: String, workspace: String = "")(implicit ec: ExecutionContext) = {
    GetOrCreateEntity.getOrCreate[Project](
      get = () => {
        clientSet.projectService.getProjectByName(name = Some(name), workspace_name = Some(workspace))
          .map(r => new Project(clientSet, r.project_by_user.get))
      },
      create = () => {
        clientSet.projectService.createProject(ModeldbCreateProject(name = Some(name), workspace_name = Some(workspace)))
          .map(r => new Project(clientSet, r.project.get))
      })
  }

  def getProject(id: String)(implicit ec: ExecutionContext) = {
    clientSet.projectService.getProjectById(Some(id))
      .map(r => new Project(clientSet, r.project.get))
  }

  def getExperiment(id: String)(implicit ec: ExecutionContext) = {
    clientSet.experimentService.getExperimentById(Some(id))
      .flatMap(r => Try[Experiment]({
        getProject(r.experiment.get.project_id.get) match {
          case Success(proj) => new Experiment(clientSet, proj, r.experiment.get)
          case Failure(x) => throw x
        }
      }))
  }

  def getExperimentRun(id: String)(implicit ec: ExecutionContext) = {
    clientSet.experimentRunService.getExperimentRunById(Some(id))
      .flatMap(r => Try[ExperimentRun]({
        getExperiment(r.experiment_run.get.experiment_id.get) match {
          case Success(expt) => new ExperimentRun(clientSet, expt, r.experiment_run.get)
          case Failure(x) => throw x
        }
      }))
  }

  /** Get the repository by name (and workspace). If not exist, create new repository
   * @param name Name of the Repository
   * @param workspace Workspace under which the Repository with name name exists. If not provided, the current user’s personal workspace will be used.
   */
  def getOrCreateRepository(name: String, workspace: Option[String] = None)(implicit ec: ExecutionContext) = {
    GetOrCreateEntity.getOrCreate[Repository](
      get = () => {
        clientSet.versioningService.GetRepository(
          id_named_id_workspace_name = workspace.getOrElse(getPersonalWorkspace()),
          id_named_id_name = urlEncode(name)
        ).map(r => new Repository(clientSet, r.repository.get))
      },
      create = () => {
        clientSet.versioningService.CreateRepository(
          id_named_id_workspace_name = workspace.getOrElse(getPersonalWorkspace()),
          body = VersioningRepository(
            name = Some(name),
            workspace_id = workspace
          )
        ).map(r => new Repository(clientSet, r.repository.get))
      }
    )
  }

  /** Get repository based on id
   *  @param id id of the repository
   *  @return the repository
   */
<<<<<<< HEAD
  def getRepository(id: String)(implicit ec: ExecutionContext): Try[Repository] = {
    clientSet.versioningService.GetRepository2(
      id_repo_id = BigInt(id)
=======
  def getRepository(id: BigInt)(implicit ec: ExecutionContext): Try[Repository] = {
    clientSet.versioningService.GetRepository2(
      id_repo_id = id
>>>>>>> 80c6f92e
    ).map(r => new Repository(clientSet, r.repository.get))
  }


  /** Delete repository based on id
   *  @param id id of the repository
   */
<<<<<<< HEAD
  def deleteRepository(id: String)(implicit ec: ExecutionContext): Try[Unit] = {
    clientSet.versioningService.DeleteRepository2(
      repository_id_repo_id = BigInt(id)
=======
  def deleteRepository(id: BigInt)(implicit ec: ExecutionContext): Try[Unit] = {
    clientSet.versioningService.DeleteRepository2(
      repository_id_repo_id = id
>>>>>>> 80c6f92e
    ).map(_ => ())
  }

  /** Get the user's personal workspace. Currently, only returns "personal"
   */
  private def getPersonalWorkspace()(implicit ec: ExecutionContext): String = {
    "personal"
  }

  private def urlEncode(input: String): String = URLEncoder.encode(input, "UTF-8").replaceAll("\\+", "%20")
}<|MERGE_RESOLUTION|>--- conflicted
+++ resolved
@@ -87,15 +87,9 @@
    *  @param id id of the repository
    *  @return the repository
    */
-<<<<<<< HEAD
-  def getRepository(id: String)(implicit ec: ExecutionContext): Try[Repository] = {
-    clientSet.versioningService.GetRepository2(
-      id_repo_id = BigInt(id)
-=======
   def getRepository(id: BigInt)(implicit ec: ExecutionContext): Try[Repository] = {
     clientSet.versioningService.GetRepository2(
       id_repo_id = id
->>>>>>> 80c6f92e
     ).map(r => new Repository(clientSet, r.repository.get))
   }
 
@@ -103,15 +97,9 @@
   /** Delete repository based on id
    *  @param id id of the repository
    */
-<<<<<<< HEAD
-  def deleteRepository(id: String)(implicit ec: ExecutionContext): Try[Unit] = {
-    clientSet.versioningService.DeleteRepository2(
-      repository_id_repo_id = BigInt(id)
-=======
   def deleteRepository(id: BigInt)(implicit ec: ExecutionContext): Try[Unit] = {
     clientSet.versioningService.DeleteRepository2(
       repository_id_repo_id = id
->>>>>>> 80c6f92e
     ).map(_ => ())
   }
 
