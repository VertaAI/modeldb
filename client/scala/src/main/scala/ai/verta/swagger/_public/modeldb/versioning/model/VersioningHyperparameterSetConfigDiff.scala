// THIS FILE IS AUTO-GENERATED. DO NOT EDIT
package ai.verta.swagger._public.modeldb.versioning.model

import scala.util.Try

import net.liftweb.json._

import ai.verta.swagger._public.modeldb.versioning.model.ArtifactTypeEnumArtifactType._
import ai.verta.swagger._public.modeldb.versioning.model.DiffStatusEnumDiffStatus._
import ai.verta.swagger._public.modeldb.versioning.model.TernaryEnumTernary._
import ai.verta.swagger._public.modeldb.versioning.model.ValueTypeEnumValueType._
import ai.verta.swagger._public.modeldb.versioning.model.WorkspaceTypeEnumWorkspaceType._
import ai.verta.swagger._public.modeldb.versioning.model.ProtobufNullValue._
import ai.verta.swagger.client.objects._

case class VersioningHyperparameterSetConfigDiff (
<<<<<<< HEAD
  A: Option[List[VersioningHyperparameterSetConfigBlob]] = None,
  B: Option[List[VersioningHyperparameterSetConfigBlob]] = None
=======
  continuous_a: Option[VersioningContinuousHyperparameterSetConfigBlob] = None,
  continuous_b: Option[VersioningContinuousHyperparameterSetConfigBlob] = None,
  discrete_a: Option[VersioningDiscreteHyperparameterSetConfigBlob] = None,
  discrete_b: Option[VersioningDiscreteHyperparameterSetConfigBlob] = None,
  name: Option[String] = None,
  status: Option[DiffStatusEnumDiffStatus] = None
>>>>>>> 68a05d53
) extends BaseSwagger {
  def toJson(): JValue = VersioningHyperparameterSetConfigDiff.toJson(this)
}

object VersioningHyperparameterSetConfigDiff {
  def toJson(obj: VersioningHyperparameterSetConfigDiff): JObject = {
    new JObject(
      List[Option[JField]](
<<<<<<< HEAD
        obj.A.map(x => JField("A", ((x: List[VersioningHyperparameterSetConfigBlob]) => JArray(x.map(((x: VersioningHyperparameterSetConfigBlob) => VersioningHyperparameterSetConfigBlob.toJson(x)))))(x))),
        obj.B.map(x => JField("B", ((x: List[VersioningHyperparameterSetConfigBlob]) => JArray(x.map(((x: VersioningHyperparameterSetConfigBlob) => VersioningHyperparameterSetConfigBlob.toJson(x)))))(x)))
=======
        obj.continuous_a.map(x => JField("continuous_a", ((x: VersioningContinuousHyperparameterSetConfigBlob) => VersioningContinuousHyperparameterSetConfigBlob.toJson(x))(x))),
        obj.continuous_b.map(x => JField("continuous_b", ((x: VersioningContinuousHyperparameterSetConfigBlob) => VersioningContinuousHyperparameterSetConfigBlob.toJson(x))(x))),
        obj.discrete_a.map(x => JField("discrete_a", ((x: VersioningDiscreteHyperparameterSetConfigBlob) => VersioningDiscreteHyperparameterSetConfigBlob.toJson(x))(x))),
        obj.discrete_b.map(x => JField("discrete_b", ((x: VersioningDiscreteHyperparameterSetConfigBlob) => VersioningDiscreteHyperparameterSetConfigBlob.toJson(x))(x))),
        obj.name.map(x => JField("name", JString(x))),
        obj.status.map(x => JField("status", ((x: DiffStatusEnumDiffStatus) => DiffStatusEnumDiffStatus.toJson(x))(x)))
>>>>>>> 68a05d53
      ).flatMap(x => x match {
        case Some(y) => List(y)
        case None => Nil
      })
    )
  }

  def fromJson(value: JValue): VersioningHyperparameterSetConfigDiff =
    value match {
      case JObject(fields) => {
        val fieldsMap = fields.map(f => (f.name, f.value)).toMap
        VersioningHyperparameterSetConfigDiff(
          // TODO: handle required
<<<<<<< HEAD
          A = fieldsMap.get("A").map((x: JValue) => x match {case JArray(elements) => elements.map(VersioningHyperparameterSetConfigBlob.fromJson); case _ => throw new IllegalArgumentException(s"unknown type ${x.getClass.toString}")}),
          B = fieldsMap.get("B").map((x: JValue) => x match {case JArray(elements) => elements.map(VersioningHyperparameterSetConfigBlob.fromJson); case _ => throw new IllegalArgumentException(s"unknown type ${x.getClass.toString}")})
=======
          continuous_a = fieldsMap.get("continuous_a").map(VersioningContinuousHyperparameterSetConfigBlob.fromJson),
          continuous_b = fieldsMap.get("continuous_b").map(VersioningContinuousHyperparameterSetConfigBlob.fromJson),
          discrete_a = fieldsMap.get("discrete_a").map(VersioningDiscreteHyperparameterSetConfigBlob.fromJson),
          discrete_b = fieldsMap.get("discrete_b").map(VersioningDiscreteHyperparameterSetConfigBlob.fromJson),
          name = fieldsMap.get("name").map(JsonConverter.fromJsonString),
          status = fieldsMap.get("status").map(DiffStatusEnumDiffStatus.fromJson)
>>>>>>> 68a05d53
        )
      }
      case _ => throw new IllegalArgumentException(s"unknown type ${value.getClass.toString}")
    }
}<|MERGE_RESOLUTION|>--- conflicted
+++ resolved
@@ -14,17 +14,12 @@
 import ai.verta.swagger.client.objects._
 
 case class VersioningHyperparameterSetConfigDiff (
-<<<<<<< HEAD
-  A: Option[List[VersioningHyperparameterSetConfigBlob]] = None,
-  B: Option[List[VersioningHyperparameterSetConfigBlob]] = None
-=======
   continuous_a: Option[VersioningContinuousHyperparameterSetConfigBlob] = None,
   continuous_b: Option[VersioningContinuousHyperparameterSetConfigBlob] = None,
   discrete_a: Option[VersioningDiscreteHyperparameterSetConfigBlob] = None,
   discrete_b: Option[VersioningDiscreteHyperparameterSetConfigBlob] = None,
   name: Option[String] = None,
   status: Option[DiffStatusEnumDiffStatus] = None
->>>>>>> 68a05d53
 ) extends BaseSwagger {
   def toJson(): JValue = VersioningHyperparameterSetConfigDiff.toJson(this)
 }
@@ -33,17 +28,12 @@
   def toJson(obj: VersioningHyperparameterSetConfigDiff): JObject = {
     new JObject(
       List[Option[JField]](
-<<<<<<< HEAD
-        obj.A.map(x => JField("A", ((x: List[VersioningHyperparameterSetConfigBlob]) => JArray(x.map(((x: VersioningHyperparameterSetConfigBlob) => VersioningHyperparameterSetConfigBlob.toJson(x)))))(x))),
-        obj.B.map(x => JField("B", ((x: List[VersioningHyperparameterSetConfigBlob]) => JArray(x.map(((x: VersioningHyperparameterSetConfigBlob) => VersioningHyperparameterSetConfigBlob.toJson(x)))))(x)))
-=======
         obj.continuous_a.map(x => JField("continuous_a", ((x: VersioningContinuousHyperparameterSetConfigBlob) => VersioningContinuousHyperparameterSetConfigBlob.toJson(x))(x))),
         obj.continuous_b.map(x => JField("continuous_b", ((x: VersioningContinuousHyperparameterSetConfigBlob) => VersioningContinuousHyperparameterSetConfigBlob.toJson(x))(x))),
         obj.discrete_a.map(x => JField("discrete_a", ((x: VersioningDiscreteHyperparameterSetConfigBlob) => VersioningDiscreteHyperparameterSetConfigBlob.toJson(x))(x))),
         obj.discrete_b.map(x => JField("discrete_b", ((x: VersioningDiscreteHyperparameterSetConfigBlob) => VersioningDiscreteHyperparameterSetConfigBlob.toJson(x))(x))),
         obj.name.map(x => JField("name", JString(x))),
         obj.status.map(x => JField("status", ((x: DiffStatusEnumDiffStatus) => DiffStatusEnumDiffStatus.toJson(x))(x)))
->>>>>>> 68a05d53
       ).flatMap(x => x match {
         case Some(y) => List(y)
         case None => Nil
@@ -57,17 +47,12 @@
         val fieldsMap = fields.map(f => (f.name, f.value)).toMap
         VersioningHyperparameterSetConfigDiff(
           // TODO: handle required
-<<<<<<< HEAD
-          A = fieldsMap.get("A").map((x: JValue) => x match {case JArray(elements) => elements.map(VersioningHyperparameterSetConfigBlob.fromJson); case _ => throw new IllegalArgumentException(s"unknown type ${x.getClass.toString}")}),
-          B = fieldsMap.get("B").map((x: JValue) => x match {case JArray(elements) => elements.map(VersioningHyperparameterSetConfigBlob.fromJson); case _ => throw new IllegalArgumentException(s"unknown type ${x.getClass.toString}")})
-=======
           continuous_a = fieldsMap.get("continuous_a").map(VersioningContinuousHyperparameterSetConfigBlob.fromJson),
           continuous_b = fieldsMap.get("continuous_b").map(VersioningContinuousHyperparameterSetConfigBlob.fromJson),
           discrete_a = fieldsMap.get("discrete_a").map(VersioningDiscreteHyperparameterSetConfigBlob.fromJson),
           discrete_b = fieldsMap.get("discrete_b").map(VersioningDiscreteHyperparameterSetConfigBlob.fromJson),
           name = fieldsMap.get("name").map(JsonConverter.fromJsonString),
           status = fieldsMap.get("status").map(DiffStatusEnumDiffStatus.fromJson)
->>>>>>> 68a05d53
         )
       }
       case _ => throw new IllegalArgumentException(s"unknown type ${value.getClass.toString}")
