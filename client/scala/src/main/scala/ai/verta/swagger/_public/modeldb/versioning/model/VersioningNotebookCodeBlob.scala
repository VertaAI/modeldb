// THIS FILE IS AUTO-GENERATED. DO NOT EDIT
package ai.verta.swagger._public.modeldb.versioning.model

import scala.util.Try

import net.liftweb.json._

import ai.verta.swagger._public.modeldb.versioning.model.ArtifactTypeEnumArtifactType._
import ai.verta.swagger._public.modeldb.versioning.model.DiffStatusEnumDiffStatus._
import ai.verta.swagger._public.modeldb.versioning.model.TernaryEnumTernary._
import ai.verta.swagger._public.modeldb.versioning.model.ValueTypeEnumValueType._
import ai.verta.swagger._public.modeldb.versioning.model.WorkspaceTypeEnumWorkspaceType._
import ai.verta.swagger._public.modeldb.versioning.model.ProtobufNullValue._
import ai.verta.swagger.client.objects._

case class VersioningNotebookCodeBlob (
<<<<<<< HEAD
  path: Option[VersioningPathDatasetBlob] = None,
  git_repo: Option[VersioningGitCodeBlob] = None
=======
  git_repo: Option[VersioningGitCodeBlob] = None,
  path: Option[VersioningPathDatasetComponentBlob] = None
>>>>>>> fc871df0
) extends BaseSwagger {
  def toJson(): JValue = VersioningNotebookCodeBlob.toJson(this)
}

object VersioningNotebookCodeBlob {
  def toJson(obj: VersioningNotebookCodeBlob): JObject = {
    new JObject(
      List[Option[JField]](
<<<<<<< HEAD
        obj.path.map(x => JField("path", ((x: VersioningPathDatasetBlob) => VersioningPathDatasetBlob.toJson(x))(x))),
        obj.git_repo.map(x => JField("git_repo", ((x: VersioningGitCodeBlob) => VersioningGitCodeBlob.toJson(x))(x)))
=======
        obj.git_repo.map(x => JField("git_repo", ((x: VersioningGitCodeBlob) => VersioningGitCodeBlob.toJson(x))(x))),
        obj.path.map(x => JField("path", ((x: VersioningPathDatasetComponentBlob) => VersioningPathDatasetComponentBlob.toJson(x))(x)))
>>>>>>> fc871df0
      ).flatMap(x => x match {
        case Some(y) => List(y)
        case None => Nil
      })
    )
  }

  def fromJson(value: JValue): VersioningNotebookCodeBlob =
    value match {
      case JObject(fields) => {
        val fieldsMap = fields.map(f => (f.name, f.value)).toMap
        VersioningNotebookCodeBlob(
          // TODO: handle required
<<<<<<< HEAD
          path = fieldsMap.get("path").map(VersioningPathDatasetBlob.fromJson),
          git_repo = fieldsMap.get("git_repo").map(VersioningGitCodeBlob.fromJson)
=======
          git_repo = fieldsMap.get("git_repo").map(VersioningGitCodeBlob.fromJson),
          path = fieldsMap.get("path").map(VersioningPathDatasetComponentBlob.fromJson)
>>>>>>> fc871df0
        )
      }
      case _ => throw new IllegalArgumentException(s"unknown type ${value.getClass.toString}")
    }
}<|MERGE_RESOLUTION|>--- conflicted
+++ resolved
@@ -14,13 +14,8 @@
 import ai.verta.swagger.client.objects._
 
 case class VersioningNotebookCodeBlob (
-<<<<<<< HEAD
-  path: Option[VersioningPathDatasetBlob] = None,
-  git_repo: Option[VersioningGitCodeBlob] = None
-=======
   git_repo: Option[VersioningGitCodeBlob] = None,
   path: Option[VersioningPathDatasetComponentBlob] = None
->>>>>>> fc871df0
 ) extends BaseSwagger {
   def toJson(): JValue = VersioningNotebookCodeBlob.toJson(this)
 }
@@ -29,13 +24,8 @@
   def toJson(obj: VersioningNotebookCodeBlob): JObject = {
     new JObject(
       List[Option[JField]](
-<<<<<<< HEAD
-        obj.path.map(x => JField("path", ((x: VersioningPathDatasetBlob) => VersioningPathDatasetBlob.toJson(x))(x))),
-        obj.git_repo.map(x => JField("git_repo", ((x: VersioningGitCodeBlob) => VersioningGitCodeBlob.toJson(x))(x)))
-=======
         obj.git_repo.map(x => JField("git_repo", ((x: VersioningGitCodeBlob) => VersioningGitCodeBlob.toJson(x))(x))),
         obj.path.map(x => JField("path", ((x: VersioningPathDatasetComponentBlob) => VersioningPathDatasetComponentBlob.toJson(x))(x)))
->>>>>>> fc871df0
       ).flatMap(x => x match {
         case Some(y) => List(y)
         case None => Nil
@@ -49,13 +39,8 @@
         val fieldsMap = fields.map(f => (f.name, f.value)).toMap
         VersioningNotebookCodeBlob(
           // TODO: handle required
-<<<<<<< HEAD
-          path = fieldsMap.get("path").map(VersioningPathDatasetBlob.fromJson),
-          git_repo = fieldsMap.get("git_repo").map(VersioningGitCodeBlob.fromJson)
-=======
           git_repo = fieldsMap.get("git_repo").map(VersioningGitCodeBlob.fromJson),
           path = fieldsMap.get("path").map(VersioningPathDatasetComponentBlob.fromJson)
->>>>>>> fc871df0
         )
       }
       case _ => throw new IllegalArgumentException(s"unknown type ${value.getClass.toString}")
