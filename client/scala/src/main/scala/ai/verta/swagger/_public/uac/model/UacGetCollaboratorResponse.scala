--- conflicted
+++ resolved
@@ -18,16 +18,12 @@
 import ai.verta.swagger.client.objects._
 
 case class UacGetCollaboratorResponse (
-<<<<<<< HEAD
-  shared_users: Option[List[UacGetCollaboratorResponse]] = None
-=======
   authz_entity_type: Option[EntitiesEnumEntitiesTypes] = None,
   can_deploy: Option[TernaryEnumTernary] = None,
   collaborator_type: Option[CollaboratorTypeEnumCollaboratorType] = None,
   share_via_type: Option[UacShareViaEnum] = None,
   user_id: Option[String] = None,
   verta_id: Option[String] = None
->>>>>>> 5b2a1612
 ) extends BaseSwagger {
   def toJson(): JValue = UacGetCollaboratorResponse.toJson(this)
 }
@@ -36,16 +32,12 @@
   def toJson(obj: UacGetCollaboratorResponse): JObject = {
     new JObject(
       List[Option[JField]](
-<<<<<<< HEAD
-        obj.shared_users.map(x => JField("shared_users", ((x: List[UacGetCollaboratorResponse]) => JArray(x.map(((x: UacGetCollaboratorResponse) => UacGetCollaboratorResponse.toJson(x)))))(x)))
-=======
         obj.authz_entity_type.map(x => JField("authz_entity_type", ((x: EntitiesEnumEntitiesTypes) => EntitiesEnumEntitiesTypes.toJson(x))(x))),
         obj.can_deploy.map(x => JField("can_deploy", ((x: TernaryEnumTernary) => TernaryEnumTernary.toJson(x))(x))),
         obj.collaborator_type.map(x => JField("collaborator_type", ((x: CollaboratorTypeEnumCollaboratorType) => CollaboratorTypeEnumCollaboratorType.toJson(x))(x))),
         obj.share_via_type.map(x => JField("share_via_type", ((x: UacShareViaEnum) => UacShareViaEnum.toJson(x))(x))),
         obj.user_id.map(x => JField("user_id", JString(x))),
         obj.verta_id.map(x => JField("verta_id", JString(x)))
->>>>>>> 5b2a1612
       ).flatMap(x => x match {
         case Some(y) => List(y)
         case None => Nil
@@ -59,16 +51,12 @@
         val fieldsMap = fields.map(f => (f.name, f.value)).toMap
         UacGetCollaboratorResponse(
           // TODO: handle required
-<<<<<<< HEAD
-          shared_users = fieldsMap.get("shared_users").map((x: JValue) => x match {case JArray(elements) => elements.map(UacGetCollaboratorResponse.fromJson); case _ => throw new IllegalArgumentException(s"unknown type ${x.getClass.toString}")})
-=======
           authz_entity_type = fieldsMap.get("authz_entity_type").map(EntitiesEnumEntitiesTypes.fromJson),
           can_deploy = fieldsMap.get("can_deploy").map(TernaryEnumTernary.fromJson),
           collaborator_type = fieldsMap.get("collaborator_type").map(CollaboratorTypeEnumCollaboratorType.fromJson),
           share_via_type = fieldsMap.get("share_via_type").map(UacShareViaEnum.fromJson),
           user_id = fieldsMap.get("user_id").map(JsonConverter.fromJsonString),
           verta_id = fieldsMap.get("verta_id").map(JsonConverter.fromJsonString)
->>>>>>> 5b2a1612
         )
       }
       case _ => throw new IllegalArgumentException(s"unknown type ${value.getClass.toString}")
