// THIS FILE IS AUTO-GENERATED. DO NOT EDIT
package ai.verta.swagger._public.modeldb.versioning.model

import scala.util.Try

import net.liftweb.json._

import ai.verta.swagger._public.modeldb.versioning.model.ArtifactTypeEnumArtifactType._
import ai.verta.swagger._public.modeldb.versioning.model.DiffStatusEnumDiffStatus._
import ai.verta.swagger._public.modeldb.versioning.model.TernaryEnumTernary._
import ai.verta.swagger._public.modeldb.versioning.model.ValueTypeEnumValueType._
import ai.verta.swagger._public.modeldb.versioning.model.WorkspaceTypeEnumWorkspaceType._
import ai.verta.swagger._public.modeldb.versioning.model.ProtobufNullValue._
import ai.verta.swagger.client.objects._

case class VersioningNotebookCodeDiff (
<<<<<<< HEAD
  A: Option[VersioningNotebookCodeBlob] = None,
  B: Option[VersioningNotebookCodeBlob] = None
=======
  git_repo: Option[VersioningGitCodeDiff] = None,
  path: Option[VersioningPathDatasetComponentDiff] = None
>>>>>>> 68a05d53
) extends BaseSwagger {
  def toJson(): JValue = VersioningNotebookCodeDiff.toJson(this)
}

object VersioningNotebookCodeDiff {
  def toJson(obj: VersioningNotebookCodeDiff): JObject = {
    new JObject(
      List[Option[JField]](
<<<<<<< HEAD
        obj.A.map(x => JField("A", ((x: VersioningNotebookCodeBlob) => VersioningNotebookCodeBlob.toJson(x))(x))),
        obj.B.map(x => JField("B", ((x: VersioningNotebookCodeBlob) => VersioningNotebookCodeBlob.toJson(x))(x)))
=======
        obj.git_repo.map(x => JField("git_repo", ((x: VersioningGitCodeDiff) => VersioningGitCodeDiff.toJson(x))(x))),
        obj.path.map(x => JField("path", ((x: VersioningPathDatasetComponentDiff) => VersioningPathDatasetComponentDiff.toJson(x))(x)))
>>>>>>> 68a05d53
      ).flatMap(x => x match {
        case Some(y) => List(y)
        case None => Nil
      })
    )
  }

  def fromJson(value: JValue): VersioningNotebookCodeDiff =
    value match {
      case JObject(fields) => {
        val fieldsMap = fields.map(f => (f.name, f.value)).toMap
        VersioningNotebookCodeDiff(
          // TODO: handle required
<<<<<<< HEAD
          A = fieldsMap.get("A").map(VersioningNotebookCodeBlob.fromJson),
          B = fieldsMap.get("B").map(VersioningNotebookCodeBlob.fromJson)
=======
          git_repo = fieldsMap.get("git_repo").map(VersioningGitCodeDiff.fromJson),
          path = fieldsMap.get("path").map(VersioningPathDatasetComponentDiff.fromJson)
>>>>>>> 68a05d53
        )
      }
      case _ => throw new IllegalArgumentException(s"unknown type ${value.getClass.toString}")
    }
}<|MERGE_RESOLUTION|>--- conflicted
+++ resolved
@@ -14,13 +14,8 @@
 import ai.verta.swagger.client.objects._
 
 case class VersioningNotebookCodeDiff (
-<<<<<<< HEAD
-  A: Option[VersioningNotebookCodeBlob] = None,
-  B: Option[VersioningNotebookCodeBlob] = None
-=======
   git_repo: Option[VersioningGitCodeDiff] = None,
   path: Option[VersioningPathDatasetComponentDiff] = None
->>>>>>> 68a05d53
 ) extends BaseSwagger {
   def toJson(): JValue = VersioningNotebookCodeDiff.toJson(this)
 }
@@ -29,13 +24,8 @@
   def toJson(obj: VersioningNotebookCodeDiff): JObject = {
     new JObject(
       List[Option[JField]](
-<<<<<<< HEAD
-        obj.A.map(x => JField("A", ((x: VersioningNotebookCodeBlob) => VersioningNotebookCodeBlob.toJson(x))(x))),
-        obj.B.map(x => JField("B", ((x: VersioningNotebookCodeBlob) => VersioningNotebookCodeBlob.toJson(x))(x)))
-=======
         obj.git_repo.map(x => JField("git_repo", ((x: VersioningGitCodeDiff) => VersioningGitCodeDiff.toJson(x))(x))),
         obj.path.map(x => JField("path", ((x: VersioningPathDatasetComponentDiff) => VersioningPathDatasetComponentDiff.toJson(x))(x)))
->>>>>>> 68a05d53
       ).flatMap(x => x match {
         case Some(y) => List(y)
         case None => Nil
@@ -49,13 +39,8 @@
         val fieldsMap = fields.map(f => (f.name, f.value)).toMap
         VersioningNotebookCodeDiff(
           // TODO: handle required
-<<<<<<< HEAD
-          A = fieldsMap.get("A").map(VersioningNotebookCodeBlob.fromJson),
-          B = fieldsMap.get("B").map(VersioningNotebookCodeBlob.fromJson)
-=======
           git_repo = fieldsMap.get("git_repo").map(VersioningGitCodeDiff.fromJson),
           path = fieldsMap.get("path").map(VersioningPathDatasetComponentDiff.fromJson)
->>>>>>> 68a05d53
         )
       }
       case _ => throw new IllegalArgumentException(s"unknown type ${value.getClass.toString}")
