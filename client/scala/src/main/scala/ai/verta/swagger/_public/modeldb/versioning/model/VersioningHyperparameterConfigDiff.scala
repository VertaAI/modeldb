--- conflicted
+++ resolved
@@ -14,14 +14,9 @@
 import ai.verta.swagger.client.objects._
 
 case class VersioningHyperparameterConfigDiff (
-<<<<<<< HEAD
-  A: Option[List[VersioningHyperparameterConfigBlob]] = None,
-  B: Option[List[VersioningHyperparameterConfigBlob]] = None
-=======
   A: Option[VersioningHyperparameterConfigBlob] = None,
   B: Option[VersioningHyperparameterConfigBlob] = None,
   status: Option[DiffStatusEnumDiffStatus] = None
->>>>>>> fc871df0
 ) extends BaseSwagger {
   def toJson(): JValue = VersioningHyperparameterConfigDiff.toJson(this)
 }
@@ -30,14 +25,9 @@
   def toJson(obj: VersioningHyperparameterConfigDiff): JObject = {
     new JObject(
       List[Option[JField]](
-<<<<<<< HEAD
-        obj.A.map(x => JField("A", ((x: List[VersioningHyperparameterConfigBlob]) => JArray(x.map(((x: VersioningHyperparameterConfigBlob) => VersioningHyperparameterConfigBlob.toJson(x)))))(x))),
-        obj.B.map(x => JField("B", ((x: List[VersioningHyperparameterConfigBlob]) => JArray(x.map(((x: VersioningHyperparameterConfigBlob) => VersioningHyperparameterConfigBlob.toJson(x)))))(x)))
-=======
         obj.A.map(x => JField("A", ((x: VersioningHyperparameterConfigBlob) => VersioningHyperparameterConfigBlob.toJson(x))(x))),
         obj.B.map(x => JField("B", ((x: VersioningHyperparameterConfigBlob) => VersioningHyperparameterConfigBlob.toJson(x))(x))),
         obj.status.map(x => JField("status", ((x: DiffStatusEnumDiffStatus) => DiffStatusEnumDiffStatus.toJson(x))(x)))
->>>>>>> fc871df0
       ).flatMap(x => x match {
         case Some(y) => List(y)
         case None => Nil
@@ -51,14 +41,9 @@
         val fieldsMap = fields.map(f => (f.name, f.value)).toMap
         VersioningHyperparameterConfigDiff(
           // TODO: handle required
-<<<<<<< HEAD
-          A = fieldsMap.get("A").map((x: JValue) => x match {case JArray(elements) => elements.map(VersioningHyperparameterConfigBlob.fromJson); case _ => throw new IllegalArgumentException(s"unknown type ${x.getClass.toString}")}),
-          B = fieldsMap.get("B").map((x: JValue) => x match {case JArray(elements) => elements.map(VersioningHyperparameterConfigBlob.fromJson); case _ => throw new IllegalArgumentException(s"unknown type ${x.getClass.toString}")})
-=======
           A = fieldsMap.get("A").map(VersioningHyperparameterConfigBlob.fromJson),
           B = fieldsMap.get("B").map(VersioningHyperparameterConfigBlob.fromJson),
           status = fieldsMap.get("status").map(DiffStatusEnumDiffStatus.fromJson)
->>>>>>> fc871df0
         )
       }
       case _ => throw new IllegalArgumentException(s"unknown type ${value.getClass.toString}")
