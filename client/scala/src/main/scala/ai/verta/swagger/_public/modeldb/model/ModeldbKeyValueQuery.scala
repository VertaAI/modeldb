--- conflicted
+++ resolved
@@ -17,11 +17,7 @@
 case class ModeldbKeyValueQuery (
   key: Option[String] = None,
   operator: Option[OperatorEnumOperator] = None,
-<<<<<<< HEAD
-  value: Option[ProtobufValue] = None,
-=======
   value: Option[GenericObject] = None,
->>>>>>> 5b2a1612
   value_type: Option[ValueTypeEnumValueType] = None
 ) extends BaseSwagger {
   def toJson(): JValue = ModeldbKeyValueQuery.toJson(this)
@@ -33,11 +29,7 @@
       List[Option[JField]](
         obj.key.map(x => JField("key", JString(x))),
         obj.operator.map(x => JField("operator", ((x: OperatorEnumOperator) => OperatorEnumOperator.toJson(x))(x))),
-<<<<<<< HEAD
-        obj.value.map(x => JField("value", ((x: ProtobufValue) => ProtobufValue.toJson(x))(x))),
-=======
         obj.value.map(x => JField("value", ((x: GenericObject) => x.toJson())(x))),
->>>>>>> 5b2a1612
         obj.value_type.map(x => JField("value_type", ((x: ValueTypeEnumValueType) => ValueTypeEnumValueType.toJson(x))(x)))
       ).flatMap(x => x match {
         case Some(y) => List(y)
@@ -54,11 +46,7 @@
           // TODO: handle required
           key = fieldsMap.get("key").map(JsonConverter.fromJsonString),
           operator = fieldsMap.get("operator").map(OperatorEnumOperator.fromJson),
-<<<<<<< HEAD
-          value = fieldsMap.get("value").map(ProtobufValue.fromJson),
-=======
           value = fieldsMap.get("value").map(GenericObject.fromJson),
->>>>>>> 5b2a1612
           value_type = fieldsMap.get("value_type").map(ValueTypeEnumValueType.fromJson)
         )
       }
