--- conflicted
+++ resolved
@@ -14,14 +14,9 @@
 import ai.verta.swagger.client.objects._
 
 case class VersioningPythonEnvironmentDiff (
-<<<<<<< HEAD
-  A: Option[VersioningPythonEnvironmentBlob] = None,
-  B: Option[VersioningPythonEnvironmentBlob] = None
-=======
   constraints: Option[List[VersioningPythonRequirementEnvironmentDiff]] = None,
   requirements: Option[List[VersioningPythonRequirementEnvironmentDiff]] = None,
   version: Option[VersioningVersionEnvironmentDiff] = None
->>>>>>> fc871df0
 ) extends BaseSwagger {
   def toJson(): JValue = VersioningPythonEnvironmentDiff.toJson(this)
 }
@@ -30,14 +25,9 @@
   def toJson(obj: VersioningPythonEnvironmentDiff): JObject = {
     new JObject(
       List[Option[JField]](
-<<<<<<< HEAD
-        obj.A.map(x => JField("A", ((x: VersioningPythonEnvironmentBlob) => VersioningPythonEnvironmentBlob.toJson(x))(x))),
-        obj.B.map(x => JField("B", ((x: VersioningPythonEnvironmentBlob) => VersioningPythonEnvironmentBlob.toJson(x))(x)))
-=======
         obj.constraints.map(x => JField("constraints", ((x: List[VersioningPythonRequirementEnvironmentDiff]) => JArray(x.map(((x: VersioningPythonRequirementEnvironmentDiff) => VersioningPythonRequirementEnvironmentDiff.toJson(x)))))(x))),
         obj.requirements.map(x => JField("requirements", ((x: List[VersioningPythonRequirementEnvironmentDiff]) => JArray(x.map(((x: VersioningPythonRequirementEnvironmentDiff) => VersioningPythonRequirementEnvironmentDiff.toJson(x)))))(x))),
         obj.version.map(x => JField("version", ((x: VersioningVersionEnvironmentDiff) => VersioningVersionEnvironmentDiff.toJson(x))(x)))
->>>>>>> fc871df0
       ).flatMap(x => x match {
         case Some(y) => List(y)
         case None => Nil
@@ -51,14 +41,9 @@
         val fieldsMap = fields.map(f => (f.name, f.value)).toMap
         VersioningPythonEnvironmentDiff(
           // TODO: handle required
-<<<<<<< HEAD
-          A = fieldsMap.get("A").map(VersioningPythonEnvironmentBlob.fromJson),
-          B = fieldsMap.get("B").map(VersioningPythonEnvironmentBlob.fromJson)
-=======
           constraints = fieldsMap.get("constraints").map((x: JValue) => x match {case JArray(elements) => elements.map(VersioningPythonRequirementEnvironmentDiff.fromJson); case _ => throw new IllegalArgumentException(s"unknown type ${x.getClass.toString}")}),
           requirements = fieldsMap.get("requirements").map((x: JValue) => x match {case JArray(elements) => elements.map(VersioningPythonRequirementEnvironmentDiff.fromJson); case _ => throw new IllegalArgumentException(s"unknown type ${x.getClass.toString}")}),
           version = fieldsMap.get("version").map(VersioningVersionEnvironmentDiff.fromJson)
->>>>>>> fc871df0
         )
       }
       case _ => throw new IllegalArgumentException(s"unknown type ${value.getClass.toString}")
