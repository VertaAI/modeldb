--- conflicted
+++ resolved
@@ -24,18 +24,10 @@
   private[verta] var blobPath: Option[String] = None // path to the blob in the commit
 
   /** Downloads componentPath from this dataset if ModelDB-managed versioning was enabled.
-<<<<<<< HEAD
    *  Currently, only support downloading to a specific path
    *  @param componentPath Original path of the file or directory in this dataset to download
    *  @param downloadToPath Path to download to
    *  @return Whether the download attempts succeed.
-=======
-   *  @param componentPath Original path of the file or directory in this dataset to download.
-   *  If not provided, all files will be downloaded
-   *  @param downloadToPath Path to download to. If not provided, the file(s) will be downloaded into a new path in
-   *  the current directory. If provided and the path already exists, it will be overwritten
-   *  @return If succeeds, absolute path where file(s) were downloaded to. Matches downloadToPath if provided.
->>>>>>> 1ff0d109
    */
   def download(
     componentPath: Option[String] = None,
