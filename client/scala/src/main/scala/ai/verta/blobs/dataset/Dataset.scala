package ai.verta.blobs.dataset

import ai.verta.swagger._public.modeldb.versioning.model._
import ai.verta.blobs._
import ai.verta.repository.Commit

import java.security.{MessageDigest, DigestInputStream}
import java.io.{File, FileInputStream}
import java.nio.file.{Path, Paths, Files}

import scala.collection.mutable.HashMap
import scala.util.{Failure, Success, Try}
import scala.concurrent.ExecutionContext

trait Dataset extends Blob {
  protected val contents: HashMap[String, FileMetadata] // for deduplication and comparing
  private[verta] val enableMDBVersioning: Boolean // whether to version the blob with ModelDB

  // mutable state, populated when getting blob from commit
  /** TODO: Figure out a way to remove this */
  private[verta] var commit: Option[Commit] = None
  private[verta] var blobPath: Option[String] = None // path to the blob in the commit

  /** Downloads componentPath from this dataset if ModelDB-managed versioning was enabled
   *  Currently, only support downloading to a specific path
   *  @param componentPath Original path of the file or directory in this dataset to download
   *  @param downloadToPath Path to download to
   *  @return Whether the download attempts succeed.
   */
  def download(
    componentPath: Option[String] = None,
    downloadToPath: Option[String] = None
  )(implicit ec: ExecutionContext): Try[Unit] = {
    /** TODO: Make downloadToPath optional */

    if (!enableMDBVersioning)
      Failure(new IllegalStateException("This blob did not allow for versioning"))
    else if (commit.isEmpty || blobPath.isEmpty)
      Failure(new IllegalStateException(
        "This dataset cannot be used for downloads. Consider using `commit.get()` to obtain a download-capable dataset"
      ))
    else {
      val componentToLocalPath = determineComponentAndLocalPaths(componentPath, downloadToPath)

      Try ({
        componentToLocalPath
          .map(pair => downloadComponent(pair._1, pair._2))
          .map(_.get)
      }) match {
        case Success(_) => Success(())
        case Failure(e) => {
          componentToLocalPath.values.map(path => Try((new File(path)).delete()))
          Failure(e)
        }
      }
    }
  }

  /** Download a single component, to a determined local destination
   *  @param componentPath Path to the component
   *  @param downloadToPath Local path to download to
   *  @return whether the download attempt succeeds.
   */
  private def downloadComponent(
    componentPath: String,
    downloadToPath: String
  )(implicit ec: ExecutionContext): Try[Unit] = {
    val file = new File(downloadToPath)

    Try ({
      Option(file.getParentFile()).map(_.mkdirs()) // create the ancestor directories, if necessary
      file.createNewFile() // create the new file, if necessary
    })
      .flatMap(_ => commit.get.downloadComponent(blobPath.get, componentPath, file))
  }

  /** Identify components to be downloaded, along with their local destination paths.
   *  @param componentPath (Optional) path to directory or file within blob.
   *  @param downloadToPath Local path to download to
   *  @return Map of component paths to local destination paths
   */
  private def determineComponentAndLocalPaths(
    componentPath: Option[String] = None,
    downloadToPath: Option[String] = None
  ): Map[String, String] = {
    val safeDownloadToPath = determineDownloadToPath(componentPath, downloadToPath)

    if (componentPath.isEmpty) {
      // download entire blob
      val downloadToPaths =
        listPaths.map(comp => joinPaths(safeDownloadToPath, removePrefixDir(comp, "s3:")))

      listPaths.zip(downloadToPaths).toMap
    }
    else if (contents.contains(componentPath.get)) // download a component
      Map(componentPath.get -> safeDownloadToPath)
    else {
      // download a directory
      val componentPaths = getComponentPathInside(componentPath.get)
      val downloadToPaths =
        componentPaths.map(comp => joinPaths(safeDownloadToPath, removePrefixDir(comp, componentPath.get)))

      componentPaths.zip(downloadToPaths).toMap
    }
  }

<<<<<<< HEAD
  /** Determine a safe local path to download to.
   *  If the user explicitly passes a downloadToPath, it will be used
   *  Otherwise, it will be determine as follows:
   *
   *  1. If componentPath is defined and does not refer to current directory, use it
   *
   *  2. Else, use the default path, which is "mdb-data-download"
   *
   *  If the download-to-path has to be inferred, then it is incremented until collision is avoided
   *  (i.e no such file/directory exists in that path)
   */
  private def determineDownloadToPath(
    componentPath: Option[String] = None,
    downloadToPath: Option[String] = None
  ): String = downloadToPath.getOrElse({
    val originalPath =
      if (componentPath.isEmpty)
        Dataset.DefaultDownloadDir
      else if (Set(".", "..", "/", "s3:").contains(componentPath.get))
        Dataset.DefaultDownloadDir // rather than dump everything into current directory
      else
        (new File(componentPath.get)).getName

    avoidCollision(originalPath)
  })

  /** Increments the base path until collision is avoided
   *  @param basepath base path
   *  @param inc current incremented
   *  @return the first incremented path which does not exist in local file system
   */
  private def avoidCollision(path: String): String = {
    val components = separateExtension(path)
    val base = components(0)
    val extension = components(1)

    var file: Path = Paths.get(path)
    var inc = 1

    while (Files.exists(file)) {
      file = Paths.get(f"${base} ${inc}${extension}")
      inc += 1
    }

    file.toString()
  }

  /** Separate the extension from the base of path
   *  @param path path
   *  @return an array, where first entry is base, and second entry is extension
   */
  private def separateExtension(path: String) = {
    val components = new Array[String](2)
    val delimiterIndex = path.lastIndexOf(".")

    components(0) = if (delimiterIndex == -1) path else path.substring(0, delimiterIndex)
    components(1) = if (delimiterIndex == -1) "" else path.substring(delimiterIndex)

    components
  }

  /** Return the set of component paths inside a directory path
=======
  /** Return the list of component paths inside a directory path
>>>>>>> ab4f2736
   *  @param path directory path
   *  @return Set of component paths inside the directory
   */
  private def getComponentPathInside(path: String): List[String] = {
    val dirPath = if(path.endsWith("/")) path else path + "/"
    listPaths.filter(_.startsWith(dirPath))
  }

  /** Helper to convert VersioningPathDatasetComponentBlob to FileMetadata
   */
  protected def toComponent(metadata: FileMetadata) =
    VersioningPathDatasetComponentBlob(
      internal_versioned_path = metadata.internalVersionedPath,
      last_modified_at_source = Some(metadata.lastModified),
      md5 = Some(metadata.md5),
      path = Some(metadata.path),
      size = Some(metadata.size)
    )

  /** Prepare the components and data for upload.
   *  @return whether the attempt succeeds.
   */
  private[verta] def prepareForUpload(): Try[Unit]

  /** Get the metadata of a certain file stored in the dataset blob
   *  @param path path to the file
   *  @return None if path is not in dataset blob, or some file metadata.
   */
  def getMetadata(path: String) = contents.get(path)

  /** Get all the Dataset blob's corresponding list of components */
  protected def components = getAllMetadata.map(toComponent).toList

  /** Get the set of all the files' metadata managed by the Dataset blob  */
  def getAllMetadata = contents.values

  /** Check if the other dataset is combinable (i.e no conflicting entries)
   *  @param other other dataset to combine
   *  @return whether there is a conflict in the contents of two dataset
   */
  protected def notConflicts(other: Dataset) = {
    val shared = contents.keySet.intersect(other.contents.keySet)
    contents.filterKeys(shared).equals(other.contents.filterKeys(shared))
  }

  /** Clean up the uploaded components */
  private[verta] def cleanUpUploadedComponents(): Try[Unit] = Success(())

  /** Removes prefix from the beginning of path (leaving it unchanged if path does not contain prefix)
   *  @param path directory path
   *  @param prefix the prefix to removed
   *  @return the path with the prefix removed
   */
  private def removePrefixDir(path: String, prefix: String) = {
    val prefixDirPath = if (prefix.endsWith("/")) prefix else prefix + "/"

    if (path.startsWith(prefixDirPath + "/"))
      path.substring(prefixDirPath.length + 1)
    else if (path.startsWith(prefixDirPath))
      path.substring(prefixDirPath.length)
    else
      path
  }

  /** Joining two paths
   *  @param prefix the first path
   *  @param suffix the second path
   *  @return the joined path
   */
  private def joinPaths(prefix: String, suffix: String): String =
    Paths.get(prefix, suffix).toString

  /** Returns the paths of all components in this dataset
   *  @return Paths of all components
   */
  def listPaths: List[String] = contents.keySet.toList.sorted
}

object Dataset {
  val DefaultDownloadDir: String = "mdb-data-download" // default download directory

  /** Helper to convert VersioningPathDatasetComponentBlob to FileMetadata
   */
   private[dataset] def toMetadata(
     component: VersioningPathDatasetComponentBlob,
     versionId: Option[String] = None
   ) = new FileMetadata(
     component.last_modified_at_source.getOrElse(0),
     component.md5.getOrElse(""),
     component.path.getOrElse(""),
     component.size.getOrElse(0),
     versionId
   )

   /** Analogous to Python's os.path.expanduser
    *  From https://stackoverflow.com/questions/6803913/java-analogous-to-python-os-path-expanduser-os-path-expandvars
    *  @param path path
    *  @return path, but with (first occurence of) ~ replace with user's home directory
    */
   private[dataset] def expanduser(path: String) = path.replaceFirst("~", System.getProperty("user.home"))

   /** Hash the file's content
    *  From https://stackoverflow.com/questions/41642595/scala-file-hashing
    *  @param path filepath
    */
   private[dataset] def hash(file: File, algorithm: String) = Try {
     val BufferSize = 1024 * 1024 // 1 MB
     val buffer = new Array[Byte](BufferSize)
     val messageDigest = MessageDigest.getInstance(algorithm)

     val dis = new DigestInputStream(
       new FileInputStream(file),
       messageDigest
     )

     try {
       while (dis.read(buffer) != -1) {}
     } finally {
       dis.close()
     }

     // Convert to hexadecimal
     messageDigest.digest.map("%02x".format(_)).mkString
   }
}<|MERGE_RESOLUTION|>--- conflicted
+++ resolved
@@ -31,8 +31,6 @@
     componentPath: Option[String] = None,
     downloadToPath: Option[String] = None
   )(implicit ec: ExecutionContext): Try[Unit] = {
-    /** TODO: Make downloadToPath optional */
-
     if (!enableMDBVersioning)
       Failure(new IllegalStateException("This blob did not allow for versioning"))
     else if (commit.isEmpty || blobPath.isEmpty)
@@ -104,7 +102,6 @@
     }
   }
 
-<<<<<<< HEAD
   /** Determine a safe local path to download to.
    *  If the user explicitly passes a downloadToPath, it will be used
    *  Otherwise, it will be determine as follows:
@@ -166,10 +163,7 @@
     components
   }
 
-  /** Return the set of component paths inside a directory path
-=======
   /** Return the list of component paths inside a directory path
->>>>>>> ab4f2736
    *  @param path directory path
    *  @return Set of component paths inside the directory
    */
