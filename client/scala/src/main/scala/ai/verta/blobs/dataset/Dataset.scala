package ai.verta.blobs.dataset

import ai.verta.swagger._public.modeldb.versioning.model._
import ai.verta.blobs._

import java.security.{MessageDigest, DigestInputStream}
import java.io.{File, FileInputStream}
import java.nio.file.{Path, Paths, Files}

import scala.collection.mutable.HashMap
import scala.util.{Failure, Success, Try}
import scala.concurrent.ExecutionContext

trait Dataset extends Blob {
  protected val contents: HashMap[String, FileMetadata] // for deduplication and comparing
  private[verta] val enableMDBVersioning: Boolean // whether to version the blob with ModelDB

  // mutable state, populated when getting blob from commit
  /** TODO: Figure out a way to remove this */
  // Function to downwload a component, given its path in the blob, the blob's path in the commit
  // and the file pointing to local path to download to:
  private[verta] var downloadFunction: Option[(String, String, File) => Try[Unit]] = None
  private[verta] var blobPath: Option[String] = None // path to the blob in the commit

  /** Downloads componentPath from this dataset if ModelDB-managed versioning was enabled
   *  @param componentPath Original path of the file or directory in this dataset to download.
   *  If not provided, all files will be downloaded
   *  @param downloadToPath Path to download to. If not provided, the file(s) will be downloaded into a new path in
   *  the current directory. If provided and the path already exists, it will be overwritten
   *  @return If succeeds, absolute path where file(s) were downloaded to. Matches downloadToPath if provided.
   */
  def download(
    componentPath: Option[String] = None,
    downloadToPath: Option[String] = None
  )(implicit ec: ExecutionContext): Try[String] = {
    if (!enableMDBVersioning)
      Failure(new IllegalStateException("This blob did not allow for versioning"))
    else if (downloadFunction.isEmpty || blobPath.isEmpty)
      Failure(new IllegalStateException(
        "This dataset cannot be used for downloads. Consider using `commit.get()` to obtain a download-capable dataset"
      ))
    else {
      val componentToLocalPath = determineComponentAndLocalPaths(componentPath, downloadToPath)

<<<<<<< HEAD
      Try ({
        componentToLocalPath.componentToLocalPath
          .map(pair => downloadComponent(pair._1, pair._2))
          .map(_.get)
      }) match {
        case Success(_) => Success(componentToLocalPath.absoluteLocalPath)
        case Failure(e) => {
          componentToLocalPath.componentToLocalPath.values.map(path => Try((new File(path)).delete()))
          Failure(e)
        }
      }
=======
      if (componentToLocalPath.isEmpty)
        Failure(new NoSuchElementException("Components not found."))
      else
        Try {
          componentToLocalPath
            .map(pair => downloadComponent(pair._1, pair._2))
            .map(_.get)
        }
>>>>>>> 6b823a37
    }
  }

  /** Download a single component, to a determined local destination
   *  @param componentPath Path to the component
   *  @param downloadToPath Local path to download to
   *  @return whether the download attempt succeeds.
   */
  private def downloadComponent(
    componentPath: String,
    downloadToPath: String
  )(implicit ec: ExecutionContext): Try[Unit] = {
    val file = new File(downloadToPath)

    Try ({
      Option(file.getParentFile()).map(_.mkdirs()) // create the ancestor directories, if necessary
      file.createNewFile() // create the new file, if necessary
    })
      .flatMap(_ => downloadFunction.get(blobPath.get, componentPath, file))
  }

  /** Identify components to be downloaded, along with their local destination paths.
   *  @param componentPath (Optional) path to directory or file within blob.
   *  @param downloadToPath Local path to download to
   *  @return Map of component paths to local destination paths,
   *  along with absolute local path to the downloaded file(s)
   */
  private def determineComponentAndLocalPaths(
    componentPath: Option[String] = None,
    downloadToPath: Option[String] = None
  ): ComponentToLocalPath = {
    val safeDownloadToPath = determineDownloadToPath(componentPath, downloadToPath)

    val componentToLocalPath =
      if (componentPath.isEmpty) {
        // download entire blob
        val downloadToPaths =
          listPaths.map(comp => joinPaths(safeDownloadToPath, removePrefixDir(comp, "s3:")))

        listPaths.zip(downloadToPaths).toMap
      }
      else if (contents.contains(componentPath.get)) // download a component
        Map(componentPath.get -> safeDownloadToPath)
      else {
        // download a directory
        val componentPaths = getComponentPathInside(componentPath.get)
        val downloadToPaths =
          componentPaths.map(comp => joinPaths(safeDownloadToPath, removePrefixDir(comp, componentPath.get)))

        componentPaths.zip(downloadToPaths).toMap
      }

    ComponentToLocalPath(componentToLocalPath, getAbsolutePath(safeDownloadToPath))
  }

  /** Determine a safe local path to download to.
   *  If the user explicitly passes a downloadToPath, it will be used
   *  Otherwise, it will be determined as follows:
   *
   *  1. If componentPath is defined and does not refer to current directory, use it
   *
   *  2. Else, use the default path, which is "mdb-data-download"
   *
   *  If the download-to-path has to be inferred, then it is incremented until collision is avoided
   *  (i.e no such file/directory exists in that path)
   */
  private def determineDownloadToPath(
    componentPath: Option[String] = None,
    downloadToPath: Option[String] = None
  ): String = downloadToPath.getOrElse({
    val originalPath =
      if (componentPath.isEmpty)
        Dataset.DefaultDownloadDir
      else {
        val componentPathName = (new File(componentPath.get)).getName

        if (Set(".", "..", "/", "s3:").contains(componentPathName))
          Dataset.DefaultDownloadDir // rather than dump everything into current directory
        else
          componentPathName
      }

    avoidCollision(originalPath)
  })

  /** Increments the original path until collision is avoided
   *  @param path original path
   *  @return the first incremented path which does not exist in local file system
   */
  private def avoidCollision(path: String): String = {
    val components = separateExtension(path)
    val base = components(0)
    val extension = components(1)

    var file: Path = Paths.get(path)
    var inc = 1

    while (Files.exists(file)) {
      file = Paths.get(f"${base} ${inc}${extension}")
      inc += 1
    }

    file.toString()
  }

  /** Separate the extension from the base of path
   *  @param path path
   *  @return an array, where first entry is base, and second entry is extension
   */
  private def separateExtension(path: String) = {
    val components = new Array[String](2)
    val delimiterIndex = path.lastIndexOf(".")

    components(0) = if (delimiterIndex == -1) path else path.substring(0, delimiterIndex)
    components(1) = if (delimiterIndex == -1) "" else path.substring(delimiterIndex)

    components
  }

  /** Return the list of component paths inside a directory path
   *  @param path directory path
   *  @return Set of component paths inside the directory
   */
  private def getComponentPathInside(path: String): List[String] = {
    val dirPath = if(path.endsWith("/")) path else path + "/"
    listPaths.filter(_.startsWith(dirPath))
  }

  /** Helper to convert VersioningPathDatasetComponentBlob to FileMetadata
   */
  protected def toComponent(metadata: FileMetadata) =
    VersioningPathDatasetComponentBlob(
      internal_versioned_path = metadata.internalVersionedPath,
      last_modified_at_source = Some(metadata.lastModified),
      md5 = Some(metadata.md5),
      path = Some(metadata.path),
      size = Some(metadata.size)
    )

  /** Prepare the components and data for upload.
   *  @return whether the attempt succeeds.
   */
  private[verta] def prepareForUpload(): Try[Unit]

  /** Get the metadata of a certain file stored in the dataset blob
   *  @param path path to the file
   *  @return None if path is not in dataset blob, or some file metadata.
   */
  def getMetadata(path: String) = contents.get(path)

  /** Get all the Dataset blob's corresponding list of components */
  protected def components = getAllMetadata.map(toComponent).toList

  /** Get the set of all the files' metadata managed by the Dataset blob  */
  def getAllMetadata = contents.values

  /** Check if the other dataset is combinable (i.e no conflicting entries)
   *  @param other other dataset to combine
   *  @return whether there is a conflict in the contents of two dataset
   */
  protected def notConflicts(other: Dataset) = {
    val shared = contents.keySet.intersect(other.contents.keySet)
    contents.filterKeys(shared).equals(other.contents.filterKeys(shared))
  }

  /** Clean up the uploaded components */
  private[verta] def cleanUpUploadedComponents(): Try[Unit] = Success(())

  /** Removes prefix from the beginning of path (leaving it unchanged if path does not contain prefix)
   *  @param path directory path
   *  @param prefix the prefix to removed
   *  @return the path with the prefix removed
   */
  private def removePrefixDir(path: String, prefix: String) = {
    val prefixDirPath = if (prefix.endsWith("/")) prefix else prefix + "/"

    if (path.startsWith(prefixDirPath + "/"))
      path.substring(prefixDirPath.length + 1)
    else if (path.startsWith(prefixDirPath))
      path.substring(prefixDirPath.length)
    else
      path
  }

  /** Joining two paths
   *  @param prefix the first path
   *  @param suffix the second path
   *  @return the joined path
   */
  private def joinPaths(prefix: String, suffix: String): String =
    Paths.get(prefix, suffix).toString

  private def getAbsolutePath(path: String): String =
    (new File(path)).getAbsolutePath()

  /** Returns the paths of all components in this dataset
   *  @return Paths of all components
   */
  def listPaths: List[String] = contents.keySet.toList.sorted
}

object Dataset {
  /** Default download directory */
  val DefaultDownloadDir: String = "mdb-data-download"

  /** Helper to convert VersioningPathDatasetComponentBlob to FileMetadata
   */
   private[dataset] def toMetadata(
     component: VersioningPathDatasetComponentBlob,
     versionId: Option[String] = None
   ) = new FileMetadata(
     component.last_modified_at_source.getOrElse(0),
     component.md5.getOrElse(""),
     component.path.getOrElse(""),
     component.size.getOrElse(0),
     versionId
   )

   /** Analogous to Python's os.path.expanduser
    *  From https://stackoverflow.com/questions/6803913/java-analogous-to-python-os-path-expanduser-os-path-expandvars
    *  @param path path
    *  @return path, but with (first occurence of) ~ replace with user's home directory
    */
   private[dataset] def expanduser(path: String) = path.replaceFirst("~", System.getProperty("user.home"))

   /** Hash the file's content
    *  From https://stackoverflow.com/questions/41642595/scala-file-hashing
    *  @param path filepath
    */
   private[dataset] def hash(file: File, algorithm: String) = Try {
     val BufferSize = 1024 * 1024 // 1 MB
     val buffer = new Array[Byte](BufferSize)
     val messageDigest = MessageDigest.getInstance(algorithm)

     val dis = new DigestInputStream(
       new FileInputStream(file),
       messageDigest
     )

     try {
       while (dis.read(buffer) != -1) {}
     } finally {
       dis.close()
     }

     // Convert to hexadecimal
     messageDigest.digest.map("%02x".format(_)).mkString
   }
}<|MERGE_RESOLUTION|>--- conflicted
+++ resolved
@@ -41,29 +41,21 @@
       ))
     else {
       val componentToLocalPath = determineComponentAndLocalPaths(componentPath, downloadToPath)
-
-<<<<<<< HEAD
-      Try ({
-        componentToLocalPath.componentToLocalPath
-          .map(pair => downloadComponent(pair._1, pair._2))
-          .map(_.get)
-      }) match {
-        case Success(_) => Success(componentToLocalPath.absoluteLocalPath)
-        case Failure(e) => {
-          componentToLocalPath.componentToLocalPath.values.map(path => Try((new File(path)).delete()))
-          Failure(e)
-        }
-      }
-=======
-      if (componentToLocalPath.isEmpty)
+      
+      if (componentToLocalPath.componentToLocalPath.isEmpty)
         Failure(new NoSuchElementException("Components not found."))
       else
-        Try {
-          componentToLocalPath
+        Try ({
+          componentToLocalPath.componentToLocalPath
             .map(pair => downloadComponent(pair._1, pair._2))
             .map(_.get)
+        }) match {
+          case Success(_) => Success(componentToLocalPath.absoluteLocalPath)
+          case Failure(e) => {
+            componentToLocalPath.componentToLocalPath.values.map(path => Try((new File(path)).delete()))
+            Failure(e)
+          }
         }
->>>>>>> 6b823a37
     }
   }
 
