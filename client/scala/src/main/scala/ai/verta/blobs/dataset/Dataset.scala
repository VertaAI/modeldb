--- conflicted
+++ resolved
@@ -79,11 +79,10 @@
   ): Map[String, String] = {
     if (componentPath.isEmpty) {
       // download entire blob
-      val componentPaths = contents.keySet.toList
       val downloadToPaths =
-        componentPaths.map(comp => joinPaths(downloadToPath, removePrefixDir(comp, "s3:")))
-
-      componentPaths.zip(downloadToPaths).toMap
+        listPaths.map(comp => joinPaths(downloadToPath, removePrefixDir(comp, "s3:")))
+
+      listPaths.zip(downloadToPaths).toMap
     }
     else if (contents.contains(componentPath.get)) // download a component
       Map(componentPath.get -> downloadToPath)
@@ -101,9 +100,9 @@
    *  @param path directory path
    *  @return Set of component paths inside the directory
    */
-  def getComponentPathInside(path: String): Iterable[String] = {
+  def getComponentPathInside(path: String): List[String] = {
     val dirPath = if(path.endsWith("/")) path else path + "/"
-    contents.keySet.filter(_.startsWith(dirPath))
+    listPaths.filter(_.startsWith(dirPath))
   }
 
   /** Helper to convert VersioningPathDatasetComponentBlob to FileMetadata
@@ -144,7 +143,6 @@
   }
 
   /** Clean up the uploaded components */
-<<<<<<< HEAD
   private[verta] def cleanUpUploadedComponents(): Try[Unit] = Success(())
 
   /** Removes prefix from the beginning of path (leaving it unchanged if path does not contain prefix)
@@ -171,14 +169,10 @@
   private def joinPaths(prefix: String, suffix: String): String =
     Paths.get(prefix, suffix).toString
 
-=======
-  protected def cleanUpUploadedComponents(): Try[Unit] = Success(())
-
   /** Returns the paths of all components in this dataset
    *  @return Paths of all components
    */
   def listPaths: List[String] = contents.keySet.toList
->>>>>>> 6b18f427
 }
 
 object Dataset {
