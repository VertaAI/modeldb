--- conflicted
+++ resolved
@@ -194,11 +194,7 @@
 
       val child = new Commit(clientSet, repo, newVersioningCommit, commitBranch)
       child.blobs = childBlobs
-<<<<<<< HEAD
-      child.loadedFromRemote = true // childBlobs is provided
-=======
       child.loadedFromRemote = true  // child's blobs are already provided
->>>>>>> e0a7d508
 
       child
     }
@@ -292,11 +288,7 @@
   /** Return ancestors, starting from this Commit until the root of the Repository
    *  @return a list of ancestors
    */
-<<<<<<< HEAD
-  def log()(implicit ec: ExecutionContext): Try[List[Commit]] = {
-=======
   def log()(implicit ec: ExecutionContext): Try[Stream[Commit]] = {
->>>>>>> e0a7d508
     // if the current commit is not saved (no sha), get the one of its parent
     // (the base of the modification)
     val commitSHA = commit.commit_sha.getOrElse(commit.parent_shas.get.head)
@@ -306,8 +298,10 @@
       commit_sha = commitSHA
     ) // Try[VersioningListCommitsLogRequestResponse]
     .map(_.commits) // Try[Option[List[VersioningCommit]]]
-<<<<<<< HEAD
-    .map(ls => if (ls.isEmpty) List() else ls.get.map(c => new Commit(clientSet, repo, c))) // Try[List[Commit]]
+    .map(ls =>
+      if (ls.isEmpty) Stream()
+      else ls.get.toStream.map(c => new Commit(clientSet, repo, c))
+    )
   }
 
   /** Reverts other.
@@ -333,12 +327,6 @@
         commit_to_revert_sha = other.id.get,
         repository_id_repo_id = repo.id
       ).flatMap(r => versioningCommitToCommit(r.commit.get))
-=======
-    .map(ls =>
-      if (ls.isEmpty) Stream()
-      else ls.get.toStream.map(c => new Commit(clientSet, repo, c))
-    )
-  }
 
   /** Returns the diff from reference to self
    *  @param reference Commit to be compared to. If not provided, first parent will be used.
@@ -374,5 +362,4 @@
     else
       createCommit(message = message, diffs = diff.blobDiffs, commitBase = id)
   }
->>>>>>> e0a7d508
 }