--- conflicted
+++ resolved
@@ -353,9 +353,10 @@
    *  @return the new Commit instance, if succeeds.
    */
   def applyDiff(diff: Diff, message: String)(implicit ec: ExecutionContext) = {
-    checkSaved("Commit must be saved before a diff can be applied").flatMap(_ =>
-      createCommit(message = message, diffs = diff.blobDiffs, commitBase = id)
-    )
+    checkSaved("Commit must be saved before a diff can be applied")
+      .flatMap(_ => loadBlobs())
+      .map(_ => getChild(blobs)) // new commit's parent is old commit
+      .flatMap(_.createCommit(message = message, diffs = diff.blobDiffs, commitBase = id))
   }
 
   /** Check that the commit is saved.
@@ -366,11 +367,6 @@
     if (!saved)
       Failure(new IllegalCommitSavedStateException(message))
     else
-<<<<<<< HEAD
-      loadBlobs().map(_ => getChild(blobs)).flatMap(_.createCommit(
-        message = message, diffs = diff.blobDiffs, commitBase = id
-      ))
-=======
       Success(())
   }
 
@@ -383,6 +379,5 @@
       Failure(new IllegalArgumentException("Two commits must belong to the same repository"))
     else
       Success(())
->>>>>>> 86eee095
   }
 }