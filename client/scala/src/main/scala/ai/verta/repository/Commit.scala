package ai.verta.repository

import ai.verta.swagger.client.ClientSet
import ai.verta.swagger._public.modeldb.versioning.model._
import ai.verta.blobs._
import ai.verta.blobs.dataset._

import scala.concurrent.ExecutionContext
import scala.util.{Failure, Success, Try}
import scala.collection.immutable.Map
import scala.concurrent.{Await, ExecutionContext, Future}
import scala.concurrent.duration.Duration

import java.io.{File, FileInputStream, FileOutputStream, ByteArrayInputStream}
import java.nio.file.{Files, StandardCopyOption}

/** Commit within a ModelDB Repository
 *  There should not be a need to instantiate this class directly; please use Repository.getCommit methods
 */
class Commit(
  private val clientSet: ClientSet, private val repo: Repository,
  private val commit: VersioningCommit, private val commitBranch: Option[String] = None
) {
  private var loadedFromRemote = false // whether blobs has been retrieved from remote
  private var blobs = Map[String, Blob]() // mutable map for storing blobs. Only loaded when used

  /** Return the id of the commit */
  def id = commit.commit_sha

  /** Return the id of the commit's repository */
  def repoId = repo.id

  /** Whether the commit instance is saved to database, or is currently being modified.
   *  A commit is saved if and only if its versioning commit field has a defined ID.
   */
  private def saved = id.isDefined

  override def equals(other: Any) = other match {
    case other: Commit => saved && other.saved && id.get == other.id.get
    case _ => false
  }

  /** Retrieves the blob at path from this commit
   *  @param path location of a blob
   *  @return The blob. If not existed, or retrieving blobs from backend fails, return a failure.
   */
  def get(path: String)(implicit ec: ExecutionContext): Try[Blob] =
    loadBlobs().flatMap(_ =>
      blobs.get(path) match {
        case None => Failure(new NoSuchElementException("No blob was stored at this path."))
        case Some(blob) => toMDBVersioningDataset(blob).fold(Success(blob))(dataBlob => {
          /** TODO: remove this mutation */
          dataBlob.commit = Some(this)
          dataBlob.blobPath = Some(path)
          Success(dataBlob)
        })
      }
    )

  /** Adds blob to this commit at path
   *  If path is already in this Commit, it will be updated to the new blob
   *  @param path Location to add blob to
   *  @param blob Instance of Blob subclass.
   *  @return The new commit, if succeeds.
   */
  def update(path: String, blob: Blob)(implicit ec: ExecutionContext): Try[Commit] = {
    loadBlobs().map(_ => getChild(blobs + (path -> blob)))
  }

  /** Remove a blob to this commit at path
   *  @param path Location of the blob to removed.
   *  @return The new commit with the blob removed, if succeeds.
   */
  def remove(path: String)(implicit ec: ExecutionContext) =
    get(path).map(_ => getChild(blobs - path))

  /** Saves this commit to ModelDB
   *  @param message description of this commit
   *  @return The saved commit, if succeeds.
   */
  def save(message: String)(implicit ec: ExecutionContext) = {
    if (saved)
      Failure(new IllegalCommitSavedStateException("Commit is already saved"))
    else
      loadBlobs().flatMap(_ => {
        val toVersion = blobs
          .mapValues(toMDBVersioningDataset)
          .filter(pair => pair._2.isDefined)
          .mapValues(_.get) // Map[String, Dataset]
          .filter(pair => pair._2.enableMDBVersioning)

        // trigger preparing for upload
        val newCommit = Try(toVersion.values.foreach(dataset => dataset.prepareForUpload().get))
          .flatMap(_ => blobsList())
          .flatMap(list => createCommit(message = message, blobs = Some(list), updateBranch = false))
        // do not update the branch's head right away (in case uploading data fails)

        // upload the artifacts given by toVersion map then clean up
        val uploadAttempt: Try[Unit] = newCommit.map(newCommit => {
          toVersion
            .mapValues(_.getAllMetadata) // Map[String, Iterable[FileMetadata]]
            .map(pair => pair._2.map(metadata => newCommit.uploadArtifact(pair._1, metadata.path, new File(metadata.localPath.get))))
<<<<<<< HEAD
        })
        /** TODO: clean up temporary files from uploading */
=======
        }).flatMap(_ => Try(toVersion.values.foreach(_.cleanUpUploadedComponents().get)))
>>>>>>> 3d7e88f4

        uploadAttempt.flatMap(_ =>
          if (commitBranch.isDefined)
            newCommit.flatMap(_.newBranch(commitBranch.get))
          else
            newCommit
        ) // if uploading fails, return the failure instead
      })
  }

  /** Helper function to create a new commit and assign to current instance.
   *  @param message the message assigned to the new commit
   *  @param blobs The list of blobs to assign to the new commit (optional)
   *  @param commitBase base for the new commit (optional)
   *  @param diffs a list of diffs (optional)
   *  @param updateBranch whether to set the new commit to head of the current commit's branch. Default is true
   *  @return the new commit (if succeeds), set to the current branch's head (if there is a branch)
   */
  private def createCommit(
    message: String,
    blobs: Option[List[VersioningBlobExpanded]] = None,
    commitBase: Option[String] = None,
    diffs: Option[List[VersioningBlobDiff]] = None,
    updateBranch: Boolean = true
  )(implicit ec: ExecutionContext) = {
      clientSet.versioningService.CreateCommit2(
        body = VersioningCreateCommitRequest(
          commit = Some(addMessage(message)),
          blobs = blobs,
          commit_base = commitBase,
          diffs = diffs
        ),
        repository_id_repo_id = repo.id
      ).flatMap(r => versioningCommitToCommit(r.commit.get, updateBranch))
  }

  /** Convert a location to "repeated string" representation
   *  @param path path
   *  @return the repeated string representation of the path
   */
   private def pathToLocation(path: String): List[String] = {
     if (path.startsWith("/")) pathToLocation(path.substring(1))
     else path.split("/").toList
   }

  /** Convert the dictionary of blobs into list form for API requests
    *  @return the list required, if succeeds.
    */
  private def blobsList()(implicit ec: ExecutionContext): Try[List[VersioningBlobExpanded]] = {
    loadBlobs().map(_ => (for ((path, blob) <- blobs) yield VersioningBlobExpanded(
        blob = Some(blobToVersioningBlob(blob)),
        location = Some(pathToLocation(path))
    )).toList)
  }

  /** Add message to current commit. Done before saving
   *  @param message message
   */
  private def addMessage(message: String) = VersioningCommit(
    /** TODO: Deal with author, date_created */
    commit_sha = commit.commit_sha,
    message = Some(message),
    parent_shas = commit.parent_shas
  )

  /** Retrieve commit's blobs from remote
   *  This is only called when user perform operations involving blobs.
   */
  private def loadBlobs()(implicit ec: ExecutionContext): Try[Unit] = this.synchronized {
    if (!loadedFromRemote) {
      // if the commit is not saved, get the blobs of its parent(s)
      val ids: List[String] = commit.commit_sha match {
        case Some(v) => List(v)
        case None => commit.parent_shas.get
      }

      Try(ids.map(id => loadBlobsFromId(id)).map(_.get).reduce(_ ++ _)) match {
        case Failure(e) => Failure(e)
        case Success(map) => Success {
          // the blobs are successfully loaded and assigned to the internal field:
          loadedFromRemote = true
          blobs = map
        }
      }
    }
    else Success(()) // if the blobs are already loaded, ignore
  }


  /** Retrieve blobs associated to commit with given id
   *  @param id id of the commit
   *  @return the blobs, in the form of map from path to blob stored at path
   */
  private def loadBlobsFromId(
    id: String
  )(implicit ec: ExecutionContext): Try[Map[String, Blob]] = {
    clientSet.versioningService.ListCommitBlobs2(
      commit_sha = id,
      repository_id_repo_id = repo.id
    ) // Try[VersioningListCommitBlobsRequestResponse]
    .map(_.blobs) // Try[Option[List[VersioningBlobExpanded]]]
    .map(ls =>
      if (ls.isEmpty) Map[String, Blob]()
      else ls.get.map(blob => blob.location.get.mkString("/") -> versioningBlobToBlob(blob.blob.get)).toMap
    )
  }

  /** Return a child commit child of current commit (if current commit is saved) with the given blobs
   *  This helper function is used for modifcation
   *  @param childBlobs the blobs of the child commit
   *  @return the child commit instance, if loading blobs succeeds.
   */
  private def getChild(childBlobs: Map[String, Blob])(implicit ec: ExecutionContext) = {
      /** TODO: Deal with author, date_created */
      val newVersioningCommit = VersioningCommit(
        parent_shas = if (saved) commit.commit_sha.map(List(_)) else commit.parent_shas
      )

      val child = new Commit(clientSet, repo, newVersioningCommit, commitBranch)
      child.blobs = childBlobs
      child.loadedFromRemote = true  // child's blobs are already provided

      child
    }

  /** Helper function to convert a VersioningBlob instance to corresponding Blob subclass instance
   *  @param vb the VersioningBlob instance
   *  @return an instance of a Blob subclass
   */
  private def versioningBlobToBlob(vb: VersioningBlob): Blob = vb match {
    /** TODO: finish the pattern matching with other blob subclasses */
    case VersioningBlob(_, _, Some(VersioningDatasetBlob(Some(path), _)), _) => PathBlob(path)
    case VersioningBlob(_, _, Some(VersioningDatasetBlob(_, Some(s3))), _) => S3(s3)
  }

  private def blobToVersioningBlob(blob: Blob): VersioningBlob =  blob match {
    /** TODO: Add blob subtypes to pattern matching */
    case pathBlob: PathBlob => PathBlob.toVersioningBlob(pathBlob)
    case s3: S3 => S3.toVersioningBlob(s3)
  }


  /** Creates a branch at this Commit and returns the checked-out branch
   *  If the branch already exists, it will be moved to this commit.
   *  @param branch branch name
   *  @return if not saved, a failure; otherwise, this commit as the head of `branch`
   */
  def newBranch(branch: String)(implicit ec: ExecutionContext) = {
    checkSaved("Commit must be saved before it can be attached to a branch").flatMap(_ =>
      clientSet.versioningService.SetBranch2(
        body = commit.commit_sha.get,
        branch = branch,
        repository_id_repo_id = repo.id
      ).flatMap(_ => repo.getCommitByBranch(branch))
    )
  }

  /** Assigns a tag to this Commit
   *  @param tag tag
   */
  def tag(tag: String)(implicit ec: ExecutionContext) = {
    checkSaved("Commit must be saved before it can be tagged").flatMap(_ =>
      clientSet.versioningService.SetTag2(
          body = commit.commit_sha.get,
          repository_id_repo_id = repo.id,
          tag = tag
      )
    ).map(_ => ())
  }

  /** Merges a branch headed by other into this commit
   *  This method creates and returns a new Commit in ModelDB, and assigns a new ID to this object
   *  @param other Commit to be merged
   *  @param message Description of the merge. If not provided, a default message will be used
   *  @return Failure if this commit or other has not yet been saved, or if they do not belong to the same Repository; the merged commit otherwise.
   */
  def merge(other: Commit, message: Option[String] = None)(implicit ec: ExecutionContext) = {
    checkSaved("This commit must be saved").flatMap(_ => other.checkSaved("Other commit must be saved"))
      .flatMap(_ => checkSameRepository(other))
      .flatMap(_ => {
        clientSet.versioningService.MergeRepositoryCommits2(
          /** TODO: is dry run? */
          body = VersioningMergeRepositoryCommitsRequest(
            commit_sha_a = other.id,
            commit_sha_b = id,
            content = Some(VersioningCommit(message=message))
          ),
          repository_id_repo_id = repo.id
        ).flatMap(r =>
        if (r.conflicts.isDefined) Failure(throw new IllegalArgumentException(
          List(
            "Merge conflict.", "Resolution is not currently supported through the client",
            "Please create a new Commit with the updated blobs.",
            "See https://docs.verta.ai/en/master/examples/tutorials/merge.html for instructions"
          ).mkString("\n")
        ))
        else versioningCommitToCommit(r.commit.get))
      }
    )
  }

  /** Helper function to convert the versioning commit instance to commit instance
   *  If the current instance has a branch associated with it, the new commit will become the head of the branch.
   *  Useful for createCommit, merge, and revert
   *  @param versioningCommit the versioning commit instance
   *  @param updateBranch whether to set the new commit to head of the current commit's branch. Default is true
   *  @return the corresponding commit instance
   */
  private def versioningCommitToCommit(
    versioningCommit: VersioningCommit,
    updateBranch: Boolean = true
  )(implicit ec: ExecutionContext) = {
    val newCommit = new Commit(clientSet, repo, versioningCommit, commitBranch)

    if (updateBranch && commitBranch.isDefined)
      newCommit.newBranch(commitBranch.get)
    else
      Success(newCommit)
  }

  /** Return ancestors, starting from this Commit until the root of the Repository
   *  @return a list of ancestors
   */
  def log()(implicit ec: ExecutionContext): Try[Stream[Commit]] = {
    // if the current commit is not saved (no sha), get the one of its parent
    // (the base of the modification)
    val commitSHA = commit.commit_sha.getOrElse(commit.parent_shas.get.head)

    clientSet.versioningService.ListCommitsLog4(
      repository_id_repo_id = repo.id,
      commit_sha = commitSHA
    ) // Try[VersioningListCommitsLogRequestResponse]
    .map(_.commits) // Try[Option[List[VersioningCommit]]]
    .map(ls =>
      if (ls.isEmpty) Stream()
      else ls.get.toStream.map(c => new Commit(clientSet, repo, c))
    )
  }

  /** Reverts other.
   *  This method creates and returns a new Commit in ModelDB, and assigns a new ID to this object
   *  Currently reverting a merge commit is not supported. Unexpected behavior might occur.
   *  @param other Base for the revert. If not provided, this commit will be reverted
   *  @param message Description of the revert. If not provided, a default message will be used
   *  @return The new commit, with the changes in other reverted, if suceeds. Failure if this commit or other has not yet been saved, or if they do not belong to the same Repository.
   */
  def revert(other: Commit = this, message: Option[String] = None)(implicit ec: ExecutionContext) = {
    checkSaved("This commit must be saved").flatMap(_ => other.checkSaved("Other commit must be saved"))
      .flatMap(_ => checkSameRepository(other))
      .flatMap(_ =>
        clientSet.versioningService.RevertRepositoryCommits2(
          body = VersioningRevertRepositoryCommitsRequest(
            base_commit_sha = Some(id.get),
            commit_to_revert_sha = Some(other.id.get),
            content = Some(VersioningCommit(message=message))
          ),
          commit_to_revert_sha = other.id.get,
          repository_id_repo_id = repo.id
        ).flatMap(r => versioningCommitToCommit(r.commit.get))
      )
  }

  /** Returns the diff from reference to self
   *  @param reference Commit to be compared to. If not provided, first parent will be used.
   *  @return Failure if this commit or reference has not yet been saved, or if they do not belong to the same repository; otherwise diff object.
   */
  def diffFrom(reference: Option[Commit] = None)(implicit ec: ExecutionContext) = {
    checkSaved("Commit must be saved before a diff can be calculated").flatMap(_ =>
      if (reference.isDefined)
        reference.get.checkSaved("Reference must be saved before a diff can be calculated")
                 .flatMap(_ => checkSameRepository(reference.get))
      else
        Success(())
    ).flatMap(_ => clientSet.versioningService.ComputeRepositoryDiff2(
        repository_id_repo_id = repo.id,
        commit_a = Some(
          if (reference.isDefined) reference.get.id.get else commit.parent_shas.get.head
        ),
        commit_b = Some(commit.commit_sha.get)
      ).map(r => new Diff(r.diffs))
    )
  }

  /** Applies a diff to this Commit.
   *  This method creates a new commit in ModelDB, and assigns a new ID to this object.
   *  @param diff the Diff instance returned by diffFrom
   *  @param message the message associated with the new commit
   *  @return the new Commit instance, if succeeds.
   */
  def applyDiff(diff: Diff, message: String)(implicit ec: ExecutionContext) = {
    checkSaved("Commit must be saved before a diff can be applied")
      .flatMap(_ => loadBlobs())
      .map(_ => getChild(blobs)) // new commit's parent is old commit
      .flatMap(_.createCommit(message = message, diffs = diff.blobDiffs, commitBase = id))
  }

  /** Check that the commit is saved.
   *  @param message error message if this commit is not saved
   *  @return Failure if the commit is not saved. Success otherwise
   */
  def checkSaved(message: String): Try[Unit] = {
    if (!saved)
      Failure(new IllegalCommitSavedStateException(message))
    else
      Success(())
  }

  /** Check that the other commit is in the same repository as this commit.
   *  @param message error message if the two commits are not in the same repository.
   *  @return Failure if the two commits are not in the same repository. Success otherwise
   */
  private def checkSameRepository(other: Commit): Try[Unit] = {
    if (repo != other.repo)
      Failure(new IllegalArgumentException("Two commits must belong to the same repository"))
    else
      Success(())
  }

  /** Generates a stream of outputs in this commit by walking through its folder tree.
   *  The stream ends at the first failure, or when there are no folders left. If the commit is not saved, its only element is that Failure
   *  @param walker the FolderWalker to process the folders in the folder tree.
   *  @return a stream of Try's of WalkOutput.
   */
  def walk[T](walker: FolderWalker[T])(implicit ec: ExecutionContext): Stream[Try[T]] = {
    if (!saved)
      Stream(Failure(new IllegalCommitSavedStateException("Commit must be saved before it can be walked")))
    else {
      getFolder(PathList(Nil)) match {
        case Failure(e) => Stream(Failure(e))
        case Success(root) => continueWalk(root, walker)
      }
    }
  }

  /** Get the folder corresponding to a path in list form
   *  @param location location
   *  @return the folder, if succeeds
   */
  def getFolder(location: PathList)(implicit ec: ExecutionContext): Try[Folder] = {
    clientSet.versioningService.GetCommitComponent2(
      commit_sha = id.get,
      repository_id_repo_id = repo.id,
      location = if (location.components.length > 0) Some(location.components) else None
    ).flatMap(r => {
        val folderPath = location.path
        val responseFolder = r.folder

        val folderNames = responseFolder.flatMap(_.sub_folders) // Option[List[VersioningFolderElement]]
                                        .map(_.map(folder => folder.element_name.get))
                                        // Option[List[String]]
                                        .map(_.sorted)

        val blobNames = responseFolder.flatMap(_.blobs) // Option[List[VersioningFolderElement]]
                                      .map(_.map(folder => folder.element_name.get))
                                      // Option[List[String]]
                                      .map(_.sorted)

        Success(Folder(folderPath, blobNames.getOrElse(Nil), folderNames.getOrElse(Nil)))
      })
  }

  /** Continue the walk from a folder.
   *  @param folder current folder being explored.
   *  @param walker a FolderWalker instance to process the returned folder
   *  @return Stream of Trys. If the returned WalkOutput fails, abort the remaining locations.
   */
  def continueWalk[T](folder: Folder, walker: FolderWalker[T])(implicit ec: ExecutionContext): Stream[Try[T]] = {
    // process the folder and walker:
    val replacedWalker = walker.replace(folder)
    val filteredFolder = replacedWalker.filterFolder(folder)

    val subfolders: Try[List[Folder]] =
      Try(filteredFolder.subfolderPaths.map(folder => getFolder(PathList(folder.split("/").toList))).map(_.get))
    val blobs: Try[List[Blob]] =
      Try(filteredFolder.blobPaths.map(get).map(_.get))

    subfolders match {
      case Failure(e) => Stream(Failure(e))
      case Success(sf) => {
        blobs match {
          case Failure(e) => Stream(Failure(e))
          case Success(bl) => {
            val blobResults: Stream[Try[T]] =
              filteredFolder.blobs.zip(bl).toStream.map(pair => Success(replacedWalker.visitBlob(pair._1, pair._2)))
            val subfolderResults: Stream[Try[T]] =
              filteredFolder.subfolders.zip(sf).toStream.map(pair => Success(replacedWalker.visitFolder(pair._1, pair._2)))

            blobResults #::: subfolderResults #::: sf.toStream.flatMap(folder => continueWalk(folder, replacedWalker))
          }
        }
      }
    }
  }

  /** Convert the blob to a dataset (if the blob is a dataset)
   *  @param blob the blob
   *  @return Some dataset, if the blob is a dataset; otherwise None
   */
  private def toMDBVersioningDataset(blob: Blob): Option[Dataset] = blob match {
    case PathBlob(contents, enableMDBVersioning) => Some(PathBlob(contents, enableMDBVersioning))
    case S3(contents, enableMDBVersioning) => Some(S3(contents, enableMDBVersioning))
    case _ => None
  }

  /** Helper method to retrieve URL to upload the file.
   *  @param blobPath path to the blob in the commit
   *  @param datasetComponentPath path to the component in the blob
   *  @return The URL, if succeeds
   */
  private[verta] def getURLForArtifact(
    blobPath: String,
    datasetComponentPath: String,
    method: String
  )(implicit ec: ExecutionContext): Try[String] = {
    clientSet.versioningService.getUrlForBlobVersioned2(
      VersioningGetUrlForBlobVersioned(
        commit_sha = id,
        location = Some(pathToLocation(blobPath)),
        method = Some(method),
        part_number = Some(BigInt(0)),
        path_dataset_component_blob_path = Some(datasetComponentPath),
        repository_id = Some(VersioningRepositoryIdentification(repo_id = Some(repoId)))
      ),
      id.get,
      repoId
    ).map(_.url.get)
  }

  /** Helper method to upload the file to ModelDB. Currently not supporting multi-part upload
   *  @param blobPath path to the blob in the commit
   *  @param datasetComponentPath path to the component in the blob
   *  @return whether the upload attempt succeeds
   */
  private def uploadArtifact(
    blobPath: String,
    datasetComponentPath: String,
    file: File
  )(implicit ec: ExecutionContext): Try[Unit] = {
    /** TODO: implement multi-part upload */
    getURLForArtifact(blobPath, datasetComponentPath, "PUT").flatMap(url =>
      Try (new FileInputStream(file)).flatMap(inputStream => { // loan pattern
        try {
          Await.result(clientSet.client.requestRaw("PUT", url, null, null, inputStream), Duration.Inf)
            .map(_ => ())
        } finally {
          inputStream.close()
        }
      })
    )
  }

  /** Helper method to download a file from an URL.
   *  @param url the url
   *  @param file Place to store the file
   *  @return whether the download attempt succeeds
   */
  private[verta] def downloadFromURL(url: String, file: File)(implicit ec: ExecutionContext): Try[Unit] = {
    Await.result(
      clientSet.client.requestRaw("GET", url, null, null, null)
        .map(resp => resp match {
          case Success(response) => Try(new ByteArrayInputStream(response)).flatMap(inputStream => {
            try {
              Try(Files.copy(inputStream, file.toPath(), StandardCopyOption.REPLACE_EXISTING))
            }
            finally {
              inputStream.close()
            }
          })
          case Failure(e) => Failure(e)
        }),
      Duration.Inf)
    }
}<|MERGE_RESOLUTION|>--- conflicted
+++ resolved
@@ -100,12 +100,7 @@
           toVersion
             .mapValues(_.getAllMetadata) // Map[String, Iterable[FileMetadata]]
             .map(pair => pair._2.map(metadata => newCommit.uploadArtifact(pair._1, metadata.path, new File(metadata.localPath.get))))
-<<<<<<< HEAD
-        })
-        /** TODO: clean up temporary files from uploading */
-=======
         }).flatMap(_ => Try(toVersion.values.foreach(_.cleanUpUploadedComponents().get)))
->>>>>>> 3d7e88f4
 
         uploadAttempt.flatMap(_ =>
           if (commitBranch.isDefined)
