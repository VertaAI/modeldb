package ai.verta.repository

import ai.verta.swagger.client.ClientSet
import ai.verta.swagger._public.modeldb.versioning.model._
import ai.verta.blobs._
import ai.verta.blobs.dataset._

import scala.concurrent.ExecutionContext
import scala.util.{Failure, Success, Try}
import scala.collection.immutable.Map
import scala.concurrent.{Await, ExecutionContext, Future}
import scala.concurrent.duration.Duration

import java.io.{File, InputStream, FileInputStream, FileOutputStream, ByteArrayInputStream}
import java.nio.file.{Files, StandardCopyOption}

/** Commit within a ModelDB Repository.
 *  There should not be a need to instantiate this class directly; please use Repository.getCommit methods
 */
class Commit(
  private val clientSet: ClientSet, private val repo: Repository,
  private val commit: VersioningCommit, private val commitBranch: Option[String] = None
) {
  private var loadedFromRemote = false // whether blobs has been retrieved from remote
  private var blobs = Map[String, Blob]() // mutable map for storing blobs. Only loaded when used

  /** Return the id of the commit */
  def id = commit.commit_sha

  /** Return the id of the commit's repository */
  def repoId = repo.id

  /** Whether the commit instance is saved to database, or is currently being modified.
   *  A commit is saved if and only if its versioning commit field has a defined ID.
   */
  private def saved = id.isDefined

  override def equals(other: Any) = other match {
    case other: Commit => saved && other.saved && id.get == other.id.get
    case _ => false
  }

  /** Retrieves the blob at path from this commit
   *  @param path location of a blob
   *  @return The blob. If not existed, or retrieving blobs from backend fails, return a failure.
   */
  def get(path: String)(implicit ec: ExecutionContext): Try[Blob] =
    loadBlobs().flatMap(_ =>
      blobs.get(path) match {
        case None => Failure(new NoSuchElementException("No blob was stored at this path."))
        case Some(blob) => toMDBVersioningDataset(blob).fold(Success(blob))(dataBlob => {
          /** TODO: remove this mutation */
          dataBlob.downloadFunction = Some(this.downloadComponent)
          dataBlob.blobPath = Some(path)
          Success(dataBlob)
        })
      }
    )

  /** Adds blob to this commit at path.
   *  If path is already in this Commit, it will be updated to the new blob
   *  @param path Location to add blob to
   *  @param blob Instance of Blob subclass.
   *  @return The new commit, if succeeds.
   */
  def update(path: String, blob: Blob)(implicit ec: ExecutionContext): Try[Commit] = {
    loadBlobs().map(_ => getChild(blobs + (path -> blob)))
  }

  /** Remove a blob to this commit at path
   *  @param path Location of the blob to removed.
   *  @return The new commit with the blob removed, if succeeds.
   */
  def remove(path: String)(implicit ec: ExecutionContext) =
    get(path).map(_ => getChild(blobs - path))

  /** Saves this commit to ModelDB
   *  @param message description of this commit
   *  @return The saved commit, if succeeds.
   */
  def save(message: String)(implicit ec: ExecutionContext) = {
    if (saved)
      Failure(new IllegalCommitSavedStateException("Commit is already saved"))
    else
      loadBlobs().flatMap(_ => {
        val blobsToVersion = blobs
          .mapValues(toMDBVersioningDataset)
          .filter(pair => pair._2.isDefined)
          .mapValues(_.get) // Map[String, Dataset]
          .filter(pair => pair._2.enableMDBVersioning)

        // trigger preparing for upload
        val newCommit = Try(blobsToVersion.values.foreach(dataset => dataset.prepareForUpload().get))
          .flatMap(_ => blobsList())
          .flatMap(list => createCommit(message = message, blobs = Some(list), updateBranch = false))
        // do not update the branch's head right away (in case uploading data fails)

        // upload the artifacts given by blobsToVersion map then clean up
        val uploadAttempt: Try[Unit] = newCommit.map(newCommit => {
          blobsToVersion
            .mapValues(_.getAllMetadata) // Map[String, Iterable[FileMetadata]]
            .map(pair => pair._2.map(metadata => newCommit.uploadArtifact(pair._1, metadata.path, new File(metadata.localPath.get))))
        }).flatMap(_ => Try(blobsToVersion.values.map(_.cleanUpUploadedComponents()).map(_.get)))

        uploadAttempt.flatMap(_ =>
          if (commitBranch.isDefined)
            newCommit.flatMap(_.newBranch(commitBranch.get))
          else
            newCommit
        ) // if uploading fails, return the failure instead
      })
  }

  /** Helper function to create a new commit and assign to current instance.
   *  @param message the message assigned to the new commit
   *  @param blobs The list of blobs to assign to the new commit (optional)
   *  @param commitBase base for the new commit (optional)
   *  @param diffs a list of diffs (optional)
   *  @param updateBranch whether to set the new commit to head of the current commit's branch. Default is true
   *  @return the new commit (if succeeds), set to the current branch's head (if there is a branch)
   */
  private def createCommit(
    message: String,
    blobs: Option[List[VersioningBlobExpanded]] = None,
    commitBase: Option[String] = None,
    diffs: Option[List[VersioningBlobDiff]] = None,
    updateBranch: Boolean = true
  )(implicit ec: ExecutionContext) = {
      clientSet.versioningService.CreateCommit2(
        body = VersioningCreateCommitRequest(
          commit = Some(addMessage(message)),
          blobs = blobs,
          commit_base = commitBase,
          diffs = diffs
        ),
        repository_id_repo_id = repo.id
      ).flatMap(r => versioningCommitToCommit(r.commit.get, updateBranch))
  }

  /** Convert a location to "repeated string" representation
   *  @param path path
   *  @return the repeated string representation of the path
   */
   private def pathToLocation(path: String): List[String] = {
     if (path.startsWith("/")) pathToLocation(path.substring(1))
     else path.split("/").toList
   }

  /** Convert the dictionary of blobs into list form for API requests
    *  @return the list required, if succeeds.
    */
  private def blobsList()(implicit ec: ExecutionContext): Try[List[VersioningBlobExpanded]] = {
    loadBlobs().map(_ => (for ((path, blob) <- blobs) yield VersioningBlobExpanded(
        blob = Some(blobToVersioningBlob(blob)),
        location = Some(pathToLocation(path))
    )).toList)
  }

  /** Add message to current commit. Done before saving
   *  @param message message
   */
  private def addMessage(message: String) = VersioningCommit(
    /** TODO: Deal with author, date_created */
    commit_sha = commit.commit_sha,
    message = Some(message),
    parent_shas = commit.parent_shas
  )

  /** Retrieve commit's blobs from remote
   *  This is only called when user perform operations involving blobs.
   */
  private def loadBlobs()(implicit ec: ExecutionContext): Try[Unit] = this.synchronized {
    if (!loadedFromRemote) {
      // if the commit is not saved, get the blobs of its parent(s)
      val ids: List[String] = commit.commit_sha match {
        case Some(v) => List(v)
        case None => commit.parent_shas.get
      }

      Try(ids.map(id => loadBlobsFromId(id)).map(_.get).reduce(_ ++ _)) match {
        case Failure(e) => Failure(e)
        case Success(map) => Success {
          // the blobs are successfully loaded and assigned to the internal field:
          loadedFromRemote = true
          blobs = map
        }
      }
    }
    else Success(()) // if the blobs are already loaded, ignore
  }


  /** Retrieve blobs associated to commit with given id
   *  @param id id of the commit
   *  @return the blobs, in the form of map from path to blob stored at path
   */
  private def loadBlobsFromId(
    id: String
  )(implicit ec: ExecutionContext): Try[Map[String, Blob]] = {
    clientSet.versioningService.ListCommitBlobs2(
      commit_sha = id,
      repository_id_repo_id = repo.id
    ) // Try[VersioningListCommitBlobsRequestResponse]
    .map(_.blobs) // Try[Option[List[VersioningBlobExpanded]]]
    .map(ls =>
      if (ls.isEmpty) Map[String, Blob]()
      else ls.get.map(blob => blob.location.get.mkString("/") -> versioningBlobToBlob(blob.blob.get)).toMap
    )
  }

  /** Return a child commit child of current commit (if current commit is saved) with the given blobs
   *  This helper function is used for modifcation
   *  @param childBlobs the blobs of the child commit
   *  @return the child commit instance, if loading blobs succeeds.
   */
  private def getChild(childBlobs: Map[String, Blob])(implicit ec: ExecutionContext) = {
      /** TODO: Deal with author, date_created */
      val newVersioningCommit = VersioningCommit(
        parent_shas = if (saved) commit.commit_sha.map(List(_)) else commit.parent_shas
      )

      val child = new Commit(clientSet, repo, newVersioningCommit, commitBranch)
      child.blobs = childBlobs
      child.loadedFromRemote = true  // child's blobs are already provided

      child
    }

  /** Helper function to convert a VersioningBlob instance to corresponding Blob subclass instance
   *  @param vb the VersioningBlob instance
   *  @return an instance of a Blob subclass
   */
  private def versioningBlobToBlob(vb: VersioningBlob): Blob = vb match {
    /** TODO: finish the pattern matching with other blob subclasses */
    case VersioningBlob(_, _, Some(VersioningDatasetBlob(Some(path), _)), _) => PathBlob(path)
    case VersioningBlob(_, _, Some(VersioningDatasetBlob(_, Some(s3))), _) => S3(s3)
  }

  private def blobToVersioningBlob(blob: Blob): VersioningBlob =  blob match {
    /** TODO: Add blob subtypes to pattern matching */
    case pathBlob: PathBlob => PathBlob.toVersioningBlob(pathBlob)
    case s3: S3 => S3.toVersioningBlob(s3)
  }


  /** Creates a branch at this Commit and returns the checked-out branch.
   *  If the branch already exists, it will be moved to this commit.
   *  @param branch branch name
   *  @return if not saved, a failure; otherwise, this commit as the head of `branch`
   */
  def newBranch(branch: String)(implicit ec: ExecutionContext) = {
    checkSaved("Commit must be saved before it can be attached to a branch").flatMap(_ =>
      clientSet.versioningService.SetBranch2(
        body = commit.commit_sha.get,
        branch = branch,
        repository_id_repo_id = repo.id
      ).flatMap(_ => repo.getCommitByBranch(branch))
    )
  }

  /** Assigns a tag to this Commit
   *  @param tag tag
   */
  def tag(tag: String)(implicit ec: ExecutionContext) = {
    checkSaved("Commit must be saved before it can be tagged").flatMap(_ =>
      clientSet.versioningService.SetTag2(
          body = commit.commit_sha.get,
          repository_id_repo_id = repo.id,
          tag = tag
      )
    ).map(_ => ())
  }

  /** Merges a branch headed by other into this commit.
   *  This method creates and returns a new Commit in ModelDB, and assigns a new ID to this object
   *  @param other Commit to be merged
   *  @param message Description of the merge. If not provided, a default message will be used
   *  @return Failure if this commit or other has not yet been saved, or if they do not belong to the same Repository; the merged commit otherwise.
   */
  def merge(other: Commit, message: Option[String] = None)(implicit ec: ExecutionContext) = {
    checkSaved("This commit must be saved").flatMap(_ => other.checkSaved("Other commit must be saved"))
      .flatMap(_ => checkSameRepository(other))
      .flatMap(_ => {
        clientSet.versioningService.MergeRepositoryCommits2(
          /** TODO: is dry run? */
          body = VersioningMergeRepositoryCommitsRequest(
            commit_sha_a = other.id,
            commit_sha_b = id,
            content = Some(VersioningCommit(message=message))
          ),
          repository_id_repo_id = repo.id
        ).flatMap(r =>
        if (r.conflicts.isDefined) Failure(throw new IllegalArgumentException(
          List(
            "Merge conflict.", "Resolution is not currently supported through the client",
            "Please create a new Commit with the updated blobs.",
            "See https://docs.verta.ai/en/master/examples/tutorials/merge.html for instructions"
          ).mkString("\n")
        ))
        else versioningCommitToCommit(r.commit.get))
      }
    )
  }

  /** Helper function to convert the versioning commit instance to commit instance.
   *  If the current instance has a branch associated with it, the new commit will become the head of the branch.
   *  Useful for createCommit, merge, and revert
   *  @param versioningCommit the versioning commit instance
   *  @param updateBranch whether to set the new commit to head of the current commit's branch. Default is true
   *  @return the corresponding commit instance
   */
  private def versioningCommitToCommit(
    versioningCommit: VersioningCommit,
    updateBranch: Boolean = true
  )(implicit ec: ExecutionContext) = {
    val newCommit = new Commit(clientSet, repo, versioningCommit, commitBranch)

    if (updateBranch && commitBranch.isDefined)
      newCommit.newBranch(commitBranch.get)
    else
      Success(newCommit)
  }

  /** Return ancestors, starting from this Commit until the root of the Repository
   *  @return a list of ancestors
   */
  def log()(implicit ec: ExecutionContext): Try[Stream[Commit]] = {
    // if the current commit is not saved (no sha), get the one of its parent
    // (the base of the modification)
    val commitSHA = commit.commit_sha.getOrElse(commit.parent_shas.get.head)

    clientSet.versioningService.ListCommitsLog4(
      repository_id_repo_id = repo.id,
      commit_sha = commitSHA
    ) // Try[VersioningListCommitsLogRequestResponse]
    .map(_.commits) // Try[Option[List[VersioningCommit]]]
    .map(ls =>
      if (ls.isEmpty) Stream()
      else ls.get.toStream.map(c => new Commit(clientSet, repo, c))
    )
  }

  /** Reverts other.
   *  This method creates and returns a new Commit in ModelDB, and assigns a new ID to this object.
   *  Currently reverting a merge commit is not supported. Unexpected behavior might occur.
   *  @param other Base for the revert. If not provided, this commit will be reverted
   *  @param message Description of the revert. If not provided, a default message will be used
   *  @return The new commit, with the changes in other reverted, if suceeds. Failure if this commit or other has not yet been saved, or if they do not belong to the same Repository.
   */
  def revert(other: Commit = this, message: Option[String] = None)(implicit ec: ExecutionContext) = {
    checkSaved("This commit must be saved").flatMap(_ => other.checkSaved("Other commit must be saved"))
      .flatMap(_ => checkSameRepository(other))
      .flatMap(_ =>
        clientSet.versioningService.RevertRepositoryCommits2(
          body = VersioningRevertRepositoryCommitsRequest(
            base_commit_sha = Some(id.get),
            commit_to_revert_sha = Some(other.id.get),
            content = Some(VersioningCommit(message=message))
          ),
          commit_to_revert_sha = other.id.get,
          repository_id_repo_id = repo.id
        ).flatMap(r => versioningCommitToCommit(r.commit.get))
      )
  }

  /** Returns the diff from reference to self
   *  @param reference Commit to be compared to. If not provided, first parent will be used.
   *  @return Failure if this commit or reference has not yet been saved, or if they do not belong to the same repository; otherwise diff object.
   */
  def diffFrom(reference: Option[Commit] = None)(implicit ec: ExecutionContext) = {
    checkSaved("Commit must be saved before a diff can be calculated").flatMap(_ =>
      if (reference.isDefined)
        reference.get.checkSaved("Reference must be saved before a diff can be calculated")
                 .flatMap(_ => checkSameRepository(reference.get))
      else
        Success(())
    ).flatMap(_ => clientSet.versioningService.ComputeRepositoryDiff2(
        repository_id_repo_id = repo.id,
        commit_a = Some(
          if (reference.isDefined) reference.get.id.get else commit.parent_shas.get.head
        ),
        commit_b = Some(commit.commit_sha.get)
      ).map(r => new Diff(r.diffs))
    )
  }

  /** Applies a diff to this Commit.
   *  This method creates a new commit in ModelDB, and assigns a new ID to this object.
   *  @param diff the Diff instance returned by diffFrom
   *  @param message the message associated with the new commit
   *  @return the new Commit instance, if succeeds.
   */
  def applyDiff(diff: Diff, message: String)(implicit ec: ExecutionContext) = {
    checkSaved("Commit must be saved before a diff can be applied")
      .flatMap(_ => loadBlobs())
      .map(_ => getChild(blobs)) // new commit's parent is old commit
      .flatMap(_.createCommit(message = message, diffs = diff.blobDiffs, commitBase = id))
  }

  /** Check that the commit is saved.
   *  @param message error message if this commit is not saved
   *  @return Failure if the commit is not saved. Success otherwise
   */
  private[verta] def checkSaved(message: String): Try[Unit] = {
    if (!saved)
      Failure(new IllegalCommitSavedStateException(message))
    else
      Success(())
  }

  /** Check that the other commit is in the same repository as this commit.
   *  @param message error message if the two commits are not in the same repository.
   *  @return Failure if the two commits are not in the same repository. Success otherwise
   */
  private def checkSameRepository(other: Commit): Try[Unit] = {
    if (repo != other.repo)
      Failure(new IllegalArgumentException("Two commits must belong to the same repository"))
    else
      Success(())
  }

  /** Generates a stream of outputs in this commit by walking through its folder tree.
   *  The stream ends at the first failure, or when there are no folders left. If the commit is not saved, its only element is that Failure
   *  @param walker the FolderWalker to process the folders in the folder tree.
   *  @return a stream of Try's of WalkOutput.
   */
  def walk[T](walker: FolderWalker[T])(implicit ec: ExecutionContext): Stream[Try[T]] = {
    if (!saved)
      Stream(Failure(new IllegalCommitSavedStateException("Commit must be saved before it can be walked")))
    else {
      getFolder(PathList(Nil)) match {
        case Failure(e) => Stream(Failure(e))
        case Success(root) => continueWalk(root, walker)
      }
    }
  }

  /** Get the folder corresponding to a path in list form
   *  @param location location
   *  @return the folder, if succeeds
   */
  def getFolder(location: PathList)(implicit ec: ExecutionContext): Try[Folder] = {
    clientSet.versioningService.GetCommitComponent2(
      commit_sha = id.get,
      repository_id_repo_id = repo.id,
      location = if (location.components.length > 0) Some(location.components) else None
    ).flatMap(r => {
        val folderPath = location.path
        val responseFolder = r.folder

        val folderNames = responseFolder.flatMap(_.sub_folders) // Option[List[VersioningFolderElement]]
                                        .map(_.map(folder => folder.element_name.get))
                                        // Option[List[String]]
                                        .map(_.sorted)

        val blobNames = responseFolder.flatMap(_.blobs) // Option[List[VersioningFolderElement]]
                                      .map(_.map(folder => folder.element_name.get))
                                      // Option[List[String]]
                                      .map(_.sorted)

        Success(Folder(folderPath, blobNames.getOrElse(Nil), folderNames.getOrElse(Nil)))
      })
  }

  /** Continue the walk from a folder.
   *  @param folder current folder being explored.
   *  @param walker a FolderWalker instance to process the returned folder
   *  @return Stream of Trys. If the returned WalkOutput fails, abort the remaining locations.
   */
  def continueWalk[T](folder: Folder, walker: FolderWalker[T])(implicit ec: ExecutionContext): Stream[Try[T]] = {
    // process the folder and walker:
    val replacedWalker = walker.replace(folder)
    val filteredFolder = replacedWalker.filterFolder(folder)

    val subfolders: Try[List[Folder]] =
      Try(filteredFolder.subfolderPaths.map(folder => getFolder(PathList(folder.split("/").toList))).map(_.get))
    val blobs: Try[List[Blob]] =
      Try(filteredFolder.blobPaths.map(get).map(_.get))

    subfolders match {
      case Failure(e) => Stream(Failure(e))
      case Success(sf) => {
        blobs match {
          case Failure(e) => Stream(Failure(e))
          case Success(bl) => {
            val blobResults: Stream[Try[T]] =
              filteredFolder.blobs.zip(bl).toStream.map(pair => Success(replacedWalker.visitBlob(pair._1, pair._2)))
            val subfolderResults: Stream[Try[T]] =
              filteredFolder.subfolders.zip(sf).toStream.map(pair => Success(replacedWalker.visitFolder(pair._1, pair._2)))

            blobResults #::: subfolderResults #::: sf.toStream.flatMap(folder => continueWalk(folder, replacedWalker))
          }
        }
      }
    }
  }

  /** Convert the blob to a dataset (if the blob is a dataset)
   *  @param blob the blob
   *  @return Some dataset, if the blob is a dataset; otherwise None
   */
  private def toMDBVersioningDataset(blob: Blob): Option[Dataset] = blob match {
    case PathBlob(contents, enableMDBVersioning) => Some(PathBlob(contents, enableMDBVersioning))
    case S3(contents, enableMDBVersioning) => Some(S3(contents, enableMDBVersioning))
    case _ => None
  }

  /** Helper method to retrieve URL to upload the file.
   *  @param blobPath path to the blob in the commit
   *  @param datasetComponentPath path to the component in the blob
   *  @param method either PUT or GET
   *  @return The URL, if succeeds
   */
  private def getURLForArtifact(
    blobPath: String,
    datasetComponentPath: String,
    method: String,
    partNum: Int = 0
  )(implicit ec: ExecutionContext): Try[VersioningGetUrlForBlobVersionedResponse] = {
    clientSet.versioningService.getUrlForBlobVersioned2(
      VersioningGetUrlForBlobVersioned(
        commit_sha = id,
        location = Some(pathToLocation(blobPath)),
        method = Some(method),
        part_number = Some(BigInt(partNum)),
        path_dataset_component_blob_path = Some(datasetComponentPath),
        repository_id = Some(VersioningRepositoryIdentification(repo_id = Some(repoId)))
      ),
      id.get,
      repoId
    )
  }

  /** Helper method to upload the file to ModelDB.
   *  @param blobPath path to the blob in the commit
   *  @param datasetComponentPath path to the component in the blob
   *  @return whether the upload attempt succeeds
   */
  private def uploadArtifact(
    blobPath: String,
    datasetComponentPath: String,
    file: File,
    partSize: Int = 1024 * 1024 * 64 // 64 MB
  )(implicit ec: ExecutionContext): Try[Unit] = {
    getURLForArtifact(blobPath, datasetComponentPath, "PUT", 1).flatMap(resp => {
      if (resp.multipart_upload_ok.isDefined && resp.multipart_upload_ok.get) {
        var buffer = new Array[Byte](partSize)

        Try (new FileInputStream(file)).flatMap(inputStream => { // loan pattern
          try {
            uploadPart(blobPath, datasetComponentPath, inputStream, buffer)
              .flatMap(_ => clientSet.versioningService.commitMultipartVersionedBlobArtifact(
                VersioningCommitMultipartVersionedBlobArtifact(
                  commit_sha = id,
                  location = Some(pathToLocation(blobPath)),
                  path_dataset_component_blob_path = Some(datasetComponentPath),
                  repository_id = Some(VersioningRepositoryIdentification(repo_id = Some(repoId)))
                )
              ))
              .map(_ => ())
          } finally {
            inputStream.close()
          }
        })
      }
      else {
        Try (new FileInputStream(file)).flatMap(inputStream => { // loan pattern
          try {
            Await.result(clientSet.client.requestRaw("PUT", resp.url.get, null, Map("Content-Length" -> file.length.toString), inputStream), Duration.Inf)
              .map(_ => ())
          } finally {
            inputStream.close()
          }
        })
      }
    })
  }

  /** Upload a part of the input stream
   *  @param blobPath path to the blob in the commit
   *  @param datasetComponentPath path to the component in the blob
<<<<<<< HEAD
   *  @param inputStream the stream of input to uploaded
   *  @param partNum the index of the current part
   *  @return whether the upload attempt succeeds
=======
   *  @return The temporary file which the downloaded content were written to, if the download attempt succeeds
>>>>>>> fc951b1b
   */
  private def uploadPart(
    blobPath: String,
<<<<<<< HEAD
    datasetComponentPath: String,
    inputStream: InputStream,
    buffer: Array[Byte],
    partNum: Int = 1
  )(implicit ec: ExecutionContext): Try[Int] = {
    getURLForArtifact(blobPath, datasetComponentPath, "PUT", partNum).map(_.url.get).flatMap(url => {
      var readLen = inputStream.read(buffer)

      if (readLen < 0)
        Success(partNum - 1)
      else
        retry (
          Try(new ByteArrayInputStream(buffer)).flatMap(filepart => {
            try {
              Await.result(clientSet.client.getRawRequestHeader("PUT", url, null, Map("Content-Length" -> readLen.toString), filepart), Duration.Inf)
                .flatMap(headers => clientSet.versioningService.commitVersionedBlobArtifactPart(
                  VersioningCommitVersionedBlobArtifactPart(
                    artifact_part = Some(ModeldbArtifactPart(
                      etag = Some(headers("ETag").get),
                      part_number = Some(BigInt(partNum))
                    )),
                    commit_sha = id,
                    location = Some(pathToLocation(blobPath)),
                    path_dataset_component_blob_path = Some(datasetComponentPath),
                    repository_id = Some(VersioningRepositoryIdentification(repo_id = Some(repoId)))
                  )
                ))
                .flatMap(_ => uploadPart(blobPath, datasetComponentPath, inputStream, buffer, partNum + 1))
            } finally {
              filepart.close()
            }
          }),
          3, // number of upload attempts
          f"Uploading part ${partNum} of component ${datasetComponentPath} of blob at ${blobPath} fails."
        )
    })
  }

  /** Helper function to retry failable function.
   */
  private def retry[T](f: => Try[T], attempt: Int, errorMessage: String): Try[T] = {
    if (attempt <= 0)
      Failure(new IllegalArgumentException(errorMessage))
    else
      f.orElse(retry(f, attempt - 1, errorMessage))
  }

  /** Helper method to download a component of a blob.
   *  @param blobPath path to the blob in the commit
   *  @param datasetComponentPath path to the component in the blob
   *  @return The temporary file which the downloaded content were written to, if the download attempt succeeds
   */
  private def downloadComponent(
    blobPath: String,
    datasetComponentPath: String
  )(implicit ec: ExecutionContext): Try[File] = {
    getURLForArtifact(blobPath, datasetComponentPath, "GET").map(_.url.get).flatMap(url =>
=======
    datasetComponentPath: String
  )(implicit ec: ExecutionContext): Try[File] = {
    getURLForArtifact(blobPath, datasetComponentPath, "GET").flatMap(url =>
>>>>>>> fc951b1b
      Try(File.createTempFile(datasetComponentPath, null)).flatMap(file =>
        Await.result(
          clientSet.client.requestRaw("GET", url, null, null, null)
            .map(resp => resp match {
              case Success(response) => Try(new ByteArrayInputStream(response)).flatMap(inputStream => {
                try {
                  Try(Files.copy(inputStream, file.toPath(), StandardCopyOption.REPLACE_EXISTING))
                    .map(_ => file)
                }
                finally {
                  inputStream.close()
                }
              })
              case Failure(e) => Failure(e)
            }),
          Duration.Inf)
    ))
  }
}<|MERGE_RESOLUTION|>--- conflicted
+++ resolved
@@ -579,17 +579,12 @@
   /** Upload a part of the input stream
    *  @param blobPath path to the blob in the commit
    *  @param datasetComponentPath path to the component in the blob
-<<<<<<< HEAD
    *  @param inputStream the stream of input to uploaded
    *  @param partNum the index of the current part
-   *  @return whether the upload attempt succeeds
-=======
-   *  @return The temporary file which the downloaded content were written to, if the download attempt succeeds
->>>>>>> fc951b1b
+   *  @return The number of parts uploaded, if succeeds
    */
   private def uploadPart(
     blobPath: String,
-<<<<<<< HEAD
     datasetComponentPath: String,
     inputStream: InputStream,
     buffer: Array[Byte],
@@ -647,11 +642,6 @@
     datasetComponentPath: String
   )(implicit ec: ExecutionContext): Try[File] = {
     getURLForArtifact(blobPath, datasetComponentPath, "GET").map(_.url.get).flatMap(url =>
-=======
-    datasetComponentPath: String
-  )(implicit ec: ExecutionContext): Try[File] = {
-    getURLForArtifact(blobPath, datasetComponentPath, "GET").flatMap(url =>
->>>>>>> fc951b1b
       Try(File.createTempFile(datasetComponentPath, null)).flatMap(file =>
         Await.result(
           clientSet.client.requestRaw("GET", url, null, null, null)
