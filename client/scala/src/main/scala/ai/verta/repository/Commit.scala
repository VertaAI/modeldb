--- conflicted
+++ resolved
@@ -584,7 +584,7 @@
     })
   }
 
-  private val DefaultRetryAttempts: Int = 5
+  private val DefaultRetryAttempts: Int = 7
 
   /** Upload a part of the input stream
    *  @param blobPath path to the blob in the commit
@@ -627,11 +627,7 @@
               filepart.close()
             }
           }),
-<<<<<<< HEAD
           sys.env.get("VERTA_MAX_UPLOADING_RETRIES").fold(DefaultRetryAttempts)(_.toInt), // number of upload attempts
-=======
-          7, // number of upload attempts
->>>>>>> 57d8aeff
           f"Uploading part ${partNum} of component ${datasetComponentPath} of blob at ${blobPath} fails."
         )
     })
