package ai.verta.repository

import ai.verta.swagger.client.ClientSet
import ai.verta.swagger._public.modeldb.versioning.model._
import ai.verta.blobs._
import ai.verta.blobs.dataset._

import scala.concurrent.ExecutionContext
import scala.util.{Failure, Success, Try}
import scala.collection.immutable.Map
import scala.concurrent.{Await, ExecutionContext, Future}
import scala.concurrent.duration.Duration

import java.io.{File, FileInputStream}

/** Commit within a ModelDB Repository
 *  There should not be a need to instantiate this class directly; please use Repository.getCommit methods
 */
class Commit(
  private val clientSet: ClientSet, private val repo: Repository,
  private val commit: VersioningCommit, private val commitBranch: Option[String] = None
) {
  private var loadedFromRemote = false // whether blobs has been retrieved from remote
  private var blobs = Map[String, Blob]() // mutable map for storing blobs. Only loaded when used

  /** Return the id of the commit */
  def id = commit.commit_sha

  /** Return the id of the commit's repository */
  def repoId = repo.id

  /** Whether the commit instance is saved to database, or is currently being modified.
   *  A commit is saved if and only if its versioning commit field has a defined ID.
   */
  private def saved = id.isDefined

  override def equals(other: Any) = other match {
    case other: Commit => saved && other.saved && id.get == other.id.get
    case _ => false
  }

  /** Retrieves the blob at path from this commit
   *  @param path location of a blob
   *  @return The blob. If not existed, or retrieving blobs from backend fails, return a failure.
   */
  def get(path: String)(implicit ec: ExecutionContext): Try[Blob] =
    loadBlobs().flatMap(_ =>
      blobs.get(path) match {
        case None => Failure(new NoSuchElementException("No blob was stored at this path."))
        case Some(blob) => toMDBVersioningDataset(blob).fold(Success(blob))(dataBlob => {
          /** TODO: remove this mutation */
          dataBlob.commit = Some(this)
          dataBlob.blobPath = Some(path)
          Success(dataBlob)
        })
      }
    )

  /** Adds blob to this commit at path
   *  If path is already in this Commit, it will be updated to the new blob
   *  @param path Location to add blob to
   *  @param blob Instance of Blob subclass.
   *  @return The new commit, if succeeds.
   */
  def update(path: String, blob: Blob)(implicit ec: ExecutionContext): Try[Commit] = {
    loadBlobs().map(_ => getChild(blobs + (path -> blob)))
  }

  /** Remove a blob to this commit at path
   *  @param path Location of the blob to removed.
   *  @return The new commit with the blob removed, if succeeds.
   */
  def remove(path: String)(implicit ec: ExecutionContext) =
    get(path).map(_ => getChild(blobs - path))

  /** Saves this commit to ModelDB
   *  @param message description of this commit
   *  @return The saved commit, if succeeds.
   */
  def save(message: String)(implicit ec: ExecutionContext) = {
    if (saved)
      Failure(new IllegalCommitSavedStateException("Commit is already saved"))
    else
      loadBlobs().flatMap(_ => {
        val toVersion = blobs
          .mapValues(toMDBVersioningDataset)
          .filter(pair => pair._2.isDefined)
          .mapValues(_.get) // Map[String, Dataset]
          .filter(pair => pair._2.enableMDBVersioning)

        // trigger preparing for upload
        val newCommit = Try(toVersion.values.foreach(dataset => dataset.prepareForUpload().get))
          .flatMap(_ => blobsList())
          .flatMap(list => createCommit(message = message, blobs = Some(list), updateBranch = false))
        // do not update the branch's head right away (in case uploading data fails)

        // upload the artifacts given by toVersion map
        val uploadAttempt: Try[Unit] = newCommit.map(newCommit => {
          toVersion
            .mapValues(_.getAllMetadata) // Map[String, Iterable[FileMetadata]]
            .map(pair => pair._2.map(metadata => newCommit.uploadArtifact(pair._1, metadata.path, new File(metadata.localPath.get))))
        })

        uploadAttempt.flatMap(_ =>
          if (commitBranch.isDefined)
            newCommit.flatMap(_.newBranch(commitBranch.get))
          else
            newCommit
        ) // if uploading fails, return the failure instead
      })
  }

  /** Helper function to create a new commit and assign to current instance.
   *  @param message the message assigned to the new commit
   *  @param blobs The list of blobs to assign to the new commit (optional)
   *  @param commitBase base for the new commit (optional)
   *  @param diffs a list of diffs (optional)
   *  @param updateBranch whether to set the new commit to head of the current commit's branch. Default is true
   *  @return the new commit (if succeeds), set to the current branch's head (if there is a branch)
   */
  private def createCommit(
    message: String,
    blobs: Option[List[VersioningBlobExpanded]] = None,
    commitBase: Option[String] = None,
    diffs: Option[List[VersioningBlobDiff]] = None,
    updateBranch: Boolean = true
  )(implicit ec: ExecutionContext) = {
      clientSet.versioningService.CreateCommit2(
        body = VersioningCreateCommitRequest(
          commit = Some(addMessage(message)),
          blobs = blobs,
          commit_base = commitBase,
          diffs = diffs
        ),
        repository_id_repo_id = repo.id
      ).flatMap(r => versioningCommitToCommit(r.commit.get, updateBranch))
  }

  /** Convert a location to "repeated string" representation
   *  @param path path
   *  @return the repeated string representation of the path
   */
   private def pathToLocation(path: String): List[String] = {
     if (path.startsWith("/")) pathToLocation(path.substring(1))
     else path.split("/").toList
   }

  /** Convert the dictionary of blobs into list form for API requests
    *  @return the list required, if succeeds.
    */
  private def blobsList()(implicit ec: ExecutionContext): Try[List[VersioningBlobExpanded]] = {
    loadBlobs().map(_ => (for ((path, blob) <- blobs) yield VersioningBlobExpanded(
        blob = Some(blobToVersioningBlob(blob)),
        location = Some(pathToLocation(path))
    )).toList)
  }

  /** Add message to current commit. Done before saving
   *  @param message message
   */
  private def addMessage(message: String) = VersioningCommit(
    /** TODO: Deal with author, date_created */
    commit_sha = commit.commit_sha,
    message = Some(message),
    parent_shas = commit.parent_shas
  )

  /** Retrieve commit's blobs from remote
   *  This is only called when user perform operations involving blobs.
   */
  private def loadBlobs()(implicit ec: ExecutionContext): Try[Unit] = this.synchronized {
    if (!loadedFromRemote) {
      // if the commit is not saved, get the blobs of its parent(s)
      val ids: List[String] = commit.commit_sha match {
        case Some(v) => List(v)
        case None => commit.parent_shas.get
      }

      Try(ids.map(id => loadBlobsFromId(id)).map(_.get).reduce(_ ++ _)) match {
        case Failure(e) => Failure(e)
        case Success(map) => Success {
          // the blobs are successfully loaded and assigned to the internal field:
          loadedFromRemote = true
          blobs = map
        }
      }
    }
    else Success(()) // if the blobs are already loaded, ignore
  }


  /** Retrieve blobs associated to commit with given id
   *  @param id id of the commit
   *  @return the blobs, in the form of map from path to blob stored at path
   */
  private def loadBlobsFromId(
    id: String
  )(implicit ec: ExecutionContext): Try[Map[String, Blob]] = {
    clientSet.versioningService.ListCommitBlobs2(
      commit_sha = id,
      repository_id_repo_id = repo.id
    ) // Try[VersioningListCommitBlobsRequestResponse]
    .map(_.blobs) // Try[Option[List[VersioningBlobExpanded]]]
    .map(ls =>
      if (ls.isEmpty) Map[String, Blob]()
      else ls.get.map(blob => blob.location.get.mkString("/") -> versioningBlobToBlob(blob.blob.get)).toMap
    )
  }

  /** Return a child commit child of current commit (if current commit is saved) with the given blobs
   *  This helper function is used for modifcation
   *  @param childBlobs the blobs of the child commit
   *  @return the child commit instance, if loading blobs succeeds.
   */
  private def getChild(childBlobs: Map[String, Blob])(implicit ec: ExecutionContext) = {
      /** TODO: Deal with author, date_created */
      val newVersioningCommit = VersioningCommit(
        parent_shas = if (saved) commit.commit_sha.map(List(_)) else commit.parent_shas
      )

      val child = new Commit(clientSet, repo, newVersioningCommit, commitBranch)
      child.blobs = childBlobs
      child.loadedFromRemote = true  // child's blobs are already provided

      child
    }

  /** Helper function to convert a VersioningBlob instance to corresponding Blob subclass instance
   *  @param vb the VersioningBlob instance
   *  @return an instance of a Blob subclass
   */
  private def versioningBlobToBlob(vb: VersioningBlob): Blob = vb match {
    /** TODO: finish the pattern matching with other blob subclasses */
    case VersioningBlob(_, _, Some(VersioningDatasetBlob(Some(path), _)), _) => PathBlob(path)
    case VersioningBlob(_, _, Some(VersioningDatasetBlob(_, Some(s3))), _) => S3(s3)
  }

  private def blobToVersioningBlob(blob: Blob): VersioningBlob =  blob match {
    /** TODO: Add blob subtypes to pattern matching */
    case pathBlob: PathBlob => PathBlob.toVersioningBlob(pathBlob)
    case s3: S3 => S3.toVersioningBlob(s3)
  }


  /** Creates a branch at this Commit and returns the checked-out branch
   *  If the branch already exists, it will be moved to this commit.
   *  @param branch branch name
   *  @return if not saved, a failure; otherwise, this commit as the head of `branch`
   */
  def newBranch(branch: String)(implicit ec: ExecutionContext) = {
    checkSaved("Commit must be saved before it can be attached to a branch").flatMap(_ =>
      clientSet.versioningService.SetBranch2(
        body = commit.commit_sha.get,
        branch = branch,
        repository_id_repo_id = repo.id
      ).flatMap(_ => repo.getCommitByBranch(branch))
    )
  }

  /** Assigns a tag to this Commit
   *  @param tag tag
   */
  def tag(tag: String)(implicit ec: ExecutionContext) = {
    checkSaved("Commit must be saved before it can be tagged").flatMap(_ =>
      clientSet.versioningService.SetTag2(
          body = commit.commit_sha.get,
          repository_id_repo_id = repo.id,
          tag = tag
      )
    ).map(_ => ())
  }

  /** Merges a branch headed by other into this commit
   *  This method creates and returns a new Commit in ModelDB, and assigns a new ID to this object
   *  @param other Commit to be merged
   *  @param message Description of the merge. If not provided, a default message will be used
   *  @return Failure if this commit or other has not yet been saved, or if they do not belong to the same Repository; the merged commit otherwise.
   */
  def merge(other: Commit, message: Option[String] = None)(implicit ec: ExecutionContext) = {
    checkSaved("This commit must be saved").flatMap(_ => other.checkSaved("Other commit must be saved"))
      .flatMap(_ => checkSameRepository(other))
      .flatMap(_ => {
        clientSet.versioningService.MergeRepositoryCommits2(
          /** TODO: is dry run? */
          body = VersioningMergeRepositoryCommitsRequest(
            commit_sha_a = other.id,
            commit_sha_b = id,
            content = Some(VersioningCommit(message=message))
          ),
          repository_id_repo_id = repo.id
        ).flatMap(r =>
        if (r.conflicts.isDefined) Failure(throw new IllegalArgumentException(
          List(
            "Merge conflict.", "Resolution is not currently supported through the client",
            "Please create a new Commit with the updated blobs.",
            "See https://docs.verta.ai/en/master/examples/tutorials/merge.html for instructions"
          ).mkString("\n")
        ))
        else versioningCommitToCommit(r.commit.get))
      }
    )
  }

  /** Helper function to convert the versioning commit instance to commit instance
   *  If the current instance has a branch associated with it, the new commit will become the head of the branch.
   *  Useful for createCommit, merge, and revert
   *  @param versioningCommit the versioning commit instance
   *  @param updateBranch whether to set the new commit to head of the current commit's branch. Default is true
   *  @return the corresponding commit instance
   */
  private def versioningCommitToCommit(
    versioningCommit: VersioningCommit,
    updateBranch: Boolean = true
  )(implicit ec: ExecutionContext) = {
    val newCommit = new Commit(clientSet, repo, versioningCommit, commitBranch)

    if (updateBranch && commitBranch.isDefined)
      newCommit.newBranch(commitBranch.get)
    else
      Success(newCommit)
  }

  /** Return ancestors, starting from this Commit until the root of the Repository
   *  @return a list of ancestors
   */
  def log()(implicit ec: ExecutionContext): Try[Stream[Commit]] = {
    // if the current commit is not saved (no sha), get the one of its parent
    // (the base of the modification)
    val commitSHA = commit.commit_sha.getOrElse(commit.parent_shas.get.head)

    clientSet.versioningService.ListCommitsLog4(
      repository_id_repo_id = repo.id,
      commit_sha = commitSHA
    ) // Try[VersioningListCommitsLogRequestResponse]
    .map(_.commits) // Try[Option[List[VersioningCommit]]]
    .map(ls =>
      if (ls.isEmpty) Stream()
      else ls.get.toStream.map(c => new Commit(clientSet, repo, c))
    )
  }

  /** Reverts other.
   *  This method creates and returns a new Commit in ModelDB, and assigns a new ID to this object
   *  Currently reverting a merge commit is not supported. Unexpected behavior might occur.
   *  @param other Base for the revert. If not provided, this commit will be reverted
   *  @param message Description of the revert. If not provided, a default message will be used
   *  @return The new commit, with the changes in other reverted, if suceeds. Failure if this commit or other has not yet been saved, or if they do not belong to the same Repository.
   */
  def revert(other: Commit = this, message: Option[String] = None)(implicit ec: ExecutionContext) = {
    checkSaved("This commit must be saved").flatMap(_ => other.checkSaved("Other commit must be saved"))
      .flatMap(_ => checkSameRepository(other))
      .flatMap(_ =>
        clientSet.versioningService.RevertRepositoryCommits2(
          body = VersioningRevertRepositoryCommitsRequest(
            base_commit_sha = Some(id.get),
            commit_to_revert_sha = Some(other.id.get),
            content = Some(VersioningCommit(message=message))
          ),
          commit_to_revert_sha = other.id.get,
          repository_id_repo_id = repo.id
        ).flatMap(r => versioningCommitToCommit(r.commit.get))
      )
  }

  /** Returns the diff from reference to self
   *  @param reference Commit to be compared to. If not provided, first parent will be used.
   *  @return Failure if this commit or reference has not yet been saved, or if they do not belong to the same repository; otherwise diff object.
   */
  def diffFrom(reference: Option[Commit] = None)(implicit ec: ExecutionContext) = {
    checkSaved("Commit must be saved before a diff can be calculated").flatMap(_ =>
      if (reference.isDefined)
        reference.get.checkSaved("Reference must be saved before a diff can be calculated")
                 .flatMap(_ => checkSameRepository(reference.get))
      else
        Success(())
    ).flatMap(_ => clientSet.versioningService.ComputeRepositoryDiff2(
        repository_id_repo_id = repo.id,
        commit_a = Some(
          if (reference.isDefined) reference.get.id.get else commit.parent_shas.get.head
        ),
        commit_b = Some(commit.commit_sha.get)
      ).map(r => new Diff(r.diffs))
    )
  }

  /** Applies a diff to this Commit.
   *  This method creates a new commit in ModelDB, and assigns a new ID to this object.
   *  @param diff the Diff instance returned by diffFrom
   *  @param message the message associated with the new commit
   *  @return the new Commit instance, if succeeds.
   */
  def applyDiff(diff: Diff, message: String)(implicit ec: ExecutionContext) = {
    checkSaved("Commit must be saved before a diff can be applied")
      .flatMap(_ => loadBlobs())
      .map(_ => getChild(blobs)) // new commit's parent is old commit
      .flatMap(_.createCommit(message = message, diffs = diff.blobDiffs, commitBase = id))
  }

  /** Check that the commit is saved.
   *  @param message error message if this commit is not saved
   *  @return Failure if the commit is not saved. Success otherwise
   */
  def checkSaved(message: String): Try[Unit] = {
    if (!saved)
      Failure(new IllegalCommitSavedStateException(message))
    else
      Success(())
  }

  /** Check that the other commit is in the same repository as this commit.
   *  @param message error message if the two commits are not in the same repository.
   *  @return Failure if the two commits are not in the same repository. Success otherwise
   */
  private def checkSameRepository(other: Commit): Try[Unit] = {
    if (repo != other.repo)
      Failure(new IllegalArgumentException("Two commits must belong to the same repository"))
    else
      Success(())
  }

  /** Generates a stream of outputs in this commit by walking through its folder tree.
   *  The stream ends at the first failure, or when there are no folders left. If the commit is not saved, its only element is that Failure
   *  @param walker the FolderWalker to process the folders in the folder tree.
   *  @return a stream of Try's of WalkOutput.
   */
  def walk[T](walker: FolderWalker[T])(implicit ec: ExecutionContext): Stream[Try[T]] = {
    if (!saved)
      Stream(Failure(new IllegalCommitSavedStateException("Commit must be saved before it can be walked")))
    else {
      getFolder(PathList(Nil)) match {
        case Failure(e) => Stream(Failure(e))
        case Success(root) => continueWalk(root, walker)
      }
    }
  }

  /** Get the folder corresponding to a path in list form
   *  @param location location
   *  @return the folder, if succeeds
   */
  def getFolder(location: PathList)(implicit ec: ExecutionContext): Try[Folder] = {
    clientSet.versioningService.GetCommitComponent2(
      commit_sha = id.get,
      repository_id_repo_id = repo.id,
      location = if (location.components.length > 0) Some(location.components) else None
    ).flatMap(r => {
        val folderPath = location.path
        val responseFolder = r.folder

        val folderNames = responseFolder.flatMap(_.sub_folders) // Option[List[VersioningFolderElement]]
                                        .map(_.map(folder => folder.element_name.get))
                                        // Option[List[String]]
                                        .map(_.sorted)

        val blobNames = responseFolder.flatMap(_.blobs) // Option[List[VersioningFolderElement]]
                                      .map(_.map(folder => folder.element_name.get))
                                      // Option[List[String]]
                                      .map(_.sorted)

        Success(Folder(folderPath, blobNames.getOrElse(Nil), folderNames.getOrElse(Nil)))
      })
  }

  /** Continue the walk from a folder.
   *  @param folder current folder being explored.
   *  @param walker a FolderWalker instance to process the returned folder
   *  @return Stream of Trys. If the returned WalkOutput fails, abort the remaining locations.
   */
  def continueWalk[T](folder: Folder, walker: FolderWalker[T])(implicit ec: ExecutionContext): Stream[Try[T]] = {
    // process the folder and walker:
    val replacedWalker = walker.replace(folder)
    val filteredFolder = replacedWalker.filterFolder(folder)

    val subfolders: Try[List[Folder]] =
      Try(filteredFolder.subfolderPaths.map(folder => getFolder(PathList(folder.split("/").toList))).map(_.get))
    val blobs: Try[List[Blob]] =
      Try(filteredFolder.blobPaths.map(get).map(_.get))

    subfolders match {
      case Failure(e) => Stream(Failure(e))
      case Success(sf) => {
        blobs match {
          case Failure(e) => Stream(Failure(e))
          case Success(bl) => {
            val blobResults: Stream[Try[T]] =
              filteredFolder.blobs.zip(bl).toStream.map(pair => Success(replacedWalker.visitBlob(pair._1, pair._2)))
            val subfolderResults: Stream[Try[T]] =
              filteredFolder.subfolders.zip(sf).toStream.map(pair => Success(replacedWalker.visitFolder(pair._1, pair._2)))

            blobResults #::: subfolderResults #::: sf.toStream.flatMap(folder => continueWalk(folder, replacedWalker))
          }
        }
      }
    }
  }

  /** Convert the blob to a dataset (if the blob is a dataset)
   *  @param blob the blob
   *  @return Some dataset, if the blob is a dataset; otherwise None
   */
  private def toMDBVersioningDataset(blob: Blob): Option[Dataset] = blob match {
    case PathBlob(contents, enableMDBVersioning) => Some(PathBlob(contents, enableMDBVersioning))
    case S3(contents, enableMDBVersioning) => Some(S3(contents, enableMDBVersioning))
    case _ => None
  }

  /** Helper method to retrieve URL to upload the file.
   *  @param blobPath path to the blob in the commit
   *  @param datasetComponentPath path to the component in the blob
   *  @return The URL, if succeeds
   */
  private[verta] def getURLForArtifact(
    blobPath: String,
    datasetComponentPath: String,
    method: String
  )(implicit ec: ExecutionContext): Try[String] = {
    clientSet.versioningService.getUrlForBlobVersioned2(
      VersioningGetUrlForBlobVersioned(
        commit_sha = id,
        location = Some(pathToLocation(blobPath)),
        method = Some(method),
        part_number = Some(BigInt(0)),
        path_dataset_component_blob_path = Some(datasetComponentPath),
        repository_id = Some(VersioningRepositoryIdentification(repo_id = Some(repoId)))
      ),
      id.get,
      repoId
    ).map(_.url.get)
  }

  /** Helper method to upload the file to ModelDB. Currently not supporting multi-part upload
   *  @param blobPath path to the blob in the commit
   *  @param datasetComponentPath path to the component in the blob
   *  @return whether the upload attempt succeeds
   */
<<<<<<< HEAD
  private def uploadArtifact(blobPath: String, datasetComponentPath: String, file: File)(implicit ec: ExecutionContext): Try[Unit] = {
    getURLForArtifact(blobPath, datasetComponentPath, "PUT")
      .flatMap(url =>
=======
  private def uploadArtifact(
    blobPath: String,
    datasetComponentPath: String,
    file: File
  )(implicit ec: ExecutionContext): Try[Unit] = {
    for (
      url <- getURLForArtifact(blobPath, datasetComponentPath);
      inputStream <- Try(new FileInputStream(file))
    ) yield {
      try {
>>>>>>> 9ac81aa2
        Await.result(clientSet.client.requestRaw(
          "PUT",
          url,
          Map[String, List[String]](),
          Map[String, String](),
          inputStream
        ), Duration.Inf).map(_ => ())
      } finally {
        inputStream.close()
      }
    }
  }

  /** Helper method to download a file from an URL.
   *  @param url the url
   *  @param file Place to store the file
   *  @return whether the download attempt succeeds
   */
  private[verta] def downloadFromURL(url: String, file: File)(implicit ec: ExecutionContext): Try[Unit] = {
    Await.result(clientSet.client.requestRaw(
        "GET",
        url,
        Map[String, List[String]](),
        Map[String, String](),
        new FileInputStream(file)
      ), Duration.Inf)
    ).map(_ => ())
  }
}<|MERGE_RESOLUTION|>--- conflicted
+++ resolved
@@ -533,11 +533,6 @@
    *  @param datasetComponentPath path to the component in the blob
    *  @return whether the upload attempt succeeds
    */
-<<<<<<< HEAD
-  private def uploadArtifact(blobPath: String, datasetComponentPath: String, file: File)(implicit ec: ExecutionContext): Try[Unit] = {
-    getURLForArtifact(blobPath, datasetComponentPath, "PUT")
-      .flatMap(url =>
-=======
   private def uploadArtifact(
     blobPath: String,
     datasetComponentPath: String,
@@ -548,7 +543,6 @@
       inputStream <- Try(new FileInputStream(file))
     ) yield {
       try {
->>>>>>> 9ac81aa2
         Await.result(clientSet.client.requestRaw(
           "PUT",
           url,
