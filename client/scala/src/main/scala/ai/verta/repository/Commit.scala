package ai.verta.repository

import ai.verta.swagger.client.ClientSet
import ai.verta.swagger._public.modeldb.versioning.model._
import ai.verta.blobs._
import ai.verta.blobs.dataset._

import scala.concurrent.ExecutionContext
import scala.util.{Failure, Success, Try}
import scala.collection.immutable.Map

/** Commit within a ModelDB Repository
 *  There should not be a need to instantiate this class directly; please use Repository.getCommit methods
 */
class Commit(
  private val clientSet: ClientSet, private val repo: Repository,
  private val commit: VersioningCommit, private val commitBranch: Option[String] = None
) {
  private var saved = true // whether the commit instance is saved to database, or is currently being modified.
  private var loadedFromRemote = false // whether blobs has been retrieved from remote
  private var blobs = Map[String, VersioningBlob]() // mutable map for storing blobs. Only loaded when used

  /** Return the id of the commit */
  def id = commit.commit_sha

  override def equals(other: Any) = other match {
    case other: Commit => id.isDefined && other.id.isDefined && id.get == other.id.get
    case _ => false
  }

  /** Retrieves the blob at path from this commit
   *  @param path location of a blob
   *  @return The blob. If not existed, or retrieving blobs from backend fails, return a failure.
   */
  def get(path: String)(implicit ec: ExecutionContext): Try[Blob] =
    getVersioningBlob(path).map(versioningBlobToBlob)

  /** Retrieve the versioning blob stored at the path
   *  Helper function for get and remove operations
   *  @param path location of the blob
   *  @return ModelDB versioning blob. If not existed, fails.
   */
  private def getVersioningBlob(path: String)(implicit ec: ExecutionContext): Try[VersioningBlob] =
    loadBlobs().flatMap(_ =>
      blobs.get(path) match {
        case None => Failure(new NoSuchElementException("No blob was stored at this path."))
        case Some(blob) => Success(blob)
      }
    )


  /** Adds blob to this commit at path
   *  If path is already in this Commit, it will be updated to the new blob
   *  @param path Location to add blob to
   *  @param blob Instance of Blob subclass.
   *  @return The new commit, if succeeds.
   */
  def update(path: String, blob: Blob)(implicit ec: ExecutionContext): Try[Commit] = {
    loadBlobs().map(_ => {
      // creating new commit:
      val childCommit = getChild()

      /** TODO: Add blob subtypes to pattern matching */
      val versioningBlob = blob match {
        case pathBlob: PathBlob => PathBlob.toVersioningBlob(pathBlob)
        case s3: S3 => S3.toVersioningBlob(s3)
      }

      childCommit.blobs = blobs + (path -> versioningBlob)
      childCommit.saved = false
      childCommit.loadedFromRemote = true

      childCommit
    })
  }

<<<<<<< HEAD
  /** Remove a blob to this commit at path
   *  @param path Location of the blob to removed.
   *  @return The new commit with the blob removed, if succeeds.
   */
  def remove(path: String)(implicit ec: ExecutionContext): Try[Commit] = {
    getVersioningBlob(path).map(_ => {
      // creating new commit:
      val childCommit = getChild()

      childCommit.blobs = blobs - path
      childCommit.saved = false
      childCommit.loadedFromRemote = true

      childCommit
    })
  }

=======
  /** Saves this commit to ModelDB
   *  @param message description of this commit
   *  @return The saved commit, if succeeds.
   */
  def save(message: String)(implicit ec: ExecutionContext) = {
    if (saved)
      Failure(new IllegalStateException("Commit is already saved"))
    else
      blobsList().flatMap(list => createCommit(message = message, blobs = Some(list)))
  }

  /** Helper function to create a new commit and assign to current instance.
   *  @param message the message assigned to the new commit
   *  @param blobs The list of blobs to assign to the new commit (optional)
   *  @param commitBase base for the new commit (optional)
   *  @param diffs a list of diffs (optional)
   *  @return the new commit (if succeeds), set to the current branch's head (if there is a branch)
   */
  private def createCommit(
    message: String,
    blobs: Option[List[VersioningBlobExpanded]] = None,
    commitBase: Option[String] = None,
    diffs: Option[List[VersioningBlobDiff]] = None
  )(implicit ec: ExecutionContext) = {
      clientSet.versioningService.CreateCommit2(
        body = VersioningCreateCommitRequest(
          commit = Some(addMessage(message)),
          blobs = blobs,
          commit_base = commitBase,
          diffs = diffs
        ),
        repository_id_repo_id = repo.id
      )
      .flatMap(r => {
        val newCommit = new Commit(clientSet, repo, r.commit.get, commitBranch)

        // Update branch to child commit
        if (commitBranch.isDefined)
          newCommit.newBranch(commitBranch.get)
        else
          Success(newCommit)
      })
  }

  /** Convert a location to "repeated string" representation
   *  @param path path
   *  @return the repeated string representation of the path
   */
   private def pathToLocation(path: String): List[String] = {
     if (path.startsWith("/")) pathToLocation(path.substring(1))
     else path.split("/").toList
   }

  /** Convert the dictionary of blobs into list form for API requests
    *  @return the list required, if succeeds.
    */
  private def blobsList()(implicit ec: ExecutionContext): Try[List[VersioningBlobExpanded]] = {
    loadBlobs().map(_ => (for ((path, blob) <- blobs) yield VersioningBlobExpanded(
        blob = Some(blob),
        location = Some(pathToLocation(path))
    )).toList)
  }

  /** Add message to current commit. Done before saving
   *  @param message message
   */
  private def addMessage(message: String) = VersioningCommit(
    /** TODO: Deal with author, date_created */
    commit_sha = commit.commit_sha,
    message = Some(message),
    parent_shas = commit.parent_shas
  )

>>>>>>> 00d89bd7
  /** Retrieve commit's blobs from remote
   *  This is only called when user perform operations involving blobs.
   */
  private def loadBlobs()(implicit ec: ExecutionContext): Try[Unit] = {
    if (!loadedFromRemote) {
      // if the commit is not saved, get the blobs of its parent(s)
      val ids: List[String] = commit.commit_sha match {
        case Some(v) => List(v)
        case None => commit.parent_shas.get
      }

      Try(ids.map(id => loadBlobsFromId(id)).map(_.get).reduce(_ ++ _)) match {
        case Failure(e) => Failure(e)
        case Success(map) => Success {
          // the blobs are successfully loaded and assigned to the internal field:
          loadedFromRemote = true
          blobs = map
        }
      }
    }
    else Success(()) // if the blobs are already loaded, ignore
  }


  /** Retrieve blobs associated to commit with given id
   *  @param id id of the commit
   *  @return the blobs, in the form of map from path to blob stored at path
   */
  private def loadBlobsFromId(
    id: String
  )(implicit ec: ExecutionContext): Try[Map[String, VersioningBlob]] = {
    clientSet.versioningService.ListCommitBlobs2(
      commit_sha = id,
      repository_id_repo_id = repo.id
    ) // Try[VersioningListCommitBlobsRequestResponse]
    .map(_.blobs) // Try[Option[List[VersioningBlobExpanded]]]
    .map(ls =>
      if (ls.isEmpty) Map[String, VersioningBlob]()
      else ls.get.map(blob => blob.location.get.mkString("/") -> blob.blob.get).toMap
    )
  }

  /** Return a child commit child of current commit (if current commit is saved)
   *  This helper function is used for modifcation
   */
  private def getChild() = {
    /** TODO: Deal with author, date_created */
    val newCommit = VersioningCommit(
      parent_shas = if (saved) commit.commit_sha.map(List(_)) else commit.parent_shas
    )
    new Commit(clientSet, repo, newCommit, commitBranch)
  }

  /** Helper function to convert a VersioningBlob instance to corresponding Blob subclass instance
   *  @param vb the VersioningBlob instance
   *  @return an instance of a Blob subclass
   */
  def versioningBlobToBlob(vb: VersioningBlob): Blob = vb match {
    /** TODO: finish the pattern matching with other blob subclasses */
    case VersioningBlob(_, _, Some(VersioningDatasetBlob(Some(path), _)), _) => PathBlob(path)
    case VersioningBlob(_, _, Some(VersioningDatasetBlob(_, Some(s3))), _) => S3(s3)
  }

  /** Creates a branch at this Commit and returns the checked-out branch
   *  If the branch already exists, it will be moved to this commit.
   *  @param branch branch name
   *  @return if not saved, a failure; otherwise, this commit as the head of `branch`
   */
  def newBranch(branch: String)(implicit ec: ExecutionContext) = {
    if (!saved)
      Failure(new IllegalStateException("Commit must be saved before it can be attached to a branch"))
    else clientSet.versioningService.SetBranch2(
      body = commit.commit_sha.get,
      branch = branch,
      repository_id_repo_id = repo.id
    ).flatMap(_ => repo.getCommitByBranch(branch))
  }

  /** Assigns a tag to this Commit
   *  @param tag tag
   */
  def tag(tag: String)(implicit ec: ExecutionContext) = {
    if (!saved)
      Failure(new IllegalStateException("Commit must be saved before it can be tagged"))
    else clientSet.versioningService.SetTag2(
        body = commit.commit_sha.get,
        repository_id_repo_id = repo.id,
        tag = tag
    ).map(_ => ())
  }
}<|MERGE_RESOLUTION|>--- conflicted
+++ resolved
@@ -74,7 +74,6 @@
     })
   }
 
-<<<<<<< HEAD
   /** Remove a blob to this commit at path
    *  @param path Location of the blob to removed.
    *  @return The new commit with the blob removed, if succeeds.
@@ -92,7 +91,6 @@
     })
   }
 
-=======
   /** Saves this commit to ModelDB
    *  @param message description of this commit
    *  @return The saved commit, if succeeds.
@@ -166,7 +164,6 @@
     parent_shas = commit.parent_shas
   )
 
->>>>>>> 00d89bd7
   /** Retrieve commit's blobs from remote
    *  This is only called when user perform operations involving blobs.
    */
