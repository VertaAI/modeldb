--- conflicted
+++ resolved
@@ -12,12 +12,14 @@
     def makeEvent(self, syncer):
         self.syncableTransformer = syncer.convertModeltoThrift(self.model)
         self.syncableDataFrame = syncer.convertDftoThrift(self.df)
-        me = modeldb_types.MetricEvent(self.syncableDataFrame, self.syncableTransformer, self.metricType,
-<<<<<<< HEAD
-                                self.metricValue, self.labelCol, self.predictionCol, syncer.experimentRun.id)
-=======
-                                self.metricValue, self.labelCol, self.predictionCol, self.experimentRun.id)
->>>>>>> 1429384b
+        me = modeldb_types.MetricEvent(
+            self.syncableDataFrame, 
+            self.syncableTransformer, 
+            self.metricType,
+            self.metricValue, 
+            self.labelCol, 
+            self.predictionCol, 
+            syncer.experimentRun.id)
         return me
 
     def associate(self, res, syncer):
