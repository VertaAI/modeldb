--- conflicted
+++ resolved
@@ -62,10 +62,12 @@
     def to_thrift(self):
         return modeldb_types.ExperimentRun(self.id, -1, "")
 
+# TODO: fix the way i'm doing tagging
 def Dataset:
-    def __init__(self, filename, metadata={}):
+    def __init__(self, filename, metadata={}, tag=None):
         self.filename = filename
         self.metadata = metadata
+        self.tag = tag
 
 def ModelConfig:
     def __init__(self, model_type, config, tag=None):
@@ -73,15 +75,21 @@
         self.config = config
         self.tag = tag
 
+def Model:
+    def __init__(self, model_type, model, path=None, tag=None):
+        self.model_type = model_type
+        self.model = model
+        self.path = path
+        self.tag = tag
+
+def ModelMetrics:
+    def __init__(self, model, metrics, tag=None):
+        self.model = model
+        self.metrics = metrics
+        self.tag = tag
+
 # def make_dataset(filename, metadata):
 #     return Dataset(filename, metadata)
-
-class ExperimentRunInfo:
-    def __init__(self, data, config, model, metrics):
-        this.data = data
-        this.config = config
-        this.model = model
-        this.metrics = metrics
 
 class Syncer(object):
     instance = None
@@ -200,125 +208,78 @@
         self.transport.close()
         self.client = None
 
-
     '''
     Functions that convert ModelDBSyncerLight classes into ModelDB 
     thrift classes
     '''
     def convert_model_to_thrift(self, model):
-        return model
+        return modeldb_types.Transformer(-1, [], model.model_type, model.tag, 
+            model.path)
 
     def convert_spec_to_thrift(self, spec):
-        return spec
-
-    def convert_df_to_thrift(self, df):
-        return df
-
-    # need to deal with modeldb_types
-    def sync_model_config(self, model_type, config, tag):
         hyperparameters = []
         for key in config.keys():
             hyperparameter = modeldb_types.HyperParameter(key, \
                 str(config[key]), type(config[key]).__name__, FMIN, FMAX)
             hyperparameters.append(hyperparameter)
-<<<<<<< HEAD
         transformer_spec = modeldb_types.TransformerSpec(-1, model_type, \
-            hyperparameters, "")
-        self.model_config = transformer_spec
-=======
-        transformerSpec = modeldb_types.TransformerSpec(-1, modelType, \
-            features, hyperparameters, "")
-        return transformerSpec
-
-    def _convert_df_to_thrift(self, path):
-        return modeldb_types.DataFrame(-1, [], -1, "", path)
-    '''
-    End Functions that convert ModelDBSyncerLight classes into ModelDB 
+            hyperparameters, spec.tag)
+        return transformer_spec
+
+    def convert_df_to_thrift(self, df):
+        return modeldb_types.DataFrame(-1, [], -1, dataset.tag, \
+            dataset.filename)
+    '''
+    End. Functions that convert ModelDBSyncerLight classes into ModelDB 
     thrift classes
     '''
 
     '''
     ModelDBSyncerLight API
     '''
-
-    # data_dict is a dictionary of names and paths:
-    # ["train" : "/path/to/train", "test" : "/path/to/test"]
-    # revisit this
-    def syncData(self, data_dict):
-        self.data = data_dict
-
-    def syncModel(self, trainDf, model_path, model_type, config, features=[]):
-        df = self._convert_df_to_thrift(trainDf)
-        spec = self._convert_spec_to_thrift(config, model_type, features)
-        model = self._convert_model_to_thrift(model_type, model_path)
-        fe = FitEvent(model, spec, df)
-        self.add_to_buffer(fe)
->>>>>>> 4bac210d
-
-    def sync_model_metrics(self, model, metrics, dataset="default"):
-        # TODO: do I need this code?
-        df = self._convert_df_to_thrift(testDf)
-        for key, value in metrics:
-<<<<<<< HEAD
-            me = MetricEvent(df, model, "", "", key, value)
-            self.addToBuffer(me)
-
-    def sync_model(self, model, df, spec):
-        if type(model) == str:
-            # we only need to store the model path
-        else:
-            # we need to export the model object
-            print 'Exporting models directly is not implemented.'
-        model = modeldb_types.Transformer(-1, [], model_type, "", path)
-        fe = FitEvent(model, spec, df)
-        self.add_to_buffer(fe)
-
     def sync_datasets(self, datasets):
         '''
-        Registers the data used in this experiment run.
-        The input is expected to be a dictionary with three keys,
-        train, test and validate. All keys are optional.
-
-        E.g. sync_data({"train" : "/path/to/train"})
-        '''
+        Registers the datasets used in this experiment run.
+        The input is expected to be either a single dataset or a dictionary
+        with keys which are local tags for the dataset and values are the
+        dataset objects.
+        '''
+        # TODO: need to capture the metadata
         result = {}
         if type(datasets) != dict:
-            # TODO: need to capture the metadata
-            result["default"] = \
-                modeldb_types.DataFrame(-1, [], -1, "", datasets.filename)
+            result["default"] = dataset
         else:
-            # this is a dictionary
             for key, dataset in datasets.items:
-                result[key] = \
-                    modeldb_types.DataFrame(-1, [], -1, "", datasets.filename)
+                if not dataset.tag:
+                    dataset.tag = key
         self.datasets = result
 
     def sync_model(self, data_tag, config, model):
         '''
-
-        '''
-
-
-
-    def sync_all(self, data, model_type, config, model, metrics):
-        expt_run_info = ExperimentRunInfo(data, config, model, metrics)
-        # convert the data frames to thrift
-        self.sync_data(data)
-
-        # convert config to thrift
-        spec = self.sync_model_config(model_type, config)
-
-        # convert model to thrift
-        model = self._sync_model(model, data_sources.train, spec)
-
-        # convert metrics to thrift
-        metrics = self.sync_model_metrics(model, metrics)
-=======
-            me = MetricEvent(df, model, "", "", key, \
-                value)
-            self.add_to_buffer(me)
-
-    '''
-    End ModelDBSyncerLight API
-    '''
->>>>>>> 4bac210d
+        Syncs the model as having been generated from a given dataset using
+        the given config
+        '''
+        dataset = self.get_dataset_for_tag(data_tag)
+        fit_event = FitEvent(model, config, dataset)
+        Syncer.instance.add_to_buffer(fit_event)
+
+    def sync_metrics(self, data_tag, model, metrics):
+        '''
+        Syncs the metrics for the given model on the given data
+        '''
+        dataset = self.get_dataset_for_tag(data_tag)
+        for metric, value in metrics.items:
+            metric_event = MetricEvent(dataset, model, "label_col", \
+                "prediction_col", metric, value)
+            Syncer.instance.add_to_buffer(metric_event)
+
+    def get_dataset_for_tag(self, tag):
+        if data_tag not in self.datasets:
+            if "default" not in self.datasets:
+                self.datasets["default"] = Dataset("", {}) 
+            print data_tag, 
+                ' dataset not defined. default dataset will be used.'
+            data_tag = "default"
+        return self.datasets[data_tag]
+
+    # TODO: do we want a sync all?