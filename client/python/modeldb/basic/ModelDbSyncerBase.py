import sys
import os
import yaml
from thrift import Thrift
from thrift.transport import TSocket
from thrift.transport import TTransport
from thrift.protocol import TBinaryProtocol

<<<<<<< HEAD
from ..events import (
    Event, ExperimentEvent, ExperimentRunEvent, FitEvent, GridSearchCVEvent,
    MetricEvent, PipelineEvent, ProjectEvent, RandomSplitEvent, TransformEvent)
from Structs import (NewOrExistingProject, ExistingProject,
    NewOrExistingExperiment, ExistingExperiment, DefaultExperiment,
     NewExperimentRun, ExistingExperimentRun, Dataset, ModelConfig, Model,
     ModelMetrics)
=======
from ..events import *
from ..events import *
from Structs import (
    NewOrExistingProject, ExistingProject, NewOrExistingExperiment,
    ExistingExperiment, DefaultExperiment, NewExperimentRun,
    ExistingExperimentRun, Dataset, ModelConfig, Model, ModelMetrics,
    ThriftConfig, VersioningConfig)
>>>>>>> 3a77e186

from ..thrift.modeldb import ModelDBService
from ..thrift.modeldb import ttypes as modeldb_types
from ..utils.ConfigUtils import ConfigReader
from ..utils import MetadataConstants as metadata_constants

FMIN = sys.float_info.min
FMAX = sys.float_info.max


class Syncer(object):
    # used for recording whether there is an instance. Syncer is a singleton.
    instance = None

    # location of the default config file
    config_file = "../../../syncer.json"

    @classmethod
    def create_syncer(
            cls, proj_name, user_name, proj_desc=None, host=None, port=None):
        """
        Create a syncer given project information. A default experiment will be
        created and a default experiment run will be used
        """
        project_config = NewOrExistingProject(
            proj_name, user_name, proj_desc if proj_desc else "")
        syncer_obj = cls(
            project_config=project_config,
            experiment_config=DefaultExperiment(),
            experiment_run_config=NewExperimentRun(""),
            thrift_config=ThriftConfig(host, port))
        return syncer_obj

    @classmethod
    def create_syncer_from_config(
            cls, config_file="../../../syncer.json", sha=None):
        """
        Create a syncer based on the modeldb configuration file
        """
        config_reader = ConfigReader(config_file)
        project = config_reader.get_project()
        experiment = config_reader.get_experiment()
        experiment_run = NewExperimentRun("", sha)
        thrift_config = config_reader.get_mdb_server_info()

        syncer_obj = cls(
            project_config=project,
            experiment_config=experiment,
            experiment_run_config=experiment_run,
            thrift_config=thrift_config)
        return syncer_obj

    @classmethod
    def create_syncer_for_experiment_run(
            cls, experiment_run_id, host=None, port=None):
        """
        Create a syncer for this experiment run
        """
        syncer_obj = cls(
            project_config=None,
            experiment_config=None,
            experiment_run_config=ExistingExperimentRun(experiment_run_id),
            thrift_config=ThriftConfig(host, port))
        return syncer_obj

    # implements singleton Syncer object
    # __new__ always a classmethod
    def __new__(cls, project_config, experiment_config, experiment_run_config,
                thrift_config):
        # This will break if cls is some random class.
        if not cls.instance:
            cls.instance = object.__new__(
                cls,
                project_config=project_config,
                experiment_config=experiment_config,
                experiment_run_config=experiment_run_config,
                thrift_config=thrift_config)
        return cls.instance

    def __init__(
            self, project_config, experiment_config, experiment_run_config,
            thrift_config):
        self.buffer_list = []
        self.local_id_to_modeldb_id = {}
        self.local_id_to_object = {}
        self.local_id_to_tag = {}
        self.initialize_thrift_client(thrift_config)
        self.setup(project_config, experiment_config, experiment_run_config)

    def setup(self, project_config, experiment_config, experiment_run_config):
        if isinstance(experiment_run_config, ExistingExperimentRun):
            self.experiment_run = experiment_run_config.to_thrift()
            self.project = None
            self.experiment = None
        elif not project_config or not experiment_config:
            # TODO: fix this error message
            print(
                "Either (project_config and experiment_config) need to be ",
                "specified or ExistingExperimentRunConfig needs to be ",
                "specified")
            sys.exit(-1)
        else:
            self.set_project(project_config)
            self.set_experiment(experiment_config)
            self.set_experiment_run(experiment_run_config)

    def __str__(self):
        return "BaseSyncer"

    def set_project(self, project_config):
        self.project = project_config.to_thrift()
        project_event = ProjectEvent(self.project)
        self.buffer_list.append(project_event)
        self.sync()

    def set_experiment(self, experiment_config):
        self.experiment = experiment_config.to_thrift()
        self.experiment.projectId = self.project.id
        experiment_event = ExperimentEvent(self.experiment)
        self.buffer_list.append(experiment_event)
        self.sync()

    def set_experiment_run(self, experiment_run_config):
        self.experiment_run = experiment_run_config.to_thrift()
        self.experiment_run.experimentId = self.experiment.id
        experiment_run_event = ExperimentRunEvent(self.experiment_run)
        self.buffer_list.append(experiment_run_event)
        self.sync()

    def get_local_id(self, obj):
        return id(obj)

    def store_object(self, obj, modeldb_id):
        """
        Stores mapping between objects and their IDs.
        """
        local_id = self.get_local_id(obj)
        self.local_id_to_modeldb_id[local_id] = modeldb_id
        if local_id not in self.local_id_to_object:
            self.local_id_to_object[local_id] = obj

    def get_modeldb_id_for_object(self, obj):
        local_id = self.get_local_id(obj)
        if local_id in self.local_id_to_modeldb_id:
            return self.local_id_to_modeldb_id[local_id]
        else:
            return -1

    def get_tag_for_object(self, obj):
        local_id = self.get_local_id(obj)
        if local_id in self.local_id_to_tag:
            return self.local_id_to_tag[local_id]
        else:
            return ""

    def add_tag(self, obj, tag):
        """
        Stores mapping between objects and their tags.
        Tags are short, user-generated names.
        """
        local_id = self.get_local_id(obj)
        self.local_id_to_tag[local_id] = tag
        if local_id not in self.local_id_to_object:
            self.local_id_to_object[local_id] = obj

    def add_to_buffer(self, event):
        """
        As events are generated, they are added to this buffer.
        """
        self.buffer_list.append(event)

    def sync(self):
        """
        When this function is called,
        all events in the buffer are stored on server.
        """
        for b in self.buffer_list:
            b.sync(self)
        self.clear_buffer()

    def clear_buffer(self):
        '''
        Remove all events from the buffer
        '''
        self.buffer_list = []

    def initialize_thrift_client(self, thrift_config):
        # use defaults if thrift_config values are empty
        if not (thrift_config.port and thrift_config.host):
            syncer_location = os.path.abspath(
                os.path.join(os.path.dirname(__file__), self.config_file))
            config_reader = ConfigReader(syncer_location)
            default_thrift = config_reader.get_mdb_server_info()
            thrift_config.host = thrift_config.host or default_thrift.host
            thrift_config.port = thrift_config.port or default_thrift.port

        # Make socket
        self.transport = TSocket.TSocket(
            thrift_config.host, thrift_config.port)

        # Buffering is critical. Raw sockets are very slow
        self.transport = TTransport.TFramedTransport(self.transport)

        # Wrap in a protocol
        protocol = TBinaryProtocol.TBinaryProtocol(self.transport)

        # Create a client to use the protocol encoder
        self.client = ModelDBService.Client(protocol)
        self.transport.open()

    def closeThriftClient(self):
        self.transport.close()
        self.client = None

    '''
    Functions that convert ModelDBSyncerLight classes into ModelDB
    thrift classes
    '''

    def convert_model_to_thrift(self, model):
        model_id = self.get_modeldb_id_for_object(model)
        if model_id != -1:
            return modeldb_types.Transformer(model_id, "", "", "")
        return modeldb_types.Transformer(
            -1, model.model_type, model.tag, model.path)

    def convert_spec_to_thrift(self, spec):
        spec_id = self.get_modeldb_id_for_object(spec)
        if spec_id != -1:
            return modeldb_types.TransformerSpec(spec_id, "", [], "")
        hyperparameters = []
        for key, value in spec.config.items():
            hyperparameter = modeldb_types.HyperParameter(
                key, str(value), type(value).__name__, FMIN, FMAX)
            hyperparameters.append(hyperparameter)
        transformer_spec = modeldb_types.TransformerSpec(
            -1, spec.model_type, hyperparameters, spec.tag)
        return transformer_spec

    def set_columns(self, df):
        return []

    def convert_df_to_thrift(self, dataset):
        dataset_id = self.get_modeldb_id_for_object(dataset)
        if dataset_id != -1:
            return modeldb_types.DataFrame(dataset_id, [], -1, "", "", [])
        metadata = []
        for key, value in dataset.metadata.items():
            kv = modeldb_types.MetadataKV(key, str(value), str(type(value)))
            metadata.append(kv)
        return modeldb_types.DataFrame(-1, [], -1, dataset.tag,
                                       dataset.filename, metadata)
    '''
    End. Functions that convert ModelDBSyncerLight classes into ModelDB
    thrift classes
    '''

    '''
    ModelDBSyncerLight API
    '''

    def sync_datasets(self, datasets):
        '''
        Registers the datasets used in this experiment run.
        The input is expected to be either a single dataset or a dictionary
        with keys which are local tags for the dataset and values are the
        dataset objects.
        '''
        # TODO: need to capture the metadata
        self.datasets = {}
        if type(datasets) != dict:
            self.datasets["default"] = dataset
        else:
            for key, dataset in datasets.items():
                if not dataset.tag:
                    dataset.tag = key
                self.datasets[key] = dataset

    def sync_model(self, data_tag, config, model):
        '''
        Syncs the model as having been generated from a given dataset using
        the given config
        '''
        dataset = self.get_dataset_for_tag(data_tag)
        fit_event = FitEvent(model, config, dataset)
        Syncer.instance.add_to_buffer(fit_event)

    def sync_metrics(self, data_tag, model, metrics):
        '''
        Syncs the metrics for the given model on the given data
        '''
        dataset = self.get_dataset_for_tag(data_tag)
        for metric, value in metrics.metrics.items():
            metric_event = MetricEvent(dataset, model, "label_col",
                                       "prediction_col", metric, value)
            Syncer.instance.add_to_buffer(metric_event)

    def get_dataset_for_tag(self, data_tag):
        if data_tag not in self.datasets:
            if "default" not in self.datasets:
                self.datasets["default"] = Dataset("", {})
            print data_tag, \
                ' dataset not defined. default dataset will be used.'
            data_tag = "default"
        return self.datasets[data_tag]

    def dataset_from_dict(self, dataset_dict):
        filename = dataset_dict[metadata_constants.DATASET_FILENAME_KEY]
        metadata = dataset_dict.get(
            metadata_constants.DATASET_METADATA_KEY, {})
        tag = dataset_dict.get(metadata_constants.DATASET_TAG_KEY, 'default')
        return Dataset(filename, metadata, tag)

    def sync_all(self, metadata_path):
        with open(metadata_path) as data_file:
            metadata = yaml.load(data_file)

        # sync datasets
        datasets = {}
        for dataset_dict in metadata[metadata_constants.DATASETS_KEY]:
            dataset = self.dataset_from_dict(dataset_dict)
            datasets[dataset.tag] = dataset
        self.sync_datasets(datasets)

        # get model details
        model_data = metadata[metadata_constants.MODEL_KEY]
        model_type = model_data[metadata_constants.TYPE_KEY]
        model_name = model_data[metadata_constants.NAME_KEY]
        model_path = model_data.get(metadata_constants.PATH_KEY, None)
        model_tag = model_data.get(metadata_constants.TAG_KEY, None)
        model = Model(model_type, model_name, model_path, model_tag)

        model_dataset = self.get_dataset_for_tag(model_tag)
        config = model_data[metadata_constants.CONFIG_KEY]
        fit_event = FitEvent(model, ModelConfig(model_type, config, model_tag),
                             model_dataset, model_data)
        Syncer.instance.add_to_buffer(fit_event)

        # sync metrics
        metrics_data = model_data.get(metadata_constants.METRICS_KEY, [])
        for metric in metrics_data:
            metric_type = metric[metadata_constants.METRIC_TYPE_KEY]
            metric_value = metric[metadata_constants.METRIC_VALUE_KEY]
            metric_event = MetricEvent(
                model_dataset, model, "label_col", "prediction_col",
                metric_type, metric_value)
            Syncer.instance.add_to_buffer(metric_event)<|MERGE_RESOLUTION|>--- conflicted
+++ resolved
@@ -6,7 +6,6 @@
 from thrift.transport import TTransport
 from thrift.protocol import TBinaryProtocol
 
-<<<<<<< HEAD
 from ..events import (
     Event, ExperimentEvent, ExperimentRunEvent, FitEvent, GridSearchCVEvent,
     MetricEvent, PipelineEvent, ProjectEvent, RandomSplitEvent, TransformEvent)
@@ -14,15 +13,6 @@
     NewOrExistingExperiment, ExistingExperiment, DefaultExperiment,
      NewExperimentRun, ExistingExperimentRun, Dataset, ModelConfig, Model,
      ModelMetrics)
-=======
-from ..events import *
-from ..events import *
-from Structs import (
-    NewOrExistingProject, ExistingProject, NewOrExistingExperiment,
-    ExistingExperiment, DefaultExperiment, NewExperimentRun,
-    ExistingExperimentRun, Dataset, ModelConfig, Model, ModelMetrics,
-    ThriftConfig, VersioningConfig)
->>>>>>> 3a77e186
 
 from ..thrift.modeldb import ModelDBService
 from ..thrift.modeldb import ttypes as modeldb_types
