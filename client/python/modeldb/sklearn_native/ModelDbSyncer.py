--- conflicted
+++ resolved
@@ -35,15 +35,9 @@
 
 
 '''
-<<<<<<< HEAD
-Functions that extract information 
-'''
-
-=======
 Functions that extract relevant information from scikit-learn, pandas and
 numpy calls
 '''
->>>>>>> 4bac210d
 def fit_fn(self, x, y=None, sample_weight=None):
     """
     Overrides the fit function for all models except for Pipeline and GridSearch
@@ -52,10 +46,10 @@
     df = x
     #Certain fit functions only accept one argument
     if y is None:
-        models = self.fit(x)
-    else:
-        models = self.fit(x, y)
-    fit_event = FitEvent(models, self, x)
+        model = self.fit(x)
+    else:
+        model = self.fit(x, y)
+    fit_event = FitEvent(model, self, x)
     Syncer.instance.add_to_buffer(fit_event)
 
 def convert_prediction_to_event(model, predict_array, x):
