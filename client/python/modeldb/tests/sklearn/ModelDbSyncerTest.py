--- conflicted
+++ resolved
@@ -2,19 +2,12 @@
 import modeldb.sklearn_native.ModelDbSyncer as ModelDbSyncer
 
 class SyncerTest(ModelDbSyncer.Syncer):
-<<<<<<< HEAD
-=======
     instance = None
->>>>>>> a890737a
     def __new__(cls, projectConfig, experimentConfig, experimentRunConfig): # __new__ always a classmethod
         # This will break if cls is some random class.
         if not cls.instance:
             cls.instance = object.__new__(cls, projectConfig, experimentConfig, experimentRunConfig)
-<<<<<<< HEAD
-            ModelDbSyncer.Syncer.instance = SyncerTest.instance    
-=======
             ModelDbSyncer.Syncer.instance = cls.instance    
->>>>>>> a890737a
         return cls.instance
 
     def sync(self):
