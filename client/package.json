--- conflicted
+++ resolved
@@ -8,11 +8,8 @@
     "axios": "^0.18.0",
     "classnames": "^2.2.6",
     "connected-react-router": "^6.2.2",
-<<<<<<< HEAD
     "copy-to-clipboard": "^3.0.8",
-=======
     "d3": "^5.9.1",
->>>>>>> 41f32256
     "decko": "^1.2.0",
     "json2typescript": "^1.0.6",
     "lodash": "^4.17.11",
@@ -55,11 +52,8 @@
     "not op_mini all"
   ],
   "devDependencies": {
-<<<<<<< HEAD
     "@types/classnames": "^2.2.7",
-=======
     "@types/d3": "^5.7.1",
->>>>>>> 41f32256
     "@types/jest": "^24.0.9",
     "@types/lodash": "^4.14.122",
     "@types/node": "^11.10.4",
