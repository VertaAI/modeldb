--- conflicted
+++ resolved
@@ -75,20 +75,12 @@
    "metadata": {},
    "outputs": [],
    "source": [
-<<<<<<< HEAD
     "import os\n",
     "\n",
     "# Ensure credentials are set up, if not, use below\n",
     "# os.environ['VERTA_EMAIL'] = \n",
     "# os.environ['VERTA_DEV_KEY'] = \n",
     "# os.environ['VERTA_HOST'] = \n",
-=======
-    "# Ensure credentials are set up, if not, use below\n",
-    "# import os\n",
-    "# os.environ['VERTA_EMAIL'] = \n",
-    "# os.environ['VERTA_DEV_KEY'] = \n",
-    "# os.environ['VERTA_HOST'] =\n",
->>>>>>> a73f156a
     "\n",
     "from verta import Client\n",
     "import os\n",
