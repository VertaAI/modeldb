--- conflicted
+++ resolved
@@ -372,7 +372,6 @@
     for endpoint in to_delete:
         utils.delete_endpoint(endpoint.id, endpoint.workspace, client._conn)
 
-<<<<<<< HEAD
 
 @pytest.fixture
 def organization(client):
@@ -382,7 +381,8 @@
     yield org
 
     utils.delete_organization(org.id, client._conn)
-=======
+
+    
 @pytest.fixture
 def requirements_file():
     with tempfile.NamedTemporaryFile('w+') as tempf:
@@ -395,4 +395,3 @@
         tempf.seek(0)
 
         yield tempf
->>>>>>> 4f5e1995
