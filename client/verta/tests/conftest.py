from __future__ import division

import six

import datetime
import os
import random
import shutil
import string
import tempfile
import subprocess
import sys

import requests

import verta
from verta import Client
from verta._internal_utils import _utils

import hypothesis
import pytest
from . import utils


RANDOM_SEED = 0
INPUT_LENGTH = 12  # length of iterable input fixture

DEFAULT_HOST = None
DEFAULT_PORT = None
DEFAULT_EMAIL = None
DEFAULT_DEV_KEY = None


# hypothesis on Jenkins is apparently too slow
hypothesis.settings.register_profile("default", suppress_health_check=[hypothesis.HealthCheck.too_slow])
hypothesis.settings.load_profile("default")


def pytest_addoption(parser):
    parser.addoption("--oss", action="store_true", help="run OSS-compatible tests")


def pytest_configure(config):
    config.addinivalue_line("markers", "oss: mark the given test function as only applicable to OSS.")
    config.addinivalue_line("markers", "not_oss: mark the given test function not available in OSS.")


def pytest_collection_modifyitems(config, items):
    if config.getoption("--oss"):
        skip_not_oss = pytest.mark.skip(reason="not available in OSS")
        for item in items:
            if 'not_oss' in item.keywords:
                item.add_marker(skip_not_oss)
    else:
        skip_oss = pytest.mark.skip(reason="only applicable to OSS")
        for item in items:
            if 'oss' in item.keywords:
                item.add_marker(skip_oss)


@pytest.fixture(scope='session')
def host():
    return os.environ.get("VERTA_HOST", DEFAULT_HOST)


@pytest.fixture(scope='session')
def port():
    return os.environ.get("VERTA_PORT", DEFAULT_PORT)


@pytest.fixture(scope='session')
def email():
    return os.environ.get("VERTA_EMAIL", DEFAULT_EMAIL)


@pytest.fixture(scope='session')
def dev_key():
    return os.environ.get("VERTA_DEV_KEY", DEFAULT_DEV_KEY)


@pytest.fixture(scope='session')
def email_2():
    # For collaboration tests
    return os.environ.get("VERTA_EMAIL_2")


@pytest.fixture(scope='session')
def dev_key_2():
    # For collaboration tests
    return os.environ.get("VERTA_DEV_KEY_2")


@pytest.fixture
def seed():
    return RANDOM_SEED


@pytest.fixture
def nones():
    return [None]*INPUT_LENGTH


@pytest.fixture
def bools(seed):
    random.seed(seed)
    return [bool(random.randint(0, 1)) for _ in range(INPUT_LENGTH)]


@pytest.fixture
def floats(seed):
    random.seed(seed)
    return [random.uniform(-3**2, 3**3) for _ in range(INPUT_LENGTH)]


@pytest.fixture
def ints(seed):
    random.seed(seed)
    return [random.randint(-3**4, 3**5) for _ in range(INPUT_LENGTH)]


@pytest.fixture
def strs(seed):
    """no duplicates"""
    random.seed(seed)
    gen_str = lambda: ''.join(random.choice(string.ascii_letters) for _ in range(INPUT_LENGTH))
    result = set()
    while len(result) < INPUT_LENGTH:
        single_str = gen_str()
        while single_str in result:
            single_str = gen_str()
        else:
            result.add(single_str)
    return list(result)


@pytest.fixture
def flat_lists(seed, nones, bools, floats, ints, strs):
    random.seed(seed)
    values = (nones, bools, floats, ints, strs)
    return [
        [
            values[random.choice(range(len(values)))][i]
            for i in range(INPUT_LENGTH)
        ]
        for _ in range(INPUT_LENGTH)
    ]


@pytest.fixture
def flat_dicts(seed, nones, bools, floats, ints, strs):
    random.seed(seed)
    values = (nones, bools, floats, ints, strs)
    return [
        {
            strs[i]: values[random.choice(range(len(values)))][i]
            for i in range(INPUT_LENGTH)
        }
        for _ in range(INPUT_LENGTH)
    ]


@pytest.fixture
def nested_lists(seed, nones, bools, floats, ints, strs):
    random.seed(seed)
    values = (nones, bools, floats, ints, strs)
    flat_values = [value for type_values in values for value in type_values]
    def gen_value(p=1):
        if random.random() < p:
            return [
                gen_value(p/2)
                for _ in range(random.choice(range(4)))
            ]
        else:
            return random.choice(flat_values)
    return [
        [
            gen_value()
            for _ in range(random.choice(range(3))+1)
        ]
        for _ in range(INPUT_LENGTH)
    ]


@pytest.fixture
def nested_dicts(seed, nones, bools, floats, ints, strs):
    random.seed(seed)
    values = (nones, bools, floats, ints, strs)
    flat_values = [value for type_values in values for value in type_values]
    def gen_value(p=1):
        if random.random() < p:
            return {
                key: gen_value(p/2)
                for key, _ in zip(strs, range(random.choice(range(4))))
            }
        else:
            return random.choice(flat_values)
    return [
        {
            key: gen_value()
            for key, _ in zip(strs, range(random.choice(range(3))+1))
        }
        for _ in range(INPUT_LENGTH)
    ]


@pytest.fixture
def scalar_values(nones, bools, floats, ints, strs):
    return [type_values[0]
            for type_values in (nones, bools, floats, ints, strs)]


@pytest.fixture
def collection_values(flat_lists, flat_dicts, nested_lists, nested_dicts):
    return [type_values[0]
            for type_values in (flat_lists, flat_dicts, nested_lists, nested_dicts)]


@pytest.fixture
def all_values(scalar_values, collection_values):
    return scalar_values + collection_values


@pytest.fixture(scope='session')
def output_path():
    dirpath = ".outputs"
    while len(dirpath) < 1024:
        try:  # avoid name collisions
            os.mkdir(dirpath)
        except OSError:
            dirpath += '_'
        else:
            yield os.path.join(dirpath, "{}")
            break
    else:
        raise RuntimeError("dirpath length exceeded 1024")
    shutil.rmtree(dirpath)


@pytest.fixture
def dir_and_files(strs, tmp_path):
    """
    Creates nested directory of empty files.

    Returns
    -------
    dirpath : str
    filepaths : set of str

    """
    filepaths = {
        os.path.join(strs[0], strs[1], strs[2]),
        os.path.join(strs[0], strs[1], strs[3]),
        os.path.join(strs[0], strs[2]),
        os.path.join(strs[0], strs[4]),
        os.path.join(strs[2]),
        os.path.join(strs[5]),
    }

    for filepath in filepaths:
        p = tmp_path / filepath
        p.parent.mkdir(parents=True, exist_ok=True)
        p.touch()

    return str(tmp_path), filepaths


@pytest.fixture
def in_tempdir():
    """Moves test to execute inside a temporary directory."""
    dirpath = tempfile.mkdtemp()
    try:
        with utils.chdir(dirpath):
            yield dirpath
    finally:
        shutil.rmtree(dirpath)


@pytest.fixture
def client(host, port, email, dev_key):
    print("[TEST LOG] test setup begun {} UTC".format(datetime.datetime.utcnow()))
    client = Client(host, port, email, dev_key, debug=True)

    yield client

    proj = client._ctx.proj
    if proj is not None:
        utils.delete_project(proj.id, client._conn)

    print("[TEST LOG] test teardown completed {} UTC".format(datetime.datetime.utcnow()))


@pytest.fixture
def client_2(host, port, email_2, dev_key_2):
    # For collaboration tests
    print("[TEST LOG] test setup begun {} UTC".format(datetime.datetime.utcnow()))
    client = Client(host, port, email_2, dev_key_2, debug=True)

    yield client

    print("[TEST LOG] test teardown completed {} UTC".format(datetime.datetime.utcnow()))


@pytest.fixture
def experiment_run(client):
    proj = client.set_project()
    print("[TEST LOG] Project ID is {}".format(proj.id))
    client.set_experiment()
    run = client.set_experiment_run()
    print("[TEST LOG] Run ID is {}".format(run.id))

    return run


@pytest.fixture
def model_for_deployment(strs):
    np = pytest.importorskip("numpy")
    pd = pytest.importorskip("pandas")
    sklearn = pytest.importorskip("sklearn")
    from sklearn import linear_model

    num_rows, num_cols = 36, 6

    data = pd.DataFrame(np.tile(np.arange(num_rows).reshape(-1, 1),
                                num_cols),
                        columns=strs[:num_cols])
    X_train = data.iloc[:,:-1]  # pylint: disable=bad-whitespace
    y_train = data.iloc[:, -1]

    return {
        'model': sklearn.linear_model.LogisticRegression(),
        'model_api': verta.utils.ModelAPI(X_train, y_train),
        'requirements': six.StringIO("scikit-learn=={}".format(sklearn.__version__)),
        'train_features': X_train,
        'train_targets': y_train,
    }


@pytest.fixture
def repository(client):
    name = _utils.generate_default_name()
    repo = client.get_or_create_repository(name)

    yield repo

    utils.delete_repository(repo.id, client._conn)


@pytest.fixture
def commit(repository):
    commit = repository.get_commit()

    yield commit


@pytest.fixture
def created_datasets(client, client_2):
    """Container to track and clean up Datasets created during tests."""
    created_datasets = []

    yield created_datasets

    if created_datasets:
        try:
            utils.delete_datasets(list(set(dataset.id for dataset in created_datasets)), client._conn)
        except requests.HTTPError:
            utils.delete_datasets(list(set(dataset.id for dataset in created_datasets)), client_2._conn)


@pytest.fixture
def registered_model(client):
    model = client.get_or_create_registered_model()
    yield model
    utils.delete_registered_model(model.id, client._conn)


@pytest.fixture
def created_registered_models(client, client_2):
    """Container to track and clean up `RegisteredModel`s created during tests."""
    to_delete = []

    yield to_delete

    for registered_model in to_delete:
        try:
            utils.delete_registered_model(registered_model.id, client._conn)
        except requests.HTTPError:
            utils.delete_registered_model(registered_model.id, client_2._conn)


@pytest.fixture
def model_version(registered_model):
    yield registered_model.get_or_create_version()


@pytest.fixture
<<<<<<< HEAD
def created_endpoints(client, client_2):
=======
def endpoint(client, created_endpoints):
    path = _utils.generate_default_name()
    endpoint = client.create_endpoint(path)
    created_endpoints.append(endpoint)

    yield endpoint


@pytest.fixture
def created_endpoints(client):
>>>>>>> aacefb15
    to_delete = []

    yield to_delete

    for endpoint in to_delete:
        try:
            utils.delete_endpoint(endpoint.id, endpoint.workspace, client._conn)
        except requests.HTTPError:
            utils.delete_endpoint(endpoint.id, endpoint.workspace, client_2._conn)


@pytest.fixture
def organization(client):
    workspace_name = _utils.generate_default_name()
    org = client._create_organization(workspace_name)

    yield org

    utils.delete_organization(org.id, client._conn)


@pytest.fixture
def requirements_file():
    with tempfile.NamedTemporaryFile('w+') as tempf:
        # create requirements file from pip freeze
        pip_freeze = subprocess.check_output([sys.executable, '-m', 'pip', 'freeze'])
        pip_freeze = six.ensure_str(pip_freeze)
        tempf.write(pip_freeze)
        tempf.flush()  # flush object buffer
        os.fsync(tempf.fileno())  # flush OS buffer
        tempf.seek(0)

        yield tempf<|MERGE_RESOLUTION|>--- conflicted
+++ resolved
@@ -393,20 +393,7 @@
 
 
 @pytest.fixture
-<<<<<<< HEAD
 def created_endpoints(client, client_2):
-=======
-def endpoint(client, created_endpoints):
-    path = _utils.generate_default_name()
-    endpoint = client.create_endpoint(path)
-    created_endpoints.append(endpoint)
-
-    yield endpoint
-
-
-@pytest.fixture
-def created_endpoints(client):
->>>>>>> aacefb15
     to_delete = []
 
     yield to_delete
@@ -416,6 +403,14 @@
             utils.delete_endpoint(endpoint.id, endpoint.workspace, client._conn)
         except requests.HTTPError:
             utils.delete_endpoint(endpoint.id, endpoint.workspace, client_2._conn)
+
+
+def endpoint(client, created_endpoints):
+    path = _utils.generate_default_name()
+    endpoint = client.create_endpoint(path)
+    created_endpoints.append(endpoint)
+
+    yield endpoint
 
 
 @pytest.fixture
