--- conflicted
+++ resolved
@@ -291,16 +291,11 @@
 
 @pytest.fixture
 def client_2(host, port, email_2, dev_key_2):
-<<<<<<< HEAD
-    # For collaboration tests
-    print("[TEST LOG] test setup begun {} UTC".format(datetime.datetime.utcnow()))
-=======
     """For collaboration tests."""
     if not (email_2 and dev_key_2):
         pytest.skip("second account credentials not present")
     print("[TEST LOG] test setup begun {} UTC".format(datetime.datetime.utcnow()))
 
->>>>>>> 693d2cc5
     client = Client(host, port, email_2, dev_key_2, debug=True)
 
     yield client
