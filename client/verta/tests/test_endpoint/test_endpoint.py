--- conflicted
+++ resolved
@@ -162,23 +162,18 @@
         new_build_ids = get_build_ids(updated_status)
         assert len(new_build_ids) - len(new_build_ids.intersection(original_build_ids)) > 0
 
-<<<<<<< HEAD
     def test_update_from_json_config(self, client, in_tempdir, created_endpoints, experiment_run, model_for_deployment):
         json = pytest.importorskip("json")
-=======
-    def test_update_with_parameters(self, client, created_endpoints, experiment_run, model_for_deployment):
->>>>>>> 19242fc7
-        experiment_run.log_model(model_for_deployment['model'], custom_modules=[])
-        experiment_run.log_requirements(['scikit-learn'])
-
-        path = verta._internal_utils._utils.generate_default_name()
-        endpoint = client.set_endpoint(path)
-        created_endpoints.append(endpoint)
-
-        original_status = endpoint.get_status()
-        original_build_ids = get_build_ids(original_status)
-
-<<<<<<< HEAD
+        experiment_run.log_model(model_for_deployment['model'], custom_modules=[])
+        experiment_run.log_requirements(['scikit-learn'])
+
+        path = verta._internal_utils._utils.generate_default_name()
+        endpoint = client.set_endpoint(path)
+        created_endpoints.append(endpoint)
+
+        original_status = endpoint.get_status()
+        original_build_ids = get_build_ids(original_status)
+
         # Creating config dict:
         strategy_dict = {
             "run_id": experiment_run.id,
@@ -248,14 +243,26 @@
             yaml.safe_dump(strategy_dict, f)
 
         updated_status = endpoint.update_from_config(filepath)
-=======
+        new_build_ids = get_build_ids(updated_status)
+        assert len(new_build_ids) - len(new_build_ids.intersection(original_build_ids)) > 0
+
+    def test_update_with_parameters(self, client, created_endpoints, experiment_run, model_for_deployment):
+        experiment_run.log_model(model_for_deployment['model'], custom_modules=[])
+        experiment_run.log_requirements(['scikit-learn'])
+
+        path = verta._internal_utils._utils.generate_default_name()
+        endpoint = client.set_endpoint(path)
+        created_endpoints.append(endpoint)
+
+        original_status = endpoint.get_status()
+        original_build_ids = get_build_ids(original_status)
+
         strategy = CanaryUpdateStrategy(interval=1, step=0.5)
 
         strategy.add_rule(AverageLatencyThresholdRule(0.8))
         updated_status = endpoint.update(experiment_run, strategy, resources = [ CpuMilli(500), Memory("500Mi"), ] )
 
         # Check that a new build is added:
->>>>>>> 19242fc7
         new_build_ids = get_build_ids(updated_status)
         assert len(new_build_ids) - len(new_build_ids.intersection(original_build_ids)) > 0
 
