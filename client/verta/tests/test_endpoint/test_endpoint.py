import pytest

import verta
from verta.deployment.update import DirectUpdateStrategy, CanaryUpdateStrategy
from verta.deployment.update.rules import AverageLatencyThresholdRule
from verta._internal_utils import _utils

def get_build_ids(status):
    # get the set of build_ids in the status of the stage:
    return set(map(lambda comp: comp["build_id"], status["components"]))

class TestEndpoint:
    def test_create(self, client, created_endpoints):
        name = _utils.generate_default_name()
        endpoint = client.set_endpoint(name)
        created_endpoints.append(endpoint)

        assert endpoint

    def test_get(self, client, created_endpoints):
        name = _utils.generate_default_name()

        with pytest.raises(ValueError):
            client.get_endpoint(name)

        endpoint = client.set_endpoint(name)
        created_endpoints.append(endpoint)

        assert endpoint.id == client.get_endpoint(endpoint.path).id
        assert endpoint.id == client.get_endpoint(id=endpoint.id).id

    def test_get_by_name(self, client, created_endpoints):
        path = _utils.generate_default_name()
        path2 = _utils.generate_default_name()
        endpoint = client.set_endpoint(path)
        created_endpoints.append(endpoint)

        dummy_endpoint = client.set_endpoint(path2)  # in case get erroneously fetches latest
        created_endpoints.append(dummy_endpoint)

        assert endpoint.id == client.set_endpoint(endpoint.path).id

<<<<<<< HEAD
    def test_get_by_id(self, client):
=======
    def test_get_by_id(self, client, created_endpoints):
>>>>>>> b0855f16
        path = _utils.generate_default_name()
        path2 = _utils.generate_default_name()
        endpoint = client.set_endpoint(path)
        created_endpoints.append(endpoint)

        dummy_endpoint = client.set_endpoint(path2)  # in case get erroneously fetches latest
        created_endpoints.append(dummy_endpoint)

        assert endpoint.id == client.set_endpoint(id=endpoint.id).id

    def test_list(self, client, created_endpoints):
        name = _utils.generate_default_name()
        endpoint = client.set_endpoint(name)
        created_endpoints.append(endpoint)

        endpoints = client.endpoints()
        assert len(endpoints) >= 1
        has_new_id = False
        for item in endpoints:
            assert item.id
            if item.id == endpoint.id:
                has_new_id = True
        assert has_new_id


    def test_get_status(self, client, created_endpoints):
        path = verta._internal_utils._utils.generate_default_name()
        endpoint = client.set_endpoint(path)
        created_endpoints.append(endpoint)
        status = endpoint.get_status()

        # Check that some fields exist:
        assert "status" in status
        assert "date_created" in status
        assert "id" in status

    def test_direct_update(self, client, created_endpoints, experiment_run, model_for_deployment):
        experiment_run.log_model(model_for_deployment['model'], custom_modules=[])
        experiment_run.log_requirements(['scikit-learn'])

        path = verta._internal_utils._utils.generate_default_name()
        endpoint = client.set_endpoint(path)
        created_endpoints.append(endpoint)

        original_status = endpoint.get_status()
        original_build_ids = get_build_ids(original_status)
        updated_status = endpoint.update(experiment_run, DirectUpdateStrategy())

        # Check that a new build is added:
        new_build_ids = get_build_ids(updated_status)
        assert len(new_build_ids) - len(new_build_ids.intersection(original_build_ids)) > 0

    def test_update_wait(self, client, created_endpoints, experiment_run, model_for_deployment):
        experiment_run.log_model(model_for_deployment['model'], custom_modules=[])
        experiment_run.log_requirements(['scikit-learn'])

        path = verta._internal_utils._utils.generate_default_name()
        endpoint = client.set_endpoint(path)
        created_endpoints.append(endpoint)

        status = endpoint.update(experiment_run, DirectUpdateStrategy(), True)

        assert status["status"] == "active"

    def test_canary_update(self, client, created_endpoints, experiment_run, model_for_deployment):
        experiment_run.log_model(model_for_deployment['model'], custom_modules=[])
        experiment_run.log_requirements(['scikit-learn'])

        path = verta._internal_utils._utils.generate_default_name()
        endpoint = client.set_endpoint(path)
        created_endpoints.append(endpoint)

        original_status = endpoint.get_status()
        original_build_ids = get_build_ids(original_status)

        strategy = CanaryUpdateStrategy(interval=1, step=0.5)

        with pytest.raises(RuntimeError) as excinfo:
            endpoint.update(experiment_run, strategy)

        assert "canary update strategy must have at least one rule" in str(excinfo.value)

        strategy.add_rule(AverageLatencyThresholdRule(0.8))
        updated_status = endpoint.update(experiment_run, strategy)

        # Check that a new build is added:
        new_build_ids = get_build_ids(updated_status)
        assert len(new_build_ids) - len(new_build_ids.intersection(original_build_ids)) > 0<|MERGE_RESOLUTION|>--- conflicted
+++ resolved
@@ -40,11 +40,7 @@
 
         assert endpoint.id == client.set_endpoint(endpoint.path).id
 
-<<<<<<< HEAD
-    def test_get_by_id(self, client):
-=======
     def test_get_by_id(self, client, created_endpoints):
->>>>>>> b0855f16
         path = _utils.generate_default_name()
         path2 = _utils.generate_default_name()
         endpoint = client.set_endpoint(path)
