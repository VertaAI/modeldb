--- conflicted
+++ resolved
@@ -426,37 +426,16 @@
             else:
                 assert metric["parameters"][0]["value"] == "0.7"
 
-<<<<<<< HEAD
     def test_update_from_json_config_with_params(self, client, in_tempdir, created_endpoints, experiment_run, model_for_deployment):
         yaml = pytest.importorskip("yaml")
         experiment_run.log_model(model_for_deployment['model'], custom_modules=[])
         experiment_run.log_requirements(['scikit-learn'])
-=======
-    def test_update_twice(self, client, registered_model, created_endpoints):
-        np = pytest.importorskip("numpy")
-        json = pytest.importorskip("json")
-        sklearn = pytest.importorskip("sklearn")
-        from sklearn.linear_model import LogisticRegression
-
-        env = Python(requirements=["scikit-learn"])
-
-        classifier = LogisticRegression()
-        classifier.fit(np.random.random((36, 12)), np.random.random(36).round())
-        model_version = registered_model.create_version("first-version")
-        model_version.log_model(classifier)
-        model_version.log_environment(env)
-
-        new_classifier = LogisticRegression()
-        new_classifier.fit(np.random.random((36, 12)), np.random.random(36).round())
-        new_model_version = registered_model.create_version("second-version")
-        new_model_version.log_model(new_classifier)
-        new_model_version.log_environment(env)
->>>>>>> e994e764
-
-        path = verta._internal_utils._utils.generate_default_name()
-        endpoint = client.set_endpoint(path)
-        created_endpoints.append(endpoint)
-<<<<<<< HEAD
+
+
+        path = verta._internal_utils._utils.generate_default_name()
+        endpoint = client.set_endpoint(path)
+        created_endpoints.append(endpoint)
+
 
         original_status = endpoint.get_status()
         original_build_ids = get_build_ids(original_status)
@@ -505,11 +484,33 @@
 
         # Check resources:
         assert endpoint.get_update_status()['update_request']['resources'] == config_dict["resources"]
-=======
+
+    def test_update_twice(self, client, registered_model, created_endpoints):
+        np = pytest.importorskip("numpy")
+        json = pytest.importorskip("json")
+        sklearn = pytest.importorskip("sklearn")
+        from sklearn.linear_model import LogisticRegression
+
+        env = Python(requirements=["scikit-learn"])
+
+        classifier = LogisticRegression()
+        classifier.fit(np.random.random((36, 12)), np.random.random(36).round())
+        model_version = registered_model.create_version("first-version")
+        model_version.log_model(classifier)
+        model_version.log_environment(env)
+
+        new_classifier = LogisticRegression()
+        new_classifier.fit(np.random.random((36, 12)), np.random.random(36).round())
+        new_model_version = registered_model.create_version("second-version")
+        new_model_version.log_model(new_classifier)
+        new_model_version.log_environment(env)
+
+        path = verta._internal_utils._utils.generate_default_name()
+        endpoint = client.set_endpoint(path)
+        created_endpoints.append(endpoint)
         endpoint.update(model_version, DirectUpdateStrategy(), wait=True)
 
         # updating endpoint
         endpoint.update(new_model_version, DirectUpdateStrategy(), wait=True)
         test_data = np.random.random((4, 12))
-        assert np.array_equal(endpoint.get_deployed_model().predict(test_data), new_classifier.predict(test_data))
->>>>>>> e994e764
+        assert np.array_equal(endpoint.get_deployed_model().predict(test_data), new_classifier.predict(test_data))