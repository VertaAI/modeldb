--- conflicted
+++ resolved
@@ -73,12 +73,7 @@
                 has_new_id = True
         assert has_new_id
 
-<<<<<<< HEAD
-    def test_get_status(self, client):
-=======
-
     def test_get_status(self, client, created_endpoints):
->>>>>>> 99c6b68c
         path = verta._internal_utils._utils.generate_default_name()
         endpoint = client.set_endpoint(path)
         created_endpoints.append(endpoint)
