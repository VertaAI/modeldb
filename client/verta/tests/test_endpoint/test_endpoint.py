--- conflicted
+++ resolved
@@ -310,7 +310,6 @@
         x = model_for_deployment['train_features'].iloc[1].values
         assert endpoint.get_deployed_model().predict([x]) == [2]
 
-<<<<<<< HEAD
     def test_update_from_model_version(self, client, model_version, created_endpoints):
         np = pytest.importorskip("numpy")
         sklearn = pytest.importorskip("sklearn")
@@ -322,17 +321,11 @@
 
         env = Python(requirements=["scikit-learn"])
         model_version.log_environment(env)
-=======
-    def test_update_autoscaling(self, client, created_endpoints, experiment_run, model_for_deployment):
-        experiment_run.log_model(model_for_deployment['model'], custom_modules=[])
-        experiment_run.log_requirements(['scikit-learn'])
->>>>>>> 7db5e142
-
-        path = verta._internal_utils._utils.generate_default_name()
-        endpoint = client.set_endpoint(path)
-        created_endpoints.append(endpoint)
-
-<<<<<<< HEAD
+
+        path = verta._internal_utils._utils.generate_default_name()
+        endpoint = client.set_endpoint(path)
+        created_endpoints.append(endpoint)
+
         endpoint.update(model_version, DirectUpdateStrategy(), wait=True)
         test_data = np.random.random((4, 12))
         assert np.array_equal(endpoint.get_deployed_model().predict(test_data), classifier.predict(test_data))
@@ -390,7 +383,15 @@
 
         test_data = np.random.random((4, 12))
         assert np.array_equal(endpoint.get_deployed_model().predict(test_data), classifier.predict(test_data))
-=======
+
+    def test_update_autoscaling(self, client, created_endpoints, experiment_run, model_for_deployment):
+        experiment_run.log_model(model_for_deployment['model'], custom_modules=[])
+        experiment_run.log_requirements(['scikit-learn'])
+
+        path = verta._internal_utils._utils.generate_default_name()
+        endpoint = client.set_endpoint(path)
+        created_endpoints.append(endpoint)
+
         autoscaling = Autoscaling(min_replicas=0, max_replicas=2, min_scale=0.5, max_scale=2.0)
         autoscaling.add_metric(CpuUtilization("0.5"))
         autoscaling.add_metric(MemoryUtilization("0.7"))
@@ -398,7 +399,7 @@
 
         endpoint.update(experiment_run, DirectUpdateStrategy(), autoscaling=autoscaling)
         update_status = endpoint.get_update_status()
-
+        
         autoscaling_metrics = update_status["update_request"]["autoscaling"]["metrics"]
         assert len(autoscaling_metrics) == 3
         for metric in autoscaling_metrics:
@@ -412,5 +413,4 @@
                 assert metric["parameters"][0]["value"] == "100"
             else:
                 assert metric["parameters"][0]["name"] == "memory_target"
-                assert metric["parameters"][0]["value"] == "0.7"
->>>>>>> 7db5e142
+                assert metric["parameters"][0]["value"] == "0.7"