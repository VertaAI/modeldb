import time

import pytest
import requests

import verta
from verta._deployment import Endpoint
from verta.deployment.resources import CpuMillis, Memory
from verta.deployment.autoscaling import Autoscaling
from verta.deployment.autoscaling.metrics import CpuUtilizationTarget, MemoryUtilizationTarget, RequestsPerWorkerTarget
from verta.deployment.update import DirectUpdateStrategy, CanaryUpdateStrategy
from verta.deployment.update.rules import MaximumAverageLatencyThresholdRule
from verta._internal_utils import _utils
from verta.environment import Python

from ..utils import get_build_ids


class TestEndpoint:
    def test_create(self, client, created_endpoints):
        name = _utils.generate_default_name()
        endpoint = client.set_endpoint(name)
        assert endpoint
        created_endpoints.append(endpoint)
        name = verta._internal_utils._utils.generate_default_name()
        endpoint = client.create_endpoint(name)
        assert endpoint
        with pytest.raises(requests.HTTPError) as excinfo:
            assert client.create_endpoint(name)
        excinfo_value = str(excinfo.value).strip()
        assert "409" in excinfo_value
        assert "already in use" in excinfo_value

    def test_get(self, client, created_endpoints):
        name = _utils.generate_default_name()

        with pytest.raises(ValueError):
            client.get_endpoint(name)

        endpoint = client.set_endpoint(name)
        created_endpoints.append(endpoint)

        assert endpoint.id == client.get_endpoint(endpoint.path).id
        assert endpoint.id == client.get_endpoint(id=endpoint.id).id

    def test_get_by_name(self, client, created_endpoints):
        path = _utils.generate_default_name()
        path2 = _utils.generate_default_name()
        endpoint = client.set_endpoint(path)
        created_endpoints.append(endpoint)

        dummy_endpoint = client.set_endpoint(path2)  # in case get erroneously fetches latest
        created_endpoints.append(dummy_endpoint)

        assert endpoint.id == client.set_endpoint(endpoint.path).id

    def test_get_by_id(self, client, created_endpoints):
        path = _utils.generate_default_name()
        path2 = _utils.generate_default_name()
        endpoint = client.set_endpoint(path)
        created_endpoints.append(endpoint)

        dummy_endpoint = client.set_endpoint(path2)  # in case get erroneously fetches latest
        created_endpoints.append(dummy_endpoint)

        assert endpoint.id == client.set_endpoint(id=endpoint.id).id

    def test_list(self, client, created_endpoints):
        name = _utils.generate_default_name()
        endpoint = client.set_endpoint(name)
        created_endpoints.append(endpoint)

        endpoints = client.endpoints
        assert len(endpoints) >= 1
        has_new_id = False
        for item in endpoints:
            assert item.id
            if item.id == endpoint.id:
                has_new_id = True
        assert has_new_id

    def test_get_status(self, client, created_endpoints):
        path = verta._internal_utils._utils.generate_default_name()
        endpoint = client.set_endpoint(path)
        created_endpoints.append(endpoint)
        status = endpoint.get_status()

        # Check that some fields exist:
        assert status["status"]
        assert status["date_created"]
        assert status["stage_id"]

    def test_repr(self, client, created_endpoints, experiment_run, model_for_deployment):
        experiment_run.log_model(model_for_deployment['model'], custom_modules=[])
        experiment_run.log_requirements(['scikit-learn'])

        path = verta._internal_utils._utils.generate_default_name()
        endpoint = client.set_endpoint(path)
        created_endpoints.append(endpoint)

        str_repr = repr(endpoint)

        assert "path: {}".format(endpoint.path) in str_repr
        assert "id: {}".format(endpoint.id) in str_repr

        # these fields might have changed:
        assert "status" in str_repr
        assert "date created" in str_repr
        assert "date updated" in str_repr
        assert "stage's date created" in str_repr
        assert "stage's date updated" in str_repr
        assert "components" in str_repr

    def test_direct_update(self, client, created_endpoints, experiment_run, model_for_deployment):
        experiment_run.log_model(model_for_deployment['model'], custom_modules=[])
        experiment_run.log_requirements(['scikit-learn'])

        path = verta._internal_utils._utils.generate_default_name()
        endpoint = client.set_endpoint(path)
        created_endpoints.append(endpoint)

        original_status = endpoint.get_status()
        original_build_ids = get_build_ids(original_status)
        updated_status = endpoint.update(experiment_run, DirectUpdateStrategy())

        # Check that a new build is added:
        new_build_ids = get_build_ids(updated_status)
        assert len(new_build_ids) - len(new_build_ids.intersection(original_build_ids)) > 0

    def test_update_wait(self, client, created_endpoints, experiment_run, model_for_deployment):
        experiment_run.log_model(model_for_deployment['model'], custom_modules=[])
        experiment_run.log_requirements(['scikit-learn'])

        path = verta._internal_utils._utils.generate_default_name()
        endpoint = client.set_endpoint(path)
        created_endpoints.append(endpoint)

        status = endpoint.update(experiment_run, DirectUpdateStrategy(), True)

        assert status["status"] == "active"

    def test_canary_update(self, client, created_endpoints, experiment_run, model_for_deployment):
        experiment_run.log_model(model_for_deployment['model'], custom_modules=[])
        experiment_run.log_requirements(['scikit-learn'])

        path = verta._internal_utils._utils.generate_default_name()
        endpoint = client.set_endpoint(path)
        created_endpoints.append(endpoint)

        original_status = endpoint.get_status()
        original_build_ids = get_build_ids(original_status)

        strategy = CanaryUpdateStrategy(interval=1, step=0.5)

        with pytest.raises(RuntimeError) as excinfo:
            endpoint.update(experiment_run, strategy)

        assert "canary update strategy must have at least one rule" in str(excinfo.value)

        strategy.add_rule(MaximumAverageLatencyThresholdRule(0.8))
        updated_status = endpoint.update(experiment_run, strategy)

        # Check that a new build is added:
        new_build_ids = get_build_ids(updated_status)
        assert len(new_build_ids) - len(new_build_ids.intersection(original_build_ids)) > 0

    def test_update_from_json_config(self, client, in_tempdir, created_endpoints, experiment_run, model_for_deployment):
        json = pytest.importorskip("json")
        experiment_run.log_model(model_for_deployment['model'], custom_modules=[])
        experiment_run.log_requirements(['scikit-learn'])

        path = verta._internal_utils._utils.generate_default_name()
        endpoint = client.set_endpoint(path)
        created_endpoints.append(endpoint)

        original_status = endpoint.get_status()
        original_build_ids = get_build_ids(original_status)

        # Creating config dict:
        strategy_dict = {
            "run_id": experiment_run.id,
            "strategy": "canary",
            "canary_strategy": {
                "progress_step": 0.05,
                "progress_interval_seconds": 30,
                "rules": [
                    {"rule": "latency_avg_max",
                     "rule_parameters": [
                         {"name": "threshold",
                          "value": "0.1"}
                    ]},
                    {"rule": "error_4xx_rate",
                     "rule_parameters": [
                        {"name": "threshold",
                         "value": "1"}
                    ]}
                ]
            }
        }

        filepath = "config.json"
        with open(filepath, 'w') as f:
            json.dump(strategy_dict, f)

        updated_status = endpoint.update_from_config(filepath)
        new_build_ids = get_build_ids(updated_status)
        assert len(new_build_ids) - len(new_build_ids.intersection(original_build_ids)) > 0

    def test_update_from_yaml_config(self, client, in_tempdir, created_endpoints, experiment_run, model_for_deployment):
        yaml = pytest.importorskip("yaml")
        experiment_run.log_model(model_for_deployment['model'], custom_modules=[])
        experiment_run.log_requirements(['scikit-learn'])

        path = verta._internal_utils._utils.generate_default_name()
        endpoint = client.set_endpoint(path)
        created_endpoints.append(endpoint)

        original_status = endpoint.get_status()
        original_build_ids = get_build_ids(original_status)

        # Creating config dict:
        strategy_dict = {
            "run_id": experiment_run.id,
            "strategy": "canary",
            "canary_strategy": {
                "progress_step": 0.05,
                "progress_interval_seconds": 30,
                "rules": [
                    {"rule": "latency_avg_max",
                     "rule_parameters": [
                         {"name": "threshold",
                          "value": "0.1"}
                    ]},
                    {"rule": "error_4xx_rate",
                     "rule_parameters": [
                        {"name": "threshold",
                         "value": "1"}
                    ]}
                ]
            }
        }

        filepath = "config.yaml"
        with open(filepath, 'w') as f:
            yaml.safe_dump(strategy_dict, f)

        updated_status = endpoint.update_from_config(filepath)
        new_build_ids = get_build_ids(updated_status)
        assert len(new_build_ids) - len(new_build_ids.intersection(original_build_ids)) > 0

    def test_update_with_parameters(self, client, created_endpoints, experiment_run, model_for_deployment):
        experiment_run.log_model(model_for_deployment['model'], custom_modules=[])
        experiment_run.log_requirements(['scikit-learn'])

        path = verta._internal_utils._utils.generate_default_name()
        endpoint = client.set_endpoint(path)
        created_endpoints.append(endpoint)

        original_status = endpoint.get_status()
        original_build_ids = get_build_ids(original_status)

        strategy = CanaryUpdateStrategy(interval=1, step=0.5)

        strategy.add_rule(MaximumAverageLatencyThresholdRule(0.8))
        updated_status = endpoint.update(experiment_run, strategy, resources = [ CpuMillis(500), Memory("500Mi"), ],
                                         env_vars = {'CUDA_VISIBLE_DEVICES': "1,2", "VERTA_HOST": "app.verta.ai"})

        # Check that a new build is added:
        new_build_ids = get_build_ids(updated_status)
        assert len(new_build_ids) - len(new_build_ids.intersection(original_build_ids)) > 0

    def test_get_access_token(self, client, created_endpoints):
        path = verta._internal_utils._utils.generate_default_name()
        endpoint = client.set_endpoint(path)
        created_endpoints.append(endpoint)
        token = endpoint.get_access_token()

        assert token is None

    def test_form_update_body(self):
        endpoint = Endpoint(None, None, None, None)
        resources = [
            CpuMillis(500),
            Memory("500Mi"),
        ]

        env_vars = {'CUDA_VISIBLE_DEVICES': "1,2", "VERTA_HOST": "app.verta.ai"}

        parameter_json = endpoint._form_update_body(resources, DirectUpdateStrategy(), None, env_vars, 0)
        assert parameter_json == {'build_id': 0, 'env': [{"name":'CUDA_VISIBLE_DEVICES', 'value':'1,2'},
                                                         {"name":'VERTA_HOST', 'value':'app.verta.ai'}],
                                  'resources': {'cpu_millis': 500, 'memory': '500Mi'}, 'strategy': 'rollout'}


    def test_get_deployed_model(self, client, experiment_run, model_version, model_for_deployment, created_endpoints):
        """
        Verifies prediction for a finished deployment, as well as for an endpoint in the middle of being updated.
        """
        np = pytest.importorskip("numpy")

        model = model_for_deployment['model'].fit(
            model_for_deployment['train_features'],
            model_for_deployment['train_targets'],
        )
        experiment_run.log_model(model, custom_modules=[])
        experiment_run.log_requirements(['scikit-learn'])

        path = verta._internal_utils._utils.generate_default_name()
        endpoint = client.set_endpoint(path)
        created_endpoints.append(endpoint)
        endpoint.update(experiment_run, DirectUpdateStrategy(), wait=True)

        x = model_for_deployment['train_features'].iloc[1].values
        assert endpoint.get_deployed_model().predict([x]) == [2]

        new_model = model_for_deployment['model'].fit(
            np.random.random(model_for_deployment['train_features'].shape),
            np.random.random(model_for_deployment['train_targets'].shape).round()
        )
        model_version.log_model(new_model)
        model_version.log_environment(Python(requirements=["scikit-learn"]))

        endpoint.update(model_version, DirectUpdateStrategy(), wait=False)
        endpoint.get_deployed_model().predict([x])  # should succeed, because the endpoint can still service requests

    def test_update_from_model_version(self, client, model_version, created_endpoints):
        np = pytest.importorskip("numpy")
        sklearn = pytest.importorskip("sklearn")
        from sklearn.linear_model import LogisticRegression

        classifier = LogisticRegression()
        classifier.fit(np.random.random((36, 12)), np.random.random(36).round())
        model_version.log_model(classifier)

        env = Python(requirements=["scikit-learn"])
        model_version.log_environment(env)

        path = verta._internal_utils._utils.generate_default_name()
        endpoint = client.set_endpoint(path)
        created_endpoints.append(endpoint)

        endpoint.update(model_version, DirectUpdateStrategy(), wait=True)
        test_data = np.random.random((4, 12))
        assert np.array_equal(endpoint.get_deployed_model().predict(test_data), classifier.predict(test_data))

    def test_update_from_json_config_model_version(self, client, in_tempdir, created_endpoints, model_version):
        np = pytest.importorskip("numpy")
        json = pytest.importorskip("json")
        sklearn = pytest.importorskip("sklearn")
        from sklearn.linear_model import LogisticRegression

        classifier = LogisticRegression()
        classifier.fit(np.random.random((36, 12)), np.random.random(36).round())
        model_version.log_model(classifier)

        env = Python(requirements=["scikit-learn"])
        model_version.log_environment(env)

        path = verta._internal_utils._utils.generate_default_name()
        endpoint = client.set_endpoint(path)
        created_endpoints.append(endpoint)

        original_status = endpoint.get_status()
        original_build_ids = get_build_ids(original_status)

        # Creating config dict:
        strategy_dict = {
            "model_version_id": model_version.id,
            "strategy": "canary",
            "canary_strategy": {
                "progress_step": 0.05,
                "progress_interval_seconds": 30,
                "rules": [
                    {"rule": "latency_avg_max",
                     "rule_parameters": [
                         {"name": "threshold",
                          "value": "0.1"}
                    ]},
                    {"rule": "error_4xx_rate",
                     "rule_parameters": [
                        {"name": "threshold",
                         "value": "1"}
                    ]}
                ]
            }
        }

        filepath = "config.json"
        with open(filepath, "w") as f:
            json.dump(strategy_dict, f)

        endpoint.update_from_config(filepath)

        while not endpoint.get_status()['status'] == "active":
            time.sleep(3)

        test_data = np.random.random((4, 12))
        assert np.array_equal(endpoint.get_deployed_model().predict(test_data), classifier.predict(test_data))

    def test_update_autoscaling(self, client, created_endpoints, experiment_run, model_for_deployment):
        experiment_run.log_model(model_for_deployment['model'], custom_modules=[])
        experiment_run.log_requirements(['scikit-learn'])

        path = verta._internal_utils._utils.generate_default_name()
        endpoint = client.set_endpoint(path)
        created_endpoints.append(endpoint)

        autoscaling = Autoscaling(min_replicas=0, max_replicas=2, min_scale=0.5, max_scale=2.0)
        autoscaling.add_metric(CpuUtilizationTarget(0.5))
        autoscaling.add_metric(MemoryUtilizationTarget(0.7))
        autoscaling.add_metric(RequestsPerWorkerTarget(100))

        endpoint.update(experiment_run, DirectUpdateStrategy(), autoscaling=autoscaling)
        update_status = endpoint.get_update_status()
        
        autoscaling_metrics = update_status["update_request"]["autoscaling"]["metrics"]
        assert len(autoscaling_metrics) == 3
        for metric in autoscaling_metrics:
            assert metric["metric_id"] in [1001, 1002, 1003]

            if metric["metric_id"] == 1001:
                assert metric["parameters"][0]["value"] == "0.5"
            elif metric["metric_id"] == 1002:
                assert metric["parameters"][0]["value"] == "100"
            else:
<<<<<<< HEAD
                assert metric["parameters"][0]["value"] == "0.7"
=======
                assert metric["parameters"][0]["value"] == "0.7"

    def test_update_twice(self, client, registered_model, created_endpoints):
        np = pytest.importorskip("numpy")
        json = pytest.importorskip("json")
        sklearn = pytest.importorskip("sklearn")
        from sklearn.linear_model import LogisticRegression

        env = Python(requirements=["scikit-learn"])

        classifier = LogisticRegression()
        classifier.fit(np.random.random((36, 12)), np.random.random(36).round())
        model_version = registered_model.create_version("first-version")
        model_version.log_model(classifier)
        model_version.log_environment(env)

        new_classifier = LogisticRegression()
        new_classifier.fit(np.random.random((36, 12)), np.random.random(36).round())
        new_model_version = registered_model.create_version("second-version")
        new_model_version.log_model(new_classifier)
        new_model_version.log_environment(env)

        path = verta._internal_utils._utils.generate_default_name()
        endpoint = client.set_endpoint(path)
        created_endpoints.append(endpoint)
        endpoint.update(model_version, DirectUpdateStrategy(), wait=True)

        # updating endpoint
        endpoint.update(new_model_version, DirectUpdateStrategy(), wait=True)
        test_data = np.random.random((4, 12))
        assert np.array_equal(endpoint.get_deployed_model().predict(test_data), new_classifier.predict(test_data))
>>>>>>> 71563ec8
<|MERGE_RESOLUTION|>--- conflicted
+++ resolved
@@ -423,9 +423,6 @@
             elif metric["metric_id"] == 1002:
                 assert metric["parameters"][0]["value"] == "100"
             else:
-<<<<<<< HEAD
-                assert metric["parameters"][0]["value"] == "0.7"
-=======
                 assert metric["parameters"][0]["value"] == "0.7"
 
     def test_update_twice(self, client, registered_model, created_endpoints):
@@ -456,5 +453,4 @@
         # updating endpoint
         endpoint.update(new_model_version, DirectUpdateStrategy(), wait=True)
         test_data = np.random.random((4, 12))
-        assert np.array_equal(endpoint.get_deployed_model().predict(test_data), new_classifier.predict(test_data))
->>>>>>> 71563ec8
+        assert np.array_equal(endpoint.get_deployed_model().predict(test_data), new_classifier.predict(test_data))