import time

import pytest
import requests

import verta
from verta._deployment import Endpoint
from verta.deployment.resources import CpuMilli, Memory
from verta.deployment.update import DirectUpdateStrategy, CanaryUpdateStrategy
from verta.deployment.update.rules import AverageLatencyThresholdRule
from verta._internal_utils import _utils

def get_build_ids(status):
    # get the set of build_ids in the status of the stage:
    return set(map(lambda comp: comp["build_id"], status["components"]))

class TestEndpoint:
    def test_create(self, client, created_endpoints):
        name = _utils.generate_default_name()
        endpoint = client.set_endpoint(name)
        assert endpoint
        created_endpoints.append(endpoint)
        name = verta._internal_utils._utils.generate_default_name()
        endpoint = client.create_endpoint(name)
        assert endpoint
        with pytest.raises(requests.HTTPError) as excinfo:
            assert client.create_endpoint(name)
        excinfo_value = str(excinfo.value).strip()
        assert "409" in excinfo_value
        assert "already in use" in excinfo_value

    def test_get(self, client, created_endpoints):
        name = _utils.generate_default_name()

        with pytest.raises(ValueError):
            client.get_endpoint(name)

        endpoint = client.set_endpoint(name)
        created_endpoints.append(endpoint)

        assert endpoint.id == client.get_endpoint(endpoint.path).id
        assert endpoint.id == client.get_endpoint(id=endpoint.id).id

    def test_get_by_name(self, client, created_endpoints):
        path = _utils.generate_default_name()
        path2 = _utils.generate_default_name()
        endpoint = client.set_endpoint(path)
        created_endpoints.append(endpoint)

        dummy_endpoint = client.set_endpoint(path2)  # in case get erroneously fetches latest
        created_endpoints.append(dummy_endpoint)

        assert endpoint.id == client.set_endpoint(endpoint.path).id

    def test_get_by_id(self, client, created_endpoints):
        path = _utils.generate_default_name()
        path2 = _utils.generate_default_name()
        endpoint = client.set_endpoint(path)
        created_endpoints.append(endpoint)

        dummy_endpoint = client.set_endpoint(path2)  # in case get erroneously fetches latest
        created_endpoints.append(dummy_endpoint)

        assert endpoint.id == client.set_endpoint(id=endpoint.id).id

    def test_list(self, client, created_endpoints):
        name = _utils.generate_default_name()
        endpoint = client.set_endpoint(name)
        created_endpoints.append(endpoint)

        endpoints = client.endpoints
        assert len(endpoints) >= 1
        has_new_id = False
        for item in endpoints:
            assert item.id
            if item.id == endpoint.id:
                has_new_id = True
        assert has_new_id


    def test_get_status(self, client, created_endpoints):
        path = verta._internal_utils._utils.generate_default_name()
        endpoint = client.set_endpoint(path)
        created_endpoints.append(endpoint)
        status = endpoint.get_status()

        # Check that some fields exist:
        assert "status" in status
        assert "date_created" in status
        assert "id" in status

    def test_direct_update(self, client, created_endpoints, experiment_run, model_for_deployment):
        experiment_run.log_model(model_for_deployment['model'], custom_modules=[])
        experiment_run.log_requirements(['scikit-learn'])

        path = verta._internal_utils._utils.generate_default_name()
        endpoint = client.set_endpoint(path)
        created_endpoints.append(endpoint)

        original_status = endpoint.get_status()
        original_build_ids = get_build_ids(original_status)
        updated_status = endpoint.update(experiment_run, DirectUpdateStrategy())

        # Check that a new build is added:
        new_build_ids = get_build_ids(updated_status)
        assert len(new_build_ids) - len(new_build_ids.intersection(original_build_ids)) > 0

    def test_update_wait(self, client, created_endpoints, experiment_run, model_for_deployment):
        experiment_run.log_model(model_for_deployment['model'], custom_modules=[])
        experiment_run.log_requirements(['scikit-learn'])

        path = verta._internal_utils._utils.generate_default_name()
        endpoint = client.set_endpoint(path)
        created_endpoints.append(endpoint)

        status = endpoint.update(experiment_run, DirectUpdateStrategy(), True)

        assert status["status"] == "active"

    def test_canary_update(self, client, created_endpoints, experiment_run, model_for_deployment):
        experiment_run.log_model(model_for_deployment['model'], custom_modules=[])
        experiment_run.log_requirements(['scikit-learn'])

        path = verta._internal_utils._utils.generate_default_name()
        endpoint = client.set_endpoint(path)
        created_endpoints.append(endpoint)

        original_status = endpoint.get_status()
        original_build_ids = get_build_ids(original_status)

        strategy = CanaryUpdateStrategy(interval=1, step=0.5)

        with pytest.raises(RuntimeError) as excinfo:
            endpoint.update(experiment_run, strategy)

        assert "canary update strategy must have at least one rule" in str(excinfo.value)

        strategy.add_rule(AverageLatencyThresholdRule(0.8))
        updated_status = endpoint.update(experiment_run, strategy)

        # Check that a new build is added:
        new_build_ids = get_build_ids(updated_status)
        assert len(new_build_ids) - len(new_build_ids.intersection(original_build_ids)) > 0

<<<<<<< HEAD
    def test_update_with_parameters(self, client, created_endpoints, experiment_run, model_for_deployment):
        experiment_run.log_model(model_for_deployment['model'], custom_modules=[])
        experiment_run.log_requirements(['scikit-learn'])

        path = verta._internal_utils._utils.generate_default_name()
        endpoint = client.set_endpoint(path)
        created_endpoints.append(endpoint)

        original_status = endpoint.get_status()
        original_build_ids = get_build_ids(original_status)

        strategy = CanaryUpdateStrategy(interval=1, step=0.5)

        strategy.add_rule(AverageLatencyThresholdRule(0.8))
        updated_status = endpoint.update(experiment_run, strategy, resources = [ CpuMilli(500), Memory("500Mi"), ] )

        # Check that a new build is added:
        new_build_ids = get_build_ids(updated_status)
        assert len(new_build_ids) - len(new_build_ids.intersection(original_build_ids)) > 0

    def test_get_access_token(self, client):
=======
    def test_get_access_token(self, client, created_endpoints):
>>>>>>> 8d1390fd
        path = verta._internal_utils._utils.generate_default_name()
        endpoint = client.set_endpoint(path)
        created_endpoints.append(endpoint)
        token = endpoint.get_access_token()

        assert token is None

<<<<<<< HEAD

    def test_form_update_body(self):
        endpoint = Endpoint(None, None, None, None)
        resources = [
            CpuMilli(500),
            Memory("500Mi"),
        ]

        parameter_json = endpoint.form_update_body(resources, DirectUpdateStrategy(), 0)
        assert parameter_json == {'build_id': 0, 'resources': {'cpu_millis': 500, 'memory': '500Mi'}, 'strategy': 'rollout'}
=======
    def test_get_deployed_model(self, client, experiment_run, model_for_deployment, created_endpoints):
        model = model_for_deployment['model'].fit(
            model_for_deployment['train_features'],
            model_for_deployment['train_targets'],
        )
        experiment_run.log_model(model, custom_modules=[])
        experiment_run.log_requirements(['scikit-learn'])

        path = verta._internal_utils._utils.generate_default_name()
        endpoint = client.set_endpoint(path)
        created_endpoints.append(endpoint)
        endpoint.update(experiment_run, DirectUpdateStrategy())

        while not endpoint.get_status()['status'] == "active":
            time.sleep(3)
        x = model_for_deployment['train_features'].iloc[1].values
        assert endpoint.get_deployed_model().predict([x]) == [2]
>>>>>>> 8d1390fd
<|MERGE_RESOLUTION|>--- conflicted
+++ resolved
@@ -142,7 +142,6 @@
         new_build_ids = get_build_ids(updated_status)
         assert len(new_build_ids) - len(new_build_ids.intersection(original_build_ids)) > 0
 
-<<<<<<< HEAD
     def test_update_with_parameters(self, client, created_endpoints, experiment_run, model_for_deployment):
         experiment_run.log_model(model_for_deployment['model'], custom_modules=[])
         experiment_run.log_requirements(['scikit-learn'])
@@ -163,10 +162,7 @@
         new_build_ids = get_build_ids(updated_status)
         assert len(new_build_ids) - len(new_build_ids.intersection(original_build_ids)) > 0
 
-    def test_get_access_token(self, client):
-=======
     def test_get_access_token(self, client, created_endpoints):
->>>>>>> 8d1390fd
         path = verta._internal_utils._utils.generate_default_name()
         endpoint = client.set_endpoint(path)
         created_endpoints.append(endpoint)
@@ -174,7 +170,6 @@
 
         assert token is None
 
-<<<<<<< HEAD
 
     def test_form_update_body(self):
         endpoint = Endpoint(None, None, None, None)
@@ -185,7 +180,7 @@
 
         parameter_json = endpoint.form_update_body(resources, DirectUpdateStrategy(), 0)
         assert parameter_json == {'build_id': 0, 'resources': {'cpu_millis': 500, 'memory': '500Mi'}, 'strategy': 'rollout'}
-=======
+        
     def test_get_deployed_model(self, client, experiment_run, model_for_deployment, created_endpoints):
         model = model_for_deployment['model'].fit(
             model_for_deployment['train_features'],
@@ -202,5 +197,4 @@
         while not endpoint.get_status()['status'] == "active":
             time.sleep(3)
         x = model_for_deployment['train_features'].iloc[1].values
-        assert endpoint.get_deployed_model().predict([x]) == [2]
->>>>>>> 8d1390fd
+        assert endpoint.get_deployed_model().predict([x]) == [2]