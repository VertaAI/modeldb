import time

import pytest

import verta
from verta.deployment.update import DirectUpdateStrategy, CanaryUpdateStrategy
from verta.deployment.update.rules import AverageLatencyThresholdRule
from verta._internal_utils import _utils

def get_build_ids(status):
    # get the set of build_ids in the status of the stage:
    return set(map(lambda comp: comp["build_id"], status["components"]))

class TestEndpoint:
    def test_create(self, client, created_endpoints):
        name = _utils.generate_default_name()
        endpoint = client.set_endpoint(name)
        created_endpoints.append(endpoint)

        assert endpoint

    def test_get(self, client, created_endpoints):
        name = _utils.generate_default_name()

        with pytest.raises(ValueError):
            client.get_endpoint(name)

        endpoint = client.set_endpoint(name)
        created_endpoints.append(endpoint)

        assert endpoint.id == client.get_endpoint(endpoint.path).id
        assert endpoint.id == client.get_endpoint(id=endpoint.id).id

    def test_get_by_name(self, client, created_endpoints):
        path = _utils.generate_default_name()
        path2 = _utils.generate_default_name()
        endpoint = client.set_endpoint(path)
        created_endpoints.append(endpoint)

        dummy_endpoint = client.set_endpoint(path2)  # in case get erroneously fetches latest
        created_endpoints.append(dummy_endpoint)

        assert endpoint.id == client.set_endpoint(endpoint.path).id

    def test_get_by_id(self, client, created_endpoints):
        path = _utils.generate_default_name()
        path2 = _utils.generate_default_name()
        endpoint = client.set_endpoint(path)
        created_endpoints.append(endpoint)

        dummy_endpoint = client.set_endpoint(path2)  # in case get erroneously fetches latest
        created_endpoints.append(dummy_endpoint)

        assert endpoint.id == client.set_endpoint(id=endpoint.id).id

    def test_list(self, client, created_endpoints):
        name = _utils.generate_default_name()
        endpoint = client.set_endpoint(name)
        created_endpoints.append(endpoint)

        endpoints = client.endpoints
        assert len(endpoints) >= 1
        has_new_id = False
        for item in endpoints:
            assert item.id
            if item.id == endpoint.id:
                has_new_id = True
        assert has_new_id


    def test_get_status(self, client, created_endpoints):
        path = verta._internal_utils._utils.generate_default_name()
        endpoint = client.set_endpoint(path)
        created_endpoints.append(endpoint)
        status = endpoint.get_status()

        # Check that some fields exist:
        assert "status" in status
        assert "date_created" in status
        assert "id" in status

    def test_direct_update(self, client, created_endpoints, experiment_run, model_for_deployment):
        experiment_run.log_model(model_for_deployment['model'], custom_modules=[])
        experiment_run.log_requirements(['scikit-learn'])

        path = verta._internal_utils._utils.generate_default_name()
        endpoint = client.set_endpoint(path)
        created_endpoints.append(endpoint)

        original_status = endpoint.get_status()
        original_build_ids = get_build_ids(original_status)
        updated_status = endpoint.update(experiment_run, DirectUpdateStrategy())

        # Check that a new build is added:
        new_build_ids = get_build_ids(updated_status)
        assert len(new_build_ids) - len(new_build_ids.intersection(original_build_ids)) > 0

    def test_update_wait(self, client, created_endpoints, experiment_run, model_for_deployment):
        experiment_run.log_model(model_for_deployment['model'], custom_modules=[])
        experiment_run.log_requirements(['scikit-learn'])

        path = verta._internal_utils._utils.generate_default_name()
        endpoint = client.set_endpoint(path)
        created_endpoints.append(endpoint)

        status = endpoint.update(experiment_run, DirectUpdateStrategy(), True)

        assert status["status"] == "active"

    def test_canary_update(self, client, created_endpoints, experiment_run, model_for_deployment):
        experiment_run.log_model(model_for_deployment['model'], custom_modules=[])
        experiment_run.log_requirements(['scikit-learn'])

        path = verta._internal_utils._utils.generate_default_name()
        endpoint = client.set_endpoint(path)
        created_endpoints.append(endpoint)

        original_status = endpoint.get_status()
        original_build_ids = get_build_ids(original_status)

        strategy = CanaryUpdateStrategy(interval=1, step=0.5)

        with pytest.raises(RuntimeError) as excinfo:
            endpoint.update(experiment_run, strategy)

        assert "canary update strategy must have at least one rule" in str(excinfo.value)

        strategy.add_rule(AverageLatencyThresholdRule(0.8))
        updated_status = endpoint.update(experiment_run, strategy)

        # Check that a new build is added:
<<<<<<< HEAD
        new_build_ids = get_build_ids(endpoint.get_status())
=======
        new_build_ids = get_build_ids(updated_status)
>>>>>>> 618d67d6
        assert len(new_build_ids) - len(new_build_ids.intersection(original_build_ids)) > 0

    def test_get_access_token(self, client):
        path = verta._internal_utils._utils.generate_default_name()
        endpoint = client.set_endpoint(path)
        token = endpoint.get_access_token()

<<<<<<< HEAD
        assert token is None

    def test_get_deployed_model(self, client, experiment_run, model_for_deployment):
        model = model_for_deployment['model'].fit(
            model_for_deployment['train_features'],
            model_for_deployment['train_targets'],
        )
        experiment_run.log_model(model, custom_modules=[])
        experiment_run.log_requirements(['scikit-learn'])

        path = verta._internal_utils._utils.generate_default_name()
        endpoint = client.set_endpoint(path)
        endpoint.update(experiment_run, DirectUpdateStrategy())

        while not endpoint.get_status()['status'] == "active":
            time.sleep(3)
        x = model_for_deployment['train_features'].iloc[1].values
        endpoint.get_deployed_model().predict([x])
=======
        assert token is None
>>>>>>> 618d67d6
<|MERGE_RESOLUTION|>--- conflicted
+++ resolved
@@ -129,22 +129,18 @@
         updated_status = endpoint.update(experiment_run, strategy)
 
         # Check that a new build is added:
-<<<<<<< HEAD
-        new_build_ids = get_build_ids(endpoint.get_status())
-=======
         new_build_ids = get_build_ids(updated_status)
->>>>>>> 618d67d6
         assert len(new_build_ids) - len(new_build_ids.intersection(original_build_ids)) > 0
 
-    def test_get_access_token(self, client):
+    def test_get_access_token(self, client, created_endpoints):
         path = verta._internal_utils._utils.generate_default_name()
         endpoint = client.set_endpoint(path)
+        created_endpoints.append(endpoint)
         token = endpoint.get_access_token()
 
-<<<<<<< HEAD
         assert token is None
 
-    def test_get_deployed_model(self, client, experiment_run, model_for_deployment):
+    def test_get_deployed_model(self, client, experiment_run, model_for_deployment, created_endpoints):
         model = model_for_deployment['model'].fit(
             model_for_deployment['train_features'],
             model_for_deployment['train_targets'],
@@ -154,12 +150,10 @@
 
         path = verta._internal_utils._utils.generate_default_name()
         endpoint = client.set_endpoint(path)
+        created_endpoints.append(endpoint)
         endpoint.update(experiment_run, DirectUpdateStrategy())
 
         while not endpoint.get_status()['status'] == "active":
             time.sleep(3)
         x = model_for_deployment['train_features'].iloc[1].values
-        endpoint.get_deployed_model().predict([x])
-=======
-        assert token is None
->>>>>>> 618d67d6
+        endpoint.get_deployed_model().predict([x])