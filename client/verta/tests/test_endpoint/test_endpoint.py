import time

import pytest
import requests

import verta
from verta._deployment import Endpoint
from verta.deployment.resources import CpuMilli, Memory
from verta.deployment.autoscaling import Autoscaling
from verta.deployment.autoscaling.metrics import CpuUtilization, MemoryUtilization, RequestsPerWorker
from verta.deployment.update import DirectUpdateStrategy, CanaryUpdateStrategy
from verta.deployment.update.rules import AverageLatencyThresholdRule
from verta._internal_utils import _utils

from ..utils import get_build_ids


class TestEndpoint:
    def test_create(self, client, created_endpoints):
        name = _utils.generate_default_name()
        endpoint = client.set_endpoint(name)
        assert endpoint
        created_endpoints.append(endpoint)
        name = verta._internal_utils._utils.generate_default_name()
        endpoint = client.create_endpoint(name)
        assert endpoint
        with pytest.raises(requests.HTTPError) as excinfo:
            assert client.create_endpoint(name)
        excinfo_value = str(excinfo.value).strip()
        assert "409" in excinfo_value
        assert "already in use" in excinfo_value

    def test_get(self, client, created_endpoints):
        name = _utils.generate_default_name()

        with pytest.raises(ValueError):
            client.get_endpoint(name)

        endpoint = client.set_endpoint(name)
        created_endpoints.append(endpoint)

        assert endpoint.id == client.get_endpoint(endpoint.path).id
        assert endpoint.id == client.get_endpoint(id=endpoint.id).id

    def test_get_by_name(self, client, created_endpoints):
        path = _utils.generate_default_name()
        path2 = _utils.generate_default_name()
        endpoint = client.set_endpoint(path)
        created_endpoints.append(endpoint)

        dummy_endpoint = client.set_endpoint(path2)  # in case get erroneously fetches latest
        created_endpoints.append(dummy_endpoint)

        assert endpoint.id == client.set_endpoint(endpoint.path).id

    def test_get_by_id(self, client, created_endpoints):
        path = _utils.generate_default_name()
        path2 = _utils.generate_default_name()
        endpoint = client.set_endpoint(path)
        created_endpoints.append(endpoint)

        dummy_endpoint = client.set_endpoint(path2)  # in case get erroneously fetches latest
        created_endpoints.append(dummy_endpoint)

        assert endpoint.id == client.set_endpoint(id=endpoint.id).id

    def test_list(self, client, created_endpoints):
        name = _utils.generate_default_name()
        endpoint = client.set_endpoint(name)
        created_endpoints.append(endpoint)

        endpoints = client.endpoints
        assert len(endpoints) >= 1
        has_new_id = False
        for item in endpoints:
            assert item.id
            if item.id == endpoint.id:
                has_new_id = True
        assert has_new_id

    def test_get_status(self, client, created_endpoints):
        path = verta._internal_utils._utils.generate_default_name()
        endpoint = client.set_endpoint(path)
        created_endpoints.append(endpoint)
        status = endpoint.get_status()

        # Check that some fields exist:
        assert status["status"]
        assert status["date_created"]
        assert status["stage_id"]

    def test_repr(self, client, created_endpoints, experiment_run, model_for_deployment):
        experiment_run.log_model(model_for_deployment['model'], custom_modules=[])
        experiment_run.log_requirements(['scikit-learn'])

        path = verta._internal_utils._utils.generate_default_name()
        endpoint = client.set_endpoint(path)
        created_endpoints.append(endpoint)

        str_repr = repr(endpoint)

        assert "path: {}".format(endpoint.path) in str_repr
        assert "id: {}".format(endpoint.id) in str_repr

        # these fields might have changed:
        assert "status" in str_repr
        assert "date created" in str_repr
        assert "date updated" in str_repr
        assert "stage's date created" in str_repr
        assert "stage's date updated" in str_repr
        assert "components" in str_repr

    def test_direct_update(self, client, created_endpoints, experiment_run, model_for_deployment):
        experiment_run.log_model(model_for_deployment['model'], custom_modules=[])
        experiment_run.log_requirements(['scikit-learn'])

        path = verta._internal_utils._utils.generate_default_name()
        endpoint = client.set_endpoint(path)
        created_endpoints.append(endpoint)

        original_status = endpoint.get_status()
        original_build_ids = get_build_ids(original_status)
        updated_status = endpoint.update(experiment_run, DirectUpdateStrategy())

        # Check that a new build is added:
        new_build_ids = get_build_ids(updated_status)
        assert len(new_build_ids) - len(new_build_ids.intersection(original_build_ids)) > 0

    def test_update_wait(self, client, created_endpoints, experiment_run, model_for_deployment):
        experiment_run.log_model(model_for_deployment['model'], custom_modules=[])
        experiment_run.log_requirements(['scikit-learn'])

        path = verta._internal_utils._utils.generate_default_name()
        endpoint = client.set_endpoint(path)
        created_endpoints.append(endpoint)

        status = endpoint.update(experiment_run, DirectUpdateStrategy(), True)

        assert status["status"] == "active"

    def test_canary_update(self, client, created_endpoints, experiment_run, model_for_deployment):
        experiment_run.log_model(model_for_deployment['model'], custom_modules=[])
        experiment_run.log_requirements(['scikit-learn'])

        path = verta._internal_utils._utils.generate_default_name()
        endpoint = client.set_endpoint(path)
        created_endpoints.append(endpoint)

        original_status = endpoint.get_status()
        original_build_ids = get_build_ids(original_status)

        strategy = CanaryUpdateStrategy(interval=1, step=0.5)

        with pytest.raises(RuntimeError) as excinfo:
            endpoint.update(experiment_run, strategy)

        assert "canary update strategy must have at least one rule" in str(excinfo.value)

        strategy.add_rule(AverageLatencyThresholdRule(0.8))
        updated_status = endpoint.update(experiment_run, strategy)

        # Check that a new build is added:
        new_build_ids = get_build_ids(updated_status)
        assert len(new_build_ids) - len(new_build_ids.intersection(original_build_ids)) > 0

    def test_update_from_json_config(self, client, in_tempdir, created_endpoints, experiment_run, model_for_deployment):
        json = pytest.importorskip("json")
        experiment_run.log_model(model_for_deployment['model'], custom_modules=[])
        experiment_run.log_requirements(['scikit-learn'])

        path = verta._internal_utils._utils.generate_default_name()
        endpoint = client.set_endpoint(path)
        created_endpoints.append(endpoint)

        original_status = endpoint.get_status()
        original_build_ids = get_build_ids(original_status)

        # Creating config dict:
        strategy_dict = {
            "run_id": experiment_run.id,
            "strategy": "canary",
            "canary_strategy": {
                "progress_step": 0.05,
                "progress_interval_seconds": 30,
                "rules": [
                    {"rule_id": "1001",
                     "rule_parameters": [
                         {"name": "latency_avg",
                          "value": "0.1"}
                    ]},
                    {"rule_id": "1002",
                     "rule_parameters": [
                        {"name": "error_rate",
                         "value": "1"}
                    ]}
                ]
            }
        }

        filepath = "config.json"
        with open(filepath, "wb") as f:
            json.dump(strategy_dict, f)

        updated_status = endpoint.update_from_config(filepath)
        new_build_ids = get_build_ids(updated_status)
        assert len(new_build_ids) - len(new_build_ids.intersection(original_build_ids)) > 0

    def test_update_from_yaml_config(self, client, in_tempdir, created_endpoints, experiment_run, model_for_deployment):
        yaml = pytest.importorskip("yaml")
        experiment_run.log_model(model_for_deployment['model'], custom_modules=[])
        experiment_run.log_requirements(['scikit-learn'])

        path = verta._internal_utils._utils.generate_default_name()
        endpoint = client.set_endpoint(path)
        created_endpoints.append(endpoint)

        original_status = endpoint.get_status()
        original_build_ids = get_build_ids(original_status)

        # Creating config dict:
        strategy_dict = {
            "run_id": experiment_run.id,
            "strategy": "canary",
            "canary_strategy": {
                "progress_step": 0.05,
                "progress_interval_seconds": 30,
                "rules": [
                    {"rule_id": "1001",
                     "rule_parameters": [
                         {"name": "latency_avg",
                          "value": "0.1"}
                    ]},
                    {"rule_id": "1002",
                     "rule_parameters": [
                        {"name": "error_rate",
                         "value": "1"}
                    ]}
                ]
            }
        }

        filepath = "config.yaml"
        with open(filepath, "wb") as f:
            yaml.safe_dump(strategy_dict, f)

        updated_status = endpoint.update_from_config(filepath)
        new_build_ids = get_build_ids(updated_status)
        assert len(new_build_ids) - len(new_build_ids.intersection(original_build_ids)) > 0

    def test_update_with_parameters(self, client, created_endpoints, experiment_run, model_for_deployment):
        experiment_run.log_model(model_for_deployment['model'], custom_modules=[])
        experiment_run.log_requirements(['scikit-learn'])

        path = verta._internal_utils._utils.generate_default_name()
        endpoint = client.set_endpoint(path)
        created_endpoints.append(endpoint)

        original_status = endpoint.get_status()
        original_build_ids = get_build_ids(original_status)

        strategy = CanaryUpdateStrategy(interval=1, step=0.5)

        strategy.add_rule(AverageLatencyThresholdRule(0.8))
        updated_status = endpoint.update(experiment_run, strategy, resources = [ CpuMilli(500), Memory("500Mi"), ],
                                         env_vars = {'CUDA_VISIBLE_DEVICES': "1,2", "VERTA_HOST": "app.verta.ai"})

        # Check that a new build is added:
        new_build_ids = get_build_ids(updated_status)
        assert len(new_build_ids) - len(new_build_ids.intersection(original_build_ids)) > 0

    def test_get_access_token(self, client, created_endpoints):
        path = verta._internal_utils._utils.generate_default_name()
        endpoint = client.set_endpoint(path)
        created_endpoints.append(endpoint)
        token = endpoint.get_access_token()

        assert token is None

    def test_form_update_body(self):
        endpoint = Endpoint(None, None, None, None)
        resources = [
            CpuMilli(500),
            Memory("500Mi"),
        ]

<<<<<<< HEAD
        parameter_json = endpoint._form_update_body(resources, DirectUpdateStrategy(), None, 0)
        assert parameter_json == {'build_id': 0, 'resources': {'cpu_millis': 500, 'memory': '500Mi'}, 'strategy': 'rollout'}
        
=======
        env_vars = {'CUDA_VISIBLE_DEVICES': "1,2", "VERTA_HOST": "app.verta.ai"}

        parameter_json = endpoint._form_update_body(resources, DirectUpdateStrategy(), env_vars, 0)
        assert parameter_json == {'build_id': 0, 'env': [{"name":'CUDA_VISIBLE_DEVICES', 'value':'1,2'},
                                                         {"name":'VERTA_HOST', 'value':'app.verta.ai'}],
                                  'resources': {'cpu_millis': 500, 'memory': '500Mi'}, 'strategy': 'rollout'}


>>>>>>> 131adbfa
    def test_get_deployed_model(self, client, experiment_run, model_for_deployment, created_endpoints):
        model = model_for_deployment['model'].fit(
            model_for_deployment['train_features'],
            model_for_deployment['train_targets'],
        )
        experiment_run.log_model(model, custom_modules=[])
        experiment_run.log_requirements(['scikit-learn'])

        path = verta._internal_utils._utils.generate_default_name()
        endpoint = client.set_endpoint(path)
        created_endpoints.append(endpoint)
        endpoint.update(experiment_run, DirectUpdateStrategy())

        while not endpoint.get_status()['status'] == "active":
            time.sleep(3)
        x = model_for_deployment['train_features'].iloc[1].values
        assert endpoint.get_deployed_model().predict([x]) == [2]

    def test_update_autoscaling(self, client, created_endpoints, experiment_run, model_for_deployment):
        experiment_run.log_model(model_for_deployment['model'], custom_modules=[])
        experiment_run.log_requirements(['scikit-learn'])

        path = verta._internal_utils._utils.generate_default_name()
        endpoint = client.set_endpoint(path)
        created_endpoints.append(endpoint)

        autoscaling = Autoscaling(min_replicas=0, max_replicas=2, min_scale=0.5, max_scale=2.0)
        autoscaling.add_metric(CpuUtilization("0.5"))
        autoscaling.add_metric(MemoryUtilization("0.7"))
        autoscaling.add_metric(RequestsPerWorker("100"))

        endpoint.update(experiment_run, DirectUpdateStrategy(), autoscaling=autoscaling)
        update_status = endpoint.get_update_status()

        autoscaling_metrics = update_status["update_request"]["autoscaling"]["metrics"]
        assert len(autoscaling_metrics) == 3
        for metric in autoscaling_metrics:
            assert metric["metric_id"] in [1001, 1002, 1003]

            if metric["metric_id"] == 1001:
                assert metric["parameters"][0]["name"] == "cpu_target"
                assert metric["parameters"][0]["value"] == "0.5"
            elif metric["metric_id"] == 1002:
                assert metric["parameters"][0]["name"] == "requests_per_worker_target"
                assert metric["parameters"][0]["value"] == "100"
            else:
                assert metric["parameters"][0]["name"] == "memory_target"
                assert metric["parameters"][0]["value"] == "0.7"<|MERGE_RESOLUTION|>--- conflicted
+++ resolved
@@ -283,20 +283,14 @@
             Memory("500Mi"),
         ]
 
-<<<<<<< HEAD
-        parameter_json = endpoint._form_update_body(resources, DirectUpdateStrategy(), None, 0)
-        assert parameter_json == {'build_id': 0, 'resources': {'cpu_millis': 500, 'memory': '500Mi'}, 'strategy': 'rollout'}
-        
-=======
         env_vars = {'CUDA_VISIBLE_DEVICES': "1,2", "VERTA_HOST": "app.verta.ai"}
 
-        parameter_json = endpoint._form_update_body(resources, DirectUpdateStrategy(), env_vars, 0)
+        parameter_json = endpoint._form_update_body(resources, DirectUpdateStrategy(), None, env_vars, 0)
         assert parameter_json == {'build_id': 0, 'env': [{"name":'CUDA_VISIBLE_DEVICES', 'value':'1,2'},
                                                          {"name":'VERTA_HOST', 'value':'app.verta.ai'}],
                                   'resources': {'cpu_millis': 500, 'memory': '500Mi'}, 'strategy': 'rollout'}
 
 
->>>>>>> 131adbfa
     def test_get_deployed_model(self, client, experiment_run, model_for_deployment, created_endpoints):
         model = model_for_deployment['model'].fit(
             model_for_deployment['train_features'],
