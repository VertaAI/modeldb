--- conflicted
+++ resolved
@@ -435,7 +435,6 @@
             else:
                 assert metric["parameters"][0]["value"] == "0.7"
 
-<<<<<<< HEAD
     def test_update_with_custom_module(self, client, model_version, created_endpoints):
         torch = pytest.importorskip("torch")
 
@@ -463,7 +462,7 @@
             test_data = torch.rand((4, 4))
             prediction = torch.tensor(endpoint.get_deployed_model().predict(test_data.tolist()))
             assert torch.all(classifier(test_data).eq(prediction))
-=======
+
     def test_update_from_json_config_with_params(self, client, in_tempdir, created_endpoints, experiment_run, model_for_deployment):
         yaml = pytest.importorskip("yaml")
         experiment_run.log_model(model_for_deployment['model'], custom_modules=[])
@@ -551,5 +550,4 @@
         # updating endpoint
         endpoint.update(new_model_version, DirectUpdateStrategy(), wait=True)
         test_data = np.random.random((4, 12))
-        assert np.array_equal(endpoint.get_deployed_model().predict(test_data), new_classifier.predict(test_data))
->>>>>>> a16d8b37
+        assert np.array_equal(endpoint.get_deployed_model().predict(test_data), new_classifier.predict(test_data))