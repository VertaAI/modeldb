import time

import pytest
import requests
import json

import verta
from verta._deployment import Endpoint
from verta.deployment.resources import CpuMillis, Memory
from verta.deployment.autoscaling import Autoscaling
from verta.deployment.autoscaling.metrics import CpuUtilizationTarget, MemoryUtilizationTarget, RequestsPerWorkerTarget
from verta.deployment.update import DirectUpdateStrategy, CanaryUpdateStrategy
from verta.deployment.update.rules import MaximumAverageLatencyThresholdRule
from verta._internal_utils import _utils
from verta.environment import Python
from verta.utils import ModelAPI

from ..utils import (get_build_ids, sys_path_manager)


class TestEndpoint:
    def test_create(self, client, created_endpoints):
        name = _utils.generate_default_name()
        endpoint = client.set_endpoint(name)
        assert endpoint
        created_endpoints.append(endpoint)
        name = verta._internal_utils._utils.generate_default_name()
        endpoint = client.create_endpoint(name)
        assert endpoint
        with pytest.raises(requests.HTTPError) as excinfo:
            assert client.create_endpoint(name)
        excinfo_value = str(excinfo.value).strip()
        assert "409" in excinfo_value
        assert "already in use" in excinfo_value

    def test_get(self, client, created_endpoints):
        name = _utils.generate_default_name()

        with pytest.raises(ValueError):
            client.get_endpoint(name)

        endpoint = client.set_endpoint(name)
        created_endpoints.append(endpoint)

        assert endpoint.id == client.get_endpoint(endpoint.path).id
        assert endpoint.id == client.get_endpoint(id=endpoint.id).id

    def test_get_by_name(self, client, created_endpoints):
        path = _utils.generate_default_name()
        path2 = _utils.generate_default_name()
        endpoint = client.set_endpoint(path)
        created_endpoints.append(endpoint)

        dummy_endpoint = client.set_endpoint(path2)  # in case get erroneously fetches latest
        created_endpoints.append(dummy_endpoint)

        assert endpoint.id == client.set_endpoint(endpoint.path).id

    def test_get_by_id(self, client, created_endpoints):
        path = _utils.generate_default_name()
        path2 = _utils.generate_default_name()
        endpoint = client.set_endpoint(path)
        created_endpoints.append(endpoint)

        dummy_endpoint = client.set_endpoint(path2)  # in case get erroneously fetches latest
        created_endpoints.append(dummy_endpoint)

        assert endpoint.id == client.set_endpoint(id=endpoint.id).id

    def test_list(self, client, created_endpoints):
        name = _utils.generate_default_name()
        endpoint = client.set_endpoint(name)
        created_endpoints.append(endpoint)

        endpoints = client.endpoints
        assert len(endpoints) >= 1
        has_new_id = False
        for item in endpoints:
            assert item.id
            if item.id == endpoint.id:
                has_new_id = True
        assert has_new_id

    def test_get_status(self, client, created_endpoints):
        path = verta._internal_utils._utils.generate_default_name()
        endpoint = client.set_endpoint(path)
        created_endpoints.append(endpoint)
        status = endpoint.get_status()

        # Check that some fields exist:
        assert status["status"]
        assert status["date_created"]
        assert status["stage_id"]

    def test_repr(self, client, created_endpoints, experiment_run, model_for_deployment):
        experiment_run.log_model(model_for_deployment['model'], custom_modules=[])
        experiment_run.log_requirements(['scikit-learn'])

        path = verta._internal_utils._utils.generate_default_name()
        endpoint = client.set_endpoint(path)
        created_endpoints.append(endpoint)
        str_repr = repr(endpoint)

        assert "path: {}".format(endpoint.path) in str_repr
        assert "url" in str_repr
        assert "id: {}".format(endpoint.id) in str_repr
        assert "curl: <Endpoint not deployed>" in str_repr

        # these fields might have changed:
        assert "status" in str_repr
        assert "date created" in str_repr
        assert "date updated" in str_repr
        assert "stage's date created" in str_repr
        assert "stage's date updated" in str_repr
        assert "components" in str_repr

        endpoint.update(experiment_run, DirectUpdateStrategy(), True)
        str_repr = repr(endpoint)
        assert "curl: {}".format(endpoint.get_deployed_model().get_curl()) in str_repr

    def test_direct_update(self, client, created_endpoints, experiment_run, model_for_deployment):
        experiment_run.log_model(model_for_deployment['model'], custom_modules=[])
        experiment_run.log_requirements(['scikit-learn'])

        path = verta._internal_utils._utils.generate_default_name()
        endpoint = client.set_endpoint(path)
        created_endpoints.append(endpoint)

        original_status = endpoint.get_status()
        original_build_ids = get_build_ids(original_status)
        updated_status = endpoint.update(experiment_run, DirectUpdateStrategy())

        # Check that a new build is added:
        new_build_ids = get_build_ids(updated_status)
        assert len(new_build_ids) - len(new_build_ids.intersection(original_build_ids)) > 0

    def test_update_wait(self, client, created_endpoints, experiment_run, model_for_deployment):
        experiment_run.log_model(model_for_deployment['model'], custom_modules=[])
        experiment_run.log_requirements(['scikit-learn'])

        path = verta._internal_utils._utils.generate_default_name()
        endpoint = client.set_endpoint(path)
        created_endpoints.append(endpoint)

        status = endpoint.update(experiment_run, DirectUpdateStrategy(), True)

        assert status["status"] == "active"

    def test_canary_update(self, client, created_endpoints, experiment_run, model_for_deployment):
        experiment_run.log_model(model_for_deployment['model'], custom_modules=[])
        experiment_run.log_requirements(['scikit-learn'])

        path = verta._internal_utils._utils.generate_default_name()
        endpoint = client.set_endpoint(path)
        created_endpoints.append(endpoint)

        original_status = endpoint.get_status()
        original_build_ids = get_build_ids(original_status)

        strategy = CanaryUpdateStrategy(interval=1, step=0.5)

        with pytest.raises(RuntimeError) as excinfo:
            endpoint.update(experiment_run, strategy)

        assert "canary update strategy must have at least one rule" in str(excinfo.value)

        strategy.add_rule(MaximumAverageLatencyThresholdRule(0.8))
        updated_status = endpoint.update(experiment_run, strategy)

        # Check that a new build is added:
        new_build_ids = get_build_ids(updated_status)
        assert len(new_build_ids) - len(new_build_ids.intersection(original_build_ids)) > 0

    def test_update_from_json_config(self, client, in_tempdir, created_endpoints, experiment_run, model_for_deployment):
        json = pytest.importorskip("json")
        experiment_run.log_model(model_for_deployment['model'], custom_modules=[])
        experiment_run.log_requirements(['scikit-learn'])

        path = verta._internal_utils._utils.generate_default_name()
        endpoint = client.set_endpoint(path)
        created_endpoints.append(endpoint)

        original_status = endpoint.get_status()
        original_build_ids = get_build_ids(original_status)

        # Creating config dict:
        strategy_dict = {
            "run_id": experiment_run.id,
            "strategy": "canary",
            "canary_strategy": {
                "progress_step": 0.05,
                "progress_interval_seconds": 30,
                "rules": [
                    {"rule": "latency_avg_max",
                     "rule_parameters": [
                         {"name": "threshold",
                          "value": "0.1"}
                    ]},
                    {"rule": "error_4xx_rate",
                     "rule_parameters": [
                        {"name": "threshold",
                         "value": "1"}
                    ]}
                ]
            }
        }

        filepath = "config.json"
        with open(filepath, 'w') as f:
            json.dump(strategy_dict, f)

        updated_status = endpoint.update_from_config(filepath)
        new_build_ids = get_build_ids(updated_status)
        assert len(new_build_ids) - len(new_build_ids.intersection(original_build_ids)) > 0

    def test_update_from_yaml_config(self, client, in_tempdir, created_endpoints, experiment_run, model_for_deployment):
        yaml = pytest.importorskip("yaml")
        experiment_run.log_model(model_for_deployment['model'], custom_modules=[])
        experiment_run.log_requirements(['scikit-learn'])

        path = verta._internal_utils._utils.generate_default_name()
        endpoint = client.set_endpoint(path)
        created_endpoints.append(endpoint)

        original_status = endpoint.get_status()
        original_build_ids = get_build_ids(original_status)

        # Creating config dict:
        strategy_dict = {
            "run_id": experiment_run.id,
            "strategy": "canary",
            "canary_strategy": {
                "progress_step": 0.05,
                "progress_interval_seconds": 30,
                "rules": [
                    {"rule": "latency_avg_max",
                     "rule_parameters": [
                         {"name": "threshold",
                          "value": "0.1"}
                    ]},
                    {"rule": "error_4xx_rate",
                     "rule_parameters": [
                        {"name": "threshold",
                         "value": "1"}
                    ]}
                ]
            }
        }

        filepath = "config.yaml"
        with open(filepath, 'w') as f:
            yaml.safe_dump(strategy_dict, f)

        updated_status = endpoint.update_from_config(filepath)
        new_build_ids = get_build_ids(updated_status)
        assert len(new_build_ids) - len(new_build_ids.intersection(original_build_ids)) > 0

    def test_update_with_parameters(self, client, created_endpoints, experiment_run, model_for_deployment):
        experiment_run.log_model(model_for_deployment['model'], custom_modules=[])
        experiment_run.log_requirements(['scikit-learn'])

        path = verta._internal_utils._utils.generate_default_name()
        endpoint = client.set_endpoint(path)
        created_endpoints.append(endpoint)

        original_status = endpoint.get_status()
        original_build_ids = get_build_ids(original_status)

        strategy = CanaryUpdateStrategy(interval=1, step=0.5)

        strategy.add_rule(MaximumAverageLatencyThresholdRule(0.8))
        updated_status = endpoint.update(experiment_run, strategy, resources = [ CpuMillis(500), Memory("500Mi"), ],
                                         env_vars = {'CUDA_VISIBLE_DEVICES': "1,2", "VERTA_HOST": "app.verta.ai"})

        # Check that a new build is added:
        new_build_ids = get_build_ids(updated_status)
        assert len(new_build_ids) - len(new_build_ids.intersection(original_build_ids)) > 0

    def test_get_access_token(self, client, created_endpoints):
        path = verta._internal_utils._utils.generate_default_name()
        endpoint = client.set_endpoint(path)
        created_endpoints.append(endpoint)
        token = endpoint.get_access_token()

        assert token is None

<<<<<<< HEAD
        token = verta._internal_utils._utils.generate_default_name()
        endpoint.create_access_token(token)
        assert endpoint.get_access_token() == token

    def test_form_update_body(self):
=======
    def test_create_update_body(self):
>>>>>>> 7a29e7b0
        endpoint = Endpoint(None, None, None, None)
        resources = [
            CpuMillis(500),
            Memory("500Mi"),
        ]

        env_vars = {'CUDA_VISIBLE_DEVICES': "1,2", "VERTA_HOST": "app.verta.ai", "GIT_TERMINAL_PROMPT" : "1"}

        parameter_json = endpoint._create_update_body(DirectUpdateStrategy(), resources, None, env_vars)
        assert parameter_json == {
            'env': [
                {"name": 'CUDA_VISIBLE_DEVICES', 'value': '1,2'},
                {'name': 'GIT_TERMINAL_PROMPT', 'value': '1'},
                {"name": 'VERTA_HOST', 'value': 'app.verta.ai'}
            ],
            'resources': {'cpu_millis': 500, 'memory': '500Mi'},
            'strategy': 'rollout',
        }


    def test_get_deployed_model(self, client, experiment_run, model_version, model_for_deployment, created_endpoints):
        """
        Verifies prediction for a finished deployment, as well as for an endpoint in the middle of being updated.
        """
        np = pytest.importorskip("numpy")

        model = model_for_deployment['model'].fit(
            model_for_deployment['train_features'],
            model_for_deployment['train_targets'],
        )
        experiment_run.log_model(model, custom_modules=[])
        experiment_run.log_requirements(['scikit-learn'])

        path = verta._internal_utils._utils.generate_default_name()
        endpoint = client.set_endpoint(path)
        created_endpoints.append(endpoint)
        endpoint.update(experiment_run, DirectUpdateStrategy(), wait=True)

        token = verta._internal_utils._utils.generate_default_name()
        endpoint.create_access_token(token)
        x = model_for_deployment['train_features'].iloc[1].values
        deployed_model = endpoint.get_deployed_model()

        assert np.allclose(deployed_model.predict([x]), model.predict([x]))
        deployed_model_curl = deployed_model.get_curl()
        assert endpoint.path in deployed_model_curl
        assert "-H \"Access-token: {}\"".format(token) in deployed_model_curl

        new_model = model_for_deployment['model'].fit(
            np.random.random(model_for_deployment['train_features'].shape),
            np.random.random(model_for_deployment['train_targets'].shape).round()
        )
        model_version.log_model(new_model)
        model_version.log_environment(Python(requirements=["scikit-learn"]))

        endpoint.update(model_version, DirectUpdateStrategy(), wait=False)
        endpoint.get_deployed_model().predict([x])  # should succeed, because the endpoint can still service requests

    def test_update_from_model_version(self, client, model_version, created_endpoints):
        np = pytest.importorskip("numpy")
        sklearn = pytest.importorskip("sklearn")
        from sklearn.linear_model import LogisticRegression

        classifier = LogisticRegression()
        classifier.fit(np.random.random((36, 12)), np.random.random(36).round())
        model_version.log_model(classifier)

        env = Python(requirements=["scikit-learn"])
        model_version.log_environment(env)

        path = verta._internal_utils._utils.generate_default_name()
        endpoint = client.set_endpoint(path)
        created_endpoints.append(endpoint)

        endpoint.update(model_version, DirectUpdateStrategy(), wait=True)
        test_data = np.random.random((4, 12))
        assert np.array_equal(endpoint.get_deployed_model().predict(test_data), classifier.predict(test_data))

    def test_update_from_json_config_model_version(self, client, in_tempdir, created_endpoints, model_version):
        np = pytest.importorskip("numpy")
        json = pytest.importorskip("json")
        sklearn = pytest.importorskip("sklearn")
        from sklearn.linear_model import LogisticRegression

        classifier = LogisticRegression()
        classifier.fit(np.random.random((36, 12)), np.random.random(36).round())
        model_version.log_model(classifier)

        env = Python(requirements=["scikit-learn"])
        model_version.log_environment(env)

        path = verta._internal_utils._utils.generate_default_name()
        endpoint = client.set_endpoint(path)
        created_endpoints.append(endpoint)

        original_status = endpoint.get_status()
        original_build_ids = get_build_ids(original_status)

        # Creating config dict:
        strategy_dict = {
            "model_version_id": model_version.id,
            "strategy": "canary",
            "canary_strategy": {
                "progress_step": 0.05,
                "progress_interval_seconds": 30,
                "rules": [
                    {"rule": "latency_avg_max",
                     "rule_parameters": [
                         {"name": "threshold",
                          "value": "0.1"}
                    ]},
                    {"rule": "error_4xx_rate",
                     "rule_parameters": [
                        {"name": "threshold",
                         "value": "1"}
                    ]}
                ]
            }
        }

        filepath = "config.json"
        with open(filepath, "w") as f:
            json.dump(strategy_dict, f)

        endpoint.update_from_config(filepath)

        while not endpoint.get_status()['status'] == "active":
            time.sleep(3)

        test_data = np.random.random((4, 12))
        assert np.array_equal(endpoint.get_deployed_model().predict(test_data), classifier.predict(test_data))

    def test_update_autoscaling(self, client, created_endpoints, experiment_run, model_for_deployment):
        experiment_run.log_model(model_for_deployment['model'], custom_modules=[])
        experiment_run.log_requirements(['scikit-learn'])

        path = verta._internal_utils._utils.generate_default_name()
        endpoint = client.set_endpoint(path)
        created_endpoints.append(endpoint)

        autoscaling = Autoscaling(min_replicas=0, max_replicas=2, min_scale=0.5, max_scale=2.0)
        autoscaling.add_metric(CpuUtilizationTarget(0.5))
        autoscaling.add_metric(MemoryUtilizationTarget(0.7))
        autoscaling.add_metric(RequestsPerWorkerTarget(100))

        endpoint.update(experiment_run, DirectUpdateStrategy(), autoscaling=autoscaling)
        update_status = endpoint.get_update_status()

        autoscaling_metrics = update_status["update_request"]["autoscaling"]["metrics"]
        assert len(autoscaling_metrics) == 3
        for metric in autoscaling_metrics:
            assert metric["metric_id"] in [1001, 1002, 1003]

            if metric["metric_id"] == 1001:
                assert metric["parameters"][0]["value"] == "0.5"
            elif metric["metric_id"] == 1002:
                assert metric["parameters"][0]["value"] == "100"
            else:
                assert metric["parameters"][0]["value"] == "0.7"

    def test_update_with_custom_module(self, client, model_version, created_endpoints):
        torch = pytest.importorskip("torch")

        with sys_path_manager() as sys_path:
            sys_path.append(".")

            from models.nets import FullyConnected

            train_data = torch.rand((2, 4))

            classifier = FullyConnected(num_features=4, hidden_size=32, dropout=0.2)
            model_api = ModelAPI(train_data.tolist(), classifier(train_data).tolist())
            model_version.log_model(classifier, custom_modules=["models/"], model_api=model_api)

            env = Python(requirements=["torch==1.0.0"])
            model_version.log_environment(env)


            path = verta._internal_utils._utils.generate_default_name()
            endpoint = client.set_endpoint(path)
            created_endpoints.append(endpoint)
            endpoint.update(model_version, DirectUpdateStrategy(), wait=True)


            test_data = torch.rand((4, 4))
            prediction = torch.tensor(endpoint.get_deployed_model().predict(test_data.tolist()))
            assert torch.all(classifier(test_data).eq(prediction))

    def test_update_from_json_config_with_params(self, client, in_tempdir, created_endpoints, experiment_run, model_for_deployment):
        yaml = pytest.importorskip("yaml")
        experiment_run.log_model(model_for_deployment['model'], custom_modules=[])
        experiment_run.log_requirements(['scikit-learn'])


        path = verta._internal_utils._utils.generate_default_name()
        endpoint = client.set_endpoint(path)
        created_endpoints.append(endpoint)


        original_status = endpoint.get_status()
        original_build_ids = get_build_ids(original_status)

        # Creating config dict:
        config_dict = {
            "run_id": experiment_run.id,
            "strategy": "direct",
            "autoscaling": {
                "quantities": {"min_replicas": 0, "max_replicas": 4, "min_scale": 0.5, "max_scale": 2.0},
                "metrics": [
                    {"metric": "cpu_utilization", "parameters": [{"name": "target", "value": "0.5"}]},
                    {"metric": "memory_utilization", "parameters": [{"name": "target", "value": "0.7"}]}
                ]
            },
            "env_vars": {"VERTA_HOST": "app.verta.ai"},
            "resources": {"cpu_millis": 250, "memory": "100M"}
        }

        filepath = "config.json"
        with open(filepath, 'w') as f:
            json.dump(config_dict, f)

        endpoint.update_from_config(filepath)
        update_status = endpoint.get_update_status()

        # Check autoscaling:
        autoscaling_parameters = update_status["update_request"]["autoscaling"]
        autoscaling_quantities = autoscaling_parameters["quantities"]

        assert autoscaling_quantities == config_dict["autoscaling"]["quantities"]

        autoscaling_metrics = autoscaling_parameters["metrics"]
        assert len(autoscaling_metrics) == 2
        for metric in autoscaling_metrics:
            assert metric["metric_id"] in [1001, 1002, 1003]

            if metric["metric_id"] == 1001:
                assert metric["parameters"][0]["value"] == "0.5"
            else:
                assert metric["parameters"][0]["value"] == "0.7"

        # Check env_vars:
        assert update_status["update_request"]["env"][0]["name"] == "VERTA_HOST"
        assert update_status["update_request"]["env"][0]["value"] == "app.verta.ai"

        # Check resources:
        assert endpoint.get_update_status()['update_request']['resources'] == config_dict["resources"]

    def test_update_twice(self, client, registered_model, created_endpoints):
        np = pytest.importorskip("numpy")
        json = pytest.importorskip("json")
        sklearn = pytest.importorskip("sklearn")
        from sklearn.linear_model import LogisticRegression

        env = Python(requirements=["scikit-learn"])

        classifier = LogisticRegression()
        classifier.fit(np.random.random((36, 12)), np.random.random(36).round())
        model_version = registered_model.create_version("first-version")
        model_version.log_model(classifier)
        model_version.log_environment(env)

        new_classifier = LogisticRegression()
        new_classifier.fit(np.random.random((36, 12)), np.random.random(36).round())
        new_model_version = registered_model.create_version("second-version")
        new_model_version.log_model(new_classifier)
        new_model_version.log_environment(env)

        path = verta._internal_utils._utils.generate_default_name()
        endpoint = client.set_endpoint(path)
        created_endpoints.append(endpoint)
        endpoint.update(model_version, DirectUpdateStrategy(), wait=True)

        # updating endpoint
        endpoint.update(new_model_version, DirectUpdateStrategy(), wait=True)
        test_data = np.random.random((4, 12))
        assert np.array_equal(endpoint.get_deployed_model().predict(test_data), new_classifier.predict(test_data))<|MERGE_RESOLUTION|>--- conflicted
+++ resolved
@@ -284,15 +284,11 @@
 
         assert token is None
 
-<<<<<<< HEAD
         token = verta._internal_utils._utils.generate_default_name()
         endpoint.create_access_token(token)
         assert endpoint.get_access_token() == token
 
-    def test_form_update_body(self):
-=======
     def test_create_update_body(self):
->>>>>>> 7a29e7b0
         endpoint = Endpoint(None, None, None, None)
         resources = [
             CpuMillis(500),
