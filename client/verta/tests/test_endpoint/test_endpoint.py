--- conflicted
+++ resolved
@@ -140,7 +140,6 @@
         new_build_ids = get_build_ids(updated_status)
         assert len(new_build_ids) - len(new_build_ids.intersection(original_build_ids)) > 0
 
-<<<<<<< HEAD
     def test_update_from_json_config(self, client, in_tempdir, created_endpoints, experiment_run, model_for_deployment):
         json = pytest.importorskip("json")
         experiment_run.log_model(model_for_deployment['model'], custom_modules=[])
@@ -225,10 +224,7 @@
         new_build_ids = get_build_ids(updated_status)
         assert len(new_build_ids) - len(new_build_ids.intersection(original_build_ids)) > 0
 
-    def test_get_access_token(self, client):
-=======
     def test_get_access_token(self, client, created_endpoints):
->>>>>>> 8d1390fd
         path = verta._internal_utils._utils.generate_default_name()
         endpoint = client.set_endpoint(path)
         created_endpoints.append(endpoint)
