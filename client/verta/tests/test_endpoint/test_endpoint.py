import time

import pytest

import verta
from verta.deployment.update import DirectUpdateStrategy, CanaryUpdateStrategy
from verta.deployment.update.rules import AverageLatencyThresholdRule
from verta._internal_utils import _utils

def get_build_ids(status):
    # get the set of build_ids in the status of the stage:
    return set(map(lambda comp: comp["build_id"], status["components"]))

class TestEndpoint:
    def test_create(self, client, created_endpoints):
        name = _utils.generate_default_name()
        endpoint = client.set_endpoint(name)
        created_endpoints.append(endpoint)

        assert endpoint

    def test_get(self, client, created_endpoints):
        name = _utils.generate_default_name()

        with pytest.raises(ValueError):
            client.get_endpoint(name)

        endpoint = client.set_endpoint(name)
        created_endpoints.append(endpoint)

        assert endpoint.id == client.get_endpoint(endpoint.path).id
        assert endpoint.id == client.get_endpoint(id=endpoint.id).id

    def test_get_by_name(self, client, created_endpoints):
        path = _utils.generate_default_name()
        path2 = _utils.generate_default_name()
        endpoint = client.set_endpoint(path)
        created_endpoints.append(endpoint)

        dummy_endpoint = client.set_endpoint(path2)  # in case get erroneously fetches latest
        created_endpoints.append(dummy_endpoint)

        assert endpoint.id == client.set_endpoint(endpoint.path).id

    def test_get_by_id(self, client, created_endpoints):
        path = _utils.generate_default_name()
        path2 = _utils.generate_default_name()
        endpoint = client.set_endpoint(path)
        created_endpoints.append(endpoint)

        dummy_endpoint = client.set_endpoint(path2)  # in case get erroneously fetches latest
        created_endpoints.append(dummy_endpoint)

        assert endpoint.id == client.set_endpoint(id=endpoint.id).id

    def test_list(self, client, created_endpoints):
        name = _utils.generate_default_name()
        endpoint = client.set_endpoint(name)
        created_endpoints.append(endpoint)

        endpoints = client.endpoints
        assert len(endpoints) >= 1
        has_new_id = False
        for item in endpoints:
            assert item.id
            if item.id == endpoint.id:
                has_new_id = True
        assert has_new_id


    def test_get_status(self, client, created_endpoints):
        path = verta._internal_utils._utils.generate_default_name()
        endpoint = client.set_endpoint(path)
        created_endpoints.append(endpoint)
        status = endpoint.get_status()

        # Check that some fields exist:
        assert "status" in status
        assert "date_created" in status
        assert "id" in status

<<<<<<< HEAD
    def test_direct_update(self, client, experiment_run, model_for_deployment):
=======
    def test_direct_update(self, client, created_endpoints, experiment_run, model_for_deployment):
>>>>>>> 4185b6c5
        experiment_run.log_model(model_for_deployment['model'], custom_modules=[])
        experiment_run.log_requirements(['scikit-learn'])

        path = verta._internal_utils._utils.generate_default_name()
        endpoint = client.set_endpoint(path)
        created_endpoints.append(endpoint)

        original_status = endpoint.get_status()
        original_build_ids = get_build_ids(original_status)
        updated_status = endpoint.update(experiment_run, DirectUpdateStrategy())

        # Check that a new build is added:
        new_build_ids = get_build_ids(updated_status)
        assert len(new_build_ids) - len(new_build_ids.intersection(original_build_ids)) > 0

<<<<<<< HEAD
    def test_update_wait(self, client, experiment_run, model_for_deployment):
        experiment_run.log_model(model_for_deployment['model'], custom_modules=[])
        experiment_run.log_requirements(['scikit-learn'])

        path = verta._internal_utils._utils.generate_default_name()
        endpoint = client.set_endpoint(path)

        status = endpoint.update(experiment_run, DirectUpdateStrategy(), True)

        assert status["status"] == "active"

    def test_canary_update(self, client, experiment_run, model_for_deployment):
=======
    def test_update_wait(self, client, created_endpoints, experiment_run, model_for_deployment):
>>>>>>> 4185b6c5
        experiment_run.log_model(model_for_deployment['model'], custom_modules=[])
        experiment_run.log_requirements(['scikit-learn'])

        path = verta._internal_utils._utils.generate_default_name()
        endpoint = client.set_endpoint(path)
        created_endpoints.append(endpoint)

        status = endpoint.update(experiment_run, DirectUpdateStrategy(), True)

        assert status["status"] == "active"

    def test_canary_update(self, client, created_endpoints, experiment_run, model_for_deployment):
        experiment_run.log_model(model_for_deployment['model'], custom_modules=[])
        experiment_run.log_requirements(['scikit-learn'])

        path = verta._internal_utils._utils.generate_default_name()
        endpoint = client.set_endpoint(path)
        created_endpoints.append(endpoint)

        original_status = endpoint.get_status()
        original_build_ids = get_build_ids(original_status)

        strategy = CanaryUpdateStrategy(interval=1, step=0.5)

        with pytest.raises(RuntimeError) as excinfo:
            endpoint.update(experiment_run, strategy)

        assert "canary update strategy must have at least one rule" in str(excinfo.value)

<<<<<<< HEAD
        strategy.add_rule(AverageLatencyThreshold(0.8))
=======
        strategy.add_rule(AverageLatencyThresholdRule(0.8))
>>>>>>> 4185b6c5
        updated_status = endpoint.update(experiment_run, strategy)

        # Check that a new build is added:
        new_build_ids = get_build_ids(updated_status)
        assert len(new_build_ids) - len(new_build_ids.intersection(original_build_ids)) > 0

    def test_get_access_token(self, client, created_endpoints):
        path = verta._internal_utils._utils.generate_default_name()
        endpoint = client.set_endpoint(path)
        created_endpoints.append(endpoint)
        token = endpoint.get_access_token()

        assert token is None

    def test_get_deployed_model(self, client, experiment_run, model_for_deployment, created_endpoints):
        model = model_for_deployment['model'].fit(
            model_for_deployment['train_features'],
            model_for_deployment['train_targets'],
        )
        experiment_run.log_model(model, custom_modules=[])
        experiment_run.log_requirements(['scikit-learn'])

        path = verta._internal_utils._utils.generate_default_name()
        endpoint = client.set_endpoint(path)
        created_endpoints.append(endpoint)
        endpoint.update(experiment_run, DirectUpdateStrategy())

        while not endpoint.get_status()['status'] == "active":
            time.sleep(3)
        x = model_for_deployment['train_features'].iloc[1].values
        endpoint.get_deployed_model().predict([x])<|MERGE_RESOLUTION|>--- conflicted
+++ resolved
@@ -79,11 +79,7 @@
         assert "date_created" in status
         assert "id" in status
 
-<<<<<<< HEAD
-    def test_direct_update(self, client, experiment_run, model_for_deployment):
-=======
     def test_direct_update(self, client, created_endpoints, experiment_run, model_for_deployment):
->>>>>>> 4185b6c5
         experiment_run.log_model(model_for_deployment['model'], custom_modules=[])
         experiment_run.log_requirements(['scikit-learn'])
 
@@ -99,22 +95,7 @@
         new_build_ids = get_build_ids(updated_status)
         assert len(new_build_ids) - len(new_build_ids.intersection(original_build_ids)) > 0
 
-<<<<<<< HEAD
-    def test_update_wait(self, client, experiment_run, model_for_deployment):
-        experiment_run.log_model(model_for_deployment['model'], custom_modules=[])
-        experiment_run.log_requirements(['scikit-learn'])
-
-        path = verta._internal_utils._utils.generate_default_name()
-        endpoint = client.set_endpoint(path)
-
-        status = endpoint.update(experiment_run, DirectUpdateStrategy(), True)
-
-        assert status["status"] == "active"
-
-    def test_canary_update(self, client, experiment_run, model_for_deployment):
-=======
     def test_update_wait(self, client, created_endpoints, experiment_run, model_for_deployment):
->>>>>>> 4185b6c5
         experiment_run.log_model(model_for_deployment['model'], custom_modules=[])
         experiment_run.log_requirements(['scikit-learn'])
 
@@ -144,11 +125,7 @@
 
         assert "canary update strategy must have at least one rule" in str(excinfo.value)
 
-<<<<<<< HEAD
-        strategy.add_rule(AverageLatencyThreshold(0.8))
-=======
         strategy.add_rule(AverageLatencyThresholdRule(0.8))
->>>>>>> 4185b6c5
         updated_status = endpoint.update(experiment_run, strategy)
 
         # Check that a new build is added:
