--- conflicted
+++ resolved
@@ -586,16 +586,7 @@
         resources_dict = Resources._from_dict(config_dict["resources"])._as_dict()  # config is `cpu`, wire is `cpu_millis`
         assert endpoint.get_update_status()['update_request']['resources'] == resources_dict
 
-<<<<<<< HEAD
     def test_update_twice(self, client, registered_model, created_entities):
-        np = pytest.importorskip("numpy")
-        json = pytest.importorskip("json")
-        sklearn = pytest.importorskip("sklearn")
-        from sklearn.linear_model import LogisticRegression
-
-        env = Python(requirements=["scikit-learn"])
-=======
-    def test_update_twice(self, client, registered_model, created_endpoints):
         class ModelA:
             def predict(self, _):
                 return "A"
@@ -603,7 +594,6 @@
             def predict(self, _):
                 return "B"
         env = Python(requirements=[])
->>>>>>> 45327d19
 
         model_version = registered_model.create_version("first-version")
         model_version.log_model(ModelA())
@@ -615,12 +605,8 @@
 
         path = verta._internal_utils._utils.generate_default_name()
         endpoint = client.set_endpoint(path)
-<<<<<<< HEAD
-        created_entities.append(endpoint)
-=======
-        created_endpoints.append(endpoint)
-
->>>>>>> 45327d19
+        created_entities.append(endpoint)
+
         endpoint.update(model_version, wait=True)
         assert endpoint.get_deployed_model().predict("foo") == "A"
 
