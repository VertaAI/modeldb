import pytest

from .. import utils

import verta.dataset
<<<<<<< HEAD
from verta.environment import Python
=======
import verta.environment
>>>>>>> 970464bc


class TestModelVersion:
    def test_get_by_name(self, registered_model):
        model_version = registered_model.get_or_create_version(name="my version")
        retrieved_model_version = registered_model.get_version(name=model_version.name)
        assert retrieved_model_version.id == model_version.id

    def test_get_by_id(self, registered_model):
        model_version = registered_model.get_or_create_version()
        retrieved_model_version = registered_model.get_version(id=model_version.id)
        assert model_version.id == retrieved_model_version.id

    def test_get_by_clent(self, client):
        registered_model = client.set_registered_model()
        model_version = registered_model.get_or_create_version(name="my version")

        retrieved_model_version_by_id = client.get_registered_model_version(id=model_version.id)
        retrieved_model_version_by_name = client.get_registered_model_version(name=model_version.name)

        assert retrieved_model_version_by_id.id == model_version.id
        assert retrieved_model_version_by_name.id == model_version.id

        if registered_model:
            utils.delete_registered_model(registered_model.id, client._conn)

    def test_log_environment(self, registered_model):
        model_version = registered_model.get_or_create_version(name="my version")

        reqs = Python.read_pip_environment()
        env = Python(requirements=reqs)
        model_version.log_environment(env)

        model_version = registered_model.get_version(id=model_version.id)
        assert(str(env) == str(Python._from_proto(model_version._msg)))

    def test_del_environment(self, registered_model):
        model_version = registered_model.get_or_create_version(name="my version")

        reqs = Python.read_pip_environment()
        env = Python(requirements=reqs)
        model_version.log_environment(env)
        model_version.del_environment()

        model_version = registered_model.get_version(id=model_version.id)
        assert not model_version.has_environment

    def test_labels(self, client):
        registered_model = client.set_registered_model()
        model_version = registered_model.get_or_create_version(name="my version")

        model_version.add_label("tag1")
        model_version.add_label("tag2")
        model_version.add_label("tag3")
        assert model_version.get_labels() == ["tag1", "tag2", "tag3"]
        model_version.del_label("tag2")
        assert model_version.get_labels() == ["tag1", "tag3"]
        model_version.del_label("tag4")
        assert model_version.get_labels() == ["tag1", "tag3"]
        model_version.add_label("tag2")
        assert model_version.get_labels() == ["tag1", "tag2", "tag3"]

    def test_find(self, client):
        name = "registered_model_test"
        registered_model = client.set_registered_model()
        model_version = registered_model.get_or_create_version(name=name)

        find_result = registered_model.versions.find(["version == '{}'".format(name)])
        assert len(find_result) == 1
        for item in find_result:
            assert item._msg == model_version._msg

        tag_name = name + "_tag"
        versions = {name + "1": registered_model.get_or_create_version(name + "1"),
                    name + "2": registered_model.get_or_create_version(name + "2")}
        versions[name + "1"].add_label(tag_name)
        versions[name + "2"].add_label(tag_name)
        versions[name + "2"].add_label("label2")
        find_result = registered_model.versions.find(["labels == \"{}\"".format(tag_name)])
        assert len(find_result) == 2
        for item in find_result:
            assert versions[item._msg.version]
            msg_other = versions[item._msg.version]._msg
            item._msg.time_updated = msg_other.time_updated = 0
            labels1 = set(item._msg.labels)
            item._msg.labels[:] = []
            labels2 = set(msg_other.labels)
            msg_other.labels[:] = []
            msg_other.model.CopyFrom(item._msg.model)
            assert labels1 == labels2
            assert item._msg == msg_other<|MERGE_RESOLUTION|>--- conflicted
+++ resolved
@@ -3,11 +3,7 @@
 from .. import utils
 
 import verta.dataset
-<<<<<<< HEAD
 from verta.environment import Python
-=======
-import verta.environment
->>>>>>> 970464bc
 
 
 class TestModelVersion:
