--- conflicted
+++ resolved
@@ -20,12 +20,9 @@
         retrieved_model_version = registered_model.get_version(id=model_version.id)
         assert model_version.id == retrieved_model_version.id
 
-<<<<<<< HEAD
-=======
     def test_repr(self, model_version):
         assert model_version.name in str(model_version)
 
->>>>>>> 8f0a65bb
     def test_get_by_client(self, client):
         registered_model = client.set_registered_model()
         model_version = registered_model.get_or_create_version(name="my version")
