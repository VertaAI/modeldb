import pytest

from .. import utils

import verta.dataset
import verta.environment

import numpy as np

from sklearn.linear_model import LogisticRegression


pytest.skip("RegisteredModel has not been merged yet", allow_module_level=True)


class TestModelVersion:
    def test_get_by_name(self, registered_model):
        model_version = registered_model.get_or_create_version(name="my version")
        retrieved_model_version = registered_model.get_version(name=model_version.name)
        assert retrieved_model_version.id == model_version.id

    def test_get_by_id(self, registered_model):
        model_version = registered_model.get_or_create_version()
        retrieved_model_version = registered_model.get_version(id=model_version.id)
        assert model_version.id == retrieved_model_version.id

    def test_get_by_clent(self, client):
        registered_model = client.set_registered_model()
        model_version = registered_model.get_or_create_version(name="my version")

        retrieved_model_version_by_id = client.get_registered_model_version(id=model_version.id)
        retrieved_model_version_by_name = client.get_registered_model_version(name=model_version.name)

        assert retrieved_model_version_by_id.id == model_version.id
        assert retrieved_model_version_by_name.id == model_version.id

        if registered_model:
            utils.delete_registered_model(registered_model.id, client._conn)

<<<<<<< HEAD
    def test_log_model(self, registered_model):
        model_version = registered_model.get_or_create_version(name="my version")
        log_reg_model = LogisticRegression()
        model_version.log_model(log_reg_model)

        # reload the model version:
        model_version = registered_model.get_or_create_version(name="my version")
        assert model_version._msg.model.key == "model"

        # overwrite should work:
        model_version = registered_model.get_version(id=model_version.id)
        model_version.log_model(log_reg_model, True)

        with pytest.raises(ValueError) as excinfo:
            model_version = registered_model.get_version(id=model_version.id)
            model_version.log_model(log_reg_model)

        assert "model already exists" in str(excinfo.value)


    def test_log_artifact(self, registered_model):
        model_version = registered_model.get_or_create_version(name="my version")
        log_reg_model = LogisticRegression()
        model_version.log_artifact("some-asset", log_reg_model)

        # Overwrite should work:
        model_version = registered_model.get_version(id=model_version.id)
        model_version.log_artifact("some-asset", log_reg_model, True)

        with pytest.raises(ValueError) as excinfo:
            model_version = registered_model.get_version(id=model_version.id)
            model_version.log_artifact("some-asset", log_reg_model)

        assert "The key has been set" in str(excinfo.value)

    def test_del_artifact(self, registered_model):
        model_version = registered_model.get_or_create_version(name="my version")
        classifier = LogisticRegression()
        classifier.fit(np.random.random((36, 12)), np.random.random(36).round())
        model_version.log_artifact("coef", classifier.coef_)

        model_version = registered_model.get_version(id=model_version.id)
        model_version.del_artifact("coef")

        model_version = registered_model.get_version(id=model_version.id)
        assert len(model_version._msg.assets) == 0
=======
    def test_labels(self, client):
        registered_model = client.set_registered_model()
        model_version = registered_model.get_or_create_version(name="my version")

        model_version.add_label("tag1")
        model_version.add_label("tag2")
        model_version.add_label("tag3")
        assert model_version.get_labels() == ["tag1", "tag2", "tag3"]
        model_version.del_label("tag2")
        assert model_version.get_labels() == ["tag1", "tag3"]
        model_version.del_label("tag4")
        assert model_version.get_labels() == ["tag1", "tag3"]
        model_version.add_label("tag2")
        assert model_version.get_labels() == ["tag1", "tag2", "tag3"]

    def test_find(self, client):
        name = "registered_model_test"
        registered_model = client.set_registered_model()
        model_version = registered_model.get_or_create_version(name=name)

        find_result = registered_model.versions.find(["version == '{}'".format(name)])
        assert len(find_result) == 1
        for item in find_result:
            assert item._msg == model_version._msg

        tag_name = name + "_tag"
        versions = {name + "1": registered_model.get_or_create_version(name + "1"),
                    name + "2": registered_model.get_or_create_version(name + "2")}
        versions[name + "1"].add_label(tag_name)
        versions[name + "2"].add_label(tag_name)
        versions[name + "2"].add_label("label2")
        find_result = registered_model.versions.find(["labels == \"{}\"".format(tag_name)])
        assert len(find_result) == 2
        for item in find_result:
            assert versions[item._msg.version]
            msg_other = versions[item._msg.version]._msg
            item._msg.time_updated = msg_other.time_updated = 0
            labels1 = set(item._msg.labels)
            item._msg.labels[:] = []
            labels2 = set(msg_other.labels)
            msg_other.labels[:] = []
            msg_other.model.CopyFrom(item._msg.model)
            assert labels1 == labels2
            assert item._msg == msg_other
>>>>>>> 31faaad3
<|MERGE_RESOLUTION|>--- conflicted
+++ resolved
@@ -8,9 +8,6 @@
 import numpy as np
 
 from sklearn.linear_model import LogisticRegression
-
-
-pytest.skip("RegisteredModel has not been merged yet", allow_module_level=True)
 
 
 class TestModelVersion:
@@ -37,7 +34,6 @@
         if registered_model:
             utils.delete_registered_model(registered_model.id, client._conn)
 
-<<<<<<< HEAD
     def test_log_model(self, registered_model):
         model_version = registered_model.get_or_create_version(name="my version")
         log_reg_model = LogisticRegression()
@@ -83,8 +79,8 @@
         model_version.del_artifact("coef")
 
         model_version = registered_model.get_version(id=model_version.id)
-        assert len(model_version._msg.assets) == 0
-=======
+        assert len(model_version._msg.artifacts) == 0
+
     def test_labels(self, client):
         registered_model = client.set_registered_model()
         model_version = registered_model.get_or_create_version(name="my version")
@@ -128,5 +124,4 @@
             msg_other.labels[:] = []
             msg_other.model.CopyFrom(item._msg.model)
             assert labels1 == labels2
-            assert item._msg == msg_other
->>>>>>> 31faaad3
+            assert item._msg == msg_other