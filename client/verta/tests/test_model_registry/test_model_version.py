--- conflicted
+++ resolved
@@ -2,13 +2,10 @@
 import verta
 
 from .. import utils
-<<<<<<< HEAD
 import os
-=======
 
 import verta.dataset
 from verta.environment import Python
->>>>>>> 2642a473
 
 
 pytest.skip("registry not yet available in backend", allow_module_level=True)
@@ -38,7 +35,6 @@
         assert retrieved_model_version_by_id.id == model_version.id
         assert retrieved_model_version_by_name.id == model_version.id
 
-<<<<<<< HEAD
     def test_log_model(self, model_version):
         np = pytest.importorskip("numpy")
         sklearn = pytest.importorskip("sklearn")
@@ -122,58 +118,14 @@
 
         assert "the key \"model\" is reserved for model; consider using log_model() instead" in str(excinfo.value)
 
-=======
-    def test_log_model(self, registered_model):
+    def test_del_artifact(self, registered_model):
+        np = pytest.importorskip("numpy")
         sklearn = pytest.importorskip("sklearn")
         from sklearn.linear_model import LogisticRegression
 
         model_version = registered_model.get_or_create_version(name="my version")
-        log_reg_model = LogisticRegression()
-        model_version.log_model(log_reg_model)
-
-        # reload the model version:
-        model_version = registered_model.get_or_create_version(name="my version")
-        assert model_version._msg.model.key == "model"
-
-        # overwrite should work:
-        model_version = registered_model.get_version(id=model_version.id)
-        model_version.log_model(log_reg_model, True)
-
-        with pytest.raises(ValueError) as excinfo:
-            model_version = registered_model.get_version(id=model_version.id)
-            model_version.log_model(log_reg_model)
-
-        assert "model already exists" in str(excinfo.value)
-
-
-    def test_log_artifact(self, registered_model):
-        sklearn = pytest.importorskip("sklearn")
-        from sklearn.linear_model import LogisticRegression
-
-        model_version = registered_model.get_or_create_version(name="my version")
-        log_reg_model = LogisticRegression()
-        model_version.log_artifact("some-asset", log_reg_model)
-
-        # Overwrite should work:
-        model_version = registered_model.get_version(id=model_version.id)
-        model_version.log_artifact("some-asset", log_reg_model, True)
-
-        with pytest.raises(ValueError) as excinfo:
-            model_version = registered_model.get_version(id=model_version.id)
-            model_version.log_artifact("some-asset", log_reg_model)
-
-        assert "The key has been set" in str(excinfo.value)
-
->>>>>>> 2642a473
-    def test_del_artifact(self, registered_model):
-        np = pytest.importorskip("numpy")
-        sklearn = pytest.importorskip("sklearn")
-        from sklearn.linear_model import LogisticRegression
-
-        model_version = registered_model.get_or_create_version(name="my version")
         classifier = LogisticRegression()
         classifier.fit(np.random.random((36, 12)), np.random.random(36).round())
-<<<<<<< HEAD
 
         model_version.log_artifact("coef", classifier.coef_)
         model_version.log_artifact("coef-2", classifier.coef_)
@@ -190,14 +142,6 @@
 
         model_version = registered_model.get_version(id=model_version.id)
         model_version.del_artifact("coef-3")
-        assert len(model_version._msg.artifacts) == 0
-=======
-        model_version.log_artifact("coef", classifier.coef_)
-
-        model_version = registered_model.get_version(id=model_version.id)
-        model_version.del_artifact("coef")
-
-        model_version = registered_model.get_version(id=model_version.id)
         assert len(model_version._msg.artifacts) == 0
 
     def test_log_environment(self, registered_model):
@@ -220,7 +164,6 @@
 
         model_version = registered_model.get_version(id=model_version.id)
         assert not model_version.has_environment
->>>>>>> 2642a473
 
     def test_labels(self, client):
         registered_model = client.set_registered_model()
