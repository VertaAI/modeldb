import pytest
import verta

from .. import utils
import os

import numpy as np

from sklearn.linear_model import LogisticRegression


class TestModelVersion:
    def test_get_by_name(self, registered_model):
        model_version = registered_model.get_or_create_version(name="my version")
        retrieved_model_version = registered_model.get_version(name=model_version.name)
        assert retrieved_model_version.id == model_version.id

    def test_get_by_id(self, registered_model):
        model_version = registered_model.get_or_create_version()
        retrieved_model_version = registered_model.get_version(id=model_version.id)
        assert model_version.id == retrieved_model_version.id

    def test_get_by_clent(self, client):
        registered_model = client.set_registered_model()
        model_version = registered_model.get_or_create_version(name="my version")

        retrieved_model_version_by_id = client.get_registered_model_version(id=model_version.id)
        retrieved_model_version_by_name = client.get_registered_model_version(name=model_version.name)

        assert retrieved_model_version_by_id.id == model_version.id
        assert retrieved_model_version_by_name.id == model_version.id

        if registered_model:
            utils.delete_registered_model(registered_model.id, client._conn)

<<<<<<< HEAD
    def test_set_model(self, model_version):
        classifier = LogisticRegression()
        classifier.fit(np.random.random((36, 12)), np.random.random(36).round())
        original_coef = classifier.coef_
        model_version.set_model(classifier)
=======
    def test_log_model(self, registered_model):
        model_version = registered_model.get_or_create_version(name="my version")
        log_reg_model = LogisticRegression()
        model_version.log_model(log_reg_model)
>>>>>>> d663545a

        # retrieve the classifier:
        retrieved_classfier = model_version.get_model()
        assert (retrieved_classfier.coef_ == original_coef).all()

        # overwrite should work:
<<<<<<< HEAD
        new_classifier = LogisticRegression()
        new_classifier.fit(np.random.random((36, 12)), np.random.random(36).round())
        model_version.set_model(new_classifier, True)
        retrieved_classfier = model_version.get_model()
        assert (retrieved_classfier.coef_ == new_classifier.coef_).all()
=======
        model_version = registered_model.get_version(id=model_version.id)
        model_version.log_model(log_reg_model, True)
>>>>>>> d663545a

        # when overwrite = false, overwriting should fail
        with pytest.raises(ValueError) as excinfo:
<<<<<<< HEAD
            model_version.set_model(new_classifier)
=======
            model_version = registered_model.get_version(id=model_version.id)
            model_version.log_model(log_reg_model)
>>>>>>> d663545a

        assert "model already exists" in str(excinfo.value)

    def test_add_asset(self, model_version):
        classifier = LogisticRegression()
        classifier.fit(np.random.random((36, 12)), np.random.random(36).round())
        original_coef = classifier.coef_
        model_version.add_asset("coef", original_coef)

<<<<<<< HEAD
        # retrieve the asset:
        retrieved_coef = model_version.get_asset("coef")
        assert (retrieved_coef == original_coef).all()

        # Overwrite should work:
        new_classifier = LogisticRegression()
        new_classifier.fit(np.random.random((36, 12)), np.random.random(36).round())
        model_version.add_asset("coef", new_classifier.coef_, True)
        retrieved_coef = model_version.get_asset("coef")
        assert (retrieved_coef == new_classifier.coef_).all()
=======
    def test_log_artifact(self, registered_model):
        model_version = registered_model.get_or_create_version(name="my version")
        log_reg_model = LogisticRegression()
        model_version.log_artifact("some-asset", log_reg_model)

        # Overwrite should work:
        model_version = registered_model.get_version(id=model_version.id)
        model_version.log_artifact("some-asset", log_reg_model, True)
>>>>>>> d663545a

        # when overwrite = false, overwriting should fail
        with pytest.raises(ValueError) as excinfo:
<<<<<<< HEAD
            model_version.add_asset("coef", new_classifier.coef_)

        assert "The key has been set" in str(excinfo.value)

    def test_add_asset_file(self, model_version):
        filename = "tiny1.bin"
        FILE_CONTENTS = os.urandom(2**16)
        with open(filename, 'wb') as f:
            f.write(FILE_CONTENTS)
        model_version.add_asset("file", filename)
        os.remove(filename)

        # retrieve the asset:
        retrieved_file = model_version.get_asset("file")
        assert retrieved_file.getvalue() == FILE_CONTENTS

    def test_wrong_key(self, model_version):
        with pytest.raises(KeyError) as excinfo:
            model_version.get_model()

        assert "no model associated with this version" in str(excinfo.value)

        with pytest.raises(KeyError) as excinfo:
            model_version.get_asset("non-existing")

        assert "no artifact found with key non-existing" in str(excinfo.value)

    def test_del_asset(self, registered_model):
=======
            model_version = registered_model.get_version(id=model_version.id)
            model_version.log_artifact("some-asset", log_reg_model)

        assert "The key has been set" in str(excinfo.value)

    def test_del_artifact(self, registered_model):
>>>>>>> d663545a
        model_version = registered_model.get_or_create_version(name="my version")
        classifier = LogisticRegression()
        classifier.fit(np.random.random((36, 12)), np.random.random(36).round())
        model_version.log_artifact("coef", classifier.coef_)

        model_version = registered_model.get_version(id=model_version.id)
        model_version.del_artifact("coef")

        model_version = registered_model.get_version(id=model_version.id)
        assert len(model_version._msg.assets) == 0<|MERGE_RESOLUTION|>--- conflicted
+++ resolved
@@ -33,78 +33,49 @@
         if registered_model:
             utils.delete_registered_model(registered_model.id, client._conn)
 
-<<<<<<< HEAD
-    def test_set_model(self, model_version):
+    def test_log_model(self, model_version):
         classifier = LogisticRegression()
         classifier.fit(np.random.random((36, 12)), np.random.random(36).round())
         original_coef = classifier.coef_
-        model_version.set_model(classifier)
-=======
-    def test_log_model(self, registered_model):
-        model_version = registered_model.get_or_create_version(name="my version")
-        log_reg_model = LogisticRegression()
-        model_version.log_model(log_reg_model)
->>>>>>> d663545a
+        model_version.log_model(classifier)
 
         # retrieve the classifier:
         retrieved_classfier = model_version.get_model()
         assert (retrieved_classfier.coef_ == original_coef).all()
 
         # overwrite should work:
-<<<<<<< HEAD
         new_classifier = LogisticRegression()
         new_classifier.fit(np.random.random((36, 12)), np.random.random(36).round())
-        model_version.set_model(new_classifier, True)
+        model_version.log_model(new_classifier, True)
         retrieved_classfier = model_version.get_model()
         assert (retrieved_classfier.coef_ == new_classifier.coef_).all()
-=======
-        model_version = registered_model.get_version(id=model_version.id)
-        model_version.log_model(log_reg_model, True)
->>>>>>> d663545a
 
         # when overwrite = false, overwriting should fail
         with pytest.raises(ValueError) as excinfo:
-<<<<<<< HEAD
-            model_version.set_model(new_classifier)
-=======
-            model_version = registered_model.get_version(id=model_version.id)
-            model_version.log_model(log_reg_model)
->>>>>>> d663545a
+            model_version.log_model(new_classifier)
 
         assert "model already exists" in str(excinfo.value)
 
-    def test_add_asset(self, model_version):
+    def test_log_artifact(self, model_version):
         classifier = LogisticRegression()
         classifier.fit(np.random.random((36, 12)), np.random.random(36).round())
         original_coef = classifier.coef_
-        model_version.add_asset("coef", original_coef)
+        model_version.log_artifact("coef", original_coef)
 
-<<<<<<< HEAD
-        # retrieve the asset:
-        retrieved_coef = model_version.get_asset("coef")
+        # retrieve the artifact:
+        retrieved_coef = model_version.get_artifact("coef")
         assert (retrieved_coef == original_coef).all()
 
         # Overwrite should work:
         new_classifier = LogisticRegression()
         new_classifier.fit(np.random.random((36, 12)), np.random.random(36).round())
         model_version.add_asset("coef", new_classifier.coef_, True)
-        retrieved_coef = model_version.get_asset("coef")
+        retrieved_coef = model_version.get_artifact("coef")
         assert (retrieved_coef == new_classifier.coef_).all()
-=======
-    def test_log_artifact(self, registered_model):
-        model_version = registered_model.get_or_create_version(name="my version")
-        log_reg_model = LogisticRegression()
-        model_version.log_artifact("some-asset", log_reg_model)
-
-        # Overwrite should work:
-        model_version = registered_model.get_version(id=model_version.id)
-        model_version.log_artifact("some-asset", log_reg_model, True)
->>>>>>> d663545a
 
         # when overwrite = false, overwriting should fail
         with pytest.raises(ValueError) as excinfo:
-<<<<<<< HEAD
-            model_version.add_asset("coef", new_classifier.coef_)
+            model_version.log_artifact("coef", new_classifier.coef_)
 
         assert "The key has been set" in str(excinfo.value)
 
@@ -131,15 +102,7 @@
 
         assert "no artifact found with key non-existing" in str(excinfo.value)
 
-    def test_del_asset(self, registered_model):
-=======
-            model_version = registered_model.get_version(id=model_version.id)
-            model_version.log_artifact("some-asset", log_reg_model)
-
-        assert "The key has been set" in str(excinfo.value)
-
     def test_del_artifact(self, registered_model):
->>>>>>> d663545a
         model_version = registered_model.get_or_create_version(name="my version")
         classifier = LogisticRegression()
         classifier.fit(np.random.random((36, 12)), np.random.random(36).round())
