--- conflicted
+++ resolved
@@ -7,7 +7,6 @@
 import numpy as np
 
 from sklearn.linear_model import LogisticRegression
-import numpy as np
 
 
 class TestModelVersion:
@@ -101,10 +100,7 @@
         with pytest.raises(KeyError) as excinfo:
             model_version.get_asset("non-existing")
 
-<<<<<<< HEAD
         assert "no artifact found with key non-existing" in str(excinfo.value)
-=======
-        assert "The key has been set" in str(excinfo.value)
 
     def test_del_asset(self, registered_model):
         model_version = registered_model.get_or_create_version(name="my version")
@@ -116,5 +112,4 @@
         model_version.del_asset("coef")
 
         model_version = registered_model.get_version(id=model_version.id)
-        assert len(model_version._msg.assets) == 0
->>>>>>> 6b4a29ed
+        assert len(model_version._msg.assets) == 0