import pytest
import verta

from .. import utils
import os

import verta.dataset
from verta.environment import Python


pytest.skip("registry not yet available in backend", allow_module_level=True)


class TestModelVersion:
    def test_get_by_name(self, registered_model):
        model_version = registered_model.get_or_create_version(name="my version")
        retrieved_model_version = registered_model.get_version(name=model_version.name)
        assert retrieved_model_version.id == model_version.id

    def test_get_by_id(self, registered_model):
        model_version = registered_model.get_or_create_version()
        retrieved_model_version = registered_model.get_version(id=model_version.id)
        assert model_version.id == retrieved_model_version.id

    def test_repr(self, model_version):
        assert model_version.name in str(model_version)

    def test_get_by_client(self, client):
        registered_model = client.set_registered_model()
        model_version = registered_model.get_or_create_version(name="my version")

        retrieved_model_version_by_id = client.get_registered_model_version(id=model_version.id)
        retrieved_model_version_by_name = client.get_registered_model_version(name=model_version.name)

        assert retrieved_model_version_by_id.id == model_version.id
        assert retrieved_model_version_by_name.id == model_version.id

    def test_log_model(self, model_version):
        np = pytest.importorskip("numpy")
        sklearn = pytest.importorskip("sklearn")
        from sklearn.linear_model import LogisticRegression

        classifier = LogisticRegression()
        classifier.fit(np.random.random((36, 12)), np.random.random(36).round())
        original_coef = classifier.coef_
        model_version.log_model(classifier)

        # retrieve the classifier:
        retrieved_classfier = model_version.get_model()
        assert (retrieved_classfier.coef_ == original_coef).all()

        # overwrite should work:
        new_classifier = LogisticRegression()
        new_classifier.fit(np.random.random((36, 12)), np.random.random(36).round())
        model_version.log_model(new_classifier, True)
        retrieved_classfier = model_version.get_model()
        assert (retrieved_classfier.coef_ == new_classifier.coef_).all()

        # when overwrite = false, overwriting should fail
        with pytest.raises(ValueError) as excinfo:
            model_version.log_model(new_classifier)

        assert "model already exists" in str(excinfo.value)

    def test_log_artifact(self, model_version):
        np = pytest.importorskip("numpy")
        sklearn = pytest.importorskip("sklearn")
        from sklearn.linear_model import LogisticRegression

        classifier = LogisticRegression()
        classifier.fit(np.random.random((36, 12)), np.random.random(36).round())
        original_coef = classifier.coef_
        model_version.log_artifact("coef", original_coef)

        # retrieve the artifact:
        retrieved_coef = model_version.get_artifact("coef")
        assert (retrieved_coef == original_coef).all()

        # Overwrite should work:
        new_classifier = LogisticRegression()
        new_classifier.fit(np.random.random((36, 12)), np.random.random(36).round())
        model_version.log_artifact("coef", new_classifier.coef_, True)
        retrieved_coef = model_version.get_artifact("coef")
        assert (retrieved_coef == new_classifier.coef_).all()

        # when overwrite = false, overwriting should fail
        with pytest.raises(ValueError) as excinfo:
            model_version.log_artifact("coef", new_classifier.coef_)

        assert "The key has been set" in str(excinfo.value)

    def test_add_artifact_file(self, model_version):
        filename = "tiny1.bin"
        FILE_CONTENTS = os.urandom(2**16)
        with open(filename, 'wb') as f:
            f.write(FILE_CONTENTS)
        model_version.log_artifact("file", filename)
        os.remove(filename)

        # retrieve the artifact:
        retrieved_file = model_version.get_artifact("file")
        assert retrieved_file.getvalue() == FILE_CONTENTS

    def test_wrong_key(self, model_version):
        with pytest.raises(KeyError) as excinfo:
            model_version.get_model()

        assert "no model associated with this version" in str(excinfo.value)

        with pytest.raises(KeyError) as excinfo:
            model_version.get_artifact("non-existing")

        assert "no artifact found with key non-existing" in str(excinfo.value)

        np = pytest.importorskip("numpy")
        with pytest.raises(ValueError) as excinfo:
            model_version.log_artifact("model", np.random.random((36, 12)))

        assert "the key \"model\" is reserved for model; consider using log_model() instead" in str(excinfo.value)

    def test_del_artifact(self, registered_model):
        np = pytest.importorskip("numpy")
        sklearn = pytest.importorskip("sklearn")
        from sklearn.linear_model import LogisticRegression

        model_version = registered_model.get_or_create_version(name="my version")
        classifier = LogisticRegression()
        classifier.fit(np.random.random((36, 12)), np.random.random(36).round())

        model_version.log_artifact("coef", classifier.coef_)
        model_version.log_artifact("coef-2", classifier.coef_)
        model_version.log_artifact("coef-3", classifier.coef_)


        model_version = registered_model.get_version(id=model_version.id)
        model_version.del_artifact("coef-2")
        assert len(model_version._msg.artifacts) == 2

        model_version = registered_model.get_version(id=model_version.id)
        model_version.del_artifact("coef")
        assert len(model_version._msg.artifacts) == 1

        model_version = registered_model.get_version(id=model_version.id)
        model_version.del_artifact("coef-3")
        assert len(model_version._msg.artifacts) == 0

<<<<<<< HEAD
    def test_del_model(self, registered_model):
        model_version = registered_model.get_or_create_version(name="my version")
        classifier = LogisticRegression()
        classifier.fit(np.random.random((36, 12)), np.random.random(36).round())
        model_version.log_model(classifier)

        model_version = registered_model.get_version(id=model_version.id)
        assert model_version.has_model
        model_version.del_model()

        model_version = registered_model.get_version(id=model_version.id)
        assert (not model_version.has_model)

        assert len(model_version._msg.artifacts) == 0
=======
    def test_log_environment(self, registered_model):
        model_version = registered_model.get_or_create_version(name="my version")

        reqs = Python.read_pip_environment()
        env = Python(requirements=reqs)
        model_version.log_environment(env)

        model_version = registered_model.get_version(id=model_version.id)
        assert(str(env) == str(Python._from_proto(model_version._msg)))

    def test_del_environment(self, registered_model):
        model_version = registered_model.get_or_create_version(name="my version")

        reqs = Python.read_pip_environment()
        env = Python(requirements=reqs)
        model_version.log_environment(env)
        model_version.del_environment()

        model_version = registered_model.get_version(id=model_version.id)
        assert not model_version.has_environment
>>>>>>> 15dc5be6

    def test_labels(self, client):
        registered_model = client.set_registered_model()
        model_version = registered_model.get_or_create_version(name="my version")

        model_version.add_label("tag1")
        model_version.add_label("tag2")
        model_version.add_label("tag3")
        assert model_version.get_labels() == ["tag1", "tag2", "tag3"]
        model_version.del_label("tag2")
        assert model_version.get_labels() == ["tag1", "tag3"]
        model_version.del_label("tag4")
        assert model_version.get_labels() == ["tag1", "tag3"]
        model_version.add_label("tag2")
        assert model_version.get_labels() == ["tag1", "tag2", "tag3"]

    def test_find(self, client):
        name = "registered_model_test"
        registered_model = client.set_registered_model()
        model_version = registered_model.get_or_create_version(name=name)

        find_result = registered_model.versions.find(["version == '{}'".format(name)])
        assert len(find_result) == 1
        for item in find_result:
            assert item._msg == model_version._msg

        tag_name = name + "_tag"
        versions = {name + "1": registered_model.get_or_create_version(name + "1"),
                    name + "2": registered_model.get_or_create_version(name + "2")}
        versions[name + "1"].add_label(tag_name)
        versions[name + "2"].add_label(tag_name)
        versions[name + "2"].add_label("label2")
        find_result = registered_model.versions.find(["labels == \"{}\"".format(tag_name)])
        assert len(find_result) == 2
        for item in find_result:
            assert versions[item._msg.version]
            msg_other = versions[item._msg.version]._msg
            item._msg.time_updated = msg_other.time_updated = 0
            labels1 = set(item._msg.labels)
            item._msg.labels[:] = []
            labels2 = set(msg_other.labels)
            msg_other.labels[:] = []
            msg_other.model.CopyFrom(item._msg.model)
            assert labels1 == labels2
            assert item._msg == msg_other<|MERGE_RESOLUTION|>--- conflicted
+++ resolved
@@ -144,8 +144,11 @@
         model_version.del_artifact("coef-3")
         assert len(model_version._msg.artifacts) == 0
 
-<<<<<<< HEAD
     def test_del_model(self, registered_model):
+        np = pytest.importorskip("numpy")
+        sklearn = pytest.importorskip("sklearn")
+        from sklearn.linear_model import LogisticRegression
+
         model_version = registered_model.get_or_create_version(name="my version")
         classifier = LogisticRegression()
         classifier.fit(np.random.random((36, 12)), np.random.random(36).round())
@@ -159,7 +162,7 @@
         assert (not model_version.has_model)
 
         assert len(model_version._msg.artifacts) == 0
-=======
+
     def test_log_environment(self, registered_model):
         model_version = registered_model.get_or_create_version(name="my version")
 
@@ -180,7 +183,6 @@
 
         model_version = registered_model.get_version(id=model_version.id)
         assert not model_version.has_environment
->>>>>>> 15dc5be6
 
     def test_labels(self, client):
         registered_model = client.set_registered_model()
