import pytest

from .. import utils

import verta.dataset
from verta.environment import Python


pytest.skip("RegisteredModel has not been merged yet", allow_module_level=True)


class TestModelVersion:
    def test_get_by_name(self, registered_model):
        model_version = registered_model.get_or_create_version(name="my version")
        retrieved_model_version = registered_model.get_version(name=model_version.name)
        assert retrieved_model_version.id == model_version.id

    def test_get_by_id(self, registered_model):
        model_version = registered_model.get_or_create_version()
        retrieved_model_version = registered_model.get_version(id=model_version.id)
        assert model_version.id == retrieved_model_version.id

    def test_get_by_clent(self, client):
        registered_model = client.set_registered_model()
        model_version = registered_model.get_or_create_version(name="my version")

        retrieved_model_version_by_id = client.get_registered_model_version(id=model_version.id)
        retrieved_model_version_by_name = client.get_registered_model_version(name=model_version.name)

        assert retrieved_model_version_by_id.id == model_version.id
        assert retrieved_model_version_by_name.id == model_version.id

        if registered_model:
            utils.delete_registered_model(registered_model.id, client._conn)

<<<<<<< HEAD
    def test_log_environment(self, registered_model):
        model_version = registered_model.get_or_create_version(name="my version")

        reqs = Python.read_pip_environment()
        env = Python(requirements=reqs)
        model_version.log_environment(env)

        model_version = registered_model.get_version(id=model_version.id)
        assert(str(env) == str(Python._from_proto(model_version._msg)))

    def test_del_environment(self, registered_model):
        model_version = registered_model.get_or_create_version(name="my version")

        reqs = Python.read_pip_environment()
        env = Python(requirements=reqs)
        model_version.log_environment(env)
        model_version.del_environment()

        model_version = registered_model.get_version(id=model_version.id)
        assert not model_version.has_environment
=======
    def test_labels(self, client):
        registered_model = client.set_registered_model()
        model_version = registered_model.get_or_create_version(name="my version")

        model_version.add_label("tag1")
        model_version.add_label("tag2")
        model_version.add_label("tag3")
        assert model_version.get_labels() == ["tag1", "tag2", "tag3"]
        model_version.del_label("tag2")
        assert model_version.get_labels() == ["tag1", "tag3"]
        model_version.del_label("tag4")
        assert model_version.get_labels() == ["tag1", "tag3"]
        model_version.add_label("tag2")
        assert model_version.get_labels() == ["tag1", "tag2", "tag3"]

    def test_find(self, client):
        name = "registered_model_test"
        registered_model = client.set_registered_model()
        model_version = registered_model.get_or_create_version(name=name)

        find_result = registered_model.versions.find(["version == '{}'".format(name)])
        assert len(find_result) == 1
        for item in find_result:
            assert item._msg == model_version._msg

        tag_name = name + "_tag"
        versions = {name + "1": registered_model.get_or_create_version(name + "1"),
                    name + "2": registered_model.get_or_create_version(name + "2")}
        versions[name + "1"].add_label(tag_name)
        versions[name + "2"].add_label(tag_name)
        versions[name + "2"].add_label("label2")
        find_result = registered_model.versions.find(["labels == \"{}\"".format(tag_name)])
        assert len(find_result) == 2
        for item in find_result:
            assert versions[item._msg.version]
            msg_other = versions[item._msg.version]._msg
            item._msg.time_updated = msg_other.time_updated = 0
            labels1 = set(item._msg.labels)
            item._msg.labels[:] = []
            labels2 = set(msg_other.labels)
            msg_other.labels[:] = []
            msg_other.model.CopyFrom(item._msg.model)
            assert labels1 == labels2
            assert item._msg == msg_other
>>>>>>> 31faaad3
<|MERGE_RESOLUTION|>--- conflicted
+++ resolved
@@ -4,9 +4,6 @@
 
 import verta.dataset
 from verta.environment import Python
-
-
-pytest.skip("RegisteredModel has not been merged yet", allow_module_level=True)
 
 
 class TestModelVersion:
@@ -33,7 +30,6 @@
         if registered_model:
             utils.delete_registered_model(registered_model.id, client._conn)
 
-<<<<<<< HEAD
     def test_log_environment(self, registered_model):
         model_version = registered_model.get_or_create_version(name="my version")
 
@@ -54,7 +50,7 @@
 
         model_version = registered_model.get_version(id=model_version.id)
         assert not model_version.has_environment
-=======
+
     def test_labels(self, client):
         registered_model = client.set_registered_model()
         model_version = registered_model.get_or_create_version(name="my version")
@@ -99,4 +95,3 @@
             msg_other.model.CopyFrom(item._msg.model)
             assert labels1 == labels2
             assert item._msg == msg_other
->>>>>>> 31faaad3
