import pytest

from .. import utils

import verta.dataset
import verta.environment

import numpy as np

<<<<<<< HEAD
from sklearn.linear_model import LogisticRegression


=======
>>>>>>> 970464bc
class TestModelVersion:
    def test_get_by_name(self, registered_model):
        model_version = registered_model.get_or_create_version(name="my version")
        retrieved_model_version = registered_model.get_version(name=model_version.name)
        assert retrieved_model_version.id == model_version.id

    def test_get_by_id(self, registered_model):
        model_version = registered_model.get_or_create_version()
        retrieved_model_version = registered_model.get_version(id=model_version.id)
        assert model_version.id == retrieved_model_version.id

    def test_get_by_clent(self, client):
        registered_model = client.set_registered_model()
        model_version = registered_model.get_or_create_version(name="my version")

        retrieved_model_version_by_id = client.get_registered_model_version(id=model_version.id)
        retrieved_model_version_by_name = client.get_registered_model_version(name=model_version.name)

        assert retrieved_model_version_by_id.id == model_version.id
        assert retrieved_model_version_by_name.id == model_version.id

        if registered_model:
            utils.delete_registered_model(registered_model.id, client._conn)

    def test_log_model(self, registered_model):
        model_version = registered_model.get_or_create_version(name="my version")
        log_reg_model = LogisticRegression()
        model_version.log_model(log_reg_model)

        # reload the model version:
        model_version = registered_model.get_or_create_version(name="my version")
        assert model_version._msg.model.key == "model"

        # overwrite should work:
        model_version = registered_model.get_version(id=model_version.id)
        model_version.log_model(log_reg_model, True)

        with pytest.raises(ValueError) as excinfo:
            model_version = registered_model.get_version(id=model_version.id)
            model_version.log_model(log_reg_model)

        assert "model already exists" in str(excinfo.value)


    def test_log_artifact(self, registered_model):
        model_version = registered_model.get_or_create_version(name="my version")
        log_reg_model = LogisticRegression()
        model_version.log_artifact("some-asset", log_reg_model)

        # Overwrite should work:
        model_version = registered_model.get_version(id=model_version.id)
        model_version.log_artifact("some-asset", log_reg_model, True)

        with pytest.raises(ValueError) as excinfo:
            model_version = registered_model.get_version(id=model_version.id)
            model_version.log_artifact("some-asset", log_reg_model)

        assert "The key has been set" in str(excinfo.value)

    def test_del_artifact(self, registered_model):
        model_version = registered_model.get_or_create_version(name="my version")
        classifier = LogisticRegression()
        classifier.fit(np.random.random((36, 12)), np.random.random(36).round())
        model_version.log_artifact("coef", classifier.coef_)

        model_version = registered_model.get_version(id=model_version.id)
        model_version.del_artifact("coef")

        model_version = registered_model.get_version(id=model_version.id)
        assert len(model_version._msg.artifacts) == 0

    def test_labels(self, client):
        registered_model = client.set_registered_model()
        model_version = registered_model.get_or_create_version(name="my version")

        model_version.add_label("tag1")
        model_version.add_label("tag2")
        model_version.add_label("tag3")
        assert model_version.get_labels() == ["tag1", "tag2", "tag3"]
        model_version.del_label("tag2")
        assert model_version.get_labels() == ["tag1", "tag3"]
        model_version.del_label("tag4")
        assert model_version.get_labels() == ["tag1", "tag3"]
        model_version.add_label("tag2")
        assert model_version.get_labels() == ["tag1", "tag2", "tag3"]

    def test_find(self, client):
        name = "registered_model_test"
        registered_model = client.set_registered_model()
        model_version = registered_model.get_or_create_version(name=name)

        find_result = registered_model.versions.find(["version == '{}'".format(name)])
        assert len(find_result) == 1
        for item in find_result:
            assert item._msg == model_version._msg

        tag_name = name + "_tag"
        versions = {name + "1": registered_model.get_or_create_version(name + "1"),
                    name + "2": registered_model.get_or_create_version(name + "2")}
        versions[name + "1"].add_label(tag_name)
        versions[name + "2"].add_label(tag_name)
        versions[name + "2"].add_label("label2")
        find_result = registered_model.versions.find(["labels == \"{}\"".format(tag_name)])
        assert len(find_result) == 2
        for item in find_result:
            assert versions[item._msg.version]
            msg_other = versions[item._msg.version]._msg
            item._msg.time_updated = msg_other.time_updated = 0
            labels1 = set(item._msg.labels)
            item._msg.labels[:] = []
            labels2 = set(msg_other.labels)
            msg_other.labels[:] = []
            msg_other.model.CopyFrom(item._msg.model)
            assert labels1 == labels2
            assert item._msg == msg_other<|MERGE_RESOLUTION|>--- conflicted
+++ resolved
@@ -6,13 +6,9 @@
 import verta.environment
 
 import numpy as np
-
-<<<<<<< HEAD
 from sklearn.linear_model import LogisticRegression
 
 
-=======
->>>>>>> 970464bc
 class TestModelVersion:
     def test_get_by_name(self, registered_model):
         model_version = registered_model.get_or_create_version(name="my version")
