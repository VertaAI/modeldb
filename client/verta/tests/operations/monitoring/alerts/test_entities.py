--- conflicted
+++ resolved
@@ -179,22 +179,12 @@
         assert summary.monitored_entity_id in query._monitored_entity_ids
 
 
-<<<<<<< HEAD
 class TestNonReferenceAlerters:
     @pytest.mark.parametrize(
         "alerter", [FixedAlerter(comparison.GreaterThan(0.7)), RangeAlerter(-1.0, 1.0)]
     )
-    def test_crud(self, client, monitored_entity, alerter):
-        alerts = monitored_entity.alerts
-        name = _utils.generate_default_name()
-        # alerter = FixedAlerter(comparison.GreaterThan(0.7))
-        sample_query = SummarySampleQuery()
-=======
-class TestFixed:
-    def test_crud(self, client, summary):
-        name = _utils.generate_default_name()
-        alerter = FixedAlerter(comparison.GreaterThan(0.7))
->>>>>>> 08f2bf44
+    def test_crud(self, client, summary, alerter):
+        name = _utils.generate_default_name()
 
         created_alert = summary.alerts.create(name, alerter)
         assert isinstance(created_alert, _entities.Alert)
@@ -216,23 +206,12 @@
 
         assert summary.alerts.delete([created_alert])
 
-<<<<<<< HEAD
     @pytest.mark.parametrize(
         "alerter", [FixedAlerter(comparison.GreaterThan(0.7)), RangeAlerter(-1.0, 1.0)]
     )
-    def test_repr(self, monitored_entity, alerter, created_entities):
-=======
-    def test_repr(self, summary):
->>>>>>> 08f2bf44
+    def test_repr(self, summary, alerter):
         """__repr__() does not raise exceptions"""
         name = _utils.generate_default_name()
-<<<<<<< HEAD
-        # alerter = FixedAlerter(comparison.GreaterThan(0.7))
-        sample_query = SummarySampleQuery()
-=======
-        alerter = FixedAlerter(comparison.GreaterThan(0.7))
->>>>>>> 08f2bf44
-
         created_alert = summary.alerts.create(name, alerter)
         assert repr(created_alert)
 
