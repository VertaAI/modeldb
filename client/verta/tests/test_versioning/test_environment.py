--- conflicted
+++ resolved
@@ -1,5 +1,6 @@
 # -*- coding: utf-8 -*-
 
+import copy
 import logging
 import os
 import subprocess
@@ -198,29 +199,29 @@
             env = Python(requirements=reqs)
 
         assert "failed to manually parse requirements; falling back to capturing raw contents" in caplog.text
-<<<<<<< HEAD
-        assert "does not appear to be a valid PyPI-installable package" in caplog.text
+        caplog.clear()
 
         assert not env._msg.python.requirements
         assert env._msg.python.raw_requirements
 
-        assert env._msg.python.raw_requirements == requirements_file_with_unsupported_lines.read()
-        assert set(env.requirements) == set(reqs)
-=======
-        caplog.clear()
-        assert env._msg.python.raw_requirements
+        expected_reqs = copy.copy(reqs)
+        _pip_requirements_utils.pin_verta_and_cloudpickle(expected_reqs)
+        assert env.requirements == expected_reqs
 
         # also verify each individual line
         for req in reqs:
             with caplog.at_level(logging.WARNING, logger="verta"):
                 env = Python(requirements=[req])
+
             assert "failed to manually parse requirements; falling back to capturing raw contents" in caplog.text
             caplog.clear()
 
+            assert not env._msg.python.requirements
+            assert env._msg.python.raw_requirements
+
             expected_reqs = [req]
             _pip_requirements_utils.pin_verta_and_cloudpickle(expected_reqs)
-            assert env._msg.python.raw_requirements.splitlines() == expected_reqs
->>>>>>> 520adbb4
+            assert env.requirements == expected_reqs
 
     def test_no_autocapture(self):
         env_ver = Python(requirements=[], _autocapture=False)
