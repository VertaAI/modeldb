import os
import shutil
import pathlib2
import tempfile

import pytest
from .. import utils

import verta.dataset
from verta.dataset import _dataset


<<<<<<< HEAD
def walk_files(dirpath):
    for root, _, filenames in os.walk(dirpath):
        for filename in filenames:
            yield os.path.join(root, filename)


def assert_dirs_match(dirpath1, dirpath2):
    for filepath1 in walk_files(dirpath1):
        # get corresponding path in dirpath2
        relative_filepath = os.path.relpath(filepath1, dirpath1)  # drop dirpath1 prefix
        filepath2 = os.path.join(dirpath2, relative_filepath)  # rebase onto dirpath2

        assert os.path.isfile(filepath2)
        with open(filepath1, 'rb') as f1:
            with open(filepath2, 'rb') as f2:
                assert f1.read() == f2.read()


=======
@pytest.fixture
def with_boto3():
    pytest.importorskip("boto3")
    yield


@pytest.mark.usefixtures("with_boto3")
>>>>>>> 15a10a7b
class TestS3:
    def test_s3_bucket(self):
        # pylint: disable=no-member
        dataset = verta.dataset.S3("s3://verta-starter")
        assert len(dataset._path_component_blobs) > 1

        for s3_obj_metadata in dataset._path_component_blobs:
            assert s3_obj_metadata.path != ""
            assert s3_obj_metadata.size != 0
            assert s3_obj_metadata.last_modified_at_source != 0
            assert s3_obj_metadata.md5 != ""

    def test_s3_key(self):
        # pylint: disable=no-member
        dataset = verta.dataset.S3("s3://verta-starter/census-test.csv")

        assert len(dataset._path_component_blobs) == 1

        s3_obj_metadata = dataset._path_component_blobs[0]
        assert s3_obj_metadata.path != ""
        assert s3_obj_metadata.size != 0
        assert s3_obj_metadata.last_modified_at_source != 0
        assert s3_obj_metadata.md5 != ""

    def test_nonexistent_s3_folder_error(self, strs):
        # pylint: disable=no-member
        with pytest.raises(ValueError) as excinfo:
            verta.dataset.S3("s3://verta-starter/{}/".format(strs[0]))
        err_msg = str(excinfo.value).strip()
        assert err_msg.startswith("folder ")
        assert err_msg.endswith(" not found")

    def test_s3_multiple_keys(self):
        # pylint: disable=no-member
        dataset = verta.dataset.S3([
            "s3://verta-starter/census-test.csv",
            "s3://verta-starter/census-train.csv",
        ])

        assert len(dataset._path_component_blobs) == 2

        for s3_obj_metadata in dataset._path_component_blobs:
            assert s3_obj_metadata.path != ""
            assert s3_obj_metadata.size != 0
            assert s3_obj_metadata.last_modified_at_source != 0
            assert s3_obj_metadata.md5 != ""

    def test_s3_no_duplicates(self):
        # pylint: disable=no-member
        multiple_dataset = verta.dataset.S3([
            "s3://verta-starter",
            "s3://verta-starter/census-test.csv",
        ])
        bucket_dataset = verta.dataset.S3("s3://verta-starter")

        assert len(multiple_dataset._path_component_blobs) == len(bucket_dataset._path_component_blobs)

    def test_versioned_bucket(self):
        s3 = pytest.importorskip("boto3").client('s3')
        S3_PATH = verta.dataset.S3._S3_PATH

        bucket = "verta-versioned-bucket"

        # collect latest versions of objects
        version_ids = {
            S3_PATH.format(bucket, obj['Key']): obj['VersionId']
            for obj in
            s3.list_object_versions(Bucket=bucket)['Versions']
            if obj['IsLatest']
        }
        for path, version_id in version_ids.items():
            if version_id == "null":
                # S3 returns "null" in its API, but we handle that as empty string
                version_ids[path] = ""

        dataset = verta.dataset.S3("s3://{}".format(bucket))

        for component in dataset._msg.s3.components:
            assert component.s3_version_id == version_ids[component.path.path]

    def test_versioned_object(self):
        s3 = pytest.importorskip("boto3").client('s3')

        bucket = "verta-versioned-bucket"
        key = "data/census-train.csv"

        obj = s3.head_object(Bucket=bucket, Key=key)
        latest_version_id = obj['VersionId']

        dataset = verta.dataset.S3("s3://{}/{}".format(bucket, key))

        assert len(dataset._msg.s3.components) == 1
        assert dataset._msg.s3.components[0].s3_version_id == latest_version_id

    def test_versioned_object_by_id(self):
        s3 = pytest.importorskip("boto3").client('s3')

        bucket = "verta-versioned-bucket"
        key = "data/census-train.csv"
        s3_url = "s3://{}/{}".format(bucket, key)

        # pick a version that's not the latest
        version_ids = [
            obj['VersionId']
            for obj in
            s3.list_object_versions(Bucket=bucket)['Versions']
            if not obj['IsLatest']
            and obj['Key'] == key
        ]
        version_id = version_ids[0]

        s3_loc = verta.dataset._s3.S3Location(s3_url, version_id)
        dataset = verta.dataset.S3(s3_loc)

        assert len(dataset._msg.s3.components) == 1
        assert dataset._msg.s3.components[0].s3_version_id == version_id

    def test_versioned_folder(self):
        s3 = pytest.importorskip("boto3").client('s3')
        S3_PATH = verta.dataset.S3._S3_PATH

        bucket = "verta-versioned-bucket"
        folder = "data/"
        s3_url = "s3://{}/{}".format(bucket, folder)

        # collect latest versions of objects with folder as prefix
        version_ids = {
            S3_PATH.format(bucket, obj['Key']): obj['VersionId']
            for obj in
            s3.list_object_versions(Bucket=bucket, Prefix=folder)['Versions']
            if obj['IsLatest']
        }
        for path, version_id in version_ids.items():
            if version_id == "null":
                # S3 returns "null" in its API, but we handle that as empty string
                version_ids[path] = ""

        dataset = verta.dataset.S3(s3_url)

        for component in dataset._msg.s3.components:
            assert component.s3_version_id == version_ids[component.path.path]
            assert not component.path.path.endswith('/')
            assert component.path.size != 0

    def test_repr(self):
        """Tests that __repr__() executes without error"""
        dataset_ver = verta.dataset.S3("s3://verta-starter")

        assert dataset_ver.__repr__()

    def test_list_paths(self):
        s3 = pytest.importorskip("boto3").client('s3')

        bucket = "verta-starter"
        expected_paths = set(
            "s3://{}/{}".format(bucket, s3_obj['Key'])
            for s3_obj
            in s3.list_objects_v2(Bucket=bucket)['Contents']
            if not s3_obj['Key'].endswith('/')  # folder, not object
        )

        dataset = verta.dataset.S3("s3://{}".format(bucket))
        assert set(dataset.list_paths()) == expected_paths


class TestPath:
    def test_dirpath(self):
        dataset = verta.dataset.Path("modelapi_hypothesis/")
        assert len(dataset._path_component_blobs) > 1

        for file_metadata in dataset._path_component_blobs:
            assert file_metadata.path != ""
            assert file_metadata.size != 0
            assert file_metadata.last_modified_at_source != 0
            assert file_metadata.md5 != ""

    def test_filepath(self):
        dataset = verta.dataset.Path("modelapi_hypothesis/api_generator.py")

        assert len(dataset._path_component_blobs) == 1

        file_metadata = dataset._path_component_blobs[0]
        assert file_metadata.path != ""
        assert file_metadata.size != 0
        assert file_metadata.last_modified_at_source != 0
        assert file_metadata.md5 != ""

    def test_multiple_filepaths(self):
        dataset = verta.dataset.Path([
            "modelapi_hypothesis/api_generator.py",
            "modelapi_hypothesis/test_modelapi.py",
        ])
        assert len(dataset._path_component_blobs) == 2

        for file_metadata in dataset._path_component_blobs:
            assert file_metadata.path != ""
            assert file_metadata.size != 0
            assert file_metadata.last_modified_at_source != 0
            assert file_metadata.md5 != ""

    def test_no_duplicates(self):
        multiple_dataset = verta.dataset.Path([
            "modelapi_hypothesis/",
            "modelapi_hypothesis/api_generator.py",
        ])
        dir_dataset = verta.dataset.Path("modelapi_hypothesis/")
        assert len(multiple_dataset._path_component_blobs) == len(dir_dataset._path_component_blobs)

    def test_repr(self):
        """Tests that __repr__() executes without error"""
        dataset = verta.dataset.Path("modelapi_hypothesis/")

        assert dataset.__repr__()

    def test_list_paths(self):
        data_dir = "modelapi_hypothesis/"

<<<<<<< HEAD
        expected_paths = list(walk_files(data_dir))
=======
        expected_paths = set()
        for root, _, filenames in os.walk(data_dir):
            for filename in filenames:
                expected_paths.add(os.path.join(root, filename))
>>>>>>> 15a10a7b

        dataset = verta.dataset.Path(data_dir)
        assert set(dataset.list_paths()) == expected_paths


@pytest.mark.usefixtures("with_boto3", "in_tempdir")
class TestS3ManagedVersioning:
    def test_mngd_ver_file(self, commit):
        s3 = pytest.importorskip("boto3").client('s3')

        filename = "tiny1.bin"
        bucket = "verta-versioned-bucket"
        key = "tiny-files/{}".format(filename)
        s3_key = "s3://{}/{}".format(bucket, key)
        blob_path = "data"

        # get file contents directly from S3 for reference
        s3.download_file(bucket, key, filename)
        with open(filename, 'rb') as f:
            FILE_CONTENTS = f.read()
        os.remove(filename)

        # commit dataset blob
        dataset = verta.dataset.S3(s3_key, enable_mdb_versioning=True)
        commit.update(blob_path, dataset)
        commit.save("Version data.")
        dataset = commit.get(blob_path)

        # download to implicit path
        filepath = dataset.download(s3_key)
        assert os.path.isfile(filepath)
        assert filepath == os.path.abspath(filename)
        with open(filepath, 'rb') as f:
            assert f.read() == FILE_CONTENTS

        # download to implicit path without collision
        filepath2 = dataset.download(s3_key)
        assert os.path.isfile(filepath2)
        assert filepath2 != filepath
        with open(filepath2, 'rb') as f:
            assert f.read() == FILE_CONTENTS

        # download to explicit path with overwrite
        last_updated = os.path.getmtime(filepath)
        filepath3 = dataset.download(s3_key, filepath)
        assert filepath3 == filepath
        with open(filepath3, 'rb') as f:
            assert f.read() == FILE_CONTENTS
        assert os.path.getmtime(filepath) > last_updated

    def test_mngd_ver_folder(self, commit):
        s3 = pytest.importorskip("boto3").client('s3')

        bucket = "verta-versioned-bucket"
        dirname = "tiny-files/"
        s3_folder = "s3://{}/{}".format(bucket, dirname)
        blob_path = "data"

        # get files' contents directly from S3 for reference
        reference_dir = "reference/"
        for s3_obj in s3.list_objects_v2(Bucket=bucket, Prefix=dirname)['Contents']:
            key = s3_obj['Key']
            filepath = os.path.join(reference_dir, key)
            pathlib2.Path(filepath).parent.mkdir(parents=True, exist_ok=True)  # create parent dirs

            s3.download_file(bucket, key, filepath)

        # Since we're retrieving files with the S3 prefix `dirname`, the downloaded filetree won't
        # start with `dirname`, so we have to go deeper for `reference_dir` to account for that.
        reference_dir = os.path.join(reference_dir, dirname)

        # commit dataset blob
        dataset = verta.dataset.S3(s3_folder, enable_mdb_versioning=True)
        commit.update(blob_path, dataset)
        commit.save("Version data.")
        dataset = commit.get(blob_path)

        # download to implicit path
        dirpath = dataset.download(s3_folder)
        assert os.path.isdir(dirpath)
        assert dirpath == os.path.abspath(dirname)
        assert_dirs_match(dirpath, reference_dir)

        # download to implicit path without collision
        dirpath2 = dataset.download(s3_folder)
        assert os.path.isdir(dirpath2)
        assert dirpath2 != dirpath
        assert_dirs_match(dirpath2, reference_dir)

        # download to explicit path with overwrite
        last_updated = os.path.getmtime(dirpath)
        dirpath3 = dataset.download(s3_folder, dirpath)
        assert dirpath3 == dirpath
        assert_dirs_match(dirpath3, reference_dir)
        assert os.path.getmtime(dirpath) > last_updated

    def test_not_to_s3_dir(self, commit):
        """If the user specifies "s3://", things shouldn't go into an "s3:" dir."""
        bucket = "verta-versioned-bucket"
        dirname = "tiny-files/"
        s3_folder = "s3://{}/{}".format(bucket, dirname)
        blob_path = "data"

        # commit dataset blob
        dataset = verta.dataset.S3(s3_folder, enable_mdb_versioning=True)
        commit.update(blob_path, dataset)
        commit.save("Version data.")
        dataset = commit.get(blob_path)

        dirpath = dataset.download("s3://")
        assert "s3:" not in pathlib2.Path(dirpath).parts

    def test_download_all(self, commit):
        s3 = pytest.importorskip("boto3").client('s3')

        bucket = "verta-versioned-bucket"
        dirname = "tiny-files/"
        s3_folder = "s3://{}/{}".format(bucket, dirname)

        # get files' contents directly from S3 for reference
        reference_dir = "reference/"
        for s3_obj in s3.list_objects_v2(Bucket=bucket, Prefix=dirname)['Contents']:
            key = s3_obj['Key']
            filepath = os.path.join(reference_dir, bucket, key)
            pathlib2.Path(filepath).parent.mkdir(parents=True, exist_ok=True)  # create parent dirs

            s3.download_file(bucket, key, filepath)

        # commit dataset blob
        blob_path = "data"
        dataset = verta.dataset.S3(s3_folder, enable_mdb_versioning=True)
        commit.update(blob_path, dataset)
        commit.save("Version data.")
        dataset = commit.get(blob_path)

        dirpath = dataset.download()
        assert dirpath == os.path.abspath(_dataset.DEFAULT_DOWNLOAD_DIR)

        assert os.path.isdir(dirpath)
        assert_dirs_match(dirpath, reference_dir)


@pytest.mark.usefixtures("in_tempdir")
class TestPathManagedVersioning:
    def test_mngd_ver_file(self, commit):
        filename = "tiny1.bin"
        FILE_CONTENTS = os.urandom(2**16)
        with open(filename, 'wb') as f:
            f.write(FILE_CONTENTS)
        blob_path = "data"

        dataset = verta.dataset.Path(filename, enable_mdb_versioning=True)
        commit.update(blob_path, dataset)
        commit.save("Version data.")
        os.remove(filename)  # delete for first download test
        dataset = commit.get(blob_path)

        # download to implicit path
        filepath = dataset.download(filename)
        assert os.path.isfile(filepath)
        assert filepath == os.path.abspath(filename)
        with open(filepath, 'rb') as f:
            assert f.read() == FILE_CONTENTS

        # download to implicit path without collision
        filepath2 = dataset.download(filename)
        assert os.path.isfile(filepath2)
        assert filepath2 != filepath
        with open(filepath2, 'rb') as f:
            assert f.read() == FILE_CONTENTS

        # download to explicit path with overwrite
        last_updated = os.path.getmtime(filepath)
        filepath3 = dataset.download(filename, filepath)
        assert filepath3 == filepath
        with open(filepath3, 'rb') as f:
            assert f.read() == FILE_CONTENTS
        assert os.path.getmtime(filepath) > last_updated

<<<<<<< HEAD
    def test_mngd_ver_folder(self, commit, in_tempdir):
        reference_dir = "reference/"
=======
    def test_mngd_ver_folder(self, commit):
>>>>>>> 15a10a7b
        dirname = "tiny-files/"
        os.mkdir(dirname)
        for filename in ["tiny{}.bin".format(i) for i in range(3)]:
            with open(os.path.join(dirname, filename), 'wb') as f:
                f.write(os.urandom(2**16))

        blob_path = "data"
        dataset = verta.dataset.Path(dirname, enable_mdb_versioning=True)
        commit.update(blob_path, dataset)
        commit.save("Version data.")
        os.rename(dirname, reference_dir)  # move sources to avoid collision
        dataset = commit.get(blob_path)

        # download to implicit path
        dirpath = dataset.download(dirname)
        assert os.path.isdir(dirpath)
        assert dirpath == os.path.abspath(dirname)
        assert_dirs_match(dirpath, reference_dir)

        # download to implicit path without collision
        dirpath2 = dataset.download(dirname)
        assert os.path.isdir(dirpath2)
        assert dirpath2 != dirpath
        assert_dirs_match(dirpath2, reference_dir)

        # download to explicit path with overwrite
        last_updated = os.path.getmtime(dirpath)
        dirpath3 = dataset.download(dirname, dirpath)
        assert dirpath3 == dirpath
        assert_dirs_match(dirpath3, reference_dir)
        assert os.path.getmtime(dirpath) > last_updated

    def test_mngd_ver_rollback(self, commit):
        """Recover a versioned file by loading a prior commit."""
        filename = "tiny1.bin"
        file1_contents = os.urandom(2**16)
        with open(filename, 'wb') as f:
            f.write(file1_contents)
        blob_path = "data"

        dataset = verta.dataset.Path(filename, enable_mdb_versioning=True)
        commit.update(blob_path, dataset)
        commit.save("First file.")

        # new file with same name
        os.remove(filename)
        file2_contents = os.urandom(2**16)
        with open(filename, 'wb') as f:
            f.write(file2_contents)

        dataset = verta.dataset.Path(filename, enable_mdb_versioning=True)
        commit.update(blob_path, dataset)
        commit.save("Second file.")

        # check latest commit's file
        dataset = commit.get(blob_path)
        new_filename = dataset.download(filename)
        with open(new_filename, 'rb') as f:
            assert f.read() == file2_contents

        # recover previous commit's file
        commit = commit.parent
        dataset = commit.get(blob_path)
        new_filename = dataset.download(filename)
        with open(new_filename, 'rb') as f:
            assert f.read() == file1_contents

    def test_mngd_ver_to_parent_dir(self, commit):
        """Download to parent directory works as expected."""
        child_dirname = "child"
        os.mkdir(child_dirname)
        filename = "tiny1.bin"
        FILE_CONTENTS = os.urandom(2**16)

        with utils.chdir(child_dirname):
            with open(filename, 'wb') as f:
                f.write(FILE_CONTENTS)
            blob_path = "data"

            dataset = verta.dataset.Path(filename, enable_mdb_versioning=True)
            commit.update(blob_path, dataset)
            commit.save("First file.")
            dataset = commit.get(blob_path)

            # download to parent dir
            download_to_path = os.path.join("..", filename)
            filepath = dataset.download(filename, download_to_path)
            assert os.path.isfile(filepath)
            assert filepath == os.path.abspath(download_to_path)
            with open(filepath, 'rb') as f:
                assert f.read() == FILE_CONTENTS

<<<<<<< HEAD
    def test_mngd_ver_to_sibling_dir(self, commit, in_tempdir):
=======

    def test_mngd_ver_to_sibling_dir(self, commit):
>>>>>>> 15a10a7b
        """Download to sibling directory works as expected."""
        child_dirname = "child"
        os.mkdir(child_dirname)
        sibling_dirname = "sibling"
        os.mkdir(sibling_dirname)
        filename = "tiny1.bin"
        FILE_CONTENTS = os.urandom(2**16)

        with utils.chdir(child_dirname):
            with open(filename, 'wb') as f:
                f.write(FILE_CONTENTS)
            blob_path = "data"

            dataset = verta.dataset.Path(filename, enable_mdb_versioning=True)
            commit.update(blob_path, dataset)
            commit.save("First file.")
            dataset = commit.get(blob_path)

            # download to sibling dir
            download_to_path = os.path.join("..", sibling_dirname, filename)
            filepath = dataset.download(filename, download_to_path)
            assert os.path.isfile(filepath)
            assert filepath == os.path.abspath(download_to_path)
            with open(filepath, 'rb') as f:
                assert f.read() == FILE_CONTENTS

    def test_download_all(self, commit):
        reference_dir = "tiny-files/"
        os.mkdir(reference_dir)
        for filename in ["tiny{}.bin".format(i) for i in range(3)]:
            with open(os.path.join(reference_dir, filename), 'wb') as f:
                f.write(os.urandom(2**16))

        # commit dataset blob
        blob_path = "data"
        dataset = verta.dataset.Path(reference_dir, enable_mdb_versioning=True)
        commit.update(blob_path, dataset)
        commit.save("Version data.")
        dataset = commit.get(blob_path)

        dirpath = dataset.download()
        assert dirpath == os.path.abspath(_dataset.DEFAULT_DOWNLOAD_DIR)

        # uploaded filetree was recreated within `DEFAULT_DOWNLOAD_DIR`
        destination_dir = os.path.join(_dataset.DEFAULT_DOWNLOAD_DIR, reference_dir)
        assert os.path.isdir(destination_dir)
        assert_dirs_match(destination_dir, reference_dir)<|MERGE_RESOLUTION|>--- conflicted
+++ resolved
@@ -10,7 +10,12 @@
 from verta.dataset import _dataset
 
 
-<<<<<<< HEAD
+@pytest.fixture
+def with_boto3():
+    pytest.importorskip("boto3")
+    yield
+
+
 def walk_files(dirpath):
     for root, _, filenames in os.walk(dirpath):
         for filename in filenames:
@@ -29,15 +34,7 @@
                 assert f1.read() == f2.read()
 
 
-=======
-@pytest.fixture
-def with_boto3():
-    pytest.importorskip("boto3")
-    yield
-
-
 @pytest.mark.usefixtures("with_boto3")
->>>>>>> 15a10a7b
 class TestS3:
     def test_s3_bucket(self):
         # pylint: disable=no-member
@@ -255,14 +252,7 @@
     def test_list_paths(self):
         data_dir = "modelapi_hypothesis/"
 
-<<<<<<< HEAD
-        expected_paths = list(walk_files(data_dir))
-=======
-        expected_paths = set()
-        for root, _, filenames in os.walk(data_dir):
-            for filename in filenames:
-                expected_paths.add(os.path.join(root, filename))
->>>>>>> 15a10a7b
+        expected_paths = set(walk_files(data_dir))
 
         dataset = verta.dataset.Path(data_dir)
         assert set(dataset.list_paths()) == expected_paths
@@ -442,12 +432,8 @@
             assert f.read() == FILE_CONTENTS
         assert os.path.getmtime(filepath) > last_updated
 
-<<<<<<< HEAD
-    def test_mngd_ver_folder(self, commit, in_tempdir):
+    def test_mngd_ver_folder(self, commit):
         reference_dir = "reference/"
-=======
-    def test_mngd_ver_folder(self, commit):
->>>>>>> 15a10a7b
         dirname = "tiny-files/"
         os.mkdir(dirname)
         for filename in ["tiny{}.bin".format(i) for i in range(3)]:
@@ -540,12 +526,7 @@
             with open(filepath, 'rb') as f:
                 assert f.read() == FILE_CONTENTS
 
-<<<<<<< HEAD
-    def test_mngd_ver_to_sibling_dir(self, commit, in_tempdir):
-=======
-
     def test_mngd_ver_to_sibling_dir(self, commit):
->>>>>>> 15a10a7b
         """Download to sibling directory works as expected."""
         child_dirname = "child"
         os.mkdir(child_dirname)
