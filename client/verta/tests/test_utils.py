# pylint: disable=unidiomatic-typecheck

import six

import subprocess
import sys

import verta
from verta._internal_utils import _utils
from verta._internal_utils import _pip_requirements_utils

import pytest
from . import utils


<<<<<<< HEAD
class TestMakeRequest:
    def test_200_no_history(self, client):
        """
        The util injects the initial response into the final history after resolving redirects.

        If no redirects occurred, the history should be empty.

        """
=======
class TestBodyToJson:
    def test_json_response(self, client):
        response = _utils.make_request(
            "GET",
            "http://httpbin.org/json",
            client._conn,
        )

        assert isinstance(_utils.body_to_json(response), dict)

    def test_empty_response_error(self, client):
>>>>>>> 2586a2cc
        response = _utils.make_request(
            "GET",
            "http://httpbin.org/status/200",
            client._conn,
        )

<<<<<<< HEAD
        assert not response.history
        assert response.status_code == 200

    def test_301_continue(self, client):
        response = _utils.make_request(
            "GET",
            "http://httpbin.org/redirect-to",
            client._conn,
            params={
                'url': "http://httpbin.org/get",
                'status_code': 301,
            },
        )

        assert len(response.history) == 1
        assert response.history[0].status_code == 301
        assert response.status_code == 200

    def test_302_stop(self, client):
        with pytest.raises(RuntimeError) as excinfo:
            _utils.make_request(
                "GET",
                "http://httpbin.org/redirect-to",
                client._conn,
                params={
                    'url': "http://httpbin.org/get",
                    'status_code': 302,
                },
            )
        assert str(excinfo.value).strip().startswith("received status 302")

    @pytest.mark.parametrize("status_code", [302, 400, 500])
    def test_ignore_conn_err(self, client, status_code):
        previous_setting = client.ignore_conn_err

        client.ignore_conn_err = True
        try:
            response = _utils.make_request(
                "GET",
                "http://httpbin.org/status/{}".format(status_code),
                client._conn,
            )

            assert response.status_code == 200
            assert response.json() == {}
        finally:
            client.ignore_conn_err = previous_setting
=======
        with pytest.raises(ValueError) as excinfo:
            _utils.body_to_json(response)
        msg = str(excinfo.value).strip()
        assert msg.startswith("expected JSON response")
        assert "<empty response>" in msg

    def test_html_response_error(self, client):
        response = _utils.make_request(
            "GET",
            "http://httpbin.org/html",
            client._conn,
        )

        with pytest.raises(ValueError) as excinfo:
            _utils.body_to_json(response)
        msg = str(excinfo.value).strip()
        assert msg.startswith("expected JSON response")
        assert "<!DOCTYPE html>" in msg
>>>>>>> 2586a2cc


class TestToBuiltin:
    def test_string(self):
        val = "banana"

        assert _utils.to_builtin(val) == "banana"

    def test_unicode(self):
        val = u"banana"

        assert _utils.to_builtin(val) == "banana"

    def test_bytes(self):
        val = b"banana"

        assert _utils.to_builtin(val) == "banana"

    def test_numpy_numbers(self):
        np = pytest.importorskip("numpy")

        ints = (
            np.int8(), np.int16(), np.int32(), np.int64(),
            np.uint8(), np.uint16(), np.uint32(), np.uint64(),
        )
        floats = (
            np.float32(), np.float64(),
        )

        for val in ints:
            assert type(_utils.to_builtin(val)) in six.integer_types

        for val in floats:
            assert type(_utils.to_builtin(val)) is float

    def test_ndarray(self):
        np = pytest.importorskip("numpy")

        int_array = np.random.randint(-36, 36, size=(12, 24))
        float_array = np.random.uniform(-36, 36, size=(12, 24))
        str_array = np.array([list("banana"), list("coconut"), list("date")])

        builtin_int_array = _utils.to_builtin(int_array)
        assert type(builtin_int_array) is list
        assert all(type(val) in six.integer_types
                   for row in builtin_int_array
                   for val in row)

        builtin_float_array = _utils.to_builtin(float_array)
        assert type(builtin_float_array) is list
        assert all(type(val) is float
                   for row in builtin_float_array
                   for val in row)

        builtin_str_array = _utils.to_builtin(str_array)
        assert type(builtin_str_array) is list
        assert all(type(val) is str
                   for row in builtin_str_array
                   for val in row)

    def test_series(self):
        pd = pytest.importorskip("pandas")

        int_series = pd.Series([1, 2, 3])
        float_series = pd.Series([1.0, 2.0, 3.0])
        str_series = pd.Series(["one", "two", "thr"])

        builtin_int_series = _utils.to_builtin(int_series)
        assert type(builtin_int_series) is list
        assert all(type(val) in six.integer_types for val in builtin_int_series)

        builtin_float_series = _utils.to_builtin(float_series)
        assert type(builtin_float_series) is list
        assert all(type(val) is float for val in builtin_float_series)

        builtin_str_series = _utils.to_builtin(str_series)
        assert type(builtin_str_series) is list
        assert all(type(val) is str for val in builtin_str_series)


    def test_dataframe(self):
        pd = pytest.importorskip("pandas")

        int_frame = pd.DataFrame([[1, 1, 1],
                                  [2, 2, 2],
                                  [3, 3, 3]])
        float_frame = pd.DataFrame([[1.0, 1.0, 1.0],
                                    [2.0, 2.0, 2.0],
                                    [3.0, 3.0, 3.0]])
        str_frame = pd.DataFrame([["one", "one", "one"],
                                  ["two", "two", "two"],
                                  ["thr", "thr", "thr"]])

        builtin_int_frame = _utils.to_builtin(int_frame)
        assert type(builtin_int_frame) is list
        assert all(type(val) in six.integer_types
                   for row in builtin_int_frame
                   for val in row)

        builtin_float_frame = _utils.to_builtin(float_frame)
        assert type(builtin_float_frame) is list
        assert all(type(val) is float
                   for row in builtin_float_frame
                   for val in row)

        builtin_str_frame = _utils.to_builtin(str_frame)
        assert type(builtin_str_frame) is list
        assert all(type(val) is str
                   for row in builtin_str_frame
                   for val in row)

    def test_dict(self):
        np = pytest.importorskip("numpy")

        val = {
            "banana": np.array([1, 2, 3]),
            u"coconut": np.array([1.0, 2.0, 3.0]),
            b"date": np.array(list("banana")),
        }

        builtin_val = _utils.to_builtin(val)

        assert set(builtin_val.keys()) == {"banana", "coconut", "date"}
        assert builtin_val['banana'] == [1, 2, 3]
        assert builtin_val['coconut'] == [1.0, 2.0, 3.0]
        assert builtin_val['date'] == list("banana")

    def test_list(self):
        np = pytest.importorskip("numpy")

        int_list = list(np.array([1, 2, 3]))
        float_list = list(np.array([1.0, 2.0, 3.0]))
        str_list = list(np.array(list("banana")))

        assert not any(type(val) in six.integer_types for val in int_list)
        assert not any(type(val) is float for val in float_list)
        assert not any(type(val) is str for val in str_list)

        builtin_int_list = _utils.to_builtin(int_list)
        assert type(builtin_int_list) is list
        assert all(type(val) in six.integer_types for val in builtin_int_list)

        builtin_float_list = _utils.to_builtin(float_list)
        assert type(builtin_float_list) is list
        assert all(type(val) is float for val in builtin_float_list)

        builtin_str_list = _utils.to_builtin(str_list)
        assert type(builtin_str_list) is list
        assert all(type(val) is str for val in builtin_str_list)


class TestPipRequirementsUtils:
    def test_no_spacy_models_in_pip_freeze(self):
        spacy = pytest.importorskip("spacy")
        try:
            spacy.load("en_core_web_sm")
        except OSError:
            pytest.skip("SpaCy en_core_web_sm model not installed")

        # baseline: en_core_web_sm in pip freeze
        assert list(filter(
            _pip_requirements_utils.SPACY_MODEL_REGEX.match,
            six.ensure_str(
                subprocess.check_output([sys.executable, '-m', 'pip', 'freeze']),
            ).splitlines(),
        ))

        # en_core_web_sm not in our pip freeze util
        assert not list(filter(
            _pip_requirements_utils.SPACY_MODEL_REGEX.match,
            _pip_requirements_utils.get_pip_freeze(),
        ))<|MERGE_RESOLUTION|>--- conflicted
+++ resolved
@@ -13,7 +13,6 @@
 from . import utils
 
 
-<<<<<<< HEAD
 class TestMakeRequest:
     def test_200_no_history(self, client):
         """
@@ -22,26 +21,12 @@
         If no redirects occurred, the history should be empty.
 
         """
-=======
-class TestBodyToJson:
-    def test_json_response(self, client):
-        response = _utils.make_request(
-            "GET",
-            "http://httpbin.org/json",
-            client._conn,
-        )
-
-        assert isinstance(_utils.body_to_json(response), dict)
-
-    def test_empty_response_error(self, client):
->>>>>>> 2586a2cc
         response = _utils.make_request(
             "GET",
             "http://httpbin.org/status/200",
             client._conn,
         )
 
-<<<<<<< HEAD
         assert not response.history
         assert response.status_code == 200
 
@@ -89,7 +74,25 @@
             assert response.json() == {}
         finally:
             client.ignore_conn_err = previous_setting
-=======
+
+
+class TestBodyToJson:
+    def test_json_response(self, client):
+        response = _utils.make_request(
+            "GET",
+            "http://httpbin.org/json",
+            client._conn,
+        )
+
+        assert isinstance(_utils.body_to_json(response), dict)
+
+    def test_empty_response_error(self, client):
+        response = _utils.make_request(
+            "GET",
+            "http://httpbin.org/status/200",
+            client._conn,
+        )
+
         with pytest.raises(ValueError) as excinfo:
             _utils.body_to_json(response)
         msg = str(excinfo.value).strip()
@@ -108,7 +111,6 @@
         msg = str(excinfo.value).strip()
         assert msg.startswith("expected JSON response")
         assert "<!DOCTYPE html>" in msg
->>>>>>> 2586a2cc
 
 
 class TestToBuiltin:
