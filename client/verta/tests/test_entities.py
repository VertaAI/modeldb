import six

import itertools
import os
import shutil

import requests

import pytest

from verta._registry import RegisteredModels
from . import utils

import verta
import verta._internal_utils._utils
import json


KWARGS = {
    'desc': [None, "A test."],
    'tags': [None, ['test']],
    'attrs': [None, {'is_test': True}],
}
KWARGS_COMBOS = [dict(zip(KWARGS.keys(), values))
                 for values
                 in itertools.product(*KWARGS.values())
                 if values.count(None) != len(values)]

# for `tags` typecheck tests
TAG = "my-tag"


class TestClient:
    @pytest.mark.oss
    def test_no_auth(self, host):
        EMAIL_KEY, DEV_KEY_KEY = "VERTA_EMAIL", "VERTA_DEV_KEY"
        EMAIL, DEV_KEY = os.environ.pop(EMAIL_KEY, None), os.environ.pop(DEV_KEY_KEY, None)
        try:
            client = verta.Client(host)

            # still has source set
            assert 'Grpc-Metadata-source' in client._conn.auth

            assert client.set_project()

            utils.delete_project(client.proj.id, client._conn)
        finally:
            if EMAIL is not None:
                os.environ[EMAIL_KEY] = EMAIL
            if DEV_KEY is not None:
                os.environ[DEV_KEY_KEY] = DEV_KEY


    @pytest.mark.skipif('VERTA_EMAIL' not in os.environ or 'VERTA_DEV_KEY' not in os.environ, reason="insufficient Verta credentials")
    def test_verta_https(self):
        hosts = [
            "app.verta.ai",
        ]

        for host in hosts:
            # https by default
            conn = verta.Client(host)._conn
            assert conn.scheme == "https"
            assert conn.scheme == conn.auth['Grpc-Metadata-scheme']

            # http if provided
            conn = verta.Client("http://{}".format(host))._conn
            assert conn.scheme == "http"
            assert conn.scheme == conn.auth['Grpc-Metadata-scheme']

            # https if provided
            conn = verta.Client("https://{}".format(host))._conn
            assert conn.scheme == "https"
            assert conn.scheme == conn.auth['Grpc-Metadata-scheme']

    def test_else_http(self):
        # test hosts must not redirect http to https
        hosts = [
            "www.google.com",
        ]

        for host in hosts:
            # http by default
            try:
                verta.Client(host, max_retries=0)
            except requests.HTTPError as e:
                assert e.request.url.split(':', 1)[0] == "http"
            else:
                raise RuntimeError("faulty test; expected error")

            # http if provided
            try:
                verta.Client("http://{}".format(host), max_retries=0)
            except requests.HTTPError as e:
                assert e.request.url.split(':', 1)[0] == "http"
            else:
                raise RuntimeError("faulty test; expected error")

            # https if provided
            try:
                verta.Client("https://{}".format(host), max_retries=0)
            except requests.HTTPError as e:
                assert e.request.url.split(':', 1)[0] == "https"
            else:
                raise RuntimeError("faulty test; expected error")

    @pytest.mark.skipif(not all(env_var in os.environ for env_var in ('VERTA_HOST', 'VERTA_EMAIL', 'VERTA_DEV_KEY')), reason="insufficient Verta credentials")
    def test_config_file(self):
        self.config_file_with_type_util(connect = False)

    @pytest.mark.skipif(not all(env_var in os.environ for env_var in ('VERTA_HOST', 'VERTA_EMAIL', 'VERTA_DEV_KEY')), reason="insufficient Verta credentials")
    def test_config_file_connect(self):
        self.config_file_with_type_util(connect = True)

    def config_file_with_type_util(self, connect):
        PROJECT_NAME = verta._internal_utils._utils.generate_default_name()
        DATASET_NAME = verta._internal_utils._utils.generate_default_name()
        EXPERIMENT_NAME = verta._internal_utils._utils.generate_default_name()
        CONFIG_FILENAME = "verta_config.json"

        HOST_KEY, EMAIL_KEY, DEV_KEY_KEY = "VERTA_HOST", "VERTA_EMAIL", "VERTA_DEV_KEY"

        HOST, EMAIL, DEV_KEY = os.environ[HOST_KEY], os.environ[EMAIL_KEY], os.environ[DEV_KEY_KEY]
        try:
            del os.environ[HOST_KEY], os.environ[EMAIL_KEY], os.environ[DEV_KEY_KEY]

            try:
                with open(CONFIG_FILENAME, 'w') as f:
                    json.dump(
                        {
                            'host': HOST,
                            'email': EMAIL, 'dev_key': DEV_KEY,
                            'project': PROJECT_NAME,
                            'experiment': EXPERIMENT_NAME,
                            'dataset': DATASET_NAME,
                        },
                        f,
                    )

                client = verta.Client(_connect=connect)
                conn = client._conn

                assert conn.socket == HOST
                assert conn.auth['Grpc-Metadata-email'] == EMAIL
                assert conn.auth['Grpc-Metadata-developer_key'] == DEV_KEY

                if connect:
                    try:
                        assert client.set_experiment_run()
                        assert client.proj.name == PROJECT_NAME
                        assert client.expt.name == EXPERIMENT_NAME
                    finally:
                        if client.proj is not None:
                            utils.delete_project(client.proj.id, conn)
                    dataset = client.set_dataset()
                    try:
                        assert dataset.name == DATASET_NAME
                    finally:
                        utils.delete_datasets([dataset.id], conn)
                else:
                    assert client._set_from_config_if_none(None, "project") == PROJECT_NAME
                    assert client._set_from_config_if_none(None, "experiment") == EXPERIMENT_NAME
                    assert client._set_from_config_if_none(None, "dataset") == DATASET_NAME

            finally:
                if os.path.exists(CONFIG_FILENAME):
                    os.remove(CONFIG_FILENAME)
        finally:
            os.environ[HOST_KEY], os.environ[EMAIL_KEY], os.environ[DEV_KEY_KEY] = HOST, EMAIL, DEV_KEY

class TestEntities:
    def test_cache(self, client, strs):
        client.set_project()
        client.set_experiment()

        entities = (
            client.set_experiment_run(),
        )

        for entity in entities:
            filename = strs[0]
            filepath = os.path.join(verta.client._CACHE_DIR, filename)
            contents = six.ensure_binary(strs[1])

            assert not os.path.isfile(filepath)
            assert not entity._get_cached(filename)

            try:
                assert entity._cache(filename, contents) == filepath

                assert os.path.isfile(filepath)
                assert entity._get_cached(filename)

                with open(filepath, 'rb') as f:
                    assert f.read() == contents
            finally:
                shutil.rmtree(verta.client._CACHE_DIR, ignore_errors=True)


class TestProject:
    def test_create(self, client):
        assert client.set_project()

        assert client.proj is not None

    def test_get(self, client):
        name = verta._internal_utils._utils.generate_default_name()

        with pytest.raises(ValueError):
            client.get_project(name)

        proj = client.set_project(name)

        assert proj.id == client.get_project(proj.name).id
        assert proj.id == client.get_project(id=proj.id).id

    def test_get_by_name(self, client):
        proj = client.set_project()

        client.set_project()  # in case get erroneously fetches latest

        assert proj.id == client.set_project(proj.name).id

    def test_get_by_id(self, client):
        proj = client.set_project()

        client.set_project()  # in case get erroneously fetches latest

        assert proj.id == client.set_project(id=proj.id).id

    def test_get_nonexistent_id(self, client):
        with pytest.raises(ValueError):
            client.set_project(id="nonexistent_id")

    @pytest.mark.parametrize("tags", [TAG, [TAG]])
    def test_tags_is_list_of_str(self, client, tags):
        proj = client.set_project(tags=tags)

        endpoint = "{}://{}/api/v1/modeldb/project/getProjectTags".format(
            client._conn.scheme,
            client._conn.socket,
        )
        response = verta._internal_utils._utils.make_request("GET", endpoint, client._conn, params={'id': proj.id})
        verta._internal_utils._utils.raise_for_http_error(response)
        assert response.json().get('tags', []) == [TAG]


class TestExperiment:
    def test_create(self, client):
        client.set_project()
        assert client.set_experiment()

        assert client.expt is not None

    def test_get(self, client):
        proj = client.set_project()
        name = verta._internal_utils._utils.generate_default_name()

        with pytest.raises(ValueError):
            client.get_experiment(name)

        expt = client.set_experiment(name)

        assert expt.id == client.get_experiment(expt.name).id
        assert expt.id == client.get_experiment(id=expt.id).id

        # test parents are restored
        client.set_project()
        client.get_experiment(id=expt.id)
        assert client.proj.id == proj.id
        assert client.expt.id == expt.id

    def test_get_by_name(self, client):
        client.set_project()
        expt = client.set_experiment()

        client.set_experiment()  # in case get erroneously fetches latest

        assert expt.id == client.set_experiment(expt.name).id

    def test_get_by_id(self, client):
        proj = client.set_project()
        expt = client.set_experiment()

        client.set_experiment()  # in case get erroneously fetches latest

        assert expt.id == client.set_experiment(id=expt.id).id
        assert proj.id == client.proj.id

    def test_get_nonexistent_id_error(self, client):
        with pytest.raises(ValueError):
            client.set_experiment(id="nonexistent_id")

    @pytest.mark.parametrize("tags", [TAG, [TAG]])
    def test_tags_is_list_of_str(self, client, tags):
        client.set_project()
        expt = client.set_experiment(tags=tags)

        endpoint = "{}://{}/api/v1/modeldb/experiment/getExperimentTags".format(
            client._conn.scheme,
            client._conn.socket,
        )
        response = verta._internal_utils._utils.make_request("GET", endpoint, client._conn, params={'id': expt.id})
        verta._internal_utils._utils.raise_for_http_error(response)
        assert response.json().get('tags', []) == [TAG]


class TestExperimentRun:
    def test_create(self, client):
        client.set_project()
        client.set_experiment()

        assert client.set_experiment_run()

    def test_get(self, client):
        proj = client.set_project()
        expt = client.set_experiment()
        name = verta._internal_utils._utils.generate_default_name()

        with pytest.raises(ValueError):
            client.get_experiment_run(name)

        run = client.set_experiment_run(name)

        assert run.id == client.get_experiment_run(run.name).id
        assert run.id == client.get_experiment_run(id=run.id).id

        # test parents are restored by first setting new, unrelated ones
        client.set_project()
        client.set_experiment()
        client.get_experiment_run(id=run.id)
        assert client.proj.id == proj.id
        assert client.expt.id == expt.id

    def test_get_by_name(self, client):
        client.set_project()
        client.set_experiment()
        run = client.set_experiment_run()
        client.set_experiment_run()  # in case get erroneously fetches latest

        assert run.id == client.set_experiment_run(run.name).id

    def test_get_by_id(self, client):
        proj = client.set_project()
        expt = client.set_experiment()
        expt_run = client.set_experiment_run()

        client.set_experiment_run()  # in case get erroneously fetches latest

        assert expt_run.id == client.set_experiment_run(id=expt_run.id).id
        assert proj.id == client.proj.id
        assert expt.id == client.expt.id

    def test_get_nonexistent_id_error(self, client):
        with pytest.raises(ValueError):
            client.set_experiment_run(id="nonexistent_id")

    def test_no_experiment_error(self, client):
        with pytest.raises(AttributeError):
            client.set_experimennt_run()

    @pytest.mark.parametrize("tags", [TAG, [TAG]])
    def test_tags_is_list_of_str(self, client, tags):
        client.set_project()
        client.set_experiment()
        run = client.set_experiment_run(tags=tags)

        endpoint = "{}://{}/api/v1/modeldb/experiment-run/getExperimentRunTags".format(
            client._conn.scheme,
            client._conn.socket,
        )
        response = verta._internal_utils._utils.make_request("GET", endpoint, client._conn, params={'id': run.id})
        verta._internal_utils._utils.raise_for_http_error(response)
        assert response.json().get('tags', []) == [TAG]

    def test_clone(self, experiment_run):
        expt_run = experiment_run
        expt_run._conf.use_git = False
        expt_run.log_hyperparameters({"hpp1" : 1, "hpp2" : 2, "hpp3" : "hpp3"})
        expt_run.log_metrics({"metric1" : 0.5, "metric2" : 0.6})
        expt_run.log_tags(["tag1", "tag2"])
        expt_run.log_attributes({"attr1" : 10, "attr2" : {"abc": 1}})
        expt_run.log_artifact("my-artifact", "README.md")
        expt_run.log_code()

        # set various things in the run
        new_run_no_art = expt_run.clone()
        new_run_art_only = expt_run.clone(copy_artifacts=True)
        new_run_art_code = expt_run.clone(copy_artifacts=True, copy_code_version=True)
        new_run_art_code_data = expt_run.clone(copy_artifacts=True,
            copy_code_version=True, copy_datasets=True)

        old_run_msg = expt_run._get_proto_by_id(expt_run._conn, expt_run.id)
        new_run_no_art_msg = new_run_no_art._get_proto_by_id(new_run_no_art._conn, new_run_no_art.id)
        new_run_art_only_msg = new_run_art_only._get_proto_by_id(new_run_art_only._conn, new_run_art_only.id)
        new_run_art_code_msg = new_run_art_code._get_proto_by_id(new_run_art_code._conn, new_run_art_code.id)
        new_run_art_code_data_msg = new_run_art_code_data._get_proto_by_id(new_run_art_code_data._conn, new_run_art_code_data.id)

        # ensure basic data is the same
        assert expt_run.id != new_run_no_art_msg.id
        assert old_run_msg.description == new_run_no_art_msg.description
        assert old_run_msg.tags == new_run_no_art_msg.tags
        assert old_run_msg.metrics == new_run_no_art_msg.metrics
        assert old_run_msg.hyperparameters == new_run_no_art_msg.hyperparameters
        assert old_run_msg.observations == new_run_no_art_msg.observations

        assert old_run_msg.artifacts == new_run_art_only_msg.artifacts
        assert old_run_msg.code_version_snapshot != new_run_art_only_msg.code_version_snapshot
        assert old_run_msg.artifacts != new_run_no_art_msg.artifacts

        assert old_run_msg.code_version_snapshot == new_run_art_code_msg.code_version_snapshot

        assert old_run_msg.datasets == new_run_art_code_data_msg.datasets

class TestExperimentRuns:
    def test_getitem(self, client):
        client.set_project()
        expt_runs = client.set_experiment().expt_runs

        local_run_ids = set(client.set_experiment_run().id for _ in range(3))

        assert expt_runs[1].id in local_run_ids

    def test_negative_indexing(self, client):
        client.set_project()
        expt_runs = client.set_experiment().expt_runs

        local_run_ids = set(client.set_experiment_run().id for _ in range(3))

        assert expt_runs[-1].id in local_run_ids

    def test_index_out_of_range_error(self, client):
        client.set_project()
        expt_runs = client.set_experiment().expt_runs

        [client.set_experiment_run() for _ in range(3)]

        with pytest.raises(IndexError):
            expt_runs[6]

        with pytest.raises(IndexError):
            expt_runs[-6]

    def test_iter(self, client):
        client.set_project()
        expt_runs = client.set_experiment().expt_runs

        expt_runs._ITER_PAGE_LIMIT = 3

        local_run_ids = set(client.set_experiment_run().id for _ in range(6))

        # iterate through all 6 runs
        assert local_run_ids == set(run.id for run in expt_runs)

        # don't fail ungracefully while runs are added
        for i, _ in enumerate(expt_runs):
            if i == 4:
                [client.set_experiment_run() for _ in range(3)]

    def test_len(self, client):
        client.set_project()
        expt_runs = client.set_experiment().expt_runs

        assert len([client.set_experiment_run().id for _ in range(3)]) == len(expt_runs)

    def test_as_dataframe(self, client, strs):
        np = pytest.importorskip("numpy")
        pytest.importorskip("pandas")

        # initialize entities
        client.set_project()
        expt = client.set_experiment()
        for _ in range(3):
            client.set_experiment_run()

        # log metadata
        hpp1, hpp2, metric1, metric2 = strs[:4]
        for run in expt.expt_runs:
            run.log_hyperparameters({
                hpp1: np.random.random(),
                hpp2: np.random.random(),
            })
            run.log_metrics({
                metric1: np.random.random(),
                metric2: np.random.random(),
            })

        # verify that DataFrame matches
        df = expt.expt_runs.as_dataframe()
        assert set(df.index) == set(run.id for run in expt.expt_runs)
        for run in expt.expt_runs:
            row = df.loc[run.id]
            assert row['hpp.'+hpp1] == run.get_hyperparameter(hpp1)
            assert row['hpp.'+hpp2] == run.get_hyperparameter(hpp2)
            assert row['metric.'+metric1] == run.get_metric(metric1)
            assert row['metric.'+metric2] == run.get_metric(metric2)

    @pytest.mark.skip("functionality removed")
    def test_add(self, client):
        client.set_project()
        expt1 = client.set_experiment()
        local_expt1_run_ids = set(client.set_experiment_run().id for _ in range(3))
        expt2 = client.set_experiment()
        local_expt2_run_ids = set(client.set_experiment_run().id for _ in range(3))

        # simple concatenation
        assert local_expt1_run_ids | local_expt2_run_ids == set(run.id for run in expt1.expt_runs + expt2.expt_runs)

        # ignore duplicates
        assert local_expt1_run_ids == set(run.id for run in expt1.expt_runs + expt1.expt_runs)

<<<<<<< HEAD
=======

@pytest.mark.skip("registry not yet available in backend")
class TestModel:
    def test_create(self, client):
        assert client.set_registered_model()

        assert client.registered_model is not None

    def test_get(self, client):
        name = verta._internal_utils._utils.generate_default_name()

        with pytest.raises(ValueError):
            client.get_registered_model(name)

        registered_model = client.set_registered_model(name)

        assert registered_model.id == client.get_registered_model(registered_model.name).id
        assert registered_model.id == client.get_registered_model(id=registered_model.id).id

    def test_get_by_name(self, client):
        registered_model = client.set_registered_model()

        client.set_registered_model()  # in case get erroneously fetches latest

        assert registered_model.id == client.set_registered_model(registered_model.name).id

    def test_get_by_id(self, client):
        registered_model = client.set_registered_model()

        client.set_registered_model()  # in case get erroneously fetches latest

        assert registered_model.id == client.set_registered_model(id=registered_model.id).id

    def test_find(self, client):
        name = "registered_model_new_test"
        registered_model = client.set_registered_model(name)

        find = client.registered_models.find(["name == '{}'".format(name)])
        assert len(find) == 1
        for item in find:
            assert item._msg == registered_model._msg

        tag_name = name + "_new_tag"
        registered_model = {name + "1": client.set_registered_model(name + "1", labels=[tag_name, "tag2"]),
                            name + "2": client.set_registered_model(name + "2", labels=[tag_name])}
        find = client.registered_models.find(["labels == \"{}\"".format(tag_name)])
        assert len(find) == 2
        for item in find:
            assert item._msg == registered_model[item._msg.name]._msg

    def test_labels(self, client):
        assert client.set_registered_model(labels=["tag1", "tag2"])

        assert client.registered_model is not None
        client.registered_model.add_label("tag3")
        assert client.registered_model.get_labels() == ["tag1", "tag2", "tag3"]
        client.registered_model.del_label("tag2")
        assert client.registered_model.get_labels() == ["tag1", "tag3"]
        client.registered_model.del_label("tag4")
        assert client.registered_model.get_labels() == ["tag1", "tag3"]
        client.registered_model.add_label("tag2")
        assert client.registered_model.get_labels() == ["tag1", "tag2", "tag3"]
>>>>>>> 86159ab9
<|MERGE_RESOLUTION|>--- conflicted
+++ resolved
@@ -507,70 +507,4 @@
         assert local_expt1_run_ids | local_expt2_run_ids == set(run.id for run in expt1.expt_runs + expt2.expt_runs)
 
         # ignore duplicates
-        assert local_expt1_run_ids == set(run.id for run in expt1.expt_runs + expt1.expt_runs)
-
-<<<<<<< HEAD
-=======
-
-@pytest.mark.skip("registry not yet available in backend")
-class TestModel:
-    def test_create(self, client):
-        assert client.set_registered_model()
-
-        assert client.registered_model is not None
-
-    def test_get(self, client):
-        name = verta._internal_utils._utils.generate_default_name()
-
-        with pytest.raises(ValueError):
-            client.get_registered_model(name)
-
-        registered_model = client.set_registered_model(name)
-
-        assert registered_model.id == client.get_registered_model(registered_model.name).id
-        assert registered_model.id == client.get_registered_model(id=registered_model.id).id
-
-    def test_get_by_name(self, client):
-        registered_model = client.set_registered_model()
-
-        client.set_registered_model()  # in case get erroneously fetches latest
-
-        assert registered_model.id == client.set_registered_model(registered_model.name).id
-
-    def test_get_by_id(self, client):
-        registered_model = client.set_registered_model()
-
-        client.set_registered_model()  # in case get erroneously fetches latest
-
-        assert registered_model.id == client.set_registered_model(id=registered_model.id).id
-
-    def test_find(self, client):
-        name = "registered_model_new_test"
-        registered_model = client.set_registered_model(name)
-
-        find = client.registered_models.find(["name == '{}'".format(name)])
-        assert len(find) == 1
-        for item in find:
-            assert item._msg == registered_model._msg
-
-        tag_name = name + "_new_tag"
-        registered_model = {name + "1": client.set_registered_model(name + "1", labels=[tag_name, "tag2"]),
-                            name + "2": client.set_registered_model(name + "2", labels=[tag_name])}
-        find = client.registered_models.find(["labels == \"{}\"".format(tag_name)])
-        assert len(find) == 2
-        for item in find:
-            assert item._msg == registered_model[item._msg.name]._msg
-
-    def test_labels(self, client):
-        assert client.set_registered_model(labels=["tag1", "tag2"])
-
-        assert client.registered_model is not None
-        client.registered_model.add_label("tag3")
-        assert client.registered_model.get_labels() == ["tag1", "tag2", "tag3"]
-        client.registered_model.del_label("tag2")
-        assert client.registered_model.get_labels() == ["tag1", "tag3"]
-        client.registered_model.del_label("tag4")
-        assert client.registered_model.get_labels() == ["tag1", "tag3"]
-        client.registered_model.add_label("tag2")
-        assert client.registered_model.get_labels() == ["tag1", "tag2", "tag3"]
->>>>>>> 86159ab9
+        assert local_expt1_run_ids == set(run.id for run in expt1.expt_runs + expt1.expt_runs)