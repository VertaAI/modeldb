--- conflicted
+++ resolved
@@ -8,11 +8,7 @@
 
 import pytest
 
-<<<<<<< HEAD
-from verta.registry import RegisteredModels
-=======
 from verta.registry.entities import RegisteredModels
->>>>>>> ac94c5f8
 from verta._tracking.deployable_entity import _CACHE_DIR
 from . import utils
 
