import six

import itertools
import os
import shutil

import requests

import pytest

from verta._registry import RegisteredModels
from . import utils

import verta
import verta._internal_utils._utils
import json


KWARGS = {
    'desc': [None, "A test."],
    'tags': [None, ['test']],
    'attrs': [None, {'is_test': True}],
}
KWARGS_COMBOS = [dict(zip(KWARGS.keys(), values))
                 for values
                 in itertools.product(*KWARGS.values())
                 if values.count(None) != len(values)]

# for `tags` typecheck tests
TAG = "my-tag"


class TestClient:
    @pytest.mark.oss
    def test_no_auth(self, host):
        EMAIL_KEY, DEV_KEY_KEY = "VERTA_EMAIL", "VERTA_DEV_KEY"
        EMAIL, DEV_KEY = os.environ.pop(EMAIL_KEY, None), os.environ.pop(DEV_KEY_KEY, None)
        try:
            client = verta.Client(host)

            # still has source set
            assert 'Grpc-Metadata-source' in client._conn.auth

            assert client.set_project()

            utils.delete_project(client.proj.id, client._conn)
        finally:
            if EMAIL is not None:
                os.environ[EMAIL_KEY] = EMAIL
            if DEV_KEY is not None:
                os.environ[DEV_KEY_KEY] = DEV_KEY


    @pytest.mark.skipif('VERTA_EMAIL' not in os.environ or 'VERTA_DEV_KEY' not in os.environ, reason="insufficient Verta credentials")
    def test_verta_https(self):
        hosts = [
            "app.verta.ai",
        ]

        for host in hosts:
            # https by default
            conn = verta.Client(host)._conn
            assert conn.scheme == "https"
            assert conn.scheme == conn.auth['Grpc-Metadata-scheme']

            # http if provided
            conn = verta.Client("http://{}".format(host))._conn
            assert conn.scheme == "http"
            assert conn.scheme == conn.auth['Grpc-Metadata-scheme']

            # https if provided
            conn = verta.Client("https://{}".format(host))._conn
            assert conn.scheme == "https"
            assert conn.scheme == conn.auth['Grpc-Metadata-scheme']

    def test_else_http(self):
        # test hosts must not redirect http to https
        hosts = [
            "www.google.com",
        ]

        for host in hosts:
            # http by default
            try:
                verta.Client(host, max_retries=0)
            except requests.HTTPError as e:
                assert e.request.url.split(':', 1)[0] == "http"
            else:
                raise RuntimeError("faulty test; expected error")

            # http if provided
            try:
                verta.Client("http://{}".format(host), max_retries=0)
            except requests.HTTPError as e:
                assert e.request.url.split(':', 1)[0] == "http"
            else:
                raise RuntimeError("faulty test; expected error")

            # https if provided
            try:
                verta.Client("https://{}".format(host), max_retries=0)
            except requests.HTTPError as e:
                assert e.request.url.split(':', 1)[0] == "https"
            else:
                raise RuntimeError("faulty test; expected error")

    @pytest.mark.skipif(not all(env_var in os.environ for env_var in ('VERTA_HOST', 'VERTA_EMAIL', 'VERTA_DEV_KEY')), reason="insufficient Verta credentials")
    def test_config_file(self):
        self.config_file_with_type_util(connect = False)

    @pytest.mark.skipif(not all(env_var in os.environ for env_var in ('VERTA_HOST', 'VERTA_EMAIL', 'VERTA_DEV_KEY')), reason="insufficient Verta credentials")
    def test_config_file_connect(self):
        self.config_file_with_type_util(connect = True)

    def config_file_with_type_util(self, connect):
        PROJECT_NAME = verta._internal_utils._utils.generate_default_name()
        DATASET_NAME = verta._internal_utils._utils.generate_default_name()
        EXPERIMENT_NAME = verta._internal_utils._utils.generate_default_name()
        CONFIG_FILENAME = "verta_config.json"

        HOST_KEY, EMAIL_KEY, DEV_KEY_KEY = "VERTA_HOST", "VERTA_EMAIL", "VERTA_DEV_KEY"

        HOST, EMAIL, DEV_KEY = os.environ[HOST_KEY], os.environ[EMAIL_KEY], os.environ[DEV_KEY_KEY]
        try:
            del os.environ[HOST_KEY], os.environ[EMAIL_KEY], os.environ[DEV_KEY_KEY]

            try:
                with open(CONFIG_FILENAME, 'w') as f:
                    json.dump(
                        {
                            'host': HOST,
                            'email': EMAIL, 'dev_key': DEV_KEY,
                            'project': PROJECT_NAME,
                            'experiment': EXPERIMENT_NAME,
                            'dataset': DATASET_NAME,
                        },
                        f,
                    )

                client = verta.Client(_connect=connect)
                conn = client._conn

                assert conn.socket == HOST
                assert conn.auth['Grpc-Metadata-email'] == EMAIL
                assert conn.auth['Grpc-Metadata-developer_key'] == DEV_KEY

                if connect:
                    try:
                        assert client.set_experiment_run()
                        assert client.proj.name == PROJECT_NAME
                        assert client.expt.name == EXPERIMENT_NAME
                    finally:
                        if client.proj is not None:
                            utils.delete_project(client.proj.id, conn)
                    dataset = client.set_dataset()
                    try:
                        assert dataset.name == DATASET_NAME
                    finally:
                        utils.delete_datasets([dataset.id], conn)
                else:
                    assert client._set_from_config_if_none(None, "project") == PROJECT_NAME
                    assert client._set_from_config_if_none(None, "experiment") == EXPERIMENT_NAME
                    assert client._set_from_config_if_none(None, "dataset") == DATASET_NAME

            finally:
                if os.path.exists(CONFIG_FILENAME):
                    os.remove(CONFIG_FILENAME)
        finally:
            os.environ[HOST_KEY], os.environ[EMAIL_KEY], os.environ[DEV_KEY_KEY] = HOST, EMAIL, DEV_KEY

class TestEntities:
    def test_cache(self, client, strs):
        client.set_project()
        client.set_experiment()

        entities = (
            client.set_experiment_run(),
        )

        for entity in entities:
            filename = strs[0]
            filepath = os.path.join(verta.client._CACHE_DIR, filename)
            contents = six.ensure_binary(strs[1])

            assert not os.path.isfile(filepath)
            assert not entity._get_cached(filename)

            try:
                assert entity._cache(filename, contents) == filepath

                assert os.path.isfile(filepath)
                assert entity._get_cached(filename)

                with open(filepath, 'rb') as f:
                    assert f.read() == contents
            finally:
                shutil.rmtree(verta.client._CACHE_DIR, ignore_errors=True)


class TestProject:
    def test_create(self, client):
        assert client.set_project()

        assert client.proj is not None

    def test_get(self, client):
        name = verta._internal_utils._utils.generate_default_name()

        with pytest.raises(ValueError):
            client.get_project(name)

        proj = client.set_project(name)

        assert proj.id == client.get_project(proj.name).id
        assert proj.id == client.get_project(id=proj.id).id

    def test_get_by_name(self, client):
        proj = client.set_project()

        client.set_project()  # in case get erroneously fetches latest

        assert proj.id == client.set_project(proj.name).id

    def test_get_by_id(self, client):
        proj = client.set_project()

        client.set_project()  # in case get erroneously fetches latest

        assert proj.id == client.set_project(id=proj.id).id

    def test_get_nonexistent_id(self, client):
        with pytest.raises(ValueError):
            client.set_project(id="nonexistent_id")

    @pytest.mark.parametrize("tags", [TAG, [TAG]])
    def test_tags_is_list_of_str(self, client, tags):
        proj = client.set_project(tags=tags)

        endpoint = "{}://{}/api/v1/modeldb/project/getProjectTags".format(
            client._conn.scheme,
            client._conn.socket,
        )
        response = verta._internal_utils._utils.make_request("GET", endpoint, client._conn, params={'id': proj.id})
        verta._internal_utils._utils.raise_for_http_error(response)
        assert response.json().get('tags', []) == [TAG]


class TestExperiment:
    def test_create(self, client):
        client.set_project()
        assert client.set_experiment()

        assert client.expt is not None

    def test_get(self, client):
        proj = client.set_project()
        name = verta._internal_utils._utils.generate_default_name()

        with pytest.raises(ValueError):
            client.get_experiment(name)

        expt = client.set_experiment(name)

        assert expt.id == client.get_experiment(expt.name).id
        assert expt.id == client.get_experiment(id=expt.id).id

        # clear client state to test setting parent
        client.proj = client.expt = None
        client.get_experiment(id=expt.id)
        assert client.proj.id == proj.id
        assert client.expt.id == expt.id

    def test_get_by_name(self, client):
        client.set_project()
        expt = client.set_experiment()

        client.set_experiment()  # in case get erroneously fetches latest

        assert expt.id == client.set_experiment(expt.name).id

    def test_get_by_id(self, client):
        proj = client.set_project()
        expt = client.set_experiment()

        client.set_experiment()  # in case get erroneously fetches latest

        assert expt.id == client.set_experiment(id=expt.id).id
        assert proj.id == client.proj.id

    def test_get_nonexistent_id_error(self, client):
        with pytest.raises(ValueError):
            client.set_experiment(id="nonexistent_id")

    @pytest.mark.parametrize("tags", [TAG, [TAG]])
    def test_tags_is_list_of_str(self, client, tags):
        client.set_project()
        expt = client.set_experiment(tags=tags)

        endpoint = "{}://{}/api/v1/modeldb/experiment/getExperimentTags".format(
            client._conn.scheme,
            client._conn.socket,
        )
        response = verta._internal_utils._utils.make_request("GET", endpoint, client._conn, params={'id': expt.id})
        verta._internal_utils._utils.raise_for_http_error(response)
        assert response.json().get('tags', []) == [TAG]


class TestExperimentRun:
    def test_create(self, client):
        client.set_project()
        client.set_experiment()

        assert client.set_experiment_run()

    def test_get(self, client):
        proj = client.set_project()
        expt = client.set_experiment()
        name = verta._internal_utils._utils.generate_default_name()

        with pytest.raises(ValueError):
            client.get_experiment_run(name)

        run = client.set_experiment_run(name)

        assert run.id == client.get_experiment_run(run.name).id
        assert run.id == client.get_experiment_run(id=run.id).id

        # clear client state to test setting parent
        client.proj = client.expt = None
        client.get_experiment_run(id=run.id)
        assert client.proj.id == proj.id
        assert client.expt.id == expt.id

    def test_get_by_name(self, client):
        client.set_project()
        client.set_experiment()
        run = client.set_experiment_run()
        client.set_experiment_run()  # in case get erroneously fetches latest

        assert run.id == client.set_experiment_run(run.name).id

    def test_get_by_id(self, client):
        proj = client.set_project()
        expt = client.set_experiment()
        expt_run = client.set_experiment_run()

        client.set_experiment_run()  # in case get erroneously fetches latest

        assert expt_run.id == client.set_experiment_run(id=expt_run.id).id
        assert proj.id == client.proj.id
        assert expt.id == client.expt.id

    def test_get_nonexistent_id_error(self, client):
        with pytest.raises(ValueError):
            client.set_experiment_run(id="nonexistent_id")

    def test_no_experiment_error(self, client):
        with pytest.raises(AttributeError):
            client.set_experimennt_run()

    @pytest.mark.parametrize("tags", [TAG, [TAG]])
    def test_tags_is_list_of_str(self, client, tags):
        client.set_project()
        client.set_experiment()
        run = client.set_experiment_run(tags=tags)

        endpoint = "{}://{}/api/v1/modeldb/experiment-run/getExperimentRunTags".format(
            client._conn.scheme,
            client._conn.socket,
        )
        response = verta._internal_utils._utils.make_request("GET", endpoint, client._conn, params={'id': run.id})
        verta._internal_utils._utils.raise_for_http_error(response)
        assert response.json().get('tags', []) == [TAG]

    def test_clone(self, experiment_run):
        expt_run = experiment_run
        expt_run._conf.use_git = False
        expt_run.log_hyperparameters({"hpp1" : 1, "hpp2" : 2, "hpp3" : "hpp3"})
        expt_run.log_metrics({"metric1" : 0.5, "metric2" : 0.6})
        expt_run.log_tags(["tag1", "tag2"])
        expt_run.log_attributes({"attr1" : 10, "attr2" : {"abc": 1}})
        expt_run.log_artifact("my-artifact", "README.md")
        expt_run.log_code()

        # set various things in the run
        new_run_no_art = expt_run.clone()
        new_run_art_only = expt_run.clone(copy_artifacts=True)
        new_run_art_code = expt_run.clone(copy_artifacts=True, copy_code_version=True)
        new_run_art_code_data = expt_run.clone(copy_artifacts=True,
            copy_code_version=True, copy_datasets=True)

        old_run_msg = expt_run._get_proto_by_id(expt_run._conn, expt_run.id)
        new_run_no_art_msg = new_run_no_art._get_proto_by_id(new_run_no_art._conn, new_run_no_art.id)
        new_run_art_only_msg = new_run_art_only._get_proto_by_id(new_run_art_only._conn, new_run_art_only.id)
        new_run_art_code_msg = new_run_art_code._get_proto_by_id(new_run_art_code._conn, new_run_art_code.id)
        new_run_art_code_data_msg = new_run_art_code_data._get_proto_by_id(new_run_art_code_data._conn, new_run_art_code_data.id)

        # ensure basic data is the same
        assert expt_run.id != new_run_no_art_msg.id
        assert old_run_msg.description == new_run_no_art_msg.description
        assert old_run_msg.tags == new_run_no_art_msg.tags
        assert old_run_msg.metrics == new_run_no_art_msg.metrics
        assert old_run_msg.hyperparameters == new_run_no_art_msg.hyperparameters
        assert old_run_msg.observations == new_run_no_art_msg.observations

        assert old_run_msg.artifacts == new_run_art_only_msg.artifacts
        assert old_run_msg.code_version_snapshot != new_run_art_only_msg.code_version_snapshot
        assert old_run_msg.artifacts != new_run_no_art_msg.artifacts

        assert old_run_msg.code_version_snapshot == new_run_art_code_msg.code_version_snapshot

        assert old_run_msg.datasets == new_run_art_code_data_msg.datasets

class TestExperimentRuns:
    def test_getitem(self, client):
        client.set_project()
        expt_runs = client.set_experiment().expt_runs

        local_run_ids = set(client.set_experiment_run().id for _ in range(3))

        assert expt_runs[1].id in local_run_ids

    def test_negative_indexing(self, client):
        client.set_project()
        expt_runs = client.set_experiment().expt_runs

        local_run_ids = set(client.set_experiment_run().id for _ in range(3))

        assert expt_runs[-1].id in local_run_ids

    def test_index_out_of_range_error(self, client):
        client.set_project()
        expt_runs = client.set_experiment().expt_runs

        [client.set_experiment_run() for _ in range(3)]

        with pytest.raises(IndexError):
            expt_runs[6]

        with pytest.raises(IndexError):
            expt_runs[-6]

    def test_iter(self, client):
        client.set_project()
        expt_runs = client.set_experiment().expt_runs

        expt_runs._ITER_PAGE_LIMIT = 3

        local_run_ids = set(client.set_experiment_run().id for _ in range(6))

        # iterate through all 6 runs
        assert local_run_ids == set(run.id for run in expt_runs)

        # don't fail ungracefully while runs are added
        for i, _ in enumerate(expt_runs):
            if i == 4:
                [client.set_experiment_run() for _ in range(3)]

    def test_len(self, client):
        client.set_project()
        expt_runs = client.set_experiment().expt_runs

        assert len([client.set_experiment_run().id for _ in range(3)]) == len(expt_runs)

    @pytest.mark.skip("functionality removed")
    def test_add(self, client):
        client.set_project()
        expt1 = client.set_experiment()
        local_expt1_run_ids = set(client.set_experiment_run().id for _ in range(3))
        expt2 = client.set_experiment()
        local_expt2_run_ids = set(client.set_experiment_run().id for _ in range(3))

        # simple concatenation
        assert local_expt1_run_ids | local_expt2_run_ids == set(run.id for run in expt1.expt_runs + expt2.expt_runs)

        # ignore duplicates
        assert local_expt1_run_ids == set(run.id for run in expt1.expt_runs + expt1.expt_runs)


class TestModel:

    def test_create(self, client):
        assert client.set_registered_model()

        assert client.registered_model is not None

    def test_get(self, client):
        name = verta._internal_utils._utils.generate_default_name()

        assert client.get_registered_model(name) is None

        registered_model = client.set_registered_model(name)

        assert registered_model.id == client.get_registered_model(registered_model.name).id
        assert registered_model.id == client.get_registered_model(id=registered_model.id).id

    def test_get_by_name(self, client):
        registered_model = client.set_registered_model()

        client.set_registered_model()  # in case get erroneously fetches latest

        assert registered_model.id == client.set_registered_model(registered_model.name).id

    def test_get_by_id(self, client):
        registered_model = client.set_registered_model()

        client.set_registered_model()  # in case get erroneously fetches latest

        assert registered_model.id == client.set_registered_model(id=registered_model.id).id

<<<<<<< HEAD
    def test_find(self, client):
        name = verta._internal_utils._utils.generate_default_name()

        registered_model = client.set_registered_model(name)

        find = client.registered_models.find(["name == {}".format(name)])
        length = len(find)
        for item in find:
            print(item)
=======
    def test_labels(self, client):
        assert client.set_registered_model(tags=["tag1", "tag2"])

        assert client.registered_model is not None
        client.registered_model.add_label("tag3")
        assert client.registered_model.get_labels() == ["tag1", "tag2", "tag3"]
        client.registered_model.del_label("tag2")
        assert client.registered_model.get_labels() == ["tag1", "tag3"]
        client.registered_model.del_label("tag4")
        assert client.registered_model.get_labels() == ["tag1", "tag3"]
        client.registered_model.add_label("tag2")
        assert client.registered_model.get_labels() == ["tag1", "tag2", "tag3"]
>>>>>>> 88171266
        pass<|MERGE_RESOLUTION|>--- conflicted
+++ resolved
@@ -508,7 +508,6 @@
 
         assert registered_model.id == client.set_registered_model(id=registered_model.id).id
 
-<<<<<<< HEAD
     def test_find(self, client):
         name = verta._internal_utils._utils.generate_default_name()
 
@@ -518,7 +517,7 @@
         length = len(find)
         for item in find:
             print(item)
-=======
+            
     def test_labels(self, client):
         assert client.set_registered_model(tags=["tag1", "tag2"])
 
@@ -530,6 +529,4 @@
         client.registered_model.del_label("tag4")
         assert client.registered_model.get_labels() == ["tag1", "tag3"]
         client.registered_model.add_label("tag2")
-        assert client.registered_model.get_labels() == ["tag1", "tag2", "tag3"]
->>>>>>> 88171266
-        pass+        assert client.registered_model.get_labels() == ["tag1", "tag2", "tag3"]