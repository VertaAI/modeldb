--- conflicted
+++ resolved
@@ -12,7 +12,6 @@
         assert dataset_version.id == client._get_dataset_version2(dataset_version.id).id
         assert dataset_version2.id == client._get_dataset_version2(id=dataset_version2.id).id
         assert dataset_version2.id == dataset.get_latest_version().id
-<<<<<<< HEAD
 
     def test_description(self, client, created_datasets):
         name = verta._internal_utils._utils.generate_default_name()
@@ -29,7 +28,6 @@
         assert dataset_version.get_description() == updated_description
 
         assert client._get_dataset_version2(id=dataset_version.id).get_description() == updated_description
-=======
         
     def test_tags(self, client, created_datasets):
         name = verta._internal_utils._utils.generate_default_name()
@@ -76,4 +74,3 @@
 
         # Deleting non-existing key:
         dataset_version.del_attribute("non-existing")
->>>>>>> 62c8afc6
