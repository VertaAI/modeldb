import verta
import pytest


class TestDataset:
<<<<<<< HEAD
    def test_description(self, client, created_datasets):
        original_description = "this is a cool dataset"
        dataset = client.set_dataset2(desc=original_description)
        created_datasets.append(dataset)
        assert dataset.get_description() == original_description

        updated_description = "this is an uncool dataset"
        dataset.set_description(updated_description)
        assert dataset.get_description() == updated_description

        assert client.get_dataset2(id=dataset.id).get_description() == updated_description
=======
    def test_create(self, client, created_datasets):
        dataset = client.set_dataset2()
        assert dataset
        created_datasets.append(dataset)

        name = verta._internal_utils._utils.generate_default_name()
        dataset = client.create_dataset2(name)
        assert dataset
        created_datasets.append(dataset)

        # TODO: Dataset can have duplicate names. Uncomment these checks when this issue is fixed:
        # with pytest.raises(requests.HTTPError) as excinfo:
        #     assert client.create_dataset2(name)
        # excinfo_value = str(excinfo.value).strip()
        # assert "409" in excinfo_value
        # assert "already exists" in excinfo_value

    def test_get(self, client, created_datasets):
        name = verta._internal_utils._utils.generate_default_name()

        with pytest.raises(ValueError):
            client.get_dataset2(name)

        dataset = client.set_dataset2(name)
        created_datasets.append(dataset)

        assert dataset.id == client.get_dataset2(dataset.name).id
        assert dataset.id == client.get_dataset2(id=dataset.id).id
>>>>>>> 42b3ad51
<|MERGE_RESOLUTION|>--- conflicted
+++ resolved
@@ -3,7 +3,6 @@
 
 
 class TestDataset:
-<<<<<<< HEAD
     def test_description(self, client, created_datasets):
         original_description = "this is a cool dataset"
         dataset = client.set_dataset2(desc=original_description)
@@ -15,7 +14,7 @@
         assert dataset.get_description() == updated_description
 
         assert client.get_dataset2(id=dataset.id).get_description() == updated_description
-=======
+
     def test_create(self, client, created_datasets):
         dataset = client.set_dataset2()
         assert dataset
@@ -43,5 +42,4 @@
         created_datasets.append(dataset)
 
         assert dataset.id == client.get_dataset2(dataset.name).id
-        assert dataset.id == client.get_dataset2(id=dataset.id).id
->>>>>>> 42b3ad51
+        assert dataset.id == client.get_dataset2(id=dataset.id).id