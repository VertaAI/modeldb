--- conflicted
+++ resolved
@@ -105,13 +105,7 @@
     """
     logger.info("deleting builds")
     for client in clients:
-<<<<<<< HEAD
-        workspaces = client._conn._get_visible_workspaces() + [
-            client._conn.get_personal_workspace()
-        ]
-=======
         workspaces = client._conn._get_visible_workspaces()
->>>>>>> 2f370d27
         for workspace in workspaces:
             # get builds
             response = requests.get(
@@ -151,13 +145,7 @@
     """
     logger.info("deleting endpoints")
     for client in clients:
-<<<<<<< HEAD
-        workspaces = client._conn._get_visible_workspaces() + [
-            client._conn.get_personal_workspace()
-        ]
-=======
         workspaces = client._conn._get_visible_workspaces()
->>>>>>> 2f370d27
         for workspace in workspaces:
             for endpoint in client.endpoints.with_workspace(workspace):
                 path = endpoint.path  # need to get from obj before deletion
@@ -180,37 +168,6 @@
                     )
 
 
-<<<<<<< HEAD
-=======
-def delete_orgs(clients):
-    """Delete all organizations of `clients`.
-
-    Parameters
-    ----------
-    clients : list of :class:`~verta.Client`
-
-    """
-    logger.info("deleting orgs")
-    for client in clients:
-        for org_name in client._conn._get_visible_workspaces():
-            try:
-                client._get_organization(org_name).delete()
-            except requests.HTTPError as e:
-                logger.warning(
-                    "%s failed to delete %s (%s)",
-                    client._conn.email,
-                    org_name,
-                    e.response.status_code,
-                )
-            else:
-                logger.info(
-                    "%s deleted %s",
-                    client._conn.email,
-                    org_name,
-                )
-
-
->>>>>>> 2f370d27
 def main():
     clients = get_clients()
 
