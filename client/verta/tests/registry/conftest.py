# -*- coding: utf-8 -*-
import json

import pytest

<<<<<<< HEAD
from tests.registry.pydantic_models import AClass, AnotherClass
=======
from tests.registry.pydantic_models import InputClass, OutputClass
>>>>>>> 7ef3f21e
from verta.registry import DockerImage
from verta.registry._validate_schema import _MODEL_SCHEMA_PATH_ENV_VAR


@pytest.fixture(scope="session")
def docker_image():
    return DockerImage(
        port=5000,
        request_path="/predict_json",
        health_path="/health",
        repository="012345678901.dkr.ecr.apne2-az1.amazonaws.com/models/example",
        tag="example",
        env_vars={"CUDA_VISIBLE_DEVICES": "0,1"},
    )


@pytest.fixture
def make_model_schema_file(tmp_path, monkeypatch):
    path = tmp_path / "model_schema.json"
<<<<<<< HEAD
    schema = {"input": AClass.schema(), "output": AnotherClass.schema()}
=======
    schema = {"input": InputClass.schema(), "output": OutputClass.schema()}
>>>>>>> 7ef3f21e
    path.write_text(json.dumps(schema))
    monkeypatch.setenv(_MODEL_SCHEMA_PATH_ENV_VAR, str(path))


@pytest.fixture
def make_model_schema_file_no_output(tmp_path, monkeypatch):
<<<<<<< HEAD
    path = tmp_path / "other_model_schema.json"
    schema = {"input": AClass.schema()}
=======
    path = tmp_path / "model_schema_no_output.json"
    schema = {"input": InputClass.schema()}
>>>>>>> 7ef3f21e
    path.write_text(json.dumps(schema))
    monkeypatch.setenv(_MODEL_SCHEMA_PATH_ENV_VAR, str(path))<|MERGE_RESOLUTION|>--- conflicted
+++ resolved
@@ -3,11 +3,7 @@
 
 import pytest
 
-<<<<<<< HEAD
-from tests.registry.pydantic_models import AClass, AnotherClass
-=======
 from tests.registry.pydantic_models import InputClass, OutputClass
->>>>>>> 7ef3f21e
 from verta.registry import DockerImage
 from verta.registry._validate_schema import _MODEL_SCHEMA_PATH_ENV_VAR
 
@@ -27,23 +23,14 @@
 @pytest.fixture
 def make_model_schema_file(tmp_path, monkeypatch):
     path = tmp_path / "model_schema.json"
-<<<<<<< HEAD
-    schema = {"input": AClass.schema(), "output": AnotherClass.schema()}
-=======
     schema = {"input": InputClass.schema(), "output": OutputClass.schema()}
->>>>>>> 7ef3f21e
     path.write_text(json.dumps(schema))
     monkeypatch.setenv(_MODEL_SCHEMA_PATH_ENV_VAR, str(path))
 
 
 @pytest.fixture
 def make_model_schema_file_no_output(tmp_path, monkeypatch):
-<<<<<<< HEAD
-    path = tmp_path / "other_model_schema.json"
-    schema = {"input": AClass.schema()}
-=======
     path = tmp_path / "model_schema_no_output.json"
     schema = {"input": InputClass.schema()}
->>>>>>> 7ef3f21e
     path.write_text(json.dumps(schema))
     monkeypatch.setenv(_MODEL_SCHEMA_PATH_ENV_VAR, str(path))