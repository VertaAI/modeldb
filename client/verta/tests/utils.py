import contextlib
import copy
import random
import os
import sys
from string import printable

import requests

from verta._internal_utils import _utils
from verta._protos.public.uac import Organization_pb2 as _OrganizationService

from hypothesis import strategies as st


def gen_none():
    return None


def gen_bool():
    return random.random() > .5


def gen_float(start=1, stop=None):
    if stop is None:
        return random.random()*start
    else:
        return random.uniform(start, stop)


def gen_int(start=10, stop=None):
    return random.randrange(start, stop)


def gen_str(length=8):
    return ''.join([chr(random.randrange(97, 123))
                    for _
                    in range(length)])


def gen_list(length=8):
    """Generates a list with mixed-type elements."""
    gen_el = lambda fns=(gen_none, gen_bool, gen_float, gen_int, gen_str): random.choice(fns)()
    return [gen_el() for _ in range(length)]


def gen_dict(length=8):
    """Generates a single-level dict with string keys and mixed-type values."""
    gen_val = lambda fns=(gen_none, gen_bool, gen_float, gen_int, gen_str): random.choice(fns)()
    res = {}
    while len(res) < length:
        res[gen_str()] = gen_val()
    return res


@st.composite
def st_scalars(draw):
    # pylint: disable=bad-continuation
    return draw(st.none()
              | st.booleans()
              | st.integers()
              | st.floats(allow_nan=False, allow_infinity=False)
              | st.text(printable))


@st.composite
def st_json(draw, max_size=6):
    # pylint: disable=bad-continuation
    return draw(st.recursive(st_scalars(),
                             lambda children: st.lists(children,
                                                       min_size=1,
                                                       max_size=max_size)
                                            | st.dictionaries(st.text(printable),
                                                              children,
                                                              min_size=1,
                                                              max_size=max_size)))


@st.composite
def st_keys(draw):
    return draw(st.text(sorted(_utils._VALID_FLAT_KEY_CHARS), min_size=1))


@st.composite
def st_key_values(draw, min_size=1, max_size=12, scalars_only=False):
    return draw(st.dictionaries(st_keys(),
                                st_scalars() if scalars_only else st_json(),
                                min_size=min_size,
                                max_size=max_size))


@contextlib.contextmanager
def chdir(new_dir):
    """
    Context manager for safely changing current working directory.

    Without this, if a test involving a directory change fails then subsequent tests would likely
    fail as well due to a bad execution state.

    """
    old_dir = os.getcwd()
    os.chdir(new_dir)
    try:
        yield
    finally:
        os.chdir(old_dir)


@contextlib.contextmanager
def sys_path_manager():
    """
    Context manager for safely modifying `sys.path`.

    Without this, if a test involving a `sys.path` modification fails then subsequent tests could
    possibly fail as well due to a bad execution state.

    """
    old_sys_path = copy.copy(sys.path)
    try:
        yield sys.path
    finally:
        sys.path = old_sys_path


def get_build_ids(status):
    # get the set of build_ids in the status of the stage:
    return set(map(lambda comp: comp["build_id"], status["components"]))


def delete_project(id_, conn):
    request_url = "{}://{}/api/v1/modeldb/project/deleteProject".format(conn.scheme, conn.socket)
    response = requests.delete(request_url, json={'id': id_}, headers=conn.auth)
    _utils.raise_for_http_error(response)


def delete_experiment(id_, conn):
    request_url = "{}://{}/api/v1/modeldb/experiment/deleteExperiment".format(conn.scheme, conn.socket)
    response = requests.delete(request_url, json={'id': id_}, headers=conn.auth)
    _utils.raise_for_http_error(response)


def delete_experiment_run(id_, conn):
    request_url = "{}://{}/api/v1/modeldb/experiment-run/deleteExperimentRun".format(conn.scheme, conn.socket)
    response = requests.delete(request_url, json={'id': id_}, headers=conn.auth)
    _utils.raise_for_http_error(response)

def delete_datasets(ids, conn):
    request_url = "{}://{}/api/v1/modeldb/dataset/deleteDatasets".format(conn.scheme, conn.socket)
    response = requests.delete(request_url, json={'ids': ids}, headers=conn.auth)
    _utils.raise_for_http_error(response)

def delete_repository(id_, conn):
    request_url = "{}://{}/api/v1/modeldb/versioning/repositories/{}".format(conn.scheme, conn.socket, id_)
    response = requests.delete(request_url, headers=conn.auth)
    _utils.raise_for_http_error(response)

def delete_registered_model(id_, conn):
    request_url = "{}://{}/api/v1/registry/registered_models/{}".format(conn.scheme, conn.socket, id_)
    response = requests.delete(request_url, headers=conn.auth)
    _utils.raise_for_http_error(response)

def delete_endpoint(id_, workspace, conn):
    request_url = "{}://{}/api/v1/deployment/workspace/{}/endpoints/{}".format(conn.scheme, conn.socket, workspace, id_)
    response = requests.delete(request_url, headers=conn.auth)
<<<<<<< HEAD
    _utils.raise_for_http_error(response)
=======
    _utils.raise_for_http_error(response)

def delete_organization(id_, conn):
    Message = _OrganizationService.DeleteOrganization
    endpoint = "/api/v1/uac-proxy/organization/deleteOrganization"
    msg = Message(org_id=id_)
    response = conn.make_proto_request("POST", endpoint, body=msg)
    conn.must_proto_response(response, Message.Response)
>>>>>>> a16d8b37
<|MERGE_RESOLUTION|>--- conflicted
+++ resolved
@@ -162,9 +162,6 @@
 def delete_endpoint(id_, workspace, conn):
     request_url = "{}://{}/api/v1/deployment/workspace/{}/endpoints/{}".format(conn.scheme, conn.socket, workspace, id_)
     response = requests.delete(request_url, headers=conn.auth)
-<<<<<<< HEAD
-    _utils.raise_for_http_error(response)
-=======
     _utils.raise_for_http_error(response)
 
 def delete_organization(id_, conn):
@@ -172,5 +169,4 @@
     endpoint = "/api/v1/uac-proxy/organization/deleteOrganization"
     msg = Message(org_id=id_)
     response = conn.make_proto_request("POST", endpoint, body=msg)
-    conn.must_proto_response(response, Message.Response)
->>>>>>> a16d8b37
+    conn.must_proto_response(response, Message.Response)