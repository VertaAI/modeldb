--- conflicted
+++ resolved
@@ -28,11 +28,13 @@
 
 
 class TestOrganization:
-    @pytest.mark.skip("delete not implemented yet")
     def test_create(self, client):
         name = _utils.generate_default_name()
-<<<<<<< HEAD
-        assert client._create_organization(name)
+        org = client._create_organization(name)
+        assert org
+        assert org.id == client._get_organization(name).id
+
+        org.delete()
 
     def test_create_same_name_diff_workspace(self, client, organization, in_tempdir, created_endpoints, created_registered_models, created_datasets):
         # creating some entities:
@@ -95,10 +97,5 @@
         assert dataset.id != new_dataset.id
         assert repository.id != new_repository.id
 
-        delete_project(new_project.id, client._conn)
-        delete_repository(repository.id, client._conn)
-=======
-        org = client._create_organization(name)
-        assert org
-        assert org.id == client._get_organization(name).id
->>>>>>> 693d2cc5
+        new_project.delete()
+        repository.delete()