--- conflicted
+++ resolved
@@ -37,10 +37,4 @@
         endpoint = client.get_endpoint(endpoint_name)
         assert endpoint
 
-<<<<<<< HEAD
-        created_endpoints.append(endpoint)
-=======
-        assert not result.exception
-        assert endpoint_name in result.output
-        
->>>>>>> 24c06840
+        created_endpoints.append(endpoint)