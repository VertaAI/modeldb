from click.testing import CliRunner

import pytest
import time
import json

from verta import Client
from verta._cli import cli
from verta._internal_utils import _utils
from verta.environment import Python

from ..utils import get_build_ids


class TestList:
    def test_list_endpoint(self):
        client = Client()
        path = _utils.generate_default_name()
        path2 = _utils.generate_default_name()
        endpoint1 = client.get_or_create_endpoint(path)
        endpoint2 = client.get_or_create_endpoint(path2)
        runner = CliRunner()
        result = runner.invoke(
            cli,
            ['deployment', 'list', 'endpoint'],
        )

        assert not result.exception
        assert path in result.output
        assert path2 in result.output

class TestCreate:
    def test_create_endpoint(self, client, created_endpoints):
        endpoint_name = _utils.generate_default_name()

        runner = CliRunner()
        result = runner.invoke(
            cli,
            ['deployment', 'create', 'endpoint', endpoint_name],
        )

        assert not result.exception

        endpoint = client.get_endpoint(endpoint_name)
        assert endpoint

        created_endpoints.append(endpoint)

    def test_create_workspace_config(self, client, organization, in_tempdir, created_endpoints):
        client_config = {
            "workspace": organization.name
        }

        filepath = "verta_config.json"
        with open(filepath, "w") as f:
            json.dump(client_config, f)

        endpoint_name = _utils.generate_default_name()

        runner = CliRunner()
        result = runner.invoke(
            cli,
            ['deployment', 'create', 'endpoint', endpoint_name],
        )

        assert not result.exception

        client = Client()
        endpoint = client.get_endpoint(endpoint_name)
        assert endpoint.workspace == organization.name

        created_endpoints.append(endpoint)


class TestUpdate:
    def test_direct_update_endpoint(self, client, created_endpoints, experiment_run, model_for_deployment):
        endpoint_name = _utils.generate_default_name()
        endpoint = client.set_endpoint(endpoint_name)
        created_endpoints.append(endpoint)
        original_status = endpoint.get_status()
        original_build_ids = get_build_ids(original_status)

        experiment_run.log_model(model_for_deployment['model'], custom_modules=[])
        experiment_run.log_requirements(['scikit-learn'])

        runner = CliRunner()
        result = runner.invoke(
            cli,
            ['deployment', 'update', 'endpoint', endpoint_name, '--run-id', experiment_run.id, "--strategy", "direct"],
        )
        assert not result.exception

        updated_build_ids = get_build_ids(endpoint.get_status())

        assert len(updated_build_ids) - len(updated_build_ids.intersection(original_build_ids)) > 0

    def test_canary_update_endpoint(self, client, created_endpoints, experiment_run, model_for_deployment):
        endpoint_name = _utils.generate_default_name()
        endpoint = client.set_endpoint(endpoint_name)
        created_endpoints.append(endpoint)
        original_status = endpoint.get_status()
        original_build_ids = get_build_ids(original_status)

        experiment_run.log_model(model_for_deployment['model'], custom_modules=[])
        experiment_run.log_requirements(['scikit-learn'])

        canary_rule = json.dumps({
            "rule": "latency_avg_max",
            "rule_parameters": [{"name": "threshold", "value": 0.8}]}
        )
        canary_rule_2 = json.dumps({
            "rule": "error_4xx_rate",
            "rule_parameters": [{"name": "threshold", "value": "0.8"}]}
        )

        runner = CliRunner()
        result = runner.invoke(
            cli,
            ['deployment', 'update', 'endpoint', endpoint_name, '--run-id', experiment_run.id, "-s", "canary",
             '-c', canary_rule, '-c', canary_rule_2, '-i', 1, "--canary-step", 0.3],
        )

        assert not result.exception

        updated_build_ids = get_build_ids(endpoint.get_status())

        assert len(updated_build_ids) - len(updated_build_ids.intersection(original_build_ids)) > 0

    def test_canary_update_endpoint_env_vars(self, client, created_endpoints, experiment_run, model_for_deployment):
        endpoint_name = _utils.generate_default_name()
        endpoint = client.set_endpoint(endpoint_name)
        created_endpoints.append(endpoint)
        original_status = endpoint.get_status()
        original_build_ids = get_build_ids(original_status)

        experiment_run.log_model(model_for_deployment['model'], custom_modules=[])
        experiment_run.log_requirements(['scikit-learn'])

        canary_rule = json.dumps({
            "rule": "latency_avg_max",
            "rule_parameters": [{"name": "threshold", "value": 0.8}]}
        )

        runner = CliRunner()
        result = runner.invoke(
            cli,
            ['deployment', 'update', 'endpoint', endpoint_name, '--run-id', experiment_run.id, "-s", "canary",
             '-c', canary_rule, '-i', 1, "--canary-step", 0.3, '--env-vars', '{"VERTA_HOST": "app.verta.ai"}'],
        )

        assert not result.exception

        updated_build_ids = get_build_ids(endpoint.get_status())

        assert len(updated_build_ids) - len(updated_build_ids.intersection(original_build_ids)) > 0

    def test_update_invalid_parameters_error(self, client, created_endpoints, experiment_run):
        error_msg_1 = "--canary-rule, --canary-interval, and --canary-step can only be used alongside --strategy=canary"
        error_msg_2 = "--canary-rule, --canary-interval, and --canary-step must be provided alongside --strategy=canary"
        error_msg_3 = '`env_vars` must be dictionary of str keys and str values'

        endpoint_name = _utils.generate_default_name()
        endpoint = client.set_endpoint(endpoint_name)
        created_endpoints.append(endpoint)

        canary_rule = json.dumps({
            "rule": "latency_avg_max",
            "rule_parameters": [{"name": "threshold", "value": 0.8}]
        })

        # Extra parameters provided:
        runner = CliRunner()
        result = runner.invoke(
            cli,
            ['deployment', 'update', 'endpoint', endpoint_name, '--run-id', experiment_run.id, "-s", "direct",
             '-i', 1],
        )
        assert result.exception
        assert error_msg_1 in result.output

        runner = CliRunner()
        result = runner.invoke(
            cli,
            ['deployment', 'update', 'endpoint', endpoint_name, '--run-id', experiment_run.id, "-s", "direct",
             '--canary-step', 0.3],
        )
        assert result.exception
        assert error_msg_1 in result.output


        runner = CliRunner()
        result = runner.invoke(
            cli,
            ['deployment', 'update', 'endpoint', endpoint_name, '--run-id', experiment_run.id, "-s", "direct",
             '-c', canary_rule],
        )
        assert result.exception
        assert error_msg_1 in result.output

        # Missing canary rule:
        runner = CliRunner()
        result = runner.invoke(
            cli,
            ['deployment', 'update', 'endpoint', endpoint_name, '--run-id', experiment_run.id, "-s", "canary",
             '-i', 1, "--canary-step", 0.3],
        )
        assert result.exception
        assert error_msg_2 in result.output

        # Missing interval:
        runner = CliRunner()
        result = runner.invoke(
            cli,
            ['deployment', 'update', 'endpoint', endpoint_name, '--run-id', experiment_run.id, "-s", "canary",
             '-c', canary_rule, "--canary-step", 0.3],
        )
        assert result.exception
        assert error_msg_2 in result.output

        # Missing step:
        runner = CliRunner()
        result = runner.invoke(
            cli,
            ['deployment', 'update', 'endpoint', endpoint_name, '--run-id', experiment_run.id, "-s", "canary",
             '-c', canary_rule, '-i', 1],
        )
        assert result.exception
        assert error_msg_2 in result.output

        result = runner.invoke(
            cli,
            ['deployment', 'update', 'endpoint', endpoint_name, '--run-id', experiment_run.id, "-s", "canary",
             '-c', canary_rule, '-i', 1, "--canary-step", 0.3, '--env-vars', '{"VERTA_HOST": 3}'],
        )
        assert result.exception
        assert error_msg_3 in str(result.exception)
        
    def test_update_from_version(self, client, model_version, created_endpoints):
        np = pytest.importorskip("numpy")
        sklearn = pytest.importorskip("sklearn")
        from sklearn.linear_model import LogisticRegression

        classifier = LogisticRegression()
        classifier.fit(np.random.random((36, 12)), np.random.random(36).round())
        model_version.log_model(classifier)

        env = Python(requirements=["scikit-learn"])
        model_version.log_environment(env)

        path = _utils.generate_default_name()
        endpoint = client.set_endpoint(path)
        created_endpoints.append(endpoint)

        runner = CliRunner()
        result = runner.invoke(
            cli,
            ['deployment', 'update', 'endpoint', path, '--model-version-id', model_version.id, "--strategy",
             "direct"],
        )
        assert not result.exception

        while not endpoint.get_status()['status'] == "active":
            time.sleep(3)

        test_data = np.random.random((4, 12))
        assert np.array_equal(endpoint.get_deployed_model().predict(test_data), classifier.predict(test_data))

<<<<<<< HEAD
=======
    def test_update_from_json_config(self, client, in_tempdir, created_endpoints, experiment_run, model_for_deployment):
        json = pytest.importorskip("json")

        experiment_run.log_model(model_for_deployment['model'], custom_modules=[])
        experiment_run.log_requirements(['scikit-learn'])

        path = _utils.generate_default_name()
        endpoint = client.set_endpoint(path)
        created_endpoints.append(endpoint)

        original_status = endpoint.get_status()
        original_build_ids = get_build_ids(original_status)

        # Creating config dict:
        strategy_dict = {
            "run_id": experiment_run.id,
            "strategy": "canary",
            "canary_strategy": {
                "progress_step": 0.05,
                "progress_interval_seconds": 30,
                "rules": [
                    {"rule": "latency_avg_max",
                     "rule_parameters": [
                         {"name": "threshold",
                          "value": "0.1"}
                    ]},
                    {"rule": "error_4xx_rate",
                     "rule_parameters": [
                        {"name": "threshold",
                         "value": "1"}
                    ]}
                ]
            }
        }

        filepath = "config.json"
        with open(filepath, 'w') as f:
            json.dump(strategy_dict, f)


        runner = CliRunner()
        result = runner.invoke(
            cli,
            ['deployment', 'update', 'endpoint', path, "-f", filepath],
        )
        assert not result.exception

        print(endpoint.get_update_status())
        updated_build_ids = get_build_ids(endpoint.get_status())
        assert len(updated_build_ids) - len(updated_build_ids.intersection(original_build_ids)) > 0

    def test_update_with_resources(self, client, created_endpoints, experiment_run, model_for_deployment):
        endpoint_name = _utils.generate_default_name()
        endpoint = client.set_endpoint(endpoint_name)
        created_endpoints.append(endpoint)
        original_status = endpoint.get_status()
        original_build_ids = get_build_ids(original_status)

        experiment_run.log_model(model_for_deployment['model'], custom_modules=[])
        experiment_run.log_requirements(['scikit-learn'])

        resources = '{"cpu_millis": 250, "memory": "100M"}'

        runner = CliRunner()
        result = runner.invoke(
            cli,
            ['deployment', 'update', 'endpoint', endpoint_name, '--run-id', experiment_run.id, "-s", "direct",
             '--resources', resources],
        )
        assert not result.exception
        assert endpoint.get_update_status()['update_request']['resources'] == json.loads(resources)

>>>>>>> 71563ec8
    def test_update_autoscaling(self, client, created_endpoints, experiment_run, model_for_deployment):
        experiment_run.log_model(model_for_deployment['model'], custom_modules=[])
        experiment_run.log_requirements(['scikit-learn'])

        path = _utils.generate_default_name()
        endpoint = client.set_endpoint(path)
        created_endpoints.append(endpoint)

        autoscaling_option = '{"min_replicas": 0, "max_replicas": 4, "min_scale": 0.5, "max_scale": 2.0}'
        cpu_metric = '{"metric": "cpu_utilization", "parameters": [{"name": "target", "value": "0.5"}]}'
        memory_metric = '{"metric": "memory_utilization", "parameters": [{"name": "target", "value": "0.7"}]}'

        runner = CliRunner()
        result = runner.invoke(
            cli,
            ['deployment', 'update', 'endpoint', path, '--run-id', experiment_run.id, '--autoscaling', autoscaling_option,
             "--autoscaling-metrics", cpu_metric, "--autoscaling-metrics", memory_metric, "--strategy", "direct"],
        )
        assert not result.exception

        autoscaling_parameters = endpoint.get_update_status()["update_request"]["autoscaling"]
        autoscaling_quantities = autoscaling_parameters["quantities"]

        assert autoscaling_quantities == json.loads(autoscaling_option)

        autoscaling_metrics = autoscaling_parameters["metrics"]
        assert len(autoscaling_metrics) == 2
        for metric in autoscaling_metrics:
            assert metric["metric_id"] in [1001, 1002, 1003]

            if metric["metric_id"] == 1001:
                assert metric["parameters"][0]["name"] == "target"
                assert metric["parameters"][0]["value"] == "0.5"
            else:
                assert metric["parameters"][0]["name"] == "target"
                assert metric["parameters"][0]["value"] == "0.7"<|MERGE_RESOLUTION|>--- conflicted
+++ resolved
@@ -265,8 +265,6 @@
         test_data = np.random.random((4, 12))
         assert np.array_equal(endpoint.get_deployed_model().predict(test_data), classifier.predict(test_data))
 
-<<<<<<< HEAD
-=======
     def test_update_from_json_config(self, client, in_tempdir, created_endpoints, experiment_run, model_for_deployment):
         json = pytest.importorskip("json")
 
@@ -339,7 +337,6 @@
         assert not result.exception
         assert endpoint.get_update_status()['update_request']['resources'] == json.loads(resources)
 
->>>>>>> 71563ec8
     def test_update_autoscaling(self, client, created_endpoints, experiment_run, model_for_deployment):
         experiment_run.log_model(model_for_deployment['model'], custom_modules=[])
         experiment_run.log_requirements(['scikit-learn'])
