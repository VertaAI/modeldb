from click.testing import CliRunner

import pytest
import time
import json

from verta import Client
from verta._cli import cli
from verta._internal_utils import _utils
from verta.environment import Python

from ..utils import get_build_ids


class TestList:
    def test_list_endpoint(self):
        client = Client()
        path = _utils.generate_default_name()
        path2 = _utils.generate_default_name()
        endpoint1 = client.get_or_create_endpoint(path)
        endpoint2 = client.get_or_create_endpoint(path2)
        runner = CliRunner()
        result = runner.invoke(
            cli,
            ['deployment', 'list', 'endpoint'],
        )

        assert not result.exception
        assert path in result.output
        assert path2 in result.output

class TestCreate:
    def test_create_endpoint(self, client, created_endpoints):
        endpoint_name = _utils.generate_default_name()

        runner = CliRunner()
        result = runner.invoke(
            cli,
            ['deployment', 'create', 'endpoint', endpoint_name],
        )

        assert not result.exception

        endpoint = client.get_endpoint(endpoint_name)
        assert endpoint

        created_endpoints.append(endpoint)

    def test_create_workspace_config(self, client, organization, in_tempdir, created_endpoints):
        client_config = {
            "workspace": organization.name
        }

        filepath = "verta_config.json"
        with open(filepath, "w") as f:
            json.dump(client_config, f)

        endpoint_name = _utils.generate_default_name()

        runner = CliRunner()
        result = runner.invoke(
            cli,
            ['deployment', 'create', 'endpoint', endpoint_name],
        )

        assert not result.exception

        client = Client()
        endpoint = client.get_endpoint(endpoint_name)
        assert endpoint.workspace == organization.name

        created_endpoints.append(endpoint)


class TestUpdate:
    def test_direct_update_endpoint(self, client, created_endpoints, experiment_run, model_for_deployment):
        endpoint_name = _utils.generate_default_name()
        endpoint = client.set_endpoint(endpoint_name)
        created_endpoints.append(endpoint)
        original_status = endpoint.get_status()
        original_build_ids = get_build_ids(original_status)

        experiment_run.log_model(model_for_deployment['model'], custom_modules=[])
        experiment_run.log_requirements(['scikit-learn'])

        runner = CliRunner()
        result = runner.invoke(
            cli,
            ['deployment', 'update', 'endpoint', endpoint_name, '--run-id', experiment_run.id, "--strategy", "direct"],
        )
        assert not result.exception

        updated_build_ids = get_build_ids(endpoint.get_status())

        assert len(updated_build_ids) - len(updated_build_ids.intersection(original_build_ids)) > 0

    def test_canary_update_endpoint(self, client, created_endpoints, experiment_run, model_for_deployment):
        endpoint_name = _utils.generate_default_name()
        endpoint = client.set_endpoint(endpoint_name)
        created_endpoints.append(endpoint)
        original_status = endpoint.get_status()
        original_build_ids = get_build_ids(original_status)

        experiment_run.log_model(model_for_deployment['model'], custom_modules=[])
        experiment_run.log_requirements(['scikit-learn'])

        canary_rule = json.dumps({
            "rule": "latency_avg_max",
            "rule_parameters": [{"name": "threshold", "value": 0.8}]}
        )
        canary_rule_2 = json.dumps({
            "rule": "error_4xx_rate",
            "rule_parameters": [{"name": "threshold", "value": "0.8"}]}
        )

        runner = CliRunner()
        result = runner.invoke(
            cli,
            ['deployment', 'update', 'endpoint', endpoint_name, '--run-id', experiment_run.id, "-s", "canary",
             '-c', canary_rule, '-c', canary_rule_2, '-i', 1, "--canary-step", 0.3],
        )

        assert not result.exception

        updated_build_ids = get_build_ids(endpoint.get_status())

        assert len(updated_build_ids) - len(updated_build_ids.intersection(original_build_ids)) > 0

    def test_canary_update_endpoint_env_vars(self, client, created_endpoints, experiment_run, model_for_deployment):
        endpoint_name = _utils.generate_default_name()
        endpoint = client.set_endpoint(endpoint_name)
        created_endpoints.append(endpoint)
        original_status = endpoint.get_status()
        original_build_ids = get_build_ids(original_status)

        experiment_run.log_model(model_for_deployment['model'], custom_modules=[])
        experiment_run.log_requirements(['scikit-learn'])

        canary_rule = json.dumps({
            "rule": "latency_avg_max",
            "rule_parameters": [{"name": "threshold", "value": 0.8}]}
        )

        runner = CliRunner()
        result = runner.invoke(
            cli,
            ['deployment', 'update', 'endpoint', endpoint_name, '--run-id', experiment_run.id, "-s", "canary",
             '-c', canary_rule, '-i', 1, "--canary-step", 0.3, '--env-vars', '{"VERTA_HOST": "app.verta.ai"}'],
        )

        assert not result.exception

        updated_build_ids = get_build_ids(endpoint.get_status())

        assert len(updated_build_ids) - len(updated_build_ids.intersection(original_build_ids)) > 0

    def test_update_invalid_parameters_error(self, client, created_endpoints, experiment_run):
        error_msg_1 = "--canary-rule, --canary-interval, and --canary-step can only be used alongside --strategy=canary"
        error_msg_2 = "--canary-rule, --canary-interval, and --canary-step must be provided alongside --strategy=canary"
        error_msg_3 = '`env_vars` must be dictionary of str keys and str values'

        endpoint_name = _utils.generate_default_name()
        endpoint = client.set_endpoint(endpoint_name)
        created_endpoints.append(endpoint)

        canary_rule = json.dumps({
            "rule": "latency_avg_max",
            "rule_parameters": [{"name": "threshold", "value": 0.8}]
        })

        # Extra parameters provided:
        runner = CliRunner()
        result = runner.invoke(
            cli,
            ['deployment', 'update', 'endpoint', endpoint_name, '--run-id', experiment_run.id, "-s", "direct",
             '-i', 1],
        )
        assert result.exception
        assert error_msg_1 in result.output

        runner = CliRunner()
        result = runner.invoke(
            cli,
            ['deployment', 'update', 'endpoint', endpoint_name, '--run-id', experiment_run.id, "-s", "direct",
             '--canary-step', 0.3],
        )
        assert result.exception
        assert error_msg_1 in result.output


        runner = CliRunner()
        result = runner.invoke(
            cli,
            ['deployment', 'update', 'endpoint', endpoint_name, '--run-id', experiment_run.id, "-s", "direct",
             '-c', canary_rule],
        )
        assert result.exception
        assert error_msg_1 in result.output

        # Missing canary rule:
        runner = CliRunner()
        result = runner.invoke(
            cli,
            ['deployment', 'update', 'endpoint', endpoint_name, '--run-id', experiment_run.id, "-s", "canary",
             '-i', 1, "--canary-step", 0.3],
        )
        assert result.exception
        assert error_msg_2 in result.output

        # Missing interval:
        runner = CliRunner()
        result = runner.invoke(
            cli,
            ['deployment', 'update', 'endpoint', endpoint_name, '--run-id', experiment_run.id, "-s", "canary",
             '-c', canary_rule, "--canary-step", 0.3],
        )
        assert result.exception
        assert error_msg_2 in result.output

        # Missing step:
        runner = CliRunner()
        result = runner.invoke(
            cli,
            ['deployment', 'update', 'endpoint', endpoint_name, '--run-id', experiment_run.id, "-s", "canary",
             '-c', canary_rule, '-i', 1],
        )
        assert result.exception
        assert error_msg_2 in result.output

        result = runner.invoke(
            cli,
            ['deployment', 'update', 'endpoint', endpoint_name, '--run-id', experiment_run.id, "-s", "canary",
             '-c', canary_rule, '-i', 1, "--canary-step", 0.3, '--env-vars', '{"VERTA_HOST": 3}'],
        )
        assert result.exception
        assert error_msg_3 in str(result.exception)
        
    def test_update_from_version(self, client, model_version, created_endpoints):
        np = pytest.importorskip("numpy")
        sklearn = pytest.importorskip("sklearn")
        from sklearn.linear_model import LogisticRegression

        classifier = LogisticRegression()
        classifier.fit(np.random.random((36, 12)), np.random.random(36).round())
        model_version.log_model(classifier)

        env = Python(requirements=["scikit-learn"])
        model_version.log_environment(env)

        path = _utils.generate_default_name()
        endpoint = client.set_endpoint(path)
        created_endpoints.append(endpoint)

        runner = CliRunner()
        result = runner.invoke(
            cli,
            ['deployment', 'update', 'endpoint', path, '--model-version-id', model_version.id, "--strategy",
             "direct"],
        )
        assert not result.exception

        while not endpoint.get_status()['status'] == "active":
            time.sleep(3)

        test_data = np.random.random((4, 12))
        assert np.array_equal(endpoint.get_deployed_model().predict(test_data), classifier.predict(test_data))

<<<<<<< HEAD
    def test_update_from_json_config(self, client, in_tempdir, created_endpoints, experiment_run, model_for_deployment):
        json = pytest.importorskip("json")

        experiment_run.log_model(model_for_deployment['model'], custom_modules=[])
        experiment_run.log_requirements(['scikit-learn'])

        path = _utils.generate_default_name()
        endpoint = client.set_endpoint(path)
        created_endpoints.append(endpoint)

        original_status = endpoint.get_status()
        original_build_ids = get_build_ids(original_status)

        # Creating config dict:
        strategy_dict = {
            "run_id": experiment_run.id,
            "strategy": "canary",
            "canary_strategy": {
                "progress_step": 0.05,
                "progress_interval_seconds": 30,
                "rules": [
                    {"rule": "latency_avg_max",
                     "rule_parameters": [
                         {"name": "threshold",
                          "value": "0.1"}
                    ]},
                    {"rule": "error_4xx_rate",
                     "rule_parameters": [
                        {"name": "threshold",
                         "value": "1"}
                    ]}
                ]
            }
        }

        filepath = "config.json"
        with open(filepath, 'w') as f:
            json.dump(strategy_dict, f)

=======
    def test_update_with_resources(self, client, created_endpoints, experiment_run, model_for_deployment):
        endpoint_name = _utils.generate_default_name()
        endpoint = client.set_endpoint(endpoint_name)
        created_endpoints.append(endpoint)
        original_status = endpoint.get_status()
        original_build_ids = get_build_ids(original_status)

        experiment_run.log_model(model_for_deployment['model'], custom_modules=[])
        experiment_run.log_requirements(['scikit-learn'])

        resources = '{"cpu_millis": 250, "memory": "100M"}'
>>>>>>> 4d4fb7ec

        runner = CliRunner()
        result = runner.invoke(
            cli,
<<<<<<< HEAD
            ['deployment', 'update', 'endpoint', path, "-f", filepath],
        )
        assert not result.exception

        print(endpoint.get_update_status())
        updated_build_ids = get_build_ids(endpoint.get_status())
        assert len(updated_build_ids) - len(updated_build_ids.intersection(original_build_ids)) > 0
=======
            ['deployment', 'update', 'endpoint', endpoint_name, '--run-id', experiment_run.id, "-s", "direct",
             '--resources', resources],
        )
        assert not result.exception
        assert endpoint.get_update_status()['update_request']['resources'] == json.loads(resources)
>>>>>>> 4d4fb7ec

    def test_update_autoscaling(self, client, created_endpoints, experiment_run, model_for_deployment):
        experiment_run.log_model(model_for_deployment['model'], custom_modules=[])
        experiment_run.log_requirements(['scikit-learn'])

        path = _utils.generate_default_name()
        endpoint = client.set_endpoint(path)
        created_endpoints.append(endpoint)

        autoscaling_option = '{"min_replicas": 0, "max_replicas": 4, "min_scale": 0.5, "max_scale": 2.0}'
        cpu_metric = '{"metric": "cpu_utilization", "parameters": [{"name": "target", "value": "0.5"}]}'
        memory_metric = '{"metric": "memory_utilization", "parameters": [{"name": "target", "value": "0.7"}]}'

        runner = CliRunner()
        result = runner.invoke(
            cli,
            ['deployment', 'update', 'endpoint', path, '--run-id', experiment_run.id, '--autoscaling', autoscaling_option,
             "--autoscaling-metrics", cpu_metric, "--autoscaling-metrics", memory_metric, "--strategy", "direct"],
        )
        assert not result.exception

        autoscaling_parameters = endpoint.get_update_status()["update_request"]["autoscaling"]
        autoscaling_quantities = autoscaling_parameters["quantities"]

        assert autoscaling_quantities == json.loads(autoscaling_option)

        autoscaling_metrics = autoscaling_parameters["metrics"]
        assert len(autoscaling_metrics) == 2
        for metric in autoscaling_metrics:
            assert metric["metric_id"] in [1001, 1002, 1003]

            if metric["metric_id"] == 1001:
                assert metric["parameters"][0]["name"] == "target"
                assert metric["parameters"][0]["value"] == "0.5"
            else:
                assert metric["parameters"][0]["name"] == "target"
                assert metric["parameters"][0]["value"] == "0.7"<|MERGE_RESOLUTION|>--- conflicted
+++ resolved
@@ -265,7 +265,6 @@
         test_data = np.random.random((4, 12))
         assert np.array_equal(endpoint.get_deployed_model().predict(test_data), classifier.predict(test_data))
 
-<<<<<<< HEAD
     def test_update_from_json_config(self, client, in_tempdir, created_endpoints, experiment_run, model_for_deployment):
         json = pytest.importorskip("json")
 
@@ -305,24 +304,10 @@
         with open(filepath, 'w') as f:
             json.dump(strategy_dict, f)
 
-=======
-    def test_update_with_resources(self, client, created_endpoints, experiment_run, model_for_deployment):
-        endpoint_name = _utils.generate_default_name()
-        endpoint = client.set_endpoint(endpoint_name)
-        created_endpoints.append(endpoint)
-        original_status = endpoint.get_status()
-        original_build_ids = get_build_ids(original_status)
-
-        experiment_run.log_model(model_for_deployment['model'], custom_modules=[])
-        experiment_run.log_requirements(['scikit-learn'])
-
-        resources = '{"cpu_millis": 250, "memory": "100M"}'
->>>>>>> 4d4fb7ec
-
-        runner = CliRunner()
-        result = runner.invoke(
-            cli,
-<<<<<<< HEAD
+
+        runner = CliRunner()
+        result = runner.invoke(
+            cli,
             ['deployment', 'update', 'endpoint', path, "-f", filepath],
         )
         assert not result.exception
@@ -330,13 +315,27 @@
         print(endpoint.get_update_status())
         updated_build_ids = get_build_ids(endpoint.get_status())
         assert len(updated_build_ids) - len(updated_build_ids.intersection(original_build_ids)) > 0
-=======
+
+    def test_update_with_resources(self, client, created_endpoints, experiment_run, model_for_deployment):
+        endpoint_name = _utils.generate_default_name()
+        endpoint = client.set_endpoint(endpoint_name)
+        created_endpoints.append(endpoint)
+        original_status = endpoint.get_status()
+        original_build_ids = get_build_ids(original_status)
+
+        experiment_run.log_model(model_for_deployment['model'], custom_modules=[])
+        experiment_run.log_requirements(['scikit-learn'])
+
+        resources = '{"cpu_millis": 250, "memory": "100M"}'
+
+        runner = CliRunner()
+        result = runner.invoke(
+            cli,
             ['deployment', 'update', 'endpoint', endpoint_name, '--run-id', experiment_run.id, "-s", "direct",
              '--resources', resources],
         )
         assert not result.exception
         assert endpoint.get_update_status()['update_request']['resources'] == json.loads(resources)
->>>>>>> 4d4fb7ec
 
     def test_update_autoscaling(self, client, created_endpoints, experiment_run, model_for_deployment):
         experiment_run.log_model(model_for_deployment['model'], custom_modules=[])
