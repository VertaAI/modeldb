from click.testing import CliRunner

import pytest
import time
import json

from verta import Client
from verta._cli import cli
from verta._internal_utils import _utils
from verta.environment import Python

from ..utils import get_build_ids


class TestList:
    def test_list_endpoint(self):
        client = Client()
        path = _utils.generate_default_name()
        path2 = _utils.generate_default_name()
        endpoint1 = client.get_or_create_endpoint(path)
        endpoint2 = client.get_or_create_endpoint(path2)
        runner = CliRunner()
        result = runner.invoke(
            cli,
            ['deployment', 'list', 'endpoint'],
        )

        assert not result.exception
        assert path in result.output
        assert path2 in result.output

class TestCreate:
    def test_create_endpoint(self, client, created_endpoints):
        endpoint_name = _utils.generate_default_name()

        runner = CliRunner()
        result = runner.invoke(
            cli,
            ['deployment', 'create', 'endpoint', endpoint_name],
        )

        assert not result.exception

        endpoint = client.get_endpoint(endpoint_name)
        assert endpoint

        created_endpoints.append(endpoint)


class TestUpdate:
    def test_direct_update_endpoint(self, client, created_endpoints, experiment_run, model_for_deployment):
        endpoint_name = _utils.generate_default_name()
        endpoint = client.set_endpoint(endpoint_name)
        created_endpoints.append(endpoint)
        original_status = endpoint.get_status()
        original_build_ids = get_build_ids(original_status)

        experiment_run.log_model(model_for_deployment['model'], custom_modules=[])
        experiment_run.log_requirements(['scikit-learn'])

        runner = CliRunner()
        result = runner.invoke(
            cli,
            ['deployment', 'update', 'endpoint', endpoint_name, '--run-id', experiment_run.id, "--strategy", "direct"],
        )
        assert not result.exception

        updated_build_ids = get_build_ids(endpoint.get_status())

        assert len(updated_build_ids) - len(updated_build_ids.intersection(original_build_ids)) > 0

    def test_canary_update_endpoint(self, client, created_endpoints, experiment_run, model_for_deployment):
        endpoint_name = _utils.generate_default_name()
        endpoint = client.set_endpoint(endpoint_name)
        created_endpoints.append(endpoint)
        original_status = endpoint.get_status()
        original_build_ids = get_build_ids(original_status)

        experiment_run.log_model(model_for_deployment['model'], custom_modules=[])
        experiment_run.log_requirements(['scikit-learn'])

        canary_rule = '{"rule": "latency", "rule_parameters": \
        [{"name": "latency_avg", "value": "0.8"}]}'
        canary_rule_2 = '{"rule": "error_rate", "rule_parameters": \
        [{"name": "error_rate", "value": "0.8"}]}'

        runner = CliRunner()
        result = runner.invoke(
            cli,
            ['deployment', 'update', 'endpoint', endpoint_name, '--run-id', experiment_run.id, "-s", "canary",
             '-c', canary_rule, '-c', canary_rule_2, '-i', 1, "--canary-step", 0.3],
        )

        assert not result.exception

        updated_build_ids = get_build_ids(endpoint.get_status())

        assert len(updated_build_ids) - len(updated_build_ids.intersection(original_build_ids)) > 0

    def test_canary_update_endpoint_env_vars(self, client, created_endpoints, experiment_run, model_for_deployment):
        endpoint_name = _utils.generate_default_name()
        endpoint = client.set_endpoint(endpoint_name)
        created_endpoints.append(endpoint)
        original_status = endpoint.get_status()
        original_build_ids = get_build_ids(original_status)

        experiment_run.log_model(model_for_deployment['model'], custom_modules=[])
        experiment_run.log_requirements(['scikit-learn'])

        canary_rule = '{"rule_id": 1001, "rule_parameters": \
        [{"name": "latency_avg", "value": "0.8"}]}'
        canary_rule_2 = '{"rule_id": 1002, "rule_parameters": \
        [{"name": "error_rate", "value": "0.8"}]}'

        runner = CliRunner()
        result = runner.invoke(
            cli,
            ['deployment', 'update', 'endpoint', endpoint_name, '--run-id', experiment_run.id, "-s", "canary",
             '-c', canary_rule, '-i', 1, "--canary-step", 0.3, '--env-vars', '{"VERTA_HOST": "app.verta.ai"}'],
        )

        assert not result.exception

        updated_build_ids = get_build_ids(endpoint.get_status())

        assert len(updated_build_ids) - len(updated_build_ids.intersection(original_build_ids)) > 0

    def test_update_invalid_parameters_error(self, client, created_endpoints, experiment_run):
        error_msg_1 = "--canary-rule, --canary-interval, and --canary-step can only be used alongside --strategy=canary"
        error_msg_2 = "--canary-rule, --canary-interval, and --canary-step must be provided alongside --strategy=canary"
        error_msg_3 = '`env_vars` must be dictionary of str keys and str values'

        endpoint_name = _utils.generate_default_name()
        endpoint = client.set_endpoint(endpoint_name)
        created_endpoints.append(endpoint)

        canary_rule = '{"rule": "latency", "rule_parameters": \
        [{"name": "latency_avg", "value": "0.8"}]}'

        # Extra parameters provided:
        runner = CliRunner()
        result = runner.invoke(
            cli,
            ['deployment', 'update', 'endpoint', endpoint_name, '--run-id', experiment_run.id, "-s", "direct",
             '-i', 1],
        )
        assert result.exception
        assert error_msg_1 in result.output

        runner = CliRunner()
        result = runner.invoke(
            cli,
            ['deployment', 'update', 'endpoint', endpoint_name, '--run-id', experiment_run.id, "-s", "direct",
             '--canary-step', 0.3],
        )
        assert result.exception
        assert error_msg_1 in result.output


        runner = CliRunner()
        result = runner.invoke(
            cli,
            ['deployment', 'update', 'endpoint', endpoint_name, '--run-id', experiment_run.id, "-s", "direct",
             '-c', canary_rule],
        )
        assert result.exception
        assert error_msg_1 in result.output

        # Missing canary rule:
        runner = CliRunner()
        result = runner.invoke(
            cli,
            ['deployment', 'update', 'endpoint', endpoint_name, '--run-id', experiment_run.id, "-s", "canary",
             '-i', 1, "--canary-step", 0.3],
        )
        assert result.exception
        assert error_msg_2 in result.output

        # Missing interval:
        runner = CliRunner()
        result = runner.invoke(
            cli,
            ['deployment', 'update', 'endpoint', endpoint_name, '--run-id', experiment_run.id, "-s", "canary",
             '-c', canary_rule, "--canary-step", 0.3],
        )
        assert result.exception
        assert error_msg_2 in result.output

        # Missing step:
        runner = CliRunner()
        result = runner.invoke(
            cli,
            ['deployment', 'update', 'endpoint', endpoint_name, '--run-id', experiment_run.id, "-s", "canary",
             '-c', canary_rule, '-i', 1],
        )
        assert result.exception
        assert error_msg_2 in result.output

        result = runner.invoke(
            cli,
            ['deployment', 'update', 'endpoint', endpoint_name, '--run-id', experiment_run.id, "-s", "canary",
             '-c', canary_rule, '-i', 1, "--canary-step", 0.3, '--env-vars', '{"VERTA_HOST": 3}'],
        )
        assert result.exception
        assert error_msg_3 in str(result.exception)
        
    def test_update_from_version(self, client, model_version, created_endpoints):
        np = pytest.importorskip("numpy")
        sklearn = pytest.importorskip("sklearn")
        from sklearn.linear_model import LogisticRegression

        classifier = LogisticRegression()
        classifier.fit(np.random.random((36, 12)), np.random.random(36).round())
        model_version.log_model(classifier)

        env = Python(requirements=["scikit-learn"])
        model_version.log_environment(env)

        path = _utils.generate_default_name()
        endpoint = client.set_endpoint(path)
        created_endpoints.append(endpoint)

        runner = CliRunner()
        result = runner.invoke(
            cli,
            ['deployment', 'update', 'endpoint', path, '--model-version-id', model_version.id, "--strategy",
             "direct"],
        )
        assert not result.exception

        while not endpoint.get_status()['status'] == "active":
            time.sleep(3)

        test_data = np.random.random((4, 12))
        assert np.array_equal(endpoint.get_deployed_model().predict(test_data), classifier.predict(test_data))

<<<<<<< HEAD
    def test_update_from_json_config(self, client, in_tempdir, created_endpoints, experiment_run,
                                     model_for_deployment):
        json = pytest.importorskip("json")
=======
    def test_update_autoscaling(self, client, created_endpoints, experiment_run, model_for_deployment):
>>>>>>> 0662c3cc
        experiment_run.log_model(model_for_deployment['model'], custom_modules=[])
        experiment_run.log_requirements(['scikit-learn'])

        path = _utils.generate_default_name()
        endpoint = client.set_endpoint(path)
        created_endpoints.append(endpoint)

<<<<<<< HEAD
        original_status = endpoint.get_status()
        original_build_ids = get_build_ids(original_status)

        # Creating config dict:
        strategy_dict = {
            "run_id": experiment_run.id,
            "strategy": "canary",
            "canary_strategy": {
                "progress_step": 0.05,
                "progress_interval_seconds": 30,
                "rules": [
                    {"rule": "latency",
                     "rule_parameters": [
                         {"name": "latency_avg",
                          "value": "0.1"}
                     ]},
                    {"rule": "error_rate",
                     "rule_parameters": [
                         {"name": "error_rate",
                          "value": "1"}
                     ]}
                ]
            }
        }

        filepath = "config.json"
        with open(filepath, 'w') as f:
            json.dump(strategy_dict, f)
=======
        autoscaling_option = '{"min_replicas": 0, "max_replicas": 4, "min_scale": 0.5, "max_scale": 2.0}'
        cpu_metric = '{"metric": "cpu_utilization", "parameters": [{"name": "target", "value": "0.5"}]}'
        memory_metric = '{"metric": "memory_utilization", "parameters": [{"name": "target", "value": "0.7"}]}'
>>>>>>> 0662c3cc

        runner = CliRunner()
        result = runner.invoke(
            cli,
<<<<<<< HEAD
            ['deployment', 'update', 'endpoint', path, "-f", filepath],
        )
        assert not result.exception

        print(endpoint.get_update_status())
        updated_build_ids = get_build_ids(endpoint.get_status())
        assert len(updated_build_ids) - len(updated_build_ids.intersection(original_build_ids)) > 0
=======
            ['deployment', 'update', 'endpoint', path, '--run-id', experiment_run.id, '--autoscaling', autoscaling_option,
             "--autoscaling-metrics", cpu_metric, "--autoscaling-metrics", memory_metric, "--strategy", "direct"],
        )
        assert not result.exception

        autoscaling_parameters = endpoint.get_update_status()["update_request"]["autoscaling"]
        autoscaling_quantities = autoscaling_parameters["quantities"]

        assert autoscaling_quantities == json.loads(autoscaling_option)

        autoscaling_metrics = autoscaling_parameters["metrics"]
        assert len(autoscaling_metrics) == 2
        for metric in autoscaling_metrics:
            assert metric["metric_id"] in [1001, 1002, 1003]

            if metric["metric_id"] == 1001:
                assert metric["parameters"][0]["name"] == "target"
                assert metric["parameters"][0]["value"] == "0.5"
            else:
                assert metric["parameters"][0]["name"] == "target"
                assert metric["parameters"][0]["value"] == "0.7"
>>>>>>> 0662c3cc
<|MERGE_RESOLUTION|>--- conflicted
+++ resolved
@@ -234,13 +234,9 @@
         test_data = np.random.random((4, 12))
         assert np.array_equal(endpoint.get_deployed_model().predict(test_data), classifier.predict(test_data))
 
-<<<<<<< HEAD
-    def test_update_from_json_config(self, client, in_tempdir, created_endpoints, experiment_run,
-                                     model_for_deployment):
+    def test_update_from_json_config(self, client, in_tempdir, created_endpoints, experiment_run, model_for_deployment):
         json = pytest.importorskip("json")
-=======
-    def test_update_autoscaling(self, client, created_endpoints, experiment_run, model_for_deployment):
->>>>>>> 0662c3cc
+
         experiment_run.log_model(model_for_deployment['model'], custom_modules=[])
         experiment_run.log_requirements(['scikit-learn'])
 
@@ -248,7 +244,6 @@
         endpoint = client.set_endpoint(path)
         created_endpoints.append(endpoint)
 
-<<<<<<< HEAD
         original_status = endpoint.get_status()
         original_build_ids = get_build_ids(original_status)
 
@@ -260,16 +255,16 @@
                 "progress_step": 0.05,
                 "progress_interval_seconds": 30,
                 "rules": [
-                    {"rule": "latency",
+                    {"rule": "latency_avg_max",
                      "rule_parameters": [
-                         {"name": "latency_avg",
+                         {"name": "threshold",
                           "value": "0.1"}
-                     ]},
-                    {"rule": "error_rate",
+                    ]},
+                    {"rule": "error_4xx_rate",
                      "rule_parameters": [
-                         {"name": "error_rate",
-                          "value": "1"}
-                     ]}
+                        {"name": "threshold",
+                         "value": "1"}
+                    ]}
                 ]
             }
         }
@@ -277,24 +272,34 @@
         filepath = "config.json"
         with open(filepath, 'w') as f:
             json.dump(strategy_dict, f)
-=======
+
+
+        runner = CliRunner()
+        result = runner.invoke(
+            cli,
+            ['deployment', 'update', 'endpoint', path, "-f", filepath],
+        )
+        assert not result.exception
+
+        print(endpoint.get_update_status())
+        updated_build_ids = get_build_ids(endpoint.get_status())
+        assert len(updated_build_ids) - len(updated_build_ids.intersection(original_build_ids)) > 0
+
+    def test_update_autoscaling(self, client, created_endpoints, experiment_run, model_for_deployment):
+        experiment_run.log_model(model_for_deployment['model'], custom_modules=[])
+        experiment_run.log_requirements(['scikit-learn'])
+
+        path = _utils.generate_default_name()
+        endpoint = client.set_endpoint(path)
+        created_endpoints.append(endpoint)
+
         autoscaling_option = '{"min_replicas": 0, "max_replicas": 4, "min_scale": 0.5, "max_scale": 2.0}'
         cpu_metric = '{"metric": "cpu_utilization", "parameters": [{"name": "target", "value": "0.5"}]}'
         memory_metric = '{"metric": "memory_utilization", "parameters": [{"name": "target", "value": "0.7"}]}'
->>>>>>> 0662c3cc
-
-        runner = CliRunner()
-        result = runner.invoke(
-            cli,
-<<<<<<< HEAD
-            ['deployment', 'update', 'endpoint', path, "-f", filepath],
-        )
-        assert not result.exception
-
-        print(endpoint.get_update_status())
-        updated_build_ids = get_build_ids(endpoint.get_status())
-        assert len(updated_build_ids) - len(updated_build_ids.intersection(original_build_ids)) > 0
-=======
+
+        runner = CliRunner()
+        result = runner.invoke(
+            cli,
             ['deployment', 'update', 'endpoint', path, '--run-id', experiment_run.id, '--autoscaling', autoscaling_option,
              "--autoscaling-metrics", cpu_metric, "--autoscaling-metrics", memory_metric, "--strategy", "direct"],
         )
@@ -315,5 +320,4 @@
                 assert metric["parameters"][0]["value"] == "0.5"
             else:
                 assert metric["parameters"][0]["name"] == "target"
-                assert metric["parameters"][0]["value"] == "0.7"
->>>>>>> 0662c3cc
+                assert metric["parameters"][0]["value"] == "0.7"