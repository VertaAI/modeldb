import json
import tarfile

import pytest
from click.testing import CliRunner

from verta import Client
from verta._cli import cli
from verta._registry import RegisteredModel
import os



class TestCreate:
    def test_create_model(self, client, created_registered_models):
        model_name = RegisteredModel._generate_default_name()

        runner = CliRunner()
        result = runner.invoke(
            cli,
            ['registry', 'create', 'registeredmodel', model_name, '-l', 'label1', '-l', 'label2'],
        )

        assert not result.exception

        registered_model = client.get_registered_model(model_name)
        assert registered_model

        created_registered_models.append(registered_model)

    def test_create_version(self, registered_model, in_tempdir):
        model_name = registered_model.name
        version_name = "my version"

        filename = "tiny1.bin"
        FILE_CONTENTS = os.urandom(2**16)
        with open(filename, 'wb') as f:
            f.write(FILE_CONTENTS)

        classifier_name = "tiny2.pth"
        CLASSIFIER_CONTENTS = os.urandom(2**16)
        with open(classifier_name, 'wb') as f:
            f.write(CLASSIFIER_CONTENTS)


        runner = CliRunner()
        result = runner.invoke(
            cli,
            ['registry', 'create', 'registeredmodelversion', model_name, version_name, '-l', 'label1', '-l', 'label2',
             "--artifact", "file={}".format(filename), "--model", classifier_name],
        )
        assert not result.exception

        model_version = registered_model.get_version(name=version_name)
        assert model_version.name in result.output
        assert model_version.get_artifact("file").getvalue() == FILE_CONTENTS
        assert model_version.get_labels() == ["label1", "label2"]
        assert model_version.get_model().getvalue() == CLASSIFIER_CONTENTS

    def test_create_version_invalid_key(self, registered_model, in_tempdir):
        model_name = registered_model.name
        version_name = "my version"

        filename = "tiny1.bin"
        FILE_CONTENTS = os.urandom(2 ** 16)
        with open(filename, 'wb') as f:
            f.write(FILE_CONTENTS)

        classifier_name = "tiny2.pth"
        CLASSIFIER_CONTENTS = os.urandom(2 ** 16)
        with open(classifier_name, 'wb') as f:
            f.write(CLASSIFIER_CONTENTS)

        runner = CliRunner()
        result = runner.invoke(
            cli,
            ['registry', 'create', 'registeredmodelversion', model_name, version_name,
             "--artifact", "model={}".format(filename)],
        )
        assert result.exception
        assert "the key \"model\" is reserved for model" in result.output

        result = runner.invoke(
            cli,
            ['registry', 'create', 'registeredmodelversion', model_name, version_name,
             "--artifact", "file={}".format(filename), "--artifact", "file={}".format(filename)],
        )
        assert result.exception
        assert "cannot have duplicate artifact keys" in result.output

        runner.invoke(
            cli,
            ['registry', 'create', 'registeredmodelversion', model_name, version_name, "--artifact",
             "file={}".format(filename)],
        )
        result = runner.invoke(
            cli,
            ['registry', 'create', 'registeredmodelversion', model_name, version_name, "--artifact",
             "file={}".format(filename)],
        )
        assert result.exception
        assert "key \"file\" already exists" in result.output

    def test_create_version_wrong_model_name(self, strs):
        version_name = "my version"

        runner = CliRunner()
        result = runner.invoke(
            cli,
            ['registry', 'create', 'registeredmodelversion', strs[0], version_name],
        )

        assert result.exception
        assert result.output.strip().endswith("not found")

    @pytest.mark.skip(reason="bug in dev")
    def test_create_version_from_run(self, experiment_run, model_for_deployment, registered_model):
        np = pytest.importorskip("numpy")
        model_name = registered_model.name
        version_name = "from_run"

        experiment_run.log_model(model_for_deployment['model'], custom_modules=[])
        experiment_run.log_requirements(['scikit-learn'])

        artifact = np.random.random((36, 12))
        experiment_run.log_artifact("some-artifact", artifact)

        runner = CliRunner()
        result = runner.invoke(
            cli,
            ['registry', 'create', 'registeredmodelversion', model_name, version_name, "--from-run", experiment_run.id],
        )
        assert not result.exception

        model_version = registered_model.get_version(name=version_name)
        assert model_version.name in result.output

        env_str = str(model_version.get_environment())
        assert 'scikit-learn' in env_str
        assert 'Python' in env_str

        assert model_for_deployment['model'].get_params() == model_version.get_model().get_params()
        assert np.array_equal(model_version.get_artifact("some-artifact"), artifact)

    def test_create_from_run_with_model_artifact_error(self, experiment_run, registered_model, in_tempdir):
        model_name = registered_model.name
        version_name = "from_run"

        filename = "tiny1.bin"
        FILE_CONTENTS = os.urandom(2**16)
        with open(filename, 'wb') as f:
            f.write(FILE_CONTENTS)

        runner = CliRunner()
        result = runner.invoke(
            cli,
            ['registry', 'create', 'registeredmodelversion', model_name, version_name, "--artifact",
             "file {}".format(filename)],
        )
        error_message = "key and path for artifacts must be separated by a '='"
        assert result.exception
        assert error_message in result.output
        error_message = "--from-run cannot be provided alongside other options, except for --workspace"
        result = runner.invoke(
            cli,
            ['registry', 'create', 'registeredmodelversion', model_name, version_name, "--artifact",
             "file={}".format(filename), "--from-run", experiment_run.id],
        )
        assert result.exception
        assert error_message in result.output

        result = runner.invoke(
            cli,
            ['registry', 'create', 'registeredmodelversion', model_name, version_name, "--model", filename,
             "--from-run", experiment_run.id],
        )
        assert result.exception
        assert error_message in result.output

        result = runner.invoke(
            cli,
            ['registry', 'create', 'registeredmodelversion', model_name, version_name, "-l", "some label",
             "--from-run", experiment_run.id],
        )
        assert result.exception
        assert error_message in result.output


class TestGet:
    def test_get_model(self, registered_model):
        model_name = registered_model.name

        runner = CliRunner()
        result = runner.invoke(
            cli,
            ['registry', 'get', 'registeredmodel', model_name],
        )

        assert not result.exception
        assert "name: {}".format(model_name) in result.output
        assert "id: {}".format(registered_model.id) in result.output

    def test_get_model_output_json(self, registered_model):
        model_name = registered_model.name

        runner = CliRunner()
        result = runner.invoke(
            cli,
            ['registry', 'get', 'registeredmodel', model_name, "--output=json"],
        )

        assert not result.exception
        model_json_str = result.output.strip().splitlines()[-1]
        model_json = json.loads(model_json_str)
        assert model_json['name'] == model_name

    def test_get_model_wrong_name_error(self, strs):
        runner = CliRunner()
        result = runner.invoke(
            cli,
            ['registry', 'get', 'registeredmodel', strs[0]],
        )

        assert result.exception
        assert result.output.strip().endswith("not found")

    def test_get_version(self, registered_model):
        model_name = registered_model.name
        version_name = "my-version"
        model_version = registered_model.get_or_create_version(version_name)

        runner = CliRunner()
        result = runner.invoke(
            cli,
            ['registry', 'get', 'registeredmodelversion', model_name, version_name],
        )

        assert not result.exception
        assert "version: {}".format(version_name) in result.output
        assert str(model_version.id) in result.output
        assert str(model_version.registered_model_id) in result.output

    def test_get_version_output_json(self, registered_model):
        model_name = registered_model.name
        version_name = "my-version"
        model_version = registered_model.get_or_create_version(version_name)

        runner = CliRunner()
        result = runner.invoke(
            cli,
            ['registry', 'get', 'registeredmodelversion', model_name, version_name, "--output=json"],
        )

        assert not result.exception
        version_json_str = result.output.strip().splitlines()[-1]
        version_json = json.loads(version_json_str)
        assert version_json['version'] == version_name

    def test_get_version_wrong_name_error(self, registered_model, strs):
        model_name = registered_model.name

        runner = CliRunner()
        result = runner.invoke(
            cli,
            ['registry', 'get', 'registeredmodelversion', model_name, strs[0]],
        )

        assert result.exception
        assert result.output.strip().endswith("not found")


class TestList:
    def test_list_model(self, created_registered_models):
        client = Client()
        model1 = client.get_or_create_registered_model()
        created_registered_models.append(model1)
        label = model1._msg.name + "label1"
        model1.add_label(label)
        model1.add_label("label2")
        model2 = client.get_or_create_registered_model()
        created_registered_models.append(model2)
        model = client.get_or_create_registered_model()
        model.add_label(label)
        runner = CliRunner()
        result = runner.invoke(
            cli,
            ['registry', 'list', 'registeredmodel', '--filter', "labels == \"{}\"".format(label)],
        )

        assert not result.exception
        assert str(model1._msg.name) in result.output
        assert str(model._msg.name) in result.output

        result = runner.invoke(
            cli,
            ['registry', 'list', 'registeredmodel', "--output=json"],
        )

        assert not result.exception
        assert str(model1._msg.name) in result.output
        assert str(model._msg.name) in result.output
        assert str(model2._msg.name) in result.output

    @pytest.mark.skip(reason="bug in dev")
    def test_list_version(self, created_registered_models):
        client = Client()
        runner = CliRunner()

        model1 = client.get_or_create_registered_model()
        created_registered_models.append(model1)
        version1_name = "version1"
        version2_name = "version2"
        model1.get_or_create_version(version1_name)
        version2 = model1.get_or_create_version(version2_name)
        label = model1._msg.name + "label1"
        result = runner.invoke(
            cli,
            ['registry', 'list', 'registeredmodelversion', model1._msg.name]
        )

        assert not result.exception
        assert version1_name in result.output
        assert version2_name in result.output

        version2.add_label(label)
        model2 = client.get_or_create_registered_model()
        created_registered_models.append(model2)
        version2_1_name = "version2_1"
        version2_2_name = "version2_2"
        version21 = model2.get_or_create_version(version2_1_name)
        version21.add_label(label)
        model2.get_or_create_version(version2_2_name)
        result = runner.invoke(
            cli,
            ['registry', 'list', 'registeredmodelversion', '--filter', "labels == \"{}\"".format(label), "--output=json"]
        )

        assert not result.exception
        assert version2_1_name in result.output
        assert version2_name in result.output

class TestUpdate:
    def test_update_model(self, registered_model):
        model_name = registered_model.name
        assert registered_model.get_labels() == []

        runner = CliRunner()
        result = runner.invoke(
            cli,
            ['registry', 'update', 'registeredmodel', model_name, '-l', 'label1', '-l', 'label2'],
        )
        assert not result.exception
        assert registered_model.get_labels() == ["label1", "label2"]

        result = runner.invoke(
            cli,
            ['registry', 'update', 'registeredmodel', model_name],
        )
        assert not result.exception
        assert registered_model.get_labels() == ["label1", "label2"]

        result = runner.invoke(
            cli,
            ['registry', 'update', 'registeredmodel', model_name, '-l', 'label1'],
        )
        assert not result.exception
        assert registered_model.get_labels() == ["label1", "label2"]


    def test_update_version(self, registered_model, in_tempdir):
        model_name = registered_model.name
        version_name = "my version"
        registered_model.get_or_create_version(version_name)

        filename = "tiny1.bin"
        FILE_CONTENTS = os.urandom(2**16)
        with open(filename, 'wb') as f:
            f.write(FILE_CONTENTS)

        classifier_name = "tiny2.pth"
        CLASSIFIER_CONTENTS = os.urandom(2**16)
        with open(classifier_name, 'wb') as f:
            f.write(CLASSIFIER_CONTENTS)


        runner = CliRunner()
        result = runner.invoke(
            cli,
            ['registry', 'update', 'registeredmodelversion', model_name, version_name, '-l', 'label1', '-l', 'label2', "--artifact", "file={}".format(filename), "--model", classifier_name],
        )
        assert not result.exception

        model_version = registered_model.get_version(name=version_name)
        assert model_version.get_artifact("file").getvalue() == FILE_CONTENTS
        assert model_version.get_labels() == ["label1", "label2"]
        assert model_version.get_model().getvalue() == CLASSIFIER_CONTENTS

    def test_update_version_invalid_key(self, registered_model, in_tempdir):
        model_name = registered_model.name
        version_name = "my version"
        registered_model.get_or_create_version(version_name)

        filename = "tiny1.bin"
        FILE_CONTENTS = os.urandom(2**16)
        with open(filename, 'wb') as f:
            f.write(FILE_CONTENTS)

        classifier_name = "tiny2.pth"
        CLASSIFIER_CONTENTS = os.urandom(2**16)
        with open(classifier_name, 'wb') as f:
            f.write(CLASSIFIER_CONTENTS)

        runner = CliRunner()
        result = runner.invoke(
            cli,
            ['registry', 'update', 'registeredmodelversion', model_name, version_name, "--artifact", "model={}".format(filename)],
        )
        assert result.exception
        assert "the key \"model\" is reserved for model" in result.output

        result = runner.invoke(
            cli,
            ['registry', 'update', 'registeredmodelversion', model_name, version_name, "--artifact", "file={}".format(filename), "--artifact", "file={}".format(filename)],
        )
        assert result.exception
        assert "cannot have duplicate artifact keys" in result.output

        runner.invoke(
            cli,
            ['registry', 'update', 'registeredmodelversion', model_name, version_name, "--artifact", "file={}".format(filename)],
        )
        result = runner.invoke(
            cli,
            ['registry', 'update', 'registeredmodelversion', model_name, version_name, "--artifact", "file={}".format(filename)],
        )
        assert result.exception
        assert "key \"file\" already exists" in result.output

    def test_model_already_logged_error(self, registered_model, in_tempdir):
        model_name = registered_model.name
        version_name = "my version"

        classifier_name = "tiny2.pth"
        CLASSIFIER_CONTENTS = os.urandom(2**16)
        with open(classifier_name, 'wb') as f:
            f.write(CLASSIFIER_CONTENTS)

        runner = CliRunner()
        runner.invoke(
            cli,
            ['registry', 'create', 'registeredmodelversion', model_name, version_name, "--model", classifier_name],
        )

        result = runner.invoke(
            cli,
            ['registry', 'update', 'registeredmodelversion', model_name, version_name, "--model", classifier_name],
        )
        assert result.exception
        assert "a model has already been associated with the version" in result.output

<<<<<<< HEAD
    def test_overwrite(self, registered_model, in_tempdir):
        model_name = registered_model.name
        version_name = "my version"
        registered_model.get_or_create_version(version_name)

        filename = "tiny1.bin"
        FILE_CONTENTS = os.urandom(2**16)
        with open(filename, 'wb') as f:
            f.write(FILE_CONTENTS)

        classifier_name = "tiny2.pth"
        CLASSIFIER_CONTENTS = os.urandom(2**16)
        with open(classifier_name, 'wb') as f:
            f.write(CLASSIFIER_CONTENTS)

        runner = CliRunner()
        runner.invoke(
            cli,
            ['registry', 'update', 'registeredmodelversion', model_name, version_name, "--artifact", "file={}".format(filename), "--model", classifier_name],
        )

        # Overwriting:
        filename = "tiny1.bin"
        FILE_CONTENTS_2 = os.urandom(2**16)
        while FILE_CONTENTS_2 == FILE_CONTENTS:
            FILE_CONTENTS_2 = os.urandom(2 ** 16)

        with open(filename, 'wb') as f:
            f.write(FILE_CONTENTS_2)

        classifier_name = "tiny2.pth"
        CLASSIFIER_CONTENTS_2 = os.urandom(2**16)
        while CLASSIFIER_CONTENTS_2 == CLASSIFIER_CONTENTS:
            CLASSIFIER_CONTENTS_2 = os.urandom(2 ** 16)

        with open(classifier_name, 'wb') as f:
            f.write(CLASSIFIER_CONTENTS_2)

        result = runner.invoke(
            cli,
            ['registry', 'update', 'registeredmodelversion', model_name, version_name, "--artifact", "file={}".format(filename), "--model", classifier_name, "--overwrite"],
        )
        assert not result.exception

        # Check that the model and artifact are updated:
        model_version = registered_model.get_version(name=version_name)
        assert model_version.get_artifact("file").getvalue() != FILE_CONTENTS
        assert model_version.get_artifact("file").getvalue() == FILE_CONTENTS_2
        assert model_version.get_model().getvalue() != CLASSIFIER_CONTENTS
        assert model_version.get_model().getvalue() == CLASSIFIER_CONTENTS_2
=======
@pytest.mark.skip(reason="pending backend")
class TestDownload:
    def test_download_context(self, experiment_run, model_for_deployment, registered_model):
        np = pytest.importorskip("numpy")
        model_name = registered_model.name
        version_name = "my-version"
        experiment_run.log_model(model_for_deployment['model'], custom_modules=[])
        experiment_run.log_requirements(['scikit-learn'])

        artifact = np.random.random((36, 12))
        experiment_run.log_artifact("some-artifact", artifact)
        model_version = registered_model.create_version_from_run(experiment_run.id, version_name)

        download_to_path = "context_cli.tgz"
        runner = CliRunner()
        result = runner.invoke(
            cli,
            ['registry', 'download', 'dockercontext', model_name, version_name, '--output', download_to_path],
        )
        assert not result.exception

        # can be loaded as tgz
        with tarfile.open(download_to_path, 'r:gz') as f:
            filepaths = set(f.getnames())

        assert "Dockerfile" in filepaths
>>>>>>> 1e16b1f7
<|MERGE_RESOLUTION|>--- conflicted
+++ resolved
@@ -458,8 +458,8 @@
         assert result.exception
         assert "a model has already been associated with the version" in result.output
 
-<<<<<<< HEAD
-    def test_overwrite(self, registered_model, in_tempdir):
+    def test_overwrite(self, registered_model, in_tempdir, created_registered_models):
+        created_registered_models.append(registered_model)
         model_name = registered_model.name
         version_name = "my version"
         registered_model.get_or_create_version(version_name)
@@ -509,10 +509,10 @@
         assert model_version.get_artifact("file").getvalue() == FILE_CONTENTS_2
         assert model_version.get_model().getvalue() != CLASSIFIER_CONTENTS
         assert model_version.get_model().getvalue() == CLASSIFIER_CONTENTS_2
-=======
+
 @pytest.mark.skip(reason="pending backend")
 class TestDownload:
-    def test_download_context(self, experiment_run, model_for_deployment, registered_model):
+    def test_download_context(self, experiment_run, model_for_deployment, registered_model, created_registered_models):
         np = pytest.importorskip("numpy")
         model_name = registered_model.name
         version_name = "my-version"
@@ -535,5 +535,4 @@
         with tarfile.open(download_to_path, 'r:gz') as f:
             filepaths = set(f.getnames())
 
-        assert "Dockerfile" in filepaths
->>>>>>> 1e16b1f7
+        assert "Dockerfile" in filepaths