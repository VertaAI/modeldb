import json

import pytest
from click.testing import CliRunner

from verta import Client
from verta._cli import cli
from verta._registry import RegisteredModel
import os



class TestCreate:
    def test_create_model(self):
        model_name = RegisteredModel._generate_default_name()

        runner = CliRunner()
        result = runner.invoke(
            cli,
            ['registry', 'create', 'registeredmodel', model_name, '-l', 'label1', '-l', 'label2'],
        )

        assert not result.exception

        result = runner.invoke(
            cli,
            ['registry', 'get', 'registeredmodel', model_name],
        )

        assert not result.exception
        assert "name: \"{}\"".format(model_name) in result.output

    def test_create_version(self, registered_model, in_tempdir):
        model_name = registered_model.name
        version_name = "my version"

        filename = "tiny1.bin"
        FILE_CONTENTS = os.urandom(2**16)
        with open(filename, 'wb') as f:
            f.write(FILE_CONTENTS)

        classifier_name = "tiny2.pth"
        CLASSIFIER_CONTENTS = os.urandom(2**16)
        with open(classifier_name, 'wb') as f:
            f.write(CLASSIFIER_CONTENTS)


        runner = CliRunner()
        result = runner.invoke(
            cli,
            ['registry', 'create', 'registeredmodelversion', model_name, version_name, '-l', 'label1', '-l', 'label2',
             "--artifact", "file={}".format(filename), "--model", classifier_name],
        )
        assert not result.exception

        model_version = registered_model.get_version(name=version_name)
        assert model_version.name in result.output
        assert model_version.get_artifact("file").getvalue() == FILE_CONTENTS
        assert model_version.get_labels() == ["label1", "label2"]
        assert model_version.get_model().getvalue() == CLASSIFIER_CONTENTS

    def test_create_version_invalid_key(self, registered_model, in_tempdir):
        model_name = registered_model.name
        version_name = "my version"

        filename = "tiny1.bin"
        FILE_CONTENTS = os.urandom(2 ** 16)
        with open(filename, 'wb') as f:
            f.write(FILE_CONTENTS)

        classifier_name = "tiny2.pth"
        CLASSIFIER_CONTENTS = os.urandom(2 ** 16)
        with open(classifier_name, 'wb') as f:
            f.write(CLASSIFIER_CONTENTS)

        runner = CliRunner()
        result = runner.invoke(
            cli,
            ['registry', 'create', 'registeredmodelversion', model_name, version_name,
             "--artifact", "model={}".format(filename)],
        )
        assert result.exception
        assert "the key \"model\" is reserved for model" in result.output

        result = runner.invoke(
            cli,
            ['registry', 'create', 'registeredmodelversion', model_name, version_name,
             "--artifact", "file={}".format(filename), "--artifact", "file={}".format(filename)],
        )
        assert result.exception
        assert "cannot have duplicate artifact keys" in result.output

        runner.invoke(
            cli,
            ['registry', 'create', 'registeredmodelversion', model_name, version_name, "--artifact",
             "file={}".format(filename)],
        )
        result = runner.invoke(
            cli,
            ['registry', 'create', 'registeredmodelversion', model_name, version_name, "--artifact",
             "file={}".format(filename)],
        )
        assert result.exception
        assert "key \"file\" already exists" in result.output

    def test_create_version_wrong_model_name(self, strs):
        version_name = "my version"

        runner = CliRunner()
        result = runner.invoke(
            cli,
            ['registry', 'create', 'registeredmodelversion', strs[0], version_name],
        )

        assert result.exception
        assert result.output.strip().endswith("not found")

    @pytest.mark.skip(reason="bug in dev")
    def test_create_version_from_run(self, experiment_run, model_for_deployment, registered_model):
        np = pytest.importorskip("numpy")
        model_name = registered_model.name
        version_name = "from_run"

        experiment_run.log_model(model_for_deployment['model'], custom_modules=[])
        experiment_run.log_requirements(['scikit-learn'])

        artifact = np.random.random((36, 12))
        experiment_run.log_artifact("some-artifact", artifact)

        runner = CliRunner()
        result = runner.invoke(
            cli,
            ['registry', 'create', 'registeredmodelversion', model_name, version_name, "--from-run", experiment_run.id],
        )
        assert not result.exception

        model_version = registered_model.get_version(name=version_name)
        assert model_version.name in result.output

        env_str = str(model_version.get_environment())
        assert 'scikit-learn' in env_str
        assert 'Python' in env_str

        assert model_for_deployment['model'].get_params() == model_version.get_model().get_params()
        assert np.array_equal(model_version.get_artifact("some-artifact"), artifact)

    def test_create_from_run_with_model_artifact_error(self, experiment_run, registered_model, in_tempdir):
        model_name = registered_model.name
        version_name = "from_run"
<<<<<<< HEAD
=======
        error_message = "--from-run cannot be provided alongside other options, except for --workspace"
>>>>>>> a759c11e

        filename = "tiny1.bin"
        FILE_CONTENTS = os.urandom(2**16)
        with open(filename, 'wb') as f:
            f.write(FILE_CONTENTS)

        runner = CliRunner()
        result = runner.invoke(
            cli,
            ['registry', 'create', 'registeredmodelversion', model_name, version_name, "--artifact",
             "file {}".format(filename)],
        )
        error_message = "key and path for artifacts must be separated by a '='"
        assert result.exception
        assert error_message in result.output
        error_message = "--from-run cannot be provided alongside other options, except for --workspace"
        result = runner.invoke(
            cli,
            ['registry', 'create', 'registeredmodelversion', model_name, version_name, "--artifact",
             "file={}".format(filename), "--from-run", experiment_run.id],
        )
        assert result.exception
        assert error_message in result.output

        result = runner.invoke(
            cli,
            ['registry', 'create', 'registeredmodelversion', model_name, version_name, "--model", filename,
             "--from-run", experiment_run.id],
        )
        assert result.exception
        assert error_message in result.output

        result = runner.invoke(
            cli,
            ['registry', 'create', 'registeredmodelversion', model_name, version_name, "-l", "some label",
             "--from-run", experiment_run.id],
        )
        assert result.exception
        assert error_message in result.output


class TestGet:
    def test_get_model(self, registered_model):
        model_name = registered_model.name

        runner = CliRunner()
        result = runner.invoke(
            cli,
            ['registry', 'get', 'registeredmodel', model_name],
        )

        assert not result.exception
        assert "name: \"{}\"".format(model_name) in result.output

    def test_get_model_output_json(self, registered_model):
        model_name = registered_model.name

        runner = CliRunner()
        result = runner.invoke(
            cli,
            ['registry', 'get', 'registeredmodel', model_name, "--output=json"],
        )

        assert not result.exception
        model_json_str = result.output.strip().splitlines()[-1]
        model_json = json.loads(model_json_str)
        assert model_json['name'] == model_name

    def test_get_model_wrong_name_error(self, strs):
        runner = CliRunner()
        result = runner.invoke(
            cli,
            ['registry', 'get', 'registeredmodel', strs[0]],
        )

        assert result.exception
        assert result.output.strip().endswith("not found")

    def test_get_version(self, registered_model):
        model_name = registered_model.name
        version_name = "my-version"
        model_version = registered_model.get_or_create_version(version_name)

        runner = CliRunner()
        result = runner.invoke(
            cli,
            ['registry', 'get', 'registeredmodelversion', model_name, version_name],
        )

        assert not result.exception
        assert "version: \"{}\"".format(version_name) in result.output

    def test_get_version_output_json(self, registered_model):
        model_name = registered_model.name
        version_name = "my-version"
        model_version = registered_model.get_or_create_version(version_name)

        runner = CliRunner()
        result = runner.invoke(
            cli,
            ['registry', 'get', 'registeredmodelversion', model_name, version_name, "--output=json"],
        )

        assert not result.exception
        version_json_str = result.output.strip().splitlines()[-1]
        version_json = json.loads(version_json_str)
        assert version_json['version'] == version_name

    def test_get_version_wrong_name_error(self, registered_model, strs):
        model_name = registered_model.name

        runner = CliRunner()
        result = runner.invoke(
            cli,
            ['registry', 'get', 'registeredmodelversion', model_name, strs[0]],
        )

        assert result.exception
        print(result.output.strip())
        assert result.output.strip().endswith("not found")


class TestList:
    def test_list_model(self):
        client = Client()
        model1 = client.get_or_create_registered_model()
        label = model1._msg.name + "label1"
        model1.add_label(label)
        model1.add_label("label2")
        model2 = client.get_or_create_registered_model()
        model = client.get_or_create_registered_model()
        model.add_label(label)
        runner = CliRunner()
        result = runner.invoke(
            cli,
            ['registry', 'list', 'registeredmodel', '--filter', "labels == \"{}\"".format(label)],
        )

        assert not result.exception
        assert str(model1._msg.name) in result.output
        assert str(model._msg.name) in result.output

        result = runner.invoke(
            cli,
            ['registry', 'list', 'registeredmodel', "--output=json"],
        )

        assert not result.exception
        assert str(model1._msg.name) in result.output
        assert str(model._msg.name) in result.output
        assert str(model2._msg.name) in result.output

    @pytest.mark.skip(reason="bug in dev")
    def test_list_version(self):
        client = Client()
        runner = CliRunner()

        model1 = client.get_or_create_registered_model()
        version1_name = "version1"
        version2_name = "version2"
        model1.get_or_create_version(version1_name)
        version2 = model1.get_or_create_version(version2_name)
        label = model1._msg.name + "label1"
        result = runner.invoke(
            cli,
            ['registry', 'list', 'registeredmodelversion', model1._msg.name]
        )

        assert not result.exception
        assert version1_name in result.output
        assert version2_name in result.output

        version2.add_label(label)
        model2 = client.get_or_create_registered_model()
        version2_1_name = "version2_1"
        version2_2_name = "version2_2"
        version21 = model2.get_or_create_version(version2_1_name)
        version21.add_label(label)
        model2.get_or_create_version(version2_2_name)
        result = runner.invoke(
            cli,
            ['registry', 'list', 'registeredmodelversion', '--filter', "labels == \"{}\"".format(label), "--output=json"]
        )

        assert not result.exception
        assert version2_1_name in result.output
        assert version2_name in result.output

class TestUpdate:
    def test_update_model(self, registered_model):
        model_name = registered_model.name
        assert registered_model.get_labels() == []

        runner = CliRunner()
        result = runner.invoke(
            cli,
            ['registry', 'update', 'registeredmodel', model_name, '-l', 'label1', '-l', 'label2'],
        )
        assert not result.exception
        assert registered_model.get_labels() == ["label1", "label2"]

        result = runner.invoke(
            cli,
            ['registry', 'update', 'registeredmodel', model_name],
        )
        assert not result.exception
        assert registered_model.get_labels() == ["label1", "label2"]

        result = runner.invoke(
            cli,
            ['registry', 'update', 'registeredmodel', model_name, '-l', 'label1'],
        )
        assert not result.exception
        assert registered_model.get_labels() == ["label1", "label2"]


    def test_update_version(self, registered_model, in_tempdir):
        model_name = registered_model.name
        version_name = "my version"
        registered_model.get_or_create_version(version_name)

        filename = "tiny1.bin"
        FILE_CONTENTS = os.urandom(2**16)
        with open(filename, 'wb') as f:
            f.write(FILE_CONTENTS)

        classifier_name = "tiny2.pth"
        CLASSIFIER_CONTENTS = os.urandom(2**16)
        with open(classifier_name, 'wb') as f:
            f.write(CLASSIFIER_CONTENTS)


        runner = CliRunner()
        result = runner.invoke(
            cli,
            ['registry', 'update', 'registeredmodelversion', model_name, version_name, '-l', 'label1', '-l', 'label2', "--artifact", "file={}".format(filename), "--model", classifier_name],
        )
        assert not result.exception

        model_version = registered_model.get_version(name=version_name)
        assert model_version.get_artifact("file").getvalue() == FILE_CONTENTS
        assert model_version.get_labels() == ["label1", "label2"]
        assert model_version.get_model().getvalue() == CLASSIFIER_CONTENTS

    def test_update_version_invalid_key(self, registered_model, in_tempdir):
        model_name = registered_model.name
        version_name = "my version"
        registered_model.get_or_create_version(version_name)

        filename = "tiny1.bin"
        FILE_CONTENTS = os.urandom(2**16)
        with open(filename, 'wb') as f:
            f.write(FILE_CONTENTS)

        classifier_name = "tiny2.pth"
        CLASSIFIER_CONTENTS = os.urandom(2**16)
        with open(classifier_name, 'wb') as f:
            f.write(CLASSIFIER_CONTENTS)

        runner = CliRunner()
        result = runner.invoke(
            cli,
            ['registry', 'update', 'registeredmodelversion', model_name, version_name, "--artifact", "model={}".format(filename)],
        )
        assert result.exception
        assert "the key \"model\" is reserved for model" in result.output

        result = runner.invoke(
            cli,
            ['registry', 'update', 'registeredmodelversion', model_name, version_name, "--artifact", "file={}".format(filename), "--artifact", "file={}".format(filename)],
        )
        assert result.exception
        assert "cannot have duplicate artifact keys" in result.output

        runner.invoke(
            cli,
            ['registry', 'update', 'registeredmodelversion', model_name, version_name, "--artifact", "file={}".format(filename)],
        )
        result = runner.invoke(
            cli,
            ['registry', 'update', 'registeredmodelversion', model_name, version_name, "--artifact", "file={}".format(filename)],
        )
        assert result.exception
        assert "key \"file\" already exists" in result.output

    def test_model_already_logged_error(self, registered_model, in_tempdir):
        model_name = registered_model.name
        version_name = "my version"

        classifier_name = "tiny2.pth"
        CLASSIFIER_CONTENTS = os.urandom(2**16)
        with open(classifier_name, 'wb') as f:
            f.write(CLASSIFIER_CONTENTS)

        runner = CliRunner()
        runner.invoke(
            cli,
            ['registry', 'create', 'registeredmodelversion', model_name, version_name, "--model", classifier_name],
        )

        result = runner.invoke(
            cli,
            ['registry', 'update', 'registeredmodelversion', model_name, version_name, "--model", classifier_name],
        )
        assert result.exception
        assert "a model has already been associated with the version" in result.output
<|MERGE_RESOLUTION|>--- conflicted
+++ resolved
@@ -147,10 +147,6 @@
     def test_create_from_run_with_model_artifact_error(self, experiment_run, registered_model, in_tempdir):
         model_name = registered_model.name
         version_name = "from_run"
-<<<<<<< HEAD
-=======
-        error_message = "--from-run cannot be provided alongside other options, except for --workspace"
->>>>>>> a759c11e
 
         filename = "tiny1.bin"
         FILE_CONTENTS = os.urandom(2**16)
