--- conflicted
+++ resolved
@@ -25,12 +25,7 @@
         registered_model = client.get_registered_model(model_name)
         assert registered_model
 
-<<<<<<< HEAD
-        assert not result.exception
-        assert "name: {}".format(model_name) in result.output
-=======
         created_registered_models.append(registered_model)
->>>>>>> 4185b6c5
 
     def test_create_version(self, registered_model, in_tempdir):
         model_name = registered_model.name
