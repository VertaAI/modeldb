--- conflicted
+++ resolved
@@ -237,9 +237,6 @@
 
 
 class TestUpdate:
-<<<<<<< HEAD
-    pass
-=======
     def test_update_version(self, registered_model):
         model_name = registered_model.name
         version_name = "my version"
@@ -313,5 +310,3 @@
 
         os.remove(filename)
         os.remove(classifier_name)
-
->>>>>>> ea7869a9
