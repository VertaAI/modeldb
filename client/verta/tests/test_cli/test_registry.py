--- conflicted
+++ resolved
@@ -9,12 +9,7 @@
 import os
 
 
-<<<<<<< HEAD
-pytest.skip("registry not yet available in backend", allow_module_level=True)
-
-
-=======
->>>>>>> df86abf1
+
 class TestCreate:
     def test_create_model(self):
         model_name = RegisteredModel._generate_default_name()
