import json
import tarfile

import pytest
from click.testing import CliRunner

from verta import Client
from verta._cli import cli
from verta._registry import RegisteredModel
import os



class TestCreate:
    def test_create_model(self, client, created_registered_models):
        model_name = RegisteredModel._generate_default_name()

        runner = CliRunner()
        result = runner.invoke(
            cli,
            ['registry', 'create', 'registeredmodel', model_name, '-l', 'label1', '-l', 'label2'],
        )

        assert not result.exception

        registered_model = client.get_registered_model(model_name)
        assert registered_model

        created_registered_models.append(registered_model)

    def test_create_version(self, registered_model, in_tempdir, created_registered_models):
        created_registered_models.append(registered_model)
        model_name = registered_model.name
        version_name = "my version"

        filename = "tiny1.bin"
        FILE_CONTENTS = os.urandom(2**16)
        with open(filename, 'wb') as f:
            f.write(FILE_CONTENTS)

        classifier_name = "tiny2.pth"
        CLASSIFIER_CONTENTS = os.urandom(2**16)
        with open(classifier_name, 'wb') as f:
            f.write(CLASSIFIER_CONTENTS)


        runner = CliRunner()
        result = runner.invoke(
            cli,
            ['registry', 'create', 'registeredmodelversion', model_name, version_name, '-l', 'label1', '-l', 'label2',
             "--artifact", "file={}".format(filename), "--model", classifier_name],
        )
        assert not result.exception

        model_version = registered_model.get_version(name=version_name)
        assert model_version.name in result.output
        assert model_version.get_artifact("file").getvalue() == FILE_CONTENTS
        assert model_version.get_labels() == ["label1", "label2"]
        assert model_version.get_model().getvalue() == CLASSIFIER_CONTENTS

    def test_create_version_invalid_key(self, registered_model, in_tempdir, created_registered_models):
        created_registered_models.append(registered_model)
        model_name = registered_model.name
        version_name = "my version"

        filename = "tiny1.bin"
        FILE_CONTENTS = os.urandom(2 ** 16)
        with open(filename, 'wb') as f:
            f.write(FILE_CONTENTS)

        classifier_name = "tiny2.pth"
        CLASSIFIER_CONTENTS = os.urandom(2 ** 16)
        with open(classifier_name, 'wb') as f:
            f.write(CLASSIFIER_CONTENTS)

        runner = CliRunner()
        result = runner.invoke(
            cli,
            ['registry', 'create', 'registeredmodelversion', model_name, version_name,
             "--artifact", "model={}".format(filename)],
        )
        assert result.exception
        assert "the key \"model\" is reserved for model" in result.output

        result = runner.invoke(
            cli,
            ['registry', 'create', 'registeredmodelversion', model_name, version_name,
             "--artifact", "file={}".format(filename), "--artifact", "file={}".format(filename)],
        )
        assert result.exception
        assert "cannot have duplicate artifact keys" in result.output

        runner.invoke(
            cli,
            ['registry', 'create', 'registeredmodelversion', model_name, version_name, "--artifact",
             "file={}".format(filename)],
        )
        result = runner.invoke(
            cli,
            ['registry', 'create', 'registeredmodelversion', model_name, version_name, "--artifact",
             "file={}".format(filename)],
        )
        assert result.exception
        assert "key \"file\" already exists" in result.output

    def test_create_version_wrong_model_name(self, strs):
        version_name = "my version"

        runner = CliRunner()
        result = runner.invoke(
            cli,
            ['registry', 'create', 'registeredmodelversion', strs[0], version_name],
        )

        assert result.exception
        assert result.output.strip().endswith("not found")

    @pytest.mark.skip(reason="bug in dev")
    def test_create_version_from_run(self, experiment_run, model_for_deployment, registered_model, created_registered_models):
        created_registered_models.append(registered_model)
        np = pytest.importorskip("numpy")
        model_name = registered_model.name
        version_name = "from_run"

        experiment_run.log_model(model_for_deployment['model'], custom_modules=[])
        experiment_run.log_requirements(['scikit-learn'])

        artifact = np.random.random((36, 12))
        experiment_run.log_artifact("some-artifact", artifact)

        runner = CliRunner()
        result = runner.invoke(
            cli,
            ['registry', 'create', 'registeredmodelversion', model_name, version_name, "--from-run", experiment_run.id],
        )
        assert not result.exception

        model_version = registered_model.get_version(name=version_name)
        assert model_version.name in result.output

        env_str = str(model_version.get_environment())
        assert 'scikit-learn' in env_str
        assert 'Python' in env_str

        assert model_for_deployment['model'].get_params() == model_version.get_model().get_params()
        assert np.array_equal(model_version.get_artifact("some-artifact"), artifact)

    def test_create_from_run_with_model_artifact_error(self, experiment_run, registered_model, in_tempdir, created_registered_models):
        created_registered_models.append(registered_model)
        model_name = registered_model.name
        version_name = "from_run"

        filename = "tiny1.bin"
        FILE_CONTENTS = os.urandom(2**16)
        with open(filename, 'wb') as f:
            f.write(FILE_CONTENTS)

        runner = CliRunner()
        result = runner.invoke(
            cli,
            ['registry', 'create', 'registeredmodelversion', model_name, version_name, "--artifact",
             "file {}".format(filename)],
        )
        error_message = "key and path for artifacts must be separated by a '='"
        assert result.exception
        assert error_message in result.output
        error_message = "--from-run cannot be provided alongside other options, except for --workspace"
        result = runner.invoke(
            cli,
            ['registry', 'create', 'registeredmodelversion', model_name, version_name, "--artifact",
             "file={}".format(filename), "--from-run", experiment_run.id],
        )
        assert result.exception
        assert error_message in result.output

        result = runner.invoke(
            cli,
            ['registry', 'create', 'registeredmodelversion', model_name, version_name, "--model", filename,
             "--from-run", experiment_run.id],
        )
        assert result.exception
        assert error_message in result.output

        result = runner.invoke(
            cli,
            ['registry', 'create', 'registeredmodelversion', model_name, version_name, "-l", "some label",
             "--from-run", experiment_run.id],
        )
        assert result.exception
        assert error_message in result.output


class TestGet:
    def test_get_model(self, registered_model, created_registered_models):
        created_registered_models.append(registered_model)
        model_name = registered_model.name

        runner = CliRunner()
        result = runner.invoke(
            cli,
            ['registry', 'get', 'registeredmodel', model_name],
        )

        assert not result.exception
        assert "name: {}".format(model_name) in result.output
        assert "id: {}".format(registered_model.id) in result.output

    def test_get_model_output_json(self, registered_model, created_registered_models):
        created_registered_models.append(registered_model)
        model_name = registered_model.name

        runner = CliRunner()
        result = runner.invoke(
            cli,
            ['registry', 'get', 'registeredmodel', model_name, "--output=json"],
        )

        assert not result.exception
        model_json_str = result.output.strip().splitlines()[-1]
        model_json = json.loads(model_json_str)
        assert model_json['name'] == model_name

    def test_get_model_wrong_name_error(self, strs):
        runner = CliRunner()
        result = runner.invoke(
            cli,
            ['registry', 'get', 'registeredmodel', strs[0]],
        )

        assert result.exception
        assert result.output.strip().endswith("not found")

    def test_get_version(self, registered_model, created_registered_models):
        created_registered_models.append(registered_model)
        model_name = registered_model.name
        version_name = "my-version"
        model_version = registered_model.get_or_create_version(version_name)

        runner = CliRunner()
        result = runner.invoke(
            cli,
            ['registry', 'get', 'registeredmodelversion', model_name, version_name],
        )

        assert not result.exception
        assert "version: {}".format(version_name) in result.output
        assert str(model_version.id) in result.output
        assert str(model_version.registered_model_id) in result.output

    def test_get_version_output_json(self, registered_model, created_registered_models):
        created_registered_models.append(registered_model)
        model_name = registered_model.name
        version_name = "my-version"
        model_version = registered_model.get_or_create_version(version_name)

        runner = CliRunner()
        result = runner.invoke(
            cli,
            ['registry', 'get', 'registeredmodelversion', model_name, version_name, "--output=json"],
        )

        assert not result.exception
        version_json_str = result.output.strip().splitlines()[-1]
        version_json = json.loads(version_json_str)
        assert version_json['version'] == version_name

    def test_get_version_wrong_name_error(self, registered_model, strs, created_registered_models):
        created_registered_models.append(registered_model)
        model_name = registered_model.name

        runner = CliRunner()
        result = runner.invoke(
            cli,
            ['registry', 'get', 'registeredmodelversion', model_name, strs[0]],
        )

        assert result.exception
        assert result.output.strip().endswith("not found")


class TestList:
    @pytest.mark.skip("bug in dev regarding labels")
    def test_list_model(self, created_registered_models):
        client = Client()
        model1 = client.get_or_create_registered_model()
        created_registered_models.append(model1)
        label = model1._msg.name + "label1"
        model1.add_label(label)
        model1.add_label("label2")
        model2 = client.get_or_create_registered_model()
        created_registered_models.append(model2)
        model = client.get_or_create_registered_model()
        model.add_label(label)
        runner = CliRunner()
        result = runner.invoke(
            cli,
            ['registry', 'list', 'registeredmodel', '--filter', "labels == \"{}\"".format(label)],
        )

        assert not result.exception
        assert str(model1._msg.name) in result.output
        assert str(model._msg.name) in result.output

        result = runner.invoke(
            cli,
            ['registry', 'list', 'registeredmodel', "--output=json"],
        )

        assert not result.exception
        assert str(model1._msg.name) in result.output
        assert str(model._msg.name) in result.output
        assert str(model2._msg.name) in result.output

    @pytest.mark.skip(reason="bug in dev")
    def test_list_version(self, created_registered_models):
        client = Client()
        runner = CliRunner()

        model1 = client.get_or_create_registered_model()
        created_registered_models.append(model1)
        version1_name = "version1"
        version2_name = "version2"
        model1.get_or_create_version(version1_name)
        version2 = model1.get_or_create_version(version2_name)
        label = model1._msg.name + "label1"
        result = runner.invoke(
            cli,
            ['registry', 'list', 'registeredmodelversion', model1._msg.name]
        )

        assert not result.exception
        assert version1_name in result.output
        assert version2_name in result.output

        version2.add_label(label)
        model2 = client.get_or_create_registered_model()
        created_registered_models.append(model2)
        version2_1_name = "version2_1"
        version2_2_name = "version2_2"
        version21 = model2.get_or_create_version(version2_1_name)
        version21.add_label(label)
        model2.get_or_create_version(version2_2_name)
        result = runner.invoke(
            cli,
            ['registry', 'list', 'registeredmodelversion', '--filter', "labels == \"{}\"".format(label), "--output=json"]
        )

        assert not result.exception
        assert version2_1_name in result.output
        assert version2_name in result.output

class TestUpdate:
    @pytest.mark.skip("bug in dev regarding labels")
    def test_update_model(self, registered_model, created_registered_models):
        created_registered_models.append(registered_model)
        model_name = registered_model.name
        assert registered_model.get_labels() == []

        runner = CliRunner()
        result = runner.invoke(
            cli,
            ['registry', 'update', 'registeredmodel', model_name, '-l', 'label1', '-l', 'label2'],
        )
        assert not result.exception
        assert registered_model.get_labels() == ["label1", "label2"]

        result = runner.invoke(
            cli,
            ['registry', 'update', 'registeredmodel', model_name],
        )
        assert not result.exception
        assert registered_model.get_labels() == ["label1", "label2"]

        result = runner.invoke(
            cli,
            ['registry', 'update', 'registeredmodel', model_name, '-l', 'label1'],
        )
        assert not result.exception
        assert registered_model.get_labels() == ["label1", "label2"]


    def test_update_version(self, registered_model, in_tempdir, created_registered_models):
        created_registered_models.append(registered_model)
        model_name = registered_model.name
        version_name = "my version"
        registered_model.get_or_create_version(version_name)

        filename = "tiny1.bin"
        FILE_CONTENTS = os.urandom(2**16)
        with open(filename, 'wb') as f:
            f.write(FILE_CONTENTS)

        classifier_name = "tiny2.pth"
        CLASSIFIER_CONTENTS = os.urandom(2**16)
        with open(classifier_name, 'wb') as f:
            f.write(CLASSIFIER_CONTENTS)


        runner = CliRunner()
        result = runner.invoke(
            cli,
            ['registry', 'update', 'registeredmodelversion', model_name, version_name, '-l', 'label1', '-l', 'label2', "--artifact", "file={}".format(filename), "--model", classifier_name],
        )
        assert not result.exception

        model_version = registered_model.get_version(name=version_name)
        assert model_version.get_artifact("file").getvalue() == FILE_CONTENTS
        assert model_version.get_labels() == ["label1", "label2"]
        assert model_version.get_model().getvalue() == CLASSIFIER_CONTENTS

    def test_update_version_invalid_key(self, registered_model, in_tempdir, created_registered_models):
        created_registered_models.append(registered_model)
        model_name = registered_model.name
        version_name = "my version"
        registered_model.get_or_create_version(version_name)

        filename = "tiny1.bin"
        FILE_CONTENTS = os.urandom(2**16)
        with open(filename, 'wb') as f:
            f.write(FILE_CONTENTS)

        classifier_name = "tiny2.pth"
        CLASSIFIER_CONTENTS = os.urandom(2**16)
        with open(classifier_name, 'wb') as f:
            f.write(CLASSIFIER_CONTENTS)

        runner = CliRunner()
        result = runner.invoke(
            cli,
            ['registry', 'update', 'registeredmodelversion', model_name, version_name, "--artifact", "model={}".format(filename)],
        )
        assert result.exception
        assert "the key \"model\" is reserved for model" in result.output

        result = runner.invoke(
            cli,
            ['registry', 'update', 'registeredmodelversion', model_name, version_name, "--artifact", "file={}".format(filename), "--artifact", "file={}".format(filename)],
        )
        assert result.exception
        assert "cannot have duplicate artifact keys" in result.output

        runner.invoke(
            cli,
            ['registry', 'update', 'registeredmodelversion', model_name, version_name, "--artifact", "file={}".format(filename)],
        )
        result = runner.invoke(
            cli,
            ['registry', 'update', 'registeredmodelversion', model_name, version_name, "--artifact", "file={}".format(filename)],
        )
        assert result.exception
        assert "key \"file\" already exists" in result.output

    def test_model_already_logged_error(self, registered_model, in_tempdir, created_registered_models):
        created_registered_models.append(registered_model)
        model_name = registered_model.name
        version_name = "my version"

        classifier_name = "tiny2.pth"
        CLASSIFIER_CONTENTS = os.urandom(2**16)
        with open(classifier_name, 'wb') as f:
            f.write(CLASSIFIER_CONTENTS)

        runner = CliRunner()
        runner.invoke(
            cli,
            ['registry', 'create', 'registeredmodelversion', model_name, version_name, "--model", classifier_name],
        )

        result = runner.invoke(
            cli,
            ['registry', 'update', 'registeredmodelversion', model_name, version_name, "--model", classifier_name],
        )
        assert result.exception
        assert "a model has already been associated with the version" in result.output

    def test_overwrite(self, registered_model, in_tempdir, created_registered_models):
        created_registered_models.append(registered_model)
        model_name = registered_model.name
        version_name = "my version"
        registered_model.get_or_create_version(version_name)

        filename = "tiny1.bin"
        FILE_CONTENTS = os.urandom(2**16)
        with open(filename, 'wb') as f:
            f.write(FILE_CONTENTS)

        classifier_name = "tiny2.pth"
        CLASSIFIER_CONTENTS = os.urandom(2**16)
        with open(classifier_name, 'wb') as f:
            f.write(CLASSIFIER_CONTENTS)

        runner = CliRunner()
        runner.invoke(
            cli,
            ['registry', 'update', 'registeredmodelversion', model_name, version_name, "--artifact", "file={}".format(filename), "--model", classifier_name],
        )

        # Overwriting:
        filename = "tiny1.bin"
        FILE_CONTENTS_2 = os.urandom(2**16)
        while FILE_CONTENTS_2 == FILE_CONTENTS:
            FILE_CONTENTS_2 = os.urandom(2 ** 16)

        with open(filename, 'wb') as f:
            f.write(FILE_CONTENTS_2)

        classifier_name = "tiny2.pth"
        CLASSIFIER_CONTENTS_2 = os.urandom(2**16)
        while CLASSIFIER_CONTENTS_2 == CLASSIFIER_CONTENTS:
            CLASSIFIER_CONTENTS_2 = os.urandom(2 ** 16)

        with open(classifier_name, 'wb') as f:
            f.write(CLASSIFIER_CONTENTS_2)

        result = runner.invoke(
            cli,
            ['registry', 'update', 'registeredmodelversion', model_name, version_name, "--artifact", "file={}".format(filename), "--model", classifier_name, "--overwrite"],
        )
        assert not result.exception

        # Check that the model and artifact are updated:
        model_version = registered_model.get_version(name=version_name)
        assert model_version.get_artifact("file").getvalue() != FILE_CONTENTS
        assert model_version.get_artifact("file").getvalue() == FILE_CONTENTS_2
        assert model_version.get_model().getvalue() != CLASSIFIER_CONTENTS
        assert model_version.get_model().getvalue() == CLASSIFIER_CONTENTS_2

@pytest.mark.skip(reason="pending backend")
class TestDownload:
    def test_download_context(self, experiment_run, model_for_deployment, registered_model, created_registered_models):
<<<<<<< HEAD
        created_registered_models.append(registered_model)
=======
>>>>>>> 0c7200a1
        np = pytest.importorskip("numpy")
        model_name = registered_model.name
        version_name = "my-version"
        experiment_run.log_model(model_for_deployment['model'], custom_modules=[])
        experiment_run.log_requirements(['scikit-learn'])

        artifact = np.random.random((36, 12))
        experiment_run.log_artifact("some-artifact", artifact)
        model_version = registered_model.create_version_from_run(experiment_run.id, version_name)

        download_to_path = "context_cli.tgz"
        runner = CliRunner()
        result = runner.invoke(
            cli,
            ['registry', 'download', 'dockercontext', model_name, version_name, '--output', download_to_path],
        )
        assert not result.exception

        # can be loaded as tgz
        with tarfile.open(download_to_path, 'r:gz') as f:
            filepaths = set(f.getnames())

        assert "Dockerfile" in filepaths<|MERGE_RESOLUTION|>--- conflicted
+++ resolved
@@ -528,10 +528,6 @@
 @pytest.mark.skip(reason="pending backend")
 class TestDownload:
     def test_download_context(self, experiment_run, model_for_deployment, registered_model, created_registered_models):
-<<<<<<< HEAD
-        created_registered_models.append(registered_model)
-=======
->>>>>>> 0c7200a1
         np = pytest.importorskip("numpy")
         model_name = registered_model.name
         version_name = "my-version"
