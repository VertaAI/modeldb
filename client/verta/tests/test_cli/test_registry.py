import json
import os
import tarfile
import pickle

import pytest
from click.testing import CliRunner

from verta import Client
from verta._cli import cli
from verta._registry import RegisteredModel
from verta._internal_utils import _utils
from verta.environment import Python

from ..utils import delete_organization



class TestCreate:
    def test_create_model(self, client, created_registered_models):
        model_name = RegisteredModel._generate_default_name()

        runner = CliRunner()
        result = runner.invoke(
            cli,
            ['registry', 'create', 'registeredmodel', model_name, '-l', 'label1', '-l', 'label2'],
        )

        assert not result.exception

        registered_model = client.get_registered_model(model_name)
        assert registered_model

        created_registered_models.append(registered_model)

    def test_create_version(self, registered_model, in_tempdir, requirements_file):
        LogisticRegression = pytest.importorskip('sklearn.linear_model').LogisticRegression

        model_name = registered_model.name
        version_name = "my version"

        filename = "tiny1.bin"
        FILE_CONTENTS = os.urandom(2**16)
        with open(filename, 'wb') as f:
            f.write(FILE_CONTENTS)

        classifier_name = "tiny2.pth"
        CLASSIFIER_CONTENTS = pickle.dumps(LogisticRegression())
        with open(classifier_name, 'wb') as f:
            f.write(CLASSIFIER_CONTENTS)

        runner = CliRunner()
        result = runner.invoke(
            cli,
            ['registry', 'create', 'registeredmodelversion', model_name, version_name, '-l', 'label1', '-l', 'label2',
             "--artifact", "file={}".format(filename), "--model", classifier_name, "--requirements", requirements_file.name],
        )
        assert not result.exception

        model_version = registered_model.get_version(name=version_name)
        assert model_version.name in result.output
        assert model_version.get_artifact("file").read() == FILE_CONTENTS
        assert model_version.get_labels() == ["label1", "label2"]
        assert pickle.dumps(model_version.get_model()) == CLASSIFIER_CONTENTS

        # Check environment:
        reqs = Python.read_pip_file(requirements_file.name)
        env = Python(requirements=reqs)
        assert repr(env) == str(model_version.get_environment())

    def test_create_version_invalid_key(self, registered_model, in_tempdir):
        model_name = registered_model.name

        filename = "tiny1.bin"
        FILE_CONTENTS = os.urandom(2 ** 16)
        with open(filename, 'wb') as f:
            f.write(FILE_CONTENTS)

        runner = CliRunner()
        result = runner.invoke(
            cli,
            ['registry', 'create', 'registeredmodelversion', model_name, "my version",
             "--artifact", "model={}".format(filename)],
        )
        assert result.exception
        assert "the key \"model\" is reserved for model" in result.output

        result = runner.invoke(
            cli,
            ['registry', 'create', 'registeredmodelversion', model_name, "my version 2",
             "--artifact", "file={}".format(filename), "--artifact", "file={}".format(filename)],
        )
        assert result.exception
        assert "cannot have duplicate artifact keys" in result.output

<<<<<<< HEAD
        runner.invoke(
            cli,
            ['registry', 'create', 'registeredmodelversion', model_name, "my version 3", "--artifact",
             "file={}".format(filename)],
        )
        result = runner.invoke(
            cli,
            ['registry', 'create', 'registeredmodelversion', model_name, "my version 3", "--artifact",
             "file={}".format(filename)],
        )
        assert result.exception
        assert "key \"file\" already exists" in result.output

=======
>>>>>>> 71563ec8
    def test_create_version_wrong_model_name(self, strs):
        version_name = "my version"

        runner = CliRunner()
        result = runner.invoke(
            cli,
            ['registry', 'create', 'registeredmodelversion', strs[0], version_name],
        )

        assert result.exception
        assert result.output.strip().endswith("not found")

    def test_create_version_from_run(self, experiment_run, model_for_deployment, registered_model):
        np = pytest.importorskip("numpy")
        model_name = registered_model.name
        version_name = "from_run"

        experiment_run.log_model(model_for_deployment['model'], custom_modules=[])
        experiment_run.log_requirements(['scikit-learn'])

        artifact = np.random.random((36, 12))
        experiment_run.log_artifact("some-artifact", artifact)

        runner = CliRunner()
        result = runner.invoke(
            cli,
            ['registry', 'create', 'registeredmodelversion', model_name, version_name, "--from-run", experiment_run.id],
        )
        assert not result.exception

        model_version = registered_model.get_version(name=version_name)
        assert model_version.name in result.output

        env_str = str(model_version.get_environment())
        assert 'scikit-learn' in env_str
        assert 'Python' in env_str

        assert model_for_deployment['model'].get_params() == model_version.get_model().get_params()
        assert np.array_equal(model_version.get_artifact("some-artifact"), artifact)

    def test_create_from_run_with_model_artifact_error(self, experiment_run, registered_model, in_tempdir):
        model_name = registered_model.name
        version_name = "from_run"

        filename = "tiny1.bin"
        FILE_CONTENTS = os.urandom(2**16)
        with open(filename, 'wb') as f:
            f.write(FILE_CONTENTS)

        runner = CliRunner()
        result = runner.invoke(
            cli,
            ['registry', 'create', 'registeredmodelversion', model_name, version_name, "--artifact",
             "file {}".format(filename)],
        )
        error_message = "key and path for artifacts must be separated by a '='"
        assert result.exception
        assert error_message in result.output
        error_message = "--from-run cannot be provided alongside other options, except for --workspace"
        result = runner.invoke(
            cli,
            ['registry', 'create', 'registeredmodelversion', model_name, version_name, "--artifact",
             "file={}".format(filename), "--from-run", experiment_run.id],
        )
        assert result.exception
        assert error_message in result.output

        result = runner.invoke(
            cli,
            ['registry', 'create', 'registeredmodelversion', model_name, version_name, "--model", filename,
             "--from-run", experiment_run.id],
        )
        assert result.exception
        assert error_message in result.output

        result = runner.invoke(
            cli,
            ['registry', 'create', 'registeredmodelversion', model_name, version_name, "-l", "some label",
             "--from-run", experiment_run.id],
        )
        assert result.exception
        assert error_message in result.output

    @pytest.mark.skip("bug in uac service")
    def test_create_workspace_config(self, client, organization, in_tempdir):
        model_name = _utils.generate_default_name()
        version_name = _utils.generate_default_name()

        client_config = {
            "workspace": organization.name
        }

        filepath = "verta_config.json"
        with open(filepath, "w") as f:
            json.dump(client_config, f)

        runner = CliRunner()
        runner.invoke(
            cli,
            ['registry', 'create', 'registeredmodel', model_name],
        )

        client = Client()
        model = client.get_registered_model(model_name)
        assert model.workspace == organization.name


class TestGet:
    def test_get_model(self, registered_model):
        model_name = registered_model.name

        runner = CliRunner()
        result = runner.invoke(
            cli,
            ['registry', 'get', 'registeredmodel', model_name],
        )

        assert not result.exception
        assert "name: {}".format(model_name) in result.output
        assert "id: {}".format(registered_model.id) in result.output

    def test_get_model_output_json(self, registered_model):
        model_name = registered_model.name

        runner = CliRunner()
        result = runner.invoke(
            cli,
            ['registry', 'get', 'registeredmodel', model_name, "--output=json"],
        )

        assert not result.exception
        model_json_str = result.output.strip().splitlines()[-1]
        model_json = json.loads(model_json_str)
        assert model_json['name'] == model_name

    def test_get_model_wrong_name_error(self, strs):
        runner = CliRunner()
        result = runner.invoke(
            cli,
            ['registry', 'get', 'registeredmodel', strs[0]],
        )

        assert result.exception
        assert result.output.strip().endswith("not found")

    def test_get_version(self, registered_model):
        model_name = registered_model.name
        version_name = "my-version"
        model_version = registered_model.get_or_create_version(version_name)

        runner = CliRunner()
        result = runner.invoke(
            cli,
            ['registry', 'get', 'registeredmodelversion', model_name, version_name],
        )

        assert not result.exception
        assert "version: {}".format(version_name) in result.output
        assert str(model_version.id) in result.output
        assert str(model_version.registered_model_id) in result.output

    def test_get_version_output_json(self, registered_model):
        model_name = registered_model.name
        version_name = "my-version"
        model_version = registered_model.get_or_create_version(version_name)

        runner = CliRunner()
        result = runner.invoke(
            cli,
            ['registry', 'get', 'registeredmodelversion', model_name, version_name, "--output=json"],
        )

        assert not result.exception
        version_json_str = result.output.strip().splitlines()[-1]
        version_json = json.loads(version_json_str)
        assert version_json['version'] == version_name

    def test_get_version_wrong_name_error(self, registered_model, strs):
        model_name = registered_model.name

        runner = CliRunner()
        result = runner.invoke(
            cli,
            ['registry', 'get', 'registeredmodelversion', model_name, strs[0]],
        )

        assert result.exception
        assert result.output.strip().endswith("not found")


class TestList:
    def test_list_model(self, created_registered_models):
        client = Client()
        model1 = client.get_or_create_registered_model()
        created_registered_models.append(model1)
        label = model1._msg.name + "label1"
        model1.add_label(label)
        model1.add_label("label2")
        model2 = client.get_or_create_registered_model()
        created_registered_models.append(model2)
        model = client.get_or_create_registered_model()
        model.add_label(label)
        runner = CliRunner()
        result = runner.invoke(
            cli,
            ['registry', 'list', 'registeredmodel', '--filter', "labels == \"{}\"".format(label)],
        )

        assert not result.exception
        assert model1.name in result.output
        assert model.name in result.output

        result = runner.invoke(
            cli,
            ['registry', 'list', 'registeredmodel', "--output=json"],
        )

        assert not result.exception
        assert model1.name in result.output
        assert model.name in result.output
        assert model2.name in result.output

    def test_list_version(self, created_registered_models):
        client = Client()
        runner = CliRunner()

        model1 = client.get_or_create_registered_model()
        created_registered_models.append(model1)
        version1_name = "version1"
        version2_name = "version2"
        model1.get_or_create_version(version1_name)
        version2 = model1.get_or_create_version(version2_name)
        label = model1._msg.name + "label1"
        result = runner.invoke(
            cli,
            ['registry', 'list', 'registeredmodelversion', model1._msg.name]
        )

        assert not result.exception
        assert version1_name in result.output
        assert version2_name in result.output

        version2.add_label(label)
        model2 = client.get_or_create_registered_model()
        created_registered_models.append(model2)
        version2_1_name = "version2_1"
        version2_2_name = "version2_2"
        version21 = model2.get_or_create_version(version2_1_name)
        version21.add_label(label)
        model2.get_or_create_version(version2_2_name)
        result = runner.invoke(
            cli,
            ['registry', 'list', 'registeredmodelversion', '--filter', "labels == \"{}\"".format(label), "--output=json"]
        )

        assert not result.exception
        assert version2_1_name in result.output
        assert version2_name in result.output

class TestUpdate:
    def test_update_model(self, registered_model):
        model_name = registered_model.name
        assert registered_model.get_labels() == []

        runner = CliRunner()
        result = runner.invoke(
            cli,
            ['registry', 'update', 'registeredmodel', model_name, '-l', 'label1', '-l', 'label2'],
        )
        assert not result.exception
        registered_model._fetch_with_no_cache() # invalidate cache
        assert registered_model.get_labels() == ["label1", "label2"]

        result = runner.invoke(
            cli,
            ['registry', 'update', 'registeredmodel', model_name],
        )
        assert not result.exception
        registered_model._fetch_with_no_cache() # invalidate cache
        assert registered_model.get_labels() == ["label1", "label2"]

        result = runner.invoke(
            cli,
            ['registry', 'update', 'registeredmodel', model_name, '-l', 'label1'],
        )
        assert not result.exception
        registered_model._fetch_with_no_cache() # invalidate cache
        assert registered_model.get_labels() == ["label1", "label2"]


    def test_update_version(self, registered_model, in_tempdir, requirements_file):
        LogisticRegression = pytest.importorskip('sklearn.linear_model').LogisticRegression

        model_name = registered_model.name
        version_name = "my version"
        registered_model.get_or_create_version(version_name)

        filename = "tiny1.bin"
        FILE_CONTENTS = os.urandom(2**16)
        with open(filename, 'wb') as f:
            f.write(FILE_CONTENTS)

        classifier_name = "tiny2.pth"
        CLASSIFIER_CONTENTS = pickle.dumps(LogisticRegression())
        with open(classifier_name, 'wb') as f:
            f.write(CLASSIFIER_CONTENTS)


        runner = CliRunner()
        result = runner.invoke(
            cli,
            ['registry', 'update', 'registeredmodelversion', model_name, version_name,
             '-l', 'label1', '-l', 'label2', "--artifact", "file={}".format(filename),
             "--model", classifier_name, "--requirements", requirements_file.name],
        )
        assert not result.exception

        model_version = registered_model.get_version(name=version_name)
        assert model_version.get_artifact("file").read() == FILE_CONTENTS
        assert model_version.get_labels() == ["label1", "label2"]
        assert pickle.dumps(model_version.get_model()) == CLASSIFIER_CONTENTS

        # Check environment:
        reqs = Python.read_pip_file(requirements_file.name)
        env = Python(requirements=reqs)
        assert repr(env) == str(model_version.get_environment())

    def test_update_version_invalid_key(self, registered_model, in_tempdir):
        model_name = registered_model.name
        version_name = "my version"
        registered_model.get_or_create_version(version_name)

        filename = "tiny1.bin"
        FILE_CONTENTS = os.urandom(2**16)
        with open(filename, 'wb') as f:
            f.write(FILE_CONTENTS)

        runner = CliRunner()
        result = runner.invoke(
            cli,
            ['registry', 'update', 'registeredmodelversion', model_name, version_name, "--artifact", "model={}".format(filename)],
        )
        assert result.exception
        assert "the key \"model\" is reserved for model" in result.output

        result = runner.invoke(
            cli,
            ['registry', 'update', 'registeredmodelversion', model_name, version_name, "--artifact", "file={}".format(filename), "--artifact", "file={}".format(filename)],
        )
        assert result.exception
        assert "cannot have duplicate artifact keys" in result.output

        runner.invoke(
            cli,
            ['registry', 'update', 'registeredmodelversion', model_name, version_name, "--artifact", "file={}".format(filename)],
        )
        result = runner.invoke(
            cli,
            ['registry', 'update', 'registeredmodelversion', model_name, version_name, "--artifact", "file={}".format(filename)],
        )
        assert result.exception
        assert "key \"file\" already exists" in result.output

    def test_model_already_logged_error(self, registered_model, in_tempdir):
        LogisticRegression = pytest.importorskip('sklearn.linear_model').LogisticRegression

        model_name = registered_model.name
        version_name = "my version"

        classifier_name = "tiny2.pth"
        CLASSIFIER_CONTENTS = pickle.dumps(LogisticRegression())
        with open(classifier_name, 'wb') as f:
            f.write(CLASSIFIER_CONTENTS)

        runner = CliRunner()
        runner.invoke(
            cli,
            ['registry', 'create', 'registeredmodelversion', model_name, version_name, "--model", classifier_name],
        )

        result = runner.invoke(
            cli,
            ['registry', 'update', 'registeredmodelversion', model_name, version_name, "--model", classifier_name],
        )
        assert result.exception
        assert "a model has already been associated with the version" in result.output

    def test_overwrite(self, registered_model, in_tempdir):
        LogisticRegression = pytest.importorskip('sklearn.linear_model').LogisticRegression

        model_name = registered_model.name
        version_name = "my version"
        registered_model.get_or_create_version(version_name)

        filename = "tiny1.bin"
        FILE_CONTENTS = os.urandom(2**16)
        with open(filename, 'wb') as f:
            f.write(FILE_CONTENTS)

        classifier_name = "tiny2.pth"
        CLASSIFIER_CONTENTS = pickle.dumps(LogisticRegression())
        with open(classifier_name, 'wb') as f:
            f.write(CLASSIFIER_CONTENTS)

        runner = CliRunner()
        runner.invoke(
            cli,
            ['registry', 'update', 'registeredmodelversion', model_name, version_name, "--artifact", "file={}".format(filename), "--model", classifier_name],
        )

        # Overwriting:
        filename = "tiny1.bin"
        FILE_CONTENTS_2 = os.urandom(2**16)
        while FILE_CONTENTS_2 == FILE_CONTENTS:
            FILE_CONTENTS_2 = os.urandom(2 ** 16)

        with open(filename, 'wb') as f:
            f.write(FILE_CONTENTS_2)

        classifier_name = "tiny2.pth"
        CLASSIFIER_CONTENTS_2 = pickle.dumps(LogisticRegression(C=0.1))
        with open(classifier_name, 'wb') as f:
            f.write(CLASSIFIER_CONTENTS_2)

        result = runner.invoke(
            cli,
            ['registry', 'update', 'registeredmodelversion', model_name, version_name, "--artifact", "file={}".format(filename), "--model", classifier_name, "--overwrite"],
        )
        assert not result.exception

        # Check that the model and artifact are updated:
        model_version = registered_model.get_version(name=version_name)
        assert model_version.get_artifact("file").read() != FILE_CONTENTS
        assert model_version.get_artifact("file").read() == FILE_CONTENTS_2
        assert pickle.dumps(model_version.get_model()) != CLASSIFIER_CONTENTS
        assert pickle.dumps(model_version.get_model()) == CLASSIFIER_CONTENTS_2


class TestDownload:
    def test_download_context(self, experiment_run, model_for_deployment, registered_model, in_tempdir, created_registered_models):
        np = pytest.importorskip("numpy")
        model_name = registered_model.name
        version_name = "my-version"
        experiment_run.log_model(model_for_deployment['model'], custom_modules=[])
        experiment_run.log_requirements(['scikit-learn'])

        artifact = np.random.random((36, 12))
        experiment_run.log_artifact("some-artifact", artifact)
        model_version = registered_model.create_version_from_run(experiment_run.id, version_name)

        download_to_path = "context_cli.tgz"
        runner = CliRunner()
        result = runner.invoke(
            cli,
            ['registry', 'download', 'dockercontext', model_name, version_name, '--output', download_to_path],
        )
        assert not result.exception

        # can be loaded as tgz
        with tarfile.open(download_to_path, 'r:gz') as f:
            filepaths = set(f.getnames())

        assert "Dockerfile" in filepaths<|MERGE_RESOLUTION|>--- conflicted
+++ resolved
@@ -93,22 +93,6 @@
         assert result.exception
         assert "cannot have duplicate artifact keys" in result.output
 
-<<<<<<< HEAD
-        runner.invoke(
-            cli,
-            ['registry', 'create', 'registeredmodelversion', model_name, "my version 3", "--artifact",
-             "file={}".format(filename)],
-        )
-        result = runner.invoke(
-            cli,
-            ['registry', 'create', 'registeredmodelversion', model_name, "my version 3", "--artifact",
-             "file={}".format(filename)],
-        )
-        assert result.exception
-        assert "key \"file\" already exists" in result.output
-
-=======
->>>>>>> 71563ec8
     def test_create_version_wrong_model_name(self, strs):
         version_name = "my version"
 
