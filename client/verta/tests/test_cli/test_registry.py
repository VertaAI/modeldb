import json

import pytest
from click.testing import CliRunner

from verta import Client
from verta._cli import cli


<<<<<<< HEAD
=======
pytest.skip("registry not yet available in backend", allow_module_level=True)

>>>>>>> 149c7f93

class TestCreate:
    pass


class TestGet:
    def test_get_model(self, registered_model):
        model_name = registered_model.name

        runner = CliRunner()
        result = runner.invoke(
            cli,
            ['registry', 'get', 'registeredmodel', model_name],
        )

        assert not result.exception
        assert "name: \"{}\"".format(model_name) in result.output

    def test_get_model_output_json(self, registered_model):
        model_name = registered_model.name

        runner = CliRunner()
        result = runner.invoke(
            cli,
            ['registry', 'get', 'registeredmodel', model_name, "--output=json"],
        )

        assert not result.exception
        model_json_str = result.output.strip().splitlines()[-1]
        model_json = json.loads(model_json_str)
        assert model_json['name'] == model_name

    def test_get_model_wrong_name_error(self, strs):
        runner = CliRunner()
        result = runner.invoke(
            cli,
            ['registry', 'get', 'registeredmodel', strs[0]],
        )

        assert result.exception
        assert result.output.strip().endswith("not found")


class TestList:
    def test_list_model(self):
        client = Client()
        model1 = client.get_or_create_registered_model()
        label = model1._msg.name + "label1"
        model1.add_label(label)
        model1.add_label("label2")
        client.get_or_create_registered_model()
        model = client.get_or_create_registered_model()
        model.add_label(label)
        runner = CliRunner()
        result = runner.invoke(
            cli,
            ['registry', 'list', 'registeredmodel', '--filter', "labels == \"{}\"".format(label)],
        )

        assert not result.exception
        assert 'result count: 2' in result.output
        assert str(model1._msg.name) in result.output
        assert str(model._msg.name) in result.output

        result = runner.invoke(
            cli,
            ['registry', 'list', 'registeredmodel', '--filter', "labels == \"{}\"".format(label), "--output=json"],
        )

        assert not result.exception
        assert 'result count: 2' in result.output
        assert str(model1._msg.name) in result.output
        assert str(model._msg.name) in result.output


class TestUpdate:
    pass
<|MERGE_RESOLUTION|>--- conflicted
+++ resolved
@@ -7,11 +7,7 @@
 from verta._cli import cli
 
 
-<<<<<<< HEAD
-=======
 pytest.skip("registry not yet available in backend", allow_module_level=True)
-
->>>>>>> 149c7f93
 
 class TestCreate:
     pass
