--- conflicted
+++ resolved
@@ -9,13 +9,11 @@
 from verta import Client
 from verta._cli import cli
 from verta._registry import RegisteredModel
-<<<<<<< HEAD
 from verta._internal_utils import _utils
+from verta.environment import Python
 
 from ..utils import delete_organization
-=======
-from verta.environment import Python
->>>>>>> 4f5e1995
+
 
 
 class TestCreate:
