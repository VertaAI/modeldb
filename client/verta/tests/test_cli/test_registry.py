import json

import pytest
from click.testing import CliRunner

from verta import Client
from verta._cli import cli
from verta._registry import RegisteredModel
import os



class TestCreate:
    def test_create_model(self, client, created_registered_models):
        model_name = RegisteredModel._generate_default_name()

        runner = CliRunner()
        result = runner.invoke(
            cli,
            ['registry', 'create', 'registeredmodel', model_name, '-l', 'label1', '-l', 'label2'],
        )

        assert not result.exception

        registered_model = client.get_registered_model(model_name)
        assert registered_model

<<<<<<< HEAD
        created_registered_models.append(registered_model)
=======
        assert not result.exception
        assert "name: {}".format(model_name) in result.output
>>>>>>> 24c06840

    def test_create_version(self, registered_model, in_tempdir):
        model_name = registered_model.name
        version_name = "my version"

        filename = "tiny1.bin"
        FILE_CONTENTS = os.urandom(2**16)
        with open(filename, 'wb') as f:
            f.write(FILE_CONTENTS)

        classifier_name = "tiny2.pth"
        CLASSIFIER_CONTENTS = os.urandom(2**16)
        with open(classifier_name, 'wb') as f:
            f.write(CLASSIFIER_CONTENTS)


        runner = CliRunner()
        result = runner.invoke(
            cli,
            ['registry', 'create', 'registeredmodelversion', model_name, version_name, '-l', 'label1', '-l', 'label2',
             "--artifact", "file={}".format(filename), "--model", classifier_name],
        )
        assert not result.exception

        model_version = registered_model.get_version(name=version_name)
        assert model_version.name in result.output
        assert model_version.get_artifact("file").getvalue() == FILE_CONTENTS
        assert model_version.get_labels() == ["label1", "label2"]
        assert model_version.get_model().getvalue() == CLASSIFIER_CONTENTS

    def test_create_version_invalid_key(self, registered_model, in_tempdir):
        model_name = registered_model.name
        version_name = "my version"

        filename = "tiny1.bin"
        FILE_CONTENTS = os.urandom(2 ** 16)
        with open(filename, 'wb') as f:
            f.write(FILE_CONTENTS)

        classifier_name = "tiny2.pth"
        CLASSIFIER_CONTENTS = os.urandom(2 ** 16)
        with open(classifier_name, 'wb') as f:
            f.write(CLASSIFIER_CONTENTS)

        runner = CliRunner()
        result = runner.invoke(
            cli,
            ['registry', 'create', 'registeredmodelversion', model_name, version_name,
             "--artifact", "model={}".format(filename)],
        )
        assert result.exception
        assert "the key \"model\" is reserved for model" in result.output

        result = runner.invoke(
            cli,
            ['registry', 'create', 'registeredmodelversion', model_name, version_name,
             "--artifact", "file={}".format(filename), "--artifact", "file={}".format(filename)],
        )
        assert result.exception
        assert "cannot have duplicate artifact keys" in result.output

        runner.invoke(
            cli,
            ['registry', 'create', 'registeredmodelversion', model_name, version_name, "--artifact",
             "file={}".format(filename)],
        )
        result = runner.invoke(
            cli,
            ['registry', 'create', 'registeredmodelversion', model_name, version_name, "--artifact",
             "file={}".format(filename)],
        )
        assert result.exception
        assert "key \"file\" already exists" in result.output

    def test_create_version_wrong_model_name(self, strs):
        version_name = "my version"

        runner = CliRunner()
        result = runner.invoke(
            cli,
            ['registry', 'create', 'registeredmodelversion', strs[0], version_name],
        )

        assert result.exception
        assert result.output.strip().endswith("not found")

    @pytest.mark.skip(reason="bug in dev")
    def test_create_version_from_run(self, experiment_run, model_for_deployment, registered_model):
        np = pytest.importorskip("numpy")
        model_name = registered_model.name
        version_name = "from_run"

        experiment_run.log_model(model_for_deployment['model'], custom_modules=[])
        experiment_run.log_requirements(['scikit-learn'])

        artifact = np.random.random((36, 12))
        experiment_run.log_artifact("some-artifact", artifact)

        runner = CliRunner()
        result = runner.invoke(
            cli,
            ['registry', 'create', 'registeredmodelversion', model_name, version_name, "--from-run", experiment_run.id],
        )
        assert not result.exception

        model_version = registered_model.get_version(name=version_name)
        assert model_version.name in result.output

        env_str = str(model_version.get_environment())
        assert 'scikit-learn' in env_str
        assert 'Python' in env_str

        assert model_for_deployment['model'].get_params() == model_version.get_model().get_params()
        assert np.array_equal(model_version.get_artifact("some-artifact"), artifact)

    def test_create_from_run_with_model_artifact_error(self, experiment_run, registered_model, in_tempdir):
        model_name = registered_model.name
        version_name = "from_run"

        filename = "tiny1.bin"
        FILE_CONTENTS = os.urandom(2**16)
        with open(filename, 'wb') as f:
            f.write(FILE_CONTENTS)

        runner = CliRunner()
        result = runner.invoke(
            cli,
            ['registry', 'create', 'registeredmodelversion', model_name, version_name, "--artifact",
             "file {}".format(filename)],
        )
        error_message = "key and path for artifacts must be separated by a '='"
        assert result.exception
        assert error_message in result.output
        error_message = "--from-run cannot be provided alongside other options, except for --workspace"
        result = runner.invoke(
            cli,
            ['registry', 'create', 'registeredmodelversion', model_name, version_name, "--artifact",
             "file={}".format(filename), "--from-run", experiment_run.id],
        )
        assert result.exception
        assert error_message in result.output

        result = runner.invoke(
            cli,
            ['registry', 'create', 'registeredmodelversion', model_name, version_name, "--model", filename,
             "--from-run", experiment_run.id],
        )
        assert result.exception
        assert error_message in result.output

        result = runner.invoke(
            cli,
            ['registry', 'create', 'registeredmodelversion', model_name, version_name, "-l", "some label",
             "--from-run", experiment_run.id],
        )
        assert result.exception
        assert error_message in result.output


class TestGet:
    def test_get_model(self, registered_model):
        model_name = registered_model.name

        runner = CliRunner()
        result = runner.invoke(
            cli,
            ['registry', 'get', 'registeredmodel', model_name],
        )

        assert not result.exception
        assert "name: {}".format(model_name) in result.output
        assert "id: {}".format(registered_model.id) in result.output

    def test_get_model_output_json(self, registered_model):
        model_name = registered_model.name

        runner = CliRunner()
        result = runner.invoke(
            cli,
            ['registry', 'get', 'registeredmodel', model_name, "--output=json"],
        )

        assert not result.exception
        model_json_str = result.output.strip().splitlines()[-1]
        model_json = json.loads(model_json_str)
        assert model_json['name'] == model_name

    def test_get_model_wrong_name_error(self, strs):
        runner = CliRunner()
        result = runner.invoke(
            cli,
            ['registry', 'get', 'registeredmodel', strs[0]],
        )

        assert result.exception
        assert result.output.strip().endswith("not found")

    def test_get_version(self, registered_model):
        model_name = registered_model.name
        version_name = "my-version"
        model_version = registered_model.get_or_create_version(version_name)

        runner = CliRunner()
        result = runner.invoke(
            cli,
            ['registry', 'get', 'registeredmodelversion', model_name, version_name],
        )

        assert not result.exception
        assert "version: {}".format(version_name) in result.output
        assert str(model_version.id) in result.output
        assert str(model_version.registered_model_id) in result.output

    def test_get_version_output_json(self, registered_model):
        model_name = registered_model.name
        version_name = "my-version"
        model_version = registered_model.get_or_create_version(version_name)

        runner = CliRunner()
        result = runner.invoke(
            cli,
            ['registry', 'get', 'registeredmodelversion', model_name, version_name, "--output=json"],
        )

        assert not result.exception
        version_json_str = result.output.strip().splitlines()[-1]
        version_json = json.loads(version_json_str)
        assert version_json['version'] == version_name

    def test_get_version_wrong_name_error(self, registered_model, strs):
        model_name = registered_model.name

        runner = CliRunner()
        result = runner.invoke(
            cli,
            ['registry', 'get', 'registeredmodelversion', model_name, strs[0]],
        )

        assert result.exception
        assert result.output.strip().endswith("not found")


class TestList:
    def test_list_model(self, created_registered_models):
        client = Client()
        model1 = client.get_or_create_registered_model()
        created_registered_models.append(model1)
        label = model1._msg.name + "label1"
        model1.add_label(label)
        model1.add_label("label2")
        model2 = client.get_or_create_registered_model()
        created_registered_models.append(model2)
        model = client.get_or_create_registered_model()
        model.add_label(label)
        runner = CliRunner()
        result = runner.invoke(
            cli,
            ['registry', 'list', 'registeredmodel', '--filter', "labels == \"{}\"".format(label)],
        )

        assert not result.exception
        assert str(model1._msg.name) in result.output
        assert str(model._msg.name) in result.output

        result = runner.invoke(
            cli,
            ['registry', 'list', 'registeredmodel', "--output=json"],
        )

        assert not result.exception
        assert str(model1._msg.name) in result.output
        assert str(model._msg.name) in result.output
        assert str(model2._msg.name) in result.output

    @pytest.mark.skip(reason="bug in dev")
    def test_list_version(self, created_registered_models):
        client = Client()
        runner = CliRunner()

        model1 = client.get_or_create_registered_model()
        created_registered_models.append(model1)
        version1_name = "version1"
        version2_name = "version2"
        model1.get_or_create_version(version1_name)
        version2 = model1.get_or_create_version(version2_name)
        label = model1._msg.name + "label1"
        result = runner.invoke(
            cli,
            ['registry', 'list', 'registeredmodelversion', model1._msg.name]
        )

        assert not result.exception
        assert version1_name in result.output
        assert version2_name in result.output

        version2.add_label(label)
        model2 = client.get_or_create_registered_model()
        created_registered_models.append(model2)
        version2_1_name = "version2_1"
        version2_2_name = "version2_2"
        version21 = model2.get_or_create_version(version2_1_name)
        version21.add_label(label)
        model2.get_or_create_version(version2_2_name)
        result = runner.invoke(
            cli,
            ['registry', 'list', 'registeredmodelversion', '--filter', "labels == \"{}\"".format(label), "--output=json"]
        )

        assert not result.exception
        assert version2_1_name in result.output
        assert version2_name in result.output

class TestUpdate:
    def test_update_model(self, registered_model):
        model_name = registered_model.name
        assert registered_model.get_labels() == []

        runner = CliRunner()
        result = runner.invoke(
            cli,
            ['registry', 'update', 'registeredmodel', model_name, '-l', 'label1', '-l', 'label2'],
        )
        assert not result.exception
        assert registered_model.get_labels() == ["label1", "label2"]

        result = runner.invoke(
            cli,
            ['registry', 'update', 'registeredmodel', model_name],
        )
        assert not result.exception
        assert registered_model.get_labels() == ["label1", "label2"]

        result = runner.invoke(
            cli,
            ['registry', 'update', 'registeredmodel', model_name, '-l', 'label1'],
        )
        assert not result.exception
        assert registered_model.get_labels() == ["label1", "label2"]


    def test_update_version(self, registered_model, in_tempdir):
        model_name = registered_model.name
        version_name = "my version"
        registered_model.get_or_create_version(version_name)

        filename = "tiny1.bin"
        FILE_CONTENTS = os.urandom(2**16)
        with open(filename, 'wb') as f:
            f.write(FILE_CONTENTS)

        classifier_name = "tiny2.pth"
        CLASSIFIER_CONTENTS = os.urandom(2**16)
        with open(classifier_name, 'wb') as f:
            f.write(CLASSIFIER_CONTENTS)


        runner = CliRunner()
        result = runner.invoke(
            cli,
            ['registry', 'update', 'registeredmodelversion', model_name, version_name, '-l', 'label1', '-l', 'label2', "--artifact", "file={}".format(filename), "--model", classifier_name],
        )
        assert not result.exception

        model_version = registered_model.get_version(name=version_name)
        assert model_version.get_artifact("file").getvalue() == FILE_CONTENTS
        assert model_version.get_labels() == ["label1", "label2"]
        assert model_version.get_model().getvalue() == CLASSIFIER_CONTENTS

    def test_update_version_invalid_key(self, registered_model, in_tempdir):
        model_name = registered_model.name
        version_name = "my version"
        registered_model.get_or_create_version(version_name)

        filename = "tiny1.bin"
        FILE_CONTENTS = os.urandom(2**16)
        with open(filename, 'wb') as f:
            f.write(FILE_CONTENTS)

        classifier_name = "tiny2.pth"
        CLASSIFIER_CONTENTS = os.urandom(2**16)
        with open(classifier_name, 'wb') as f:
            f.write(CLASSIFIER_CONTENTS)

        runner = CliRunner()
        result = runner.invoke(
            cli,
            ['registry', 'update', 'registeredmodelversion', model_name, version_name, "--artifact", "model={}".format(filename)],
        )
        assert result.exception
        assert "the key \"model\" is reserved for model" in result.output

        result = runner.invoke(
            cli,
            ['registry', 'update', 'registeredmodelversion', model_name, version_name, "--artifact", "file={}".format(filename), "--artifact", "file={}".format(filename)],
        )
        assert result.exception
        assert "cannot have duplicate artifact keys" in result.output

        runner.invoke(
            cli,
            ['registry', 'update', 'registeredmodelversion', model_name, version_name, "--artifact", "file={}".format(filename)],
        )
        result = runner.invoke(
            cli,
            ['registry', 'update', 'registeredmodelversion', model_name, version_name, "--artifact", "file={}".format(filename)],
        )
        assert result.exception
        assert "key \"file\" already exists" in result.output

    def test_model_already_logged_error(self, registered_model, in_tempdir):
        model_name = registered_model.name
        version_name = "my version"

        classifier_name = "tiny2.pth"
        CLASSIFIER_CONTENTS = os.urandom(2**16)
        with open(classifier_name, 'wb') as f:
            f.write(CLASSIFIER_CONTENTS)

        runner = CliRunner()
        runner.invoke(
            cli,
            ['registry', 'create', 'registeredmodelversion', model_name, version_name, "--model", classifier_name],
        )

        result = runner.invoke(
            cli,
            ['registry', 'update', 'registeredmodelversion', model_name, version_name, "--model", classifier_name],
        )
        assert result.exception
        assert "a model has already been associated with the version" in result.output<|MERGE_RESOLUTION|>--- conflicted
+++ resolved
@@ -25,12 +25,7 @@
         registered_model = client.get_registered_model(model_name)
         assert registered_model
 
-<<<<<<< HEAD
         created_registered_models.append(registered_model)
-=======
-        assert not result.exception
-        assert "name: {}".format(model_name) in result.output
->>>>>>> 24c06840
 
     def test_create_version(self, registered_model, in_tempdir):
         model_name = registered_model.name
