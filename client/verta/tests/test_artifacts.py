import pytest

import six

import hashlib
import os
import pickle
import shutil
import tempfile
import zipfile

from verta._internal_utils import _artifact_utils
from verta._internal_utils import _utils

from . import utils


class TestUtils:
    def test_calc_sha256(self):
        FILE_SIZE = 6*10**6  # 6 MB

        with tempfile.NamedTemporaryFile(suffix='.txt') as tempf:
            tempf.truncate(FILE_SIZE)  # zero-filled
            tempf.flush()  # flush object buffer
            os.fsync(tempf.fileno())  # flush OS buffer

            tempf.seek(0)
            piecewise_checksum = _artifact_utils.calc_sha256(tempf, FILE_SIZE//2)

            tempf.seek(0)
            whole_checksum = hashlib.sha256(tempf.read()).hexdigest()

            assert piecewise_checksum == whole_checksum


class TestArtifacts:
    def test_log_path(self, experiment_run, strs):
        strs, holdout = strs[:-1], strs[-1]  # reserve last key

        for key, artifact_path in zip(strs, strs):
            experiment_run.log_artifact_path(key, artifact_path)

        for key, artifact_path in zip(strs, strs):
            assert experiment_run.get_artifact(key) == artifact_path

        with pytest.raises(KeyError):
            experiment_run.get_artifact(holdout)

    def test_upload_object(self, experiment_run, strs, all_values):
        strs, holdout = strs[:-1], strs[-1]  # reserve last key
        all_values = (value  # log_artifact treats str value as filepath to open
                      for value in all_values if not isinstance(value, str))

        for key, artifact in zip(strs, all_values):
            experiment_run.log_artifact(key, artifact)

        for key, artifact in zip(strs, all_values):
            assert experiment_run.get_artifact(key) == artifact

        with pytest.raises(KeyError):
            experiment_run.get_artifact(holdout)

    def test_upload_file(self, experiment_run, strs):
        filepaths = (
            filepath for filepath in os.listdir('.')
            if filepath.endswith('.py')
            and os.path.basename(filepath) != "__init__.py"
        )
        artifacts = list(zip(strs, filepaths))

        # log using file handle
        for key, artifact_filepath in artifacts[:len(artifacts)//2]:
            with open(artifact_filepath, 'r') as artifact_file:  # does not need to be 'rb'
                experiment_run.log_artifact(key, artifact_file)

        # log using filepath
        for key, artifact_filepath in artifacts[len(artifacts)//2:]:
            experiment_run.log_artifact(key, artifact_filepath)

        # get
        for key, artifact_filepath in artifacts:
            with open(artifact_filepath, 'rb') as artifact_file:
                assert experiment_run.get_artifact(key).read() == artifact_file.read()

    def test_upload_dir(self, experiment_run, strs, dir_and_files):
        dirpath, filepaths = dir_and_files
        key = strs[0]

        experiment_run.log_artifact(key, dirpath)

        with zipfile.ZipFile(experiment_run.get_artifact(key), 'r') as zipf:
            assert filepaths == set(zipf.namelist())

    def test_empty(self, experiment_run, strs):
        """uploading empty data, e.g. an empty file, raises an error"""

        with pytest.raises(ValueError):
            experiment_run.log_artifact(strs[0], six.BytesIO())

    def test_conflict(self, experiment_run, strs, all_values):
        all_values = (value  # log_artifact treats str value as filepath to open
                      for value in all_values if not isinstance(value, str))

        for key, artifact in zip(strs, all_values):
            experiment_run.log_artifact(key, artifact)
            with pytest.raises(ValueError):
                experiment_run.log_artifact(key, artifact)

        for key, artifact in reversed(list(zip(strs, all_values))):
            with pytest.raises(ValueError):
                experiment_run.log_artifact(key, artifact)

    def test_blacklisted_key_error(self, experiment_run, all_values):
        all_values = (value  # log_artifact treats str value as filepath to open
                      for value in all_values if not isinstance(value, str))

        for key, artifact in zip(_artifact_utils.BLACKLISTED_KEYS, all_values):
            with pytest.raises(ValueError):
                experiment_run.log_artifact(key, artifact)
            with pytest.raises(ValueError):
                experiment_run.log_artifact_path(key, artifact)

<<<<<<< HEAD
    def test_clientside_storage(self, experiment_run, strs, in_tempdir):
        key = strs[0]
        filename = strs[1]
=======
    def test_clientside_storage(self, experiment_run, strs):
        strs = iter(strs)
>>>>>>> 73ecd48e
        FILE_CONTENTS = os.urandom(2**16)

        # TODO: be able to use existing env var for debugging
        # NOTE: there is an assertion of `== 1` artifact that would need to be changed
        VERTA_ARTIFACT_DIR_KEY = 'VERTA_ARTIFACT_DIR'
        PREV_VERTA_ARTIFACT_DIR = os.environ.pop(VERTA_ARTIFACT_DIR_KEY, None)
        try:
<<<<<<< HEAD
            VERTA_ARTIFACT_DIR = os.path.join(in_tempdir, "artifact-store")
            os.environ[VERTA_ARTIFACT_DIR_KEY] = VERTA_ARTIFACT_DIR

            # create file
            with open(filename, 'wb') as f:
                f.write(FILE_CONTENTS)
            # log artifact and delete file
            experiment_run.log_artifact(key, filename)
            os.remove(filename)
            # and then there was one
            assert len(os.listdir(VERTA_ARTIFACT_DIR)) == 1

            # artifact retrievable
            artifact = experiment_run.get_artifact(key)
            assert artifact.read() == FILE_CONTENTS

            # artifact downloadable
            filepath = experiment_run.download_artifact(key, filename)
            with open(filepath, 'rb') as f:
                assert f.read() == FILE_CONTENTS

            # object as well
            obj = {'some': ["arbitrary", "object"]}
            experiment_run.log_artifact(key, obj, overwrite=True)
            new_filepath = experiment_run.download_artifact(key, filename)
            with open(new_filepath, 'rb') as f:
                assert pickle.load(f) == obj
=======
            tempdir = tempfile.mkdtemp()
            try:
                os.environ[VERTA_ARTIFACT_DIR_KEY] = os.path.join(tempdir, "artifact-store")

                # create file and upload as artifact
                key = next(strs)
                with tempfile.NamedTemporaryFile() as tempf:
                    tempf.write(FILE_CONTENTS)
                    tempf.flush()  # flush object buffer
                    os.fsync(tempf.fileno())  # flush OS buffer
                    tempf.seek(0)

                    experiment_run.log_artifact(key, tempf)
                assert True  # TODO: new file in artifact dir

                # artifact retrievable
                artifact = experiment_run.get_artifact(key)
                assert artifact.read() == FILE_CONTENTS
            finally:
                shutil.rmtree(tempdir)

            # upload object as artifact
            key = next(strs)
            obj = experiment_run._conn.auth  # arbitrary object
            experiment_run.log_artifact(key, obj)

            # artifact retrievable
            assert experiment_run.get_artifact(key) == obj
>>>>>>> 73ecd48e
        finally:
            if PREV_VERTA_ARTIFACT_DIR is not None:
                os.environ[VERTA_ARTIFACT_DIR_KEY] = PREV_VERTA_ARTIFACT_DIR
            else:
                del os.environ[VERTA_ARTIFACT_DIR_KEY]

    def test_download(self, experiment_run, strs, in_tempdir):
        key = strs[0]
        filename = strs[1]
        new_filename = strs[2]
        FILE_CONTENTS = os.urandom(2**16)

        # create file and upload as artifact
        with open(filename, 'wb') as f:
            f.write(FILE_CONTENTS)
        experiment_run.log_artifact(key, filename)
        os.remove(filename)

        # download artifact and verify contents
        new_filepath = experiment_run.download_artifact(key, new_filename)
        assert new_filepath == os.path.abspath(new_filename)
        with open(new_filepath, 'rb') as f:
            assert f.read() == FILE_CONTENTS

        # object as well
        obj = {'some': ["arbitrary", "object"]}
        experiment_run.log_artifact(key, obj, overwrite=True)
        new_filepath = experiment_run.download_artifact(key, new_filename)
        with open(new_filepath, 'rb') as f:
            assert pickle.load(f) == obj

    def test_download_path_only_error(self, experiment_run, strs, in_tempdir):
        key = strs[0]
        path = strs[1]

        experiment_run.log_artifact_path(key, path)
        with pytest.raises(ValueError):
            experiment_run.download_artifact(key, path)


class TestModels:
    def test_sklearn(self, seed, experiment_run, strs):
        np = pytest.importorskip("numpy")
        sklearn = pytest.importorskip("sklearn")
        from sklearn import cluster, naive_bayes, pipeline, preprocessing

        np.random.seed(seed)
        key = strs[0]
        num_data_rows = 36
        X = np.random.random((num_data_rows, 2))
        y = np.random.randint(10, size=num_data_rows)

        pipeline = sklearn.pipeline.make_pipeline(
            sklearn.preprocessing.StandardScaler(),
            sklearn.cluster.KMeans(),
            sklearn.naive_bayes.GaussianNB(),
        )
        pipeline.fit(X, y)

        experiment_run.log_model(pipeline)
        retrieved_pipeline = experiment_run.get_model()

        assert np.allclose(pipeline.predict(X), retrieved_pipeline.predict(X))

        assert len(pipeline.steps) == len(retrieved_pipeline.steps)
        for step, retrieved_step in zip(pipeline.steps, retrieved_pipeline.steps):
            assert step[0] == retrieved_step[0]  # step name
            assert step[1].get_params() == retrieved_step[1].get_params()  # step model

    def test_torch(self, seed, experiment_run, strs):
        np = pytest.importorskip("numpy")
        torch = pytest.importorskip("torch")
        import torch.nn as nn
        import torch.nn.functional as F
        import torch.optim as optim

        np.random.seed(seed)
        key = strs[0]
        num_data_rows = 36
        X = torch.tensor(np.random.random((num_data_rows, 3, 32, 32)), dtype=torch.float)
        y = torch.tensor(np.random.randint(10, size=num_data_rows), dtype=torch.long)

        class Model(nn.Module):
            def __init__(self):
                super(Model, self).__init__()
                self.conv1 = nn.Conv2d(3, 6, 5)
                self.pool = nn.MaxPool2d(2, 2)
                self.conv2 = nn.Conv2d(6, 16, 5)
                self.fc1 = nn.Linear(16 * 5 * 5, 120)
                self.fc2 = nn.Linear(120, 84)
                self.fc3 = nn.Linear(84, 10)

            def forward(self, x):
                x = self.pool(F.relu(self.conv1(x)))
                x = self.pool(F.relu(self.conv2(x)))
                x = x.view(-1, 16 * 5 * 5)
                x = F.relu(self.fc1(x))
                x = F.relu(self.fc2(x))
                x = self.fc3(x)
                return x

        net = Model()
        criterion = torch.nn.CrossEntropyLoss()
        optimizer = torch.optim.Adam(net.parameters())
        for epoch in range(5):
            y_pred = net(X)
            loss = criterion(y_pred, y)
            loss.backward()
            optimizer.step()

        experiment_run.log_model(net)
        retrieved_net = experiment_run.get_model()

        assert torch.allclose(net(X), retrieved_net(X))

        assert net.state_dict().keys() == retrieved_net.state_dict().keys()
        for key, weight in net.state_dict().items():
            assert torch.allclose(weight, retrieved_net.state_dict()[key])

    def test_keras(self, seed, experiment_run, strs):
        np = pytest.importorskip("numpy")
        tf = pytest.importorskip("tensorflow")
        from tensorflow import keras

        np.random.seed(seed)
        key = strs[0]
        num_data_rows = 36
        X = np.random.random((num_data_rows, 28, 28))
        y = np.random.random(num_data_rows)

        net = keras.models.Sequential([
            keras.layers.Flatten(input_shape=(28, 28)),
            keras.layers.Dense(128, activation='relu'),
            keras.layers.Dropout(0.2),
            keras.layers.Dense(10, activation='softmax')
        ])
        net.compile(
            optimizer='adam',
            loss='sparse_categorical_crossentropy',
            metrics=['accuracy']
        )
        net.fit(X, y, epochs=5)

        experiment_run.log_model(net)
        retrieved_net = experiment_run.get_model()

        assert np.allclose(net.predict(X), retrieved_net.predict(X))
        # NOTE: history is purged when model is saved
        # assert np.allclose(net.history.history, retrieved_net.history.history)

        assert len(net.weights) == len(retrieved_net.weights)
        # NOTE: weight states have weird shenanigans when model is saved
        # for weight, retrieved_weight in zip(net.weights, retrieved_net.weights):

        tf.compat.v1.reset_default_graph()

    def test_function(self, experiment_run, strs, flat_lists, flat_dicts):
        key = strs[0]
        func_args = flat_lists[0]
        func_kwargs = flat_dicts[0]

        def func(is_func=True, _cache=set([1, 2, 3]), *args, **kwargs):
            return (args, kwargs)

        experiment_run.log_model(func)
        assert experiment_run.get_model().__defaults__ == func.__defaults__
        assert experiment_run.get_model()(*func_args, **func_kwargs) == func(*func_args, **func_kwargs)

    def test_custom_class(self, experiment_run, strs, flat_lists, flat_dicts):
        key = strs[0]
        init_args = flat_lists[0]
        init_kwargs = flat_dicts[0]

        class Custom(object):
            def __init__(self, *args, **kwargs):
                self.args = args
                self.kwargs = kwargs

            def predict(self, data):
                return (self.args, self.kwargs)

        custom = Custom(*init_args, **init_kwargs)

        experiment_run.log_model(custom)
        assert experiment_run.get_model().__dict__ == custom.__dict__
        assert experiment_run.get_model().predict(strs) == custom.predict(strs)


class TestImages:
    @staticmethod
    def matplotlib_to_pil(fig):
        PIL = pytest.importorskip("PIL")

        bytestream = six.BytesIO()
        fig.savefig(bytestream)
        return PIL.Image.open(bytestream)

    def test_log_path(self, experiment_run, strs):
        strs, holdout = strs[:-1], strs[-1]  # reserve last key

        for key, image_path in zip(strs, strs):
            experiment_run.log_image_path(key, image_path)

        for key, image_path in zip(strs, strs):
            assert experiment_run.get_image(key) == image_path

        with pytest.raises(KeyError):
            experiment_run.get_image(holdout)

    def test_upload_blank_warning(self, experiment_run, strs):
        PIL = pytest.importorskip("PIL")

        key = strs[0]
        img = PIL.Image.new('RGB', (64, 64), 'white')

        with pytest.warns(UserWarning):
            experiment_run.log_image(key, img)

    def test_upload_plt(self, experiment_run, strs):
        np = pytest.importorskip("numpy")
        matplotlib = pytest.importorskip("matplotlib")
        matplotlib.use("Agg")  # https://stackoverflow.com/a/37605654
        import matplotlib.pyplot as plt

        key = strs[0]
        plt.scatter(*np.random.random((2, 10)))

        experiment_run.log_image(key, plt)
        assert np.array_equal(np.asarray(experiment_run.get_image(key).getdata()),
                              np.asarray(self.matplotlib_to_pil(plt).getdata()))

    def test_upload_fig(self, experiment_run, strs):
        np = pytest.importorskip("numpy")
        matplotlib = pytest.importorskip("matplotlib")
        matplotlib.use("Agg")  # https://stackoverflow.com/a/37605654
        import matplotlib.pyplot as plt

        key = strs[0]
        fig, ax = plt.subplots()
        ax.scatter(*np.random.random((2, 10)))

        experiment_run.log_image(key, fig)
        assert np.array_equal(np.asarray(experiment_run.get_image(key).getdata()),
                              np.asarray(self.matplotlib_to_pil(fig).getdata()))

    def test_upload_pil(self, experiment_run, strs):
        np = pytest.importorskip("numpy")
        PIL = pytest.importorskip("PIL")
        import PIL.ImageDraw

        key = strs[0]
        img = PIL.Image.new('RGB', (64, 64), 'gray')
        PIL.ImageDraw.Draw(img).arc(np.r_[np.random.randint(32, size=(2)),
                                          np.random.randint(32, 64, size=(2))].tolist(),
                                    np.random.randint(360), np.random.randint(360),
                                    'white')

        experiment_run.log_image(key, img)
        assert(np.array_equal(np.asarray(experiment_run.get_image(key).getdata()),
                              np.asarray(img.getdata())))

    def test_conflict(self, experiment_run, strs):
        PIL = pytest.importorskip("PIL")

        images = dict(zip(strs, [PIL.Image.new('RGB', (64, 64), 'gray')]*3))

        for key, image in six.viewitems(images):
            experiment_run.log_image(key, image)
            with pytest.raises(ValueError):
                experiment_run.log_image(key, image)

        for key, image in reversed(list(six.viewitems(images))):
            with pytest.raises(ValueError):
                experiment_run.log_image(key, image)

    def test_blacklisted_key_error(self, experiment_run, all_values):
        all_values = (value  # log_artifact treats str value as filepath to open
                      for value in all_values if not isinstance(value, str))

        for key, artifact in zip(_artifact_utils.BLACKLISTED_KEYS, all_values):
            with pytest.raises(ValueError):
                experiment_run.log_image(key, artifact)
            with pytest.raises(ValueError):
                experiment_run.log_image_path(key, artifact)


class TestDatasets:
    def test_blacklisted_key_error(self, experiment_run, all_values):
        all_values = (value  # log_artifact treats str value as filepath to open
                      for value in all_values if not isinstance(value, str))

        for key, artifact in zip(_artifact_utils.BLACKLISTED_KEYS, all_values):
            with pytest.raises(ValueError):
                experiment_run.log_dataset(key, artifact)


class TestOverwrite:
    def test_artifact(self, experiment_run):
        artifact = ['banana']
        new_artifact = ["coconut"]

        experiment_run.log_artifact("date", artifact)
        experiment_run.log_artifact("date", new_artifact, overwrite=True)

        assert experiment_run.get_artifact("date") == new_artifact

    def test_model(self, experiment_run):
        model = TestArtifacts
        new_model = TestOverwrite

        experiment_run.log_model(model)
        experiment_run.log_model(new_model, overwrite=True)

        assert experiment_run.get_artifact("model.pkl") == new_model

    def test_requirements(self, experiment_run):
        requirements = ["banana==1"]
        new_requirements = ["coconut==1"]

        experiment_run.log_requirements(requirements)
        experiment_run.log_requirements(new_requirements, overwrite=True)

        assert six.ensure_binary('\n'.join(new_requirements)) in experiment_run.get_artifact("requirements.txt").read()

    def test_setup_script(self, experiment_run):
        setup_script = "import verta"
        new_setup_script = "import cloudpickle"

        experiment_run.log_setup_script(setup_script)
        experiment_run.log_setup_script(new_setup_script, overwrite=True)

        assert experiment_run.get_artifact("setup_script").read() == six.ensure_binary(new_setup_script)<|MERGE_RESOLUTION|>--- conflicted
+++ resolved
@@ -120,14 +120,9 @@
             with pytest.raises(ValueError):
                 experiment_run.log_artifact_path(key, artifact)
 
-<<<<<<< HEAD
     def test_clientside_storage(self, experiment_run, strs, in_tempdir):
         key = strs[0]
         filename = strs[1]
-=======
-    def test_clientside_storage(self, experiment_run, strs):
-        strs = iter(strs)
->>>>>>> 73ecd48e
         FILE_CONTENTS = os.urandom(2**16)
 
         # TODO: be able to use existing env var for debugging
@@ -135,7 +130,6 @@
         VERTA_ARTIFACT_DIR_KEY = 'VERTA_ARTIFACT_DIR'
         PREV_VERTA_ARTIFACT_DIR = os.environ.pop(VERTA_ARTIFACT_DIR_KEY, None)
         try:
-<<<<<<< HEAD
             VERTA_ARTIFACT_DIR = os.path.join(in_tempdir, "artifact-store")
             os.environ[VERTA_ARTIFACT_DIR_KEY] = VERTA_ARTIFACT_DIR
 
@@ -160,39 +154,7 @@
             # object as well
             obj = {'some': ["arbitrary", "object"]}
             experiment_run.log_artifact(key, obj, overwrite=True)
-            new_filepath = experiment_run.download_artifact(key, filename)
-            with open(new_filepath, 'rb') as f:
-                assert pickle.load(f) == obj
-=======
-            tempdir = tempfile.mkdtemp()
-            try:
-                os.environ[VERTA_ARTIFACT_DIR_KEY] = os.path.join(tempdir, "artifact-store")
-
-                # create file and upload as artifact
-                key = next(strs)
-                with tempfile.NamedTemporaryFile() as tempf:
-                    tempf.write(FILE_CONTENTS)
-                    tempf.flush()  # flush object buffer
-                    os.fsync(tempf.fileno())  # flush OS buffer
-                    tempf.seek(0)
-
-                    experiment_run.log_artifact(key, tempf)
-                assert True  # TODO: new file in artifact dir
-
-                # artifact retrievable
-                artifact = experiment_run.get_artifact(key)
-                assert artifact.read() == FILE_CONTENTS
-            finally:
-                shutil.rmtree(tempdir)
-
-            # upload object as artifact
-            key = next(strs)
-            obj = experiment_run._conn.auth  # arbitrary object
-            experiment_run.log_artifact(key, obj)
-
-            # artifact retrievable
             assert experiment_run.get_artifact(key) == obj
->>>>>>> 73ecd48e
         finally:
             if PREV_VERTA_ARTIFACT_DIR is not None:
                 os.environ[VERTA_ARTIFACT_DIR_KEY] = PREV_VERTA_ARTIFACT_DIR
