--- conflicted
+++ resolved
@@ -38,8 +38,6 @@
             extract_ids(monitored_entities) if monitored_entities else None
         )
 
-<<<<<<< HEAD
-=======
     @classmethod
     def _from_proto_request(cls, msg):
         return cls(
@@ -48,7 +46,6 @@
             type_names=msg.type_names,
             monitored_entities=msg.monitored_entity_ids,
         )
->>>>>>> 2ab1f6cd
 
     def _to_proto_request(self):
         return FindSummaryRequest(
