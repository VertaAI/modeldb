# -*- coding: utf-8 -*-

import collections

import numpy as np

from verta.data_types import (
    DiscreteHistogram,
    FloatHistogram,
)
<<<<<<< HEAD
from verta.external import six
=======
from verta._internal_utils.importer import maybe_dependency
>>>>>>> 0860a9d6


@six.add_metaclass(abc.ABCMeta)
class Profiler(object):
    """Produces summary data types for a data frame.

    A profiler's ``profile`` method accepts a data frame and produces a
    dictionary from profile entry names to summary data types according to its
    ``profile_column`` method.

    Attributes
    ----------
    columns : :obj:`list` of :obj:`str`
        The list of data frame columns which will be profiled.
    """

    def __init__(self, columns):
        self.columns = columns

    def __name__(self):
        """Returns \"Profiler\""""
        return "Profiler"

    def profile(self, df):
        """Profile a pandas data frame and return a dictionary.

        Profiles a pandas data frame and returns a dictionary, the values of
        which will be data types.

        Parameters
        ----------
        df : pandas.core.frame.DataFrame
            A data frame to profile.

        Returns
        -------
        dict
            Mapping from profile column name to profiler data type
        """
        return {column: histogram for (column, histogram) in self._profile_columns(df)}

    def predict(self, df):
        """Delegates to self.profile for internal Verta compatibility."""
        return self.profile(df)

    def _profile_columns(self, df):
        return [self.profile_column(df, column) for column in self.columns]

    @abc.abstractmethod
    def profile_column(self, df, column):
        """Profile a data frame column, returning a name and a summarization.

        Parameters
        ----------
        df : pandas.core.frame.DataFrame
            A data frame to profile.
        column : string
            The column in the data frame to profile.

        Returns
        -------
        dict
            A dictionary from summary data name to data types.
        """
        raise NotImplementedError("")


class MissingValuesProfiler(Profiler):
    """Produces discrete histograms for present and missing values.

    Counts the number of null and non-null values as "present" and "missing"
    values and returns DiscreteHistogram summary data for the specified
    columns.

    Attributes
    ----------
    columns : :obj:`list` of :obj:`str`
        The list of data frame columns which will be profiled.
    """

    def __init__(self, columns):
        """Initialize a MissingValuesProfiler for the specified columns.

        Parameters
        ----------
        columns : :obj:`list` of :obj:`str`
            The list of data frame columns which will be profiled.
        """
        super(MissingValuesProfiler, self).__init__(columns)

    def profile_column(self, df, column):
        """Profile a data frame column, returning a name and DiscreteHistogram

        Parameters
        ----------
        df : pandas.core.frame.DataFrame
            A data frame to profile.
        column : string
            The column in the data frame to profile.

        Returns
        -------
        dict
            A dictionary from summary data names to DiscreteHistogram instances.
        """
        total = df.shape[0]
        try:
            missing = sum(df[column].isnull())
        except KeyError:  # pandas raises this if the column doesn't exist
            missing = total

        return (column + "_missing", DiscreteHistogram(["present", "missing"], [total - missing, missing]))


# TODO: Rename to CategoricalHistogramProfiler?
class BinaryHistogramProfiler(Profiler):
    """Produces discrete histograms counting values per unique value in columns.

    Produces histogram columns for each unique value in the profiled column and
    counts the number of values for these keys. This should not be used for
    columns containing continuously measured values but should be used when the
    set of possible values in a column is small, e.g. boolean valued columns.

    Attributes
    ----------
    columns : :obj:`list` of :obj:`str`
        The list of data frame columns which will be profiled.
    """

    def __init__(self, columns):
        """Initialize a BinaryHistogramProfiler for the specified columns.

        Parameters
        ----------
        columns : :obj:`list` of :obj:`str`
            The list of data frame columns which will be profiled.
        """
        super(BinaryHistogramProfiler, self).__init__(columns)

    def profile_column(self, df, column):
        """Profile a data frame column, returning a name and DiscreteHistogram

        Parameters
        ----------
        df : pandas.core.frame.DataFrame
            A data frame to profile.
        column : string
            The column in the data frame to profile.

        Returns
        -------
        dict
            A dictionary from summary data names to DiscreteHistogram instances.
        """
        content = df[column].value_counts()
        keys = list(content.keys())
        values = [content[k] for k in keys]
        values = [v.item() for v in values]
        return (column + "_histogram", DiscreteHistogram(keys, values))


# TODO: Consider design/interface for different bins
class ContinuousHistogramProfiler(Profiler):
    """Produces float histograms counting values according to bin intervals.

    Attributes
    ----------
    columns : list of str
        The list of data frame columns which will be profiled.
    bins
    """

    def __init__(self, columns, bins=10):
        super(ContinuousHistogramProfiler, self).__init__(columns)
        self._bins = bins
        self._np = maybe_dependency("numpy")
        if self._np is None:
            raise ImportError("numpy is not installed; try `pip install numpy`")

    def profile_column(self, df, column):
        if isinstance(self._bins, collections.Mapping):
            bins = self._bins[column]
        else:
            bins = self._bins
        values, limits = self._np.histogram(df[column], bins=bins)
        values = [v.item() for v in values]
        limits = [lim.item() for lim in limits]
        return (column + "_histogram", FloatHistogram(limits, values))<|MERGE_RESOLUTION|>--- conflicted
+++ resolved
@@ -8,11 +8,8 @@
     DiscreteHistogram,
     FloatHistogram,
 )
-<<<<<<< HEAD
 from verta.external import six
-=======
 from verta._internal_utils.importer import maybe_dependency
->>>>>>> 0860a9d6
 
 
 @six.add_metaclass(abc.ABCMeta)
