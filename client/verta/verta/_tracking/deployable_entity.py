--- conflicted
+++ resolved
@@ -381,7 +381,9 @@
             if e.response.status_code == 404:
                 raise RuntimeError("log_training_data() may not yet have been called")
 
-<<<<<<< HEAD
+            # if not 404 error (e.g 429), throw them as-is:
+            raise e
+
         return response.json()
 
     def log_model(self, model, custom_modules=None, model_api=None, artifacts=None, overwrite=False):
@@ -476,10 +478,4 @@
         raise NotImplementedError
 
     def _log_artifact(self, key, artifact, artifact_type, extension=None, method=None, overwrite=False):
-        raise NotImplementedError
-=======
-            # if not 404 error (e.g 429), throw them as-is:
-            raise e
-
-        return response.json()
->>>>>>> c253bb43
+        raise NotImplementedError