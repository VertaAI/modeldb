# -*- coding: utf-8 -*-

from __future__ import print_function

import ast
import copy
import glob
import os
import pathlib2
import pprint
import shutil
import sys
import tempfile
import time
import warnings
import zipfile

import requests

from .entity import _ModelDBEntity, _MODEL_ARTIFACTS_ATTR_KEY
from .deployable_entity import _DeployableEntity

from .._protos.public.common import CommonService_pb2 as _CommonCommonService
from .._protos.public.modeldb import CommonService_pb2 as _CommonService
from .._protos.public.modeldb import ExperimentRunService_pb2 as _ExperimentRunService

from ..external import six
from ..external.six.moves import cPickle as pickle  # pylint: disable=import-error, no-name-in-module

from .._internal_utils import (
    _artifact_utils,
    _pip_requirements_utils,
    _request_utils,
    _utils,
    importer,
)

from .._dataset_versioning import (
    dataset as _dataset,
    dataset_version as _dataset_version,
)
from .. import _repository
from .._repository import commit as commit_module
from .. import deployment
from .. import utils
from ..environment import _Environment, Python


class ExperimentRun(_DeployableEntity):
    """
    Object representing a machine learning Experiment Run.

    This class provides read/write functionality for Experiment Run metadata.

    There should not be a need to instantiate this class directly; please use
    :meth:`Client.set_experiment_run() <verta.client.Client.set_experiment_run>`.

    Attributes
    ----------
    id : str
        ID of this Experiment Run.
    name : str
        Name of this Experiment Run.
    has_environment : bool
        Whether there is an environment associated with this Experiment Run.

    """

    def __init__(self, conn, conf, msg):
        super(ExperimentRun, self).__init__(conn, conf,
                                            _ExperimentRunService, "experiment-run", msg)

    def __repr__(self):
        self._refresh_cache()
        run_msg = self._msg
        return '\n'.join((
            "name: {}".format(run_msg.name),
            "url: {}://{}/{}/projects/{}/exp-runs/{}".format(
                self._conn.scheme, self._conn.socket, self.workspace, run_msg.project_id, self.id),
            "date created: {}".format(
                _utils.timestamp_to_str(int(run_msg.date_created))),
            "date updated: {}".format(
                _utils.timestamp_to_str(int(run_msg.date_updated))),
            "description: {}".format(run_msg.description),
            "tags: {}".format(run_msg.tags),
            "attributes: {}".format(
                _utils.unravel_key_values(run_msg.attributes)),
            "id: {}".format(run_msg.id),
            "experiment id: {}".format(run_msg.experiment_id),
            "project id: {}".format(run_msg.project_id),
            "hyperparameters: {}".format(
                _utils.unravel_key_values(run_msg.hyperparameters)),
            "observations: {}".format(
                _utils.unravel_observations(run_msg.observations)),
            "metrics: {}".format(_utils.unravel_key_values(run_msg.metrics)),
            "artifact keys: {}".format(
                _utils.unravel_artifacts(run_msg.artifacts)),
        ))

    def _update_cache(self):
        self._hyperparameters = _utils.unravel_key_values(
            self._msg.hyperparameters)
        self._metrics = _utils.unravel_key_values(self._msg.metrics)

    @property
    def workspace(self):
        self._refresh_cache()
        proj_id = self._msg.project_id
        response = _utils.make_request(
            "GET",
            "{}://{}/api/v1/modeldb/project/getProjectById".format(
                self._conn.scheme, self._conn.socket),
            self._conn, params={'id': proj_id},
        )
        _utils.raise_for_http_error(response)

        project_json = _utils.body_to_json(response)['project']
        if 'workspace_id' not in project_json:
            # workspace is OSS default
            return self._conn._OSS_DEFAULT_WORKSPACE
        else:
            return self._conn.get_workspace_name_from_legacy_id(project_json['workspace_id'])

    @property
    def name(self):
        self._refresh_cache()
        return self._msg.name

    @property
    def has_environment(self):
        self._refresh_cache()
        return self._msg.environment.HasField("python") or self._msg.environment.HasField("docker")

    @classmethod
    def _generate_default_name(cls):
        return "Run {}".format(_utils.generate_default_name())

    @classmethod
    def _get_proto_by_id(cls, conn, id):
        Message = _ExperimentRunService.GetExperimentRunById
        msg = Message(id=id)
        response = conn.make_proto_request("GET",
                                           "/api/v1/modeldb/experiment-run/getExperimentRunById",
                                           params=msg)

        return conn.maybe_proto_response(response, Message.Response).experiment_run

    @classmethod
    def _get_proto_by_name(cls, conn, name, expt_id):
        Message = _ExperimentRunService.GetExperimentRunByName
        msg = Message(experiment_id=expt_id, name=name)
        response = conn.make_proto_request("GET",
                                           "/api/v1/modeldb/experiment-run/getExperimentRunByName",
                                           params=msg)

        return conn.maybe_proto_response(response, Message.Response).experiment_run

    @classmethod
    def _create_proto_internal(cls, conn, ctx, name, desc=None, tags=None, attrs=None, date_created=None):
        Message = _ExperimentRunService.CreateExperimentRun
        msg = Message(project_id=ctx.proj.id, experiment_id=ctx.expt.id, name=name,
                      description=desc, tags=tags, attributes=attrs,
                      date_created=date_created, date_updated=date_created)
        response = conn.make_proto_request("POST",
                                           "/api/v1/modeldb/experiment-run/createExperimentRun",
                                           body=msg)
        expt_run = conn.must_proto_response(
            response, Message.Response).experiment_run
        print("created new ExperimentRun: {}".format(expt_run.name))
        return expt_run

    def _log_artifact(self, key, artifact, artifact_type, extension=None, method=None, overwrite=False):
        """
        Logs an artifact to this Experiment Run.

        Parameters
        ----------
        key : str
            Name of the artifact.
        artifact : str or file-like or object
            Artifact or some representation thereof.
                - If str, then it will be interpreted as a filesystem path, its contents read as bytes,
                  and uploaded as an artifact.
                - If file-like, then the contents will be read as bytes and uploaded as an artifact.
                - Otherwise, the object will be serialized and uploaded as an artifact.
        artifact_type : int
            Variant of `_CommonCommonService.ArtifactTypeEnum`.
        extension : str, optional
            Filename extension associated with the artifact.
        method : str, optional
            Serialization method used to produce the bytestream, if `artifact` was already serialized by verta.
        overwrite : bool, default False
            Whether to allow overwriting an existing artifact with key `key`.

        """
        if isinstance(artifact, six.string_types):
            os.path.expanduser(artifact)
            artifact = open(artifact, 'rb')

        if hasattr(artifact, 'read') and method is not None:  # already a verta-produced stream
            artifact_stream = artifact
        else:
            artifact_stream, method = _artifact_utils.ensure_bytestream(
                artifact)

        if extension is None:
            extension = _artifact_utils.ext_from_method(method)

        # calculate checksum
        artifact_hash = _artifact_utils.calc_sha256(artifact_stream)
        artifact_stream.seek(0)

        # determine basename
        #     The key might already contain the file extension, thanks to our hard-coded deployment
        #     keys e.g. "model.pkl" and "model_api.json".
        if extension is None:
            basename = key
        elif key.endswith(os.extsep + extension):
            basename = key
        else:
            basename = key + os.extsep + extension

        # build upload path from checksum and basename
        artifact_path = os.path.join(artifact_hash, basename)

        # TODO: incorporate into config
        VERTA_ARTIFACT_DIR = os.environ.get('VERTA_ARTIFACT_DIR', "")
        VERTA_ARTIFACT_DIR = os.path.expanduser(VERTA_ARTIFACT_DIR)
        if VERTA_ARTIFACT_DIR:
            print("set artifact directory from environment:")
            print("    " + VERTA_ARTIFACT_DIR)
            artifact_path = os.path.join(VERTA_ARTIFACT_DIR, artifact_path)
            pathlib2.Path(artifact_path).parent.mkdir(
                parents=True, exist_ok=True)

        # log key to ModelDB
        Message = _ExperimentRunService.LogArtifact
        artifact_msg = _CommonCommonService.Artifact(key=key,
                                                     path=artifact_path,
                                                     path_only=True if VERTA_ARTIFACT_DIR else False,
                                                     artifact_type=artifact_type,
                                                     filename_extension=extension)
        msg = Message(id=self.id, artifact=artifact_msg)
        data = _utils.proto_to_json(msg)
        if overwrite:
            response = _utils.make_request("DELETE",
                                           "{}://{}/api/v1/modeldb/experiment-run/deleteArtifact".format(
                                               self._conn.scheme, self._conn.socket),
                                           self._conn, json={'id': self.id, 'key': key})
            _utils.raise_for_http_error(response)
        response = _utils.make_request("POST",
                                       "{}://{}/api/v1/modeldb/experiment-run/logArtifact".format(
                                           self._conn.scheme, self._conn.socket),
                                       self._conn, json=data)
        if not response.ok:
            if response.status_code == 409:
                raise ValueError("artifact with key {} already exists;"
                                 " consider setting overwrite=True".format(key))
            else:
                _utils.raise_for_http_error(response)

        if VERTA_ARTIFACT_DIR:
            print("logging artifact")
            with open(artifact_path, 'wb') as f:
                shutil.copyfileobj(artifact_stream, f)
            print("log complete; file written to {}".format(artifact_path))
        else:
            self._upload_artifact(key, artifact_stream)

        self._clear_cache()

    def _upload_artifact(self, key, artifact_stream, part_size=64*(10**6)):
        """
        Uploads `artifact_stream` to ModelDB artifact store.

        Parameters
        ----------
        key : str
        artifact_stream : file-like
        part_size : int, default 64 MB
            If using multipart upload, number of bytes to upload per part.

        """
        # TODO: add to Client config
        env_part_size = os.environ.get('VERTA_ARTIFACT_PART_SIZE', "")
        try:
            part_size = int(float(env_part_size))
        except ValueError:  # not an int
            pass
        else:
            print("set artifact part size {} from environment".format(part_size))

        artifact_stream.seek(0)
        if self._conf.debug:
            print("[DEBUG] uploading {} bytes ({})".format(
                _artifact_utils.get_stream_length(artifact_stream), key))
            artifact_stream.seek(0)

        # check if multipart upload ok
        url_for_artifact = self._get_url_for_artifact(key, "PUT", part_num=1)

        if url_for_artifact.multipart_upload_ok:
            # TODO: parallelize this
            file_parts = iter(lambda: artifact_stream.read(part_size), b'')
            for part_num, file_part in enumerate(file_parts, start=1):
                print("uploading part {}".format(part_num), end='\r')

                # get presigned URL
                url = self._get_url_for_artifact(
                    key, "PUT", part_num=part_num).url

                # wrap file part into bytestream to avoid OverflowError
                #     Passing a bytestring >2 GB (num bytes > max val of int32) directly to
                #     ``requests`` will overwhelm CPython's SSL lib when it tries to sign the
                #     payload. But passing a buffered bytestream instead of the raw bytestring
                #     indicates to ``requests`` that it should perform a streaming upload via
                #     HTTP/1.1 chunked transfer encoding and avoid this issue.
                #     https://github.com/psf/requests/issues/2717
                part_stream = six.BytesIO(file_part)

                # upload part
                response = _utils.make_request(
                    "PUT", url, self._conn, data=part_stream)
                _utils.raise_for_http_error(response)

                # commit part
                url = "{}://{}/api/v1/modeldb/experiment-run/commitArtifactPart".format(
                    self._conn.scheme,
                    self._conn.socket,
                )
                msg = _CommonService.CommitArtifactPart(id=self.id, key=key)
                msg.artifact_part.part_number = part_num
                msg.artifact_part.etag = response.headers['ETag']
                data = _utils.proto_to_json(msg)
                # TODO: increase retries
                response = _utils.make_request(
                    "POST", url, self._conn, json=data)
                _utils.raise_for_http_error(response)
            print()

            # complete upload
            url = "{}://{}/api/v1/modeldb/experiment-run/commitMultipartArtifact".format(
                self._conn.scheme,
                self._conn.socket,
            )
            msg = _CommonService.CommitMultipartArtifact(id=self.id, key=key)
            data = _utils.proto_to_json(msg)
            response = _utils.make_request("POST", url, self._conn, json=data)
            _utils.raise_for_http_error(response)
        else:
            # upload full artifact
            if url_for_artifact.fields:
                # if fields were returned by backend, make a POST request and supply them as form fields
                response = _utils.make_request(
                    "POST", url_for_artifact.url, self._conn,
                    # requests uses the `files` parameter for sending multipart/form-data POSTs.
                    #     https://stackoverflow.com/a/12385661/8651995
                    # the file contents must be the final form field
                    #     https://docs.aws.amazon.com/AmazonS3/latest/dev/HTTPPOSTForms.html#HTTPPOSTFormFields
                    files=list(url_for_artifact.fields.items()) + \
                    [('file', artifact_stream)],
                )
            else:
                response = _utils.make_request(
                    "PUT", url_for_artifact.url, self._conn, data=artifact_stream)
            _utils.raise_for_http_error(response)

        print("upload complete ({})".format(key))

    def _log_artifact_path(self, key, artifact_path, artifact_type, overwrite=False):
        """
        Logs the filesystem path of an artifact to this Experiment Run.

        Parameters
        ----------
        key : str
            Name of the artifact.
        artifact_path : str
            Filesystem path of the artifact.
        artifact_type : int
            Variant of `_CommonCommonService.ArtifactTypeEnum`.
        overwrite : bool, default False
            Whether to allow overwriting an existing artifact with key `key`.
        """
        # log key-path to ModelDB
        Message = _ExperimentRunService.LogArtifact
        artifact_msg = _CommonCommonService.Artifact(key=key,
                                                     path=artifact_path,
                                                     path_only=True,
                                                     artifact_type=artifact_type)
        msg = Message(id=self.id, artifact=artifact_msg)
        data = _utils.proto_to_json(msg)
        if overwrite:
            response = _utils.make_request("DELETE",
                                           "{}://{}/api/v1/modeldb/experiment-run/deleteArtifact".format(
                                               self._conn.scheme, self._conn.socket),
                                           self._conn, json={'id': self.id, 'key': key})
            _utils.raise_for_http_error(response)
        response = _utils.make_request("POST",
                                       "{}://{}/api/v1/modeldb/experiment-run/logArtifact".format(
                                           self._conn.scheme, self._conn.socket),
                                       self._conn, json=data)
        if not response.ok:
            if response.status_code == 409:
                raise ValueError("artifact with key {} already exists;"
                                 " consider setting overwrite=True".format(key))
            else:
                _utils.raise_for_http_error(response)

        self._clear_cache()

    def _get_artifact(self, key):
        """
        Gets the artifact with name `key` from this Experiment Run.

        If the artifact was originally logged as just a filesystem path, that path will be returned.
        Otherwise, bytes representing the artifact object will be returned.

        Parameters
        ----------
        key : str
            Name of the artifact.

        Returns
        -------
        str or bytes
            Filesystem path or bytes representing the artifact.
        bool
            True if the artifact was only logged as its filesystem path.

        """
        # get key-path from ModelDB
        Message = _CommonService.GetArtifacts
        msg = Message(id=self.id, key=key)
        data = _utils.proto_to_json(msg)
        response = _utils.make_request("GET",
                                       "{}://{}/api/v1/modeldb/experiment-run/getArtifacts".format(
                                           self._conn.scheme, self._conn.socket),
                                       self._conn, params=data)
        _utils.raise_for_http_error(response)

        response_msg = _utils.json_to_proto(
            _utils.body_to_json(response), Message.Response)
        artifact = {
            artifact.key: artifact for artifact in response_msg.artifacts}.get(key)
        if artifact is None:
            raise KeyError("no artifact found with key {}".format(key))
        if artifact.path_only:
            return artifact.path, artifact.path_only
        else:
            # download artifact from artifact store
            url = self._get_url_for_artifact(key, "GET").url

            response = _utils.make_request("GET", url, self._conn)
            _utils.raise_for_http_error(response)

            return response.content, artifact.path_only

    # TODO: Fix up get dataset to handle the Dataset class when logging dataset
    # version
    def _get_dataset(self, key):
        """
        Gets the dataset with name `key` from this Experiment Run.

        If the dataset was originally logged as just a filesystem path, that path will be returned.
        Otherwise, bytes representing the dataset object will be returned.

        Parameters
        ----------
        key : str
            Name of the artifact.

        Returns
        -------
        str or bytes
            Filesystem path or bytes representing the artifact.
        bool
            True if the artifact was only logged as its filesystem path.

        """
        # get key-path from ModelDB
        Message = _ExperimentRunService.GetDatasets
        msg = Message(id=self.id)
        data = _utils.proto_to_json(msg)
        response = _utils.make_request("GET",
                                       "{}://{}/api/v1/modeldb/experiment-run/getDatasets".format(
                                           self._conn.scheme, self._conn.socket),
                                       self._conn, params=data)
        _utils.raise_for_http_error(response)

        response_msg = _utils.json_to_proto(
            _utils.body_to_json(response), Message.Response)
        dataset = {
            dataset.key: dataset for dataset in response_msg.datasets}.get(key)
        if dataset is None:
            # may be old artifact-based dataset
            try:
                dataset, path_only = self._get_artifact(key)
            except KeyError:
                six.raise_from(KeyError("no dataset found with key {}".format(key)),
                               None)
            else:
                return dataset, path_only, None
        else:
            return dataset.path, dataset.path_only, dataset.linked_artifact_id

    def clone(self, experiment_id=None):
        """
        Returns a newly-created copy of this experiment run.

        Parameters
        ----------
        experiment_id : str, optional
            ID of experiment to clone this run into. If not provided, the new
            run will be cloned into this run's experiment.

        Returns
        -------
        :class:`~verta._tracking.experimentrun.ExperimentRun`

        """
        # get info for the current run
        Message = _ExperimentRunService.CloneExperimentRun
        msg = Message(src_experiment_run_id=self.id,
                      dest_experiment_id=experiment_id)
        response = self._conn.make_proto_request("POST",
                                                 "/api/v1/modeldb/experiment-run/cloneExperimentRun",
                                                 body=msg)

        new_run_msg = self._conn.maybe_proto_response(
            response, Message.Response).run
        new_run = ExperimentRun(self._conn, self._conf, new_run_msg)

        return new_run

    def get_date_created(self):
        """
        Gets a timestamp representing the time (in UTC) this Experiment Run was created.

        Returns
        -------
        timestamp : int
            Unix timestamp in milliseconds.

        """
        self._refresh_cache()
        return int(self._msg.date_created)

    def get_date_updated(self):
        """
        Gets a timestamp representing the time (in UTC) this Experiment Run was updated.

        Returns
        -------
        timestamp : int
            Unix timestamp in milliseconds.

        """
        self._refresh_cache()
        return int(self._msg.date_updated)

    def log_tag(self, tag):
        """
        Logs a tag to this Experiment Run.

        Parameters
        ----------
        tag : str
            Tag.

        """
        if not isinstance(tag, six.string_types):
            raise TypeError("`tag` must be a string")

        Message = _ExperimentRunService.AddExperimentRunTags
        msg = Message(id=self.id, tags=[tag])
        data = _utils.proto_to_json(msg)
        response = _utils.make_request("POST",
                                       "{}://{}/api/v1/modeldb/experiment-run/addExperimentRunTags".format(
                                           self._conn.scheme, self._conn.socket),
                                       self._conn, json=data)
        _utils.raise_for_http_error(response)

        self._clear_cache()

    def log_tags(self, tags):
        """
        Logs multiple tags to this Experiment Run.

        Parameters
        ----------
        tags : list of str
            Tags.

        """
        tags = _utils.as_list_of_str(tags)

        Message = _ExperimentRunService.AddExperimentRunTags
        msg = Message(id=self.id, tags=tags)
        data = _utils.proto_to_json(msg)
        response = _utils.make_request("POST",
                                       "{}://{}/api/v1/modeldb/experiment-run/addExperimentRunTags".format(
                                           self._conn.scheme, self._conn.socket),
                                       self._conn, json=data)
        _utils.raise_for_http_error(response)

        self._clear_cache()

    def get_tags(self):
        """
        Gets all tags from this Experiment Run.

        Returns
        -------
        list of str
            All tags.

        """
        Message = _CommonService.GetTags
        msg = Message(id=self.id)
        data = _utils.proto_to_json(msg)
        response = _utils.make_request("GET",
                                       "{}://{}/api/v1/modeldb/experiment-run/getExperimentRunTags".format(
                                           self._conn.scheme, self._conn.socket),
                                       self._conn, params=data)
        _utils.raise_for_http_error(response)

        response_msg = _utils.json_to_proto(
            _utils.body_to_json(response), Message.Response)
        return response_msg.tags

    def log_attribute(self, key, value, overwrite=False):
        """
        Logs an attribute to this Experiment Run.

        Parameters
        ----------
        key : str
            Name of the attribute.
        value : one of {None, bool, float, int, str, list, dict}
            Value of the attribute.
        overwrite : bool, default False
            Whether to allow overwriting an existing atribute with key `key`.

        """
        _utils.validate_flat_key(key)

        if overwrite:
            self._delete_attributes([key])

        attribute = _CommonCommonService.KeyValue(
            key=key, value=_utils.python_to_val_proto(value, allow_collection=True))
        msg = _ExperimentRunService.LogAttribute(
            id=self.id, attribute=attribute)
        data = _utils.proto_to_json(msg)
        response = _utils.make_request("POST",
                                       "{}://{}/api/v1/modeldb/experiment-run/logAttribute".format(
                                           self._conn.scheme, self._conn.socket),
                                       self._conn, json=data)
        if not response.ok:
            if response.status_code == 409:
                raise ValueError("attribute with key {} already exists;"
                                 " consider using observations instead, or setting overwrite=True.".format(key))
            else:
                _utils.raise_for_http_error(response)

        self._clear_cache()

    def log_attributes(self, attributes, overwrite=False):
        """
        Logs potentially multiple attributes to this Experiment Run.

        Parameters
        ----------
        attributes : dict of str to {None, bool, float, int, str, list, dict}
            Attributes.
        overwrite : bool, default False
            Whether to allow overwriting an existing atributes.

        """
        # validate all keys first
        for key in six.viewkeys(attributes):
            _utils.validate_flat_key(key)

        if overwrite:
            keys = list(six.viewkeys(attributes))
            self._delete_attributes(keys)

        # build KeyValues
        attribute_keyvals = []
        for key, value in six.viewitems(attributes):
            attribute_keyvals.append(_CommonCommonService.KeyValue(
                key=key, value=_utils.python_to_val_proto(value, allow_collection=True)))

        msg = _ExperimentRunService.LogAttributes(
            id=self.id, attributes=attribute_keyvals)
        data = _utils.proto_to_json(msg)
        response = _utils.make_request("POST",
                                       "{}://{}/api/v1/modeldb/experiment-run/logAttributes".format(
                                           self._conn.scheme, self._conn.socket),
                                       self._conn, json=data)
        if not response.ok:
            if response.status_code == 409:
                raise ValueError("some attribute with some input key already exists;"
                                 " consider using observations instead, or setting overwrite=True.")
            else:
                _utils.raise_for_http_error(response)

        self._clear_cache()

    def get_attribute(self, key):
        """
        Gets the attribute with name `key` from this Experiment Run.

        Parameters
        ----------
        key : str
            Name of the attribute.

        Returns
        -------
        one of {None, bool, float, int, str}
            Value of the attribute.

        """
        _utils.validate_flat_key(key)

        Message = _CommonService.GetAttributes
        msg = Message(id=self.id, attribute_keys=[key])
        data = _utils.proto_to_json(msg)
        response = _utils.make_request("GET",
                                       "{}://{}/api/v1/modeldb/experiment-run/getAttributes".format(
                                           self._conn.scheme, self._conn.socket),
                                       self._conn, params=data)
        _utils.raise_for_http_error(response)

        response_msg = _utils.json_to_proto(
            _utils.body_to_json(response), Message.Response)
        attributes = _utils.unravel_key_values(response_msg.attributes)
        try:
            return attributes[key]
        except KeyError:
            six.raise_from(
                KeyError("no attribute found with key {}".format(key)), None)

    def get_attributes(self):
        """
        Gets all attributes from this Experiment Run.

        Returns
        -------
        dict of str to {None, bool, float, int, str}
            Names and values of all attributes.

        """
        Message = _CommonService.GetAttributes
        msg = Message(id=self.id, get_all=True)
        data = _utils.proto_to_json(msg)
        response = _utils.make_request("GET",
                                       "{}://{}/api/v1/modeldb/experiment-run/getAttributes".format(
                                           self._conn.scheme, self._conn.socket),
                                       self._conn, params=data)
        _utils.raise_for_http_error(response)

        response_msg = _utils.json_to_proto(
            _utils.body_to_json(response), Message.Response)
        return _utils.unravel_key_values(response_msg.attributes)

    def _delete_attributes(self, keys):
        response = _utils.make_request("DELETE",
                                       "{}://{}/api/v1/modeldb/experiment-run/deleteExperimentRunAttributes".format(
                                           self._conn.scheme, self._conn.socket),
                                       self._conn, json={'id': self.id, 'attribute_keys': keys})
        _utils.raise_for_http_error(response)

    def _delete_metrics(self, keys):
        response = _utils.make_request("DELETE",
                                       "{}://{}/api/v1/modeldb/experiment-run/deleteMetrics".format(
                                           self._conn.scheme, self._conn.socket),
                                       self._conn, json={'id': self.id, 'metric_keys': keys})
        _utils.raise_for_http_error(response)

    def _delete_observations(self, keys):
        response = _utils.make_request("DELETE",
                                       "{}://{}/api/v1/modeldb/experiment-run/deleteObservations".format(
                                           self._conn.scheme, self._conn.socket),
                                       self._conn, json={'id': self.id, 'observation_keys': keys})
        _utils.raise_for_http_error(response)

    def _delete_hyperparameters(self, keys):
        response = _utils.make_request("DELETE",
                                       "{}://{}/api/v1/modeldb/experiment-run/deleteHyperparameters".format(
                                           self._conn.scheme, self._conn.socket),
                                       self._conn, json={'id': self.id, 'hyperparameter_keys': keys})
        _utils.raise_for_http_error(response)

    def log_metric(self, key, value, overwrite=False):
        """
        Logs a metric to this Experiment Run.

        If the metadatum of interest might recur, :meth:`.log_observation` should be used instead.

        Parameters
        ----------
        key : str
            Name of the metric.
        value : one of {None, bool, float, int, str}
            Value of the metric.
        overwrite : bool, default False
            Whether to allow overwriting an existing metric with key `key`.

        """
        _utils.validate_flat_key(key)

        metric = _CommonCommonService.KeyValue(
            key=key, value=_utils.python_to_val_proto(value))
        msg = _ExperimentRunService.LogMetric(id=self.id, metric=metric)
        data = _utils.proto_to_json(msg)
        if overwrite:
            self._delete_metrics([key])
        response = _utils.make_request("POST",
                                       "{}://{}/api/v1/modeldb/experiment-run/logMetric".format(
                                           self._conn.scheme, self._conn.socket),
                                       self._conn, json=data)
        if not response.ok:
            if response.status_code == 409:
                raise ValueError("metric with key {} already exists;"
                                 " consider using observations instead".format(key))
            else:
                _utils.raise_for_http_error(response)

        self._clear_cache()

    def log_metrics(self, metrics, overwrite=False):
        """
        Logs potentially multiple metrics to this Experiment Run.

        Parameters
        ----------
        metrics : dict of str to {None, bool, float, int, str}
            Metrics.
        overwrite : bool, default False
            Whether to allow overwriting an existing metric with key `key`.

        """
        # validate all keys first
        for key in six.viewkeys(metrics):
            _utils.validate_flat_key(key)

        # build KeyValues
        metric_keyvals = []
        keys = []
        for key, value in six.viewitems(metrics):
            metric_keyvals.append(_CommonCommonService.KeyValue(
                key=key, value=_utils.python_to_val_proto(value)))
            keys.append(key)

        msg = _ExperimentRunService.LogMetrics(
            id=self.id, metrics=metric_keyvals)
        data = _utils.proto_to_json(msg)
        if overwrite:
            self._delete_metrics(keys)
        response = _utils.make_request("POST",
                                       "{}://{}/api/v1/modeldb/experiment-run/logMetrics".format(
                                           self._conn.scheme, self._conn.socket),
                                       self._conn, json=data)
        if not response.ok:
            if response.status_code == 409:
                raise ValueError("some metric with some input key already exists;"
                                 " consider using observations instead")
            else:
                _utils.raise_for_http_error(response)

        self._clear_cache()

    def get_metric(self, key):
        """
        Gets the metric with name `key` from this Experiment Run.

        Parameters
        ----------
        key : str
            Name of the metric.

        Returns
        -------
        one of {None, bool, float, int, str}
            Value of the metric.

        """
        self._refresh_cache()
        if key in self._metrics:
            return self._metrics[key]
        else:
            six.raise_from(
                KeyError("no metric found with key {}".format(key)), None)

    def get_metrics(self):
        """
        Gets all metrics from this Experiment Run.

        Returns
        -------
        dict of str to {None, bool, float, int, str}
            Names and values of all metrics.

        """
        self._refresh_cache()
        return self._metrics

    def log_hyperparameter(self, key, value, overwrite=False):
        """
        Logs a hyperparameter to this Experiment Run.

        Parameters
        ----------
        key : str
            Name of the hyperparameter.
        value : one of {None, bool, float, int, str}
            Value of the hyperparameter.
        overwrite : bool, default False
            Whether to allow overwriting an existing hyperparameter with key `key`.

        """
        _utils.validate_flat_key(key)

        hyperparameter = _CommonCommonService.KeyValue(
            key=key, value=_utils.python_to_val_proto(value))
        msg = _ExperimentRunService.LogHyperparameter(
            id=self.id, hyperparameter=hyperparameter)
        data = _utils.proto_to_json(msg)
        if overwrite:
            self._delete_hyperparameters([key])
        response = _utils.make_request("POST",
                                       "{}://{}/api/v1/modeldb/experiment-run/logHyperparameter".format(
                                           self._conn.scheme, self._conn.socket),
                                       self._conn, json=data)
        if not response.ok:
            if response.status_code == 409:
                raise ValueError("hyperparameter with key {} already exists;"
                                 " consider using observations instead".format(key))
            else:
                _utils.raise_for_http_error(response)

        self._clear_cache()

    def log_hyperparameters(self, hyperparams, overwrite=False):
        """
        Logs potentially multiple hyperparameters to this Experiment Run.

        Parameters
        ----------
        hyperparameters : dict of str to {None, bool, float, int, str}
            Hyperparameters.
        overwrite : bool, default False
            Whether to allow overwriting an existing hyperparameter with key `key`.

        """
        # validate all keys first
        for key in six.viewkeys(hyperparams):
            _utils.validate_flat_key(key)

        # build KeyValues
        hyperparameter_keyvals = []
        keys = []
        for key, value in six.viewitems(hyperparams):
            hyperparameter_keyvals.append(_CommonCommonService.KeyValue(
                key=key, value=_utils.python_to_val_proto(value)))
            keys.append(key)

        msg = _ExperimentRunService.LogHyperparameters(
            id=self.id, hyperparameters=hyperparameter_keyvals)
        data = _utils.proto_to_json(msg)
        if overwrite:
            self._delete_hyperparameters(keys)
        response = _utils.make_request("POST",
                                       "{}://{}/api/v1/modeldb/experiment-run/logHyperparameters".format(
                                           self._conn.scheme, self._conn.socket),
                                       self._conn, json=data)
        if not response.ok:
            if response.status_code == 409:
                raise ValueError("some hyperparameter with some input key already exists;"
                                 " consider using observations instead")
            else:
                _utils.raise_for_http_error(response)

        self._clear_cache()

    def get_hyperparameter(self, key):
        """
        Gets the hyperparameter with name `key` from this Experiment Run.

        Parameters
        ----------
        key : str
            Name of the hyperparameter.

        Returns
        -------
        one of {None, bool, float, int, str}
            Value of the hyperparameter.

        """
        self._refresh_cache()
        if key in self._hyperparameters:
            return self._hyperparameters[key]
        else:
            six.raise_from(
                KeyError("no hyperparameter found with key {}".format(key)), None)

    def get_hyperparameters(self):
        """
        Gets all hyperparameters from this Experiment Run.

        Returns
        -------
        dict of str to {None, bool, float, int, str}
            Names and values of all hyperparameters.

        """
        self._refresh_cache()
        return self._hyperparameters

    def log_dataset(self, key, dataset, overwrite=False):
        """
        Alias for :meth:`~ExperimentRun.log_dataset_version`.

        .. deprecated:: 0.14.12
            :meth:`~ExperimentRun.log_dataset` can no longer be used to log artifacts.
            :meth:`~ExperimentRun.log_artifact` should be used instead.

        """
        if isinstance(dataset, _dataset.Dataset):
            raise TypeError(
                "directly logging a Dataset is not supported;"
                " please create a DatasetVersion for logging"
            )

        if not isinstance(dataset, _dataset_version.DatasetVersion):
            raise TypeError(
                "`dataset` must be of type DatasetVersion;"
                " to log an artifact, consider using run.log_artifact() instead"
            )

        self.log_dataset_version(
            key=key, dataset_version=dataset, overwrite=overwrite)

    def log_dataset_version(self, key, dataset_version, overwrite=False):
        """
        Logs a Verta DatasetVersion to this ExperimentRun with the given key.

        Parameters
        ----------
        key : str
            Name of the dataset version.
        dataset_version : :class:`~verta._dataset_versioning.dataset_version.DatasetVersion`
            Dataset version.
        overwrite : bool, default False
            Whether to allow overwriting a dataset version.

        """
        if not isinstance(dataset_version, _dataset.DatasetVersion):
            raise TypeError("`dataset_version` must be of type DatasetVersion")

        # TODO: hack because path_only artifact needs a placeholder path
        dataset_path = "See attached dataset version"

        # log key-path to ModelDB
        Message = _ExperimentRunService.LogDataset
        artifact_msg = _CommonCommonService.Artifact(key=key,
                                                     path=dataset_path,
                                                     path_only=True,
                                                     artifact_type=_CommonCommonService.ArtifactTypeEnum.DATA,
                                                     linked_artifact_id=dataset_version.id)
        msg = Message(id=self.id, dataset=artifact_msg, overwrite=overwrite)
        data = _utils.proto_to_json(msg)
        response = _utils.make_request("POST",
                                       "{}://{}/api/v1/modeldb/experiment-run/logDataset".format(
                                           self._conn.scheme, self._conn.socket),
                                       self._conn, json=data)
        if not response.ok:
            if response.status_code == 409:
                raise ValueError("dataset with key {} already exists;"
                                 " consider setting overwrite=True".format(key))
            else:
                _utils.raise_for_http_error(response)

        self._clear_cache()

    def get_dataset(self, key):
        """
        Gets the dataset artifact with name `key` from this Experiment Run.

        If the dataset was originally logged as just a filesystem path, that path will be returned.
        Otherwise, the dataset object itself will be returned. If the object is unable to be
        deserialized, the raw bytes are returned instead.

        Parameters
        ----------
        key : str
            Name of the dataset.

        Returns
        -------
        str or object or file-like
            DatasetVersion if logged using :meth:`log_dataset_version()`.
            Filesystem path of the dataset, the dataset object, or a bytestream representing the
            dataset.

        """
        dataset, path_only, linked_id = self._get_dataset(key)
        if path_only:
            if linked_id:
                return _dataset_version.DatasetVersion(
                    self._conn, self._conf,
                    _dataset_version.DatasetVersion._get_proto_by_id(
                        self._conn, linked_id),
                )
            else:
                return dataset
        else:
            # TODO: may need to be updated for raw
            try:
                return pickle.loads(dataset)
            except pickle.UnpicklingError:
                return six.BytesIO(dataset)

    def get_dataset_version(self, key):
        """
        Gets the DatasetVersion with name `key` from this Experiment Run.

        Parameters
        ----------
        key : str
            Name of the dataset version.

        Returns
        -------
        `DatasetVersion <dataset.html>`_
            DatasetVersion associated with the given key.

        """
        return self.get_dataset(key)

    def log_model_for_deployment(self, model, model_api, requirements, train_features=None, train_targets=None):
        """
        Logs a model artifact, a model API, requirements, and a dataset CSV to deploy on Verta.

        .. deprecated:: 0.13.13
           This function has been superseded by :meth:`log_model`, :meth:`log_requirements`, and
           :meth:`log_training_data`; consider using them instead.

        Parameters
        ----------
        model : str or file-like or object
            Model or some representation thereof.
                - If str, then it will be interpreted as a filesystem path, its contents read as bytes,
                  and uploaded as an artifact.
                - If file-like, then the contents will be read as bytes and uploaded as an artifact.
                - Otherwise, the object will be serialized and uploaded as an artifact.
        model_api : str or file-like
            Model API, specifying model deployment and predictions.
                - If str, then it will be interpreted as a filesystem path, its contents read as bytes,
                  and uploaded as an artifact.
                - If file-like, then the contents will be read as bytes and uploaded as an artifact.
        requirements : str or file-like
            pip requirements file specifying packages necessary to deploy the model.
                - If str, then it will be interpreted as a filesystem path, its contents read as bytes,
                  and uploaded as an artifact.
                - If file-like, then the contents will be read as bytes and uploaded as an artifact.
        train_features : pd.DataFrame, optional
            pandas DataFrame representing features of the training data. If provided, `train_targets`
            must also be provided.
        train_targets : pd.DataFrame, optional
            pandas DataFrame representing targets of the training data. If provided, `train_features`
            must also be provided.

        Warnings
        --------
        Due to the way deployment currently works, `train_features` and `train_targets` will be joined
        together and then converted into a CSV. Retrieving the dataset through the Client will return
        a file-like bytestream of this CSV that can be passed directly into `pd.read_csv()
        <https://pandas.pydata.org/pandas-docs/stable/reference/api/pandas.read_csv.html>`_.

        """
        if sum(arg is None for arg in (train_features, train_targets)) == 1:
            raise ValueError(
                "`train_features` and `train_targets` must be provided together")

        # open files
        if isinstance(model, six.string_types):
            model = open(model, 'rb')
        if isinstance(model_api, six.string_types):
            model_api = open(model_api, 'rb')
        if isinstance(requirements, six.string_types):
            requirements = open(requirements, 'rb')

        # prehandle model
        if self._conf.debug:
            if not hasattr(model, 'read'):
                print("[DEBUG] model is type: {}".format(model.__class__))
        # reset cursor to beginning in case user forgot
        _artifact_utils.reset_stream(model)
        # obtain serialized model and info
        try:
            model_extension = _artifact_utils.get_file_ext(model)
        except (TypeError, ValueError):
            model_extension = None
        # serialize model
        _utils.THREAD_LOCALS.active_experiment_run = self
        try:
            model, method, model_type = _artifact_utils.serialize_model(model)
        finally:
            _utils.THREAD_LOCALS.active_experiment_run = None
        # check serialization method
        if method is None:
            raise ValueError(
                "will not be able to deploy model due to unknown serialization method")
        if model_extension is None:
            model_extension = _artifact_utils.ext_from_method(method)

        # prehandle model_api
        # reset cursor to beginning in case user forgot
        _artifact_utils.reset_stream(model_api)
        model_api = utils.ModelAPI.from_file(model_api)
        if 'model_packaging' not in model_api:
            # add model serialization info to model_api
            model_api['model_packaging'] = {
                'python_version': _utils.get_python_version(),
                'type': model_type,
                'deserialization': method,
            }
        if self._conf.debug:
            print("[DEBUG] model API is:")
            pprint.pprint(model_api.to_dict())

        # handle requirements
        # reset cursor to beginning in case user forgot
        _artifact_utils.reset_stream(requirements)
        # get list repr of reqs
        req_deps = six.ensure_str(requirements.read()).splitlines()
        # reset cursor to beginning as a courtesy
        _artifact_utils.reset_stream(requirements)
        try:
            self.log_requirements(req_deps)
        except ValueError as e:
            if "artifact with key requirements.txt already exists" in e.args[0]:
                print("requirements.txt already logged; skipping")
            else:
                six.raise_from(e, None)

        # prehandle train_features and train_targets
        if train_features is not None and train_targets is not None:
            stringstream = six.StringIO()
            train_df = train_features.join(train_targets)
            train_df.to_csv(stringstream, index=False)  # write as CSV
            stringstream.seek(0)
            train_data = stringstream
        else:
            train_data = None

        self._log_artifact(
            "model.pkl", model, _CommonCommonService.ArtifactTypeEnum.MODEL, model_extension, method)
        self._log_artifact("model_api.json", model_api,
                           _CommonCommonService.ArtifactTypeEnum.BLOB, 'json')
        if train_data is not None:
            self._log_artifact("train_data", train_data,
                               _CommonCommonService.ArtifactTypeEnum.DATA, 'csv')

    def log_tf_saved_model(self, export_dir):
        tempf = _artifact_utils.zip_dir(export_dir)

        # TODO: change _log_artifact() to not read file into memory
        self._log_artifact("tf_saved_model", tempf,
                           _CommonCommonService.ArtifactTypeEnum.BLOB, 'zip')

    def log_model(self, model, custom_modules=None, model_api=None, artifacts=None, overwrite=False):
        """
        Logs a model artifact for Verta model deployment.

        Parameters
        ----------
        model : str or object
            Model for deployment.
                - If str, then it will be interpreted as a filesystem path to a serialized model file
                  for upload.
                - Otherwise, the object will be serialized and uploaded as an artifact.
        custom_modules : list of str, optional
            Paths to local Python modules and other files that the deployed model depends on.
                - If directories are provided, all files within—excluding virtual environments—will
                  be included.
                - If module names are provided, all files within the corresponding module inside a
                  folder in `sys.path` will be included.
                - If not provided, all Python files located within `sys.path`—excluding virtual
                  environments—will be included.
        model_api : :class:`~verta.utils.ModelAPI`, optional
            Model API specifying details about the model and its deployment.
        artifacts : list of str, optional
            Keys of logged artifacts to be used by a class model.
        overwrite : bool, default False
            Whether to allow overwriting existing artifacts.

        """
        if (artifacts is not None
                and not (isinstance(artifacts, list)
                         and all(isinstance(artifact_key, six.string_types) for artifact_key in artifacts))):
            raise TypeError(
                "`artifacts` must be list of str, not {}".format(type(artifacts)))

        # validate that `artifacts` are actually logged
        if artifacts:
            self._refresh_cache()
            run_msg = self._msg
            existing_artifact_keys = {
                artifact.key for artifact in run_msg.artifacts}
            unlogged_artifact_keys = set(artifacts) - existing_artifact_keys
            if unlogged_artifact_keys:
                raise ValueError("`artifacts` contains keys that have not been logged: {}".format(
                    sorted(unlogged_artifact_keys)))

        # serialize model
        try:
            extension = _artifact_utils.get_file_ext(model)
        except (TypeError, ValueError):
            extension = None
        _utils.THREAD_LOCALS.active_experiment_run = self
        if isinstance(model, six.string_types):  # filepath
            model = open(model, 'rb')
        try:
            serialized_model, method, model_type = _artifact_utils.serialize_model(
                model)
        finally:
            _utils.THREAD_LOCALS.active_experiment_run = None
        if method is None:
            raise ValueError(
                "will not be able to deploy model due to unknown serialization method")
        if extension is None:
            extension = _artifact_utils.ext_from_method(method)
        if self._conf.debug:
            print("[DEBUG] model is type {}".format(model_type))

        if artifacts and model_type != "class":
            raise ValueError(
                "`artifacts` can only be provided if `model` is a class")

        # build model API
        if model_api is None:
            model_api = utils.ModelAPI()
        elif not isinstance(model_api, utils.ModelAPI):
            raise ValueError(
                "`model_api` must be `verta.utils.ModelAPI`, not {}".format(type(model_api)))
        if 'model_packaging' not in model_api:
            # add model serialization info to model_api
            model_api['model_packaging'] = {
                'python_version': _utils.get_python_version(),
                'type': model_type,
                'deserialization': method,
            }
        if self._conf.debug:
            print("[DEBUG] model API is:")
            pprint.pprint(model_api.to_dict())

        # associate artifact dependencies
        if artifacts:
            self.log_attribute(_MODEL_ARTIFACTS_ATTR_KEY, artifacts, overwrite)

        custom_modules_artifact = self._custom_modules_as_artifact(
            custom_modules)
        self._log_artifact("custom_modules", custom_modules_artifact,
                           _CommonCommonService.ArtifactTypeEnum.BLOB, 'zip', overwrite=overwrite)

        self._log_artifact("model.pkl", serialized_model,
                           _CommonCommonService.ArtifactTypeEnum.MODEL, extension, method, overwrite=overwrite)
        self._log_artifact("model_api.json", model_api,
                           _CommonCommonService.ArtifactTypeEnum.BLOB, 'json', overwrite=overwrite)

    def get_model(self):
        """
        Gets the model artifact for Verta model deployment from this Experiment Run.

        Returns
        -------
        object
            Model for deployment.

        """
        model, _ = self._get_artifact("model.pkl")
        return _artifact_utils.deserialize_model(model)

    def log_image(self, key, image, overwrite=False):
        """
        Logs a image artifact to this Experiment Run.

        Parameters
        ----------
        key : str
            Name of the image.
        image : one of {str, file-like, pyplot, matplotlib Figure, PIL Image, object}
            Image or some representation thereof.
                - If str, then it will be interpreted as a filesystem path, its contents read as bytes,
                  and uploaded as an artifact.
                - If file-like, then the contents will be read as bytes and uploaded as an artifact.
                - If matplotlib pyplot, then the image will be serialized and uploaded as an artifact.
                - If matplotlib Figure, then the image will be serialized and uploaded as an artifact.
                - If PIL Image, then the image will be serialized and uploaded as an artifact.
                - Otherwise, the object will be serialized and uploaded as an artifact.
        overwrite : bool, default False
            Whether to allow overwriting an existing image with key `key`.

        """
        _artifact_utils.validate_key(key)
        _utils.validate_flat_key(key)

        # convert pyplot, Figure or Image to bytestream
        bytestream, extension = six.BytesIO(), 'png'
        try:  # handle matplotlib
            image.savefig(bytestream, format=extension)
        except AttributeError:
            try:  # handle PIL Image
                colors = image.getcolors()
            except AttributeError:
                try:
                    extension = _artifact_utils.get_file_ext(image)
                except (TypeError, ValueError):
                    extension = None
            else:
                if len(colors) == 1 and all(val == 255 for val in colors[0][1]):
                    warnings.warn("the image being logged is blank")
                image.save(bytestream, extension)

        bytestream.seek(0)
        if bytestream.read(1):
            bytestream.seek(0)
            image = bytestream

        self._log_artifact(
            key, image, _CommonCommonService.ArtifactTypeEnum.IMAGE, extension, overwrite=overwrite)

    def log_image_path(self, key, image_path):
        """
        Logs the filesystem path of an image to this Experiment Run.

        This function makes no attempt to open a file at `image_path`. Only the path string itself
        is logged.

        Parameters
        ----------
        key : str
            Name of the image.
        image_path : str
            Filesystem path of the image.

        """
        _artifact_utils.validate_key(key)
        _utils.validate_flat_key(key)

        self._log_artifact_path(
            key, image_path, _CommonCommonService.ArtifactTypeEnum.IMAGE)

    def get_image(self, key):
        """
        Gets the image artifact with name `key` from this Experiment Run.

        If the image was originally logged as just a filesystem path, that path will be returned.
        Otherwise, the image object will be returned. If the object is unable to be deserialized,
        the raw bytes are returned instead.

        Parameters
        ----------
        key : str
            Name of the image.

        Returns
        -------
        str or PIL Image or file-like
            Filesystem path of the image, the image object, or a bytestream representing the image.

        """
        image, path_only = self._get_artifact(key)
        if path_only:
            return image
        else:
            PIL = importer.maybe_dependency("PIL")
            if PIL is None:  # Pillow not installed
                return six.BytesIO(image)
            try:
                return PIL.Image.open(six.BytesIO(image))
            except IOError:  # can't be handled by Pillow
                return six.BytesIO(image)

    def log_artifact(self, key, artifact, overwrite=False):
        """
        Logs an artifact to this Experiment Run.

        The ``VERTA_ARTIFACT_DIR`` environment variable can be used to specify a locally-accessible
        directory to store artifacts.

        Parameters
        ----------
        key : str
            Name of the artifact.
        artifact : str or file-like or object
            Artifact or some representation thereof.
                - If str, then it will be interpreted as a filesystem path, its contents read as bytes,
                  and uploaded as an artifact. If it is a directory path, its contents will be zipped.
                - If file-like, then the contents will be read as bytes and uploaded as an artifact.
                - Otherwise, the object will be serialized and uploaded as an artifact.
        overwrite : bool, default False
            Whether to allow overwriting an existing artifact with key `key`.

        """
        _artifact_utils.validate_key(key)
        _utils.validate_flat_key(key)

        # zip if `artifact` is directory path
        if isinstance(artifact, six.string_types) and os.path.isdir(artifact):
            artifact = _artifact_utils.zip_dir(artifact)

        try:
            extension = _artifact_utils.get_file_ext(artifact)
        except (TypeError, ValueError):
            extension = None

        self._log_artifact(
            key, artifact, _CommonCommonService.ArtifactTypeEnum.BLOB, extension, overwrite=overwrite)

    def log_artifact_path(self, key, artifact_path, overwrite=False):
        """
        Logs the filesystem path of an artifact to this Experiment Run.

        This function makes no attempt to open a file at `artifact_path`. Only the path string itself
        is logged.

        Parameters
        ----------
        key : str
            Name of the artifact.
        artifact_path : str
            Filesystem path of the artifact.
        overwrite : bool, default False
            Whether to allow overwriting an existing artifact with key `key`.

        """
        _artifact_utils.validate_key(key)
        _utils.validate_flat_key(key)

        self._log_artifact_path(
            key, artifact_path, _CommonCommonService.ArtifactTypeEnum.BLOB, overwrite=overwrite)

    def get_artifact(self, key):
        """
        Gets the artifact with name `key` from this Experiment Run.

        If the artifact was originally logged as just a filesystem path, that path will be returned.
        Otherwise, the artifact object will be returned. If the object is unable to be deserialized,
        the raw bytes are returned instead.

        Parameters
        ----------
        key : str
            Name of the artifact.

        Returns
        -------
        str or bytes
            Filesystem path of the artifact, the artifact object, or a bytestream representing the
            artifact.

        """
        artifact, path_only = self._get_artifact(key)
        if path_only:
            if not os.path.exists(artifact):
                # path-only artifact; `artifact` is its path
                return artifact
            else:
                # clientside storage; `artifact` is its path
                # NOTE: can cause problem if accidentally picks up unrelated file w/ same name
                artifact_stream = open(artifact, 'rb')
        else:
            # uploaded artifact; `artifact` is its bytes
            artifact_stream = six.BytesIO(artifact)

        torch = importer.maybe_dependency("torch")
        if torch is not None:
            try:
                obj = torch.load(artifact_stream)
            except:  # not something torch can deserialize
                artifact_stream.seek(0)
            else:
                artifact_stream.close()
                return obj

        try:
            obj = pickle.load(artifact_stream)
        except:  # not something pickle can deserialize
            artifact_stream.seek(0)
        else:
            artifact_stream.close()
            return obj

        return artifact_stream

    def get_artifact_keys(self):
        """
        Gets the artifact keys of this Experiment Run.

        Returns
        -------
        list of str
            List of artifact keys of this Experiment Run.

        """
        self._refresh_cache()
        return list(map(lambda artifact: artifact.key, self._msg.artifacts))

    def download_artifact(self, key, download_to_path):
        """
        Downloads the artifact with name `key` to path `download_to_path`.

        Parameters
        ----------
        key : str
            Name of the artifact.
        download_to_path : str
            Path to download to.

        Returns
        -------
        downloaded_to_path : str
            Absolute path where artifact was downloaded to. Matches `download_to_path`.

        """
        download_to_path = os.path.abspath(download_to_path)

        # get key-path from ModelDB
        # TODO: consolidate the following ~12 lines with ExperimentRun._get_artifact()
        Message = _CommonService.GetArtifacts
        msg = Message(id=self.id, key=key)
        data = _utils.proto_to_json(msg)
        response = _utils.make_request("GET",
                                       "{}://{}/api/v1/modeldb/experiment-run/getArtifacts".format(
                                           self._conn.scheme, self._conn.socket),
                                       self._conn, params=data)
        _utils.raise_for_http_error(response)

        response_msg = _utils.json_to_proto(
            _utils.body_to_json(response), Message.Response)
        artifact = {
            artifact.key: artifact for artifact in response_msg.artifacts}.get(key)
        if artifact is None:
            raise KeyError("no artifact found with key {}".format(key))

        # create parent dirs
        pathlib2.Path(download_to_path).parent.mkdir(
            parents=True, exist_ok=True)
        # TODO: clean up empty parent dirs if something later fails

        # get a stream of the file bytes, without loading into memory, and write to file
        # TODO: consolidate this with _get_artifact() and get_artifact()
        print("downloading {} from ModelDB".format(key))
        if artifact.path_only:
            if os.path.exists(artifact.path):
                # copy from clientside storage
                shutil.copyfile(artifact.path, download_to_path)
            else:
                raise ValueError(
                    "artifact {} appears to have been logged as path-only,"
                    " and cannot be downloaded".format(key)
                )
            print("download complete; file written to {}".format(download_to_path))
        else:
            # download artifact from artifact store
            url = self._get_url_for_artifact(key, "GET").url
            with _utils.make_request("GET", url, self._conn, stream=True) as response:
                _utils.raise_for_http_error(response)

<<<<<<< HEAD
                if artifact.filename_extension == _artifact_utils.ZIP_EXTENSION:  # verta-created ZIP
                    downloader = _request_utils.download_zipped_dir
                else:
                    downloader = _request_utils.download_file
                downloader(response, download_to_path, overwrite_ok=True)
=======
                # user-specified filepath, so overwrite
                _request_utils.download(
                    response, download_to_path, overwrite_ok=True)
>>>>>>> 07f97728

        return download_to_path

    def download_model(self, download_to_path):
        """
        Downloads the model logged with :meth:`log_model` to path `download_to_path`.

        Parameters
        ----------
        download_to_path : str
            Path to download to.

        Returns
        -------
        downloaded_to_path : str
            Absolute path where artifact was downloaded to. Matches `download_to_path`.

        """
        self.download_artifact("model.pkl", download_to_path)

    def get_artifact_parts(self, key):
        endpoint = "{}://{}/api/v1/modeldb/experiment-run/getCommittedArtifactParts".format(
            self._conn.scheme,
            self._conn.socket,
        )
        data = {'id': self.id, 'key': key}
        response = _utils.make_request(
            "GET", endpoint, self._conn, params=data)
        _utils.raise_for_http_error(response)

        committed_parts = _utils.body_to_json(
            response).get('artifact_parts', [])
        committed_parts = list(sorted(
            committed_parts,
            key=lambda part: int(part['part_number']),
        ))
        return committed_parts

    def log_observation(self, key, value, timestamp=None, epoch_num=None, overwrite=False):
        """
        Logs an observation to this Experiment Run.

        Parameters
        ----------
        key : str
            Name of the observation.
        value : one of {None, bool, float, int, str}
            Value of the observation.
        timestamp : str or float or int, optional
            String representation of a datetime or numerical Unix timestamp. If not provided, the
            current time will be used.
        epoch_num : non-negative int, optional
            Epoch number associated with this observation. If not provided, it will automatically
            be incremented from prior observations for the same `key`.
        overwrite : bool, default False
            Whether to allow overwriting an existing observation with key `key`.

        Warnings
        --------
        If `timestamp` is provided by the user, it must contain timezone information. Otherwise,
        it will be interpreted as UTC.

        """
        _utils.validate_flat_key(key)

        if timestamp is None:
            timestamp = _utils.now()
        else:
            timestamp = _utils.ensure_timestamp(timestamp)

        if epoch_num is not None:
            if (not isinstance(epoch_num, six.integer_types)
                    and not (isinstance(epoch_num, float) and epoch_num.is_integer())):
                raise TypeError(
                    "`epoch_num` must be int, not {}".format(type(epoch_num)))
            if epoch_num < 0:
                raise ValueError("`epoch_num` must be non-negative")

        attribute = _CommonCommonService.KeyValue(
            key=key, value=_utils.python_to_val_proto(value))
        observation = _ExperimentRunService.Observation(
            attribute=attribute, timestamp=timestamp)  # TODO: support Artifacts
        if epoch_num is not None:
            observation.epoch_number.number_value = epoch_num  # pylint: disable=no-member

        msg = _ExperimentRunService.LogObservation(
            id=self.id, observation=observation)
        data = _utils.proto_to_json(msg)
        if overwrite:
            self._delete_observations([key])
        response = _utils.make_request("POST",
                                       "{}://{}/api/v1/modeldb/experiment-run/logObservation".format(
                                           self._conn.scheme, self._conn.socket),
                                       self._conn, json=data)
        _utils.raise_for_http_error(response)

        self._clear_cache()

    def get_observation(self, key):
        """
        Gets the observation series with name `key` from this Experiment Run.

        Parameters
        ----------
        key : str
            Name of observation series.

        Returns
        -------
        list of {None, bool, float, int, str}
            Values of observation series.

        """
        _utils.validate_flat_key(key)

        Message = _ExperimentRunService.GetObservations
        msg = Message(id=self.id, observation_key=key)
        data = _utils.proto_to_json(msg)
        response = _utils.make_request("GET",
                                       "{}://{}/api/v1/modeldb/experiment-run/getObservations".format(
                                           self._conn.scheme, self._conn.socket),
                                       self._conn, params=data)
        _utils.raise_for_http_error(response)

        response_msg = _utils.json_to_proto(
            _utils.body_to_json(response), Message.Response)
        if len(response_msg.observations) == 0:
            raise KeyError("no observation found with key {}".format(key))
        else:
            return [_utils.unravel_observation(observation)[1:]  # drop key from tuple
                    for observation in response_msg.observations]  # TODO: support Artifacts

    def get_observations(self):
        """
        Gets all observations from this Experiment Run.

        Returns
        -------
        dict of str to list of {None, bool, float, int, str}
            Names and values of all observation series.

        """
        self._refresh_cache()
        return _utils.unravel_observations(self._msg.observations)

    def log_requirements(self, requirements, overwrite=False):
        """
        Logs a pip requirements file for Verta model deployment.

        .. versionadded:: 0.13.13

        Parameters
        ----------
        requirements : str or list of str
            PyPI-installable packages necessary to deploy the model.
                - If str, then it will be interpreted as a filesystem path to a requirements file
                  for upload.
                - If list of str, then it will be interpreted as a list of PyPI package names.
        overwrite : bool, default False
            Whether to allow overwriting existing requirements.

        Raises
        ------
        ValueError
            If a package's name is invalid for PyPI, or its exact version cannot be determined.

        Examples
        --------
        From a file:

        .. code-block:: python

            run.log_requirements("../requirements.txt")
            # upload complete (requirements.txt)
            print(run.get_artifact("requirements.txt").read().decode())
            # cloudpickle==1.2.1
            # jupyter==1.0.0
            # matplotlib==3.1.1
            # pandas==0.25.0
            # scikit-learn==0.21.3
            # verta==0.13.13

        From a list of package names:

        .. code-block:: python

            run.log_requirements(['verta', 'cloudpickle', 'scikit-learn'])
            # upload complete (requirements.txt)
            print(run.get_artifact("requirements.txt").read().decode())
            # verta==0.13.13
            # cloudpickle==1.2.1
            # scikit-learn==0.21.3

        """
        if isinstance(requirements, six.string_types):
            with open(requirements, 'r') as f:
                requirements = _pip_requirements_utils.clean_reqs_file_lines(
                    f.readlines())
        elif (isinstance(requirements, list)
              and all(isinstance(req, six.string_types) for req in requirements)):
            requirements = copy.copy(requirements)
        else:
            raise TypeError("`requirements` must be either str or list of str, not {}".format(
                type(requirements)))

        _pip_requirements_utils.process_requirements(requirements)

        if self._conf.debug:
            print("[DEBUG] requirements are:")
            print(requirements)
        python_env = Python(copy.copy(requirements))
        requirements = six.BytesIO(six.ensure_binary(
            '\n'.join(requirements)))  # as file-like
        self._log_artifact("requirements.txt", requirements,
                           _CommonCommonService.ArtifactTypeEnum.BLOB, 'txt', overwrite=overwrite)
        try:
            self.log_environment(python_env, overwrite=overwrite)
        except ValueError as ve:
            six.raise_from(ve, None)
        except TypeError as te:
            six.raise_from(te, None)
        except requests.HTTPError as he:
            pass  # Note: HTTP errors are silently ignored for compatibility with older services

    def log_environment(self, env, overwrite=False):
        """
        Logs a Python environment to this Experiment Run.

        Parameters
        ----------
        env : :class:`~verta.environment.Python`
            Environment to log.
        overwrite : bool, default False
            Whether to allow overwriting an existing artifact with key `key`.

        """
        if not isinstance(env, Python):
            raise TypeError(
                "`env` must be of type Python, not {}".format(type(env)))

        if self.has_environment and not overwrite:
            raise ValueError(
                "environment already exists; consider setting overwrite=True")

        # need to call .environment on the proto object because ._as_proto produces
        # ai.verta.modeldb.versioning.Blob, not ai.verta.modeldb.versioning.EnvironmentBlob
        msg = _ExperimentRunService.LogEnvironment(
            id=self.id, environment=env._as_proto().environment)
        response = self._conn.make_proto_request(
            "POST", "/api/v1/modeldb/experiment-run/logEnvironment", body=msg,
        )
        if response.ok:
            # self._refresh_cache()
            self._fetch_with_no_cache()
        else:
            _utils.raise_for_http_error(response)

    def get_environment(self):
        """
        Gets the environment of this Experiment Run.

        Returns
        -------
        :class:`~verta.environment.Python`
            Environment of this ExperimentRun.

        """
        self._refresh_cache()
        if not self.has_environment:
            raise RuntimeError("environment was not previously set")

        return Python._from_proto(self._msg)

    def log_modules(self, paths, search_path=None):
        """
        Logs local files that are dependencies for a deployed model to this Experiment Run.

        .. deprecated:: 0.13.13
           The behavior of this function has been merged into :meth:`log_model` as its
           ``custom_modules`` parameter; consider using that instead.
        .. deprecated:: 0.12.4
           The `search_path` parameter is no longer necessary and will removed in v0.17.0; consider
           removing it from the function call.

        Parameters
        ----------
        paths : str or list of str
            Paths to local Python modules and other files that the deployed model depends on. If a
            directory is provided, all files within will be included.

        """
        warnings.warn("The behavior of this function has been merged into log_model() as its"
                      " `custom_modules` parameter; consider using that instead",
                      category=FutureWarning)
        if search_path is not None:
            warnings.warn("`search_path` is no longer used and will removed in a later version;"
                          " consider removing it from the function call",
                          category=FutureWarning)

        custom_modules_artifact = self._custom_modules_as_artifact(paths)
        self._log_artifact("custom_modules", custom_modules_artifact,
                           _CommonCommonService.ArtifactTypeEnum.BLOB, 'zip')

    def log_setup_script(self, script, overwrite=False):
        """
        Associate a model deployment setup script with this Experiment Run.

        .. versionadded:: 0.13.8

        Parameters
        ----------
        script : str
            String composed of valid Python code for executing setup steps at the beginning of model
            deployment. An on-disk file can be passed in using ``open("path/to/file.py", 'r').read()``.
        overwrite : bool, default False
            Whether to allow overwriting an existing setup script.

        Raises
        ------
        SyntaxError
            If `script` contains invalid Python.

        """
        # validate `script`'s syntax
        try:
            ast.parse(script)
        except SyntaxError as e:
            # clarify that the syntax error comes from `script`, and propagate details
            reason = e.args[0]
            line_no = e.args[1][1]
            line = script.splitlines()[line_no-1]
            six.raise_from(SyntaxError("{} in provided script on line {}:\n{}"
                                       .format(reason, line_no, line)),
                           e)

        # convert into bytes for upload
        script = six.ensure_binary(script)

        # convert to file-like for `_log_artifact()`
        script = six.BytesIO(script)

        self._log_artifact(
            "setup_script", script, _CommonCommonService.ArtifactTypeEnum.BLOB, 'py', overwrite=overwrite)

    def get_deployment_status(self):
        """
        Returns the current status of the model deployment associated with this Experiment Run.

        .. versionadded:: 0.13.17

        Returns
        -------
        status : dict
            - ``'status'`` (`str`) – Current status of the model deployment.
            - (if deployed) ``'url'`` (`str`) – Prediction endpoint URL.
            - (if deployed) ``'token'`` (`str or None`) – Token for authorizing prediction requests.
            - (if error during deployment) ``'message'`` (`str`) – Error message from the model.

        """
        response = _utils.make_request(
            "GET",
            "{}://{}/api/v1/deployment/models/{}".format(
                self._conn.scheme, self._conn.socket, self.id),
            self._conn,
        )
        _utils.raise_for_http_error(response)

        status = _utils.body_to_json(response)
        if 'api' in status:
            status.update({'url': "{}://{}{}".format(self._conn.scheme,
                                                     self._conn.socket, status.pop('api'))})
            status.update({'token': status.pop('token', None)})
        return status

    def deploy(self, path=None, token=None, no_token=False, wait=False):
        """
        Deploys the model logged to this Experiment Run.

        .. versionadded:: 0.13.17

        Parameters
        ----------
        path : str, optional
            Suffix for the prediction endpoint URL. If not provided, one will be generated
            automatically.
        token : str, optional
            Token to use to authorize predictions requests. If not provided and `no_token` is
            ``False``, one will be generated automatically.
        no_token : bool, default False
            Whether to not require a token for predictions.
        wait : bool, default False
            Whether to wait for the deployed model to be ready for this function to finish.

        Returns
        -------
        status : dict
            See :meth:`~ExperimentRun.get_deployment_status`.

        Raises
        ------
        RuntimeError
            If the model is already deployed or is being deployed, or if a required deployment
            artifact is missing.

        Examples
        --------
        .. code-block:: python

            status = run.deploy(path="banana", no_token=True, wait=True)
            # waiting for deployment.........
            status
            # {'status': 'deployed',
            #  'url': 'https://app.verta.ai/api/v1/predict/abcdefgh-1234-abcd-1234-abcdefghijkl/banana',
            #  'token': None}
            DeployedModel.from_url(status['url']).predict([x])
            # [0.973340685896]

        """
        data = {}
        if path is not None:
            # get project ID for URL path
            self._refresh_cache()
            run_msg = self._msg
            data.update({'url_path': "{}/{}".format(run_msg.project_id, path)})
        if no_token:
            data.update({'token': ""})
        elif token is not None:
            data.update({'token': token})

        response = _utils.make_request(
            "PUT",
            "{}://{}/api/v1/deployment/models/{}".format(
                self._conn.scheme, self._conn.socket, self.id),
            self._conn, json=data,
        )
        try:
            _utils.raise_for_http_error(response)
        except requests.HTTPError as e:
            if response.status_code == 400:
                # propagate error caused by missing artifact
                # TODO: recommend user call log_model() / log_requirements()
                error_text = e.response.text.strip()
                six.raise_from(RuntimeError(
                    "unable to deploy due to {}".format(error_text)), None)
            else:
                raise e

        if wait:
            print("waiting for deployment...", end='')
            sys.stdout.flush()
            while self.get_deployment_status()['status'] not in ("deployed", "error"):
                print(".", end='')
                sys.stdout.flush()
                time.sleep(5)
            print()
            if self.get_deployment_status()['status'] == "error":
                status = self.get_deployment_status()
                raise RuntimeError("model deployment is failing;\n{}".format(
                    status.get('message', "no error message available")))

        return self.get_deployment_status()

    def undeploy(self, wait=False):
        """
        Undeploys the model logged to this Experiment Run.

        .. versionadded:: 0.13.17

        Parameters
        ----------
        wait : bool, default False
            Whether to wait for the undeployment to complete for this function to finish.

        Returns
        -------
        status : dict
            See :meth:`~ExperimentRun.get_deployment_status`.

        Raises
        ------
        RuntimeError
            If the model is already not deployed.

        """
        # skip calling undeploy on already-undeployed model
        #     This needs to be checked first, otherwise the undeployment endpoint will return an
        #     unhelpful HTTP 404 Not Found.
        if self.get_deployment_status()['status'] != "not deployed":
            response = _utils.make_request(
                "DELETE",
                "{}://{}/api/v1/deployment/models/{}".format(
                    self._conn.scheme, self._conn.socket, self.id),
                self._conn,
            )
            _utils.raise_for_http_error(response)

            if wait:
                print("waiting for undeployment...", end='')
                sys.stdout.flush()
                while self.get_deployment_status()['status'] != "not deployed":
                    print(".", end='')
                    sys.stdout.flush()
                    time.sleep(5)
                print()

        return self.get_deployment_status()

    def get_deployed_model(self):
        """
        Returns an object for making predictions against the deployed model.

        .. versionadded:: 0.13.17

        Returns
        -------
        :class:`~verta.deployment.DeployedModel`

        Raises
        ------
        RuntimeError
            If the model is not currently deployed.

        """
        status = self.get_deployment_status().get('status', "<no status>")
        if status != "deployed":
            raise RuntimeError(
                "model is not currently deployed (status: {})".format(status))

        status = self.get_deployment_status()
        return deployment.DeployedModel.from_url(status['url'], status['token'])

    def download_deployment_yaml(self, download_to_path, path=None, token=None, no_token=False):
        """
        Downloads this Experiment Run's model deployment CRD YAML.

        Parameters
        ----------
        download_to_path : str
            Path to download deployment YAML to.
        path : str, optional
            Suffix for the prediction endpoint URL. If not provided, one will be generated
            automatically.
        token : str, optional
            Token to use to authorize predictions requests. If not provided and `no_token` is
            ``False``, one will be generated automatically.
        no_token : bool, default False
            Whether to not require a token for predictions.

        Returns
        -------
        downloaded_to_path : str
            Absolute path where deployment YAML was downloaded to. Matches `download_to_path`.

        """
        # NOTE: this param-handling block was copied verbatim from deploy()
        data = {}
        if path is not None:
            # get project ID for URL path
            self._refresh_cache()
            run_msg = self._msg
            data.update({'url_path': "{}/{}".format(run_msg.project_id, path)})
        if no_token:
            data.update({'token': ""})
        elif token is not None:
            data.update({'token': token})

        endpoint = "{}://{}/api/v1/deployment/models/{}/crd".format(
            self._conn.scheme,
            self._conn.socket,
            self.id,
        )
        with _utils.make_request("POST", endpoint, self._conn, json=data, stream=True) as response:
            try:
                _utils.raise_for_http_error(response)
            except requests.HTTPError as e:
                # propagate error caused by missing artifact
                error_text = e.response.text.strip()
                if error_text.startswith("missing artifact"):
                    new_e = RuntimeError(
                        "unable to obtain deployment CRD due to " + error_text)
                    six.raise_from(new_e, None)
                else:
                    raise e

<<<<<<< HEAD
            downloaded_to_path = _request_utils.download_file(response, download_to_path, overwrite_ok=True)
=======
            downloaded_to_path = _request_utils.download(
                response, download_to_path, overwrite_ok=True)
>>>>>>> 07f97728
            return os.path.abspath(downloaded_to_path)

    def download_docker_context(self, download_to_path, self_contained=False):
        """
        Downloads this Experiment Run's Docker context ``tgz``.

        Parameters
        ----------
        download_to_path : str
            Path to download Docker context to.
        self_contained : bool, default False
            Whether the downloaded Docker context should be self-contained.

        Returns
        -------
        downloaded_to_path : str
            Absolute path where Docker context was downloaded to. Matches `download_to_path`.

        """
        self._refresh_cache()
        endpoint = "{}://{}/api/v1/deployment/builds/dockercontext".format(
            self._conn.scheme,
            self._conn.socket,
        )
        body = {
            "run_id": self.id,
            "self_contained": self_contained,
        }

        with _utils.make_request("POST", endpoint, self._conn, json=body, stream=True) as response:
            try:
                _utils.raise_for_http_error(response)
            except requests.HTTPError as e:
                # propagate error caused by missing artifact
                error_text = e.response.text.strip()
                if error_text.startswith("missing artifact"):
                    new_e = RuntimeError(
                        "unable to obtain Docker context due to " + error_text)
                    six.raise_from(new_e, None)
                else:
                    raise e

<<<<<<< HEAD
            downloaded_to_path = _request_utils.download_file(response, download_to_path, overwrite_ok=True)
=======
            downloaded_to_path = _request_utils.download(
                response, download_to_path, overwrite_ok=True)
>>>>>>> 07f97728
            return os.path.abspath(downloaded_to_path)

    def log_commit(self, commit, key_paths=None):
        """
        Associate a Commit with this Experiment Run.

        .. versionadded:: 0.14.1

        Parameters
        ----------
        commit : :class:`verta._repository.commit.Commit`
            Verta Commit.
        key_paths : dict of `key` to `path`, optional
            A mapping between descriptive keys and paths of particular interest within `commit`.
            This can be useful for, say, highlighting a particular file as *the* training dataset
            used for this Experiment Run.

        """
        if commit.id is None:
            raise RuntimeError(
                "Commit must be saved before it can be logged to an Experiment Run")

        msg = _ExperimentRunService.LogVersionedInput()
        msg.id = self.id
        msg.versioned_inputs.repository_id = commit._repo.id
        msg.versioned_inputs.commit = commit.id
        for key, path in six.viewitems(key_paths or {}):
            location = commit_module.path_to_location(path)
            location_msg = msg.versioned_inputs.key_location_map.get_or_create(
                key)
            location_msg.location.extend(location)

        data = _utils.proto_to_json(msg)
        endpoint = "{}://{}/api/v1/modeldb/experiment-run/logVersionedInput".format(
            self._conn.scheme,
            self._conn.socket,
        )
        response = _utils.make_request("POST", endpoint, self._conn, json=data)
        _utils.raise_for_http_error(response)

        self._clear_cache()

    def get_commit(self):
        """
        Gets the Commit associated with this Experiment Run.

        .. versionadded:: 0.14.1

        Returns
        -------
        commit : :class:`verta._repository.commit.Commit`
            Verta Commit.
        key_paths : dict of `key` to `path`
            A mapping between descriptive keys and paths of particular interest within `commit`.

        """
        msg = _ExperimentRunService.GetVersionedInput()
        msg.id = self.id

        data = _utils.proto_to_json(msg)
        endpoint = "{}://{}/api/v1/modeldb/experiment-run/getVersionedInput".format(
            self._conn.scheme,
            self._conn.socket,
        )
        response = _utils.make_request(
            "GET", endpoint, self._conn, params=data)
        _utils.raise_for_http_error(response)

        response_msg = _utils.json_to_proto(
            _utils.body_to_json(response), msg.Response)
        repo = _repository.Repository(
            self._conn, response_msg.versioned_inputs.repository_id)
        commit_id = response_msg.versioned_inputs.commit
        commit = commit_module.Commit._from_id(self._conn, repo, commit_id)

        key_paths = {
            key: '/'.join(location_msg.location)
            for key, location_msg
            in response_msg.versioned_inputs.key_location_map.items()
        }

        return commit, key_paths

    def _get_url_for_artifact(self, key, method, artifact_type=0, part_num=0):
        """
        Obtains a URL to use for accessing stored artifacts.

        Parameters
        ----------
        key : str
            Name of the artifact.
        method : {'GET', 'PUT'}
            HTTP method to request for the generated URL.
        artifact_type : int, optional
            Variant of `_CommonCommonService.ArtifactTypeEnum`. This informs the backend what slot to check
            for the artifact, if necessary.
        part_num : int, optional
            If using Multipart Upload, number of part to be uploaded.

        Returns
        -------
        response_msg : `_CommonService.GetUrlForArtifact.Response`
            Backend response.

        """
        if method.upper() not in ("GET", "PUT"):
            raise ValueError("`method` must be one of {'GET', 'PUT'}")

        Message = _CommonService.GetUrlForArtifact
        msg = Message(
            id=self.id, key=key,
            method=method.upper(),
            artifact_type=artifact_type,
            part_number=part_num,
        )
        data = _utils.proto_to_json(msg)
        response = _utils.make_request("POST",
                                       self._request_url.format(
                                           "getUrlForArtifact"),
                                       self._conn, json=data)
        _utils.raise_for_http_error(response)

        response_msg = _utils.json_to_proto(
            _utils.body_to_json(response), Message.Response)

        url = response_msg.url
        # accommodate port-forwarded NFS store
        if 'https://localhost' in url[:20]:
            url = 'http' + url[5:]
        if 'localhost%3a' in url[:20]:
            url = url.replace('localhost%3a', 'localhost:')
        if 'localhost%3A' in url[:20]:
            url = url.replace('localhost%3A', 'localhost:')
        response_msg.url = url

        return response_msg

    def delete(self):
        """
        Deletes this experiment run.

        """
        request_url = "{}://{}/api/v1/modeldb/experiment-run/deleteExperimentRun".format(
            self._conn.scheme, self._conn.socket)
        response = requests.delete(
            request_url, json={'id': self.id}, headers=self._conn.auth)
        _utils.raise_for_http_error(response)<|MERGE_RESOLUTION|>--- conflicted
+++ resolved
@@ -1674,17 +1674,11 @@
             with _utils.make_request("GET", url, self._conn, stream=True) as response:
                 _utils.raise_for_http_error(response)
 
-<<<<<<< HEAD
                 if artifact.filename_extension == _artifact_utils.ZIP_EXTENSION:  # verta-created ZIP
                     downloader = _request_utils.download_zipped_dir
                 else:
                     downloader = _request_utils.download_file
                 downloader(response, download_to_path, overwrite_ok=True)
-=======
-                # user-specified filepath, so overwrite
-                _request_utils.download(
-                    response, download_to_path, overwrite_ok=True)
->>>>>>> 07f97728
 
         return download_to_path
 
@@ -2269,12 +2263,8 @@
                 else:
                     raise e
 
-<<<<<<< HEAD
-            downloaded_to_path = _request_utils.download_file(response, download_to_path, overwrite_ok=True)
-=======
-            downloaded_to_path = _request_utils.download(
+            downloaded_to_path = _request_utils.download_file(
                 response, download_to_path, overwrite_ok=True)
->>>>>>> 07f97728
             return os.path.abspath(downloaded_to_path)
 
     def download_docker_context(self, download_to_path, self_contained=False):
@@ -2317,12 +2307,8 @@
                 else:
                     raise e
 
-<<<<<<< HEAD
-            downloaded_to_path = _request_utils.download_file(response, download_to_path, overwrite_ok=True)
-=======
-            downloaded_to_path = _request_utils.download(
+            downloaded_to_path = _request_utils.download_file(
                 response, download_to_path, overwrite_ok=True)
->>>>>>> 07f97728
             return os.path.abspath(downloaded_to_path)
 
     def log_commit(self, commit, key_paths=None):
