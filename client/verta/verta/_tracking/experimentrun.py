--- conflicted
+++ resolved
@@ -1342,7 +1342,6 @@
         if artifacts:
             self.log_attribute(_MODEL_ARTIFACTS_ATTR_KEY, artifacts, overwrite)
 
-<<<<<<< HEAD
         # create and upload model API
         if model_type or model_api:  # only if provided or model is deployable
             if model_api is None:
@@ -1368,15 +1367,7 @@
                                _CommonCommonService.ArtifactTypeEnum.BLOB, 'zip', overwrite=overwrite)
 
         # upload model
-        self._log_artifact("model.pkl", serialized_model,
-=======
-        custom_modules_artifact = self._custom_modules_as_artifact(
-            custom_modules)
-        self._log_artifact("custom_modules", custom_modules_artifact,
-                           _CommonCommonService.ArtifactTypeEnum.BLOB, 'zip', overwrite=overwrite)
-
         self._log_artifact(_artifact_utils.MODEL_KEY, serialized_model,
->>>>>>> 94dff4ed
                            _CommonCommonService.ArtifactTypeEnum.MODEL, extension, method, overwrite=overwrite)
 
     def get_model(self):
