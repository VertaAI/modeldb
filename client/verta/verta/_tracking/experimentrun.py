--- conflicted
+++ resolved
@@ -35,19 +35,14 @@
     importer,
 )
 
-from .. import _repository
-from .._repository import commit as commit_module
+from .. import repository
+from ..repository import _commit
 # unless _repository.blob is disentangled out of _repository, importing from
 # dataset must occur after importing from _repository
 from ..dataset.entities import (
     dataset as _dataset,
     dataset_version as _dataset_version,
 )
-<<<<<<< HEAD
-=======
-from .. import repository
-from ..repository import _commit
->>>>>>> af133c80
 from .. import data_types
 from .. import deployment
 from .. import utils
