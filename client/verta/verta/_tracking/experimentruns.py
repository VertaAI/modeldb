--- conflicted
+++ resolved
@@ -11,7 +11,6 @@
 
 from .experimentrun import ExperimentRun
 
-from .._protos.public.common import CommonService_pb2 as _CommonCommonService
 from .._protos.public.modeldb import CommonService_pb2 as _CommonService
 from .._protos.public.modeldb import ExperimentRunService_pb2 as _ExperimentRunService
 
@@ -45,17 +44,6 @@
         # 0.8921755939794525
 
     """
-<<<<<<< HEAD
-=======
-    _OP_MAP = {'==': _CommonCommonService.OperatorEnum.EQ,
-               '!=': _CommonCommonService.OperatorEnum.NE,
-               '>':  _CommonCommonService.OperatorEnum.GT,
-               '>=': _CommonCommonService.OperatorEnum.GTE,
-               '<':  _CommonCommonService.OperatorEnum.LT,
-               '<=': _CommonCommonService.OperatorEnum.LTE}
-    _OP_PATTERN = re.compile(r"({})".format('|'.join(sorted(six.viewkeys(_OP_MAP), key=lambda s: len(s), reverse=True))))
-
->>>>>>> cd1b692c
     # keys that yield predictable, sensible results
     _VALID_QUERY_KEYS = {
         'id', 'project_id', 'experiment_id',
@@ -104,148 +92,10 @@
         new_list._msg.project_id = self.id
         return new_list
 
-<<<<<<< HEAD
     def with_experiment(self, expt):
         new_list = copy.deepcopy(self)
         new_list._msg.experiment_id = self.id
         return new_list
-=======
-    def find(self, where, ret_all_info=False):
-        """
-        Gets the Experiment Runs from this collection that match predicates `where`.
-
-        .. deprecated:: 0.13.3
-           The `ret_all_info` parameter will removed in v0.15.0.
-
-        A predicate in `where` is a string containing a simple boolean expression consisting of:
-
-            - a dot-delimited Experiment Run property such as ``metrics.accuracy``
-            - a Python boolean operator such as ``>=``
-            - a literal value such as ``.8``
-
-        Parameters
-        ----------
-        where : str or list of str
-            Predicates specifying Experiment Runs to get.
-
-        Returns
-        -------
-        :class:`ExperimentRuns`
-
-        Warnings
-        --------
-        This feature is still in active development. It is completely safe to use, but may exhibit
-        unintuitive behavior. Please report any oddities to the Verta team!
-
-        Examples
-        --------
-        .. code-block:: python
-
-            runs.find(["hyperparameters.hidden_size == 256",
-                       "metrics.accuracy >= .8"])
-            # <ExperimentRuns containing 3 runs>
-
-        """
-        if ret_all_info:
-            warnings.warn("`ret_all_info` is deprecated and will removed in a later version",
-                          category=FutureWarning)
-
-        new_runs = copy.deepcopy(self)
-
-        if isinstance(where, six.string_types):
-            where = [where]
-        for predicate in where:
-            # split predicate
-            try:
-                key, operator, value = map(lambda token: token.strip(), self._OP_PATTERN.split(predicate, maxsplit=1))
-            except ValueError:
-                six.raise_from(ValueError("predicate `{}` must be a two-operand comparison".format(predicate)),
-                               None)
-
-            if key.split('.')[0] not in self._VALID_QUERY_KEYS:
-                raise ValueError("key `{}` is not a valid key for querying;"
-                                 " currently supported keys are: {}".format(key, self._VALID_QUERY_KEYS))
-
-            # cast operator into protobuf enum variant
-            operator = self._OP_MAP[operator]
-
-            try:
-                value = float(value)
-            except ValueError:  # not a number
-                # parse value
-                try:
-                    expr_node = ast.parse(value, mode='eval')
-                except SyntaxError:
-                    e = ValueError("value `{}` must be a number or string literal".format(value))
-                    six.raise_from(e, None)
-                value_node = expr_node.body
-                if type(value_node) is ast.Str:
-                    value = value_node.s
-                elif type(value_node) is ast.Compare:
-                    e = ValueError("predicate `{}` must be a two-operand comparison".format(predicate))
-                    six.raise_from(e, None)
-                else:
-                    e = ValueError("value `{}` must be a number or string literal".format(value))
-                    six.raise_from(e, None)
-
-            new_runs._msg.predicates.append(
-                _CommonCommonService.KeyValueQuery(
-                    key=key, value=_utils.python_to_val_proto(value),
-                    operator=operator,
-                )
-            )
-
-        return new_runs
-
-    def sort(self, key, descending=False, ret_all_info=False):
-        """
-        Sorts the Experiment Runs from this collection by `key`.
-
-        .. deprecated:: 0.13.3
-           The `ret_all_info` parameter will removed in v0.15.0.
-
-        A `key` is a string containing a dot-delimited Experiment Run property such as
-        ``metrics.accuracy``.
-
-        Parameters
-        ----------
-        key : str
-            Dot-delimited Experiment Run property.
-        descending : bool, default False
-            Order in which to return sorted Experiment Runs.
-
-        Returns
-        -------
-        :class:`ExperimentRuns`
-
-        Warnings
-        --------
-        This feature is still in active development. It is completely safe to use, but may exhibit
-        unintuitive behavior. Please report any oddities to the Verta team!
-
-        Examples
-        --------
-        .. code-block:: python
-
-            runs.sort("metrics.accuracy")
-            # <ExperimentRuns containing 3 runs>
-
-        """
-        if ret_all_info:
-            warnings.warn("`ret_all_info` is deprecated and will removed in a later version",
-                          category=FutureWarning)
-
-        if key.split('.')[0] not in self._VALID_QUERY_KEYS:
-            raise ValueError("key `{}` is not a valid key for querying;"
-                             " currently supported keys are: {}".format(key, self._VALID_QUERY_KEYS))
-
-        new_runs = copy.deepcopy(self)
-
-        new_runs._msg.sort_key = key
-        new_runs._msg.ascending = not descending
-
-        return new_runs
->>>>>>> cd1b692c
 
     def top_k(self, key, k, ret_all_info=False):
         r"""
