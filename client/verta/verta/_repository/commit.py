# -*- coding: utf-8 -*-

from __future__ import print_function

import collections
from datetime import datetime
import heapq
import os
import time

import requests

from .._protos.public.modeldb.versioning import VersioningService_pb2 as _VersioningService

from ..external import six

from .._internal_utils import _utils
from .. import code
from .. import configuration
from .. import dataset
from .. import environment
from . import blob as blob_module
from . import diff as diff_module


class Commit(object):
    """
    Commit within a ModelDB Repository.

    There should not be a need to instantiate this class directly; please use
    :meth:`Repository.get_commit() <verta._repository.Repository.get_commit>`.

    Attributes
    ----------
    id : str or None
        ID of the Commit, or ``None`` if the Commit has not yet been saved.

    """
    def __init__(self, conn, repo, commit_msg, branch_name=None):
        self._conn = conn
        self._commit_json = _utils.proto_to_json(commit_msg)  # dict representation of Commit protobuf

        self._repo = repo
        self._parent_ids = list(collections.OrderedDict.fromkeys(commit_msg.parent_shas or []))  # remove duplicates while maintaining order

        self.branch_name = branch_name  # TODO: find a way to clear if branch is moved

        self._blobs = dict()  # will be loaded when needed
        self._loaded_from_remote = False

    @property
    def id(self):
        return self._commit_json['commit_sha'] or None

    @property
    def parent(self):
        return self._repo.get_commit(id=self._parent_ids[0]) if self._parent_ids else None

    def _lazy_load_blobs(self):
        if self._loaded_from_remote:
            return

        # until Commits can be created from blob diffs, load in blobs
        if self.id is not None:
            self._update_blobs_from_commit(self.id)
        else:
            for parent_id in self._parent_ids:
                # parents will be read in first-to-last, possibly overwriting previous blobs
                self._update_blobs_from_commit(parent_id)

        self._loaded_from_remote = True

    def describe(self):
        self._lazy_load_blobs()

        contents = '\n'.join((
            "{} ({}.{})".format(path, blob.__class__.__module__.split('.')[1], blob.__class__.__name__)
            for path, blob
            in sorted(six.viewitems(self._blobs))
        ))
        if not contents:
            contents = "<no contents>"

        components = [self.__repr__(), 'Contents:', contents]
        return '\n'.join(components)

    def __repr__(self):
        branch_and_tag = ' '.join((
            "Branch: {}".format(self.branch_name) if self.branch_name is not None else '',
            # TODO: put tag here
        ))
        if self.id is None:
            header = "unsaved Commit"
            if branch_and_tag:
                header = header +  " (was {})".format(branch_and_tag)
        else:
            header = "Commit {}".format(self.id)
            if branch_and_tag:
                header = header +  " ({})".format(branch_and_tag)

        # TODO: add author
        # TODO: make data more similar to git
        date_created = int(self._commit_json['date_created'])  # protobuf uint64 is str, so cast to int
        date = 'Date: ' + datetime.fromtimestamp(date_created/1000.).strftime('%Y-%m-%d %H:%M:%S')
        message = '\n'.join('    ' + c for c in self._commit_json['message'].split('\n'))
        components = [header, date, '', message, '']
        return '\n'.join(components)

    @classmethod
    def _from_id(cls, conn, repo, id_, **kwargs):
        endpoint = "{}://{}/api/v1/modeldb/versioning/repositories/{}/commits/{}".format(
            conn.scheme,
            conn.socket,
            repo.id,
            id_,
        )
        response = _utils.make_request("GET", endpoint, conn)
        _utils.raise_for_http_error(response)

        response_msg = _utils.json_to_proto(_utils.body_to_json(response),
                                            _VersioningService.GetCommitRequest.Response)
        commit_msg = response_msg.commit
        return cls(conn, repo, commit_msg, **kwargs)

    @staticmethod
    def _raise_lookup_error(path):
        e = LookupError("Commit does not contain path \"{}\"".format(path))
        six.raise_from(e, None)

    # TODO: consolidate this with similar method in `_ModelDBEntity`
    def _get_url_for_artifact(self, blob_path, dataset_component_path, method, part_num=0):
        """
        Obtains a URL to use for accessing stored artifacts.

        Parameters
        ----------
        blob_path : str
            Path to blob within repo.
        dataset_component_path : str
            Filepath in dataset component blob.
        method : {'GET', 'PUT'}
            HTTP method to request for the generated URL.
        part_num : int, optional
            If using Multipart Upload, number of part to be uploaded.

        Returns
        -------
        response_msg : `_VersioningService.GetUrlForBlobVersioned.Response`
            Backend response.

        """
        if method.upper() not in ("GET", "PUT"):
            raise ValueError("`method` must be one of {'GET', 'PUT'}")

        Message = _VersioningService.GetUrlForBlobVersioned
        msg = Message(
            location=path_to_location(blob_path),
            path_dataset_component_blob_path=dataset_component_path,
            method=method,
            part_number=part_num,
        )
        data = _utils.proto_to_json(msg)
        endpoint = "{}://{}/api/v1/modeldb/versioning/repositories/{}/commits/{}/getUrlForBlobVersioned".format(
            self._conn.scheme,
            self._conn.socket,
            self._repo.id,
            self.id,
        )
        response = _utils.make_request("POST", endpoint, self._conn, json=data)
        _utils.raise_for_http_error(response)

        response_msg = _utils.json_to_proto(response.json(), Message.Response)

        url = response_msg.url
        # accommodate port-forwarded NFS store
        if 'https://localhost' in url[:20]:
            url = 'http' + url[5:]
        if 'localhost%3a' in url[:20]:
            url = url.replace('localhost%3a', 'localhost:')
        if 'localhost%3A' in url[:20]:
            url = url.replace('localhost%3A', 'localhost:')
        response_msg.url = url

        return response_msg

    # TODO: consolidate this with similar method in `ExperimentRun`
<<<<<<< HEAD
    def _upload_artifact(self, blob_path, component_blob, file_handle, part_size=64*(10**6)):
=======
    def _upload_artifact(self, blob_path, dataset_component_path, file_handle, part_size=64*(10**6)):
>>>>>>> 826fba64
        """
        Uploads `file_handle` to ModelDB artifact store.

        Parameters
        ----------
        blob_path : str
<<<<<<< HEAD
            Path to blog withiin repo.
        component_blob : protobuf Message
            Dataset component blob.
=======
            Path to blog within repo.
        dataset_component_path : str
            Filepath in dataset component blob.
>>>>>>> 826fba64
        file_handle : file-like
            Artifact to be uploaded.
        part_size : int, default 64 MB
            If using multipart upload, number of bytes to upload per part.

        """
        file_handle.seek(0)

        # check if multipart upload ok
<<<<<<< HEAD
        url_for_artifact = self._get_url_for_artifact(blob_path, component_blob.path.path, "PUT", part_num=1)

        print("uploading {} to ModelDB".format(component_blob.path.path))
=======
        url_for_artifact = self._get_url_for_artifact(blob_path, dataset_component_path, "PUT", part_num=1)

        print("uploading {} to ModelDB".format(dataset_component_path))
>>>>>>> 826fba64
        if url_for_artifact.multipart_upload_ok:
            # TODO: parallelize this
            file_parts = iter(lambda: file_handle.read(part_size), b'')
            for part_num, file_part in enumerate(file_parts, start=1):
                print("uploading part {}".format(part_num), end='\r')

                # get presigned URL
<<<<<<< HEAD
                url = self._get_url_for_artifact(blob_path, component_blob.path.path, "PUT", part_num=part_num).url
=======
                url = self._get_url_for_artifact(blob_path, dataset_component_path, "PUT", part_num=part_num).url
>>>>>>> 826fba64

                # wrap file part into bytestream to avoid OverflowError
                #     Passing a bytestring >2 GB (num bytes > max val of int32) directly to
                #     ``requests`` will overwhelm CPython's SSL lib when it tries to sign the
                #     payload. But passing a buffered bytestream instead of the raw bytestring
                #     indicates to ``requests`` that it should perform a streaming upload via
                #     HTTP/1.1 chunked transfer encoding and avoid this issue.
                #     https://github.com/psf/requests/issues/2717
                part_stream = six.BytesIO(file_part)

                # upload part
                #     Retry connection errors, to make large multipart uploads more robust.
                for _ in range(3):
                    try:
                        response = _utils.make_request("PUT", url, self._conn, data=part_stream)
                    except requests.ConnectionError:  # e.g. broken pipe
                        time.sleep(1)
                        continue  # try again
                    else:
                        break
                response.raise_for_status()

                # commit part
                url = "{}://{}/api/v1/modeldb/versioning/commitVersionedBlobArtifactPart".format(
                    self._conn.scheme,
                    self._conn.socket,
                )
                msg = _VersioningService.CommitVersionedBlobArtifactPart(
                    commit_sha=self.id,
                    location=path_to_location(blob_path),
<<<<<<< HEAD
                    path_dataset_component_blob_path=component_blob.path.path,
=======
                    path_dataset_component_blob_path=dataset_component_path,
>>>>>>> 826fba64
                )
                msg.repository_id.repo_id = self._repo.id
                msg.artifact_part.part_number = part_num
                msg.artifact_part.etag = response.headers['ETag']
                data = _utils.proto_to_json(msg)
                response = _utils.make_request("POST", url, self._conn, json=data)
                _utils.raise_for_http_error(response)
            print()

            # complete upload
            url = "{}://{}/api/v1/modeldb/versioning/commitMultipartVersionedBlobArtifact".format(
                self._conn.scheme,
                self._conn.socket,
            )
            msg = _VersioningService.CommitMultipartVersionedBlobArtifact(
                commit_sha=self.id,
                location=path_to_location(blob_path),
<<<<<<< HEAD
                path_dataset_component_blob_path=component_blob.path.path,
=======
                path_dataset_component_blob_path=dataset_component_path,
>>>>>>> 826fba64
            )
            msg.repository_id.repo_id = self._repo.id
            data = _utils.proto_to_json(msg)
            response = _utils.make_request("POST", url, self._conn, json=data)
            _utils.raise_for_http_error(response)
        else:
            # upload full artifact
            response = _utils.make_request("PUT", url_for_artifact.url, self._conn, data=file_handle)
            _utils.raise_for_http_error(response)

        print("upload complete")

    def _update_blobs_from_commit(self, id_):
        """Fetches commit `id_`'s blobs and stores them as objects in `self._blobs`."""
        endpoint = "{}://{}/api/v1/modeldb/versioning/repositories/{}/commits/{}/blobs".format(
            self._conn.scheme,
            self._conn.socket,
            self._repo.id,
            id_,
        )
        response = _utils.make_request("GET", endpoint, self._conn)
        _utils.raise_for_http_error(response)

        response_msg = _utils.json_to_proto(_utils.body_to_json(response),
                                            _VersioningService.ListCommitBlobsRequest.Response)
        self._blobs.update({
            '/'.join(blob_msg.location): blob_msg_to_object(blob_msg.blob)
            for blob_msg
            in response_msg.blobs
        })

    def _become_child(self):
        """
        This method is for when `self` had been saved and is then modified, meaning that
        this commit object has become a child of the commit that had been saved.

        """
        self._lazy_load_blobs()
        self._parent_ids = [self.id]
        self._commit_json['commit_sha'] = ""

    def _become_saved_child(self, child_id):
        """
        This method is for when a child commit is created in the back end from `self`, and `self`
        and its branch need to be updated to become that newly-created commit.

        """
        if self.branch_name is not None:
            # update branch to child commit
            set_branch(self._conn, self._repo.id, child_id, self.branch_name)
            new_commit = self._repo.get_commit(branch=self.branch_name)
        else:
            new_commit = self._repo.get_commit(id=child_id)

        self.__dict__ = new_commit.__dict__

    def _to_create_msg(self, commit_message):
        self._lazy_load_blobs()

        msg = _VersioningService.CreateCommitRequest()
        msg.repository_id.repo_id = self._repo.id  # pylint: disable=no-member
        msg.commit.parent_shas.extend(self._parent_ids)  # pylint: disable=no-member
        msg.commit.message = commit_message

        for path, blob in six.viewitems(self._blobs):
            blob_msg = _VersioningService.BlobExpanded()
            blob_msg.location.extend(path_to_location(path))  # pylint: disable=no-member
            # TODO: move typecheck & CopyFrom to root blob base class
            if isinstance(blob, code._Code):
                blob_msg.blob.code.CopyFrom(blob._msg)  # pylint: disable=no-member
            elif isinstance(blob, configuration._Configuration):
                blob_msg.blob.config.CopyFrom(blob._msg)  # pylint: disable=no-member
            elif isinstance(blob, dataset._Dataset):
                blob_msg.blob.dataset.CopyFrom(blob._msg)  # pylint: disable=no-member
            elif isinstance(blob, environment._Environment):
                blob_msg.blob.environment.CopyFrom(blob._msg)  # pylint: disable=no-member
            else:
                raise RuntimeError("Commit contains an unexpected item {};"
                                   " please notify the Verta development team".format(type(blob)))
            msg.blobs.append(blob_msg)  # pylint: disable=no-member

        return msg

    def walk(self):
        """
        Generates folder names and blob names in this commit by walking through its folder tree.

        Similar to the Python standard library's ``os.walk()``, the yielded `folder_names` can be
        modified in-place to remove subfolders from upcoming iterations or alter the order in which
        they are to be visited.

        Note that, also similar to ``os.walk()``, `folder_names` and `blob_names` are simply the
        *names* of those entities, and *not* their full paths.

        Yields
        ------
        folder_path : str
            Path to current folder.
        folder_names : list of str
            Names of subfolders in `folder_path`.
        blob_names : list of str
            Names of blobs in `folder_path`.

        """
        if self.id is None:
            raise RuntimeError("Commit must be saved before it can be walked")

        endpoint = "{}://{}/api/v1/modeldb/versioning/repositories/{}/commits/{}/path".format(
            self._conn.scheme,
            self._conn.socket,
            self._repo.id,
            self.id,
        )

        locations = [()]
        while locations:
            location = locations.pop()

            msg = _VersioningService.GetCommitComponentRequest()
            msg.location.extend(location)  # pylint: disable=no-member
            data = _utils.proto_to_json(msg)
            response = _utils.make_request("GET", endpoint, self._conn, params=data)
            _utils.raise_for_http_error(response)

            response_msg = _utils.json_to_proto(_utils.body_to_json(response), msg.Response)
            folder_msg = response_msg.folder

            folder_path = '/'.join(location)
            folder_names = list(sorted(element.element_name for element in folder_msg.sub_folders))
            blob_names = list(sorted(element.element_name for element in folder_msg.blobs))
            yield (folder_path, folder_names, blob_names)

            locations.extend(
                location + (folder_name,)
                for folder_name
                in reversed(folder_names)  # maintains order, because locations are popped from end
            )

    def update(self, path, blob):
        """
        Adds `blob` to this Commit at `path`.

        If `path` is already in this Commit, it will be updated to the new `blob`.

        Parameters
        ----------
        path : str
            Location to add `blob` to.
        blob : :class:`~verta._repository.blob.Blob`
            ModelDB versioning blob.

        """
        if not isinstance(blob, blob_module.Blob):
            raise TypeError("unsupported type {}".format(type(blob)))

        self._lazy_load_blobs()

        if self.id is not None:
            self._become_child()

        self._blobs[path] = blob

    def get(self, path):
        """
        Retrieves the blob at `path` from this Commit.

        Parameters
        ----------
        path : str
            Location of a blob.

        Returns
        -------
        blob : :class:`~verta._repository.blob.Blob`
            ModelDB versioning blob.

        Raises
        ------
        LookupError
            If `path` is not in this Commit.

        """
        self._lazy_load_blobs()

        try:
            return self._blobs[path]
        except KeyError:
            self._raise_lookup_error(path)

    def remove(self, path):
        """
        Deletes the blob at `path` from this Commit.

        Parameters
        ----------
        path : str
            Location of a blob.

        Raises
        ------
        LookupError
            If `path` is not in this Commit.

        """
        self._lazy_load_blobs()

        if self.id is not None:
            self._become_child()

        try:
            del self._blobs[path]
        except KeyError:
            self._raise_lookup_error(path)

    def save(self, message):
        """
        Saves this commit to ModelDB.

        Parameters
        ----------
        message : str
            Description of this Commit.

        """
        # TODO: prepare ModelDB-versioned blobs, and track for upload after commit save

        msg = self._to_create_msg(commit_message=message)
        self._save(msg)

        # TODO: upload ModelDB-versioned blobs

    def _save(self, proto_message):
        data = _utils.proto_to_json(proto_message)
        endpoint = "{}://{}/api/v1/modeldb/versioning/repositories/{}/commits".format(
            self._conn.scheme,
            self._conn.socket,
            self._repo.id,
        )
        response = _utils.make_request("POST", endpoint, self._conn, json=data)
        _utils.raise_for_http_error(response)
        response_msg = _utils.json_to_proto(_utils.body_to_json(response), proto_message.Response)

        self._become_saved_child(response_msg.commit.commit_sha)

    # TODO: Add ways to retrieve and delete tag
    def tag(self, tag):
        """
        Assigns a tag to this Commit.

        Parameters
        ----------
        tag : str
            Tag.

        Raises
        ------
        RuntimeError
            If this Commit has not yet been saved.

        """
        if self.id is None:
            raise RuntimeError("Commit must be saved before it can be tagged")

        data = self.id
        endpoint = "{}://{}/api/v1/modeldb/versioning/repositories/{}/tags/{}".format(
            self._conn.scheme,
            self._conn.socket,
            self._repo.id,
            tag,
        )
        response = _utils.make_request("PUT", endpoint, self._conn, json=data)
        _utils.raise_for_http_error(response)

    def log(self):
        """
        Yields ancestors, starting from this Commit until the root of the Repository.

        Analogous to ``git log``.

        Yields
        ------
        commit : :class:`Commit`
            Ancestor commit.

        """
        endpoint = "{}://{}/api/v1/modeldb/versioning/repositories/{}/commits/{}/log".format(
            self._conn.scheme,
            self._conn.socket,
            self._repo.id,
            self.id,
        )
        response = _utils.make_request("GET", endpoint, self._conn)
        _utils.raise_for_http_error(response)

        response_msg = _utils.json_to_proto(_utils.body_to_json(response),
                                            _VersioningService.ListCommitsLogRequest.Response)
        commits = response_msg.commits

        for c in commits:
            yield Commit(self._conn, self._repo, c, self.branch_name if c.commit_sha == self.id else None)

    def new_branch(self, branch):
        """
        Creates a branch at this Commit and returns the checked-out branch.

        If `branch` already exists, it will be moved to this Commit.

        Parameters
        ----------
        branch : str
            Branch name.

        Returns
        -------
        commit : :class:`Commit`
            This Commit as the head of `branch`.

        Raises
        ------
        RuntimeError
            If this Commit has not yet been saved.

        Examples
        --------
        .. code-block:: python

            master = repo.get_commit(branch="master")
            dev = master.new_branch("development")

        """
        if self.id is None:
            raise RuntimeError("Commit must be saved before it can be attached to a branch")

        set_branch(self._conn, self._repo.id, self.id, branch)

        return self._repo.get_commit(branch=branch)

    def diff_from(self, reference=None):
        """
        Returns the diff from `reference` to `self`.

        Parameters
        ----------
        reference : :class:`Commit`, optional
            Commit to be compared to.

        Returns
        -------
        :class:`~verta._repository.diff.Diff`
            Commit diff.

        Raises
        ------
        RuntimeError
            If this Commit or `reference` has not yet been saved, or if they do not belong to the
            same Repository.

        """
        if self.id is None:
            raise RuntimeError("Commit must be saved before a diff can be calculated")

        if reference is None:
            reference_id = self._parent_ids[0]
        elif not isinstance(reference, Commit) or reference.id is None:
            raise TypeError("`reference` must be a saved Commit")
        elif self._repo.id != reference._repo.id:
            raise ValueError("Commit and `reference` must belong to the same Repository")
        else:
            reference_id = reference.id

        endpoint = "{}://{}/api/v1/modeldb/versioning/repositories/{}/diff?commit_a={}&commit_b={}".format(
            self._conn.scheme,
            self._conn.socket,
            self._repo.id,
            reference_id,
            self.id,
        )
        response = _utils.make_request("GET", endpoint, self._conn)
        _utils.raise_for_http_error(response)

        response_msg = _utils.json_to_proto(_utils.body_to_json(response),
                                            _VersioningService.ComputeRepositoryDiffRequest.Response)
        return diff_module.Diff(response_msg.diffs)

    def apply_diff(self, diff, message, other_parents=[]):
        """
        Applies a diff to this Commit.

        This method creates a new Commit in ModelDB, and assigns a new ID to this object.

        Parameters
        ----------
        diff : :class:`~verta._repository.diff.Diff`
            Commit diff.
        message : str
            Description of the diff.

        Raises
        ------
        RuntimeError
            If this Commit has not yet been saved.

        """
        if self.id is None:
            raise RuntimeError("Commit must be saved before a diff can be applied")

        msg = _VersioningService.CreateCommitRequest()
        msg.repository_id.repo_id = self._repo.id
        msg.commit.parent_shas.append(self.id)
        msg.commit.parent_shas.extend(other_parents)
        msg.commit.message = message
        msg.commit_base = self.id
        msg.diffs.extend(diff._diffs)

        self._save(msg)

    def get_revert_diff(self):
        return self.parent.diff_from(self)

    def revert(self, other=None, message=None):
        """
        Reverts `other`.

        This method creates a new Commit in ModelDB, and assigns a new ID to this object.

        Parameters
        ----------
        other : :class:`Commit`, optional
            Commit to be reverted. If not provided, this Commit will be reverted.
        message : str, optional
            Description of the revert. If not provided, a default message will be used.

        Raises
        ------
        RuntimeError
            If this Commit or `other` has not yet been saved, or if they do not belong to the
            same Repository.

        """
        if self.id is None:
            raise RuntimeError("Commit must be saved before a revert can be performed")

        if other is None:
            other = self
        elif not isinstance(other, Commit) or other.id is None:
            raise TypeError("`other` must be a saved Commit")
        elif self._repo.id != other._repo.id:
            raise ValueError("Commit and `other` must belong to the same Repository")

        msg = _VersioningService.RevertRepositoryCommitsRequest()
        msg.base_commit_sha = self.id
        msg.commit_to_revert_sha = other.id
        if message is not None:
            msg.content.message = message

        data = _utils.proto_to_json(msg)
        endpoint = "{}://{}/api/v1/modeldb/versioning/repositories/{}/commits/{}/revert".format(
            self._conn.scheme,
            self._conn.socket,
            self._repo.id,
            msg.commit_to_revert_sha,
        )
        response = _utils.make_request("POST", endpoint, self._conn, json=data)
        _utils.raise_for_http_error(response)
        response_msg = _utils.json_to_proto(_utils.body_to_json(response), msg.Response)

        self._become_saved_child(response_msg.commit.commit_sha)

    def _to_heap_element(self):
        date_created = int(self._commit_json['date_created'])  # protobuf uint64 is str, so cast to int
        # Most recent has higher priority
        return (-date_created, self.id, self)

    def get_common_parent(self, other):
        if self.id is None:
            raise RuntimeError("Commit must be saved before a common parent can be calculated")

        if not isinstance(other, Commit) or other.id is None:
            raise TypeError("`other` must be a saved Commit")
        elif self._repo.id != other._repo.id:
            raise ValueError("Commit and `other` must belong to the same Repository")

        # Keep a set of all parents we see for each side. This doesn't have to be *all* but facilitates implementation
        left_ids = set([self.id])
        right_ids = set([other.id])

        # Keep a heap of all candidate commits to be the common parent, ordered by the date so that we fetch the most recent first
        heap = []
        heapq.heappush(heap, self._to_heap_element())
        heapq.heappush(heap, other._to_heap_element())

        while heap:
            # Get the most recent commit
            _, _, commit = heapq.heappop(heap)

            # If it's in the list for both sides, then it's a parent of both and return
            if commit.id in left_ids and commit.id in right_ids:
                return commit

            # Update the heap with all the current parents
            parent_ids = commit._parent_ids
            for parent_id in parent_ids:
                parent_commit = self._repo.get_commit(id=parent_id)
                heap_element = parent_commit._to_heap_element()
                try:
                    heapq.heappush(heap, heap_element)
                except TypeError:  # already in heap, because comparison between Commits failed
                    pass

            # Update the parent sets based on which side the commit came from
            # We know the commit came from the left if its ID is in the left set. If it was on the right too, then it would be the parent and we would have returned early
            if commit.id in left_ids:
                left_ids.update(parent_ids)
            if commit.id in right_ids:
                right_ids.update(parent_ids)

        # Should never happen, since we have the initial commit
        return None

    def merge(self, other, message=None):
        """
        Merges a branch headed by `other` into this Commit.

        This method creates a new Commit in ModelDB, and assigns a new ID to this object.

        Parameters
        ----------
        other : :class:`Commit`
            Commit to be merged.
        message : str, optional
            Description of the merge. If not provided, a default message will be used.

        Raises
        ------
        RuntimeError
            If this Commit or `other` has not yet been saved, or if they do not belong to the
            same Repository.

        """
        if self.id is None:
            raise RuntimeError("Commit must be saved before a merge can be performed")

        if not isinstance(other, Commit) or other.id is None:
            raise TypeError("`other` must be a saved Commit")
        elif self._repo.id != other._repo.id:
            raise ValueError("Commit and `other` must belong to the same Repository")

        msg = _VersioningService.MergeRepositoryCommitsRequest()
        if self.branch_name is not None:
            msg.branch_b = self.branch_name
        else:
            msg.commit_sha_b = self.id
        if other.branch_name is not None:
            msg.branch_a = other.branch_name
        else:
            msg.commit_sha_a = other.id
        if message is not None:
            msg.content.message = message

        data = _utils.proto_to_json(msg)
        endpoint = "{}://{}/api/v1/modeldb/versioning/repositories/{}/merge".format(
            self._conn.scheme,
            self._conn.socket,
            self._repo.id,
        )
        response = _utils.make_request("POST", endpoint, self._conn, json=data)
        _utils.raise_for_http_error(response)
        response_msg = _utils.json_to_proto(_utils.body_to_json(response), msg.Response)

        # raise for conflict
        if response_msg.conflicts:
            raise RuntimeError('\n    '.join([
                "merge conflict",
                "resolution is not currently supported through the Client",
                "please create a new Commit with the updated blobs",
                "see https://docs.verta.ai/en/master/examples/tutorials/merge.html for instructions",
            ]))

        self._become_saved_child(response_msg.commit.commit_sha)


def blob_msg_to_object(blob_msg):
    # TODO: make this more concise
    content_type = blob_msg.WhichOneof('content')
    content_subtype = None
    obj = None
    if content_type == 'code':
        content_subtype = blob_msg.code.WhichOneof('content')
        if content_subtype == 'git':
            obj = code.Git(_autocapture=False)
        elif content_subtype == 'notebook':
            obj = code.Notebook(_autocapture=False)
    elif content_type == 'config':
        obj = configuration.Hyperparameters()
    elif content_type == 'dataset':
        content_subtype = blob_msg.dataset.WhichOneof('content')
        if content_subtype == 's3':
            obj = dataset.S3(paths=[])
        elif content_subtype == 'path':
            obj = dataset.Path(paths=[])
    elif content_type == 'environment':
        content_subtype = blob_msg.environment.WhichOneof('content')
        if content_subtype == 'python':
            obj = environment.Python(_autocapture=False)
        elif content_subtype == 'docker':
            raise NotImplementedError

    if obj is None:
        if content_subtype is None:
            raise NotImplementedError("found unexpected content type {};"
                                      " please notify the Verta development team".format(content_type))
        else:
            raise NotImplementedError("found unexpected {} type {};"
                                      " please notify the Verta development team".format(content_type, content_subtype))

    obj._msg.CopyFrom(getattr(blob_msg, content_type))
    return obj


def path_to_location(path):
    """Messages take a `repeated string` of path components."""
    if path.startswith('/'):
        # `path` is already meant to be relative to repo root
        path = path[1:]

    return path.split('/')


def location_to_path(location):
    return '/'.join(location)


def set_branch(conn, repo_id, commit_id, branch):
    """Sets `branch` to Commit `commit_id`."""
    data = commit_id
    endpoint = "{}://{}/api/v1/modeldb/versioning/repositories/{}/branches/{}".format(
        conn.scheme,
        conn.socket,
        repo_id,
        branch,
    )
    response = _utils.make_request("PUT", endpoint, conn, json=data)
    _utils.raise_for_http_error(response)<|MERGE_RESOLUTION|>--- conflicted
+++ resolved
@@ -184,26 +184,16 @@
         return response_msg
 
     # TODO: consolidate this with similar method in `ExperimentRun`
-<<<<<<< HEAD
-    def _upload_artifact(self, blob_path, component_blob, file_handle, part_size=64*(10**6)):
-=======
     def _upload_artifact(self, blob_path, dataset_component_path, file_handle, part_size=64*(10**6)):
->>>>>>> 826fba64
         """
         Uploads `file_handle` to ModelDB artifact store.
 
         Parameters
         ----------
         blob_path : str
-<<<<<<< HEAD
-            Path to blog withiin repo.
-        component_blob : protobuf Message
-            Dataset component blob.
-=======
-            Path to blog within repo.
+            Path to blob within repo.
         dataset_component_path : str
             Filepath in dataset component blob.
->>>>>>> 826fba64
         file_handle : file-like
             Artifact to be uploaded.
         part_size : int, default 64 MB
@@ -213,15 +203,9 @@
         file_handle.seek(0)
 
         # check if multipart upload ok
-<<<<<<< HEAD
-        url_for_artifact = self._get_url_for_artifact(blob_path, component_blob.path.path, "PUT", part_num=1)
-
-        print("uploading {} to ModelDB".format(component_blob.path.path))
-=======
         url_for_artifact = self._get_url_for_artifact(blob_path, dataset_component_path, "PUT", part_num=1)
 
         print("uploading {} to ModelDB".format(dataset_component_path))
->>>>>>> 826fba64
         if url_for_artifact.multipart_upload_ok:
             # TODO: parallelize this
             file_parts = iter(lambda: file_handle.read(part_size), b'')
@@ -229,11 +213,7 @@
                 print("uploading part {}".format(part_num), end='\r')
 
                 # get presigned URL
-<<<<<<< HEAD
-                url = self._get_url_for_artifact(blob_path, component_blob.path.path, "PUT", part_num=part_num).url
-=======
                 url = self._get_url_for_artifact(blob_path, dataset_component_path, "PUT", part_num=part_num).url
->>>>>>> 826fba64
 
                 # wrap file part into bytestream to avoid OverflowError
                 #     Passing a bytestring >2 GB (num bytes > max val of int32) directly to
@@ -264,11 +244,7 @@
                 msg = _VersioningService.CommitVersionedBlobArtifactPart(
                     commit_sha=self.id,
                     location=path_to_location(blob_path),
-<<<<<<< HEAD
-                    path_dataset_component_blob_path=component_blob.path.path,
-=======
                     path_dataset_component_blob_path=dataset_component_path,
->>>>>>> 826fba64
                 )
                 msg.repository_id.repo_id = self._repo.id
                 msg.artifact_part.part_number = part_num
@@ -286,11 +262,7 @@
             msg = _VersioningService.CommitMultipartVersionedBlobArtifact(
                 commit_sha=self.id,
                 location=path_to_location(blob_path),
-<<<<<<< HEAD
-                path_dataset_component_blob_path=component_blob.path.path,
-=======
                 path_dataset_component_blob_path=dataset_component_path,
->>>>>>> 826fba64
             )
             msg.repository_id.repo_id = self._repo.id
             data = _utils.proto_to_json(msg)
