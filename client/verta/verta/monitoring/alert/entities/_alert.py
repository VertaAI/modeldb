--- conflicted
+++ resolved
@@ -40,21 +40,14 @@
         When this alert was last evaluated.
     monitored_entity_id : int
         ID of the monitored entity this alert is associated with.
-<<<<<<< HEAD
-    status : :mod:`~verta.monitoring.alert.status`
-        Current status of this alert.
-    summary_sample_query : :class:`~verta.monitoring.summaries.queries.SummarySampleQuery`
-        The summary samples this alert monitors.
-=======
     starting_from : datetime.datetime or None
         Same as parameter from :meth:`Alerts.create`.
-    status : :class:`~verta.monitoring.alert.status._AlertStatus`
+    status : :mod:`~verta.monitoring.alert.status`
         Current status of this alert.
     summary_sample_query : :class:`~verta.monitoring.summaries.queries.SummarySampleQuery`
         Query for the summary samples this alert monitors.
     updated_at : datetime.datetime
         When this alert's configuration was last updated.
->>>>>>> f6670072
 
     Examples
     --------
