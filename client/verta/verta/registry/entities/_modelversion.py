# -*- coding: utf-8 -*-

from __future__ import print_function

import json
import logging
import os
import pathlib2
import pickle
import warnings

from google.protobuf.struct_pb2 import Value

import requests

from verta._protos.public.common import CommonService_pb2 as _CommonCommonService
from verta._protos.public.modeldb.versioning import VersioningService_pb2 as _VersioningService
from verta._protos.public.monitoring.DeploymentIntegration_pb2 import FeatureDataInModelVersion
from verta._protos.public.registry import (
    RegistryService_pb2 as _RegistryService,
    StageService_pb2 as _StageService,
)

from verta.external import six

from verta._internal_utils import (
    _artifact_utils,
    _request_utils,
    _utils,
    arg_handler,
    importer,
    time_utils,
)
from verta import utils

from verta import _blob, code, data_types, environment
from verta.monitoring import profiler
from verta.tracking.entities._entity import _MODEL_ARTIFACTS_ATTR_KEY
from verta.tracking.entities import _deployable_entity
from .. import lock, DockerImage
from ..stage_change import _StageChange


logger = logging.getLogger(__name__)


class RegisteredModelVersion(_deployable_entity._DeployableEntity):
    """
    Object representing a version of a Registered Model.

    There should not be a need to instantiate this class directly; please use
    :meth:`RegisteredModel.get_or_create_version()
    <verta.registry.entities.RegisteredModel.get_or_create_version>`.

    Attributes
    ----------
    id : int
        ID of this Model Version.
    name : str
        Name of this Model Version.
    has_environment : bool
        Whether there is an environment associated with this Model Version.
    has_model : bool
        Whether there is a model associated with this Model Version.
    registered_model_id : int
        ID of this version's Registered Model.
    stage : str
        Model version stage.

    """

    ModelVersionMessage = _RegistryService.ModelVersion

    def __init__(self, conn, conf, msg):
        super(RegisteredModelVersion, self).__init__(
            conn, conf, _RegistryService, "registered_model_version", msg
        )

    def __repr__(self):
        self._refresh_cache()
        msg = self._msg
        artifacts = self._msg.artifacts
        if self.has_model:
            artifacts.append(self._msg.model)

        return "\n".join(
            (
                "version: {}".format(msg.version),
                "stage: {}".format(self.stage),
                "lock level: {}".format(
                    _RegistryService.ModelVersionLockLevelEnum.ModelVersionLockLevel.Name(
                        msg.lock_level
                    ).lower()
                ),
                "url: {}://{}/{}/registry/{}/versions/{}".format(
                    self._conn.scheme,
                    self._conn.socket,
                    self.workspace,
                    self.registered_model_id,
                    self.id,
                ),
                "time created: {}".format(
                    _utils.timestamp_to_str(int(msg.time_created))
                ),
                "time updated: {}".format(
                    _utils.timestamp_to_str(int(msg.time_updated))
                ),
                "description: {}".format(msg.description),
                "labels: {}".format(msg.labels),
                "attributes: {}".format(
                    {
                        key: val
                        for key, val
                        in _utils.unravel_key_values(msg.attributes).items()
                        if not key.startswith(_deployable_entity._INTERNAL_ATTR_PREFIX)
                    }
                ),
                "id: {}".format(msg.id),
                "registered model id: {}".format(msg.registered_model_id),
                "experiment run id: {}".format(msg.experiment_run_id),
                # "archived status: {}".format(msg.archived == _CommonCommonService.TernaryEnum.TRUE),
                "artifacts: {}".format(map(self._pretty_artifact_str, artifacts))
            )
        )

    @property
    def _MODEL_KEY(self):
        return _artifact_utils.REGISTRY_MODEL_KEY

    @property
    def name(self):
        self._refresh_cache()
        return self._msg.version

    @property
    def has_model(self):
        self._refresh_cache()
        return bool(self._msg.model) and bool(self._msg.model.key)

    @property
    def registered_model_id(self):
        self._refresh_cache()
        return self._msg.registered_model_id

<<<<<<< HEAD
=======
    @property
    def stage(self):
        self._refresh_cache()
        return _StageService.StageEnum.Stage.Name(self._msg.stage).lower()

    # @property
    # def is_archived(self):
    #     self._refresh_cache()
    #     return self._msg.archived == _CommonCommonService.TernaryEnum.TRUE

>>>>>>> 7ff2571c
    @property
    def workspace(self):
        self._refresh_cache()
        Message = _RegistryService.GetRegisteredModelRequest
        response = self._conn.make_proto_request(
            "GET",
            "/api/v1/registry/registered_models/{}".format(self.registered_model_id),
        )

        registered_model_msg = self._conn.maybe_proto_response(
            response, Message.Response
        ).registered_model

        if registered_model_msg.workspace_id:
            return self._conn.get_workspace_name_from_id(
                registered_model_msg.workspace_id
            )
        else:
            return self._conn._OSS_DEFAULT_WORKSPACE

    def get_artifact_keys(self):
        """
        Gets the artifact keys of this Model Version.

        Returns
        -------
        list of str
            List of artifact keys of this Model Version.

        """
        self._refresh_cache()
        return list(map(lambda artifact: artifact.key, self._msg.artifacts))

    @classmethod
    def _generate_default_name(cls):
        return "ModelVersion {}".format(_utils.generate_default_name())

    @classmethod
    def _get_proto_by_id(cls, conn, id):
        Message = _RegistryService.GetModelVersionRequest
        endpoint = "/api/v1/registry/model_versions/{}".format(id)
        response = conn.make_proto_request("GET", endpoint)

        return conn.maybe_proto_response(response, Message.Response).model_version

    @classmethod
    def _get_proto_by_name(cls, conn, name, registered_model_id):
        if isinstance(name, six.string_types):
            value = Value(string_value=name)
        else:
            raise TypeError("`name` must be a string")

        Message = _RegistryService.FindModelVersionRequest
        predicates = [
            _CommonCommonService.KeyValueQuery(
                key="version",
                value=value,
                operator=_CommonCommonService.OperatorEnum.EQ,
            )
        ]
        endpoint = "/api/v1/registry/registered_models/{}/model_versions/find".format(
            registered_model_id
        )
        msg = Message(predicates=predicates)

        proto_response = conn.make_proto_request("POST", endpoint, body=msg)
        response = conn.maybe_proto_response(proto_response, Message.Response)

        if not response.model_versions:
            return None

        # should only have 1 entry here, as name/version is unique
        return response.model_versions[0]

    @classmethod
    def _create_proto_internal(
        cls,
        conn,
        ctx,
        name,
        desc=None,
        tags=None,
        attrs=None,
        date_created=None,
        experiment_run_id=None,
        lock_level=None,
    ):
        if lock_level is None:
            lock_level = lock.Open()
        registered_model_id = ctx.registered_model.id

        msg = cls.ModelVersionMessage(
            registered_model_id=registered_model_id,
            version=name,
            description=desc,
            labels=tags,
            attributes=attrs,
            time_created=date_created,
            time_updated=date_created,
            experiment_run_id=experiment_run_id,
            lock_level=lock_level._as_proto(),
        )
        endpoint = "/api/v1/registry/registered_models/{}/model_versions".format(
            registered_model_id
        )
        response = conn.make_proto_request("POST", endpoint, body=msg)
        model_version = conn.must_proto_response(
            response, _RegistryService.SetModelVersion.Response
        ).model_version

        print("created new ModelVersion: {}".format(model_version.version))
        return model_version

    def _get_artifact_msg(self, key):
        self._refresh_cache()

        if key == self._MODEL_KEY:
            if not self.has_model:
                raise KeyError("no model associated with this version")
            return self._msg.model

        for artifact_msg in self._msg.artifacts:
            if artifact_msg.key == key:
                return artifact_msg

        raise KeyError("no artifact found with key {}".format(key))

    def change_stage(self, stage_change):
        """Change this model version's stage, bypassing the approval cycle.

        .. versionadded:: 0.19.2

        .. note::

            User must have read-write permissions.

        Parameters
        ----------
        stage_change : :mod:`~verta.registry.stage_change`
            Desired stage change.

        Returns
        -------
        str
            This model version's new stage.

        Examples
        --------
        See documentation for individual stage change objects for usage
        examples.

        """
        if not isinstance(stage_change, _StageChange):
            raise TypeError(
                "`stage_change` must be an object from `verta.registry.stage_change`,"
                " not {}".format(type(stage_change))
            )

        msg = stage_change._to_proto_request(self.id)
        endpoint = "/api/v1/registry/stage/updateStage"
        response = self._conn.make_proto_request("POST", endpoint, body=msg)
        self._conn.must_response(response)
        self._clear_cache()

        return self.stage

    def log_docker(
        self,
        docker_image,
        model_api=None,
        overwrite=False,
    ):
        """Log Docker image information for deployment.

        .. versionadded:: 0.20.0

        .. note::

            |experimental|

        .. note::

            This method cannot be used alongside :meth:`log_environment`.

        Parameters
        ----------
        docker_image : :class:`~verta.registry.DockerImage`
            Docker image information.
        model_api : :class:`~verta.utils.ModelAPI`, optional
            Model API specifying the model's expected input and output
        overwrite : bool, default False
            Whether to allow overwriting existing Docker image information.

        Examples
        --------
        .. code-block:: python

            from verta.registry import DockerImage

            model_ver.log_docker(
                DockerImage(
                    port=5000,
                    request_path="/predict_json",
                    health_path="/health",

                    repository="012345678901.dkr.ecr.apne2-az1.amazonaws.com/models/example",
                    tag="example",

                    env_vars={"CUDA_VISIBLE_DEVICES": "0,1"},
                )
            )

        """
        if not isinstance(docker_image, DockerImage):
            raise TypeError(
                "`docker_image` must be type verta.registry.DockerImage,"
                " not {}".format(type(docker_image))
            )
        if model_api and not isinstance(model_api, utils.ModelAPI):
            raise ValueError(
                "`model_api` must be `verta.utils.ModelAPI`, not {}".format(
                    type(model_api)
                )
            )

        # check for conflict
        if not overwrite:
            self._refresh_cache()
            if self._msg.docker_metadata.request_port:
                raise ValueError(
                    "Docker image information already exists;"
                    " consider setting overwrite=True"
                )
            if self.has_environment:
                raise ValueError(
                    "environment already exists;"
                    " consider setting overwrite=True"
                )

        # log model API (first, in case there's a conflict)
        if model_api:
            self.log_artifact(
                _artifact_utils.MODEL_API_KEY,
                model_api,
                overwrite,
                "json",
            )

        # log docker
        if overwrite:
            self._fetch_with_no_cache()
            docker_image._merge_into_model_ver_proto(self._msg)
            self._update(self._msg, method="PUT")
        else:
            self._update(
                docker_image._as_model_ver_proto(),
                method="PATCH",
                update_mask={"paths": ["docker_metadata", "environment"]},
            )

    def get_docker(self):
        """Get logged Docker image information.

        Returns
        -------
        :class:`~verta.registry.DockerImage`

        """
        self._refresh_cache()
        if not self._msg.docker_metadata.request_port:
            raise ValueError(
                "Docker image information has not been logged"
            )

        return DockerImage._from_model_ver_proto(self._msg)

    def log_model(
        self,
        model,
        custom_modules=None,
        model_api=None,
        artifacts=None,
        overwrite=False,
    ):
        if self.has_model and not overwrite:
            raise ValueError("model already exists; consider setting overwrite=True")

        if model_api and not isinstance(model_api, utils.ModelAPI):
            raise ValueError(
                "`model_api` must be `verta.utils.ModelAPI`, not {}".format(
                    type(model_api)
                )
            )
        if artifacts is not None and not (
            isinstance(artifacts, list)
            and all(
                isinstance(artifact_key, six.string_types) for artifact_key in artifacts
            )
        ):
            raise TypeError(
                "`artifacts` must be list of str, not {}".format(type(artifacts))
            )

        # validate that `artifacts` are actually logged
        if artifacts:
            self._refresh_cache()
            run_msg = self._msg
            existing_artifact_keys = {artifact.key for artifact in run_msg.artifacts}
            unlogged_artifact_keys = set(artifacts) - existing_artifact_keys
            if unlogged_artifact_keys:
                raise ValueError(
                    "`artifacts` contains keys that have not been logged: {}".format(
                        sorted(unlogged_artifact_keys)
                    )
                )

        # associate artifact dependencies
        if artifacts:
            self.add_attribute(
                _MODEL_ARTIFACTS_ATTR_KEY, artifacts, overwrite=overwrite
            )

        serialized_model, method, model_type = _artifact_utils.serialize_model(model)

        # Create artifact message and update ModelVersion's message:
        model_msg = self._create_artifact_msg(
            self._MODEL_KEY,
            serialized_model,
            artifact_type=_CommonCommonService.ArtifactTypeEnum.MODEL,
            method=method,
            framework=model_type,
        )
        model_version_update = self.ModelVersionMessage(model=model_msg)
        self._update(model_version_update)

        # Upload the artifact to ModelDB:
        self._upload_artifact(
            self._MODEL_KEY,
            serialized_model,
            _CommonCommonService.ArtifactTypeEnum.MODEL,
        )

        # create and upload model API
        if model_type or model_api:  # only if provided or model is deployable
            if model_api is None:
                model_api = utils.ModelAPI()
            if "model_packaging" not in model_api:
                # add model serialization info to model_api
                model_api["model_packaging"] = {
                    "python_version": _utils.get_python_version(),
                    "type": model_type,
                    "deserialization": method,
                }
            self.log_artifact(
                _artifact_utils.MODEL_API_KEY, model_api, overwrite, "json"
            )

        # create and upload custom modules
        if model_type or custom_modules:  # only if provided or model is deployable
            # Log modules:
            custom_modules_artifact = self._custom_modules_as_artifact(custom_modules)
            self.log_artifact(
                _artifact_utils.CUSTOM_MODULES_KEY,
                custom_modules_artifact,
                overwrite,
                "zip",
            )

    def get_model(self):
        """
        Gets the model of this Model Version.

        If the model was originally logged as just a filesystem path, that path will be returned.
        Otherwise, bytes representing the model object will be returned.

        Returns
        -------
        str or object or bytes
            Path of the model, the model object, or a bytestream representing the
            model.

        """
        model_artifact = self._get_artifact(
            self._MODEL_KEY,
            _CommonCommonService.ArtifactTypeEnum.MODEL,
        )
        return _artifact_utils.deserialize_model(model_artifact, error_ok=True)

    def download_model(self, download_to_path):
        return self.download_artifact(
            self._MODEL_KEY, download_to_path
        )

    def del_model(self):
        """
        Deletes model of this Model Version.

        """
        self._fetch_with_no_cache()
        self._msg.ClearField("model")
        self._update(self._msg, method="PUT")

    def log_artifact(self, key, artifact, overwrite=False, _extension=None):
        """
        Logs an artifact to this Model Version.

        .. note::

            The following artifact keys are reserved for internal use within the
            Verta system:

            - ``"custom_modules"``
            - ``"model"``
            - ``"model.pkl"``
            - ``"model_api.json"``
            - ``"requirements.txt"``
            - ``"train_data"``
            - ``"tf_saved_model"``
            - ``"setup_script"``

        Parameters
        ----------
        key : str
            Name of the artifact.
        artifact : str or file-like or object
            Artifact or some representation thereof.
                - If str, then it will be interpreted as a filesystem path, its contents read as bytes,
                  and uploaded as an artifact. If it is a directory path, its contents will be zipped.
                - If file-like, then the contents will be read as bytes and uploaded as an artifact.
                - Otherwise, the object will be serialized and uploaded as an artifact.
        overwrite : bool, default False
            Whether to allow overwriting an existing artifact with key `key`.

        """
        # TODO: should validate keys, but can't here because this public
        #       method is also used to log internal artifacts
        # _artifact_utils.validate_key(key)
        if key == self._MODEL_KEY:
            raise ValueError(
                'the key "{}" is reserved for model;'
                " consider using log_model() instead".format(
                    self._MODEL_KEY
                )
            )

        self._fetch_with_no_cache()
        same_key_ind = -1

        for i in range(len(self._msg.artifacts)):
            if self._msg.artifacts[i].key == key:
                if not overwrite:
                    raise ValueError(
                        "The key has been set; consider setting overwrite=True"
                    )
                else:
                    same_key_ind = i
                break

        artifact_type = _CommonCommonService.ArtifactTypeEnum.BLOB

        if isinstance(artifact, six.string_types):
            if os.path.isdir(artifact):  # zip dirpath
                artifact = _artifact_utils.zip_dir(artifact)
            else:  # open filepath
                artifact = open(artifact, "rb")
        artifact_stream, method = _artifact_utils.ensure_bytestream(artifact)

        artifact_msg = self._create_artifact_msg(
            key,
            artifact_stream,
            artifact_type=artifact_type,
            method=method,
            extension=_extension,
        )
        if same_key_ind == -1:
            self._msg.artifacts.append(artifact_msg)
        else:
            self._msg.artifacts[same_key_ind].CopyFrom(artifact_msg)

        self._update(self._msg, method="PUT")
        self._upload_artifact(key, artifact_stream, artifact_type=artifact_type)


    def get_artifact(self, key):
        """
        Gets the artifact with name `key` from this Model Version.

        If the artifact was originally logged as just a filesystem path, that path will be returned.
        Otherwise, bytes representing the artifact object will be returned.

        Parameters
        ----------
        key : str
            Name of the artifact.

        Returns
        -------
        str or object or bytes
            Path of the artifact, the artifact object, or a bytestream representing the
            artifact.

        """
        artifact = self._get_artifact(key, _CommonCommonService.ArtifactTypeEnum.BLOB)
        artifact_stream = six.BytesIO(artifact)

        torch = importer.maybe_dependency("torch")
        if torch is not None:
            try:
                obj = torch.load(artifact_stream)
            except:  # not something torch can deserialize
                artifact_stream.seek(0)
            else:
                artifact_stream.close()
                return obj

        try:
            obj = pickle.load(artifact_stream)
        except:  # not something pickle can deserialize
            artifact_stream.seek(0)
        else:
            artifact_stream.close()
            return obj

        return artifact_stream


    def _internal_download_artifact(self, key, artifact, download_to_path):
        # get a stream of the file bytes, without loading into memory, and write to file
        logger.info("downloading %s from Registry", key)
        url = self._get_url_for_artifact(key, "GET").url
        with _utils.make_request("GET", url, self._conn, stream=True) as response:
            _utils.raise_for_http_error(response)

            if (
                artifact.filename_extension == _artifact_utils.ZIP_EXTENSION
            ):  # verta-created ZIP
                downloader = _request_utils.download_zipped_dir
            else:
                downloader = _request_utils.download_file
            downloader(response, download_to_path, overwrite_ok=True)

        return download_to_path


    def del_artifact(self, key):
        """
        Deletes the artifact with name `key` from this Model Version.

        Parameters
        ----------
        key : str
            Name of the artifact.

        """
        if key == self._MODEL_KEY:
            raise ValueError(
                "model can't be deleted through del_artifact(); consider using del_model() instead"
            )

        self._fetch_with_no_cache()

        ind = -1
        for i in range(len(self._msg.artifacts)):
            artifact = self._msg.artifacts[i]
            if artifact.key == key:
                ind = i
                break

        if ind == -1:
            raise KeyError("no artifact found with key {}".format(key))

        del self._msg.artifacts[ind]
        self._update(self._msg, method="PUT")

    def log_environment(self, env, overwrite=False):
        if not isinstance(env, environment._Environment):
            raise TypeError(
                "`env` must be of type Environment, not {}".format(type(env))
            )

        if self.has_environment and not overwrite:
            raise ValueError(
                "environment already exists; consider setting overwrite=True"
            )

        if overwrite:
            self._fetch_with_no_cache()
            self._msg.environment.CopyFrom(env._as_env_proto())
            self._update(self._msg, method="PUT")
        else:
            self._update(
                self.ModelVersionMessage(environment=env._as_env_proto()),
                method="PATCH",
                update_mask={"paths": ["environment"]},
            )

    def del_environment(self):
        """
        Deletes the environment of this Model Version.

        """
        self._fetch_with_no_cache()
        self._msg.ClearField("environment")
        self._update(self._msg, method="PUT")

    def _get_url_for_artifact(self, key, method, artifact_type=0, part_num=0):
        if method.upper() not in ("GET", "PUT"):
            raise ValueError("`method` must be one of {'GET', 'PUT'}")

        Message = _RegistryService.GetUrlForArtifact
        msg = Message(
            model_version_id=self.id,
            key=key,
            method=method,
            artifact_type=artifact_type,
            part_number=part_num,
        )
        data = _utils.proto_to_json(msg)
        endpoint = "{}://{}/api/v1/registry/model_versions/{}/getUrlForArtifact".format(
            self._conn.scheme, self._conn.socket, self.id
        )
        response = _utils.make_request("POST", endpoint, self._conn, json=data)
        _utils.raise_for_http_error(response)
        return _utils.json_to_proto(response.json(), Message.Response)

    def _upload_artifact(
        self, key, file_handle, artifact_type, part_size=_artifact_utils._64MB
    ):
        file_handle.seek(0)

        # check if multipart upload ok
        url_for_artifact = self._get_url_for_artifact(
            key, "PUT", artifact_type, part_num=1
        )

        print("uploading {} to Registry".format(key))
        if url_for_artifact.multipart_upload_ok:
            # TODO: parallelize this
            file_parts = iter(lambda: file_handle.read(part_size), b"")
            for part_num, file_part in enumerate(file_parts, start=1):
                print("uploading part {}".format(part_num), end="\r")

                # get presigned URL
                url = self._get_url_for_artifact(
                    key, "PUT", artifact_type, part_num=part_num
                ).url

                # wrap file part into bytestream to avoid OverflowError
                #     Passing a bytestring >2 GB (num bytes > max val of int32) directly to
                #     ``requests`` will overwhelm CPython's SSL lib when it tries to sign the
                #     payload. But passing a buffered bytestream instead of the raw bytestring
                #     indicates to ``requests`` that it should perform a streaming upload via
                #     HTTP/1.1 chunked transfer encoding and avoid this issue.
                #     https://github.com/psf/requests/issues/2717
                part_stream = six.BytesIO(file_part)

                # upload part
                response = _utils.make_request("PUT", url, self._conn, data=part_stream)
                _utils.raise_for_http_error(response)

                # commit part
                url = "{}://{}/api/v1/registry/model_versions/{}/commitArtifactPart".format(
                    self._conn.scheme, self._conn.socket, self.id
                )
                msg = _RegistryService.CommitArtifactPart(
                    model_version_id=self.id, key=key
                )
                msg.artifact_part.part_number = part_num
                msg.artifact_part.etag = response.headers["ETag"]
                data = _utils.proto_to_json(msg)
                response = _utils.make_request("POST", url, self._conn, json=data)
                _utils.raise_for_http_error(response)
            print()

            # complete upload
            url = "{}://{}/api/v1/registry/model_versions/{}/commitMultipartArtifact".format(
                self._conn.scheme, self._conn.socket, self.id
            )
            msg = _RegistryService.CommitMultipartArtifact(
                model_version_id=self.id, key=key
            )
            data = _utils.proto_to_json(msg)
            response = _utils.make_request("POST", url, self._conn, json=data)
            _utils.raise_for_http_error(response)
        else:
            # upload full artifact
            if url_for_artifact.fields:
                # if fields were returned by backend, make a POST request and supply them as form fields
                response = _utils.make_request(
                    "POST",
                    url_for_artifact.url,
                    self._conn,
                    # requests uses the `files` parameter for sending multipart/form-data POSTs.
                    #     https://stackoverflow.com/a/12385661/8651995
                    # the file contents must be the final form field
                    #     https://docs.aws.amazon.com/AmazonS3/latest/dev/HTTPPOSTForms.html#HTTPPOSTFormFields
                    files=list(url_for_artifact.fields.items())
                    + [("file", file_handle)],
                )
            else:
                response = _utils.make_request(
                    "PUT", url_for_artifact.url, self._conn, data=file_handle
                )
            _utils.raise_for_http_error(response)

        print("upload complete")

    def _get_artifact(self, key, artifact_type=0):
        # check to see if key exists
        artifact_msg = self._get_artifact_msg(key)
        self._validate_artifact_uploaded(artifact_msg)
        # download artifact from artifact store
        url = self._get_url_for_artifact(key, "GET", artifact_type).url

        response = _utils.make_request("GET", url, self._conn)
        _utils.raise_for_http_error(response)

        return response.content

    def set_description(self, desc):
        if not desc:
            raise ValueError("desc is not specified")
        self._update(self.ModelVersionMessage(description=desc))

    def get_description(self):
        self._refresh_cache()
        return self._msg.description

    def add_labels(self, labels):
        """
        Adds multiple labels to this Model Version.

        Parameters
        ----------
        labels : list of str
            Labels to add.

        """
        if not labels:
            raise ValueError("label is not specified")

        self._update(self.ModelVersionMessage(labels=labels))

    def add_label(self, label):
        """
        Adds a label to this Model Version.

        Parameters
        ----------
        str
            Label to add.

        """
        if label is None:
            raise ValueError("label is not specified")
        self._fetch_with_no_cache()
        self._update(self.ModelVersionMessage(labels=[label]))

    def del_label(self, label):
        """
        Deletes a label from this Model Version.

        Parameters
        ----------
        str
            Label to delete.

        """
        if label is None:
            raise ValueError("label is not specified")
        self._fetch_with_no_cache()
        if label in self._msg.labels:
            self._msg.labels.remove(label)
            self._update(self._msg, method="PUT")

    def get_labels(self):
        """
        Gets all labels of this Model Version.

        Returns
        -------
        list of str
            List of all labels of this Model Version.

        """
        self._refresh_cache()
        return self._msg.labels

    def download_docker_context(self, download_to_path, self_contained=False):
        """
        Downloads this Model Version's Docker context ``tgz``.

        Parameters
        ----------
        download_to_path : str
            Path to download Docker context to.
        self_contained : bool, default False
            Whether the downloaded Docker context should be self-contained.

        Returns
        -------
        downloaded_to_path : str
            Absolute path where Docker context was downloaded to. Matches `download_to_path`.

        """
        self._refresh_cache()
        endpoint = "{}://{}/api/v1/deployment/builds/dockercontext".format(
            self._conn.scheme,
            self._conn.socket,
        )
        body = {
            "model_version_id": self.id,
            "self_contained": self_contained,
        }

        with _utils.make_request(
            "POST", endpoint, self._conn, json=body, stream=True
        ) as response:
            try:
                _utils.raise_for_http_error(response)
            except requests.HTTPError as e:
                # propagate error caused by missing artifact
                error_text = e.response.text.strip()
                if error_text.startswith("missing artifact"):
                    new_e = RuntimeError(
                        "unable to obtain Docker context due to " + error_text
                    )
                    six.raise_from(new_e, None)
                else:
                    raise e

            downloaded_to_path = _request_utils.download_file(
                response, download_to_path, overwrite_ok=True
            )
            return os.path.abspath(downloaded_to_path)

    # def archive(self):
    #     """
    #     Archive this Model Version.

    #     """
    #     if self.is_archived:
    #         raise RuntimeError("the version has already been archived")

    #     self._update(self.ModelVersionMessage(archived=_CommonCommonService.TernaryEnum.TRUE))

    def add_attribute(self, key, value, overwrite=False):
        """
        Adds an attribute to this Model Version.

        Parameters
        ----------
        key : str
            Name of the attribute.
        value : one of {None, bool, float, int, str, list, dict}
            Value of the attribute.
        overwrite : bool, default False
            Whether to allow overwriting an existing attribute with key `key`.

        """
        self.add_attributes({key: value}, overwrite)

    def add_attributes(self, attrs, overwrite=False):
        """
        Adds potentially multiple attributes to this Model Version.

        Parameters
        ----------
        attrs : dict of str to {None, bool, float, int, str, list, dict}
            Attributes.
        overwrite : bool, default False
            Whether to allow overwriting an existing attribute with key `key`.

        """
        # validate all keys first
        for key in six.viewkeys(attrs):
            _utils.validate_flat_key(key)
        # convert data_types to dicts
        for key, value in attrs.items():
            if isinstance(value, data_types._VertaDataType):
                attrs[key] = value._as_dict()

        # build KeyValues
        attribute_keyvals = []
        existing_attrs = self.get_attributes()
        for key, value in six.viewitems(attrs):
            if key in existing_attrs and not overwrite:
                warnings.warn(
                    "skipping attribute {} which already exists;"
                    " set `overwrite=True` to overwrite".format(key)
                )
                continue

            attribute_keyvals.append(
                _CommonCommonService.KeyValue(
                    key=key,
                    value=_utils.python_to_val_proto(value, allow_collection=True),
                )
            )

        self._update(self.ModelVersionMessage(attributes=attribute_keyvals))

    def get_attribute(self, key):
        """
        Gets the attribute with name `key` from this Model Version.

        Parameters
        ----------
        key : str
            Name of the attribute.

        Returns
        -------
        one of {None, bool, float, int, str}
            Value of the attribute.

        """
        _utils.validate_flat_key(key)
        attributes = self.get_attributes()

        try:
            return attributes[key]
        except KeyError:
            six.raise_from(KeyError("no attribute found with key {}".format(key)), None)

    def get_attributes(self):
        """
        Gets all attributes from this Model Version.

        Returns
        -------
        dict of str to {None, bool, float, int, str}
            Names and values of all attributes.

        """
        self._refresh_cache()
        attributes = _utils.unravel_key_values(self._msg.attributes)
        for key, attribute in attributes.items():
            try:
                attributes[key] = data_types._VertaDataType._from_dict(attribute)
            except (KeyError, TypeError, ValueError):
                pass
        return attributes

    def _get_attribute_keys(self):
        return list(map(lambda attribute: attribute.key, self.get_attributes()))

    def del_attribute(self, key):
        """
        Deletes the attribute with name `key` from this Model Version

        Parameters
        ----------
        key : str
            Name of the attribute.

        """
        _utils.validate_flat_key(key)

        self._fetch_with_no_cache()
        attributes = list(
            filter(lambda attribute: attribute.key == key, self._msg.attributes)
        )
        if attributes:
            self._msg.attributes.remove(attributes[0])
            self._update(self._msg, method="PUT")

    def set_lock_level(self, lock_level):
        """
        Sets this model version's lock level

        Parameters
        ----------
        lock_level : :mod:`~verta.registry.lock`
            Lock level to set.

        """
        if not isinstance(lock_level, lock._LockLevel):
            raise TypeError(
                "`lock_level` must be an object from `verta.registry.lock`,"
                " not {}".format(type(lock_level))
            )

        msg = _RegistryService.SetLockModelVersionRequest(
            lock_level=lock_level._as_proto(),
        )
        endpoint = "/api/v1/registry/model_versions/{}/lock".format(self.id)
        response = self._conn.make_proto_request("PUT", endpoint, body=msg)
        self._conn.must_proto_response(response, msg.Response)

    def get_lock_level(self):
        """
        Gets this model version's lock level.

        Returns
        -------
        lock_level : :mod:`~verta.registry.lock`
            This model version's lock level.

        """
        self._refresh_cache()
        return lock._LockLevel._from_proto(self._msg.lock_level)

    def _update(self, msg, method="PATCH", update_mask=None):
        self._refresh_cache()  # to have `self._msg.registered_model_id` for URL
        if update_mask:
            url = "{}://{}/api/v1/registry/registered_models/{}/model_versions/{}/full_body".format(
                self._conn.scheme,
                self._conn.socket,
                self._msg.registered_model_id,
                self.id,
            )
            # proto converter for update_mask is missing
            data = {
                "model_version": _utils.proto_to_json(msg, False),
                "update_mask": update_mask,
            }
            response = _utils.make_request(method, url, self._conn, json=data)
        else:
            response = self._conn.make_proto_request(
                method,
                "/api/v1/registry/registered_models/{}/model_versions/{}".format(
                    self._msg.registered_model_id, self.id
                ),
                body=msg,
                include_default=False,
            )
        self._conn.must_proto_response(
            response, _RegistryService.SetModelVersion.Response
        )
        self._clear_cache()

    def _get_info_list(self, model_name):
        if model_name is None:
            id_or_name = str(self._msg.registered_model_id)
        else:
            id_or_name = model_name
        return [
            self._msg.version,
            str(self.id),
            id_or_name,
            _utils.timestamp_to_str(self._msg.time_updated),
        ]

    def delete(self):
        """
        Deletes this model version.

        .. versionadded:: 0.17.3

        """
        endpoint = "/api/v1/registry/model_versions/{}".format(self.id)
        response = self._conn.make_proto_request("DELETE", endpoint)
        self._conn.must_response(response)

    @staticmethod
    def _get_metadata_for_df(df):
        """Capture info about `df`'s cols to determine how to profile them.

        Parameters
        ----------
        df : pd.DataFrame
            DataFrame to be profiled downstream.

        Returns
        -------
        dict
            ``"num_unique"`` and ``"type"`` for each column in `df`.

        """
        get_col_metadata = lambda col: {"num_unique": col.value_counts().size, "type": str(col.dtypes)}
        s = df.apply(get_col_metadata)
        # pandas v1.1.* has a bug where the resulting index is just ints
        # rather than the original column names, so we set manually
        # https://github.com/pandas-dev/pandas/issues/37544
        s.index = df.columns

        return s.to_dict()

    @staticmethod
    def _add_time_attributes_to_feature_data(feature_data):
        """Set time-related fields of `feature_data` to to the current time.

        Parameters
        ----------
        feature_data : DeploymentIntegration_pb2.FeatureDataInModelVersion

        """
        time_millis = time_utils.now_in_millis()
        feature_data.created_at_millis = time_millis
        feature_data.time_window_start_at_millis = time_millis
        feature_data.time_window_end_at_millis = time_millis

    # TODO: factor out common code from _create_*_summary() methods
    @classmethod
    def _create_missing_value_summary(cls, df, col, labels):
        """Profile a DataFrame column's missing values.

        Parameters
        ----------
        df : pd.DataFrame
            DataFrame containing column to be profiled.
        col : str
            Name of column to be profiled.
        labels : dict of str to str
            ``{"col_type" : "input"}`` or ``{"col_type" : "output"}``.

        Returns
        -------
        DeploymentIntegration_pb2.FeatureDataInModelVersion

        """
        data_type_cls = data_types.DiscreteHistogram
        profiler_cls = profiler.MissingValuesProfiler

        sample = profiler_cls(columns=[col]).profile(df)
        histogram = list(sample.values())[0]
        content = data_type_cls(
            buckets=histogram._buckets,
            data=histogram._data,
        )._as_dict()
        feature_data = FeatureDataInModelVersion(
            feature_name=col,
            profiler_name=profiler_cls.__name__,
            profiler_parameters=json.dumps({
                "columns": [col],
            }),
            summary_name=col + "--" + "MissingValues",
            summary_type_name=content["type"],
            labels=labels,
            content=json.dumps(content),
        )
        cls._add_time_attributes_to_feature_data(feature_data)

        return feature_data

    @classmethod
    def _create_continuous_histogram_summary(cls, df, col, labels):
        """Profile a DataFrame column as continuous data.

        Parameters
        ----------
        df : pd.DataFrame
            DataFrame containing column to be profiled.
        col : str
            Name of column to be profiled.
        labels : dict of str to str
            ``{"col_type" : "input"}`` or ``{"col_type" : "output"}``.

        Returns
        -------
        DeploymentIntegration_pb2.FeatureDataInModelVersion

        """
        data_type_cls = data_types.FloatHistogram
        profiler_cls = profiler.ContinuousHistogramProfiler

        sample = profiler_cls(columns=[col]).profile(df)
        histogram = list(sample.values())[0]
        content = data_type_cls(
            bucket_limits=histogram._bucket_limits,
            data=histogram._data,
        )._as_dict()
        feature_data = FeatureDataInModelVersion(
            feature_name=col,
            profiler_name=profiler_cls.__name__,
            profiler_parameters=json.dumps({
                "columns": [col],
                "bins": histogram._bucket_limits,
            }),
            summary_name=col + "--" + "Distribution",
            summary_type_name=content["type"],
            labels=labels,
            content=json.dumps(content),
        )
        cls._add_time_attributes_to_feature_data(feature_data)

        return feature_data

    @classmethod
    def _create_discrete_histogram_summary(cls, df, col, labels):
        """Profile a DataFrame column as discrete data.

        Parameters
        ----------
        df : pd.DataFrame
            DataFrame containing column to be profiled.
        col : str
            Name of column to be profiled.
        labels : dict of str to str
            ``{"col_type" : "input"}`` or ``{"col_type" : "output"}``.

        Returns
        -------
        DeploymentIntegration_pb2.FeatureDataInModelVersion

        """
        data_type_cls = data_types.DiscreteHistogram
        profiler_cls = profiler.BinaryHistogramProfiler

        sample = profiler_cls(columns=[col]).profile(df)
        histogram = list(sample.values())[0]
        content = data_type_cls(
            buckets=histogram._buckets,
            data=histogram._data,
        )._as_dict()
        feature_data = FeatureDataInModelVersion(
            feature_name=col,
            profiler_name=profiler_cls.__name__,
            profiler_parameters=json.dumps({
                "columns": [col],
            }),
            summary_name=col + "--" + "Distribution",
            summary_type_name=content["type"],
            labels=labels,
            content=json.dumps(content),
        )
        cls._add_time_attributes_to_feature_data(feature_data)

        return feature_data

    @classmethod
    def _compute_training_data_profile(cls, in_df, out_df):
        """Profile training input and output data's features.

        Parameters
        ----------
        in_df : pd.DataFrame
            Input values.
        out_df : pd.DataFrame
            Output values.

        Returns
        -------
        feature_data_list : list of DeploymentIntegration_pb2.FeatureDataInModelVersion
            DataFrame feature data.

        """
        in_df_metadata = cls._get_metadata_for_df(in_df)
        out_df_metadata = cls._get_metadata_for_df(out_df)

        labels_list = [{"col_type" : "input"}, {"col_type" : "output"}]
        metadata_list = [in_df_metadata, out_df_metadata]
        df_list = [in_df, out_df]

        feature_data_list = []
        # we assume no overlap in names of input and output cols
        for labels, metadata, df in zip(labels_list, metadata_list, df_list):
            for col in metadata.keys():
                # ignore unsupported types. currently only numeric
                if metadata[col]["type"] not in ["float64", "int64"]:
                    logger.warning(
                        "skipping column %s (unsupported data type %s)",
                        metadata[col],
                        metadata[col]["type"],
                    )
                    continue
                feature_data_list.append(
                    cls._create_missing_value_summary(
                        df, col, labels,
                    )
                )
                # heuristic: > 20 unique values suggests continuous data
                if metadata[col]["num_unique"] > 20:
                    feature_data_list.append(
                        cls._create_continuous_histogram_summary(
                            df, col, labels,
                        )
                    )
                else:
                    feature_data_list.append(
                        cls._create_discrete_histogram_summary(
                            df, col, labels,
                        )
                    )

        return feature_data_list

    @classmethod
    def _collect_feature_data_and_vis_attributes(cls, feature_data_list):
        """Convert DataFrame feature data into serialized representations.

        Parameters
        ----------
        feature_data_list : list of DeploymentIntegration_pb2.FeatureDataInModelVersion

        Returns
        -------
        feature_data_attrs : dict
            Feature data, ready to add as attributes.

        """
        attributes = dict()

        for i, feature_data in enumerate(feature_data_list):
            logger.info("collecting feature %s", feature_data.feature_name)
            feature_data_key = _deployable_entity._FEATURE_DATA_ATTR_PREFIX + str(i)
            feature_data_val = _utils.proto_to_json(feature_data, False)
            sample_key = (
                _deployable_entity._TRAINING_DATA_ATTR_PREFIX
                + cls._normalize_attribute_key(feature_data.summary_name)
            )
            sample_val = json.loads(feature_data.content)

            attributes.update(
                {
                    feature_data_key: feature_data_val,
                    sample_key: sample_val,
                }
            )

        return attributes

    def log_training_data_profile(self, in_df, out_df):
        """Capture the profiles of training input and output data.

        The profiles are logged as structured data type attributes.

        .. versionadded:: 0.18.1

        Parameters
        ----------
        in_df : pd.DataFrame
            Input values.
        out_df : pd.DataFrame
            Output values.

        Examples
        --------
        .. code-block:: python

            df = pd.read_csv("census-train.csv")
            in_df = df.iloc[:, :-1]
            out_df = df.iloc[:, [-1]]

            model_ver.log_training_data_profile(in_df, out_df)

        """
        pd = importer.maybe_dependency("pandas")
        if pd is None:
            raise ImportError("pandas is not installed; try `pip install pandas`")
        if isinstance(out_df, pd.Series):
            # convert to DataFrame as a convenience
            out_df = out_df.to_frame(name=str(out_df.name or "output"))
        for df in [in_df, out_df]:
            if not isinstance(df, pd.DataFrame):
                raise TypeError(
                    "`in_df` and `out_df` must be of type pd.DataFrame,"
                    " not {}".format(type(df))
                )
            if not (len(in_df) and len(out_df)):
                raise ValueError(
                    "`in_df` and `out_df` must both have at least one row"
                )
            if not all(isinstance(col, six.string_types) for col in df.columns):
                # helper fns run into type errors handling non-str column names
                # TODO: try to resolve this restriction
                raise TypeError(
                    "column names in `in_df` and `out_df` must all be str;"
                    " consider using `df.columns = df.columns.astype(str)`"
                )

        feature_data_list = self._compute_training_data_profile(
            in_df, out_df,
        )
        attrs = self._collect_feature_data_and_vis_attributes(feature_data_list)
        self.add_attributes(attrs)

    def log_code_version(self, key, code_version):
        """Log a code version snapshot.

        .. versionadded:: 0.19.0

        Parameters
        ----------
        key : str
            Name for the code version.
        code_version : `code <verta.code.html>`__
            Code version.

        Examples
        --------
        .. code-block:: python

            from verta.code import Git

            training_code = Git(
                repo_url="git@github.com:VertaAI/models.git",
                commit_hash="52f3d22",
                autocapture=False,
            )
            inference_code = Git(
                repo_url="git@github.com:VertaAI/data-processing.git",
                commit_hash="26f9787",
                autocapture=False,
            )

            model_ver.log_code_version("training", training_code)
            model_ver.log_code_version("inference_code", inference_code)

        """
        self.log_code_versions({key: code_version})

    def log_code_versions(self, code_versions):
        """Log multiple code version snapshots in a batched request.

        .. versionadded:: 0.19.0

        Parameters
        ----------
        code_versions : dict of str to `code <verta.code.html>`__
            Code versions mapped to names.

        Examples
        --------
        .. code-block:: python

            from verta.code import Git

            code_versions = {
                "training": Git(
                    repo_url="git@github.com:VertaAI/models.git",
                    commit_hash="52f3d22",
                    autocapture=False,
                ),
                "inference_code": Git(
                    repo_url="git@github.com:VertaAI/data-processing.git",
                    commit_hash="26f9787",
                    autocapture=False,
                ),
            }

            model_ver.log_code_versions(code_versions)

        """
        for key, code_version in code_versions.items():
            if not isinstance(key, six.string_types):
                raise TypeError("key must be str, not {}".format(type(key)))
            if not isinstance(code_version, code._Code):
                raise TypeError(
                    "code version must be an object from verta.code,"
                    " not {}".format(type(code_version))
                )

        msg = _RegistryService.LogCodeBlobInModelVersion(
            model_version_id=self.id,
            code_blob_map={
                key: code_version._as_proto().code
                for key, code_version
                in code_versions.items()
            },
        )
        endpoint = "/api/v1/registry/model_versions/{}/logCodeBlobInModelVersion".format(
            self.id,
        )
        response = self._conn.make_proto_request("POST", endpoint, body=msg)
        self._conn.must_response(response)
        self._clear_cache()

    def get_code_version(self, key):
        """Get a code version snapshot.

        .. versionadded:: 0.19.0

        Parameters
        ----------
        key : str
            Name of the code version.

        Returns
        -------
        `code <verta.code.html>`__
            Code version.

        Examples
        --------
        .. code-block:: python

            model_ver.get_code_version("training")
            # Git Version
            #     commit 52f3d22
            #     in repo git@github.com:VertaAI/models.git

        """
        code_versions = self.get_code_versions()

        try:
            return code_versions[key]
        except KeyError:
            raise KeyError("no code version found with key {}".format(key))

    def get_code_versions(self):
        """Get all code version snapshots.

        .. versionadded:: 0.19.0

        Returns
        -------
        dict of str to `code <verta.code.html>`__
            Code versions mapped to names.

        Examples
        --------
        .. code-block:: python

            model_ver.get_code_versions()
            # {'training': Git Version
            #      commit 52f3d22
            #      in repo git@github.com:VertaAI/models.git,
            #  'inference_code': Git Version
            #      commit 26f9787
            #      in repo git@github.com:VertaAI/data-processing.git}

        """
        self._refresh_cache()

        code_versions = dict()
        for key, code_blob in self._msg.code_blob_map.items():
            # create wrapper blob msg so we can reuse the blob system's proto-to-obj
            blob = _VersioningService.Blob()
            blob.code.CopyFrom(code_blob)
            content = _blob.Blob.blob_msg_to_object(blob)

            code_versions[key] = content

        return code_versions<|MERGE_RESOLUTION|>--- conflicted
+++ resolved
@@ -142,19 +142,11 @@
         self._refresh_cache()
         return self._msg.registered_model_id
 
-<<<<<<< HEAD
-=======
     @property
     def stage(self):
         self._refresh_cache()
         return _StageService.StageEnum.Stage.Name(self._msg.stage).lower()
 
-    # @property
-    # def is_archived(self):
-    #     self._refresh_cache()
-    #     return self._msg.archived == _CommonCommonService.TernaryEnum.TRUE
-
->>>>>>> 7ff2571c
     @property
     def workspace(self):
         self._refresh_cache()
